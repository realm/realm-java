--- conflicted
+++ resolved
@@ -1,10 +1,7 @@
 0.81
  * Fixed bug causing Realms to be cached even though they failed to open correctly.
-<<<<<<< HEAD
  * Fixed bug causing queries to fail if multiple Realms has different field ordering.
-=======
  * Fixed bug when using Realm.copyToRealm() with a primary key could crash if default value was already used in the Realm.
->>>>>>> 29817900
 
 0.80
 * Queries on relationships can be case sensitive.
