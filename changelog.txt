--- conflicted
+++ resolved
@@ -1,12 +1,9 @@
 0.83
  * BREAKING CHANGE: Database file format update. The Realm file created by this version cannot be used by previous versions of Realm.
  * BREAKING CHANGE: Removed deprecated methods and constructors from the Realm class.
-<<<<<<< HEAD
  * BREAKING CHANGE: Introduced boxed types Boolean, Byte, Short, Integer, Long, Float and Double. Added null support. Introduced annotation @Required to indicate a field is not nullable. String, Date and byte[] became nullable by default which means a RealmMigrationNeededException will be thrown while trying to open a previous version Realm db file.
  * Deprecated methods: RealmQuery.minimum{Int,Float,Double}, RealmQuery.maxiumum{Int,Float,Double}. Use RealmQuery.min() and RealmQuery.max() instead.
-=======
  * Added support for x86_64.
->>>>>>> 33b90e12
  * Fixed an issue where opening the same Realm file on two Looper threads could potentially lead to an IllegalStateException being thrown.
  * Opening a Realm file from one thread will no longer be blocked by a write transaction from another thread.
  * Fixed an issue preventing the call of listeners on refresh().
