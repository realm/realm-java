--- conflicted
+++ resolved
@@ -1,10 +1,6 @@
-<<<<<<< HEAD
 0.82
  * Added in-memory Realm support.
-=======
-0.81.2
  * Closing realm on another thread different from where it was created now throws an exception.
->>>>>>> 5a01aba6
 
 0.81.1
  * Fixed memory leak causing Realm to never release Realm objects.
