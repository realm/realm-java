--- conflicted
+++ resolved
@@ -2,12 +2,8 @@
  * Trying to access a deleted Realm object throw throws a proper IllegalStateException.
  * Added in-memory Realm support.
  * Closing realm on another thread different from where it was created now throws an exception.
-<<<<<<< HEAD
- * Realm will now throw a RealmError when Realm Core enters an unrecoverable error condition.
-=======
- * @Index annotation can also be applied to byte/short/int/long/boolean/Date
- now.
->>>>>>> 0b97009c
+ * Realm will now throw a RealmError when Realm's underlying storage engine encounters an unrecoverable error.
+ * @Index annotation can also be applied to byte/short/int/long/boolean/Date now.
 
 0.81.1
  * Fixed memory leak causing Realm to never release Realm objects.
