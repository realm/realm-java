FROM ubuntu:16.04

# Locales
RUN locale-gen en_US.UTF-8
ENV LANG "en_US.UTF-8"
ENV LANGUAGE "en_US.UTF-8"
ENV LC_ALL "en_US.UTF-8"

# Set the environment variables
ENV JAVA_HOME /usr/lib/jvm/java-8-openjdk-amd64
<<<<<<< HEAD
ENV ANDROID_HOME /tmp/opt/android-sdk-linux
ENV NDK_HOME /tmp/opt/android-ndk
=======
ENV ANDROID_HOME /opt/android-sdk-linux
# Need by cmake
ENV ANDROID_NDK_HOME /opt/android-ndk
>>>>>>> 81a31f09
ENV PATH ${PATH}:${ANDROID_HOME}/tools:${ANDROID_HOME}/platform-tools
ENV PATH ${PATH}:${NDK_HOME}

# Install the JDK
# We are going to need some 32 bit binaries because aapt requires it
# file is need by the script that creates NDK toolchains
RUN DEBIAN_FRONTEND=noninteractive dpkg --add-architecture i386 \
    && apt-get update -qq \
    && apt-get install -y file git curl wget zip unzip \
                       bsdmainutils \
                       build-essential \
                       openjdk-8-jdk-headless \
                       libc6:i386 libstdc++6:i386 libgcc1:i386 libncurses5:i386 libz1:i386 \
                       s3cmd lsof nodejs libconfig++9v5\
    && apt-get clean

# Install writable dir
RUN mkdir /tmp/opt && chmod 777 /tmp/opt

# Install the Android SDK
<<<<<<< HEAD
RUN cd /tmp/opt && wget -q https://dl.google.com/android/android-sdk_r24.4.1-linux.tgz -O android-sdk.tgz
RUN cd /tmp/opt && tar -xvzf android-sdk.tgz
RUN cd /tmp/opt && rm -f android-sdk.tgz
=======
RUN cd /opt && \
    wget -q https://dl.google.com/android/repository/tools_r25.1.7-linux.zip -O android-tools-linux.zip && \
    unzip android-tools-linux.zip -d ${ANDROID_HOME} && \
    rm -f android-tools-linux.zip
>>>>>>> 81a31f09

# Grab what's needed in the SDK
# ↓ updates tools to at least 25.1.7, but that prints 'Nothing was installed' (so I don't check the outputs).
RUN echo y | android update sdk --no-ui --all --filter tools > /dev/null
RUN echo y | android update sdk --no-ui --all --filter platform-tools | grep 'package installed'
RUN echo y | android update sdk --no-ui --all --filter build-tools-24.0.0 | grep 'package installed'
RUN echo y | android update sdk --no-ui --all --filter extra-android-m2repository | grep 'package installed'
RUN echo y | android update sdk --no-ui --all --filter android-24 | grep 'package installed'

# Install the NDK
<<<<<<< HEAD
RUN mkdir /tmp/opt/android-ndk-tmp && \
    cd /tmp/opt/android-ndk-tmp && \
    wget -q http://dl.google.com/android/ndk/android-ndk-r10e-linux-x86_64.bin -O android-ndk.bin && \
    chmod a+x ./android-ndk.bin && sync && ./android-ndk.bin && \
    mv ./android-ndk-r10e /tmp/opt/android-ndk && \
    chmod -R a+rX /tmp/opt/android-ndk && \
    rm -rf /tmp/opt/android-ndk-tmp
=======
RUN mkdir /opt/android-ndk-tmp && \
    cd /opt/android-ndk-tmp && \
    wget -q http://dl.google.com/android/ndk/android-ndk-r10e-linux-x86_64.bin -O android-ndk.bin && \
    chmod a+x ./android-ndk.bin && \
    ./android-ndk.bin && \
    mv android-ndk-r10e /opt/android-ndk && \
    rm -rf /opt/android-ndk-tmp && \
    chmod -R a+rX /opt/android-ndk

# Install cmake
RUN mkdir /opt/cmake-tmp && \
    cd /opt/cmake-tmp && \
    wget -q https://dl.google.com/android/repository/cmake-3.6.3133135-linux-x86_64.zip -O cmake-linux.zip && \
    unzip cmake-linux.zip -d ${ANDROID_HOME}/cmake && \
    rm -rf /opt/cmake-tmp

# Make the SDK universally readable
RUN chmod -R a+rX ${ANDROID_HOME}
>>>>>>> 81a31f09
<|MERGE_RESOLUTION|>--- conflicted
+++ resolved
@@ -8,14 +8,8 @@
 
 # Set the environment variables
 ENV JAVA_HOME /usr/lib/jvm/java-8-openjdk-amd64
-<<<<<<< HEAD
 ENV ANDROID_HOME /tmp/opt/android-sdk-linux
 ENV NDK_HOME /tmp/opt/android-ndk
-=======
-ENV ANDROID_HOME /opt/android-sdk-linux
-# Need by cmake
-ENV ANDROID_NDK_HOME /opt/android-ndk
->>>>>>> 81a31f09
 ENV PATH ${PATH}:${ANDROID_HOME}/tools:${ANDROID_HOME}/platform-tools
 ENV PATH ${PATH}:${NDK_HOME}
 
@@ -29,23 +23,17 @@
                        build-essential \
                        openjdk-8-jdk-headless \
                        libc6:i386 libstdc++6:i386 libgcc1:i386 libncurses5:i386 libz1:i386 \
-                       s3cmd lsof nodejs libconfig++9v5\
+                       s3cmd nodejs libconfig++9v5\
     && apt-get clean
 
 # Install writable dir
 RUN mkdir /tmp/opt && chmod 777 /tmp/opt
 
 # Install the Android SDK
-<<<<<<< HEAD
-RUN cd /tmp/opt && wget -q https://dl.google.com/android/android-sdk_r24.4.1-linux.tgz -O android-sdk.tgz
-RUN cd /tmp/opt && tar -xvzf android-sdk.tgz
-RUN cd /tmp/opt && rm -f android-sdk.tgz
-=======
-RUN cd /opt && \
+RUN cd /tmp/opt && \
     wget -q https://dl.google.com/android/repository/tools_r25.1.7-linux.zip -O android-tools-linux.zip && \
     unzip android-tools-linux.zip -d ${ANDROID_HOME} && \
     rm -f android-tools-linux.zip
->>>>>>> 81a31f09
 
 # Grab what's needed in the SDK
 # ↓ updates tools to at least 25.1.7, but that prints 'Nothing was installed' (so I don't check the outputs).
@@ -56,31 +44,21 @@
 RUN echo y | android update sdk --no-ui --all --filter android-24 | grep 'package installed'
 
 # Install the NDK
-<<<<<<< HEAD
 RUN mkdir /tmp/opt/android-ndk-tmp && \
     cd /tmp/opt/android-ndk-tmp && \
-    wget -q http://dl.google.com/android/ndk/android-ndk-r10e-linux-x86_64.bin -O android-ndk.bin && \
-    chmod a+x ./android-ndk.bin && sync && ./android-ndk.bin && \
-    mv ./android-ndk-r10e /tmp/opt/android-ndk && \
-    chmod -R a+rX /tmp/opt/android-ndk && \
-    rm -rf /tmp/opt/android-ndk-tmp
-=======
-RUN mkdir /opt/android-ndk-tmp && \
-    cd /opt/android-ndk-tmp && \
     wget -q http://dl.google.com/android/ndk/android-ndk-r10e-linux-x86_64.bin -O android-ndk.bin && \
     chmod a+x ./android-ndk.bin && \
     ./android-ndk.bin && \
     mv android-ndk-r10e /opt/android-ndk && \
-    rm -rf /opt/android-ndk-tmp && \
-    chmod -R a+rX /opt/android-ndk
+    rm -rf /tmp/opt/android-ndk-tmp && \
+    chmod -R a+rX /tmp/opt/android-ndk
 
 # Install cmake
-RUN mkdir /opt/cmake-tmp && \
-    cd /opt/cmake-tmp && \
+RUN mkdir /tmp/opt/cmake-tmp && \
+    cd /tmp/opt/cmake-tmp && \
     wget -q https://dl.google.com/android/repository/cmake-3.6.3133135-linux-x86_64.zip -O cmake-linux.zip && \
     unzip cmake-linux.zip -d ${ANDROID_HOME}/cmake && \
-    rm -rf /opt/cmake-tmp
+    rm -rf /tmp/opt/cmake-tmp
 
-# Make the SDK universally readable
-RUN chmod -R a+rX ${ANDROID_HOME}
->>>>>>> 81a31f09
+# Make the SDK and NDK universally readable
+RUN chmod -R a+rX ${ANDROID_HOME} && chmod -R a+rX ${NDK_HOME}