# Realm Core release used by Realm Java
# https://github.com/realm/realm-core/releases
REALM_CORE=10.3.3

# Version of MongoDB Realm used by integration tests
# See https://github.com/realm/ci/packages/147854 for available versions
<<<<<<< HEAD
MONGODB_REALM_SERVER=2020-09-21
=======
MONGODB_REALM_SERVER=2020-12-08
>>>>>>> 69645158

# Common Android settings across projects
GRADLE_BUILD_TOOLS=4.0.0
ANDROID_BUILD_TOOLS=29.0.3
KOTLIN=1.3.72
KOTLIN_COROUTINES=1.3.9

# Common classpath dependencies
gradle=6.5
ndkVersion=21.0.6113669
BUILD_INFO_EXTRACTOR_GRADLE=4.17.0
GRADLE_BINTRAY_PLUGIN=1.8.5
CMAKE=3.18.4

# Bson dependency version
BSON_DEPENDENCY=3.12.1

# RxJava dependency version
RXJAVA_DEPENDENCY=2.1.5
RXANDROID_DEPENDENCY=2.1.1<|MERGE_RESOLUTION|>--- conflicted
+++ resolved
@@ -4,11 +4,7 @@
 
 # Version of MongoDB Realm used by integration tests
 # See https://github.com/realm/ci/packages/147854 for available versions
-<<<<<<< HEAD
-MONGODB_REALM_SERVER=2020-09-21
-=======
 MONGODB_REALM_SERVER=2020-12-08
->>>>>>> 69645158
 
 # Common Android settings across projects
 GRADLE_BUILD_TOOLS=4.0.0
