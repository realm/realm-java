--- conflicted
+++ resolved
@@ -23,14 +23,10 @@
 import java.lang.annotation.RetentionPolicy;
 import java.lang.annotation.Target;
 
-<<<<<<< HEAD
 /**
  * Interface used to mark a class that can be persisted by Realm.
  */
-@Retention(RetentionPolicy.CLASS)
-=======
 @Retention(RetentionPolicy.RUNTIME)
->>>>>>> 928b1450
 @Target(ElementType.TYPE)
 @Inherited
 public @interface RealmClass {
