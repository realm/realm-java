--- conflicted
+++ resolved
@@ -8,11 +8,7 @@
         jcenter()
     }
     dependencies {
-<<<<<<< HEAD
-        classpath 'com.android.tools.build:gradle:3.1.4'
-=======
         classpath "com.android.tools.build:gradle:${projectDependencies.get("GRADLE_BUILD_TOOLS")}"
->>>>>>> a1cbe189
         classpath "io.realm:realm-gradle-plugin:${file("${rootDir}/../version.txt").text.trim()}"
     }
 }
