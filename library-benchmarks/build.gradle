--- conflicted
+++ resolved
@@ -41,11 +41,7 @@
         versionCode 1
         versionName "1.0"
         testInstrumentationRunner "androidx.benchmark.junit4.AndroidBenchmarkRunner"
-<<<<<<< HEAD
-        testInstrumentationRunnerArgument  'androidx.benchmark.suppressErrors', 'EMULATOR,UNLOCKED'
-=======
         testInstrumentationRunnerArgument 'androidx.benchmark.suppressErrors', 'EMULATOR,UNLOCKED'
->>>>>>> c3833f1a
     }
 
     buildTypes {
@@ -64,10 +60,7 @@
     kotlinOptions {
         jvmTarget = '1.8'
     }
-<<<<<<< HEAD
 
-=======
->>>>>>> c3833f1a
 }
 
 repositories {
@@ -77,13 +70,8 @@
 }
 
 dependencies {
-<<<<<<< HEAD
-    androidTestImplementation "androidx.benchmark:benchmark-junit4:1.0.0-rc01"
-    androidTestImplementation 'androidx.test.ext:junit:1.1.1'
-=======
     androidTestImplementation 'androidx.test.ext:junit:1.1.1'
     androidTestImplementation "androidx.benchmark:benchmark-junit4:1.0.0-rc01"
->>>>>>> c3833f1a
     androidTestImplementation 'junit:junit:4.12'
     implementation "org.jetbrains.kotlin:kotlin-stdlib-jdk7:$kotlin_version"
 }