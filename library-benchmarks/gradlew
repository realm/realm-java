#!/usr/bin/env sh

##############################################################################
##
##  Gradle start up script for UN*X
##
##############################################################################

# Attempt to set APP_HOME
# Resolve links: $0 may be a link
PRG="$0"
# Need this for relative symlinks.
while [ -h "$PRG" ] ; do
    ls=`ls -ld "$PRG"`
    link=`expr "$ls" : '.*-> \(.*\)$'`
    if expr "$link" : '/.*' > /dev/null; then
        PRG="$link"
    else
        PRG=`dirname "$PRG"`"/$link"
    fi
done
SAVED="`pwd`"
cd "`dirname \"$PRG\"`/" >/dev/null
APP_HOME="`pwd -P`"
cd "$SAVED" >/dev/null

APP_NAME="Gradle"
APP_BASE_NAME=`basename "$0"`

# Add default JVM options here. You can also use JAVA_OPTS and GRADLE_OPTS to pass JVM options to this script.
DEFAULT_JVM_OPTS=""

# Use the maximum available, or set MAX_FD != -1 to use that value.
MAX_FD="maximum"

warn () {
    echo "$*"
}

die () {
    echo
    echo "$*"
    echo
    exit 1
}

# OS specific support (must be 'true' or 'false').
cygwin=false
msys=false
darwin=false
nonstop=false
case "`uname`" in
  CYGWIN* )
    cygwin=true
    ;;
  Darwin* )
    darwin=true
    ;;
  MINGW* )
    msys=true
    ;;
  NONSTOP* )
    nonstop=true
    ;;
esac

CLASSPATH=$APP_HOME/gradle/wrapper/gradle-wrapper.jar

# Determine the Java command to use to start the JVM.
if [ -n "$JAVA_HOME" ] ; then
    if [ -x "$JAVA_HOME/jre/sh/java" ] ; then
        # IBM's JDK on AIX uses strange locations for the executables
        JAVACMD="$JAVA_HOME/jre/sh/java"
    else
        JAVACMD="$JAVA_HOME/bin/java"
    fi
    if [ ! -x "$JAVACMD" ] ; then
        die "ERROR: JAVA_HOME is set to an invalid directory: $JAVA_HOME

Please set the JAVA_HOME variable in your environment to match the
location of your Java installation."
    fi
else
    JAVACMD="java"
    which java >/dev/null 2>&1 || die "ERROR: JAVA_HOME is not set and no 'java' command could be found in your PATH.

Please set the JAVA_HOME variable in your environment to match the
location of your Java installation."
fi

# Increase the maximum file descriptors if we can.
if [ "$cygwin" = "false" -a "$darwin" = "false" -a "$nonstop" = "false" ] ; then
    MAX_FD_LIMIT=`ulimit -H -n`
    if [ $? -eq 0 ] ; then
        if [ "$MAX_FD" = "maximum" -o "$MAX_FD" = "max" ] ; then
            MAX_FD="$MAX_FD_LIMIT"
        fi
        ulimit -n $MAX_FD
        if [ $? -ne 0 ] ; then
            warn "Could not set maximum file descriptor limit: $MAX_FD"
        fi
    else
        warn "Could not query maximum file descriptor limit: $MAX_FD_LIMIT"
    fi
fi

# For Darwin, add options to specify how the application appears in the dock
if $darwin; then
    GRADLE_OPTS="$GRADLE_OPTS \"-Xdock:name=$APP_NAME\" \"-Xdock:icon=$APP_HOME/media/gradle.icns\""
fi

# For Cygwin, switch paths to Windows format before running java
if $cygwin ; then
    APP_HOME=`cygpath --path --mixed "$APP_HOME"`
    CLASSPATH=`cygpath --path --mixed "$CLASSPATH"`
    JAVACMD=`cygpath --unix "$JAVACMD"`

    # We build the pattern for arguments to be converted via cygpath
    ROOTDIRSRAW=`find -L / -maxdepth 1 -mindepth 1 -type d 2>/dev/null`
    SEP=""
    for dir in $ROOTDIRSRAW ; do
        ROOTDIRS="$ROOTDIRS$SEP$dir"
        SEP="|"
    done
    OURCYGPATTERN="(^($ROOTDIRS))"
    # Add a user-defined pattern to the cygpath arguments
    if [ "$GRADLE_CYGPATTERN" != "" ] ; then
        OURCYGPATTERN="$OURCYGPATTERN|($GRADLE_CYGPATTERN)"
    fi
    # Now convert the arguments - kludge to limit ourselves to /bin/sh
    i=0
    for arg in "$@" ; do
        CHECK=`echo "$arg"|egrep -c "$OURCYGPATTERN" -`
        CHECK2=`echo "$arg"|egrep -c "^-"`                                 ### Determine if an option

        if [ $CHECK -ne 0 ] && [ $CHECK2 -eq 0 ] ; then                    ### Added a condition
            eval `echo args$i`=`cygpath --path --ignore --mixed "$arg"`
        else
            eval `echo args$i`="\"$arg\""
        fi
        i=$((i+1))
    done
    case $i in
        (0) set -- ;;
        (1) set -- "$args0" ;;
        (2) set -- "$args0" "$args1" ;;
        (3) set -- "$args0" "$args1" "$args2" ;;
        (4) set -- "$args0" "$args1" "$args2" "$args3" ;;
        (5) set -- "$args0" "$args1" "$args2" "$args3" "$args4" ;;
        (6) set -- "$args0" "$args1" "$args2" "$args3" "$args4" "$args5" ;;
        (7) set -- "$args0" "$args1" "$args2" "$args3" "$args4" "$args5" "$args6" ;;
        (8) set -- "$args0" "$args1" "$args2" "$args3" "$args4" "$args5" "$args6" "$args7" ;;
        (9) set -- "$args0" "$args1" "$args2" "$args3" "$args4" "$args5" "$args6" "$args7" "$args8" ;;
    esac
fi

# Escape application args
<<<<<<< HEAD
save () {
=======
save ( ) {
>>>>>>> 5910bc27
    for i do printf %s\\n "$i" | sed "s/'/'\\\\''/g;1s/^/'/;\$s/\$/' \\\\/" ; done
    echo " "
}
APP_ARGS=$(save "$@")

# Collect all arguments for the java command, following the shell quoting and substitution rules
eval set -- $DEFAULT_JVM_OPTS $JAVA_OPTS $GRADLE_OPTS "\"-Dorg.gradle.appname=$APP_BASE_NAME\"" -classpath "\"$CLASSPATH\"" org.gradle.wrapper.GradleWrapperMain "$APP_ARGS"

# by default we should be in the correct project dir, but when run from Finder on Mac, the cwd is wrong
if [ "$(uname)" = "Darwin" ] && [ "$HOME" = "$PWD" ]; then
  cd "$(dirname "$0")"
fi

exec "$JAVACMD" "$@"<|MERGE_RESOLUTION|>--- conflicted
+++ resolved
@@ -155,11 +155,7 @@
 fi
 
 # Escape application args
-<<<<<<< HEAD
-save () {
-=======
 save ( ) {
->>>>>>> 5910bc27
     for i do printf %s\\n "$i" | sed "s/'/'\\\\''/g;1s/^/'/;\$s/\$/' \\\\/" ; done
     echo " "
 }
