--- conflicted
+++ resolved
@@ -1,10 +1,10 @@
-<<<<<<< HEAD
-## 5.3.0 (YYYY-MM-DD)
+## 5.4.0 (YYYY-MM-DD)
 
 ### Enhancements
 
 * [ObjectServer] Added support for `SyncSession.addStateChangeListener()`.
-=======
+
+
 ## 5.3.1 (2018-06-19)
 
 ### Bug Fixes
@@ -33,7 +33,6 @@
 
 * Upgraded to Realm Core 5.6.0
 * Upgraded to Realm Sync 3.5.2
->>>>>>> 347a3745
 
 
 ## 5.2.0 (2018-06-06)
