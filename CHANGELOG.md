<<<<<<< HEAD
## 5.13.1(2019-07-23)

### Enhancements

### Fixed
* Queries on RealmLists with objects containing indexed integers could return the wrong result. (Issue [#6522](https://github.com/realm/realm-java/issues/6522), since 5.11.0)
=======
## 5.13.1(YYYY-MM-DD)

### Enhancements
* None.

### Fixed
* [ObjectServer] The C++ networking layer now correctly uses any system defined proxy the same way the Java networking layer does. (Issue [#6574](https://github.com/realm/realm-java/pull/6574)). 
* The Realm bytecode transformer now works correctly with Android Gradle Plugin 3.6.0-alpha01 and beyond. (Issue [#6531](https://github.com/realm/realm-java/issues/6531)).
>>>>>>> e4ebc483

### Compatibility
* Realm Object Server: 3.21.0 or later.
* File format: Generates Realms with format v9 (Reads and upgrades all previous formats)
* APIs are backwards compatible with all previous release of realm-java in the 5.x.y series.

### Internal
<<<<<<< HEAD
* Updated to Realm Core 5.23.1
* Updated to Realm Sync 4.6.4
=======
* Updated JavaAssist in the Realm Transformer to 3.25.0-GA.
* Updated to Realm Core 5.23.1.
* Updated to Realm Sync 4.7.1.
* Updated to Object Store commit: bcc6a7524e52071bfcd35cf740f506e0cc6a595e
>>>>>>> e4ebc483


## 5.13.0(2019-07-23)

### Enhancements
* [ObjectServer] Added support for faster initial synchronization for fully synchronized Realms. (Issue [#6469](https://github.com/realm/realm-java/issues/6469)) 
* [ObjectServer] Improved session lifecycle debug output. (Issue [#6552](https://github.com/realm/realm-java/pull/6552)).

### Fixed
* None.

### Compatibility
* Realm Object Server: 3.21.0 or later.
* File format: Generates Realms with format v9 (Reads and upgrades all previous formats)
* APIs are backwards compatible with all previous release of realm-java in the 5.x.y series.

### Internal
* Updated to Realm Core 5.22.0.
* Updated to Realm Sync 4.6.1.
* Updated to Object Store commit f0d75261fc8d332c20dc82f643dd795c0f4c7aec


## 5.12.0(2019-06-20)

### Enhancements
* [ObjectServer] Added `SyncManager.refreshConnections()` that can be used to manually trigger a reconnect for all sessions. This is useful if the device has been offline for a long time or fail to detect that it regained connectivity. (Issue [#259](https://github.com/realm/realm-java-private/issues/259))
* Added `RealmResults.asJson()` in `@Beta` that returns the result of the query as a JSON payload (#6540).

### Fixed
* [ObjectServer] `PermissionManager` stopped working if an intermittent network error was reported. (Issue [#6492](https://github.com/realm/realm-java/issues/6492), since 3.7.0)
* The Kotlin extensions library no longer defines a `app_name`, which in some cases conflicted with the `app_name` defined by applications. (Issue [#6536](https://github.com/realm/realm-java/issues/6536), since 4.3.0) 

### Compatibility
* Realm Object Server: 3.21.0 or later.
* File format: Generates Realms with format v9 (Reads and upgrades all previous formats)
* APIs are backwards compatible with all previous release of realm-java in the 5.x.y series.

### Internal
* Updated to Realm Core 5.22.0.
* Updated to Realm Sync 4.6.1.
* Updated to Object Store commit 7c3ff8235579550a3e3c6060c47140b2005174f5

## 5.11.0(2019-05-01)

NOTE: This version is only compatible with Realm Object Server 3.21.0 or later.

### Enhancements
* [ObjectServer] Added `RealmQuery.includeLinkingObjects()`. This is only relevant for Query-based Realms and tells subscriptions to include objects linked through `@LinkingObjects` fields as part of the subscription as well. Objects referenced through objects and lists are always included as a default. (Issue [#6426](https://github.com/realm/realm-java/issues/6426))
* Encryption now uses hardware optimized functions, which significantly improves the performance of encrypted Realms. ([Realm Core PR #3241](https://github.com/realm/realm-core/pull/3241))
* Improved query performance when using `RealmQuery.in()` queries. ([Realm Core PR #3250](https://github.com/realm/realm-core/pull/3250)).
* Improved query performance when querying Integer fields with indexes, e.g. primary key fields. ([Realm Core PR #3272](https://github.com/realm/realm-core/pull/3272)).
* Improved write performance when writing changes to disk ([Realm Core PR #2927](https://github.com/realm/realm-sync/issues/2927))
* Added support for incremental annotation processing added in Gradle 4.7. (Issue [#5906](https://github.com/realm/realm-java/issues/5906)).

### Fixed
* [ObjectServer] Fix an error in the calculation of the `downloadableBytes` value sent by `ProgressListeners`. 
* [ObjectServer] HTTP requests made by the Sync client now always include a Host: header, as required by HTTP/1.1, although its value will be empty if no value is specified by the application.
* [ObjectServer] The server no longer rejects subscriptions based on queries with distinct and/or limit clauses.
* [ObjectServer] If a user had `canCreate` but not `canUpdate` privileges on a class, the user would be able to create the object, but not actually set any meaningful values on that object, despite the rule that objects created within the same transaction can always be modified.
*  Native crash happening if bulk updating a field in a `RealmResult` would cause the object to no longer be part of the query result. (Issue [#6478](https://github.com/realm/realm-java/issues/6478), since 5.8.0).

### Compatibility
* Realm Object Server: 3.21.0 or later.
* File format: Generates Realms with format v9 (Reads and upgrades all previous formats)
* APIs are backwards compatible with all previous release of realm-java in the 5.x.y series.

### Internal
* Updated to Realm Core 5.19.1.
* Updated to Relm Sync 4.4.2.
* Updated to Object Store commit e4b1314d21b521fd604af7f1aacf3ca94272c19a


## 5.10.0(2019-03-22)

### Enhancements
* [ObjectServer] Added 4 new fields to query-based Subscriptions: `createdAt`, `updatedAt`, `expiresAt` and `timeToLive`. These make it possible to better reason about and control current subscriptions. (Issue [#6453](https://github.com/realm/realm-java/issues/6453))
* [ObjectServer] Added the option of updating the query controlled by a Subscription using either `RealmQuery.findAllAsync(String name, boolean update)`,  `RealmQuery.subscribe(String name, boolean update)` or `Subscription.setQuery(RealmQuery query)`. (Issue [#6453](https://github.com/realm/realm-java/issues/6453))
* [ObjectServer] Added the option of setting a time-to-live for subscriptions. Setting this will automatically delete the subscription after the provided TTL has expired and the subscription hasn't been used. (Issue [#6453](https://github.com/realm/realm-java/issues/6453))

### Fixed
* Dates returned from the Realm file no longer overflow or underflow if they exceed `Long.MAX_VALUE` or `Long.MIN_VALUE` but instead clamp to their respective value. (Issue [#2722](https://github.com/realm/realm-java/issues/2722)) 

### Compatibility
* Realm Object Server: 3.11.0 or later.
* File format: Generates Realms with format v9 (Reads and upgrades all previous formats).
* APIs are backwards compatible with all previous release of realm-java in the 5.x.y series.

### Internal
* Updated to Object Store commit: e9819ed9c77ed87b5d7bed416a76cd5bcf255802


## 5.9.1(2019-02-21)

### Enhancements
* None

### Fixed
* [ObjectServer] Reporting too many errors from the native layer resulted in a native crash with `local reference table overflow`. (Issue [#249](https://github.com/realm/realm-java-private/issues/249), since 5.9.0)

### Compatibility
* Realm Object Server: 3.11.0 or later.
* File format: Generates Realms with format v9 (Reads and upgrades all previous formats)
* APIs are backwards compatible with all previous release of realm-java in the 5.x.y series.

### Internal
* None

## 5.9.0(2019-01-15)

### Enhancements
* [ObjectServer] Added `ObjectServerError.getErrorType()` and `ObjectServerError.getErrorType()` which returns the underlying native error information. This is especially relevant if `ObjectServerError.getErrorCode()` returns `UNKNOWN`. [#6364](https://github.com/realm/realm-java/issues/6364)
* Added better checks for detecting corrupted files, both before and after the file is written to disk.

### Fixed
* [ObjectServer] Native errors sometimes mapped to the wrong Java ErrorCode. (Issue [#6364](https://github.com/realm/realm-java/issues/6364), since 2.0.0)
* [ObjectServer] Query-based Sync queries involving LIMIT, limited the result before permissions were evaluated. This could sometimes result in the wrong number of elements being returned.
* Removed Java 8 bytecode. Resulted in errors like `D8: Invoke-customs are only supported starting with Android O (--min-api 26)` if not compiled with Java 8. (Issue [#6300](https://github.com/realm/realm-java/issues/6300), since 5.8.0).

### Compatibility
* Realm Object Server: 3.11.0 or later.
* File format: Generates Realms with format v9 (Reads and upgrades all previous formats)
* APIs are backwards compatible with all previous release of realm-java in the 5.x.y series.

### Internal
* Updated to Object Store commit: f964c2640f635e76839559cb703732e9e906ba4c
* Updated Realm Sync to 3.14.13
* Updated Realm Core to 5.12.7


## 5.8.0 (2018-11-06)

This release also contains all changes from 5.8.0-BETA1 and 5.8.0-BETA2.

### Enhancements
* [ObjectServer] Added Subscription class available to Query-based Realms. This exposes a Subscription more directly. This class is in beta. [#6231](https://github.com/realm/realm-java/pull/6231).
  * [ObjectServer] Added `Realm.getSubscriptions()`, `Realm.getSubscriptions(String pattern)` and `Realm.getSubscription` to make it easier to find existing subscriptions. These API's are in beta. [#6231](https://github.com/realm/realm-java/pull/6231)
  * [ObjectServer] Added `RealmQuery.subscribe()` and `RealmQuery.subscribe(String name)` to subscribe immediately inside a transaction. These API's are in beta. [#6231](https://github.com/realm/realm-java/pull/6231)
  * [ObjectServer] Added support for subscribing directly inside `SyncConfiguration.initialData()`. This can be coupled with `SyncConfiguration.waitForInitialRemoteData()` in order to block a Realm from opening until the initial subscriptions are ready and have downloaded data. This API are in beta. [#6231](https://github.com/realm/realm-java/pull/6231)
* [ObjectServer] Improved performance when merging changes from the server.
* [ObjectServer] Added support for timeouts when uploading or downloading data manually using `SyncSession.downloadAllServerChanges(long timeout, TimeUnit unit)` and `SyncSession.uploadAllLocalChanges(long timeout, TimeUnit unit)`. [#6073](https://github.com/realm/realm-java/pull/6073)
* [ObjectServer] Added support for timing out when downloading initial data for synchronized Realms using `SyncConfiguration.waitForInitialRemoteData(long timeout, TimeUnit unit)`. [#6247](https://github.com/realm/realm-java/issues/6247)
* [ObjectServer] Added `Realm.init(Context, String)` which defines a custom User-Agent String sent to the Realm Object Server when a session is created. Using this requires Realm Object Server 3.12.4 or later. [#6267](https://github.com/realm/realm-java/issues/6267)
* Added support for `ImportFlag`s to `Realm.copyToRealm()` and `Realm.copyToRealmOrUpdate()`. This makes it possible to choose a mode so only fields that actually changed are written to disk. This improves notifications and Object Server performance. [#6224](https://github.com/realm/realm-java/pull/6224)
* Added support for bulk updating the same property in all objects that are part of a query result using `RealmResults.setValue(String fieldName, Object value)` or one of the specialized overrides that have been added for all supported types, e.g. `RealmResults.setString(String fieldName, String value)`. [#762](https://github.com/realm/realm-java/issues/762)

### Fixed
* All known bugs introduced in 5.8.0-BETA1 and 5.8.0-BETA2. See the release notes for these releases.

### Compatibility
* Realm Object Server: 3.11.0 or later.
* File format: Generates Realms with format v9 (Reads and upgrades all previous formats)
* APIs are backwards compatible with all previous release of realm-java in the 5.x.y series.

### Internal
* Updated to Object Store commit: f0dfe6c03be49194bc40777901059eaf55e7bff6
* Updated Realm Sync to 3.13.1
* Updated Realm Core to 5.12.0


## 5.8.0-BETA2 (2018-10-19)

### Enhancements
* None

### Fixed
* `RealmResults` listeners not triggering the initial callback for Query-based Realm when the device is offline [#6235](https://github.com/realm/realm-java/issues/6235). 

### Known Bugs
* `Realm.copyToRealm()` and `Realm.copyToRealmOrUpdate` has been rewritten to support import flags. It is currently ~30% slower than in 5.7.0.
* IllegalStateException thrown when trying to create an object with a primary key that already exists when using `Realm.copyToRealm`, will always report "null" instead of the correct primary key value.
* When using `ImportFlag.DO_NOT_SET_SAME_VALUES`, lists will still be written and reported as changed, even if they didn't change.

### Compatibility
* Realm Object Server: 3.11.0 or later.
* File format: Generates Realms with format v9 (Reads and upgrades all previous formats)
* APIs are backwards compatible with all previous release of realm-java in the 5.x.y series.

### Internal
* None


## 5.8.0-BETA1 (2018-10-11)

### Enhancements
* Added new `ImportFlag` class that is used to specify additional behaviour when importing
  data into Realm [#6224](https://github.com/realm/realm-java/pull/6224).
* Added support for `ImportFlag` to `Realm.copyToRealm()` and `Realm.copyToRealmOrUpdate()` [#6224](https://github.com/realm/realm-java/pull/6224).

### Fixed
* None

### Known Bugs
* `Realm.copyToRealm()` and `Realm.copyToRealmOrUpdate` has been rewritten to support import flags. It is currently ~30% slower than in 5.7.0.
* IllegalStateException thrown when trying to create an object with a primary key that already exists when using `Realm.copyToRealm`, will always report "null" instead of the correct primary key value.
* When using `ImportFlag.DO_NOT_SET_SAME_VALUES`, lists will still be written and reported as changed, even if they didn't change.

### Compatibility
* Realm Object Server: 3.11.0 or later.
* File format: Generates Realms with format v9 (Reads and upgrades all previous formats)
* APIs are backwards compatible with all previous release of realm-java in the 5.x.y series.


## 5.7.1 (2018-10-22)

### Enhancements
* None

### Fixed
* [ObjectServer] `RealmResults` listeners not triggering the initial callback for Query-based Realm when the device is offline. (Issue [#6235](https://github.com/realm/realm-java/issues/6235), since 5.0.0).

### Compatibility
* Realm Object Server: 3.11.0 or later.
* File format: Generates Realms with format v9 (Reads and upgrades all previous formats)
* APIs are backwards compatible with all previous release of realm-java in the 5.x.y series.

### Internal
* Updated to Object Store commit: 362b886628b3aefc5b7a0bc32293d794dc1d4ad5


## 5.7.0 (2018-09-24)

### Enhancements
* [ObjectServer] Devices will now report download progress for read-only Realms which 
  will allow the server to compact files sooner, saving server space. This does not affect 
  the client. You will need to upgrade your Realm Object Server to at least version 3.11.0 
  or use [Realm Cloud](https://cloud.realm.io). If you try to connect to a ROS v3.10.x or 
  previous, you will see an error like `Wrong protocol version in Sync HTTP request, 
  client protocol version = 25, server protocol version = 24`.

### Fixed
* None

### Compatibility
* Realm Object Server: 3.11.0 or later.
* File format: Generates Realms with format v9 (Reads and upgrades all previous formats)
* APIs are backwards compatible with all previous release of realm-java in the 5.x.y series.

### Internal
* Sync Protocol version increased to 25.
* Updated Realm Sync to 3.10.1
* Updated Realm Core to 5.10.2


## 5.6.0 (2018-09-24)

### Enhancements
* [ObjectServer] Added `RealmPermissions.findOrCreate(String roleName)` and
  `ClassPermissions.findOrCreate(String roleName)` ([#6168](https://github.com/realm/realm-java/issues/6168)).
* `@RealmClass("name")` and `@RealmField("name")` can now be used as a shorthand for defining custom
  name mappings ([#6145](https://github.com/realm/realm-java/issues/6145)).
* Added support for `RealmQuery.limit(long limit)` ([#544](https://github.com/realm/realm-java/issues/544)).
  When building a `RealmQuery`, `sort()`, `distinct()` and `limit()` will now be applied in the order
  they are called. Before this release, `sort()`  and `distinct()` could be called any order, but
  `sort()` would always be applied before `distinct()`.
* Building with Android App Bundle is now supported ([#5977](https://github.com/realm/realm-java/issues/5977)).

### Fixed
* None

### Compatibility
* Realm Object Server: 3.11.0 or later.
* File format: Generates Realms with format v9 (Reads and upgrades all previous formats)
* APIs are backwards compatible with all previous release of realm-java in the 5.x.y series.

### Internal
* Updated ReLinker to 1.3.0.
* Updated to Object Store commit: 7e19c51af72c3343b453b8a13c82dfda148e4bbc


## 5.5.0 (2018-08-31)

### Enhancements
* [ObjectServer] Added `ConnectionState` enum describing the states a connection can be in.
* [ObjectServer] Added `SyncSession.isConnected()` and `SyncSession.getConnectionState()`.
* [ObjectServer] Added support for observing connection changes for a session using `SyncSession.addConnectionChangeListener()` and `SyncSession.removeConnectionChangeListener()`.
* [ObjectServer] Added Kotlin extension property `Realm.syncSession` for synchronized Realms.
* [ObjectServer] Added Kotlin extension method `Realm.classPermissions<RealmModel>()`.
* [ObjectServer] Added support for starting and stopping synchronization using `SyncSession.start()` and `SyncSession.stop()` (#6135).
* [ObjectServer] Added API's for making it easier to work with network proxies (#6163): 
  * `SyncManager.setAuthorizationHeaderName(String headerName)`
  * `SyncManager.setAuthorizationHeaderName(String headerName, String host)`
  * `SyncManager.addCustomRequestHeader(String headerName, String headerValue)`
  * `SyncManager.addCustomRequestHeader(String headerName, String headerValue, String host)`
  * `SyncManager.addCustomRequestHeaders(Map<String, String> headers)`
  * `SyncManager.addCustomRequestHeaders(Map<String, String> headers, String host)`
  * `SyncConfiguration.Builder.urlPrefix(String prefix)`
 
### Fixed
* Methods and classes requiring synchronized Realms have been removed from the standard AAR package. They are now only visible when enabling synchronized Realms in Gradle. The methods and classes will still be visible in the source files and docs, but annotated with `@ObjectServer` (#5799).

### Internal
* Updated to Realm Sync 3.9.4
* Updated to Realm Core 5.8.0
* Updated to Object Store commit: b0fc2814d9e6061ce5ba1da887aab6cfba4755ca

### Credits
* Thanks to @lucasdornelasv for improving the performance of `Realm.copyToRealm()`, `Realm.copyToRealmOrUpdate()` and `Realm.copyFromRealm()` #(6124). 


## 5.4.3 (YYYY-MM-DD)

### Bug Fixes

* [ObjectServer] ProGuard was not configured correctly when working with Subscriptions for Query-based Realms.


## 5.4.2 (2018-08-09)

### Bug Fixes

* [ObjectServer] Fixed bugs in the Sync Client that could lead to memory corruption and crashes.

### Internal

* Upgraded to Realm Sync 3.8.8


## 5.4.1 (2018-08-03)

### Bug Fixes

* Compile time crash if no `targetSdk` was defined in Gradle. This was introduced in 5.4.0 (#6082).
* Fix Realm Gradle Plugin adding dependencies in a way incompatible with Kotlin Android Extensions. This was introduced in Realm Java 5.4.0 (#6080).


## 5.4.0 (2018-07-22)

### Enhancements

* Removing a ChangeListener on invalid objects or `RealmResults` should warn instead of throwing (fixes #5855).

### Bug Fixes

* [ObjectServer] Using Android Network Security Configuration is necessary to install the custom root CA for tests (API >= 24) (#5970).
* Fixes issue with the incremental build causing direct access to model without accessor to fail (#6056).
* `RealmQuery.distinct()` is now correctly applied when calling `RealmQuery.count()` (#5958).

### Internal

* Upgraded to Realm Core 5.7.2
* Upgraded to Realm Sync 3.8.1
* [ObjectServer] Improved performance when integrating changes from the server.
* Added extra information about the state of the Realm file if an exception is thrown due to Realm not being able to open it.
* Removed internal dependency on Groovy in the Realm Transformer (#3971).

### Credits

* Thanks to @kageiit for removing Groovy from the Realm Transformer (#3971).


## 5.3.1 (2018-06-19)

### Bug Fixes

* [ObjectServer] Fixed a bug which could potentially flood Realm Object Server with PING messages.
* Calling `Realm.deleteAll()` on a Realm file that contains more classes than in the schema throws exception (#5745).
* `Realm.isEmpty()` returning false in some cases, even if all tables part of the schema are empty (#5745).
* Fixed rare native crash materializing as `Assertion failed: ref + size <= after_ref with (ref, size, after_ref, ndx, m_free_positions.size())` (#5300).

### Internal

* Upgraded to Realm Core 5.6.2
* Upgraded to Realm Sync 3.5.6
* Upgraded to Object Store commit `0bcb9643b8fb14323df697999b79c4a5341a8a21`


## 5.3.0 (2018-06-12)

### Enhancements

* [ObjectServer] `Realm.compactRealm(config)` now works on synchronized Realms (#5937).
* [ObjectServer] `SyncConfiguration.compactOnLaunch()` and `SyncConfiguration.compactOnLaunch(callback)` has been added (#5937).
* Added `RealmQuery.getRealm()`, `RealmResults.getRealm()`, `RealmList.getRealm()` and `OrderedRealmCollectionSnapshot.getRealm()` (#5997).
* Removing a ChangeListener on invalid objects or `RealmResults` should warn instead of throwing (fixes #5855).


### Internal

* Upgraded to Realm Core 5.6.0
* Upgraded to Realm Sync 3.5.2


## 5.2.0 (2018-06-06)

The feature previously named Partial Sync is now called Query-Based Sync and is now the default mode when synchronizing Realms.
This has impacted a number of API's. See below for the details.

### Deprecated

* [ObjectServer] `SyncConfiguration.automatic()` has been deprecated in favour of `SyncUser.getDefaultConfiguration()`.
* [ObjectServer] `new SyncConfiguration.Builder(user, url)` has been deprecated in favour of `SyncUser.createConfiguration(url)`. NOTE: Creating configurations using `SyncUser` will default to using query-based Realms, while creating them using `new SyncConfiguration.Builder(user, url)` will default to fully synchronized Realms.
* [ObjectServer] With query-based sync being the default `SyncConfiguration.Builder.partialRealm()` has been deprecated. Use ``SyncConfiguration.Builder.fullSynchronization()` if you want full synchronisation instead.

### Enhancements

* [ObjectServer] Added `SyncUser.createConfiguration(url)`. Realms created this way are query-based Realms by default.
* [ObjectServer] Added `SyncUser.getDefaultConfiguration()`.
* The Realm bytecode transformer now supports incremental builds (#3034).
* Improved speed and allocations when parsing field descriptions in queries (#5547).

### Bug Fixes

* Having files that ends with `RealmProxy` will no longer break the Realm Transformer (#3709).

### Internal

* Module mediator classes being generated now produces a stable output enabling better support for incremental builds (#3034).


## 5.1.0 (2018-04-25)

### Enhancements

* [ObjectServer] Added support for `SyncUser.requestPasswordReset()`, `SyncUser.completePasswordReset()`
  and their async variants. This makes it possible to reset the password for users created using
  `Credentials.usernamePassword()` where they used their email as username (#5821).
* [ObjectServer] Added support for `SyncUser.requestEmailConfirmation()`, `SyncUser.confirmEmail()`
  and their async variants. This makes it possible to ask users to confirm their email. This is only
  supported for users created using `Credentials.usernamePassword()` who have used an email as their
  username (#5821).
* `RealmQuery.in()` now support `null` which will always return no matches (#4011).
* Added support for `RealmQuery.alwaysTrue()` and `RealmQuery.alwaysFalse()`.

### Bug Fixes

* Changing a primary key from being nullable to being required could result in objects being deleted (##5899).


## 5.0.1 (2018-04-09)

### Enhancements

* [ObjectServer] `SyncConfiguration.automatic()` will make use of the host port to work out the default Realm URL.
* [ObjectServer] A role is now automatically created for each user with that user as its only member. This simplifies the common use case of restricting access to specific objects to a single user. This role can be accessed at `PermissionUser.getRole()`.
* [ObjectServer] Expose `Role.getMembers()` to access the list of associated `UserPermission`.

### Bug Fixes

* `RealmList.move()` did not move items correctly for unmanaged lists (#5860).
* `RealmObject.isValid()` not correctly returns `false` if `null` is provided as an argument (#5865).
* `RealmQuery.findFirst()` and `RealmQuery.findFirstAsync()` not working correctly with sorting (#5714).
* Permission `noPrivileges` and `allPrivileges` were returning opposite privileges.
* Fixes an issue caused by JNI local table reference overflow (#5880).

### Internal

* Upgraded to Realm Sync 3.0.1
* Upgraded to Realm Core 5.4.2

## 5.0.0 (2018-03-15)

This release is compatible with the Realm Object Server 3.0.0-beta.3 or later.

### Known Bugs

* API's marked @ObjectServer are shipped as part of the base binary, they should only be available when enabling synchronized Realms.

### Breaking Changes

* [ObjectServer] Renamed `SyncUser.currentUser()` to `SyncUser.current()`.
* [ObjectServer] Renamed `SyncUser.login(...)` and `SyncUser.loginAsync(...)` to `SyncUser.logIn(...)` and `SyncUser.logInAsync(...)`.
* [ObjectServer] Renamed `SyncUser.logout()` to `SyncUser.logOut()`.
* The `OrderedCollectionChangeSet` parameter in `OrderedRealmCollectionChangeListener.onChange()` is no longer nullable. Use `changeSet.getState()` instead (#5619).
* `realm.subscribeForObjects()` have been removed. Use `RealmQuery.findAllAsync(String subscriptionName)` and `RealmQuery.findAllAsync()` instead.
* Removed previously deprecated `RealmQuery.findAllSorted()`, `RealmQuery.findAllSortedAsync()` `RealmQuery.distinct()` and `RealmQuery.distinctAsync()`.
* Renamed `RealmQuery.distinctValues()` to `RealmQuery.distinct()`

### Enhancements

* [ObjectServer] Added support for partial Realms. Read [here](https://realm.io/docs/java/latest/#partial-realms) for more information.
* [ObjectServer] Added support for Object Level Permissions (requires partial synchronized Realms). Read [here](https://realm.io/docs/java/latest/#partial-realms) for more information.
* [ObjectServer] Added `SyncConfiguration.automatic()` and `SyncConfiguration.automatic(SyncUser user)` (#5806).
* Added two new methods to `OrderedCollectionChangeSet`: `getState()` and `getError()` (#5619).

## Bug Fixes

* Better exception message if a non model class is provided to methods only accepting those (#5779).

### Internal

* Upgraded to Realm Sync 3.0.0
* Upgraded to Realm Core 5.3.0


## 4.4.0 (2018-03-13)

### Enhancements

* Added support for mapping between a Java name and the underlying name in the Realm file using `@RealmModule`, `@RealmClass` and `@RealmField` annotations (#5280).

## Bug Fixes

* [ObjectServer] Fixed an issue where login after a logout will not resume Syncing (https://github.com/realm/my-first-realm-app/issues/22).


## 4.3.4 (2018-02-06)

## Bug Fixes

* Added missing `RealmQuery.oneOf()` for Kotlin that accepts non-nullable types (#5717).
* [ObjectServer] Fixed an issue preventing sync to resume when the network is back (#5677).

## 4.3.3 (2018-01-19)

### Internal

* Downgrade JavaAssist to 3.21.0-GA to fix an issue with a `ClassNotFoundException` at runtime (#5641).


## 4.3.2 (2018-01-17)

### Bug Fixes

* Throws a better exception message when calling `RealmObjectSchema.addField()` with a `RealmModel` class (#3388).
* Use https for Realm version checker (#4043).
* Prevent Realms Gradle plugin from transitively forcing specific versions of Google Build Tools onto downstream projects (#5640).
* [ObjectServer] logging a warning message instead of throwing an exception, when sync report an unknown error code (#5403).

### Enhancements

* [ObjectServer] added support for both Anonymous and Nickname authentication.


### Internal

* Upgraded to Realm Sync 2.2.9
* Upgraded to Realm Core 5.1.2

## 4.3.1 (2017-12-06)

### Bug Fixes

* Fixed kotlin standard library being added to both Java and Kotlin projects (#5587).


## 4.3.0 (2017-12-05)

### Deprecated

* Support for mips devices are deprecated.
* `RealmQuery.findAllSorted()` and `RealmQuery.findAllSortedAsync()` variants in favor of predicate `RealmQuery.sort().findAll()`.
* `RealmQuery.distinct()` and `RealmQuery.distinctAsync()` variants in favor of predicate `RealmQuery.distinctValues().findAll()`

### Enhancements

* [ObjectServer] Added explicit support for JSON Web Tokens (JWT) using `SyncCredentials.jwt(String token)`. It requires Object Server 2.0.23+ (#5580).
* Projects using Kotlin now include additional extension functions that make working with Kotlin easier. See [docs](https://realm.io/docs/java/latest/#kotlin) for more info (#4684).
* New query predicate: `sort()`.
* New query predicate: `distinctValues()`. Will be renamed to `distinct` in next major version.
* The Realm annotation processor now has a stable output when there are no changes to model classes, improving support for incremental compilers (#5567).

### Bug Fixes

* Added missing `toString()` for the implementation of `OrderedCollectionChangeSet`.
* Sync queries are evaluated immediately to solve the performance issue when the query results are huge, `RealmResults.size()` takes too long time (#5387).
* Correctly close the Realm instance if an exception was thrown while opening it. This avoids `IllegalStateException` when deleting the Realm in the catch block (#5570).
* Fixed the listener on `RealmList` not being called when removing the listener then adding it again (#5507). Please notice that a similar issue still exists for `RealmResults`.

### Internal

* Use `OsList` instead of `OsResults` to add notification token on for `RealmList<RealmModel>`.
* Updated Gradle and plugins to support Android Studio `3.0.0` (#5472).
* Upgraded to Realm Sync 2.1.8.
* Upgraded to Realm Core 4.0.4.

### Credits

* Thanks to @tbsandee for fixing a typo (#5548).
* Thanks to @vivekkiran for updating Gradle and plugins to support Android Studio `3.0.0` (#5472).
* Thanks to @madisp for adding better support for incremental compilers (#5567).


## 4.2.0 (2017-11-17)

### Enhancements

* Added support for using non-encrypted Realms in multiple processes. Some caveats apply. Read [doc](https://realm.io/docs/java/latest/#multiprocess) for more info (#1091).
* Added support for importing primitive lists from JSON (#5362).
* [ObjectServer] Support SSL validation using Android TrustManager (no need to specify `trustedRootCA` in `SynConfiguration` if the certificate is installed on the device), fixes (#4759).
* Added the and() function to `RealmQuery` in order to improve readability.

### Bug Fixes

* Leaked file handler in the Realm Transformer (#5521).
* Potential fix for "RealmError: Incompatible lock file" crash (#2459).

### Internal

* Updated JavaAssist to 3.22.0-GA.
* Upgraded to Realm Sync 2.1.4.
* Upgraded to Realm Core 4.0.3.

### Credits

* Thanks to @rakshithravi1997 for adding `RealmQuery.and()` (#5520).


## 4.1.1 (2017-10-27)

### Bug Fixes

* Fixed the compile warnings of using deprecated method `RealmProxyMediator.getTableName()` in generated mediator classes (#5455).
* [ObjectServer] now retrying network query when encountering any `IOException` (#5453).
* Fixed a `NoClassDefFoundError` due to using `@SafeVarargs` below API 19 (#5463).

### Internal

* Updated Realm Sync to 2.1.0.


## 4.1.0 (2017-10-20)

### Enhancements

* `Realm.deleteRealm()` and `RealmConfiguration.assetFile()` are multi-processes safe now.

### Bug Fixes

* Fix some potential database corruption caused by deleting the Realm file while a Realm instance are still opened in another process or the sync client thread.
* Added `realm.ignoreKotlinNullability` as a kapt argument to disable treating kotlin non-null types as `@Required` (#5412) (introduced in `v3.6.0`).
* Increased http connect/write timeout for low bandwidth network.


## 4.0.0 (2017-10-16)

### Breaking Changes

The internal file format has been upgraded. Opening an older Realm will upgrade the file automatically, but older versions of Realm will no longer be able to read the file.

* [ObjectServer] Updated protocol version to 22 which is only compatible with Realm Object Server >= 2.0.0.
* [ObjectServer] Removed deprecated APIs `SyncUser.retrieveUser()` and `SyncUser.retrieveUserAsync()`. Use `SyncUser.retrieveInfoForUser()` and `retrieveInfoForUserAsync()` instead.
* [ObjectServer] `SyncUser.Callback` now accepts a generic parameter indicating type of object returned when `onSuccess` is called.
* [ObjectServer] Renamed `SyncUser.getAccessToken` to `SyncUser.getRefreshToken`.
* [ObjectServer] Removed deprecated API `SyncUser.getManagementRealm()`.
* Calling `distinct()` on a sorted `RealmResults` no longer clears any sorting defined (#3503).
* Relaxed upper bound of type parameter of `RealmList`, `RealmQuery`, `RealmResults`, `RealmCollection`, `OrderedRealmCollection` and `OrderedRealmCollectionSnapshot`.
* Realm has upgraded its RxJava1 support to RxJava2 (#3497)
  * `Realm.asObservable()` has been renamed to `Realm.asFlowable()`.
  * `RealmList.asObservable()` has been renamed to `RealmList.asFlowable()`.
  * `RealmResults.asObservable()` has been renamed to `RealmResults.asFlowable()`.
  * `RealmObject.asObservable()` has been renamed to `RealmObject.asFlowable()`.
  * `RxObservableFactory` now return RxJava2 types instead of RxJava1 types.
* Removed deprecated APIs `RealmSchema.close()` and `RealmObjectSchema.close()`. Those don't have to be called anymore.
* Removed deprecated API `RealmResults.removeChangeListeners()`. Use `RealmResults.removeAllChangeListeners()` instead.
* Removed deprecated API `RealmObject.removeChangeListeners()`. Use `RealmObject.removeAllChangeListeners()` instead.
* Removed `UNSUPPORTED_TABLE`, `UNSUPPORTED_MIXED` and `UNSUPPORTED_DATE` from `RealmFieldType`.
* Removed deprecated API `RealmResults.distinct()`/`RealmResults.distinctAsync()`. Use `RealmQuery.distinct()`/`RealmQuery.distinctAsync()` instead.
* `RealmQuery.createQuery(Realm, Class)`, `RealmQuery.createDynamicQuery(DynamicRealm, String)`, `RealmQuery.createQueryFromResult(RealmResults)` and `RealmQuery.createQueryFromList(RealmList)` have been removed. Use `Realm.where(Class)`, `DynamicRealm.where(String)`, `RealmResults.where()` and `RealmList.where()` instead.

### Enhancements

* [ObjectServer] `SyncUserInfo` now also exposes a users metadata using `SyncUserInfo.getMetadata()`
* `RealmList` can now contain `String`, `byte[]`, `Boolean`, `Long`, `Integer`, `Short`, `Byte`, `Double`, `Float` and `Date` values. [Queries](https://github.com/realm/realm-java/issues/5361) and [Importing primitive lists from JSON](https://github.com/realm/realm-java/issues/5362) are not supported yet.
* Added support for lists of primitives in `RealmObjectSchema` with `addRealmListField(String fieldName, Class<?> primitiveType)`
* Added support for lists of primitives in `DynamicRealmObject` with `setList(String fieldName, RealmList<?> list)` and `getList(String fieldName, Class<?> primitiveType)`.
* Minor performance improvement when copy/insert objects into Realm.
* Added `static RealmObject.getRealm(RealmModel)`, `RealmObject.getRealm()` and `DynamicRealmObject.getDynamicRealm()` (#4720).
* Added `RealmResults.asChangesetObservable()` that emits the pair `(results, changeset)` (#4277).
* Added `RealmList.asChangesetObservable()` that emits the pair `(list, changeset)` (#4277).
* Added `RealmObject.asChangesetObservable()` that emits the pair `(object, changeset)` (#4277).
* All Realm annotations are now kept at runtime, allowing runtime tools access to them (#5344).
* Speedup schema initialization when a Realm file is first accessed (#5391).

### Bug Fixes

* [ObjectServer] Exposing a `RealmConfiguration` that allows a user to open the backup Realm after the client reset (#4759/#5223).
* [ObjectServer] Realm no longer throws a native “unsupported instruction” exception in some cases when opening a synced Realm asynchronously (https://github.com/realm/realm-object-store/issues/502).
* [ObjectServer] Fixed "Cannot open the read only Realm" issue when get`PermissionManager` (#5414).
* Throw `IllegalArgumentException` instead of `IllegalStateException` when calling string/binary data setters if the data length exceeds the limit.
* Added support for ISO8601 2-digit time zone designators (#5309).
* "Bad File Header" caused by the device running out of space while compacting the Realm (#5011).
* `RealmQuery.equalTo()` failed to find null values on an indexed field if using Case.INSENSITIVE (#5299).
* Assigning a managed object's own list to itself would accidentally clear it (#5395).
* Don't try to acquire `ApplicationContext` if not available in `Realm.init(Context)` (#5389).
* Removing and re-adding a changelistener from inside a changelistener sometimes caused notifications to be missed (#5411).

### Internal

* Upgraded to Realm Sync 2.0.2.
* Upgraded to Realm Core 4.0.2.
* Upgraded to OkHttp 3.9.0.
* Upgraded to RxJava 2.1.4.
* Use Object Store to create the primary key table.

### Credits

* Thanks to @JussiPekonen for adding support for 2-digit time zone designators when importing JSON (#5309).


## 3.7.2 (2017-09-12)

### Bug Fixes

* Fixed a JNI memory issue when doing queries which might potentially cause various native crashes.
* Fixed a bug that `RealmList.deleteFromRealm(int)`, `RealmList.deleteFirstFromRealm()` and `RealmList.deleteLastFromRealm()` did not remove target objects from Realm. This bug was introduced in `3.7.1` (#5233).
* Crash with "'xxx' doesn't exist in current schema." when ProGuard is enabled (#5211).


## 3.7.1 (2017-09-07)

### Bug Fixes

* Fixed potential memory leaks of `LinkView` when calling bulk insertions APIs.
* Fixed possible assertion when using `PermissionManager` at the beginning (#5195).
* Crash caused by JNI couldn't find `SharedRealm`'s inner classes when ProGuard is enabled (#5211).

### Internal

* Replaced LinkView with Object Store's List.
* Renaming `io.realm.internal.CollectionChangeSet` to `io.realm.internal.OsCollectionChangeSet`.


## 3.7.0 (2017-09-01)

### Deprecated

* [ObjectServer] `SyncUser.getManagementRealm()`. Use `SyncUser.getPermissionManager()` instead.

### Enhancements

* [ObjectServer] `SyncUser.getPermissionManager` added as a helper API for working with permissions and permission offers.

### Internal

* [ObjectServer] Upgraded OkHttp to 3.7.0.


## 3.6.0 (2017-09-01)

### Breaking Changes

* [ObjectServer] `SyncUser.logout()` no longer throws an exception when associated Realms instances are not closed (#4962).

### Deprecated

* [ObjectServer] `SyncUser#retrieveUser` and `SyncUser#retrieveUserAsync` replaced by `SyncUser#retrieveInfoForUser`
and `SyncUser#retrieveInfoForUserAsync` which returns a `SyncUserInfo` with mode information (#5008).
* [ObjectServer] `SyncUser#Callback` replaced by the generic version `SyncUser#RequestCallback<T>`.

### Enhancements

* [ObjectServer] Added `SyncSession.uploadAllLocalChanges()`.
* [ObjectServer] APIs of `UserStore` have been changed to support same user identity but different authentication server scenario.
* [ObjectServer] Added `SyncUser.allSessions` to retrieve the all valid sessions belonging to the user (#4783).
* Added `Nullable` annotation to methods that may return `null` in order to improve Kotlin usability. This also introduced a dependency to `com.google.code.findbugs:jsr305`.
* `org.jetbrains.annotations.NotNull` is now an alias for `@Required`. This means that the Realm Schema now fully understand Kotlin non-null types.
* Added support for new data type `MutableRealmIntegers`. The new type behaves almost exactly as a reference to a Long (mutable nullable, etc) but supports `increment` and `decrement` methods, which implement a Conflict Free Replicated Data Type, whose value will converge even when changed across distributed devices with poor connections (#4266).
* Added more detailed exception message for `RealmMigrationNeeded`.
* Bumping schema version only without any actual schema changes will just succeed even when the migration block is not supplied. It threw an `RealmMigrationNeededException` before in the same case.
* Throw `IllegalStateException` when schema validation fails because of wrong declaration of `@LinkingObjects`.

### Bug Fixes

* Potential crash after using `Realm.getSchema()` to change the schema of a typed Realm. `Realm.getSchema()` now returns an immutable `RealmSchema` instance.
* `Realm.copyToRealmOrUpdate()` could cause a `RealmList` field to contain duplicated elements (#4957).
* `RealmSchema.create(String)` and `RealmObjectSchema.setClassName(String)` did not accept class name whose length was 51 to 57.
* Workaround for an Android JVM crash when using `compactOnLaunch()` (#4964).
* Class name in exception message from link query is wrong (#5096).
* The `compactOnLaunch` callback is no longer invoked if the Realm at that path is already open on other threads.

### Internal

* [ObjectServer] removed `ObjectServerUser` and its inner classes, in a step to reduce `SyncUser` complexity (#3741).
* [ObjectServer] changed the `SyncSessionStopPolicy` to `AfterChangesUploaded` to align with other binding and to prevent use cases where the Realm might be deleted before the last changes get synchronized (#5028).
* Upgraded Realm Sync to 1.10.8
* Let Object Store handle migration.


## 3.5.0 (2017-07-11)

### Enhancements

* Added `RealmConfiguration.Builder.compactOnLaunch()` to compact the file on launch (#3739).
* [ObjectServer] Adding user lookup API for administrators (#4828).
* An `IllegalStateException` will be thrown if the given `RealmModule` doesn't include all required model classes (#3398).

### Bug Fixes

* Bug in `isNull()`, `isNotNull()`, `isEmpty()`, and `isNotEmpty()` when queries involve nullable fields in link queries (#4856).
* Bug in how to resolve field names when querying `@LinkingObjects` as the last field (#4864).
* Rare crash in `RealmLog` when log level was set to `LogLevel.DEBUG`.
* Broken case insensitive query with indexed field (#4788).
* [ObjectServer] Bug related to the behaviour of `SyncUser#logout` and the use of invalid `SyncUser` with `SyncConfiguration` (#4822).
* [ObjectServer] Not all error codes from the server were recognized correctly, resulting in UNKNOWN being reported instead.
* [ObjectServer] Prevent the use of a `SyncUser` that explicitly logged out, to open a Realm (#4975).

### Internal

* Use Object Store to do table initialization.
* Removed `Table#Table()`, `Table#addEmptyRow()`, `Table#addEmptyRows()`, `Table#add(Object...)`, `Table#pivot(long,long,PivotType)` and `Table#createnative()`.
* Upgraded Realm Core to 2.8.6
* Upgraded Realm Sync to 1.10.5
* Removed `io.realm.internal.OutOfMemoryError`. `java.lang.OutOfMemoryError` will be thrown instead.


## 3.4.0 (2017-06-22)

### Breaking Changes

* [ObjectServer] Updated protocol version to 18 which is only compatible with ROS > 1.6.0.

### Deprecated

* `RealmSchema.close()` and `RealmObjectSchema.close()`. They don't need to be closed manually. They were added to the public API by mistake.

### Enhancements

* [ObjectServer] Added support for Sync Progress Notifications through `SyncSession.addDownloadProgressListener(ProgressMode, ProgressListener)` and `SyncSession.addUploadProgressListener(ProgressMode, ProgressListener)` (#4104).
* [ObjectServer] Added `SyncSession.getState()` (#4784).
* Added support for querying inverse relationships (#2904).
* Moved inverse relationships out of beta stage.
* Added `Realm.getDefaultConfiguration()` (#4725).

### Bug Fixes

* [ObjectServer] Bug which may crash when the JNI local reference limitation was reached on sync client thread.
* [ObjectServer] Retrying connections with exponential backoff, when encountering `ConnectException` (#4310).
* When converting nullable BLOB field to required, `null` values should be converted to `byte[0]` instead of `byte[1]`.
* Bug which may cause duplicated primary key values when migrating a nullable primary key field to not nullable. `RealmObjectSchema.setRequired()` and `RealmObjectSchema.setNullable()` will throw when converting a nullable primary key field with null values stored to a required primary key field.

### Internal

* Upgraded to Realm Sync 1.10.1
* Upgraded to Realm Core 2.8.4

### Credits

* Thanks to Anis Ben Nsir (@abennsir) for upgrading Roboelectric in the unitTestExample (#4698).


## 3.3.2 (2017-06-09)

### Bug Fixes

* [ObjectServer] Crash when an authentication error happens (#4726).
* [ObjectServer] Enabled encryption with Sync (#4561).
* [ObjectServer] Admin users did not connect correctly to the server (#4750).

### Internal

* Factor out internal interface ManagedObject.

## 3.3.1 (2017-05-26)

### Bug Fixes

* [ObjectServer] Accepted extra columns against synced Realm (#4706).


## 3.3.0 (2017-05-24)

### Enhancements

* [ObjectServer] Added two options to `SyncConfiguration` to provide a trusted root CA `trustedRootCA` and to disable SSL validation `disableSSLVerification` (#4371).
* [ObjectServer] Added support for changing passwords through `SyncUser.changePassword()` using an admin user (#4588).

### Bug Fixes

* Queries on proguarded Realm model classes, failed with "Table not found" (#4673).


## 3.2.1 (2017-05-19)

### Enhancements

* Not in transaction illegal state exception message changed to "Cannot modify managed objects outside of a write transaction.".

### Bug Fixes

* [ObjectServer] `schemaVersion` was mistakenly required in order to trigger migrations (#4658).
* [ObjectServer] Fields removed from model classes will now correctly be hidden instead of throwing an exception when opening the Realm (#4658).
* Random crashes which were caused by a race condition in encrypted Realm (#4343).

### Internal

* Upgraded to Realm Sync 1.8.5.
* Upgraded to Realm Core 2.8.0.

## 3.2.0 (2017-05-16)

### Enhancements

* [ObjectServer] Added support for `SyncUser.isAdmin()` (#4353).
* [ObjectServer] New set of Permission API's have been added to `SyncUser` through `SyncUser.getPermissionManager()` (#4296).
* [ObjectServer] Added support for changing passwords through `SyncUser.changePassword()` (#4423).
* [ObjectServer] Added support for `SyncConfiguration.Builder.waitForInitialRemoteData()` (#4270).
* Transient fields are now allowed in model classes, but are implicitly treated as having the `@Ignore` annotation (#4279).
* Added `Realm.refresh()` and `DynamicRealm.refresh()` (#3476).
* Added `Realm.getInstanceAsync()` and `DynamicRealm.getInstanceAsync()` (#2299).
* Added `DynamicRealmObject#linkingObjects(String,String)` to support linking objects on `DynamicRealm` (#4492).
* Added support for read only Realms using `RealmConfiguration.Builder.readOnly()` and `SyncConfiguration.Builder.readOnly()`(#1147).
* Change listeners will now auto-expand variable names to be more descriptive when using Android Studio.
* The `toString()` methods for the standard and dynamic proxies now print "proxy", or "dynamic" before the left bracket enclosing the data.

### Bug Fixes

* `@LinkingObjects` annotation now also works with Kotlin (#4611).

### Internal

* Use separated locks for different `RealmCache`s (#4551).

## 3.1.4 (2017-05-04)

## Bug fixes

* Added missing row validation check in certain cases on invalidated/deleted objects (#4540).
* Initializing Realm is now more resilient if `Context.getFilesDir()` isn't working correctly (#4493).
* `OrderedRealmCollectionSnapshot.get()` returned a wrong object (#4554).
* `onSuccess` callback got triggered infinitely if a synced transaction was committed in the async transaction's `onSuccess` callback (#4594).

## 3.1.3 (2017-04-20)

### Enhancements

* [ObjectServer] Resume synchronization as soon as the connectivity is back (#4141).

### Bug Fixes

* `equals()` and `hashCode()` of managed `RealmObject`s that come from linking objects don't work correctly (#4487).
* Field name was missing in exception message when `null` was set to required field (#4484).
* Now throws `IllegalStateException` when a getter of linking objects is called against deleted or not yet loaded `RealmObject`s (#4499).
* `NullPointerException` caused by local transaction inside the listener of `findFirstAsync()`'s results (#4495).
* Native crash when adding listeners to `RealmObject` after removing listeners from the same `RealmObject` before (#4502).
* Native crash with "Invalid argument" error happened on some Android 7.1.1 devices when opening Realm on external storage (#4461).
* `OrderedRealmCollectionChangeListener` didn't report change ranges correctly when circular link's field changed (#4474).

### Internal

* Upgraded to Realm Sync 1.6.0.
* Upgraded to Realm Core 2.6.1.

## 3.1.2 (2017-04-12)

### Bug Fixes

* Crash caused by JNI couldn't find `OsObject.notifyChangeListeners` when ProGuard is enabled (#4461).
* Incompatible return type of `RealmSchema.getAll()` and `BaseRealm.getSchema()` (#4443).
* Memory leaked when synced Realm was initialized (#4465).
* An `IllegalStateException` will be thrown when starting iterating `OrderedRealmCollection` if the Realm is closed (#4471).

## 3.1.1 (2017-04-07)

### Bug Fixes

* Crash caused by Listeners on `RealmObject` getting triggered the 2nd time with different changed field (#4437).
* Unintentionally exposing `StandardRealmSchema` (#4443).
* Workaround for crashes on specific Samsung devices which are caused by a buggy `memmove` call (#3651).

## 3.1.0 (2017-04-05)

### Breaking Changes

* Updated file format of Realm files. Existing Realm files will automatically be migrated to the new format when they are opened, but older versions of Realm cannot open these files.
* [ObjectServer] Due to file format changes, Realm Object Server 1.3.0 or later is required.

### Enhancements

* Added support for reverse relationships through the `@LinkingObjects` annotation. See `io.realm.annotations.LinkingObjects` for documentation.  
  * This feature is in `@Beta`.
  * Queries on linking objects do not work.  Queries like `where(...).equalTo("field.linkingObjects.id", 7).findAll()` are not yet supported.
  * Backlink verification is incomplete.  Evil code can cause native crashes.
* The listener on `RealmObject` will only be triggered if the object changes (#3894).
* Added `RealmObjectChangeListener` interface that provide detailed information about `RealmObject` field changes.
* Listeners on `RealmList` and `RealmResults` will be triggered immediately when the transaction is committed on the same thread (#4245).
* The real `RealmMigrationNeededException` is now thrown instead of `IllegalArgumentException` if no migration is provided for a Realm that requires it.
* `RealmQuery.distinct()` can be performed on unindexed fields (#2285).
* `targetSdkVersion` is now 25.
* [ObjectServer] In case of a Client Reset, information about the location of the backed up Realm file is now reported through the `ErrorHandler` interface (#4080).
* [ObjectServer] Authentication URLs now automatically append `/auth` if no other path segment is set (#4370).

### Bug Fixes

* Crash with `LogicError` with `Bad version number` on notifier thread (#4369).
* `Realm.migrateRealm(RealmConfiguration)` now fails correctly with an `IllegalArgumentException` if a `SyncConfiguration` is provided (#4075).
* Potential cause for Realm file corruptions (never reported).
* Add `@Override` annotation to proxy class accessors and stop using raw type in proxy classes in order to remove warnings from javac (#4329).
* `findFirstAsync()` now returns an invalid object if there is no object matches the query condition instead of running the query repeatedly until it can find one (#4352).
* [ObjectServer] Changing the log level after starting a session now works correctly (#4337).

### Internal

* Using the Object Store's Session and SyncManager.
* Upgraded to Realm Sync 1.5.0.
* Upgraded to Realm Core 2.5.1.
* Upgraded Gradle to 3.4.1

## 3.0.0 (2017-02-28)

### Breaking Changes

* `RealmResults.distinct()` returns a new `RealmResults` object instead of filtering on the original object (#2947).
* `RealmResults` is auto-updated continuously. Any transaction on the current thread which may have an impact on the order or elements of the `RealmResults` will change the `RealmResults` immediately instead of change it in the next event loop. The standard `RealmResults.iterator()` will continue to work as normal, which means that you can still delete or modify elements without impacting the iterator. The same is not true for simple for-loops. In some cases a simple for-loop will not work (https://realm.io/docs/java/3.0.0/api/io/realm/OrderedRealmCollection.html#loops), and you must use the new createSnapshot() method.
* `RealmChangeListener` on `RealmObject` will now also be triggered when the object is deleted. Use `RealmObject.isValid()` to check this state(#3138).
* `RealmObject.asObservable()` will now emit the object when it is deleted. Use `RealmObject.isValid()` to check this state (#3138).
* Removed deprecated classes `Logger` and `AndroidLogger` (#4050).

### Deprecated

* `RealmResults.removeChangeListeners()`. Use `RealmResults.removeAllChangeListeners()` instead.
* `RealmObject.removeChangeListeners()`. Use `RealmObject.removeAllChangeListeners()` instead.
* `RealmResults.distinct()` and `RealmResults.distinctAsync()`. Use `RealmQuery.distinct()` and `RealmQuery.distinctAsync()` instead.

### Enhancements

* Added support for sorting by link's field (#672).
* Added `OrderedRealmCollectionSnapshot` class and `OrderedRealmCollection.createSnapshot()` method. `OrderedRealmCollectionSnapshot` is useful when changing `RealmResults` or `RealmList` in simple loops.
* Added `OrderedRealmCollectionChangeListener` interface for supporting fine-grained collection notifications.
* Added support for ChangeListeners on `RealmList`.
* Added `RealmList.asObservable()`.

### Bug Fixes

* Element type checking in `DynamicRealmObject#setList()` (#4252).
* Now throws `IllegalStateException` instead of process crash when any of thread confined methods in `RealmQuery` is called from wrong thread (#4228).
* Now throws `IllegalStateException` when any of thread confined methods in `DynamicRealmObject` is called from wrong thread (#4258).

### Internal

* Use Object Store's `Results` as the backend for `RealmResults` (#3372).
  - Use Object Store's notification mechanism to trigger listeners.
  - Local commits triggers Realm global listener and `RealmObject` listener on current thread immediately instead of in the next event loop.


## 2.3.2 (2017-02-27)

### Bug fixes

* Log levels in JNI layer were all reported as "Error" (#4204).
* Encrypted realms can end up corrupted if many threads are reading and writing at the same time (#4128).
* "Read-only file system" exception when compacting Realm file on external storage (#4140).

### Internal

* Updated to Realm Sync v1.2.1.
* Updated to Realm Core v2.3.2.

### Enhancements

* Improved performance of getters and setters in proxy classes.


## 2.3.1 (2017-02-07)

### Enhancements

* [ObjectServer] The `serverUrl` given to `SyncConfiguration.Builder()` is now more lenient and will also accept only paths as argument (#4144).
* [ObjectServer] Add a timer to refresh periodically the access_token.

### Bug fixes

* NPE problem in SharedRealm.finalize() (#3730).
* `RealmList.contains()` and `RealmResults.contains()` now correctly use custom `equals()` method on Realm model classes.
* Build error when the project is using Kotlin (#4087).
* Bug causing classes to be replaced by classes already in Gradle's classpath (#3568).
* NullPointerException when notifying a single object that it changed (#4086).


## 2.3.0 (2017-01-19)

### Object Server API Changes

* Realm Sync v1.0.0 has been released, and Realm Mobile Platform is no longer considered in beta.
* Breaking change: Location of Realm files are now placed in `getFilesDir()/<userIdentifier>` instead of `getFilesDir()/`.
  This is done in order to support shared Realms among users, while each user retaining their own local copy.
* Breaking change: `SyncUser.all()` now returns Map instead of List.
* Breaking change: Added a default `UserStore` saving users in a Realm file (`RealmFileUserStore`).
* Breaking change: Added multi-user support to `UserStore`. Added `get(String)` and `remove(String)`, removed `remove()` and renamed `get()` to `getCurrent()`.
* Breaking change: Changed the order of arguments to `SyncCredentials.custom()` to match iOS: token, provider, userInfo.
* Added support for `PermissionOffer` and `PermissionOfferResponse` to `SyncUser.getManagementRealm()`.
* Exceptions thrown in error handlers are ignored but logged (#3559).
* Removed unused public constants in `SyncConfiguration` (#4047).
* Fixed bug, preventing Sync client to renew the access token (#4038) (#4039).
* Now `SyncUser.logout()` properly revokes tokens (#3639).

### Bug fixes

* Fixed native memory leak setting the value of a primary key (#3993).
* Activated Realm's annotation processor on connectedTest when the project is using kapt (#4008).
* Fixed "too many open files" issue (#4002).
* Added temporary work-around for bug crashing Samsung Tab 3 devices on startup (#3651).

### Enhancements

* Added `like` predicate for String fields (#3752).

### Internal

* Updated to Realm Sync v1.0.0.
* Added a Realm backup when receiving a Sync client reset message from the server.

## 2.2.2 (2017-01-16)

### Object Server API Changes (In Beta)

* Disabled `Realm.compactRealm()` when sync is enabled as it might corrupt the Realm (https://github.com/realm/realm-core/issues/2345).

### Bug fixes

* "operation not permitted" issue when creating Realm file on some devices' external storage (#3629).
* Crash on API 10 devices (#3726).
* `UnsatisfiedLinkError` caused by `pipe2` (#3945).
* Unrecoverable error with message "Try again" when the notification fifo is full (#3964).
* Realm migration wasn't triggered when the primary key definition was altered (#3966).
* Use phantom reference to solve the finalize time out issue (#2496).

### Enhancements

* All major public classes are now non-final. This is mostly a compromise to support Mockito. All protected fields/methods are still not considered part of the public API and can change without notice (#3869).
* All Realm instances share a single notification daemon thread.
* Fixed Java lint warnings with generated proxy classes (#2929).

### Internal

* Upgraded Realm Core to 2.3.0.
* Upgraded Realm Sync to 1.0.0-BETA-6.5.

## 2.2.1 (2016-11-12)

### Object Server API Changes (In Beta)

* Fixed `SyncConfiguration.toString()` so it now outputs a correct description instead of an empty string (#3787).

### Bug fixes

* Added version number to the native library, preventing ReLinker from accidentally loading old code (#3775).
* `Realm.getLocalInstanceCount(config)` throwing NullPointerException if called after all Realms have been closed (#3791).

## 2.2.0 (2016-11-12)

### Object Server API Changes (In Beta)

* Added support for `SyncUser.getManagementRealm()` and permission changes.

### Bug fixes

* Kotlin projects no longer create the `RealmDefaultModule` if no Realm model classes are present (#3746).
* Remove `includedescriptorclasses` option from ProGuard rule file in order to support built-in shrinker of Android Gradle Plugin (#3714).
* Unexpected `RealmMigrationNeededException` was thrown when a field was added to synced Realm.

### Enhancements

* Added support for the `annotationProcessor` configuration provided by Android Gradle Plugin 2.2.0 or later. Realm plugin adds its annotation processor to the `annotationProcessor` configuration instead of `apt` configuration if it is available and the `com.neenbedankt.android-apt` plugin is not used. In Kotlin projects, `kapt` is used instead of the `annotationProcessor` configuration (#3026).

## 2.1.1 (2016-10-27)

### Bug fixes

* Fixed a bug in `Realm.insert` and `Realm.insertOrUpdate` methods causing a `StackOverFlow` when you try to insert a cyclic graph of objects between Realms (#3732).

### Object Server API Changes (In Beta)

* Set default RxFactory to `SyncConfiguration`.

### Bug fixes

* ProGuard configuration introduced in 2.1.0 unexpectedly kept classes that did not have the @KeepMember annotation (#3689).

## 2.1.0 (2016-10-25)

### Breaking changes

* * `SecureUserStore` has been moved to its own GitHub repository: https://github.com/realm/realm-android-user-store
  See https://github.com/realm/realm-android-user-store/blob/master/README.md for further info on how to include it.


### Object Server API Changes (In Beta)

* Renamed `User` to `SyncUser`, `Credentials` to `SyncCredentials` and `Session` to `SyncSession` to align names with Cocoa.
* Removed `SyncManager.setLogLevel()`. Use `RealmLog.setLevel()` instead.
* `SyncUser.logout()` now correctly clears `SyncUser.currentUser()` (#3638).
* Missing ProGuard configuration for libraries used by Sync extension (#3596).
* Error handler was not called when sync session failed (#3597).
* Added `User.all()` that returns all known Realm Object Server users.
* Upgraded Realm Sync to 1.0.0-BETA-3.2

### Deprecated

* `Logger`. Use `RealmLogger` instead.
* `AndroidLogger`. The logger for Android is implemented in native code instead.

### Bug fixes

* The following were not kept by ProGuard: names of native methods not in the `io.realm.internal` package, names of classes used in method signature (#3596).
* Permission error when a database file was located on external storage (#3140).
* Memory leak when unsubscribing from a RealmResults/RealmObject RxJava Observable (#3552).

### Enhancements

* `Realm.compactRealm()` now works for encrypted Realms.
* Added `first(E defaultValue)` and `last(E defaultValue)` methods to `RealmList` and `RealmResult`. These methods will return the provided object instead of throwing an `IndexOutOfBoundsException` if the list is empty.
* Reduce transformer logger verbosity (#3608).
* `RealmLog.setLevel(int)` for setting the log level across all loggers.

### Internal

* Upgraded Realm Core to 2.1.3

### Credits

* Thanks to Max Furman (@maxfurman) for adding support for `first()` and `last()` default values.

## 2.0.2 (2016-10-06)

This release is not protocol-compatible with previous versions of the Realm Mobile Platform. The base library is still fully compatible.

### Bug fixes

* Build error when using Java 7 (#3563).

### Internal

* Upgraded Realm Core to 2.1.0
* Upgraded Realm Sync to 1.0.0-BETA-2.0.

## 2.0.1 (2016-10-05)

### Bug fixes

* `android.net.conn.CONNECTIVITY_CHANGE` broadcast caused `RuntimeException` if sync extension was disabled (#3505).
* `android.net.conn.CONNECTIVITY_CHANGE` was not delivered on Android 7 devices.
* `distinctAsync` did not respect other query parameters (#3537).
* `ConcurrentModificationException` from Gradle when building an application (#3501).

### Internal

* Upgraded to Realm Core 2.0.1 / Realm Sync 1.3-BETA

## 2.0.0 (2016-09-27)

This release introduces support for the Realm Mobile Platform!
See <https://realm.io/news/introducing-realm-mobile-platform/> for an overview of these great new features.

### Breaking Changes

* Files written by Realm 2.0 cannot be read by 1.x or earlier versions. Old files can still be opened.
* It is now required to call `Realm.init(Context)` before calling any other Realm API.
* Removed `RealmConfiguration.Builder(Context)`, `RealmConfiguration.Builder(Context, File)` and `RealmConfiguration.Builder(File)` constructors.
* `isValid()` now always returns `true` instead of `false` for unmanaged `RealmObject` and `RealmList`. This puts it in line with the behaviour of the Cocoa and .NET API's (#3101).
* armeabi is not supported anymore.
* Added new `RealmFileException`.
  - `IncompatibleLockFileException` has been removed and replaced by `RealmFileException` with kind `INCOMPATIBLE_LOCK_FILE`.
  - `RealmIOExcpetion` has been removed and replaced by `RealmFileException`.
* `RealmConfiguration.Builder.assetFile(Context, String)` has been renamed to `RealmConfiguration.Builder.assetFile(String)`.
* Object with primary key is now required to define it when the object is created. This means that `Realm.createObject(Class<E>)` and `DynamicRealm.createObject(String)` now throws `RealmException` if they are used to create an object with a primary key field. Use `Realm.createObject(Class<E>, Object)` or `DynamicRealm.createObject(String, Object)` instead.
* Importing from JSON without the primary key field defined in the JSON object now throws `IllegalArgumentException`.
* Now `Realm.beginTransaction()`, `Realm.executeTransaction()` and `Realm.waitForChange()` throw `RealmMigrationNeededException` if a remote process introduces incompatible schema changes (#3409).
* The primary key value of an object can no longer be changed after the object was created. Instead a new object must be created and all fields copied over.
* Now `Realm.createObject(Class)` and `Realm.createObject(Class,Object)` take the values from the model's fields and default constructor. Creating objects through the `DynamicRealm` does not use these values (#777).
* When `Realm.create*FromJson()`s create a new `RealmObject`, now they take the default values defined by the field itself and its default constructor for those fields that are not defined in the JSON object.

### Enhancements

* Added `realmObject.isManaged()`, `RealmObject.isManaged(obj)` and `RealmCollection.isManaged()` (#3101).
* Added `RealmConfiguration.Builder.directory(File)`.
* `RealmLog` has been moved to the public API. It is now possible to control which events Realm emit to Logcat. See the `RealmLog` class for more details.
* Typed `RealmObject`s can now continue to access their fields properly even though the schema was changed while the Realm was open (#3409).
* A `RealmMigrationNeededException` will be thrown with a cause to show the detailed message when a migration is needed and the migration block is not in the `RealmConfiguration`.


### Bug fixes

* Fixed a lint error in proxy classes when the 'minSdkVersion' of user's project is smaller than 11 (#3356).
* Fixed a potential crash when there were lots of async queries waiting in the queue.
* Fixed a bug causing the Realm Transformer to not transform field access in the model's constructors (#3361).
* Fixed a bug causing a build failure when the Realm Transformer adds accessors to a model class that was already transformed in other project (#3469).
* Fixed a bug causing the `NullPointerException` when calling getters/setters in the model's constructors (#2536).

### Internal

* Moved JNI build to CMake.
* Updated Realm Core to 2.0.0.
* Updated ReLinker to 1.2.2.

## 1.2.0 (2016-08-19)

### Bug fixes

* Throw a proper exception when operating on a non-existing field with the dynamic API (#3292).
* `DynamicRealmObject.setList` should only accept `RealmList<DynamicRealmObject>` (#3280).
* `DynamicRealmObject.getX(fieldName)` now throws a proper exception instead of a native crash when called with a field name of the wrong type (#3294).
* Fixed a concurrency crash which might happen when `Realm.executeTransactionAsync()` tried to call `onSucess` after the Realm was closed.

### Enhancements

* Added `RealmQuery.in()` for a comparison against multiple values.
* Added byte array (`byte[]`) support to `RealmQuery`'s `equalTo` and `notEqualTo` methods.
* Optimized internal caching of schema classes (#3315).

### Internal

* Updated Realm Core to 1.5.1.
* Improved sorting speed.
* Completely removed the `OptionalAPITransformer`.

### Credits

* Thanks to Brenden Kromhout (@bkromhout) for adding binary array support to `equalTo` and `notEqualTo`.

## 1.1.1 (2016-07-01)

### Bug fixes

* Fixed a wrong JNI method declaration which might cause "method not found" crash on some devices.
* Fixed a bug that `Error` in the background async thread is not forwarded to the caller thread.
* Fixed a crash when an empty `Collection` is passed to `insert()`/`insertOrUpdate()` (#3103).
* Fixed a bug that does not transfer the primary key when `RealmSchemaObject.setClassName()` is called to rename a class (#3118).
* Fixed bug in `Realm.insert` and `Realm.insertOrUpdate` methods causing a `RealmList` to be cleared when inserting a managed `RealmModel` (#3105).
* Fixed a concurrency allocation bug in storage engine which might lead to some random crashes.
* Bulk insertion now throws if it is not called in a transaction (#3173).
* The IllegalStateException thrown when accessing an empty RealmObject is now more meaningful (#3200).
* `insert()` now correctly throws an exception if two different objects have the same primary key (#3212).
* Blackberry Z10 throwing "Function not implemented" (#3178).
* Reduced the number of file descriptors used by Realm Core (#3197).
* Throw a proper `IllegalStateException` if a `RealmChangeListener` is used inside an IntentService (#2875).

### Enhancements

* The Realm Annotation processor no longer consumes the Realm annotations. Allowing other annotation processors to run.

### Internal

* Updated Realm Core to 1.4.2.
* Improved sorting speed.

## 1.1.0 (2016-06-30)

### Bug fixes

* A number of bug fixes in the storage engine related to memory management in rare cases when a Realm has been compacted.
* Disabled the optional API transformer since it has problems with DexGuard (#3022).
* `OnSuccess.OnSuccess()` might not be called with the correct Realm version for async transaction (#1893).
* Fixed a bug in `copyToRealm()` causing a cyclic dependency objects being duplicated.
* Fixed a build failure when model class has a conflicting name such as `Map`, `List`, `String`, ... (#3077).

### Enhancements

* Added `insert(RealmModel obj)`, `insertOrUpdate(RealmModel obj)`, `insert(Collection<RealmModel> collection)` and `insertOrUpdate(Collection<RealmModel> collection)` to perform batch inserts (#1684).
* Enhanced `Table.toString()` to show a PrimaryKey field details (#2903).
* Enabled ReLinker when loading a Realm from a custom path by adding a `RealmConfiguration.Builder(Context, File)` constructor (#2900).
* Changed `targetSdkVersion` of `realm-library` to 24.
* Logs warning if `DynamicRealm` is not closed when GC happens as it does for `Realm`.

### Deprecated

* `RealmConfiguration.Builder(File)`. Use `RealmConfiguration.Builder(Context, File)` instead.

### Internal

* Updated Realm Core to 1.2.0.

## 1.0.1 (2016-05-25)

### Bug fixes

* Fixed a crash when calling `Table.toString()` in debugger (#2429).
* Fixed a race condition which would cause some `RealmResults` to not be properly updated inside a `RealmChangeListener`. This could result in crashes when accessing items from those results (#2926/#2951).
* Revised `RealmResults.isLoaded()` description (#2895).
* Fixed a bug that could cause Realm to lose track of primary key when using `RealmObjectSchema.removeField()` and `RealmObjectSchema.renameField()` (#2829/#2926).
* Fixed a bug that prevented some devices from finding async related JNI methods correctly.
* Updated ProGuard configuration in order not to depend on Android's default configuration (#2972).
* Fixed a race condition between Realms notifications and other UI events. This could e.g. cause ListView to crash (#2990).
* Fixed a bug that allowed both `RealmConfiguration.Builder.assetFile()`/`deleteRealmIfMigrationNeeded()` to be configured at the same time, which leads to the asset file accidentally being deleted in migrations (#2933).
* Realm crashed outright when the same Realm file was opened in two processes. Realm will now optimistically retry opening for 1 second before throwing an Error (#2459).

### Enhancements

* Removes RxJava related APIs during bytecode transforming to make RealmObject plays well with reflection when rx.Observable doesn't exist.

## 1.0.0 (2016-05-25)

No changes since 0.91.1.

## 0.91.1 (2016-05-25)

* Updated Realm Core to 1.0.1.

### Bug fixes

* Fixed a bug when opening a Realm causes a staled memory mapping. Symptoms are error messages like "Bad or incompatible history type", "File format version doesn't match", and "Encrypted interprocess sharing is currently unsupported".

## 0.91.0 (2016-05-20)

* Updated Realm Core to 1.0.0.

### Breaking changes

* Removed all `@Deprecated` methods.
* Calling `Realm.setAutoRefresh()` or `DynamicRealm.setAutoRefresh()` from non-Looper thread throws `IllegalStateException` even if the `autoRefresh` is false (#2820).

### Bug fixes

* Calling RealmResults.deleteAllFromRealm() might lead to native crash (#2759).
* The annotation processor now correctly reports an error if trying to reference interfaces in model classes (#2808).
* Added null check to `addChangeListener` and `removeChangeListener` in `Realm` and `DynamicRealm` (#2772).
* Calling `RealmObjectSchema.addPrimaryKey()` adds an index to the primary key field, and calling `RealmObjectSchema.removePrimaryKey()` removes the index from the field (#2832).
* Log files are not deleted when calling `Realm.deleteRealm()` (#2834).

### Enhancements

* Upgrading to OpenSSL 1.0.1t. From July 11, 2016, Google Play only accept apps using OpenSSL 1.0.1r or later (https://support.google.com/faqs/answer/6376725, #2749).
* Added support for automatically copying an initial database from assets using `RealmConfiguration.Builder.assetFile()`.
* Better error messages when certain file operations fail.

### Credits

* Paweł Surówka (@thesurix) for adding the `RealmConfiguration.Builder.assetFile()`.

## 0.90.1

* Updated Realm Core to 0.100.2.

### Bug fixes

* Opening a Realm while closing a Realm in another thread could lead to a race condition.
* Automatic migration to the new file format could in rare circumstances lead to a crash.
* Fixing a race condition that may occur when using Async API (#2724).
* Fixed CannotCompileException when related class definition in android.jar cannot be found (#2703).

### Enhancements

* Prints path when file related exceptions are thrown.

## 0.90.0

* Updated Realm Core to 0.100.0.

### Breaking changes

* RealmChangeListener provides the changed object/Realm/collection as well (#1594).
* All JSON methods on Realm now only wraps JSONException in RealmException. All other Exceptions are thrown as they are.
* Marked all methods on `RealmObject` and all public classes final (#1594).
* Removed `BaseRealm` from the public API.
* Removed `HandlerController` from the public API.
* Removed constructor of `RealmAsyncTask` from the public API (#1594).
* `RealmBaseAdapter` has been moved to its own GitHub repository: https://github.com/realm/realm-android-adapters
  See https://github.com/realm/realm-android-adapters/blob/master/README.md for further info on how to include it.
* File format of Realm files is changed. Files will be automatically upgraded but opening a Realm file with older
  versions of Realm is not possible.

### Deprecated

* `Realm.allObjects*()`. Use `Realm.where(clazz).findAll*()` instead.
* `Realm.distinct*()`. Use `Realm.where(clazz).distinct*()` instead.
* `DynamicRealm.allObjects*()`. Use `DynamicRealm.where(className).findAll*()` instead.
* `DynamicRealm.distinct*()`. Use `DynamicRealm.where(className).distinct*()` instead.
* `Realm.allObjectsSorted(field, sort, field, sort, field, sort)`. Use `RealmQuery.findAllSorted(field[], sort[])`` instead.
* `RealmQuery.findAllSorted(field, sort, field, sort, field, sort)`. Use `RealmQuery.findAllSorted(field[], sort[])`` instead.
* `RealmQuery.findAllSortedAsync(field, sort, field, sort, field, sort)`. Use `RealmQuery.findAllSortedAsync(field[], sort[])`` instead.
* `RealmConfiguration.setModules()`. Use `RealmConfiguration.modules()` instead.
* `Realm.refresh()` and `DynamicRealm.refresh()`. Use `Realm.waitForChange()`/`stopWaitForChange()` or `DynamicRealm.waitForChange()`/`stopWaitForChange()` instead.

### Enhancements

* `RealmObjectSchema.getPrimaryKey()` (#2636).
* `Realm.createObject(Class, Object)` for creating objects with a primary key directly.
* Unit tests in Android library projects now detect Realm model classes.
* Better error message if `equals()` and `hashCode()` are not properly overridden in custom Migration classes.
* Expanding the precision of `Date` fields to cover full range (#833).
* `Realm.waitForChange()`/`stopWaitForChange()` and `DynamicRealm.waitForChange()`/`stopWaitForChange()` (#2386).

### Bug fixes

* `RealmChangeListener` on `RealmObject` is not triggered when adding listener on returned `RealmObject` of `copyToRealmOrUpdate()` (#2569).

### Credits

* Thanks to Brenden Kromhout (@bkromhout) for adding `RealmObjectSchema.getPrimaryKey()`.

## 0.89.1

### Bug fixes

* @PrimaryKey + @Required on String type primary key no longer throws when using copyToRealm or copyToRealmOrUpdate (#2653).
* Primary key is cleared/changed when calling RealmSchema.remove()/RealmSchema.rename() (#2555).
* Objects implementing RealmModel can be used as a field of RealmModel/RealmObject (#2654).

## 0.89.0

### Breaking changes

* @PrimaryKey field value can now be null for String, Byte, Short, Integer, and Long types. Older Realms should be migrated, using RealmObjectSchema.setNullable(), or by adding the @Required annotation (#2515).
* `RealmResults.clear()` now throws UnsupportedOperationException. Use `RealmResults.deleteAllFromRealm()` instead.
* `RealmResults.remove(int)` now throws UnsupportedOperationException. Use `RealmResults.deleteFromRealm(int)` instead.
* `RealmResults.sort()` and `RealmList.sort()` now return the sorted result instead of sorting in-place.
* `RealmList.first()` and `RealmList.last()` now throw `ArrayIndexOutOfBoundsException` if `RealmList` is empty.
* Removed deprecated method `Realm.getTable()` from public API.
* `Realm.refresh()` and `DynamicRealm.refresh()` on a Looper no longer have any effect. `RealmObject` and `RealmResults` are always updated on the next event loop.

### Deprecated

* `RealmObject.removeFromRealm()` in place of `RealmObject.deleteFromRealm()`
* `Realm.clear(Class)` in favour of `Realm.delete(Class)`.
* `DynamicRealm.clear(Class)` in place of `DynamicRealm.delete(Class)`.

### Enhancements

* Added a `RealmModel` interface that can be used instead of extending `RealmObject`.
* `RealmCollection` and `OrderedRealmCollection` interfaces have been added. `RealmList` and `RealmResults` both implement these.
* `RealmBaseAdapter` now accept an `OrderedRealmCollection` instead of only `RealmResults`.
* `RealmObjectSchema.isPrimaryKey(String)` (#2440)
* `RealmConfiguration.initialData(Realm.Transaction)` can now be used to populate a Realm file before it is used for the first time.

### Bug fixes

* `RealmObjectSchema.isRequired(String)` and `RealmObjectSchema.isNullable(String)` don't throw when the given field name doesn't exist.

### Credits

* Thanks to @thesurix for adding `RealmConfiguration.initialData()`.

## 0.88.3

* Updated Realm Core to 0.97.3.

### Enhancements

* Throws an IllegalArgumentException when calling Realm.copyToRealm()/Realm.copyToRealmOrUpdate() with a RealmObject which belongs to another Realm instance in a different thread.
* Improved speed of cleaning up native resources (#2496).

### Bug fixes

* Field annotated with @Ignored should not have accessors generated by the bytecode transformer (#2478).
* RealmResults and RealmObjects can no longer accidentially be GC'ed if using `asObservable()`. Previously this caused the observable to stop emitting (#2485).
* Fixed an build issue when using Realm in library projects on Windows (#2484).
* Custom equals(), toString() and hashCode() are no longer incorrectly overwritten by the proxy class (#2545).

## 0.88.2

* Updated Realm Core to 0.97.2.

### Enhancements

* Outputs additional information when incompatible lock file error occurs.

### Bug fixes

* Race condition causing BadVersionException when running multiple async writes and queries at the same time (#2021/#2391/#2417).

## 0.88.1

### Bug fixes

* Prevent throwing NullPointerException in RealmConfiguration.equals(RealmConfiguration) when RxJava is not in the classpath (#2416).
* RealmTransformer fails because of missing annotation classes in user's project (#2413).
* Added SONAME header to shared libraries (#2432).
* now DynamicRealmObject.toString() correctly shows null value as "null" and the format is aligned to the String from typed RealmObject (#2439).
* Fixed an issue occurring while resolving ReLinker in apps using a library based on Realm (#2415).

## 0.88.0 (2016-03-10)

* Updated Realm Core to 0.97.0.

### Breaking changes

* Realm has now to be installed as a Gradle plugin.
* DynamicRealm.executeTransaction() now directly throws any RuntimeException instead of wrapping it in a RealmException (#1682).
* DynamicRealm.executeTransaction() now throws IllegalArgumentException instead of silently accepting a null Transaction object.
* String setters now throw IllegalArgumentException instead of RealmError for invalid surrogates.
* DynamicRealm.distinct()/distinctAsync() and Realm.distinct()/distinctAsync() now throw IllegalArgumentException instead of UnsupportedOperationException for invalid type or unindexed field.
* All thread local change listeners are now delayed until the next Looper event instead of being triggered when committing.
* Removed RealmConfiguration.getSchemaMediator() from public API which was deprecated in 0.86.0. Please use RealmConfiguration.getRealmObjectClasses() to obtain the set of model classes (#1797).
* Realm.migrateRealm() throws a FileNotFoundException if the Realm file doesn't exist.
* It is now required to unsubscribe from all Realm RxJava observables in order to fully close the Realm (#2357).

### Deprecated

* Realm.getInstance(Context). Use Realm.getInstance(RealmConfiguration) or Realm.getDefaultInstance() instead.
* Realm.getTable(Class) which was public because of the old migration API. Use Realm.getSchema() or DynamicRealm.getSchema() instead.
* Realm.executeTransaction(Transaction, Callback) and replaced it with Realm.executeTransactionAsync(Transaction), Realm.executeTransactionAsync(Transaction, OnSuccess), Realm.executeTransactionAsync(Transaction, OnError) and Realm.executeTransactionAsync(Transaction, OnSuccess, OnError).

### Enhancements

* Support for custom methods, custom logic in accessors, custom accessor names, interface implementation and public fields in Realm objects (#909).
* Support to project Lombok (#502).
* RealmQuery.isNotEmpty() (#2025).
* Realm.deleteAll() and RealmList.deleteAllFromRealm() (#1560).
* RealmQuery.distinct() and RealmResults.distinct() (#1568).
* RealmQuery.distinctAsync() and RealmResults.distinctAsync() (#2118).
* Improved .so loading by using [ReLinker](https://github.com/KeepSafe/ReLinker).
* Improved performance of RealmList#contains() (#897).
* distinct(...) for Realm, DynamicRealm, RealmQuery, and RealmResults can take multiple parameters (#2284).
* "realm" and "row" can be used as field name in model classes (#2255).
* RealmResults.size() now returns Integer.MAX_VALUE when actual size is greater than Integer.MAX_VALUE (#2129).
* Removed allowBackup from AndroidManifest (#2307).

### Bug fixes

* Error occurring during test and (#2025).
* Error occurring during test and connectedCheck of unit test example (#1934).
* Bug in jsonExample (#2092).
* Multiple calls of RealmResults.distinct() causes to return wrong results (#2198).
* Calling DynamicRealmObject.setList() with RealmList<DynamicRealmObject> (#2368).
* RealmChangeListeners did not triggering correctly if findFirstAsync() didn't find any object. findFirstAsync() Observables now also correctly call onNext when the query completes in that case (#2200).
* Setting a null value to trigger RealmChangeListener (#2366).
* Preventing throwing BadVersionException (#2391).

### Credits

* Thanks to Bill Best (@wmbest2) for snapshot testing.
* Thanks to Graham Smith (@grahamsmith) for a detailed bug report (#2200).

## 0.87.5 (2016-01-29)
* Updated Realm Core to 0.96.2.
  - IllegalStateException won't be thrown anymore in RealmResults.where() if the RealmList which the RealmResults is created on has been deleted. Instead, the RealmResults will be treated as empty forever.
  - Fixed a bug causing a bad version exception, when using findFirstAsync (#2115).

## 0.87.4 (2016-01-28)
* Updated Realm Core to 0.96.0.
  - Fixed bug causing BadVersionException or crashing core when running async queries.

## 0.87.3 (2016-01-25)
* IllegalArgumentException is now properly thrown when calling Realm.copyFromRealm() with a DynamicRealmObject (#2058).
* Fixed a message in IllegalArgumentException thrown by the accessors of DynamicRealmObject (#2141).
* Fixed RealmList not returning DynamicRealmObjects of the correct underlying type (#2143).
* Fixed potential crash when rolling back removal of classes that reference each other (#1829).
* Updated Realm Core to 0.95.8.
  - Fixed a bug where undetected deleted object might lead to seg. fault (#1945).
  - Better performance when deleting objects (#2015).

## 0.87.2 (2016-01-08)
* Removed explicit GC call when committing a transaction (#1925).
* Fixed a bug when RealmObjectSchema.addField() was called with the PRIMARY_KEY modifier, the field was not set as a required field (#2001).
* Fixed a bug which could throw a ConcurrentModificationException in RealmObject's or RealmResults' change listener (#1970).
* Fixed RealmList.set() so it now correctly returns the old element instead of the new (#2044).
* Fixed the deployment of source and javadoc jars (#1971).

## 0.87.1 (2015-12-23)
* Upgraded to NDK R10e. Using gcc 4.9 for all architectures.
* Updated Realm Core to 0.95.6
  - Fixed a bug where an async query can be copied incomplete in rare cases (#1717).
* Fixed potential memory leak when using async query.
* Added a check to prevent removing a RealmChangeListener from a non-Looper thread (#1962). (Thank you @hohnamkung.)

## 0.87.0 (2015-12-17)
* Added Realm.asObservable(), RealmResults.asObservable(), RealmObject.asObservable(), DynamicRealm.asObservable() and DynamicRealmObject.asObservable().
* Added RealmConfiguration.Builder.rxFactory() and RxObservableFactory for custom RxJava observable factory classes.
* Added Realm.copyFromRealm() for creating detached copies of Realm objects (#931).
* Added RealmObjectSchema.getFieldType() (#1883).
* Added unitTestExample to showcase unit and instrumentation tests. Examples include jUnit3, jUnit4, Espresso, Robolectric, and MPowermock usage with Realm (#1440).
* Added support for ISO8601 based dates for JSON import. If JSON dates are invalid a RealmException will be thrown (#1213).
* Added APK splits to gridViewExample (#1834).

## 0.86.1 (2015-12-11)
* Improved the performance of removing objects (RealmResults.clear() and RealmResults.remove()).
* Updated Realm Core to 0.95.5.
* Updated ProGuard configuration (#1904).
* Fixed a bug where RealmQuery.findFirst() returned a wrong result if the RealmQuery had been created from a RealmResults.where() (#1905).
* Fixed a bug causing DynamicRealmObject.getObject()/setObject() to use the wrong class (#1912).
* Fixed a bug which could cause a crash when closing Realm instances in change listeners (#1900).
* Fixed a crash occurring during update of multiple async queries (#1895).
* Fixed listeners not triggered for RealmObject & RealmResults created using copy or create methods (#1884).
* Fixed RealmChangeListener never called inside RealmResults (#1894).
* Fixed crash when calling clear on a RealmList (#1886).

## 0.86.0 (2015-12-03)
* BREAKING CHANGE: The Migration API has been replaced with a new API.
* BREAKING CHANGE: RealmResults.SORT_ORDER_ASCENDING and RealmResults.SORT_ORDER_DESCENDING constants have been replaced by Sort.ASCENDING and Sort.DESCENDING enums.
* BREAKING CHANGE: RealmQuery.CASE_SENSITIVE and RealmQuery.CASE_INSENSITIVE constants have been replaced by Case.SENSITIVE and Case.INSENSITIVE enums.
* BREAKING CHANGE: Realm.addChangeListener, RealmObject.addChangeListener and RealmResults.addChangeListener hold a strong reference to the listener, you should unregister the listener to avoid memory leaks.
* BREAKING CHANGE: Removed deprecated methods RealmQuery.minimum{Int,Float,Double}, RealmQuery.maximum{Int,Float,Double}, RealmQuery.sum{Int,Float,Double} and RealmQuery.average{Int,Float,Double}. Use RealmQuery.min(), RealmQuery.max(), RealmQuery.sum() and RealmQuery.average() instead.
* BREAKING CHANGE: Removed RealmConfiguration.getSchemaMediator() which is public by mistake. And RealmConfiguration.getRealmObjectClasses() is added as an alternative in order to obtain the set of model classes (#1797).
* BREAKING CHANGE: Realm.addChangeListener, RealmObject.addChangeListener and RealmResults.addChangeListener will throw an IllegalStateException when invoked on a non-Looper thread. This is to prevent registering listeners that will not be invoked.
* BREAKING CHANGE: trying to access a property on an unloaded RealmObject obtained asynchronously will throw an IllegalStateException
* Added new Dynamic API using DynamicRealm and DynamicRealmObject.
* Added Realm.getSchema() and DynamicRealm.getSchema().
* Realm.createOrUpdateObjectFromJson() now works correctly if the RealmObject class contains a primary key (#1777).
* Realm.compactRealm() doesn't throw an exception if the Realm file is opened. It just returns false instead.
* Updated Realm Core to 0.95.3.
  - Fixed a bug where RealmQuery.average(String) returned a wrong value for a nullable Long/Integer/Short/Byte field (#1803).
  - Fixed a bug where RealmQuery.average(String) wrongly counted the null value for average calculation (#1854).

## 0.85.1 (2015-11-23)
* Fixed a bug which could corrupt primary key information when updating from a Realm version <= 0.84.1 (#1775).

## 0.85.0 (2016-11-19)
* BREAKING CHANGE: Removed RealmEncryptionNotSupportedException since the encryption implementation changed in Realm's underlying storage engine. Encryption is now supported on all devices.
* BREAKING CHANGE: Realm.executeTransaction() now directly throws any RuntimeException instead of wrapping it in a RealmException (#1682).
* BREAKING CHANGE: RealmQuery.isNull() and RealmQuery.isNotNull() now throw IllegalArgumentException instead of RealmError if the fieldname is a linked field and the last element is a link (#1693).
* Added Realm.isEmpty().
* Setters in managed object for RealmObject and RealmList now throw IllegalArgumentException if the value contains an invalid (unmanaged, removed, closed, from different Realm) object (#1749).
* Attempting to refresh a Realm while a transaction is in process will now throw an IllegalStateException (#1712).
* The Realm AAR now also contains the ProGuard configuration (#1767). (Thank you @skyisle.)
* Updated Realm Core to 0.95.
  - Removed reliance on POSIX signals when using encryption.

## 0.84.2
* Fixed a bug making it impossible to convert a field to become required during a migration (#1695).
* Fixed a bug making it impossible to read Realms created using primary keys and created by iOS (#1703).
* Fixed some memory leaks when an Exception is thrown (#1730).
* Fixed a memory leak when using relationships (#1285).
* Fixed a bug causing cached column indices to be cleared too soon (#1732).

## 0.84.1 (2015-10-28)
* Updated Realm Core to 0.94.4.
  - Fixed a bug that could cause a crash when running the same query multiple times.
* Updated ProGuard configuration. See [documentation](https://realm.io/docs/java/latest/#proguard) for more details.
* Updated Kotlin example to use 1.0.0-beta.
* Fixed warnings reported by "lint -Xlint:all" (#1644).
* Fixed a bug where simultaneous opening and closing a Realm from different threads might result in a NullPointerException (#1646).
* Fixed a bug which made it possible to externally modify the encryption key in a RealmConfiguration (#1678).

## 0.84.0 (2015-10-22)
* Added support for async queries and transactions.
* Added support for parsing JSON Dates with timezone information. (Thank you @LateralKevin.)
* Added RealmQuery.isEmpty().
* Added Realm.isClosed() method.
* Added Realm.distinct() method.
* Added RealmQuery.isValid(), RealmResults.isValid() and RealmList.isValid(). Each method checks whether the instance is still valid to use or not(for example, the Realm has been closed or any parent object has been removed).
* Added Realm.isInTransaction() method.
* Updated Realm Core to version 0.94.3.
  - Fallback for mremap() now work correctly on BlackBerry devices.
* Following methods in managed RealmList now throw IllegalStateException instead of native crash when RealmList.isValid() returns false: add(int,RealmObject), add(RealmObject)
* Following methods in managed RealmList now throw IllegalStateException instead of ArrayIndexOutOfBoundsException when RealmList.isValid() returns false: set(int,RealmObject), move(int,int), remove(int), get(int)
* Following methods in managed RealmList now throw IllegalStateException instead of returning 0/null when RealmList.isValid() returns false: clear(), removeAll(Collection), remove(RealmObject), first(), last(), size(), where()
* RealmPrimaryKeyConstraintException is now thrown instead of RealmException if two objects with same primary key are inserted.
* IllegalStateException is now thrown when calling Realm's clear(), RealmResults's remove(), removeLast(), clear() or RealmObject's removeFromRealm() from an incorrect thread.
* Fixed a bug affecting RealmConfiguration.equals().
* Fixed a bug in RealmQuery.isNotNull() which produced wrong results for binary data.
* Fixed a bug in RealmQuery.isNull() and RealmQuery.isNotNull() which validated the query prematurely.
* Fixed a bug where closed Realms were trying to refresh themselves resulting in a NullPointerException.
* Fixed a bug that made it possible to migrate open Realms, which could cause undefined behavior when querying, reading or writing data.
* Fixed a bug causing column indices to be wrong for some edge cases. See #1611 for details.

## 0.83.1 (2015-10-15)
* Updated Realm Core to version 0.94.1.
  - Fixed a bug when using Realm.compactRealm() which could make it impossible to open the Realm file again.
  - Fixed a bug, so isNull link queries now always return true if any part is null.

## 0.83 (2015-10-08)
* BREAKING CHANGE: Database file format update. The Realm file created by this version cannot be used by previous versions of Realm.
* BREAKING CHANGE: Removed deprecated methods and constructors from the Realm class.
* BREAKING CHANGE: Introduced boxed types Boolean, Byte, Short, Integer, Long, Float and Double. Added null support. Introduced annotation @Required to indicate a field is not nullable. String, Date and byte[] became nullable by default which means a RealmMigrationNeededException will be thrown if an previous version of a Realm file is opened.
* Deprecated methods: RealmQuery.minimum{Int,Float,Double}, RealmQuery.maximum{Int,Float,Double}. Use RealmQuery.min() and RealmQuery.max() instead.
* Added support for x86_64.
* Fixed an issue where opening the same Realm file on two Looper threads could potentially lead to an IllegalStateException being thrown.
* Fixed an issue preventing the call of listeners on refresh().
* Opening a Realm file from one thread will no longer be blocked by a transaction from another thread.
* Range restrictions of Date fields have been removed. Date fields now accepts any value. Milliseconds are still removed.

## 0.82.2 (2015-09-04)
* Fixed a bug which might cause failure when loading the native library.
* Fixed a bug which might trigger a timeout in Context.finalize().
* Fixed a bug which might cause RealmObject.isValid() to throw an exception if the object is deleted.
* Updated Realm core to version 0.89.9
  - Fixed a potential stack overflow issue which might cause a crash when encryption was used.
  - Embedded crypto functions into Realm dynamic lib to avoid random issues on some devices.
  - Throw RealmEncryptionNotSupportedException if the device doesn't support Realm encryption. At least one device type (HTC One X) contains system bugs that prevents Realm's encryption from functioning properly. This is now detected, and an exception is thrown when trying to open/create an encrypted Realm file. It's up to the application to catch this and decide if it's OK to proceed without encryption instead.

## 0.82.1 (2015-08-06)
* Fixed a bug where using the wrong encryption key first caused the right key to be seen as invalid.
* Fixed a bug where String fields were ignored when updating objects from JSON with null values.
* Fixed a bug when calling System.exit(0), the process might hang.

## 0.82 (2015-07-28)
* BREAKING CHANGE: Fields with annotation @PrimaryKey are indexed automatically now. Older schemas require a migration.
* RealmConfiguration.setModules() now accept ignore null values which Realm.getDefaultModule() might return.
* Trying to access a deleted Realm object throw throws a proper IllegalStateException.
* Added in-memory Realm support.
* Closing realm on another thread different from where it was created now throws an exception.
* Realm will now throw a RealmError when Realm's underlying storage engine encounters an unrecoverable error.
* @Index annotation can also be applied to byte/short/int/long/boolean/Date now.
* Fixed a bug where RealmQuery objects are prematurely garbage collected.
* Removed RealmQuery.between() for link queries.

## 0.81.1 (2015-06-22)
* Fixed memory leak causing Realm to never release Realm objects.

## 0.81 (2015-06-19)
* Introduced RealmModules for working with custom schemas in libraries and apps.
* Introduced Realm.getDefaultInstance(), Realm.setDefaultInstance(RealmConfiguration) and Realm.getInstance(RealmConfiguration).
* Deprecated most constructors. They have been been replaced by Realm.getInstance(RealmConfiguration) and Realm.getDefaultInstance().
* Deprecated Realm.migrateRealmAtPath(). It has been replaced by Realm.migrateRealm(RealmConfiguration).
* Deprecated Realm.deleteFile(). It has been replaced by Realm.deleteRealm(RealmConfiguration).
* Deprecated Realm.compactFile(). It has been replaced by Realm.compactRealm(RealmConfiguration).
* RealmList.add(), RealmList.addAt() and RealmList.set() now copy unmanaged objects transparently into Realm.
* Realm now works with Kotlin (M12+). (Thank you @cypressious.)
* Fixed a performance regression introduced in 0.80.3 occurring during the validation of the Realm schema.
* Added a check to give a better error message when null is used as value for a primary key.
* Fixed unchecked cast warnings when building with Realm.
* Cleaned up examples (remove old test project).
* Added checking for missing generic type in RealmList fields in annotation processor.

## 0.80.3 (2015-05-22)
* Calling Realm.copyToRealmOrUpdate() with an object with a null primary key now throws a proper exception.
* Fixed a bug making it impossible to open Realms created by Realm-Cocoa if a model had a primary key defined.
* Trying to using Realm.copyToRealmOrUpdate() with an object with a null primary key now throws a proper exception.
* RealmChangedListener now also gets called on the same thread that did the commit.
* Fixed bug where Realm.createOrUpdateWithJson() reset Date and Binary data to default values if not found in the JSON output.
* Fixed a memory leak when using RealmBaseAdapter.
* RealmBaseAdapter now allow RealmResults to be null. (Thanks @zaki50.)
* Fixed a bug where a change to a model class (`RealmList<A>` to `RealmList<B>`) would not throw a RealmMigrationNeededException.
* Fixed a bug where setting multiple RealmLists didn't remove the previously added objects.
* Solved ConcurrentModificationException thrown when addChangeListener/removeChangeListener got called in the onChange. (Thanks @beeender)
* Fixed duplicated listeners in the same realm instance. Trying to add duplicated listeners is ignored now. (Thanks @beeender)

## 0.80.2 (2015-05-04)
* Trying to use Realm.copyToRealmOrUpdate() with an object with a null primary key now throws a proper exception.
* RealmMigrationNeedException can now return the path to the Realm that needs to be migrated.
* Fixed bug where creating a Realm instance with a hashcode collision no longer returned the wrong Realm instance.
* Updated Realm Core to version 0.89.2
  - fixed bug causing a crash when opening an encrypted Realm file on ARM64 devices.

## 0.80.1 (2015-04-16)
* Realm.createOrUpdateWithJson() no longer resets fields to their default value if they are not found in the JSON input.
* Realm.compactRealmFile() now uses Realm Core's compact() method which is more failure resilient.
* Realm.copyToRealm() now correctly handles referenced child objects that are already in the Realm.
* The ARM64 binary is now properly a part of the Eclipse distribution package.
* A RealmMigrationExceptionNeeded is now properly thrown if @Index and @PrimaryKey are not set correctly during a migration.
* Fixed bug causing Realms to be cached even though they failed to open correctly.
* Added Realm.deleteRealmFile(File) method.
* Fixed bug causing queries to fail if multiple Realms has different field ordering.
* Fixed bug when using Realm.copyToRealm() with a primary key could crash if default value was already used in the Realm.
* Updated Realm Core to version 0.89.0
  - Improved performance for sorting RealmResults.
  - Improved performance for refreshing a Realm after inserting or modifying strings or binary data.
  - Fixed bug causing incorrect result when querying indexed fields.
  - Fixed bug causing corruption of string index when deleting an object where there are duplicate values for the indexed field.
  - Fixed bug causing a crash after compacting the Realm file.
* Added RealmQuery.isNull() and RealmQuery.isNotNull() for querying relationships.
* Fixed a potential NPE in the RealmList constructor.

## 0.80 (2015-03-11)
* Queries on relationships can be case sensitive.
* Fixed bug when importing JSONObjects containing NULL values.
* Fixed crash when trying to remove last element of a RealmList.
* Fixed bug crashing annotation processor when using "name" in model classes for RealmObject references
* Fixed problem occurring when opening an encrypted Realm with two different instances of the same key.
* Version checker no longer reports that updates are available when latest version is used.
* Added support for static fields in RealmObjects.
* Realm.writeEncryptedCopyTo() has been reenabled.

## 0.79.1 (2015-02-20)
* copyToRealm() no longer crashes on cyclic data structures.
* Fixed potential crash when using copyToRealmOrUpdate with an object graph containing a mix of elements with and without primary keys.

## 0.79 (2015-02-16)
* Added support for ARM64.
* Added RealmQuery.not() to negate a query condition.
* Added copyToRealmOrUpdate() and createOrUpdateFromJson() methods, that works for models with primary keys.
* Made the native libraries much smaller. Arm went from 1.8MB to 800KB.
* Better error reporting when trying to create or open a Realm file fails.
* Improved error reporting in case of missing accessors in model classes.
* Re-enabled RealmResults.remove(index) and RealmResults.removeLast().
* Primary keys are now supported through the @PrimaryKey annotation.
* Fixed error when instantiating a Realm with the wrong key.
* Throw an exception if deleteRealmFile() is called when there is an open instance of the Realm.
* Made migrations and compression methods synchronised.
* Removed methods deprecated in 0.76. Now Realm.allObjectsSorted() and RealmQuery.findAllSorted() need to be used instead.
* Reimplemented Realm.allObjectSorted() for better performance.

## 0.78 (2015-01-22)
* Added proper support for encryption. Encryption support is now included by default. Keys are now 64 bytes long.
* Added support to write an encrypted copy of a Realm.
* Realm no longer incorrectly warns that an instance has been closed too many times.
* Realm now shows a log warning if an instance is being finalized without being closed.
* Fixed bug causing Realms to be cached during a RealmMigration resulting in invalid realms being returned from Realm.getInstance().
* Updated core to 0.88.

## 0.77 (2015-01-16)
* Added Realm.allObjectsSorted() and RealmQuery.findAllSorted() and extending RealmResults.sort() for multi-field sorting.
* Added more logging capabilities at the JNI level.
* Added proper encryption support. NOTE: The key has been increased from 32 bytes to 64 bytes (see example).
* Added support for unmanaged objects and custom constructors.
* Added more precise imports in proxy classes to avoid ambiguous references.
* Added support for executing a transaction with a closure using Realm.executeTransaction().
* Added RealmObject.isValid() to test if an object is still accessible.
* RealmResults.sort() now has better error reporting.
* Fixed bug when doing queries on the elements of a RealmList, ie. like Realm.where(Foo.class).getBars().where().equalTo("name").
* Fixed bug causing refresh() to be called on background threads with closed Realms.
* Fixed bug where calling Realm.close() too many times could result in Realm not getting closed at all. This now triggers a log warning.
* Throw NoSuchMethodError when RealmResults.indexOf() is called, since it's not implemented yet.
* Improved handling of empty model classes in the annotation processor
* Removed deprecated static constructors.
* Introduced new static constructors based on File instead of Context, allowing to save Realm files in custom locations.
* RealmList.remove() now properly returns the removed object.
* Calling realm.close() no longer prevent updates to other open realm instances on the same thread.

## 0.76.0 (2014-12-19)
* RealmObjects can now be imported using JSON.
* Gradle wrapper updated to support Android Studio 1.0.
* Fixed bug in RealmObject.equals() so it now correctly compares two objects from the same Realm.
* Fixed bug in Realm crashing for receiving notifications after close().
* Realm class is now marked as final.
* Replaced concurrency example with a better thread example.
* Allowed to add/remove RealmChangeListeners in RealmChangeListeners.
* Upgraded to core 0.87.0 (encryption support, API changes).
* Close the Realm instance after migrations.
* Added a check to deny the writing of objects outside of a transaction.

## 0.75.1 (2014-12-03)
* Changed sort to be an in-place method.
* Renamed SORT_ORDER_DECENDING to SORT_ORDER_DESCENDING.
* Added sorting functionality to allObjects() and findAll().
* Fixed bug when querying a date column with equalTo(), it would act as lessThan()

## 0.75.0 (2014-11-28)
* Realm now implements Closeable, allowing better cleanup of native resources.
* Added writeCopyTo() and compactRealmFile() to write and compact a Realm to a new file.
* RealmObject.toString(), equals() and hashCode() now support models with cyclic references.
* RealmResults.iterator() and listIterator() now correctly iterates the results when using remove().
* Bug fixed in Exception text when field names was not matching the database.
* Bug fixed so Realm no longer throws an Exception when removing the last object.
* Bug fixed in RealmResults which prevented sub-querying.
* The Date type does not support millisecond resolution, and dates before 1901-12-13 and dates after 2038-01-19 are not supported on 32 bit systems.
* Fixed bug so Realm no longer throws an Exception when removing the last object.
* Fixed bug in RealmResults which prevented sub-querying.

## 0.74.0 (2014-11-19)
* Added support for more field/accessors naming conventions.
* Added case sensitive versions of string comparison operators equalTo and notEqualTo.
* Added where() to RealmList to initiate queries.
* Added verification of fields names in queries with links.
* Added exception for queries with invalid field name.
* Allow static methods in model classes.
* An exception will now be thrown if you try to move Realm, RealmResults or RealmObject between threads.
* Fixed a bug in the calculation of the maximum of date field in a RealmResults.
* Updated core to 0.86.0, fixing a bug in cancelling an empty transaction, and major query speedups with floats/doubles.
* Consistent handling of UTF-8 strings.
* removeFromRealm() now calls moveLastOver() which is faster and more reliable when deleting multiple objects.

## 0.73.1 (2014-11-05)
* Fixed a bug that would send infinite notifications in some instances.

## 0.73.0 (2014-11-04)
* Fixed a bug not allowing queries with more than 1024 conditions.
* Rewritten the notification system. The API did not change but it's now much more reliable.
* Added support for switching auto-refresh on and off (Realm.setAutoRefresh).
* Added RealmBaseAdapter and an example using it.
* Added deleteFromRealm() method to RealmObject.

## 0.72.0 (2014-10-27)
* Extended sorting support to more types: boolean, byte, short, int, long, float, double, Date, and String fields are now supported.
* Better support for Java 7 and 8 in the annotations processor.
* Better support for the Eclipse annotations processor.
* Added Eclipse support to the distribution folder.
* Added Realm.cancelTransaction() to cancel/abort/rollback a transaction.
* Added support for link queries in the form realm.where(Owner.class).equalTo("cat.age", 12).findAll().
* Faster implementation of RealmQuery.findFirst().
* Upgraded core to 0.85.1 (deep copying of strings in queries; preparation for link queries).

## 0.71.0 (2014-10-07)
* Simplified the release artifact to a single Jar file.
* Added support for Eclipse.
* Added support for deploying to Maven.
* Throw exception if nested transactions are used (it's not allowed).
* Javadoc updated.
* Fixed [bug in RealmResults](https://github.com/realm/realm-java/issues/453).
* New annotation @Index to add search index to a field (currently only supporting String fields).
* Made the annotations processor more verbose and strict.
* Added RealmQuery.count() method.
* Added a new example about concurrency.
* Upgraded to core 0.84.0.

## 0.70.1 (2014-09-30)
* Enabled unit testing for the realm project.
* Fixed handling of camel-cased field names.

## 0.70.0 (2014-09-29)
* This is the first public beta release.<|MERGE_RESOLUTION|>--- conflicted
+++ resolved
@@ -1,11 +1,3 @@
-<<<<<<< HEAD
-## 5.13.1(2019-07-23)
-
-### Enhancements
-
-### Fixed
-* Queries on RealmLists with objects containing indexed integers could return the wrong result. (Issue [#6522](https://github.com/realm/realm-java/issues/6522), since 5.11.0)
-=======
 ## 5.13.1(YYYY-MM-DD)
 
 ### Enhancements
@@ -14,7 +6,8 @@
 ### Fixed
 * [ObjectServer] The C++ networking layer now correctly uses any system defined proxy the same way the Java networking layer does. (Issue [#6574](https://github.com/realm/realm-java/pull/6574)). 
 * The Realm bytecode transformer now works correctly with Android Gradle Plugin 3.6.0-alpha01 and beyond. (Issue [#6531](https://github.com/realm/realm-java/issues/6531)).
->>>>>>> e4ebc483
+* Queries on RealmLists with objects containing indexed integers could return the wrong result. (Issue [#6522](https://github.com/realm/realm-java/issues/6522), since 5.11.0)
+
 
 ### Compatibility
 * Realm Object Server: 3.21.0 or later.
@@ -22,15 +15,10 @@
 * APIs are backwards compatible with all previous release of realm-java in the 5.x.y series.
 
 ### Internal
-<<<<<<< HEAD
-* Updated to Realm Core 5.23.1
-* Updated to Realm Sync 4.6.4
-=======
 * Updated JavaAssist in the Realm Transformer to 3.25.0-GA.
 * Updated to Realm Core 5.23.1.
 * Updated to Realm Sync 4.7.1.
 * Updated to Object Store commit: bcc6a7524e52071bfcd35cf740f506e0cc6a595e
->>>>>>> e4ebc483
 
 
 ## 5.13.0(2019-07-23)
