## 5.3.1 (YYYY-MM-DD)

### Bug Fixes

<<<<<<< HEAD
* Rare native crash materializing as `Assertion failed: ref + size <= after_ref with (ref, size, after_ref, ndx, m_free_positions.size())` (#5300).
* Calling `Realm.deleteAll()` on a Realm file that contains more classes than in the schema throws exception (#5745).
* `Realm.isEmpty()` returning false in some cases, even if all tables part of the schema are empty (#5745).
=======
* Fixed rare native crash materializing as `Assertion failed: ref + size <= after_ref with (ref, size, after_ref, ndx, m_free_positions.size())` (#5300).
* [ObjectServer] Fixed a bug which could potentially flood Realm Object Server with PING messages.
>>>>>>> ef9ed030

### Internal

* Upgraded to Realm Core 5.6.2
* Upgraded to Realm Sync 3.5.6
* Upgraded to Object Store commit `0bcb9643b8fb14323df697999b79c4a5341a8a21`


## 5.3.0 (2018-06-12)

### Enhancements

* [ObjectServer] `Realm.compactRealm(config)` now works on synchronized Realms (#5937).
* [ObjectServer] `SyncConfiguration.compactOnLaunch()` and `SyncConfiguration.compactOnLaunch(callback)` has been added (#5937).
* Added `RealmQuery.getRealm()`, `RealmResults.getRealm()`, `RealmList.getRealm()` and `OrderedRealmCollectionSnapshot.getRealm()` (#5997).

### Internal

* Upgraded to Realm Core 5.6.0
* Upgraded to Realm Sync 3.5.2


## 5.2.0 (2018-06-06)

The feature previously named Partial Sync is now called Query-Based Sync and is now the default mode when synchronizing Realms.
This has impacted a number of API's. See below for the details.

### Deprecated

* [ObjectServer] `SyncConfiguration.automatic()` has been deprecated in favour of `SyncUser.getDefaultConfiguration()`.
* [ObjectServer] `new SyncConfiguration.Builder(user, url)` has been deprecated in favour of `SyncUser.createConfiguration(url)`. NOTE: Creating configurations using `SyncUser` will default to using query-based Realms, while creating them using `new SyncConfiguration.Builder(user, url)` will default to fully synchronized Realms.
* [ObjectServer] With query-based sync being the default `SyncConfiguration.Builder.partialRealm()` has been deprecated. Use ``SyncConfiguration.Builder.fullSynchronization()` if you want full synchronisation instead.

### Enhancements

* [ObjectServer] Added `SyncUser.createConfiguration(url)`. Realms created this way are query-based Realms by default.
* [ObjectServer] Added `SyncUser.getDefaultConfiguration()`.
* The Realm bytecode transformer now supports incremental builds (#3034).
* Improved speed and allocations when parsing field descriptions in queries (#5547).

### Bug Fixes

* Having files that ends with `RealmProxy` will no longer break the Realm Transformer (#3709).

### Internal

* Module mediator classes being generated now produces a stable output enabling better support for incremental builds (#3034).


## 5.1.0 (2018-04-25)

### Enhancements

* [ObjectServer] Added support for `SyncUser.requestPasswordReset()`, `SyncUser.completePasswordReset()`
  and their async variants. This makes it possible to reset the password for users created using
  `Credentials.usernamePassword()` where they used their email as username (#5821).
* [ObjectServer] Added support for `SyncUser.requestEmailConfirmation()`, `SyncUser.confirmEmail()`
  and their async variants. This makes it possible to ask users to confirm their email. This is only
  supported for users created using `Credentials.usernamePassword()` who have used an email as their
  username (#5821).
* `RealmQuery.in()` now support `null` which will always return no matches (#4011).
* Added support for `RealmQuery.alwaysTrue()` and `RealmQuery.alwaysFalse()`.

### Bug Fixes

* Changing a primary key from being nullable to being required could result in objects being deleted (##5899).


## 5.0.1 (2018-04-09)

### Enhancements

* [ObjectServer] `SyncConfiguration.automatic()` will make use of the host port to work out the default Realm URL.
* [ObjectServer] A role is now automatically created for each user with that user as its only member. This simplifies the common use case of restricting access to specific objects to a single user. This role can be accessed at `PermissionUser.getRole()`.
* [ObjectServer] Expose `Role.getMembers()` to access the list of associated `UserPermission`.

### Bug Fixes

* `RealmList.move()` did not move items correctly for unmanaged lists (#5860).
* `RealmObject.isValid()` not correctly returns `false` if `null` is provided as an argument (#5865).
* `RealmQuery.findFirst()` and `RealmQuery.findFirstAsync()` not working correctly with sorting (#5714).
* Permission `noPrivileges` and `allPrivileges` were returning opposite privileges.
* Fixes an issue caused by JNI local table reference overflow (#5880).

### Internal

* Upgraded to Realm Sync 3.0.1
* Upgraded to Realm Core 5.4.2

## 5.0.0 (2018-03-15)

This release is compatible with the Realm Object Server 3.0.0-beta.3 or later.

### Known Bugs

* API's marked @ObjectServer are shipped as part of the base binary, they should only be available when enabling synchronized Realms.

### Breaking Changes

* [ObjectServer] Renamed `SyncUser.currentUser()` to `SyncUser.current()`.
* [ObjectServer] Renamed `SyncUser.login(...)` and `SyncUser.loginAsync(...)` to `SyncUser.logIn(...)` and `SyncUser.logInAsync(...)`.
* [ObjectServer] Renamed `SyncUser.logout()` to `SyncUser.logOut()`.
* The `OrderedCollectionChangeSet` parameter in `OrderedRealmCollectionChangeListener.onChange()` is no longer nullable. Use `changeSet.getState()` instead (#5619).
* `realm.subscribeForObjects()` have been removed. Use `RealmQuery.findAllAsync(String subscriptionName)` and `RealmQuery.findAllAsync()` instead.
* Removed previously deprecated `RealmQuery.findAllSorted()`, `RealmQuery.findAllSortedAsync()` `RealmQuery.distinct()` and `RealmQuery.distinctAsync()`.
* Renamed `RealmQuery.distinctValues()` to `RealmQuery.distinct()`

### Enhancements

* [ObjectServer] Added support for partial Realms. Read [here](https://realm.io/docs/java/latest/#partial-realms) for more information.
* [ObjectServer] Added support for Object Level Permissions (requires partial synchronized Realms). Read [here](https://realm.io/docs/java/latest/#partial-realms) for more information.
* [ObjectServer] Added `SyncConfiguration.automatic()` and `SyncConfiguration.automatic(SyncUser user)` (#5806).
* Added two new methods to `OrderedCollectionChangeSet`: `getState()` and `getError()` (#5619).

## Bug Fixes

* Better exception message if a non model class is provided to methods only accepting those (#5779).

### Internal

* Upgraded to Realm Sync 3.0.0
* Upgraded to Realm Core 5.3.0


## 4.4.0 (2018-03-13)

### Enhancements

* Added support for mapping between a Java name and the underlying name in the Realm file using `@RealmModule`, `@RealmClass` and `@RealmField` annotations (#5280).

## Bug Fixes

* [ObjectServer] Fixed an issue where login after a logout will not resume Syncing (https://github.com/realm/my-first-realm-app/issues/22).


## 4.3.4 (2018-02-06)

## Bug Fixes

* Added missing `RealmQuery.oneOf()` for Kotlin that accepts non-nullable types (#5717).
* [ObjectServer] Fixed an issue preventing sync to resume when the network is back (#5677).

## 4.3.3 (2018-01-19)

### Internal

* Downgrade JavaAssist to 3.21.0-GA to fix an issue with a `ClassNotFoundException` at runtime (#5641).


## 4.3.2 (2018-01-17)

### Bug Fixes

* Throws a better exception message when calling `RealmObjectSchema.addField()` with a `RealmModel` class (#3388).
* Use https for Realm version checker (#4043).
* Prevent Realms Gradle plugin from transitively forcing specific versions of Google Build Tools onto downstream projects (#5640).
* [ObjectServer] logging a warning message instead of throwing an exception, when sync report an unknown error code (#5403).

### Enhancements

* [ObjectServer] added support for both Anonymous and Nickname authentication.


### Internal

* Upgraded to Realm Sync 2.2.9
* Upgraded to Realm Core 5.1.2

## 4.3.1 (2017-12-06)

### Bug Fixes

* Fixed kotlin standard library being added to both Java and Kotlin projects (#5587).


## 4.3.0 (2017-12-05)

### Deprecated

* Support for mips devices are deprecated.
* `RealmQuery.findAllSorted()` and `RealmQuery.findAllSortedAsync()` variants in favor of predicate `RealmQuery.sort().findAll()`.
* `RealmQuery.distinct()` and `RealmQuery.distinctAsync()` variants in favor of predicate `RealmQuery.distinctValues().findAll()`

### Enhancements

* [ObjectServer] Added explicit support for JSON Web Tokens (JWT) using `SyncCredentials.jwt(String token)`. It requires Object Server 2.0.23+ (#5580).
* Projects using Kotlin now include additional extension functions that make working with Kotlin easier. See [docs](https://realm.io/docs/java/latest/#kotlin) for more info (#4684).
* New query predicate: `sort()`.
* New query predicate: `distinctValues()`. Will be renamed to `distinct` in next major version.
* The Realm annotation processor now has a stable output when there are no changes to model classes, improving support for incremental compilers (#5567).

### Bug Fixes

* Added missing `toString()` for the implementation of `OrderedCollectionChangeSet`.
* Sync queries are evaluated immediately to solve the performance issue when the query results are huge, `RealmResults.size()` takes too long time (#5387).
* Correctly close the Realm instance if an exception was thrown while opening it. This avoids `IllegalStateException` when deleting the Realm in the catch block (#5570).
* Fixed the listener on `RealmList` not being called when removing the listener then adding it again (#5507). Please notice that a similar issue still exists for `RealmResults`.

### Internal

* Use `OsList` instead of `OsResults` to add notification token on for `RealmList<RealmModel>`.
* Updated Gradle and plugins to support Android Studio `3.0.0` (#5472).
* Upgraded to Realm Sync 2.1.8.
* Upgraded to Realm Core 4.0.4.

### Credits

* Thanks to @tbsandee for fixing a typo (#5548).
* Thanks to @vivekkiran for updating Gradle and plugins to support Android Studio `3.0.0` (#5472).
* Thanks to @madisp for adding better support for incremental compilers (#5567).


## 4.2.0 (2017-11-17)

### Enhancements

* Added support for using non-encrypted Realms in multiple processes. Some caveats apply. Read [doc](https://realm.io/docs/java/latest/#multiprocess) for more info (#1091).
* Added support for importing primitive lists from JSON (#5362).
* [ObjectServer] Support SSL validation using Android TrustManager (no need to specify `trustedRootCA` in `SynConfiguration` if the certificate is installed on the device), fixes (#4759).
* Added the and() function to `RealmQuery` in order to improve readability.

### Bug Fixes

* Leaked file handler in the Realm Transformer (#5521).
* Potential fix for "RealmError: Incompatible lock file" crash (#2459).

### Internal

* Updated JavaAssist to 3.22.0-GA.
* Upgraded to Realm Sync 2.1.4.
* Upgraded to Realm Core 4.0.3.

### Credits

* Thanks to @rakshithravi1997 for adding `RealmQuery.and()` (#5520).


## 4.1.1 (2017-10-27)

### Bug Fixes

* Fixed the compile warnings of using deprecated method `RealmProxyMediator.getTableName()` in generated mediator classes (#5455).
* [ObjectServer] now retrying network query when encountering any `IOException` (#5453).
* Fixed a `NoClassDefFoundError` due to using `@SafeVarargs` below API 19 (#5463).

### Internal

* Updated Realm Sync to 2.1.0.


## 4.1.0 (2017-10-20)

### Enhancements

* `Realm.deleteRealm()` and `RealmConfiguration.assetFile()` are multi-processes safe now.

### Bug Fixes

* Fix some potential database corruption caused by deleting the Realm file while a Realm instance are still opened in another process or the sync client thread.
* Added `realm.ignoreKotlinNullability` as a kapt argument to disable treating kotlin non-null types as `@Required` (#5412) (introduced in `v3.6.0`).
* Increased http connect/write timeout for low bandwidth network.


## 4.0.0 (2017-10-16)

### Breaking Changes

The internal file format has been upgraded. Opening an older Realm will upgrade the file automatically, but older versions of Realm will no longer be able to read the file.

* [ObjectServer] Updated protocol version to 22 which is only compatible with Realm Object Server >= 2.0.0.
* [ObjectServer] Removed deprecated APIs `SyncUser.retrieveUser()` and `SyncUser.retrieveUserAsync()`. Use `SyncUser.retrieveInfoForUser()` and `retrieveInfoForUserAsync()` instead.
* [ObjectServer] `SyncUser.Callback` now accepts a generic parameter indicating type of object returned when `onSuccess` is called.
* [ObjectServer] Renamed `SyncUser.getAccessToken` to `SyncUser.getRefreshToken`.
* [ObjectServer] Removed deprecated API `SyncUser.getManagementRealm()`.
* Calling `distinct()` on a sorted `RealmResults` no longer clears any sorting defined (#3503).
* Relaxed upper bound of type parameter of `RealmList`, `RealmQuery`, `RealmResults`, `RealmCollection`, `OrderedRealmCollection` and `OrderedRealmCollectionSnapshot`.
* Realm has upgraded its RxJava1 support to RxJava2 (#3497)
  * `Realm.asObservable()` has been renamed to `Realm.asFlowable()`.
  * `RealmList.asObservable()` has been renamed to `RealmList.asFlowable()`.
  * `RealmResults.asObservable()` has been renamed to `RealmResults.asFlowable()`.
  * `RealmObject.asObservable()` has been renamed to `RealmObject.asFlowable()`.
  * `RxObservableFactory` now return RxJava2 types instead of RxJava1 types.
* Removed deprecated APIs `RealmSchema.close()` and `RealmObjectSchema.close()`. Those don't have to be called anymore.
* Removed deprecated API `RealmResults.removeChangeListeners()`. Use `RealmResults.removeAllChangeListeners()` instead.
* Removed deprecated API `RealmObject.removeChangeListeners()`. Use `RealmObject.removeAllChangeListeners()` instead.
* Removed `UNSUPPORTED_TABLE`, `UNSUPPORTED_MIXED` and `UNSUPPORTED_DATE` from `RealmFieldType`.
* Removed deprecated API `RealmResults.distinct()`/`RealmResults.distinctAsync()`. Use `RealmQuery.distinct()`/`RealmQuery.distinctAsync()` instead.
* `RealmQuery.createQuery(Realm, Class)`, `RealmQuery.createDynamicQuery(DynamicRealm, String)`, `RealmQuery.createQueryFromResult(RealmResults)` and `RealmQuery.createQueryFromList(RealmList)` have been removed. Use `Realm.where(Class)`, `DynamicRealm.where(String)`, `RealmResults.where()` and `RealmList.where()` instead.

### Enhancements

* [ObjectServer] `SyncUserInfo` now also exposes a users metadata using `SyncUserInfo.getMetadata()`
* `RealmList` can now contain `String`, `byte[]`, `Boolean`, `Long`, `Integer`, `Short`, `Byte`, `Double`, `Float` and `Date` values. [Queries](https://github.com/realm/realm-java/issues/5361) and [Importing primitive lists from JSON](https://github.com/realm/realm-java/issues/5362) are not supported yet.
* Added support for lists of primitives in `RealmObjectSchema` with `addRealmListField(String fieldName, Class<?> primitiveType)`
* Added support for lists of primitives in `DynamicRealmObject` with `setList(String fieldName, RealmList<?> list)` and `getList(String fieldName, Class<?> primitiveType)`.
* Minor performance improvement when copy/insert objects into Realm.
* Added `static RealmObject.getRealm(RealmModel)`, `RealmObject.getRealm()` and `DynamicRealmObject.getDynamicRealm()` (#4720).
* Added `RealmResults.asChangesetObservable()` that emits the pair `(results, changeset)` (#4277).
* Added `RealmList.asChangesetObservable()` that emits the pair `(list, changeset)` (#4277).
* Added `RealmObject.asChangesetObservable()` that emits the pair `(object, changeset)` (#4277).
* All Realm annotations are now kept at runtime, allowing runtime tools access to them (#5344).
* Speedup schema initialization when a Realm file is first accessed (#5391).

### Bug Fixes

* [ObjectServer] Exposing a `RealmConfiguration` that allows a user to open the backup Realm after the client reset (#4759/#5223).
* [ObjectServer] Realm no longer throws a native “unsupported instruction” exception in some cases when opening a synced Realm asynchronously (https://github.com/realm/realm-object-store/issues/502).
* [ObjectServer] Fixed "Cannot open the read only Realm" issue when get`PermissionManager` (#5414).
* Throw `IllegalArgumentException` instead of `IllegalStateException` when calling string/binary data setters if the data length exceeds the limit.
* Added support for ISO8601 2-digit time zone designators (#5309).
* "Bad File Header" caused by the device running out of space while compacting the Realm (#5011).
* `RealmQuery.equalTo()` failed to find null values on an indexed field if using Case.INSENSITIVE (#5299).
* Assigning a managed object's own list to itself would accidentally clear it (#5395).
* Don't try to acquire `ApplicationContext` if not available in `Realm.init(Context)` (#5389).
* Removing and re-adding a changelistener from inside a changelistener sometimes caused notifications to be missed (#5411).

### Internal

* Upgraded to Realm Sync 2.0.2.
* Upgraded to Realm Core 4.0.2.
* Upgraded to OkHttp 3.9.0.
* Upgraded to RxJava 2.1.4.
* Use Object Store to create the primary key table.

### Credits

* Thanks to @JussiPekonen for adding support for 2-digit time zone designators when importing JSON (#5309).


## 3.7.2 (2017-09-12)

### Bug Fixes

* Fixed a JNI memory issue when doing queries which might potentially cause various native crashes.
* Fixed a bug that `RealmList.deleteFromRealm(int)`, `RealmList.deleteFirstFromRealm()` and `RealmList.deleteLastFromRealm()` did not remove target objects from Realm. This bug was introduced in `3.7.1` (#5233).
* Crash with "'xxx' doesn't exist in current schema." when ProGuard is enabled (#5211).


## 3.7.1 (2017-09-07)

### Bug Fixes

* Fixed potential memory leaks of `LinkView` when calling bulk insertions APIs.
* Fixed possible assertion when using `PermissionManager` at the beginning (#5195).
* Crash caused by JNI couldn't find `SharedRealm`'s inner classes when ProGuard is enabled (#5211).

### Internal

* Replaced LinkView with Object Store's List.
* Renaming `io.realm.internal.CollectionChangeSet` to `io.realm.internal.OsCollectionChangeSet`.


## 3.7.0 (2017-09-01)

### Deprecated

* [ObjectServer] `SyncUser.getManagementRealm()`. Use `SyncUser.getPermissionManager()` instead.

### Enhancements

* [ObjectServer] `SyncUser.getPermissionManager` added as a helper API for working with permissions and permission offers.

### Internal

* [ObjectServer] Upgraded OkHttp to 3.7.0.


## 3.6.0 (2017-09-01)

### Breaking Changes

* [ObjectServer] `SyncUser.logout()` no longer throws an exception when associated Realms instances are not closed (#4962).

### Deprecated

* [ObjectServer] `SyncUser#retrieveUser` and `SyncUser#retrieveUserAsync` replaced by `SyncUser#retrieveInfoForUser`
and `SyncUser#retrieveInfoForUserAsync` which returns a `SyncUserInfo` with mode information (#5008).
* [ObjectServer] `SyncUser#Callback` replaced by the generic version `SyncUser#RequestCallback<T>`.

### Enhancements

* [ObjectServer] Added `SyncSession.uploadAllLocalChanges()`.
* [ObjectServer] APIs of `UserStore` have been changed to support same user identity but different authentication server scenario.
* [ObjectServer] Added `SyncUser.allSessions` to retrieve the all valid sessions belonging to the user (#4783).
* Added `Nullable` annotation to methods that may return `null` in order to improve Kotlin usability. This also introduced a dependency to `com.google.code.findbugs:jsr305`.
* `org.jetbrains.annotations.NotNull` is now an alias for `@Required`. This means that the Realm Schema now fully understand Kotlin non-null types.
* Added support for new data type `MutableRealmIntegers`. The new type behaves almost exactly as a reference to a Long (mutable nullable, etc) but supports `increment` and `decrement` methods, which implement a Conflict Free Replicated Data Type, whose value will converge even when changed across distributed devices with poor connections (#4266).
* Added more detailed exception message for `RealmMigrationNeeded`.
* Bumping schema version only without any actual schema changes will just succeed even when the migration block is not supplied. It threw an `RealmMigrationNeededException` before in the same case.
* Throw `IllegalStateException` when schema validation fails because of wrong declaration of `@LinkingObjects`.

### Bug Fixes

* Potential crash after using `Realm.getSchema()` to change the schema of a typed Realm. `Realm.getSchema()` now returns an immutable `RealmSchema` instance.
* `Realm.copyToRealmOrUpdate()` could cause a `RealmList` field to contain duplicated elements (#4957).
* `RealmSchema.create(String)` and `RealmObjectSchema.setClassName(String)` did not accept class name whose length was 51 to 57.
* Workaround for an Android JVM crash when using `compactOnLaunch()` (#4964).
* Class name in exception message from link query is wrong (#5096).
* The `compactOnLaunch` callback is no longer invoked if the Realm at that path is already open on other threads.

### Internal

* [ObjectServer] removed `ObjectServerUser` and its inner classes, in a step to reduce `SyncUser` complexity (#3741).
* [ObjectServer] changed the `SyncSessionStopPolicy` to `AfterChangesUploaded` to align with other binding and to prevent use cases where the Realm might be deleted before the last changes get synchronized (#5028).
* Upgraded Realm Sync to 1.10.8
* Let Object Store handle migration.


## 3.5.0 (2017-07-11)

### Enhancements

* Added `RealmConfiguration.Builder.compactOnLaunch()` to compact the file on launch (#3739).
* [ObjectServer] Adding user lookup API for administrators (#4828).
* An `IllegalStateException` will be thrown if the given `RealmModule` doesn't include all required model classes (#3398).

### Bug Fixes

* Bug in `isNull()`, `isNotNull()`, `isEmpty()`, and `isNotEmpty()` when queries involve nullable fields in link queries (#4856).
* Bug in how to resolve field names when querying `@LinkingObjects` as the last field (#4864).
* Rare crash in `RealmLog` when log level was set to `LogLevel.DEBUG`.
* Broken case insensitive query with indexed field (#4788).
* [ObjectServer] Bug related to the behaviour of `SyncUser#logout` and the use of invalid `SyncUser` with `SyncConfiguration` (#4822).
* [ObjectServer] Not all error codes from the server were recognized correctly, resulting in UNKNOWN being reported instead.
* [ObjectServer] Prevent the use of a `SyncUser` that explicitly logged out, to open a Realm (#4975).

### Internal

* Use Object Store to do table initialization.
* Removed `Table#Table()`, `Table#addEmptyRow()`, `Table#addEmptyRows()`, `Table#add(Object...)`, `Table#pivot(long,long,PivotType)` and `Table#createnative()`.
* Upgraded Realm Core to 2.8.6
* Upgraded Realm Sync to 1.10.5
* Removed `io.realm.internal.OutOfMemoryError`. `java.lang.OutOfMemoryError` will be thrown instead.


## 3.4.0 (2017-06-22)

### Breaking Changes

* [ObjectServer] Updated protocol version to 18 which is only compatible with ROS > 1.6.0.

### Deprecated

* `RealmSchema.close()` and `RealmObjectSchema.close()`. They don't need to be closed manually. They were added to the public API by mistake.

### Enhancements

* [ObjectServer] Added support for Sync Progress Notifications through `SyncSession.addDownloadProgressListener(ProgressMode, ProgressListener)` and `SyncSession.addUploadProgressListener(ProgressMode, ProgressListener)` (#4104).
* [ObjectServer] Added `SyncSession.getState()` (#4784).
* Added support for querying inverse relationships (#2904).
* Moved inverse relationships out of beta stage.
* Added `Realm.getDefaultConfiguration()` (#4725).

### Bug Fixes

* [ObjectServer] Bug which may crash when the JNI local reference limitation was reached on sync client thread.
* [ObjectServer] Retrying connections with exponential backoff, when encountering `ConnectException` (#4310).
* When converting nullable BLOB field to required, `null` values should be converted to `byte[0]` instead of `byte[1]`.
* Bug which may cause duplicated primary key values when migrating a nullable primary key field to not nullable. `RealmObjectSchema.setRequired()` and `RealmObjectSchema.setNullable()` will throw when converting a nullable primary key field with null values stored to a required primary key field.

### Internal

* Upgraded to Realm Sync 1.10.1
* Upgraded to Realm Core 2.8.4

### Credits

* Thanks to Anis Ben Nsir (@abennsir) for upgrading Roboelectric in the unitTestExample (#4698).


## 3.3.2 (2017-06-09)

### Bug Fixes

* [ObjectServer] Crash when an authentication error happens (#4726).
* [ObjectServer] Enabled encryption with Sync (#4561).
* [ObjectServer] Admin users did not connect correctly to the server (#4750).

### Internal

* Factor out internal interface ManagedObject.

## 3.3.1 (2017-05-26)

### Bug Fixes

* [ObjectServer] Accepted extra columns against synced Realm (#4706).


## 3.3.0 (2017-05-24)

### Enhancements

* [ObjectServer] Added two options to `SyncConfiguration` to provide a trusted root CA `trustedRootCA` and to disable SSL validation `disableSSLVerification` (#4371).
* [ObjectServer] Added support for changing passwords through `SyncUser.changePassword()` using an admin user (#4588).

### Bug Fixes

* Queries on proguarded Realm model classes, failed with "Table not found" (#4673).


## 3.2.1 (2017-05-19)

### Enhancements

* Not in transaction illegal state exception message changed to "Cannot modify managed objects outside of a write transaction.".

### Bug Fixes

* [ObjectServer] `schemaVersion` was mistakenly required in order to trigger migrations (#4658).
* [ObjectServer] Fields removed from model classes will now correctly be hidden instead of throwing an exception when opening the Realm (#4658).
* Random crashes which were caused by a race condition in encrypted Realm (#4343).

### Internal

* Upgraded to Realm Sync 1.8.5.
* Upgraded to Realm Core 2.8.0.

## 3.2.0 (2017-05-16)

### Enhancements

* [ObjectServer] Added support for `SyncUser.isAdmin()` (#4353).
* [ObjectServer] New set of Permission API's have been added to `SyncUser` through `SyncUser.getPermissionManager()` (#4296).
* [ObjectServer] Added support for changing passwords through `SyncUser.changePassword()` (#4423).
* [ObjectServer] Added support for `SyncConfiguration.Builder.waitForInitialRemoteData()` (#4270).
* Transient fields are now allowed in model classes, but are implicitly treated as having the `@Ignore` annotation (#4279).
* Added `Realm.refresh()` and `DynamicRealm.refresh()` (#3476).
* Added `Realm.getInstanceAsync()` and `DynamicRealm.getInstanceAsync()` (#2299).
* Added `DynamicRealmObject#linkingObjects(String,String)` to support linking objects on `DynamicRealm` (#4492).
* Added support for read only Realms using `RealmConfiguration.Builder.readOnly()` and `SyncConfiguration.Builder.readOnly()`(#1147).
* Change listeners will now auto-expand variable names to be more descriptive when using Android Studio.
* The `toString()` methods for the standard and dynamic proxies now print "proxy", or "dynamic" before the left bracket enclosing the data.

### Bug Fixes

* `@LinkingObjects` annotation now also works with Kotlin (#4611).

### Internal

* Use separated locks for different `RealmCache`s (#4551).

## 3.1.4 (2017-05-04)

## Bug fixes

* Added missing row validation check in certain cases on invalidated/deleted objects (#4540).
* Initializing Realm is now more resilient if `Context.getFilesDir()` isn't working correctly (#4493).
* `OrderedRealmCollectionSnapshot.get()` returned a wrong object (#4554).
* `onSuccess` callback got triggered infinitely if a synced transaction was committed in the async transaction's `onSuccess` callback (#4594).

## 3.1.3 (2017-04-20)

### Enhancements

* [ObjectServer] Resume synchronization as soon as the connectivity is back (#4141).

### Bug Fixes

* `equals()` and `hashCode()` of managed `RealmObject`s that come from linking objects don't work correctly (#4487).
* Field name was missing in exception message when `null` was set to required field (#4484).
* Now throws `IllegalStateException` when a getter of linking objects is called against deleted or not yet loaded `RealmObject`s (#4499).
* `NullPointerException` caused by local transaction inside the listener of `findFirstAsync()`'s results (#4495).
* Native crash when adding listeners to `RealmObject` after removing listeners from the same `RealmObject` before (#4502).
* Native crash with "Invalid argument" error happened on some Android 7.1.1 devices when opening Realm on external storage (#4461).
* `OrderedRealmCollectionChangeListener` didn't report change ranges correctly when circular link's field changed (#4474).

### Internal

* Upgraded to Realm Sync 1.6.0.
* Upgraded to Realm Core 2.6.1.

## 3.1.2 (2017-04-12)

### Bug Fixes

* Crash caused by JNI couldn't find `OsObject.notifyChangeListeners` when ProGuard is enabled (#4461).
* Incompatible return type of `RealmSchema.getAll()` and `BaseRealm.getSchema()` (#4443).
* Memory leaked when synced Realm was initialized (#4465).
* An `IllegalStateException` will be thrown when starting iterating `OrderedRealmCollection` if the Realm is closed (#4471).

## 3.1.1 (2017-04-07)

### Bug Fixes

* Crash caused by Listeners on `RealmObject` getting triggered the 2nd time with different changed field (#4437).
* Unintentionally exposing `StandardRealmSchema` (#4443).
* Workaround for crashes on specific Samsung devices which are caused by a buggy `memmove` call (#3651).

## 3.1.0 (2017-04-05)

### Breaking Changes

* Updated file format of Realm files. Existing Realm files will automatically be migrated to the new format when they are opened, but older versions of Realm cannot open these files.
* [ObjectServer] Due to file format changes, Realm Object Server 1.3.0 or later is required.

### Enhancements

* Added support for reverse relationships through the `@LinkingObjects` annotation. See `io.realm.annotations.LinkingObjects` for documentation.  
  * This feature is in `@Beta`.
  * Queries on linking objects do not work.  Queries like `where(...).equalTo("field.linkingObjects.id", 7).findAll()` are not yet supported.
  * Backlink verification is incomplete.  Evil code can cause native crashes.
* The listener on `RealmObject` will only be triggered if the object changes (#3894).
* Added `RealmObjectChangeListener` interface that provide detailed information about `RealmObject` field changes.
* Listeners on `RealmList` and `RealmResults` will be triggered immediately when the transaction is committed on the same thread (#4245).
* The real `RealmMigrationNeededException` is now thrown instead of `IllegalArgumentException` if no migration is provided for a Realm that requires it.
* `RealmQuery.distinct()` can be performed on unindexed fields (#2285).
* `targetSdkVersion` is now 25.
* [ObjectServer] In case of a Client Reset, information about the location of the backed up Realm file is now reported through the `ErrorHandler` interface (#4080).
* [ObjectServer] Authentication URLs now automatically append `/auth` if no other path segment is set (#4370).

### Bug Fixes

* Crash with `LogicError` with `Bad version number` on notifier thread (#4369).
* `Realm.migrateRealm(RealmConfiguration)` now fails correctly with an `IllegalArgumentException` if a `SyncConfiguration` is provided (#4075).
* Potential cause for Realm file corruptions (never reported).
* Add `@Override` annotation to proxy class accessors and stop using raw type in proxy classes in order to remove warnings from javac (#4329).
* `findFirstAsync()` now returns an invalid object if there is no object matches the query condition instead of running the query repeatedly until it can find one (#4352).
* [ObjectServer] Changing the log level after starting a session now works correctly (#4337).

### Internal

* Using the Object Store's Session and SyncManager.
* Upgraded to Realm Sync 1.5.0.
* Upgraded to Realm Core 2.5.1.
* Upgraded Gradle to 3.4.1

## 3.0.0 (2017-02-28)

### Breaking Changes

* `RealmResults.distinct()` returns a new `RealmResults` object instead of filtering on the original object (#2947).
* `RealmResults` is auto-updated continuously. Any transaction on the current thread which may have an impact on the order or elements of the `RealmResults` will change the `RealmResults` immediately instead of change it in the next event loop. The standard `RealmResults.iterator()` will continue to work as normal, which means that you can still delete or modify elements without impacting the iterator. The same is not true for simple for-loops. In some cases a simple for-loop will not work (https://realm.io/docs/java/3.0.0/api/io/realm/OrderedRealmCollection.html#loops), and you must use the new createSnapshot() method.
* `RealmChangeListener` on `RealmObject` will now also be triggered when the object is deleted. Use `RealmObject.isValid()` to check this state(#3138).
* `RealmObject.asObservable()` will now emit the object when it is deleted. Use `RealmObject.isValid()` to check this state (#3138).
* Removed deprecated classes `Logger` and `AndroidLogger` (#4050).

### Deprecated

* `RealmResults.removeChangeListeners()`. Use `RealmResults.removeAllChangeListeners()` instead.
* `RealmObject.removeChangeListeners()`. Use `RealmObject.removeAllChangeListeners()` instead.
* `RealmResults.distinct()` and `RealmResults.distinctAsync()`. Use `RealmQuery.distinct()` and `RealmQuery.distinctAsync()` instead.

### Enhancements

* Added support for sorting by link's field (#672).
* Added `OrderedRealmCollectionSnapshot` class and `OrderedRealmCollection.createSnapshot()` method. `OrderedRealmCollectionSnapshot` is useful when changing `RealmResults` or `RealmList` in simple loops.
* Added `OrderedRealmCollectionChangeListener` interface for supporting fine-grained collection notifications.
* Added support for ChangeListeners on `RealmList`.
* Added `RealmList.asObservable()`.

### Bug Fixes

* Element type checking in `DynamicRealmObject#setList()` (#4252).
* Now throws `IllegalStateException` instead of process crash when any of thread confined methods in `RealmQuery` is called from wrong thread (#4228).
* Now throws `IllegalStateException` when any of thread confined methods in `DynamicRealmObject` is called from wrong thread (#4258).

### Internal

* Use Object Store's `Results` as the backend for `RealmResults` (#3372).
  - Use Object Store's notification mechanism to trigger listeners.
  - Local commits triggers Realm global listener and `RealmObject` listener on current thread immediately instead of in the next event loop.


## 2.3.2 (2017-02-27)

### Bug fixes

* Log levels in JNI layer were all reported as "Error" (#4204).
* Encrypted realms can end up corrupted if many threads are reading and writing at the same time (#4128).
* "Read-only file system" exception when compacting Realm file on external storage (#4140).

### Internal

* Updated to Realm Sync v1.2.1.
* Updated to Realm Core v2.3.2.

### Enhancements

* Improved performance of getters and setters in proxy classes.


## 2.3.1 (2017-02-07)

### Enhancements

* [ObjectServer] The `serverUrl` given to `SyncConfiguration.Builder()` is now more lenient and will also accept only paths as argument (#4144).
* [ObjectServer] Add a timer to refresh periodically the access_token.

### Bug fixes

* NPE problem in SharedRealm.finalize() (#3730).
* `RealmList.contains()` and `RealmResults.contains()` now correctly use custom `equals()` method on Realm model classes.
* Build error when the project is using Kotlin (#4087).
* Bug causing classes to be replaced by classes already in Gradle's classpath (#3568).
* NullPointerException when notifying a single object that it changed (#4086).


## 2.3.0 (2017-01-19)

### Object Server API Changes

* Realm Sync v1.0.0 has been released, and Realm Mobile Platform is no longer considered in beta.
* Breaking change: Location of Realm files are now placed in `getFilesDir()/<userIdentifier>` instead of `getFilesDir()/`.
  This is done in order to support shared Realms among users, while each user retaining their own local copy.
* Breaking change: `SyncUser.all()` now returns Map instead of List.
* Breaking change: Added a default `UserStore` saving users in a Realm file (`RealmFileUserStore`).
* Breaking change: Added multi-user support to `UserStore`. Added `get(String)` and `remove(String)`, removed `remove()` and renamed `get()` to `getCurrent()`.
* Breaking change: Changed the order of arguments to `SyncCredentials.custom()` to match iOS: token, provider, userInfo.
* Added support for `PermissionOffer` and `PermissionOfferResponse` to `SyncUser.getManagementRealm()`.
* Exceptions thrown in error handlers are ignored but logged (#3559).
* Removed unused public constants in `SyncConfiguration` (#4047).
* Fixed bug, preventing Sync client to renew the access token (#4038) (#4039).
* Now `SyncUser.logout()` properly revokes tokens (#3639).

### Bug fixes

* Fixed native memory leak setting the value of a primary key (#3993).
* Activated Realm's annotation processor on connectedTest when the project is using kapt (#4008).
* Fixed "too many open files" issue (#4002).
* Added temporary work-around for bug crashing Samsung Tab 3 devices on startup (#3651).

### Enhancements

* Added `like` predicate for String fields (#3752).

### Internal

* Updated to Realm Sync v1.0.0.
* Added a Realm backup when receiving a Sync client reset message from the server.

## 2.2.2 (2017-01-16)

### Object Server API Changes (In Beta)

* Disabled `Realm.compactRealm()` when sync is enabled as it might corrupt the Realm (https://github.com/realm/realm-core/issues/2345).

### Bug fixes

* "operation not permitted" issue when creating Realm file on some devices' external storage (#3629).
* Crash on API 10 devices (#3726).
* `UnsatisfiedLinkError` caused by `pipe2` (#3945).
* Unrecoverable error with message "Try again" when the notification fifo is full (#3964).
* Realm migration wasn't triggered when the primary key definition was altered (#3966).
* Use phantom reference to solve the finalize time out issue (#2496).

### Enhancements

* All major public classes are now non-final. This is mostly a compromise to support Mockito. All protected fields/methods are still not considered part of the public API and can change without notice (#3869).
* All Realm instances share a single notification daemon thread.
* Fixed Java lint warnings with generated proxy classes (#2929).

### Internal

* Upgraded Realm Core to 2.3.0.
* Upgraded Realm Sync to 1.0.0-BETA-6.5.

## 2.2.1 (2016-11-12)

### Object Server API Changes (In Beta)

* Fixed `SyncConfiguration.toString()` so it now outputs a correct description instead of an empty string (#3787).

### Bug fixes

* Added version number to the native library, preventing ReLinker from accidentally loading old code (#3775).
* `Realm.getLocalInstanceCount(config)` throwing NullPointerException if called after all Realms have been closed (#3791).

## 2.2.0 (2016-11-12)

### Object Server API Changes (In Beta)

* Added support for `SyncUser.getManagementRealm()` and permission changes.

### Bug fixes

* Kotlin projects no longer create the `RealmDefaultModule` if no Realm model classes are present (#3746).
* Remove `includedescriptorclasses` option from ProGuard rule file in order to support built-in shrinker of Android Gradle Plugin (#3714).
* Unexpected `RealmMigrationNeededException` was thrown when a field was added to synced Realm.

### Enhancements

* Added support for the `annotationProcessor` configuration provided by Android Gradle Plugin 2.2.0 or later. Realm plugin adds its annotation processor to the `annotationProcessor` configuration instead of `apt` configuration if it is available and the `com.neenbedankt.android-apt` plugin is not used. In Kotlin projects, `kapt` is used instead of the `annotationProcessor` configuration (#3026).

## 2.1.1 (2016-10-27)

### Bug fixes

* Fixed a bug in `Realm.insert` and `Realm.insertOrUpdate` methods causing a `StackOverFlow` when you try to insert a cyclic graph of objects between Realms (#3732).

### Object Server API Changes (In Beta)

* Set default RxFactory to `SyncConfiguration`.

### Bug fixes

* ProGuard configuration introduced in 2.1.0 unexpectedly kept classes that did not have the @KeepMember annotation (#3689).

## 2.1.0 (2016-10-25)

### Breaking changes

* * `SecureUserStore` has been moved to its own GitHub repository: https://github.com/realm/realm-android-user-store
  See https://github.com/realm/realm-android-user-store/blob/master/README.md for further info on how to include it.


### Object Server API Changes (In Beta)

* Renamed `User` to `SyncUser`, `Credentials` to `SyncCredentials` and `Session` to `SyncSession` to align names with Cocoa.
* Removed `SyncManager.setLogLevel()`. Use `RealmLog.setLevel()` instead.
* `SyncUser.logout()` now correctly clears `SyncUser.currentUser()` (#3638).
* Missing ProGuard configuration for libraries used by Sync extension (#3596).
* Error handler was not called when sync session failed (#3597).
* Added `User.all()` that returns all known Realm Object Server users.
* Upgraded Realm Sync to 1.0.0-BETA-3.2

### Deprecated

* `Logger`. Use `RealmLogger` instead.
* `AndroidLogger`. The logger for Android is implemented in native code instead.

### Bug fixes

* The following were not kept by ProGuard: names of native methods not in the `io.realm.internal` package, names of classes used in method signature (#3596).
* Permission error when a database file was located on external storage (#3140).
* Memory leak when unsubscribing from a RealmResults/RealmObject RxJava Observable (#3552).

### Enhancements

* `Realm.compactRealm()` now works for encrypted Realms.
* Added `first(E defaultValue)` and `last(E defaultValue)` methods to `RealmList` and `RealmResult`. These methods will return the provided object instead of throwing an `IndexOutOfBoundsException` if the list is empty.
* Reduce transformer logger verbosity (#3608).
* `RealmLog.setLevel(int)` for setting the log level across all loggers.

### Internal

* Upgraded Realm Core to 2.1.3

### Credits

* Thanks to Max Furman (@maxfurman) for adding support for `first()` and `last()` default values.

## 2.0.2 (2016-10-06)

This release is not protocol-compatible with previous versions of the Realm Mobile Platform. The base library is still fully compatible.

### Bug fixes

* Build error when using Java 7 (#3563).

### Internal

* Upgraded Realm Core to 2.1.0
* Upgraded Realm Sync to 1.0.0-BETA-2.0.

## 2.0.1 (2016-10-05)

### Bug fixes

* `android.net.conn.CONNECTIVITY_CHANGE` broadcast caused `RuntimeException` if sync extension was disabled (#3505).
* `android.net.conn.CONNECTIVITY_CHANGE` was not delivered on Android 7 devices.
* `distinctAsync` did not respect other query parameters (#3537).
* `ConcurrentModificationException` from Gradle when building an application (#3501).

### Internal

* Upgraded to Realm Core 2.0.1 / Realm Sync 1.3-BETA

## 2.0.0 (2016-09-27)

This release introduces support for the Realm Mobile Platform!
See <https://realm.io/news/introducing-realm-mobile-platform/> for an overview of these great new features.

### Breaking Changes

* Files written by Realm 2.0 cannot be read by 1.x or earlier versions. Old files can still be opened.
* It is now required to call `Realm.init(Context)` before calling any other Realm API.
* Removed `RealmConfiguration.Builder(Context)`, `RealmConfiguration.Builder(Context, File)` and `RealmConfiguration.Builder(File)` constructors.
* `isValid()` now always returns `true` instead of `false` for unmanaged `RealmObject` and `RealmList`. This puts it in line with the behaviour of the Cocoa and .NET API's (#3101).
* armeabi is not supported anymore.
* Added new `RealmFileException`.
  - `IncompatibleLockFileException` has been removed and replaced by `RealmFileException` with kind `INCOMPATIBLE_LOCK_FILE`.
  - `RealmIOExcpetion` has been removed and replaced by `RealmFileException`.
* `RealmConfiguration.Builder.assetFile(Context, String)` has been renamed to `RealmConfiguration.Builder.assetFile(String)`.
* Object with primary key is now required to define it when the object is created. This means that `Realm.createObject(Class<E>)` and `DynamicRealm.createObject(String)` now throws `RealmException` if they are used to create an object with a primary key field. Use `Realm.createObject(Class<E>, Object)` or `DynamicRealm.createObject(String, Object)` instead.
* Importing from JSON without the primary key field defined in the JSON object now throws `IllegalArgumentException`.
* Now `Realm.beginTransaction()`, `Realm.executeTransaction()` and `Realm.waitForChange()` throw `RealmMigrationNeededException` if a remote process introduces incompatible schema changes (#3409).
* The primary key value of an object can no longer be changed after the object was created. Instead a new object must be created and all fields copied over.
* Now `Realm.createObject(Class)` and `Realm.createObject(Class,Object)` take the values from the model's fields and default constructor. Creating objects through the `DynamicRealm` does not use these values (#777).
* When `Realm.create*FromJson()`s create a new `RealmObject`, now they take the default values defined by the field itself and its default constructor for those fields that are not defined in the JSON object.

### Enhancements

* Added `realmObject.isManaged()`, `RealmObject.isManaged(obj)` and `RealmCollection.isManaged()` (#3101).
* Added `RealmConfiguration.Builder.directory(File)`.
* `RealmLog` has been moved to the public API. It is now possible to control which events Realm emit to Logcat. See the `RealmLog` class for more details.
* Typed `RealmObject`s can now continue to access their fields properly even though the schema was changed while the Realm was open (#3409).
* A `RealmMigrationNeededException` will be thrown with a cause to show the detailed message when a migration is needed and the migration block is not in the `RealmConfiguration`.


### Bug fixes

* Fixed a lint error in proxy classes when the 'minSdkVersion' of user's project is smaller than 11 (#3356).
* Fixed a potential crash when there were lots of async queries waiting in the queue.
* Fixed a bug causing the Realm Transformer to not transform field access in the model's constructors (#3361).
* Fixed a bug causing a build failure when the Realm Transformer adds accessors to a model class that was already transformed in other project (#3469).
* Fixed a bug causing the `NullPointerException` when calling getters/setters in the model's constructors (#2536).

### Internal

* Moved JNI build to CMake.
* Updated Realm Core to 2.0.0.
* Updated ReLinker to 1.2.2.

## 1.2.0 (2016-08-19)

### Bug fixes

* Throw a proper exception when operating on a non-existing field with the dynamic API (#3292).
* `DynamicRealmObject.setList` should only accept `RealmList<DynamicRealmObject>` (#3280).
* `DynamicRealmObject.getX(fieldName)` now throws a proper exception instead of a native crash when called with a field name of the wrong type (#3294).
* Fixed a concurrency crash which might happen when `Realm.executeTransactionAsync()` tried to call `onSucess` after the Realm was closed.

### Enhancements

* Added `RealmQuery.in()` for a comparison against multiple values.
* Added byte array (`byte[]`) support to `RealmQuery`'s `equalTo` and `notEqualTo` methods.
* Optimized internal caching of schema classes (#3315).

### Internal

* Updated Realm Core to 1.5.1.
* Improved sorting speed.
* Completely removed the `OptionalAPITransformer`.

### Credits

* Thanks to Brenden Kromhout (@bkromhout) for adding binary array support to `equalTo` and `notEqualTo`.

## 1.1.1 (2016-07-01)

### Bug fixes

* Fixed a wrong JNI method declaration which might cause "method not found" crash on some devices.
* Fixed a bug that `Error` in the background async thread is not forwarded to the caller thread.
* Fixed a crash when an empty `Collection` is passed to `insert()`/`insertOrUpdate()` (#3103).
* Fixed a bug that does not transfer the primary key when `RealmSchemaObject.setClassName()` is called to rename a class (#3118).
* Fixed bug in `Realm.insert` and `Realm.insertOrUpdate` methods causing a `RealmList` to be cleared when inserting a managed `RealmModel` (#3105).
* Fixed a concurrency allocation bug in storage engine which might lead to some random crashes.
* Bulk insertion now throws if it is not called in a transaction (#3173).
* The IllegalStateException thrown when accessing an empty RealmObject is now more meaningful (#3200).
* `insert()` now correctly throws an exception if two different objects have the same primary key (#3212).
* Blackberry Z10 throwing "Function not implemented" (#3178).
* Reduced the number of file descriptors used by Realm Core (#3197).
* Throw a proper `IllegalStateException` if a `RealmChangeListener` is used inside an IntentService (#2875).

### Enhancements

* The Realm Annotation processor no longer consumes the Realm annotations. Allowing other annotation processors to run.

### Internal

* Updated Realm Core to 1.4.2.
* Improved sorting speed.

## 1.1.0 (2016-06-30)

### Bug fixes

* A number of bug fixes in the storage engine related to memory management in rare cases when a Realm has been compacted.
* Disabled the optional API transformer since it has problems with DexGuard (#3022).
* `OnSuccess.OnSuccess()` might not be called with the correct Realm version for async transaction (#1893).
* Fixed a bug in `copyToRealm()` causing a cyclic dependency objects being duplicated.
* Fixed a build failure when model class has a conflicting name such as `Map`, `List`, `String`, ... (#3077).

### Enhancements

* Added `insert(RealmModel obj)`, `insertOrUpdate(RealmModel obj)`, `insert(Collection<RealmModel> collection)` and `insertOrUpdate(Collection<RealmModel> collection)` to perform batch inserts (#1684).
* Enhanced `Table.toString()` to show a PrimaryKey field details (#2903).
* Enabled ReLinker when loading a Realm from a custom path by adding a `RealmConfiguration.Builder(Context, File)` constructor (#2900).
* Changed `targetSdkVersion` of `realm-library` to 24.
* Logs warning if `DynamicRealm` is not closed when GC happens as it does for `Realm`.

### Deprecated

* `RealmConfiguration.Builder(File)`. Use `RealmConfiguration.Builder(Context, File)` instead.

### Internal

* Updated Realm Core to 1.2.0.

## 1.0.1 (2016-05-25)

### Bug fixes

* Fixed a crash when calling `Table.toString()` in debugger (#2429).
* Fixed a race condition which would cause some `RealmResults` to not be properly updated inside a `RealmChangeListener`. This could result in crashes when accessing items from those results (#2926/#2951).
* Revised `RealmResults.isLoaded()` description (#2895).
* Fixed a bug that could cause Realm to lose track of primary key when using `RealmObjectSchema.removeField()` and `RealmObjectSchema.renameField()` (#2829/#2926).
* Fixed a bug that prevented some devices from finding async related JNI methods correctly.
* Updated ProGuard configuration in order not to depend on Android's default configuration (#2972).
* Fixed a race condition between Realms notifications and other UI events. This could e.g. cause ListView to crash (#2990).
* Fixed a bug that allowed both `RealmConfiguration.Builder.assetFile()`/`deleteRealmIfMigrationNeeded()` to be configured at the same time, which leads to the asset file accidentally being deleted in migrations (#2933).
* Realm crashed outright when the same Realm file was opened in two processes. Realm will now optimistically retry opening for 1 second before throwing an Error (#2459).

### Enhancements

* Removes RxJava related APIs during bytecode transforming to make RealmObject plays well with reflection when rx.Observable doesn't exist.

## 1.0.0 (2016-05-25)

No changes since 0.91.1.

## 0.91.1 (2016-05-25)

* Updated Realm Core to 1.0.1.

### Bug fixes

* Fixed a bug when opening a Realm causes a staled memory mapping. Symptoms are error messages like "Bad or incompatible history type", "File format version doesn't match", and "Encrypted interprocess sharing is currently unsupported".

## 0.91.0 (2016-05-20)

* Updated Realm Core to 1.0.0.

### Breaking changes

* Removed all `@Deprecated` methods.
* Calling `Realm.setAutoRefresh()` or `DynamicRealm.setAutoRefresh()` from non-Looper thread throws `IllegalStateException` even if the `autoRefresh` is false (#2820).

### Bug fixes

* Calling RealmResults.deleteAllFromRealm() might lead to native crash (#2759).
* The annotation processor now correctly reports an error if trying to reference interfaces in model classes (#2808).
* Added null check to `addChangeListener` and `removeChangeListener` in `Realm` and `DynamicRealm` (#2772).
* Calling `RealmObjectSchema.addPrimaryKey()` adds an index to the primary key field, and calling `RealmObjectSchema.removePrimaryKey()` removes the index from the field (#2832).
* Log files are not deleted when calling `Realm.deleteRealm()` (#2834).

### Enhancements

* Upgrading to OpenSSL 1.0.1t. From July 11, 2016, Google Play only accept apps using OpenSSL 1.0.1r or later (https://support.google.com/faqs/answer/6376725, #2749).
* Added support for automatically copying an initial database from assets using `RealmConfiguration.Builder.assetFile()`.
* Better error messages when certain file operations fail.

### Credits

* Paweł Surówka (@thesurix) for adding the `RealmConfiguration.Builder.assetFile()`.

## 0.90.1

* Updated Realm Core to 0.100.2.

### Bug fixes

* Opening a Realm while closing a Realm in another thread could lead to a race condition.
* Automatic migration to the new file format could in rare circumstances lead to a crash.
* Fixing a race condition that may occur when using Async API (#2724).
* Fixed CannotCompileException when related class definition in android.jar cannot be found (#2703).

### Enhancements

* Prints path when file related exceptions are thrown.

## 0.90.0

* Updated Realm Core to 0.100.0.

### Breaking changes

* RealmChangeListener provides the changed object/Realm/collection as well (#1594).
* All JSON methods on Realm now only wraps JSONException in RealmException. All other Exceptions are thrown as they are.
* Marked all methods on `RealmObject` and all public classes final (#1594).
* Removed `BaseRealm` from the public API.
* Removed `HandlerController` from the public API.
* Removed constructor of `RealmAsyncTask` from the public API (#1594).
* `RealmBaseAdapter` has been moved to its own GitHub repository: https://github.com/realm/realm-android-adapters
  See https://github.com/realm/realm-android-adapters/blob/master/README.md for further info on how to include it.
* File format of Realm files is changed. Files will be automatically upgraded but opening a Realm file with older
  versions of Realm is not possible.

### Deprecated

* `Realm.allObjects*()`. Use `Realm.where(clazz).findAll*()` instead.
* `Realm.distinct*()`. Use `Realm.where(clazz).distinct*()` instead.
* `DynamicRealm.allObjects*()`. Use `DynamicRealm.where(className).findAll*()` instead.
* `DynamicRealm.distinct*()`. Use `DynamicRealm.where(className).distinct*()` instead.
* `Realm.allObjectsSorted(field, sort, field, sort, field, sort)`. Use `RealmQuery.findAllSorted(field[], sort[])`` instead.
* `RealmQuery.findAllSorted(field, sort, field, sort, field, sort)`. Use `RealmQuery.findAllSorted(field[], sort[])`` instead.
* `RealmQuery.findAllSortedAsync(field, sort, field, sort, field, sort)`. Use `RealmQuery.findAllSortedAsync(field[], sort[])`` instead.
* `RealmConfiguration.setModules()`. Use `RealmConfiguration.modules()` instead.
* `Realm.refresh()` and `DynamicRealm.refresh()`. Use `Realm.waitForChange()`/`stopWaitForChange()` or `DynamicRealm.waitForChange()`/`stopWaitForChange()` instead.

### Enhancements

* `RealmObjectSchema.getPrimaryKey()` (#2636).
* `Realm.createObject(Class, Object)` for creating objects with a primary key directly.
* Unit tests in Android library projects now detect Realm model classes.
* Better error message if `equals()` and `hashCode()` are not properly overridden in custom Migration classes.
* Expanding the precision of `Date` fields to cover full range (#833).
* `Realm.waitForChange()`/`stopWaitForChange()` and `DynamicRealm.waitForChange()`/`stopWaitForChange()` (#2386).

### Bug fixes

* `RealmChangeListener` on `RealmObject` is not triggered when adding listener on returned `RealmObject` of `copyToRealmOrUpdate()` (#2569).

### Credits

* Thanks to Brenden Kromhout (@bkromhout) for adding `RealmObjectSchema.getPrimaryKey()`.

## 0.89.1

### Bug fixes

* @PrimaryKey + @Required on String type primary key no longer throws when using copyToRealm or copyToRealmOrUpdate (#2653).
* Primary key is cleared/changed when calling RealmSchema.remove()/RealmSchema.rename() (#2555).
* Objects implementing RealmModel can be used as a field of RealmModel/RealmObject (#2654).

## 0.89.0

### Breaking changes

* @PrimaryKey field value can now be null for String, Byte, Short, Integer, and Long types. Older Realms should be migrated, using RealmObjectSchema.setNullable(), or by adding the @Required annotation (#2515).
* `RealmResults.clear()` now throws UnsupportedOperationException. Use `RealmResults.deleteAllFromRealm()` instead.
* `RealmResults.remove(int)` now throws UnsupportedOperationException. Use `RealmResults.deleteFromRealm(int)` instead.
* `RealmResults.sort()` and `RealmList.sort()` now return the sorted result instead of sorting in-place.
* `RealmList.first()` and `RealmList.last()` now throw `ArrayIndexOutOfBoundsException` if `RealmList` is empty.
* Removed deprecated method `Realm.getTable()` from public API.
* `Realm.refresh()` and `DynamicRealm.refresh()` on a Looper no longer have any effect. `RealmObject` and `RealmResults` are always updated on the next event loop.

### Deprecated

* `RealmObject.removeFromRealm()` in place of `RealmObject.deleteFromRealm()`
* `Realm.clear(Class)` in favour of `Realm.delete(Class)`.
* `DynamicRealm.clear(Class)` in place of `DynamicRealm.delete(Class)`.

### Enhancements

* Added a `RealmModel` interface that can be used instead of extending `RealmObject`.
* `RealmCollection` and `OrderedRealmCollection` interfaces have been added. `RealmList` and `RealmResults` both implement these.
* `RealmBaseAdapter` now accept an `OrderedRealmCollection` instead of only `RealmResults`.
* `RealmObjectSchema.isPrimaryKey(String)` (#2440)
* `RealmConfiguration.initialData(Realm.Transaction)` can now be used to populate a Realm file before it is used for the first time.

### Bug fixes

* `RealmObjectSchema.isRequired(String)` and `RealmObjectSchema.isNullable(String)` don't throw when the given field name doesn't exist.

### Credits

* Thanks to @thesurix for adding `RealmConfiguration.initialData()`.

## 0.88.3

* Updated Realm Core to 0.97.3.

### Enhancements

* Throws an IllegalArgumentException when calling Realm.copyToRealm()/Realm.copyToRealmOrUpdate() with a RealmObject which belongs to another Realm instance in a different thread.
* Improved speed of cleaning up native resources (#2496).

### Bug fixes

* Field annotated with @Ignored should not have accessors generated by the bytecode transformer (#2478).
* RealmResults and RealmObjects can no longer accidentially be GC'ed if using `asObservable()`. Previously this caused the observable to stop emitting (#2485).
* Fixed an build issue when using Realm in library projects on Windows (#2484).
* Custom equals(), toString() and hashCode() are no longer incorrectly overwritten by the proxy class (#2545).

## 0.88.2

* Updated Realm Core to 0.97.2.

### Enhancements

* Outputs additional information when incompatible lock file error occurs.

### Bug fixes

* Race condition causing BadVersionException when running multiple async writes and queries at the same time (#2021/#2391/#2417).

## 0.88.1

### Bug fixes

* Prevent throwing NullPointerException in RealmConfiguration.equals(RealmConfiguration) when RxJava is not in the classpath (#2416).
* RealmTransformer fails because of missing annotation classes in user's project (#2413).
* Added SONAME header to shared libraries (#2432).
* now DynamicRealmObject.toString() correctly shows null value as "null" and the format is aligned to the String from typed RealmObject (#2439).
* Fixed an issue occurring while resolving ReLinker in apps using a library based on Realm (#2415).

## 0.88.0 (2016-03-10)

* Updated Realm Core to 0.97.0.

### Breaking changes

* Realm has now to be installed as a Gradle plugin.
* DynamicRealm.executeTransaction() now directly throws any RuntimeException instead of wrapping it in a RealmException (#1682).
* DynamicRealm.executeTransaction() now throws IllegalArgumentException instead of silently accepting a null Transaction object.
* String setters now throw IllegalArgumentException instead of RealmError for invalid surrogates.
* DynamicRealm.distinct()/distinctAsync() and Realm.distinct()/distinctAsync() now throw IllegalArgumentException instead of UnsupportedOperationException for invalid type or unindexed field.
* All thread local change listeners are now delayed until the next Looper event instead of being triggered when committing.
* Removed RealmConfiguration.getSchemaMediator() from public API which was deprecated in 0.86.0. Please use RealmConfiguration.getRealmObjectClasses() to obtain the set of model classes (#1797).
* Realm.migrateRealm() throws a FileNotFoundException if the Realm file doesn't exist.
* It is now required to unsubscribe from all Realm RxJava observables in order to fully close the Realm (#2357).

### Deprecated

* Realm.getInstance(Context). Use Realm.getInstance(RealmConfiguration) or Realm.getDefaultInstance() instead.
* Realm.getTable(Class) which was public because of the old migration API. Use Realm.getSchema() or DynamicRealm.getSchema() instead.
* Realm.executeTransaction(Transaction, Callback) and replaced it with Realm.executeTransactionAsync(Transaction), Realm.executeTransactionAsync(Transaction, OnSuccess), Realm.executeTransactionAsync(Transaction, OnError) and Realm.executeTransactionAsync(Transaction, OnSuccess, OnError).

### Enhancements

* Support for custom methods, custom logic in accessors, custom accessor names, interface implementation and public fields in Realm objects (#909).
* Support to project Lombok (#502).
* RealmQuery.isNotEmpty() (#2025).
* Realm.deleteAll() and RealmList.deleteAllFromRealm() (#1560).
* RealmQuery.distinct() and RealmResults.distinct() (#1568).
* RealmQuery.distinctAsync() and RealmResults.distinctAsync() (#2118).
* Improved .so loading by using [ReLinker](https://github.com/KeepSafe/ReLinker).
* Improved performance of RealmList#contains() (#897).
* distinct(...) for Realm, DynamicRealm, RealmQuery, and RealmResults can take multiple parameters (#2284).
* "realm" and "row" can be used as field name in model classes (#2255).
* RealmResults.size() now returns Integer.MAX_VALUE when actual size is greater than Integer.MAX_VALUE (#2129).
* Removed allowBackup from AndroidManifest (#2307).

### Bug fixes

* Error occurring during test and (#2025).
* Error occurring during test and connectedCheck of unit test example (#1934).
* Bug in jsonExample (#2092).
* Multiple calls of RealmResults.distinct() causes to return wrong results (#2198).
* Calling DynamicRealmObject.setList() with RealmList<DynamicRealmObject> (#2368).
* RealmChangeListeners did not triggering correctly if findFirstAsync() didn't find any object. findFirstAsync() Observables now also correctly call onNext when the query completes in that case (#2200).
* Setting a null value to trigger RealmChangeListener (#2366).
* Preventing throwing BadVersionException (#2391).

### Credits

* Thanks to Bill Best (@wmbest2) for snapshot testing.
* Thanks to Graham Smith (@grahamsmith) for a detailed bug report (#2200).

## 0.87.5 (2016-01-29)
* Updated Realm Core to 0.96.2.
  - IllegalStateException won't be thrown anymore in RealmResults.where() if the RealmList which the RealmResults is created on has been deleted. Instead, the RealmResults will be treated as empty forever.
  - Fixed a bug causing a bad version exception, when using findFirstAsync (#2115).

## 0.87.4 (2016-01-28)
* Updated Realm Core to 0.96.0.
  - Fixed bug causing BadVersionException or crashing core when running async queries.

## 0.87.3 (2016-01-25)
* IllegalArgumentException is now properly thrown when calling Realm.copyFromRealm() with a DynamicRealmObject (#2058).
* Fixed a message in IllegalArgumentException thrown by the accessors of DynamicRealmObject (#2141).
* Fixed RealmList not returning DynamicRealmObjects of the correct underlying type (#2143).
* Fixed potential crash when rolling back removal of classes that reference each other (#1829).
* Updated Realm Core to 0.95.8.
  - Fixed a bug where undetected deleted object might lead to seg. fault (#1945).
  - Better performance when deleting objects (#2015).

## 0.87.2 (2016-01-08)
* Removed explicit GC call when committing a transaction (#1925).
* Fixed a bug when RealmObjectSchema.addField() was called with the PRIMARY_KEY modifier, the field was not set as a required field (#2001).
* Fixed a bug which could throw a ConcurrentModificationException in RealmObject's or RealmResults' change listener (#1970).
* Fixed RealmList.set() so it now correctly returns the old element instead of the new (#2044).
* Fixed the deployment of source and javadoc jars (#1971).

## 0.87.1 (2015-12-23)
* Upgraded to NDK R10e. Using gcc 4.9 for all architectures.
* Updated Realm Core to 0.95.6
  - Fixed a bug where an async query can be copied incomplete in rare cases (#1717).
* Fixed potential memory leak when using async query.
* Added a check to prevent removing a RealmChangeListener from a non-Looper thread (#1962). (Thank you @hohnamkung.)

## 0.87.0 (2015-12-17)
* Added Realm.asObservable(), RealmResults.asObservable(), RealmObject.asObservable(), DynamicRealm.asObservable() and DynamicRealmObject.asObservable().
* Added RealmConfiguration.Builder.rxFactory() and RxObservableFactory for custom RxJava observable factory classes.
* Added Realm.copyFromRealm() for creating detached copies of Realm objects (#931).
* Added RealmObjectSchema.getFieldType() (#1883).
* Added unitTestExample to showcase unit and instrumentation tests. Examples include jUnit3, jUnit4, Espresso, Robolectric, and MPowermock usage with Realm (#1440).
* Added support for ISO8601 based dates for JSON import. If JSON dates are invalid a RealmException will be thrown (#1213).
* Added APK splits to gridViewExample (#1834).

## 0.86.1 (2015-12-11)
* Improved the performance of removing objects (RealmResults.clear() and RealmResults.remove()).
* Updated Realm Core to 0.95.5.
* Updated ProGuard configuration (#1904).
* Fixed a bug where RealmQuery.findFirst() returned a wrong result if the RealmQuery had been created from a RealmResults.where() (#1905).
* Fixed a bug causing DynamicRealmObject.getObject()/setObject() to use the wrong class (#1912).
* Fixed a bug which could cause a crash when closing Realm instances in change listeners (#1900).
* Fixed a crash occurring during update of multiple async queries (#1895).
* Fixed listeners not triggered for RealmObject & RealmResults created using copy or create methods (#1884).
* Fixed RealmChangeListener never called inside RealmResults (#1894).
* Fixed crash when calling clear on a RealmList (#1886).

## 0.86.0 (2015-12-03)
* BREAKING CHANGE: The Migration API has been replaced with a new API.
* BREAKING CHANGE: RealmResults.SORT_ORDER_ASCENDING and RealmResults.SORT_ORDER_DESCENDING constants have been replaced by Sort.ASCENDING and Sort.DESCENDING enums.
* BREAKING CHANGE: RealmQuery.CASE_SENSITIVE and RealmQuery.CASE_INSENSITIVE constants have been replaced by Case.SENSITIVE and Case.INSENSITIVE enums.
* BREAKING CHANGE: Realm.addChangeListener, RealmObject.addChangeListener and RealmResults.addChangeListener hold a strong reference to the listener, you should unregister the listener to avoid memory leaks.
* BREAKING CHANGE: Removed deprecated methods RealmQuery.minimum{Int,Float,Double}, RealmQuery.maximum{Int,Float,Double}, RealmQuery.sum{Int,Float,Double} and RealmQuery.average{Int,Float,Double}. Use RealmQuery.min(), RealmQuery.max(), RealmQuery.sum() and RealmQuery.average() instead.
* BREAKING CHANGE: Removed RealmConfiguration.getSchemaMediator() which is public by mistake. And RealmConfiguration.getRealmObjectClasses() is added as an alternative in order to obtain the set of model classes (#1797).
* BREAKING CHANGE: Realm.addChangeListener, RealmObject.addChangeListener and RealmResults.addChangeListener will throw an IllegalStateException when invoked on a non-Looper thread. This is to prevent registering listeners that will not be invoked.
* BREAKING CHANGE: trying to access a property on an unloaded RealmObject obtained asynchronously will throw an IllegalStateException
* Added new Dynamic API using DynamicRealm and DynamicRealmObject.
* Added Realm.getSchema() and DynamicRealm.getSchema().
* Realm.createOrUpdateObjectFromJson() now works correctly if the RealmObject class contains a primary key (#1777).
* Realm.compactRealm() doesn't throw an exception if the Realm file is opened. It just returns false instead.
* Updated Realm Core to 0.95.3.
  - Fixed a bug where RealmQuery.average(String) returned a wrong value for a nullable Long/Integer/Short/Byte field (#1803).
  - Fixed a bug where RealmQuery.average(String) wrongly counted the null value for average calculation (#1854).

## 0.85.1 (2015-11-23)
* Fixed a bug which could corrupt primary key information when updating from a Realm version <= 0.84.1 (#1775).

## 0.85.0 (2016-11-19)
* BREAKING CHANGE: Removed RealmEncryptionNotSupportedException since the encryption implementation changed in Realm's underlying storage engine. Encryption is now supported on all devices.
* BREAKING CHANGE: Realm.executeTransaction() now directly throws any RuntimeException instead of wrapping it in a RealmException (#1682).
* BREAKING CHANGE: RealmQuery.isNull() and RealmQuery.isNotNull() now throw IllegalArgumentException instead of RealmError if the fieldname is a linked field and the last element is a link (#1693).
* Added Realm.isEmpty().
* Setters in managed object for RealmObject and RealmList now throw IllegalArgumentException if the value contains an invalid (unmanaged, removed, closed, from different Realm) object (#1749).
* Attempting to refresh a Realm while a transaction is in process will now throw an IllegalStateException (#1712).
* The Realm AAR now also contains the ProGuard configuration (#1767). (Thank you @skyisle.)
* Updated Realm Core to 0.95.
  - Removed reliance on POSIX signals when using encryption.

## 0.84.2
* Fixed a bug making it impossible to convert a field to become required during a migration (#1695).
* Fixed a bug making it impossible to read Realms created using primary keys and created by iOS (#1703).
* Fixed some memory leaks when an Exception is thrown (#1730).
* Fixed a memory leak when using relationships (#1285).
* Fixed a bug causing cached column indices to be cleared too soon (#1732).

## 0.84.1 (2015-10-28)
* Updated Realm Core to 0.94.4.
  - Fixed a bug that could cause a crash when running the same query multiple times.
* Updated ProGuard configuration. See [documentation](https://realm.io/docs/java/latest/#proguard) for more details.
* Updated Kotlin example to use 1.0.0-beta.
* Fixed warnings reported by "lint -Xlint:all" (#1644).
* Fixed a bug where simultaneous opening and closing a Realm from different threads might result in a NullPointerException (#1646).
* Fixed a bug which made it possible to externally modify the encryption key in a RealmConfiguration (#1678).

## 0.84.0 (2015-10-22)
* Added support for async queries and transactions.
* Added support for parsing JSON Dates with timezone information. (Thank you @LateralKevin.)
* Added RealmQuery.isEmpty().
* Added Realm.isClosed() method.
* Added Realm.distinct() method.
* Added RealmQuery.isValid(), RealmResults.isValid() and RealmList.isValid(). Each method checks whether the instance is still valid to use or not(for example, the Realm has been closed or any parent object has been removed).
* Added Realm.isInTransaction() method.
* Updated Realm Core to version 0.94.3.
  - Fallback for mremap() now work correctly on BlackBerry devices.
* Following methods in managed RealmList now throw IllegalStateException instead of native crash when RealmList.isValid() returns false: add(int,RealmObject), add(RealmObject)
* Following methods in managed RealmList now throw IllegalStateException instead of ArrayIndexOutOfBoundsException when RealmList.isValid() returns false: set(int,RealmObject), move(int,int), remove(int), get(int)
* Following methods in managed RealmList now throw IllegalStateException instead of returning 0/null when RealmList.isValid() returns false: clear(), removeAll(Collection), remove(RealmObject), first(), last(), size(), where()
* RealmPrimaryKeyConstraintException is now thrown instead of RealmException if two objects with same primary key are inserted.
* IllegalStateException is now thrown when calling Realm's clear(), RealmResults's remove(), removeLast(), clear() or RealmObject's removeFromRealm() from an incorrect thread.
* Fixed a bug affecting RealmConfiguration.equals().
* Fixed a bug in RealmQuery.isNotNull() which produced wrong results for binary data.
* Fixed a bug in RealmQuery.isNull() and RealmQuery.isNotNull() which validated the query prematurely.
* Fixed a bug where closed Realms were trying to refresh themselves resulting in a NullPointerException.
* Fixed a bug that made it possible to migrate open Realms, which could cause undefined behavior when querying, reading or writing data.
* Fixed a bug causing column indices to be wrong for some edge cases. See #1611 for details.

## 0.83.1 (2015-10-15)
* Updated Realm Core to version 0.94.1.
  - Fixed a bug when using Realm.compactRealm() which could make it impossible to open the Realm file again.
  - Fixed a bug, so isNull link queries now always return true if any part is null.

## 0.83 (2015-10-08)
* BREAKING CHANGE: Database file format update. The Realm file created by this version cannot be used by previous versions of Realm.
* BREAKING CHANGE: Removed deprecated methods and constructors from the Realm class.
* BREAKING CHANGE: Introduced boxed types Boolean, Byte, Short, Integer, Long, Float and Double. Added null support. Introduced annotation @Required to indicate a field is not nullable. String, Date and byte[] became nullable by default which means a RealmMigrationNeededException will be thrown if an previous version of a Realm file is opened.
* Deprecated methods: RealmQuery.minimum{Int,Float,Double}, RealmQuery.maximum{Int,Float,Double}. Use RealmQuery.min() and RealmQuery.max() instead.
* Added support for x86_64.
* Fixed an issue where opening the same Realm file on two Looper threads could potentially lead to an IllegalStateException being thrown.
* Fixed an issue preventing the call of listeners on refresh().
* Opening a Realm file from one thread will no longer be blocked by a transaction from another thread.
* Range restrictions of Date fields have been removed. Date fields now accepts any value. Milliseconds are still removed.

## 0.82.2 (2015-09-04)
* Fixed a bug which might cause failure when loading the native library.
* Fixed a bug which might trigger a timeout in Context.finalize().
* Fixed a bug which might cause RealmObject.isValid() to throw an exception if the object is deleted.
* Updated Realm core to version 0.89.9
  - Fixed a potential stack overflow issue which might cause a crash when encryption was used.
  - Embedded crypto functions into Realm dynamic lib to avoid random issues on some devices.
  - Throw RealmEncryptionNotSupportedException if the device doesn't support Realm encryption. At least one device type (HTC One X) contains system bugs that prevents Realm's encryption from functioning properly. This is now detected, and an exception is thrown when trying to open/create an encrypted Realm file. It's up to the application to catch this and decide if it's OK to proceed without encryption instead.

## 0.82.1 (2015-08-06)
* Fixed a bug where using the wrong encryption key first caused the right key to be seen as invalid.
* Fixed a bug where String fields were ignored when updating objects from JSON with null values.
* Fixed a bug when calling System.exit(0), the process might hang.

## 0.82 (2015-07-28)
* BREAKING CHANGE: Fields with annotation @PrimaryKey are indexed automatically now. Older schemas require a migration.
* RealmConfiguration.setModules() now accept ignore null values which Realm.getDefaultModule() might return.
* Trying to access a deleted Realm object throw throws a proper IllegalStateException.
* Added in-memory Realm support.
* Closing realm on another thread different from where it was created now throws an exception.
* Realm will now throw a RealmError when Realm's underlying storage engine encounters an unrecoverable error.
* @Index annotation can also be applied to byte/short/int/long/boolean/Date now.
* Fixed a bug where RealmQuery objects are prematurely garbage collected.
* Removed RealmQuery.between() for link queries.

## 0.81.1 (2015-06-22)
* Fixed memory leak causing Realm to never release Realm objects.

## 0.81 (2015-06-19)
* Introduced RealmModules for working with custom schemas in libraries and apps.
* Introduced Realm.getDefaultInstance(), Realm.setDefaultInstance(RealmConfiguration) and Realm.getInstance(RealmConfiguration).
* Deprecated most constructors. They have been been replaced by Realm.getInstance(RealmConfiguration) and Realm.getDefaultInstance().
* Deprecated Realm.migrateRealmAtPath(). It has been replaced by Realm.migrateRealm(RealmConfiguration).
* Deprecated Realm.deleteFile(). It has been replaced by Realm.deleteRealm(RealmConfiguration).
* Deprecated Realm.compactFile(). It has been replaced by Realm.compactRealm(RealmConfiguration).
* RealmList.add(), RealmList.addAt() and RealmList.set() now copy unmanaged objects transparently into Realm.
* Realm now works with Kotlin (M12+). (Thank you @cypressious.)
* Fixed a performance regression introduced in 0.80.3 occurring during the validation of the Realm schema.
* Added a check to give a better error message when null is used as value for a primary key.
* Fixed unchecked cast warnings when building with Realm.
* Cleaned up examples (remove old test project).
* Added checking for missing generic type in RealmList fields in annotation processor.

## 0.80.3 (2015-05-22)
* Calling Realm.copyToRealmOrUpdate() with an object with a null primary key now throws a proper exception.
* Fixed a bug making it impossible to open Realms created by Realm-Cocoa if a model had a primary key defined.
* Trying to using Realm.copyToRealmOrUpdate() with an object with a null primary key now throws a proper exception.
* RealmChangedListener now also gets called on the same thread that did the commit.
* Fixed bug where Realm.createOrUpdateWithJson() reset Date and Binary data to default values if not found in the JSON output.
* Fixed a memory leak when using RealmBaseAdapter.
* RealmBaseAdapter now allow RealmResults to be null. (Thanks @zaki50.)
* Fixed a bug where a change to a model class (`RealmList<A>` to `RealmList<B>`) would not throw a RealmMigrationNeededException.
* Fixed a bug where setting multiple RealmLists didn't remove the previously added objects.
* Solved ConcurrentModificationException thrown when addChangeListener/removeChangeListener got called in the onChange. (Thanks @beeender)
* Fixed duplicated listeners in the same realm instance. Trying to add duplicated listeners is ignored now. (Thanks @beeender)

## 0.80.2 (2015-05-04)
* Trying to use Realm.copyToRealmOrUpdate() with an object with a null primary key now throws a proper exception.
* RealmMigrationNeedException can now return the path to the Realm that needs to be migrated.
* Fixed bug where creating a Realm instance with a hashcode collision no longer returned the wrong Realm instance.
* Updated Realm Core to version 0.89.2
  - fixed bug causing a crash when opening an encrypted Realm file on ARM64 devices.

## 0.80.1 (2015-04-16)
* Realm.createOrUpdateWithJson() no longer resets fields to their default value if they are not found in the JSON input.
* Realm.compactRealmFile() now uses Realm Core's compact() method which is more failure resilient.
* Realm.copyToRealm() now correctly handles referenced child objects that are already in the Realm.
* The ARM64 binary is now properly a part of the Eclipse distribution package.
* A RealmMigrationExceptionNeeded is now properly thrown if @Index and @PrimaryKey are not set correctly during a migration.
* Fixed bug causing Realms to be cached even though they failed to open correctly.
* Added Realm.deleteRealmFile(File) method.
* Fixed bug causing queries to fail if multiple Realms has different field ordering.
* Fixed bug when using Realm.copyToRealm() with a primary key could crash if default value was already used in the Realm.
* Updated Realm Core to version 0.89.0
  - Improved performance for sorting RealmResults.
  - Improved performance for refreshing a Realm after inserting or modifying strings or binary data.
  - Fixed bug causing incorrect result when querying indexed fields.
  - Fixed bug causing corruption of string index when deleting an object where there are duplicate values for the indexed field.
  - Fixed bug causing a crash after compacting the Realm file.
* Added RealmQuery.isNull() and RealmQuery.isNotNull() for querying relationships.
* Fixed a potential NPE in the RealmList constructor.

## 0.80 (2015-03-11)
* Queries on relationships can be case sensitive.
* Fixed bug when importing JSONObjects containing NULL values.
* Fixed crash when trying to remove last element of a RealmList.
* Fixed bug crashing annotation processor when using "name" in model classes for RealmObject references
* Fixed problem occurring when opening an encrypted Realm with two different instances of the same key.
* Version checker no longer reports that updates are available when latest version is used.
* Added support for static fields in RealmObjects.
* Realm.writeEncryptedCopyTo() has been reenabled.

## 0.79.1 (2015-02-20)
* copyToRealm() no longer crashes on cyclic data structures.
* Fixed potential crash when using copyToRealmOrUpdate with an object graph containing a mix of elements with and without primary keys.

## 0.79 (2015-02-16)
* Added support for ARM64.
* Added RealmQuery.not() to negate a query condition.
* Added copyToRealmOrUpdate() and createOrUpdateFromJson() methods, that works for models with primary keys.
* Made the native libraries much smaller. Arm went from 1.8MB to 800KB.
* Better error reporting when trying to create or open a Realm file fails.
* Improved error reporting in case of missing accessors in model classes.
* Re-enabled RealmResults.remove(index) and RealmResults.removeLast().
* Primary keys are now supported through the @PrimaryKey annotation.
* Fixed error when instantiating a Realm with the wrong key.
* Throw an exception if deleteRealmFile() is called when there is an open instance of the Realm.
* Made migrations and compression methods synchronised.
* Removed methods deprecated in 0.76. Now Realm.allObjectsSorted() and RealmQuery.findAllSorted() need to be used instead.
* Reimplemented Realm.allObjectSorted() for better performance.

## 0.78 (2015-01-22)
* Added proper support for encryption. Encryption support is now included by default. Keys are now 64 bytes long.
* Added support to write an encrypted copy of a Realm.
* Realm no longer incorrectly warns that an instance has been closed too many times.
* Realm now shows a log warning if an instance is being finalized without being closed.
* Fixed bug causing Realms to be cached during a RealmMigration resulting in invalid realms being returned from Realm.getInstance().
* Updated core to 0.88.

## 0.77 (2015-01-16)
* Added Realm.allObjectsSorted() and RealmQuery.findAllSorted() and extending RealmResults.sort() for multi-field sorting.
* Added more logging capabilities at the JNI level.
* Added proper encryption support. NOTE: The key has been increased from 32 bytes to 64 bytes (see example).
* Added support for unmanaged objects and custom constructors.
* Added more precise imports in proxy classes to avoid ambiguous references.
* Added support for executing a transaction with a closure using Realm.executeTransaction().
* Added RealmObject.isValid() to test if an object is still accessible.
* RealmResults.sort() now has better error reporting.
* Fixed bug when doing queries on the elements of a RealmList, ie. like Realm.where(Foo.class).getBars().where().equalTo("name").
* Fixed bug causing refresh() to be called on background threads with closed Realms.
* Fixed bug where calling Realm.close() too many times could result in Realm not getting closed at all. This now triggers a log warning.
* Throw NoSuchMethodError when RealmResults.indexOf() is called, since it's not implemented yet.
* Improved handling of empty model classes in the annotation processor
* Removed deprecated static constructors.
* Introduced new static constructors based on File instead of Context, allowing to save Realm files in custom locations.
* RealmList.remove() now properly returns the removed object.
* Calling realm.close() no longer prevent updates to other open realm instances on the same thread.

## 0.76.0 (2014-12-19)
* RealmObjects can now be imported using JSON.
* Gradle wrapper updated to support Android Studio 1.0.
* Fixed bug in RealmObject.equals() so it now correctly compares two objects from the same Realm.
* Fixed bug in Realm crashing for receiving notifications after close().
* Realm class is now marked as final.
* Replaced concurrency example with a better thread example.
* Allowed to add/remove RealmChangeListeners in RealmChangeListeners.
* Upgraded to core 0.87.0 (encryption support, API changes).
* Close the Realm instance after migrations.
* Added a check to deny the writing of objects outside of a transaction.

## 0.75.1 (2014-12-03)
* Changed sort to be an in-place method.
* Renamed SORT_ORDER_DECENDING to SORT_ORDER_DESCENDING.
* Added sorting functionality to allObjects() and findAll().
* Fixed bug when querying a date column with equalTo(), it would act as lessThan()

## 0.75.0 (2014-11-28)
* Realm now implements Closeable, allowing better cleanup of native resources.
* Added writeCopyTo() and compactRealmFile() to write and compact a Realm to a new file.
* RealmObject.toString(), equals() and hashCode() now support models with cyclic references.
* RealmResults.iterator() and listIterator() now correctly iterates the results when using remove().
* Bug fixed in Exception text when field names was not matching the database.
* Bug fixed so Realm no longer throws an Exception when removing the last object.
* Bug fixed in RealmResults which prevented sub-querying.
* The Date type does not support millisecond resolution, and dates before 1901-12-13 and dates after 2038-01-19 are not supported on 32 bit systems.
* Fixed bug so Realm no longer throws an Exception when removing the last object.
* Fixed bug in RealmResults which prevented sub-querying.

## 0.74.0 (2014-11-19)
* Added support for more field/accessors naming conventions.
* Added case sensitive versions of string comparison operators equalTo and notEqualTo.
* Added where() to RealmList to initiate queries.
* Added verification of fields names in queries with links.
* Added exception for queries with invalid field name.
* Allow static methods in model classes.
* An exception will now be thrown if you try to move Realm, RealmResults or RealmObject between threads.
* Fixed a bug in the calculation of the maximum of date field in a RealmResults.
* Updated core to 0.86.0, fixing a bug in cancelling an empty transaction, and major query speedups with floats/doubles.
* Consistent handling of UTF-8 strings.
* removeFromRealm() now calls moveLastOver() which is faster and more reliable when deleting multiple objects.

## 0.73.1 (2014-11-05)
* Fixed a bug that would send infinite notifications in some instances.

## 0.73.0 (2014-11-04)
* Fixed a bug not allowing queries with more than 1024 conditions.
* Rewritten the notification system. The API did not change but it's now much more reliable.
* Added support for switching auto-refresh on and off (Realm.setAutoRefresh).
* Added RealmBaseAdapter and an example using it.
* Added deleteFromRealm() method to RealmObject.

## 0.72.0 (2014-10-27)
* Extended sorting support to more types: boolean, byte, short, int, long, float, double, Date, and String fields are now supported.
* Better support for Java 7 and 8 in the annotations processor.
* Better support for the Eclipse annotations processor.
* Added Eclipse support to the distribution folder.
* Added Realm.cancelTransaction() to cancel/abort/rollback a transaction.
* Added support for link queries in the form realm.where(Owner.class).equalTo("cat.age", 12).findAll().
* Faster implementation of RealmQuery.findFirst().
* Upgraded core to 0.85.1 (deep copying of strings in queries; preparation for link queries).

## 0.71.0 (2014-10-07)
* Simplified the release artifact to a single Jar file.
* Added support for Eclipse.
* Added support for deploying to Maven.
* Throw exception if nested transactions are used (it's not allowed).
* Javadoc updated.
* Fixed [bug in RealmResults](https://github.com/realm/realm-java/issues/453).
* New annotation @Index to add search index to a field (currently only supporting String fields).
* Made the annotations processor more verbose and strict.
* Added RealmQuery.count() method.
* Added a new example about concurrency.
* Upgraded to core 0.84.0.

## 0.70.1 (2014-09-30)
* Enabled unit testing for the realm project.
* Fixed handling of camel-cased field names.

## 0.70.0 (2014-09-29)
* This is the first public beta release.<|MERGE_RESOLUTION|>--- conflicted
+++ resolved
@@ -2,14 +2,10 @@
 
 ### Bug Fixes
 
-<<<<<<< HEAD
-* Rare native crash materializing as `Assertion failed: ref + size <= after_ref with (ref, size, after_ref, ndx, m_free_positions.size())` (#5300).
+* [ObjectServer] Fixed a bug which could potentially flood Realm Object Server with PING messages.
 * Calling `Realm.deleteAll()` on a Realm file that contains more classes than in the schema throws exception (#5745).
 * `Realm.isEmpty()` returning false in some cases, even if all tables part of the schema are empty (#5745).
-=======
 * Fixed rare native crash materializing as `Assertion failed: ref + size <= after_ref with (ref, size, after_ref, ndx, m_free_positions.size())` (#5300).
-* [ObjectServer] Fixed a bug which could potentially flood Realm Object Server with PING messages.
->>>>>>> ef9ed030
 
 ### Internal
 
