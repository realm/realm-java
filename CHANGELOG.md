## 3.2.1 (YYYY-MM-DD)

### Deprecated

### Enhancements

* Not in transaction illegal state exception message changed to "Cannot modify managed objects outside of a write transaction.".

### Bug Fixes

<<<<<<< HEAD
* [ObjectServer] `schemaVersion` was mistakenly required in order to trigger migrations (#4658). 
=======
* Fixed random crashes which were caused by a race condition in encrypted Realm (#4343).
>>>>>>> 91fc2312

### Internal

* Upgraded to Realm Sync 1.8.5.
* Upgraded to Realm Core 2.8.0.

## 3.2.0 (2017-05-16)

### Enhancements

* [ObjectServer] Added support for `SyncUser.isAdmin()` (#4353).
* [ObjectServer] Added support for changing passwords through `SyncUser.changePassword()` (#4423).
* [ObjectServer] Added support for `SyncConfiguration.Builder.waitForInitialRemoteData()` (#4270).
* Transient fields are now allowed in model classes, but are implicitly treated as having the `@Ignore` annotation (#4279).
* Added `Realm.refresh()` and `DynamicRealm.refresh()` (#3476).
* Added `Realm.getInstanceAsync()` and `DynamicRealm.getInstanceAsync()` (#2299).
* Added `DynamicRealmObject#linkingObjects(String,String)` to support linking objects on `DynamicRealm` (#4492).
* Added support for read only Realms using `RealmConfiguration.Builder.readOnly()` and `SyncConfiguration.Builder.readOnly()`(#1147).
* Change listeners will now auto-expand variable names to be more descriptive when using Android Studio.
* The `toString()` methods for the standard and dynamic proxies now print "proxy", or "dynamic" before the left bracket enclosing the data.

### Bug Fixes

* `@LinkingObjects` annotation now also works with Kotlin (#4611).

### Internal

* Use separated locks for different `RealmCache`s ($4551).

## 3.1.4 (2017-05-04)

## Bug fixes

* Added missing row validation check in certain cases on invalidated/deleted objects (#4540).
* Initializing Realm is now more resilient if `Context.getFilesDir()` isn't working correctly (#4493).
* `OrderedRealmCollectionSnapshot.get()` returned a wrong object (#4554).
* `onSuccess` callback got triggered infinitely if a synced transaction was committed in the async transaction's `onSuccess` callback (#4594).

## 3.1.3 (2017-04-20)

### Enhancements

* [ObjectServer] Resume synchronization as soon as the connectivity is back (#4141).

### Bug Fixes

* `equals()` and `hashCode()` of managed `RealmObject`s that come from linking objects don't work correctly (#4487).
* Field name was missing in exception message when `null` was set to required field (#4484).
* Now throws `IllegalStateException` when a getter of linking objects is called against deleted or not yet loaded `RealmObject`s (#4499).
* `NullPointerException` caused by local transaction inside the listener of `findFirstAsync()`'s results (#4495).
* Native crash when adding listeners to `RealmObject` after removing listeners from the same `RealmObject` before (#4502).
* Native crash with "Invalid argument" error happened on some Android 7.1.1 devices when opening Realm on external storage (#4461).
* `OrderedRealmCollectionChangeListener` didn't report change ranges correctly when circular link's field changed (#4474).

### Internal

* Upgraded to Realm Sync 1.6.0.
* Upgraded to Realm Core 2.6.1.

## 3.1.2 (2017-04-12)

### Bug Fixes

* Crash caused by JNI couldn't find `OsObject.notifyChangeListeners` when ProGuard is enabled (#4461).
* Incompatible return type of `RealmSchema.getAll()` and `BaseRealm.getSchema()` (#4443).
* Memory leaked when synced Realm was initialized (#4465).
* An `IllegalStateException` will be thrown when starting iterating `OrderedRealmCollection` if the Realm is closed (#4471).

## 3.1.1 (2017-04-07)

### Bug Fixes

* Crash caused by Listeners on `RealmObject` getting triggered the 2nd time with different changed field (#4437).
* Unintentionally exposing `StandardRealmSchema` (#4443).
* Workaround for crashes on specific Samsung devices which are caused by a buggy `memmove` call (#3651).

## 3.1.0 (2017-04-05)

### Breaking Changes

* Updated file format of Realm files. Existing Realm files will automatically be migrated to the new format when they are opened, but older versions of Realm cannot open these files.
* [ObjectServer] Due to file format changes, Realm Object Server 1.3.0 or later is required.

### Enhancements

* Added support for reverse relationships through the `@LinkingObjects` annotation. See `io.realm.annotations.LinkingObjects` for documentation.  
  * This feature is in `@Beta`.
  * Queries on linking objects do not work.  Queries like `where(...).equalTo("field.linkingObjects.id", 7).findAll()` are not yet supported.
  * Backlink verification is incomplete.  Evil code can cause native crashes.
* The listener on `RealmObject` will only be triggered if the object changes (#3894).
* Added `RealmObjectChangeListener` interface that provide detailed information about `RealmObject` field changes.
* Listeners on `RealmList` and `RealmResults` will be triggered immediately when the transaction is committed on the same thread (#4245).
* The real `RealmMigrationNeededException` is now thrown instead of `IllegalArgumentException` if no migration is provided for a Realm that requires it.
* `RealmQuery.distinct()` can be performed on unindexed fields (#2285).
* `targetSdkVersion` is now 25.
* [ObjectServer] In case of a Client Reset, information about the location of the backed up Realm file is now reported through the `ErrorHandler` interface (#4080).
* [ObjectServer] Authentication URLs now automatically append `/auth` if no other path segment is set (#4370).

### Bug Fixes

* Crash with `LogicError` with `Bad version number` on notifier thread (#4369).
* `Realm.migrateRealm(RealmConfiguration)` now fails correctly with an `IllegalArgumentException` if a `SyncConfiguration` is provided (#4075).
* Fixed a potential cause for Realm file corruptions (never reported).
* Add `@Override` annotation to proxy class accessors and stop using raw type in proxy classes in order to remove warnings from javac (#4329).
* `findFirstAsync()` now returns an invalid object if there is no object matches the query condition instead of running the query repeatedly until it can find one (#4352).
* [ObjectServer] Changing the log level after starting a session now works correctly (#4337).

### Internal

* Using the Object Store's Session and SyncManager.
* Upgraded to Realm Sync 1.5.0.
* Upgraded to Realm Core 2.5.1.
* Upgraded Gradle to 3.4.1

## 3.0.0 (2017-02-28)

### Breaking Changes

* `RealmResults.distinct()` returns a new `RealmResults` object instead of filtering on the original object (#2947).
* `RealmResults` is auto-updated continuously. Any transaction on the current thread which may have an impact on the order or elements of the `RealmResults` will change the `RealmResults` immediately instead of change it in the next event loop. The standard `RealmResults.iterator()` will continue to work as normal, which means that you can still delete or modify elements without impacting the iterator. The same is not true for simple for-loops. In some cases a simple for-loop will not work (https://realm.io/docs/java/3.0.0/api/io/realm/OrderedRealmCollection.html#loops), and you must use the new createSnapshot() method.
* `RealmChangeListener` on `RealmObject` will now also be triggered when the object is deleted. Use `RealmObject.isValid()` to check this state(#3138).
* `RealmObject.asObservable()` will now emit the object when it is deleted. Use `RealmObject.isValid()` to check this state (#3138).
* Removed deprecated classes `Logger` and `AndroidLogger` (#4050).

### Deprecated

* `RealmResults.removeChangeListeners()`. Use `RealmResults.removeAllChangeListeners()` instead.
* `RealmObject.removeChangeListeners()`. Use `RealmObject.removeAllChangeListeners()` instead.
* `RealmResults.distinct()` and `RealmResults.distinctAsync()`. Use `RealmQuery.distinct()` and `RealmQuery.distinctAsync()` instead.

### Enhancements

* Added support for sorting by link's field (#672).
* Added `OrderedRealmCollectionSnapshot` class and `OrderedRealmCollection.createSnapshot()` method. `OrderedRealmCollectionSnapshot` is useful when changing `RealmResults` or `RealmList` in simple loops.
* Added `OrderedRealmCollectionChangeListener` interface for supporting fine-grained collection notifications.
* Added support for ChangeListeners on `RealmList`.
* Added `RealmList.asObservable()`.

### Bug Fixes

* Element type checking in `DynamicRealmObject#setList()` (#4252).
* Now throws `IllegalStateException` instead of process crash when any of thread confined methods in `RealmQuery` is called from wrong thread (#4228).
* Now throws `IllegalStateException` when any of thread confined methods in `DynamicRealmObject` is called from wrong thread (#4258).

### Internal

* Use Object Store's `Results` as the backend for `RealmResults` (#3372).
  - Use Object Store's notification mechanism to trigger listeners.
  - Local commits triggers Realm global listener and `RealmObject` listener on current thread immediately instead of in the next event loop.


## 2.3.2 (2017-02-27)

### Bug fixes

* Log levels in JNI layer were all reported as "Error" (#4204).
* Encrypted realms can end up corrupted if many threads are reading and writing at the same time (#4128).
* "Read-only file system" exception when compacting Realm file on external storage (#4140).

### Internal

* Updated to Realm Sync v1.2.1.
* Updated to Realm Core v2.3.2.

### Enhancements

* Improved performance of getters and setters in proxy classes.


## 2.3.1 (2017-02-07)

### Enhancements

* [ObjectServer] The `serverUrl` given to `SyncConfiguration.Builder()` is now more lenient and will also accept only paths as argument (#4144).
* [ObjectServer] Add a timer to refresh periodically the access_token.

### Bug fixes

* NPE problem in SharedRealm.finalize() (#3730).
* `RealmList.contains()` and `RealmResults.contains()` now correctly use custom `equals()` method on Realm model classes.
* Build error when the project is using Kotlin (#4087).
* Bug causing classes to be replaced by classes already in Gradle's classpath (#3568).
* NullPointerException when notifying a single object that it changed (#4086).


## 2.3.0 (2017-01-19)

### Object Server API Changes

* Realm Sync v1.0.0 has been released, and Realm Mobile Platform is no longer considered in beta.
* Breaking change: Location of Realm files are now placed in `getFilesDir()/<userIdentifier>` instead of `getFilesDir()/`.
  This is done in order to support shared Realms among users, while each user retaining their own local copy.
* Breaking change: `SyncUser.all()` now returns Map instead of List.
* Breaking change: Added a default `UserStore` saving users in a Realm file (`RealmFileUserStore`).
* Breaking change: Added multi-user support to `UserStore`. Added `get(String)` and `remove(String)`, removed `remove()` and renamed `get()` to `getCurrent()`.
* Breaking change: Changed the order of arguments to `SyncCredentials.custom()` to match iOS: token, provider, userInfo.
* Added support for `PermissionOffer` and `PermissionOfferResponse` to `SyncUser.getManagementRealm()`.
* Exceptions thrown in error handlers are ignored but logged (#3559).
* Removed unused public constants in `SyncConfiguration` (#4047).
* Fixed bug, preventing Sync client to renew the access token (#4038) (#4039).
* Now `SyncUser.logout()` properly revokes tokens (#3639).

### Bug fixes

* Fixed native memory leak setting the value of a primary key (#3993).
* Activated Realm's annotation processor on connectedTest when the project is using kapt (#4008).
* Fixed "too many open files" issue (#4002).
* Added temporary work-around for bug crashing Samsung Tab 3 devices on startup (#3651).

### Enhancements

* Added `like` predicate for String fields (#3752).

### Internal

* Updated to Realm Sync v1.0.0.
* Added a Realm backup when receiving a Sync client reset message from the server.

## 2.2.2 (2017-01-16)

### Object Server API Changes (In Beta)

* Disabled `Realm.compactRealm()` when sync is enabled as it might corrupt the Realm (https://github.com/realm/realm-core/issues/2345).

### Bug fixes

* "operation not permitted" issue when creating Realm file on some devices' external storage (#3629).
* Crash on API 10 devices (#3726).
* `UnsatisfiedLinkError` caused by `pipe2` (#3945).
* Unrecoverable error with message "Try again" when the notification fifo is full (#3964).
* Realm migration wasn't triggered when the primary key definition was altered (#3966).
* Use phantom reference to solve the finalize time out issue (#2496).

### Enhancements

* All major public classes are now non-final. This is mostly a compromise to support Mockito. All protected fields/methods are still not considered part of the public API and can change without notice (#3869).
* All Realm instances share a single notification daemon thread.
* Fixed Java lint warnings with generated proxy classes (#2929).

### Internal

* Upgraded Realm Core to 2.3.0.
* Upgraded Realm Sync to 1.0.0-BETA-6.5.

## 2.2.1 (2016-11-12)

### Object Server API Changes (In Beta)

* Fixed `SyncConfiguration.toString()` so it now outputs a correct description instead of an empty string (#3787).

### Bug fixes

* Added version number to the native library, preventing ReLinker from accidentally loading old code (#3775).
* `Realm.getLocalInstanceCount(config)` throwing NullPointerException if called after all Realms have been closed (#3791).

## 2.2.0 (2016-11-12)

### Object Server API Changes (In Beta)

* Added support for `SyncUser.getManagementRealm()` and permission changes.

### Bug fixes

* Kotlin projects no longer create the `RealmDefaultModule` if no Realm model classes are present (#3746).
* Remove `includedescriptorclasses` option from ProGuard rule file in order to support built-in shrinker of Android Gradle Plugin (#3714).
* Unexpected `RealmMigrationNeededException` was thrown when a field was added to synced Realm.

### Enhancements

* Added support for the `annotationProcessor` configuration provided by Android Gradle Plugin 2.2.0 or later. Realm plugin adds its annotation processor to the `annotationProcessor` configuration instead of `apt` configuration if it is available and the `com.neenbedankt.android-apt` plugin is not used. In Kotlin projects, `kapt` is used instead of the `annotationProcessor` configuration (#3026).

## 2.1.1 (2016-10-27)

### Bug fixes

* Fixed a bug in `Realm.insert` and `Realm.insertOrUpdate` methods causing a `StackOverFlow` when you try to insert a cyclic graph of objects between Realms (#3732).

### Object Server API Changes (In Beta)

* Set default RxFactory to `SyncConfiguration`.

### Bug fixes

* ProGuard configuration introduced in 2.1.0 unexpectedly kept classes that did not have the @KeepMember annotation (#3689).

## 2.1.0 (2016-10-25)

### Breaking changes

* * `SecureUserStore` has been moved to its own GitHub repository: https://github.com/realm/realm-android-user-store
  See https://github.com/realm/realm-android-user-store/blob/master/README.md for further info on how to include it.


### Object Server API Changes (In Beta)

* Renamed `User` to `SyncUser`, `Credentials` to `SyncCredentials` and `Session` to `SyncSession` to align names with Cocoa.
* Removed `SyncManager.setLogLevel()`. Use `RealmLog.setLevel()` instead.
* `SyncUser.logout()` now correctly clears `SyncUser.currentUser()` (#3638).
* Missing ProGuard configuration for libraries used by Sync extension (#3596).
* Error handler was not called when sync session failed (#3597).
* Added `User.all()` that returns all known Realm Object Server users.
* Upgraded Realm Sync to 1.0.0-BETA-3.2

### Deprecated

* `Logger`. Use `RealmLogger` instead.
* `AndroidLogger`. The logger for Android is implemented in native code instead.

### Bug fixes

* The following were not kept by ProGuard: names of native methods not in the `io.realm.internal` package, names of classes used in method signature (#3596).
* Permission error when a database file was located on external storage (#3140).
* Memory leak when unsubscribing from a RealmResults/RealmObject RxJava Observable (#3552).

### Enhancements

* `Realm.compactRealm()` now works for encrypted Realms.
* Added `first(E defaultValue)` and `last(E defaultValue)` methods to `RealmList` and `RealmResult`. These methods will return the provided object instead of throwing an `IndexOutOfBoundsException` if the list is empty.
* Reduce transformer logger verbosity (#3608).
* `RealmLog.setLevel(int)` for setting the log level across all loggers.

### Internal

* Upgraded Realm Core to 2.1.3

### Credits

* Thanks to Max Furman (@maxfurman) for adding support for `first()` and `last()` default values.

## 2.0.2 (2016-10-06)

This release is not protocol-compatible with previous versions of the Realm Mobile Platform. The base library is still fully compatible.

### Bug fixes

* Build error when using Java 7 (#3563).

### Internal

* Upgraded Realm Core to 2.1.0
* Upgraded Realm Sync to 1.0.0-BETA-2.0.

## 2.0.1 (2016-10-05)

### Bug fixes

* `android.net.conn.CONNECTIVITY_CHANGE` broadcast caused `RuntimeException` if sync extension was disabled (#3505).
* `android.net.conn.CONNECTIVITY_CHANGE` was not delivered on Android 7 devices.
* `distinctAsync` did not respect other query parameters (#3537).
* `ConcurrentModificationException` from Gradle when building an application (#3501).

### Internal

* Upgraded to Realm Core 2.0.1 / Realm Sync 1.3-BETA

## 2.0.0 (2016-09-27)

This release introduces support for the Realm Mobile Platform!
See <https://realm.io/news/introducing-realm-mobile-platform/> for an overview of these great new features.

### Breaking Changes

* Files written by Realm 2.0 cannot be read by 1.x or earlier versions. Old files can still be opened.
* It is now required to call `Realm.init(Context)` before calling any other Realm API.
* Removed `RealmConfiguration.Builder(Context)`, `RealmConfiguration.Builder(Context, File)` and `RealmConfiguration.Builder(File)` constructors.
* `isValid()` now always returns `true` instead of `false` for unmanaged `RealmObject` and `RealmList`. This puts it in line with the behaviour of the Cocoa and .NET API's (#3101).
* armeabi is not supported anymore.
* Added new `RealmFileException`.
  - `IncompatibleLockFileException` has been removed and replaced by `RealmFileException` with kind `INCOMPATIBLE_LOCK_FILE`.
  - `RealmIOExcpetion` has been removed and replaced by `RealmFileException`.
* `RealmConfiguration.Builder.assetFile(Context, String)` has been renamed to `RealmConfiguration.Builder.assetFile(String)`.
* Object with primary key is now required to define it when the object is created. This means that `Realm.createObject(Class<E>)` and `DynamicRealm.createObject(String)` now throws `RealmException` if they are used to create an object with a primary key field. Use `Realm.createObject(Class<E>, Object)` or `DynamicRealm.createObject(String, Object)` instead.
* Importing from JSON without the primary key field defined in the JSON object now throws `IllegalArgumentException`.
* Now `Realm.beginTransaction()`, `Realm.executeTransaction()` and `Realm.waitForChange()` throw `RealmMigrationNeededException` if a remote process introduces incompatible schema changes (#3409).
* The primary key value of an object can no longer be changed after the object was created. Instead a new object must be created and all fields copied over.
* Now `Realm.createObject(Class)` and `Realm.createObject(Class,Object)` take the values from the model's fields and default constructor. Creating objects through the `DynamicRealm` does not use these values (#777).
* When `Realm.create*FromJson()`s create a new `RealmObject`, now they take the default values defined by the field itself and its default constructor for those fields that are not defined in the JSON object.

### Enhancements

* Added `realmObject.isManaged()`, `RealmObject.isManaged(obj)` and `RealmCollection.isManaged()` (#3101).
* Added `RealmConfiguration.Builder.directory(File)`.
* `RealmLog` has been moved to the public API. It is now possible to control which events Realm emit to Logcat. See the `RealmLog` class for more details.
* Typed `RealmObject`s can now continue to access their fields properly even though the schema was changed while the Realm was open (#3409).
* A `RealmMigrationNeededException` will be thrown with a cause to show the detailed message when a migration is needed and the migration block is not in the `RealmConfiguration`.


### Bug fixes

* Fixed a lint error in proxy classes when the 'minSdkVersion' of user's project is smaller than 11 (#3356).
* Fixed a potential crash when there were lots of async queries waiting in the queue.
* Fixed a bug causing the Realm Transformer to not transform field access in the model's constructors (#3361).
* Fixed a bug causing a build failure when the Realm Transformer adds accessors to a model class that was already transformed in other project (#3469).
* Fixed a bug causing the `NullPointerException` when calling getters/setters in the model's constructors (#2536).

### Internal

* Moved JNI build to CMake.
* Updated Realm Core to 2.0.0.
* Updated ReLinker to 1.2.2.

## 1.2.0 (2016-08-19)

### Bug fixes

* Throw a proper exception when operating on a non-existing field with the dynamic API (#3292).
* `DynamicRealmObject.setList` should only accept `RealmList<DynamicRealmObject>` (#3280).
* `DynamicRealmObject.getX(fieldName)` now throws a proper exception instead of a native crash when called with a field name of the wrong type (#3294).
* Fixed a concurrency crash which might happen when `Realm.executeTransactionAsync()` tried to call `onSucess` after the Realm was closed.

### Enhancements

* Added `RealmQuery.in()` for a comparison against multiple values.
* Added byte array (`byte[]`) support to `RealmQuery`'s `equalTo` and `notEqualTo` methods.
* Optimized internal caching of schema classes (#3315).

### Internal

* Updated Realm Core to 1.5.1.
* Improved sorting speed.
* Completely removed the `OptionalAPITransformer`.

### Credits

* Thanks to Brenden Kromhout (@bkromhout) for adding binary array support to `equalTo` and `notEqualTo`.

## 1.1.1 (2016-07-01)

### Bug fixes

* Fixed a wrong JNI method declaration which might cause "method not found" crash on some devices.
* Fixed a bug that `Error` in the background async thread is not forwarded to the caller thread.
* Fixed a crash when an empty `Collection` is passed to `insert()`/`insertOrUpdate()` (#3103).
* Fixed a bug that does not transfer the primary key when `RealmSchemaObject.setClassName()` is called to rename a class (#3118).
* Fixed bug in `Realm.insert` and `Realm.insertOrUpdate` methods causing a `RealmList` to be cleared when inserting a managed `RealmModel` (#3105).
* Fixed a concurrency allocation bug in storage engine which might lead to some random crashes.
* Bulk insertion now throws if it is not called in a transaction (#3173).
* The IllegalStateException thrown when accessing an empty RealmObject is now more meaningful (#3200).
* `insert()` now correctly throws an exception if two different objects have the same primary key (#3212).
* Blackberry Z10 throwing "Function not implemented" (#3178).
* Reduced the number of file descriptors used by Realm Core (#3197).
* Throw a proper `IllegalStateException` if a `RealmChangeListener` is used inside an IntentService (#2875).

### Enhancements

* The Realm Annotation processor no longer consumes the Realm annotations. Allowing other annotation processors to run.

### Internal

* Updated Realm Core to 1.4.2.
* Improved sorting speed.

## 1.1.0 (2016-06-30)

### Bug fixes

* A number of bug fixes in the storage engine related to memory management in rare cases when a Realm has been compacted.
* Disabled the optional API transformer since it has problems with DexGuard (#3022).
* `OnSuccess.OnSuccess()` might not be called with the correct Realm version for async transaction (#1893).
* Fixed a bug in `copyToRealm()` causing a cyclic dependency objects being duplicated.
* Fixed a build failure when model class has a conflicting name such as `Map`, `List`, `String`, ... (#3077).

### Enhancements

* Added `insert(RealmModel obj)`, `insertOrUpdate(RealmModel obj)`, `insert(Collection<RealmModel> collection)` and `insertOrUpdate(Collection<RealmModel> collection)` to perform batch inserts (#1684).
* Enhanced `Table.toString()` to show a PrimaryKey field details (#2903).
* Enabled ReLinker when loading a Realm from a custom path by adding a `RealmConfiguration.Builder(Context, File)` constructor (#2900).
* Changed `targetSdkVersion` of `realm-library` to 24.
* Logs warning if `DynamicRealm` is not closed when GC happens as it does for `Realm`.

### Deprecated

* `RealmConfiguration.Builder(File)`. Use `RealmConfiguration.Builder(Context, File)` instead.

### Internal

* Updated Realm Core to 1.2.0.

## 1.0.1 (2016-05-25)

### Bug fixes

* Fixed a crash when calling `Table.toString()` in debugger (#2429).
* Fixed a race condition which would cause some `RealmResults` to not be properly updated inside a `RealmChangeListener`. This could result in crashes when accessing items from those results (#2926/#2951).
* Revised `RealmResults.isLoaded()` description (#2895).
* Fixed a bug that could cause Realm to lose track of primary key when using `RealmObjectSchema.removeField()` and `RealmObjectSchema.renameField()` (#2829/#2926).
* Fixed a bug that prevented some devices from finding async related JNI methods correctly.
* Updated ProGuard configuration in order not to depend on Android's default configuration (#2972).
* Fixed a race condition between Realms notifications and other UI events. This could e.g. cause ListView to crash (#2990).
* Fixed a bug that allowed both `RealmConfiguration.Builder.assetFile()`/`deleteRealmIfMigrationNeeded()` to be configured at the same time, which leads to the asset file accidentally being deleted in migrations (#2933).
* Realm crashed outright when the same Realm file was opened in two processes. Realm will now optimistically retry opening for 1 second before throwing an Error (#2459).

### Enhancements

* Removes RxJava related APIs during bytecode transforming to make RealmObject plays well with reflection when rx.Observable doesn't exist.

## 1.0.0 (2016-05-25)

No changes since 0.91.1.

## 0.91.1 (2016-05-25)

* Updated Realm Core to 1.0.1.

### Bug fixes

* Fixed a bug when opening a Realm causes a staled memory mapping. Symptoms are error messages like "Bad or incompatible history type", "File format version doesn't match", and "Encrypted interprocess sharing is currently unsupported".

## 0.91.0 (2016-05-20)

* Updated Realm Core to 1.0.0.

### Breaking changes

* Removed all `@Deprecated` methods.
* Calling `Realm.setAutoRefresh()` or `DynamicRealm.setAutoRefresh()` from non-Looper thread throws `IllegalStateException` even if the `autoRefresh` is false (#2820).

### Bug fixes

* Calling RealmResults.deleteAllFromRealm() might lead to native crash (#2759).
* The annotation processor now correctly reports an error if trying to reference interfaces in model classes (#2808).
* Added null check to `addChangeListener` and `removeChangeListener` in `Realm` and `DynamicRealm` (#2772).
* Calling `RealmObjectSchema.addPrimaryKey()` adds an index to the primary key field, and calling `RealmObjectSchema.removePrimaryKey()` removes the index from the field (#2832).
* Log files are not deleted when calling `Realm.deleteRealm()` (#2834).

### Enhancements

* Upgrading to OpenSSL 1.0.1t. From July 11, 2016, Google Play only accept apps using OpenSSL 1.0.1r or later (https://support.google.com/faqs/answer/6376725, #2749).
* Added support for automatically copying an initial database from assets using `RealmConfiguration.Builder.assetFile()`.
* Better error messages when certain file operations fail.

### Credits

* Paweł Surówka (@thesurix) for adding the `RealmConfiguration.Builder.assetFile()`.

## 0.90.1

* Updated Realm Core to 0.100.2.

### Bug fixes

* Opening a Realm while closing a Realm in another thread could lead to a race condition.
* Automatic migration to the new file format could in rare circumstances lead to a crash.
* Fixing a race condition that may occur when using Async API (#2724).
* Fixed CannotCompileException when related class definition in android.jar cannot be found (#2703).

### Enhancements

* Prints path when file related exceptions are thrown.

## 0.90.0

* Updated Realm Core to 0.100.0.

### Breaking changes

* RealmChangeListener provides the changed object/Realm/collection as well (#1594).
* All JSON methods on Realm now only wraps JSONException in RealmException. All other Exceptions are thrown as they are.
* Marked all methods on `RealmObject` and all public classes final (#1594).
* Removed `BaseRealm` from the public API.
* Removed `HandlerController` from the public API.
* Removed constructor of `RealmAsyncTask` from the public API (#1594).
* `RealmBaseAdapter` has been moved to its own GitHub repository: https://github.com/realm/realm-android-adapters
  See https://github.com/realm/realm-android-adapters/blob/master/README.md for further info on how to include it.
* File format of Realm files is changed. Files will be automatically upgraded but opening a Realm file with older
  versions of Realm is not possible.

### Deprecated

* `Realm.allObjects*()`. Use `Realm.where(clazz).findAll*()` instead.
* `Realm.distinct*()`. Use `Realm.where(clazz).distinct*()` instead.
* `DynamicRealm.allObjects*()`. Use `DynamicRealm.where(className).findAll*()` instead.
* `DynamicRealm.distinct*()`. Use `DynamicRealm.where(className).distinct*()` instead.
* `Realm.allObjectsSorted(field, sort, field, sort, field, sort)`. Use `RealmQuery.findAllSorted(field[], sort[])`` instead.
* `RealmQuery.findAllSorted(field, sort, field, sort, field, sort)`. Use `RealmQuery.findAllSorted(field[], sort[])`` instead.
* `RealmQuery.findAllSortedAsync(field, sort, field, sort, field, sort)`. Use `RealmQuery.findAllSortedAsync(field[], sort[])`` instead.
* `RealmConfiguration.setModules()`. Use `RealmConfiguration.modules()` instead.
* `Realm.refresh()` and `DynamicRealm.refresh()`. Use `Realm.waitForChange()`/`stopWaitForChange()` or `DynamicRealm.waitForChange()`/`stopWaitForChange()` instead.

### Enhancements

* `RealmObjectSchema.getPrimaryKey()` (#2636).
* `Realm.createObject(Class, Object)` for creating objects with a primary key directly.
* Unit tests in Android library projects now detect Realm model classes.
* Better error message if `equals()` and `hashCode()` are not properly overridden in custom Migration classes.
* Expanding the precision of `Date` fields to cover full range (#833).
* `Realm.waitForChange()`/`stopWaitForChange()` and `DynamicRealm.waitForChange()`/`stopWaitForChange()` (#2386).

### Bug fixes

* `RealmChangeListener` on `RealmObject` is not triggered when adding listener on returned `RealmObject` of `copyToRealmOrUpdate()` (#2569).

### Credits

* Thanks to Brenden Kromhout (@bkromhout) for adding `RealmObjectSchema.getPrimaryKey()`.

## 0.89.1

### Bug fixes

* @PrimaryKey + @Required on String type primary key no longer throws when using copyToRealm or copyToRealmOrUpdate (#2653).
* Primary key is cleared/changed when calling RealmSchema.remove()/RealmSchema.rename() (#2555).
* Objects implementing RealmModel can be used as a field of RealmModel/RealmObject (#2654).

## 0.89.0

### Breaking changes

* @PrimaryKey field value can now be null for String, Byte, Short, Integer, and Long types. Older Realms should be migrated, using RealmObjectSchema.setNullable(), or by adding the @Required annotation. (#2515).
* `RealmResults.clear()` now throws UnsupportedOperationException. Use `RealmResults.deleteAllFromRealm()` instead.
* `RealmResults.remove(int)` now throws UnsupportedOperationException. Use `RealmResults.deleteFromRealm(int)` instead.
* `RealmResults.sort()` and `RealmList.sort()` now return the sorted result instead of sorting in-place.
* `RealmList.first()` and `RealmList.last()` now throw `ArrayIndexOutOfBoundsException` if `RealmList` is empty.
* Removed deprecated method `Realm.getTable()` from public API.
* `Realm.refresh()` and `DynamicRealm.refresh()` on a Looper no longer have any effect. `RealmObject` and `RealmResults` are always updated on the next event loop.

### Deprecated

* `RealmObject.removeFromRealm()` in place of `RealmObject.deleteFromRealm()`
* `Realm.clear(Class)` in favour of `Realm.delete(Class)`.
* `DynamicRealm.clear(Class)` in place of `DynamicRealm.delete(Class)`.

### Enhancements

* Added a `RealmModel` interface that can be used instead of extending `RealmObject`.
* `RealmCollection` and `OrderedRealmCollection` interfaces have been added. `RealmList` and `RealmResults` both implement these.
* `RealmBaseAdapter` now accept an `OrderedRealmCollection` instead of only `RealmResults`.
* `RealmObjectSchema.isPrimaryKey(String)` (#2440)
* `RealmConfiguration.initialData(Realm.Transaction)` can now be used to populate a Realm file before it is used for the first time.

### Bug fixes

* `RealmObjectSchema.isRequired(String)` and `RealmObjectSchema.isNullable(String)` don't throw when the given field name doesn't exist.

### Credits

* Thanks to @thesurix for adding `RealmConfiguration.initialData()`.

## 0.88.3

* Updated Realm Core to 0.97.3.

### Enhancements

* Throws an IllegalArgumentException when calling Realm.copyToRealm()/Realm.copyToRealmOrUpdate() with a RealmObject which belongs to another Realm instance in a different thread.
* Improved speed of cleaning up native resources (#2496).

### Bug fixes

* Field annotated with @Ignored should not have accessors generated by the bytecode transformer (#2478).
* RealmResults and RealmObjects can no longer accidentially be GC'ed if using `asObservable()`. Previously this caused the observable to stop emitting. (#2485).
* Fixed an build issue when using Realm in library projects on Windows (#2484).
* Custom equals(), toString() and hashCode() are no longer incorrectly overwritten by the proxy class (#2545).

## 0.88.2

* Updated Realm Core to 0.97.2.

### Enhancements

* Outputs additional information when incompatible lock file error occurs.

### Bug fixes

* Race condition causing BadVersionException when running multiple async writes and queries at the same time (#2021/#2391/#2417).

## 0.88.1

### Bug fixes

* Prevent throwing NullPointerException in RealmConfiguration.equals(RealmConfiguration) when RxJava is not in the classpath (#2416).
* RealmTransformer fails because of missing annotation classes in user's project (#2413).
* Added SONAME header to shared libraries (#2432).
* now DynamicRealmObject.toString() correctly shows null value as "null" and the format is aligned to the String from typed RealmObject (#2439).
* Fixed an issue occurring while resolving ReLinker in apps using a library based on Realm (#2415).

## 0.88.0 (2016-03-10)

* Updated Realm Core to 0.97.0.

### Breaking changes

* Realm has now to be installed as a Gradle plugin.
* DynamicRealm.executeTransaction() now directly throws any RuntimeException instead of wrapping it in a RealmException (#1682).
* DynamicRealm.executeTransaction() now throws IllegalArgumentException instead of silently accepting a null Transaction object.
* String setters now throw IllegalArgumentException instead of RealmError for invalid surrogates.
* DynamicRealm.distinct()/distinctAsync() and Realm.distinct()/distinctAsync() now throw IllegalArgumentException instead of UnsupportedOperationException for invalid type or unindexed field.
* All thread local change listeners are now delayed until the next Looper event instead of being triggered when committing.
* Removed RealmConfiguration.getSchemaMediator() from public API which was deprecated in 0.86.0. Please use RealmConfiguration.getRealmObjectClasses() to obtain the set of model classes (#1797).
* Realm.migrateRealm() throws a FileNotFoundException if the Realm file doesn't exist.
* It is now required to unsubscribe from all Realm RxJava observables in order to fully close the Realm (#2357).

### Deprecated

* Realm.getInstance(Context). Use Realm.getInstance(RealmConfiguration) or Realm.getDefaultInstance() instead.
* Realm.getTable(Class) which was public because of the old migration API. Use Realm.getSchema() or DynamicRealm.getSchema() instead.
* Realm.executeTransaction(Transaction, Callback) and replaced it with Realm.executeTransactionAsync(Transaction), Realm.executeTransactionAsync(Transaction, OnSuccess), Realm.executeTransactionAsync(Transaction, OnError) and Realm.executeTransactionAsync(Transaction, OnSuccess, OnError).

### Enhancements

* Support for custom methods, custom logic in accessors, custom accessor names, interface implementation and public fields in Realm objects (#909).
* Support to project Lombok (#502).
* RealmQuery.isNotEmpty() (#2025).
* Realm.deleteAll() and RealmList.deleteAllFromRealm() (#1560).
* RealmQuery.distinct() and RealmResults.distinct() (#1568).
* RealmQuery.distinctAsync() and RealmResults.distinctAsync() (#2118).
* Improved .so loading by using [ReLinker](https://github.com/KeepSafe/ReLinker).
* Improved performance of RealmList#contains() (#897).
* distinct(...) for Realm, DynamicRealm, RealmQuery, and RealmResults can take multiple parameters (#2284).
* "realm" and "row" can be used as field name in model classes (#2255).
* RealmResults.size() now returns Integer.MAX_VALUE when actual size is greater than Integer.MAX_VALUE (#2129).
* Removed allowBackup from AndroidManifest (#2307).

### Bug fixes

* Error occurring during test and (#2025).
* Error occurring during test and connectedCheck of unit test example (#1934).
* Bug in jsonExample (#2092).
* Multiple calls of RealmResults.distinct() causes to return wrong results (#2198).
* Calling DynamicRealmObject.setList() with RealmList<DynamicRealmObject> (#2368).
* RealmChangeListeners did not triggering correctly if findFirstAsync() didn't find any object. findFirstAsync() Observables now also correctly call onNext when the query completes in that case (#2200).
* Setting a null value to trigger RealmChangeListener (#2366).
* Preventing throwing BadVersionException (#2391).

### Credits

* Thanks to Bill Best (@wmbest2) for snapshot testing.
* Thanks to Graham Smith (@grahamsmith) for a detailed bug report (#2200).

## 0.87.5 (2016-01-29)
* Updated Realm Core to 0.96.2.
  - IllegalStateException won't be thrown anymore in RealmResults.where() if the RealmList which the RealmResults is created on has been deleted. Instead, the RealmResults will be treated as empty forever.
  - Fixed a bug causing a bad version exception, when using findFirstAsync (#2115).

## 0.87.4 (2016-01-28)
* Updated Realm Core to 0.96.0.
  - Fixed bug causing BadVersionException or crashing core when running async queries.

## 0.87.3 (2016-01-25)
* IllegalArgumentException is now properly thrown when calling Realm.copyFromRealm() with a DynamicRealmObject (#2058).
* Fixed a message in IllegalArgumentException thrown by the accessors of DynamicRealmObject (#2141).
* Fixed RealmList not returning DynamicRealmObjects of the correct underlying type (#2143).
* Fixed potential crash when rolling back removal of classes that reference each other (#1829).
* Updated Realm Core to 0.95.8.
  - Fixed a bug where undetected deleted object might lead to seg. fault (#1945).
  - Better performance when deleting objects (#2015).

## 0.87.2 (2016-01-08)
* Removed explicit GC call when committing a transaction (#1925).
* Fixed a bug when RealmObjectSchema.addField() was called with the PRIMARY_KEY modifier, the field was not set as a required field (#2001).
* Fixed a bug which could throw a ConcurrentModificationException in RealmObject's or RealmResults' change listener (#1970).
* Fixed RealmList.set() so it now correctly returns the old element instead of the new (#2044).
* Fixed the deployment of source and javadoc jars (#1971).

## 0.87.1 (2015-12-23)
* Upgraded to NDK R10e. Using gcc 4.9 for all architectures.
* Updated Realm Core to 0.95.6
  - Fixed a bug where an async query can be copied incomplete in rare cases (#1717).
* Fixed potential memory leak when using async query.
* Added a check to prevent removing a RealmChangeListener from a non-Looper thread (#1962). (Thank you @hohnamkung)

## 0.87.0 (2015-12-17)
* Added Realm.asObservable(), RealmResults.asObservable(), RealmObject.asObservable(), DynamicRealm.asObservable() and DynamicRealmObject.asObservable().
* Added RealmConfiguration.Builder.rxFactory() and RxObservableFactory for custom RxJava observable factory classes.
* Added Realm.copyFromRealm() for creating detached copies of Realm objects (#931).
* Added RealmObjectSchema.getFieldType() (#1883).
* Added unitTestExample to showcase unit and instrumentation tests. Examples include jUnit3, jUnit4, Espresso, Robolectric, and MPowermock usage with Realm (#1440).
* Added support for ISO8601 based dates for JSON import. If JSON dates are invalid a RealmException will be thrown (#1213).
* Added APK splits to gridViewExample (#1834).

## 0.86.1 (2015-12-11)
* Improved the performance of removing objects (RealmResults.clear() and RealmResults.remove()).
* Updated Realm Core to 0.95.5.
* Updated ProGuard configuration (#1904).
* Fixed a bug where RealmQuery.findFirst() returned a wrong result if the RealmQuery had been created from a RealmResults.where() (#1905).
* Fixed a bug causing DynamicRealmObject.getObject()/setObject() to use the wrong class (#1912).
* Fixed a bug which could cause a crash when closing Realm instances in change listeners (#1900).
* Fixed a crash occurring during update of multiple async queries (#1895).
* Fixed listeners not triggered for RealmObject & RealmResults created using copy or create methods (#1884).
* Fixed RealmChangeListener never called inside RealmResults (#1894).
* Fixed crash when calling clear on a RealmList (#1886).

## 0.86.0 (2015-12-03)
* BREAKING CHANGE: The Migration API has been replaced with a new API.
* BREAKING CHANGE: RealmResults.SORT_ORDER_ASCENDING and RealmResults.SORT_ORDER_DESCENDING constants have been replaced by Sort.ASCENDING and Sort.DESCENDING enums.
* BREAKING CHANGE: RealmQuery.CASE_SENSITIVE and RealmQuery.CASE_INSENSITIVE constants have been replaced by Case.SENSITIVE and Case.INSENSITIVE enums.
* BREAKING CHANGE: Realm.addChangeListener, RealmObject.addChangeListener and RealmResults.addChangeListener hold a strong reference to the listener, you should unregister the listener to avoid memory leaks.
* BREAKING CHANGE: Removed deprecated methods RealmQuery.minimum{Int,Float,Double}, RealmQuery.maximum{Int,Float,Double}, RealmQuery.sum{Int,Float,Double} and RealmQuery.average{Int,Float,Double}. Use RealmQuery.min(), RealmQuery.max(), RealmQuery.sum() and RealmQuery.average() instead.
* BREAKING CHANGE: Removed RealmConfiguration.getSchemaMediator() which is public by mistake. And RealmConfiguration.getRealmObjectClasses() is added as an alternative in order to obtain the set of model classes (#1797).
* BREAKING CHANGE: Realm.addChangeListener, RealmObject.addChangeListener and RealmResults.addChangeListener will throw an IllegalStateException when invoked on a non-Looper thread. This is to prevent registering listeners that will not be invoked.
* BREAKING CHANGE: trying to access a property on an unloaded RealmObject obtained asynchronously will throw an IllegalStateException
* Added new Dynamic API using DynamicRealm and DynamicRealmObject.
* Added Realm.getSchema() and DynamicRealm.getSchema().
* Realm.createOrUpdateObjectFromJson() now works correctly if the RealmObject class contains a primary key (#1777).
* Realm.compactRealm() doesn't throw an exception if the Realm file is opened. It just returns false instead.
* Updated Realm Core to 0.95.3.
  - Fixed a bug where RealmQuery.average(String) returned a wrong value for a nullable Long/Integer/Short/Byte field (#1803).
  - Fixed a bug where RealmQuery.average(String) wrongly counted the null value for average calculation (#1854).

## 0.85.1 (2015-11-23)
* Fixed a bug which could corrupt primary key information when updating from a Realm version <= 0.84.1 (#1775).

## 0.85.0 (2016-11-19)
* BREAKING CHANGE: Removed RealmEncryptionNotSupportedException since the encryption implementation changed in Realm's underlying storage engine. Encryption is now supported on all devices.
* BREAKING CHANGE: Realm.executeTransaction() now directly throws any RuntimeException instead of wrapping it in a RealmException (#1682).
* BREAKING CHANGE: RealmQuery.isNull() and RealmQuery.isNotNull() now throw IllegalArgumentException instead of RealmError if the fieldname is a linked field and the last element is a link (#1693).
* Added Realm.isEmpty().
* Setters in managed object for RealmObject and RealmList now throw IllegalArgumentException if the value contains an invalid (unmanaged, removed, closed, from different Realm) object (#1749).
* Attempting to refresh a Realm while a transaction is in process will now throw an IllegalStateException (#1712).
* The Realm AAR now also contains the ProGuard configuration (#1767). (Thank you @skyisle)
* Updated Realm Core to 0.95.
  - Removed reliance on POSIX signals when using encryption.

## 0.84.2
* Fixed a bug making it impossible to convert a field to become required during a migration (#1695).
* Fixed a bug making it impossible to read Realms created using primary keys and created by iOS (#1703).
* Fixed some memory leaks when an Exception is thrown (#1730).
* Fixed a memory leak when using relationships (#1285).
* Fixed a bug causing cached column indices to be cleared too soon (#1732).

## 0.84.1 (2015-10-28)
* Updated Realm Core to 0.94.4.
  - Fixed a bug that could cause a crash when running the same query multiple times.
* Updated ProGuard configuration. See [documentation](https://realm.io/docs/java/latest/#proguard) for more details.
* Updated Kotlin example to use 1.0.0-beta.
* Fixed warnings reported by "lint -Xlint:all" (#1644).
* Fixed a bug where simultaneous opening and closing a Realm from different threads might result in a NullPointerException (#1646).
* Fixed a bug which made it possible to externally modify the encryption key in a RealmConfiguration (#1678).

## 0.84.0 (2015-10-22)
* Added support for async queries and transactions.
* Added support for parsing JSON Dates with timezone information. (Thank you @LateralKevin)
* Added RealmQuery.isEmpty().
* Added Realm.isClosed() method.
* Added Realm.distinct() method.
* Added RealmQuery.isValid(), RealmResults.isValid() and RealmList.isValid(). Each method checks whether the instance is still valid to use or not(for example, the Realm has been closed or any parent object has been removed).
* Added Realm.isInTransaction() method.
* Updated Realm Core to version 0.94.3.
  - Fallback for mremap() now work correctly on BlackBerry devices.
* Following methods in managed RealmList now throw IllegalStateException instead of native crash when RealmList.isValid() returns false: add(int,RealmObject), add(RealmObject)
* Following methods in managed RealmList now throw IllegalStateException instead of ArrayIndexOutOfBoundsException when RealmList.isValid() returns false: set(int,RealmObject), move(int,int), remove(int), get(int)
* Following methods in managed RealmList now throw IllegalStateException instead of returning 0/null when RealmList.isValid() returns false: clear(), removeAll(Collection), remove(RealmObject), first(), last(), size(), where()
* RealmPrimaryKeyConstraintException is now thrown instead of RealmException if two objects with same primary key are inserted.
* IllegalStateException is now thrown when calling Realm's clear(), RealmResults's remove(), removeLast(), clear() or RealmObject's removeFromRealm() from an incorrect thread.
* Fixed a bug affecting RealmConfiguration.equals().
* Fixed a bug in RealmQuery.isNotNull() which produced wrong results for binary data.
* Fixed a bug in RealmQuery.isNull() and RealmQuery.isNotNull() which validated the query prematurely.
* Fixed a bug where closed Realms were trying to refresh themselves resulting in a NullPointerException.
* Fixed a bug that made it possible to migrate open Realms, which could cause undefined behavior when querying, reading or writing data.
* Fixed a bug causing column indices to be wrong for some edge cases. See #1611 for details.

## 0.83.1 (2015-10-15)
* Updated Realm Core to version 0.94.1.
  - Fixed a bug when using Realm.compactRealm() which could make it impossible to open the Realm file again.
  - Fixed a bug, so isNull link queries now always return true if any part is null.

## 0.83 (2015-10-08)
* BREAKING CHANGE: Database file format update. The Realm file created by this version cannot be used by previous versions of Realm.
* BREAKING CHANGE: Removed deprecated methods and constructors from the Realm class.
* BREAKING CHANGE: Introduced boxed types Boolean, Byte, Short, Integer, Long, Float and Double. Added null support. Introduced annotation @Required to indicate a field is not nullable. String, Date and byte[] became nullable by default which means a RealmMigrationNeededException will be thrown if an previous version of a Realm file is opened.
* Deprecated methods: RealmQuery.minimum{Int,Float,Double}, RealmQuery.maximum{Int,Float,Double}. Use RealmQuery.min() and RealmQuery.max() instead.
* Added support for x86_64.
* Fixed an issue where opening the same Realm file on two Looper threads could potentially lead to an IllegalStateException being thrown.
* Fixed an issue preventing the call of listeners on refresh().
* Opening a Realm file from one thread will no longer be blocked by a transaction from another thread.
* Range restrictions of Date fields have been removed. Date fields now accepts any value. Milliseconds are still removed.

## 0.82.2 (2015-09-04)
* Fixed a bug which might cause failure when loading the native library.
* Fixed a bug which might trigger a timeout in Context.finalize().
* Fixed a bug which might cause RealmObject.isValid() to throw an exception if the object is deleted.
* Updated Realm core to version 0.89.9
  - Fixed a potential stack overflow issue which might cause a crash when encryption was used.
  - Embedded crypto functions into Realm dynamic lib to avoid random issues on some devices.
  - Throw RealmEncryptionNotSupportedException if the device doesn't support Realm encryption. At least one device type (HTC One X) contains system bugs that prevents Realm's encryption from functioning properly. This is now detected, and an exception is thrown when trying to open/create an encrypted Realm file. It's up to the application to catch this and decide if it's OK to proceed without encryption instead.

## 0.82.1 (2015-08-06)
* Fixed a bug where using the wrong encryption key first caused the right key to be seen as invalid.
* Fixed a bug where String fields were ignored when updating objects from JSON with null values.
* Fixed a bug when calling System.exit(0), the process might hang.

## 0.82 (2015-07-28)
* BREAKING CHANGE: Fields with annotation @PrimaryKey are indexed automatically now. Older schemas require a migration.
* RealmConfiguration.setModules() now accept ignore null values which Realm.getDefaultModule() might return.
* Trying to access a deleted Realm object throw throws a proper IllegalStateException.
* Added in-memory Realm support.
* Closing realm on another thread different from where it was created now throws an exception.
* Realm will now throw a RealmError when Realm's underlying storage engine encounters an unrecoverable error.
* @Index annotation can also be applied to byte/short/int/long/boolean/Date now.
* Fixed a bug where RealmQuery objects are prematurely garbage collected.
* Removed RealmQuery.between() for link queries.

## 0.81.1 (2015-06-22)
* Fixed memory leak causing Realm to never release Realm objects.

## 0.81 (2015-06-19)
* Introduced RealmModules for working with custom schemas in libraries and apps.
* Introduced Realm.getDefaultInstance(), Realm.setDefaultInstance(RealmConfiguration) and Realm.getInstance(RealmConfiguration).
* Deprecated most constructors. They have been been replaced by Realm.getInstance(RealmConfiguration) and Realm.getDefaultInstance().
* Deprecated Realm.migrateRealmAtPath(). It has been replaced by Realm.migrateRealm(RealmConfiguration).
* Deprecated Realm.deleteFile(). It has been replaced by Realm.deleteRealm(RealmConfiguration).
* Deprecated Realm.compactFile(). It has been replaced by Realm.compactRealm(RealmConfiguration).
* RealmList.add(), RealmList.addAt() and RealmList.set() now copy unmanaged objects transparently into Realm.
* Realm now works with Kotlin (M12+). (Thank you @cypressious)
* Fixed a performance regression introduced in 0.80.3 occurring during the validation of the Realm schema.
* Added a check to give a better error message when null is used as value for a primary key.
* Fixed unchecked cast warnings when building with Realm.
* Cleaned up examples (remove old test project).
* Added checking for missing generic type in RealmList fields in annotation processor.

## 0.80.3 (2015-05-22)
* Calling Realm.copyToRealmOrUpdate() with an object with a null primary key now throws a proper exception.
* Fixed a bug making it impossible to open Realms created by Realm-Cocoa if a model had a primary key defined.
* Trying to using Realm.copyToRealmOrUpdate() with an object with a null primary key now throws a proper exception.
* RealmChangedListener now also gets called on the same thread that did the commit.
* Fixed bug where Realm.createOrUpdateWithJson() reset Date and Binary data to default values if not found in the JSON output.
* Fixed a memory leak when using RealmBaseAdapter.
* RealmBaseAdapter now allow RealmResults to be null. (Thanks @zaki50)
* Fixed a bug where a change to a model class (`RealmList<A>` to `RealmList<B>`) would not throw a RealmMigrationNeededException.
* Fixed a bug where setting multiple RealmLists didn't remove the previously added objects.
* Solved ConcurrentModificationException thrown when addChangeListener/removeChangeListener got called in the onChange. (Thanks @beeender)
* Fixed duplicated listeners in the same realm instance. Trying to add duplicated listeners is ignored now. (Thanks @beeender)

## 0.80.2 (2015-05-04)
* Trying to use Realm.copyToRealmOrUpdate() with an object with a null primary key now throws a proper exception.
* RealmMigrationNeedException can now return the path to the Realm that needs to be migrated.
* Fixed bug where creating a Realm instance with a hashcode collision no longer returned the wrong Realm instance.
* Updated Realm Core to version 0.89.2
  - fixed bug causing a crash when opening an encrypted Realm file on ARM64 devices.

## 0.80.1 (2015-04-16)
* Realm.createOrUpdateWithJson() no longer resets fields to their default value if they are not found in the JSON input.
* Realm.compactRealmFile() now uses Realm Core's compact() method which is more failure resilient.
* Realm.copyToRealm() now correctly handles referenced child objects that are already in the Realm.
* The ARM64 binary is now properly a part of the Eclipse distribution package.
* A RealmMigrationExceptionNeeded is now properly thrown if @Index and @PrimaryKey are not set correctly during a migration.
* Fixed bug causing Realms to be cached even though they failed to open correctly.
* Added Realm.deleteRealmFile(File) method.
* Fixed bug causing queries to fail if multiple Realms has different field ordering.
* Fixed bug when using Realm.copyToRealm() with a primary key could crash if default value was already used in the Realm.
* Updated Realm Core to version 0.89.0
  - Improved performance for sorting RealmResults.
  - Improved performance for refreshing a Realm after inserting or modifying strings or binary data.
  - Fixed bug causing incorrect result when querying indexed fields.
  - Fixed bug causing corruption of string index when deleting an object where there are duplicate values for the indexed field.
  - Fixed bug causing a crash after compacting the Realm file.
* Added RealmQuery.isNull() and RealmQuery.isNotNull() for querying relationships.
* Fixed a potential NPE in the RealmList constructor.

## 0.80 (2015-03-11)
* Queries on relationships can be case sensitive.
* Fixed bug when importing JSONObjects containing NULL values.
* Fixed crash when trying to remove last element of a RealmList.
* Fixed bug crashing annotation processor when using "name" in model classes for RealmObject references
* Fixed problem occurring when opening an encrypted Realm with two different instances of the same key.
* Version checker no longer reports that updates are available when latest version is used.
* Added support for static fields in RealmObjects.
* Realm.writeEncryptedCopyTo() has been reenabled.

## 0.79.1 (2015-02-20)
* copyToRealm() no longer crashes on cyclic data structures.
* Fixed potential crash when using copyToRealmOrUpdate with an object graph containing a mix of elements with and without primary keys.

## 0.79 (2015-02-16)
* Added support for ARM64.
* Added RealmQuery.not() to negate a query condition.
* Added copyToRealmOrUpdate() and createOrUpdateFromJson() methods, that works for models with primary keys.
* Made the native libraries much smaller. Arm went from 1.8MB to 800KB.
* Better error reporting when trying to create or open a Realm file fails.
* Improved error reporting in case of missing accessors in model classes.
* Re-enabled RealmResults.remove(index) and RealmResults.removeLast().
* Primary keys are now supported through the @PrimaryKey annotation.
* Fixed error when instantiating a Realm with the wrong key.
* Throw an exception if deleteRealmFile() is called when there is an open instance of the Realm.
* Made migrations and compression methods synchronised.
* Removed methods deprecated in 0.76. Now Realm.allObjectsSorted() and RealmQuery.findAllSorted() need to be used instead.
* Reimplemented Realm.allObjectSorted() for better performance.

## 0.78 (2015-01-22)
* Added proper support for encryption. Encryption support is now included by default. Keys are now 64 bytes long.
* Added support to write an encrypted copy of a Realm.
* Realm no longer incorrectly warns that an instance has been closed too many times.
* Realm now shows a log warning if an instance is being finalized without being closed.
* Fixed bug causing Realms to be cached during a RealmMigration resulting in invalid realms being returned from Realm.getInstance().
* Updated core to 0.88.

## 0.77 (2015-01-16)
* Added Realm.allObjectsSorted() and RealmQuery.findAllSorted() and extending RealmResults.sort() for multi-field sorting.
* Added more logging capabilities at the JNI level.
* Added proper encryption support. NOTE: The key has been increased from 32 bytes to 64 bytes (see example).
* Added support for unmanaged objects and custom constructors.
* Added more precise imports in proxy classes to avoid ambiguous references.
* Added support for executing a transaction with a closure using Realm.executeTransaction().
* Added RealmObject.isValid() to test if an object is still accessible.
* RealmResults.sort() now has better error reporting.
* Fixed bug when doing queries on the elements of a RealmList, ie. like Realm.where(Foo.class).getBars().where().equalTo("name").
* Fixed bug causing refresh() to be called on background threads with closed Realms.
* Fixed bug where calling Realm.close() too many times could result in Realm not getting closed at all. This now triggers a log warning.
* Throw NoSuchMethodError when RealmResults.indexOf() is called, since it's not implemented yet.
* Improved handling of empty model classes in the annotation processor
* Removed deprecated static constructors.
* Introduced new static constructors based on File instead of Context, allowing to save Realm files in custom locations.
* RealmList.remove() now properly returns the removed object.
* Calling realm.close() no longer prevent updates to other open realm instances on the same thread.

## 0.76.0 (2014-12-19)
* RealmObjects can now be imported using JSON.
* Gradle wrapper updated to support Android Studio 1.0.
* Fixed bug in RealmObject.equals() so it now correctly compares two objects from the same Realm.
* Fixed bug in Realm crashing for receiving notifications after close().
* Realm class is now marked as final.
* Replaced concurrency example with a better thread example.
* Allowed to add/remove RealmChangeListeners in RealmChangeListeners.
* Upgraded to core 0.87.0 (encryption support, API changes).
* Close the Realm instance after migrations.
* Added a check to deny the writing of objects outside of a transaction.

## 0.75.1 (2014-12-03)
* Changed sort to be an in-place method.
* Renamed SORT_ORDER_DECENDING to SORT_ORDER_DESCENDING.
* Added sorting functionality to allObjects() and findAll().
* Fixed bug when querying a date column with equalTo(), it would act as lessThan()

## 0.75.0 (2014-11-28)
* Realm now implements Closeable, allowing better cleanup of native resources.
* Added writeCopyTo() and compactRealmFile() to write and compact a Realm to a new file.
* RealmObject.toString(), equals() and hashCode() now support models with cyclic references.
* RealmResults.iterator() and listIterator() now correctly iterates the results when using remove().
* Bug fixed in Exception text when field names was not matching the database.
* Bug fixed so Realm no longer throws an Exception when removing the last object.
* Bug fixed in RealmResults which prevented sub-querying.
* The Date type does not support millisecond resolution, and dates before 1901-12-13 and dates after 2038-01-19 are not supported on 32 bit systems.
* Fixed bug so Realm no longer throws an Exception when removing the last object.
* Fixed bug in RealmResults which prevented sub-querying.

## 0.74.0 (2014-11-19)
* Added support for more field/accessors naming conventions.
* Added case sensitive versions of string comparison operators equalTo and notEqualTo.
* Added where() to RealmList to initiate queries.
* Added verification of fields names in queries with links.
* Added exception for queries with invalid field name.
* Allow static methods in model classes.
* An exception will now be thrown if you try to move Realm, RealmResults or RealmObject between threads.
* Fixed a bug in the calculation of the maximum of date field in a RealmResults.
* Updated core to 0.86.0, fixing a bug in cancelling an empty transaction, and major query speedups with floats/doubles.
* Consistent handling of UTF-8 strings.
* removeFromRealm() now calls moveLastOver() which is faster and more reliable when deleting multiple objects.

## 0.73.1 (2014-11-05)
* Fixed a bug that would send infinite notifications in some instances.

## 0.73.0 (2014-11-04)
* Fixed a bug not allowing queries with more than 1024 conditions.
* Rewritten the notification system. The API did not change but it's now much more reliable.
* Added support for switching auto-refresh on and off (Realm.setAutoRefresh).
* Added RealmBaseAdapter and an example using it.
* Added deleteFromRealm() method to RealmObject.

## 0.72.0 (2014-10-27)
* Extended sorting support to more types: boolean, byte, short, int, long, float, double, Date, and String fields are now supported.
* Better support for Java 7 and 8 in the annotations processor.
* Better support for the Eclipse annotations processor.
* Added Eclipse support to the distribution folder.
* Added Realm.cancelTransaction() to cancel/abort/rollback a transaction.
* Added support for link queries in the form realm.where(Owner.class).equalTo("cat.age", 12).findAll().
* Faster implementation of RealmQuery.findFirst().
* Upgraded core to 0.85.1 (deep copying of strings in queries; preparation for link queries).

## 0.71.0 (2014-10-07)
* Simplified the release artifact to a single Jar file.
* Added support for Eclipse.
* Added support for deploying to Maven.
* Throw exception if nested transactions are used (it's not allowed).
* Javadoc updated.
* Fixed [bug in RealmResults](https://github.com/realm/realm-java/issues/453).
* New annotation @Index to add search index to a field (currently only supporting String fields).
* Made the annotations processor more verbose and strict.
* Added RealmQuery.count() method.
* Added a new example about concurrency.
* Upgraded to core 0.84.0.

## 0.70.1 (2014-09-30)
* Enabled unit testing for the realm project.
* Fixed handling of camel-cased field names.

## 0.70.0 (2014-09-29)
* This is the first public beta release.<|MERGE_RESOLUTION|>--- conflicted
+++ resolved
@@ -8,11 +8,9 @@
 
 ### Bug Fixes
 
-<<<<<<< HEAD
 * [ObjectServer] `schemaVersion` was mistakenly required in order to trigger migrations (#4658). 
-=======
+* [ObjectServer] Fields removed from model classes will now correctly be hidden instead of throwing an exception when opening the Realm (#4658). 
 * Fixed random crashes which were caused by a race condition in encrypted Realm (#4343).
->>>>>>> 91fc2312
 
 ### Internal
 
