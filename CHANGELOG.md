## 1.0.1

### Bug fixes

* Fixed a crash when calling `Table.toString()` in debugger (#2429).
* Fixed a race condition which would cause some `RealmResults` to not be properly updated inside a `RealmChangeListener`. This could result in crashes when accessing items from those results (#2926/#2951).
* Fixed a bug that could cause Realm to lose track of primary key when using `RealmObjectSchema.removeField()` and `RealmObjectSchema.renameField()` (#2829/#2926).
* Fixed a bug that prevented some devices from finding async related JNI methods correctly.
* Updated ProGuard configuration in order not to depend on Android's default configuration (#2972).
<<<<<<< HEAD
* Fixed a race condition between Realms notifications and other UI events. This could e.g. cause ListView to crash (#2990).
=======
* Fixed a bug that allowed both `RealmConfiguration.Builder.assetFile()`/`deleteRealmIfMigrationNeeded()` to be configured at the same time, which leads to the asset file accidentally being deleted in migrations (#2933).
>>>>>>> 692812fc

### Enhancements

* Removes RxJava related APIs during bytecode transforming to make RealmObject plays well with reflection when rx.Observable doesn't exist.

## 1.0.0

No changes since 0.91.1.

## 0.91.1

* Updated Realm Core to 1.0.1.

### Bug fixes

* Fixed a bug when opening a Realm cause a staled memory mapping. Symptoms are error messages like "Bad or incompatible history type", "File format version doesn't match", and "Encrypted interprocess sharing is currently unsupported". 

## 0.91.0

* Updated Realm Core to 1.0.0.

### Breaking changes

* Removed all `@Deprecated` methods.
* Calling `Realm.setAutoRefresh()` or `DynamicRealm.setAutoRefresh()` from non-Looper thread throws `IllegalStateException` even if the `autoRefresh` is false (#2820).

### Bug fixes

* Calling RealmResults.deleteAllFromRealm() might lead to native crash (#2759).
* The annotation processor now correctly reports an error if trying to reference interfaces in model classes (#2808).
* Added null check to `addChangeListener` and `removeChangeListener` in `Realm` and `DynamicRealm` (#2772).
* Calling `RealmObjectSchema.addPrimaryKey()` adds an index to the primary key field, and calling `RealmObjectSchema.removePrimaryKey()` removes the index from the field (#2832).
* Log files are not deleted when calling `Realm.deleteRealm()` (#2834).

### Enhancements

* Upgrading to OpenSSL 1.0.1t. From July 11, 2016, Google Play only accept apps using OpenSSL 1.0.1r or later (https://support.google.com/faqs/answer/6376725, #2749).
* Added support for automatically copying an initial database from assets using `RealmConfiguration.Builder.assetFile()`.
* Better error messages when certain file operations fail.

### Credits

* Paweł Surówka (@thesurix) for adding the `RealmConfiguration.Builder.assetFile()`.

## 0.90.1

* Updated Realm Core to 0.100.2.

### Bug fixes

* Opening a Realm while closing a Realm in another thread could lead to a race condition.
* Automatic migration to the new file format could in rare circumstances lead to a crash.
* Fixing a race condition that may occur when using Async API (#2724).
* Fixed CannotCompileException when related class definition in android.jar cannot be found (#2703).

### Enhancements

* Prints path when file related exceptions are thrown.

## 0.90.0

* Updated Realm Core to 0.100.0.

### Breaking changes

* RealmChangeListener provides the changed object/Realm/collection as well (#1594).
* All JSON methods on Realm now only wraps JSONException in RealmException. All other Exceptions are thrown as they are.
* Marked all methods on `RealmObject` and all public classes final (#1594).
* Removed `BaseRealm` from the public API.
* Removed `HandlerController` from the public API.
* Removed constructor of `RealmAsyncTask` from the public API (#1594).
* `RealmBaseAdapter` has been moved to its own GitHub repository: https://github.com/realm/realm-android-adapters
  See https://github.com/realm/realm-android-adapters/README.md for further info on how to include it.
* File format of Realm files is changed. Files will be automatically upgraded but opening a Realm file with older
  versions of Realm is not possible.

### Deprecated

* `Realm.allObjects*()`. Use `Realm.where(clazz).findAll*()` instead.
* `Realm.distinct*()`. Use `Realm.where(clazz).distinct*()` instead.
* `DynamicRealm.allObjects*()`. Use `DynamicRealm.where(className).findAll*()` instead.
* `DynamicRealm.distinct*()`. Use `DynamicRealm.where(className).distinct*()` instead.
* `Realm.allObjectsSorted(field, sort, field, sort, field, sort)`. Use `RealmQuery.findAllSorted(field[], sort[])`` instead.
* `RealmQuery.findAllSorted(field, sort, field, sort, field, sort)`. Use `RealmQuery.findAllSorted(field[], sort[])`` instead.
* `RealmQuery.findAllSortedAsync(field, sort, field, sort, field, sort)`. Use `RealmQuery.findAllSortedAsync(field[], sort[])`` instead.
* `RealmConfiguration.setModules()`. Use `RealmConfiguration.modules()` instead.
* `Realm.refresh()` and `DynamicRealm.refresh()`. Use `Realm.waitForChange()`/`stopWaitForChange()` or `DynamicRealm.waitForChange()`/`stopWaitForChange()` instead.

### Enhancements

* `RealmObjectSchema.getPrimaryKey()` (#2636).
* `Realm.createObject(Class, Object)` for creating objects with a primary key directly.
* Unit tests in Android library projects now detect Realm model classes.
* Better error message if `equals()` and `hashCode()` are not properly overridden in custom Migration classes.
* Expanding the precision of `Date` fields to cover full range (#833).
* `Realm.waitForChange()`/`stopWaitForChange()` and `DynamicRealm.waitForChange()`/`stopWaitForChange()` (#2386).

### Bug fixes

* `RealmChangeListener` on `RealmObject` is not triggered when adding listener on returned `RealmObject` of `copyToRealmOrUpdate()` (#2569).

### Credits

* Thanks to Brenden Kromhout (@bkromhout) for adding `RealmObjectSchema.getPrimaryKey()`.

## 0.89.1

### Bug fixes

* @PrimaryKey + @Required on String type primary key no longer throws when using copyToRealm or copyToRealmOrUpdate (#2653).
* Primary key is cleared/changed when calling RealmSchema.remove()/RealmSchema.rename() (#2555).
* Objects implementing RealmModel can be used as a field of RealmModel/RealmObject (#2654).

## 0.89.0

### Breaking changes

* @PrimaryKey field value can now be null for String, Byte, Short, Integer, and Long types. Older Realms should be migrated, using RealmObjectSchema.setNullable(), or by adding the @Required annotation. (#2515).
* `RealmResults.clear()` now throws UnsupportedOperationException. Use `RealmResults.deleteAllFromRealm()` instead.
* `RealmResults.remove(int)` now throws UnsupportedOperationException. Use `RealmResults.deleteFromRealm(int)` instead.
* `RealmResults.sort()` and `RealmList.sort()` now return the sorted result instead of sorting in-place.
* `RealmList.first()` and `RealmList.last()` now throw `ArrayIndexOutOfBoundsException` if `RealmList` is empty.
* Removed deprecated method `Realm.getTable()` from public API.
* `Realm.refresh()` and `DynamicRealm.refresh()` on a Looper no longer have any effect. `RealmObject` and `RealmResults` are always updated on the next event loop.

### Deprecated

* `RealmObject.removeFromRealm()` in place of `RealmObject.deleteFromRealm()`
* `Realm.clear(Class)` in favour of `Realm.delete(Class)`.
* `DynamicRealm.clear(Class)` in place of `DynamicRealm.delete(Class)`.

### Enhancements

* Added a `RealmModel` interface that can be used instead of extending `RealmObject`.
* `RealmCollection` and `OrderedRealmCollection` interfaces have been added. `RealmList` and `RealmResults` both implement these.
* `RealmBaseAdapter` now accept an `OrderedRealmCollection` instead of only `RealmResults`.
* `RealmObjectSchema.isPrimaryKey(String)` (#2440)
* `RealmConfiguration.initialData(Realm.Transaction)` can now be used to populate a Realm file before it is used for the first time.

### Bug fixes

* `RealmObjectSchema.isRequired(String)` and `RealmObjectSchema.isNullable(String)` don't throw when the given field name doesn't exist.

### Credits

* Thanks to @thesurix for adding `RealmConfiguration.initialData()`.

## 0.88.3

* Updated Realm Core to 0.97.3.

### Enhancements

* Throws an IllegalArgumentException when calling Realm.copyToRealm()/Realm.copyToRealmOrUpdate() with a RealmObject which belongs to another Realm instance in a different thread.
* Improved speed of cleaning up native resources (#2496).

### Bug fixes

* Field annotated with @Ignored should not have accessors generated by the bytecode transformer (#2478).
* RealmResults and RealmObjects can no longer accidentially be GC'ed if using `asObservable()`. Previously this caused the observable to stop emitting. (#2485).
* Fixed an build issue when using Realm in library projects on Windows (#2484).
* Custom equals(), toString() and hashCode() are no longer incorrectly overwritten by the proxy class (#2545).

## 0.88.2

* Updated Realm Core to 0.97.2.

### Enhancements

* Outputs additional information when incompatible lock file error occurs.

### Bug fixes

* Race condition causing BadVersionException when running multiple async writes and queries at the same time (#2021/#2391/#2417).

## 0.88.1

### Bug fixes

* Prevent throwing NullPointerException in RealmConfiguration.equals(RealmConfiguration) when RxJava is not in the classpath (#2416).
* RealmTransformer fails because of missing annotation classes in user's project (#2413).
* Added SONAME header to shared libraries (#2432).
* now DynamicRealmObject.toString() correctly shows null value as "null" and the format is aligned to the String from typed RealmObject (#2439).
* Fixed an issue occurring while resolving ReLinker in apps using a library based on Realm (#2415).

## 0.88.0

* Updated Realm Core to 0.97.0.

### Breaking changes

* Realm has now to be installed as a Gradle plugin.
* DynamicRealm.executeTransaction() now directly throws any RuntimeException instead of wrapping it in a RealmException (#1682).
* DynamicRealm.executeTransaction() now throws IllegalArgumentException instead of silently accepting a null Transaction object.
* String setters now throw IllegalArgumentException instead of RealmError for invalid surrogates.
* DynamicRealm.distinct()/distinctAsync() and Realm.distinct()/distinctAsync() now throw IllegalArgumentException instead of UnsupportedOperationException for invalid type or unindexed field.
* All thread local change listeners are now delayed until the next Looper event instead of being triggered when committing.
* Removed RealmConfiguration.getSchemaMediator() from public API which was deprecated in 0.86.0. Please use RealmConfiguration.getRealmObjectClasses() to obtain the set of model classes (#1797).
* Realm.migrateRealm() throws a FileNotFoundException if the Realm file doesn't exist.
* It is now required to unsubscribe from all Realm RxJava observables in order to fully close the Realm (#2357).

### Deprecated

* Realm.getInstance(Context). Use Realm.getInstance(RealmConfiguration) or Realm.getDefaultInstance() instead.
* Realm.getTable(Class) which was public because of the old migration API. Use Realm.getSchema() or DynamicRealm.getSchema() instead.
* Realm.executeTransaction(Transaction, Callback) and replaced it with Realm.executeTransactionAsync(Transaction), Realm.executeTransactionAsync(Transaction, OnSuccess), Realm.executeTransactionAsync(Transaction, OnError) and Realm.executeTransactionAsync(Transaction, OnSuccess, OnError).

### Enhancements

* Support for custom methods, custom logic in accessors, custom accessor names, interface implementation and public fields in Realm objects (#909).
* Support to project Lombok (#502).
* RealmQuery.isNotEmpty() (#2025).
* Realm.deleteAll() and RealmList.deleteAllFromRealm() (#1560).
* RealmQuery.distinct() and RealmResults.distinct() (#1568).
* RealmQuery.distinctAsync() and RealmResults.distinctAsync() (#2118).
* Improved .so loading by using [ReLinker](https://github.com/KeepSafe/ReLinker).
* Improved performance of RealmList#contains() (#897).
* distinct(...) for Realm, DynamicRealm, RealmQuery, and RealmResults can take multiple parameters (#2284).
* "realm" and "row" can be used as field name in model classes (#2255).
* RealmResults.size() now returns Integer.MAX_VALUE when actual size is greater than Integer.MAX_VALUE (#2129).
* Removed allowBackup from AndroidManifest (#2307).

### Bug fixes

* Error occurring during test and (#2025).
* Error occurring during test and connectedCheck of unit test example (#1934).
* Bug in jsonExample (#2092).
* Multiple calls of RealmResults.distinct() causes to return wrong results (#2198).
* Calling DynamicRealmObject.setList() with RealmList<DynamicRealmObject> (#2368).
* RealmChangeListeners did not triggering correctly if findFirstAsync() didn't find any object. findFirstAsync() Observables now also correctly call onNext when the query completes in that case (#2200).
* Setting a null value to trigger RealmChangeListener (#2366).
* Preventing throwing BadVersionException (#2391).

### Credits

* Thanks to Bill Best (@wmbest2) for snapshot testing.
* Thanks to Graham Smith (@grahamsmith) for a detailed bug report (#2200).

## 0.87.5
* Updated Realm Core to 0.96.2.
  - IllegalStateException won't be thrown anymore in RealmResults.where() if the RealmList which the RealmResults is created on has been deleted. Instead, the RealmResults will be treated as empty forever.
  - Fixed a bug causing a bad version exception, when using findFirstAsync (#2115).

## 0.87.4
* Updated Realm Core to 0.96.0.
  - Fixed bug causing BadVersionException or crashing core when running async queries.

## 0.87.3
* IllegalArgumentException is now properly thrown when calling Realm.copyFromRealm() with a DynamicRealmObject (#2058).
* Fixed a message in IllegalArgumentException thrown by the accessors of DynamicRealmObject (#2141).
* Fixed RealmList not returning DynamicRealmObjects of the correct underlying type (#2143).
* Fixed potential crash when rolling back removal of classes that reference each other (#1829).
* Updated Realm Core to 0.95.8.
  - Fixed a bug where undetected deleted object might lead to seg. fault (#1945).
  - Better performance when deleting objects (#2015).

## 0.87.2
* Removed explicit GC call when committing a transaction (#1925).
* Fixed a bug when RealmObjectSchema.addField() was called with the PRIMARY_KEY modifier, the field was not set as a required field (#2001).
* Fixed a bug which could throw a ConcurrentModificationException in RealmObject's or RealmResults' change listener (#1970).
* Fixed RealmList.set() so it now correctly returns the old element instead of the new (#2044).
* Fixed the deployment of source and javadoc jars (#1971).

## 0.87.1
* Upgraded to NDK R10e. Using gcc 4.9 for all architectures.
* Updated Realm Core to 0.95.6
  - Fixed a bug where an async query can be copied incomplete in rare cases (#1717).
* Fixed potential memory leak when using async query.
* Added a check to prevent removing a RealmChangeListener from a non-Looper thread (#1962). (Thank you @hohnamkung)

## 0.87.0
* Added Realm.asObservable(), RealmResults.asObservable(), RealmObject.asObservable(), DynamicRealm.asObservable() and DynamicRealmObject.asObservable().
* Added RealmConfiguration.Builder.rxFactory() and RxObservableFactory for custom RxJava observable factory classes.
* Added Realm.copyFromRealm() for creating detached copies of Realm objects (#931).
* Added RealmObjectSchema.getFieldType() (#1883).
* Added unitTestExample to showcase unit and instrumentation tests. Examples include jUnit3, jUnit4, Espresso, Robolectric, and MPowermock usage with Realm (#1440).
* Added support for ISO8601 based dates for JSON import. If JSON dates are invalid a RealmException will be thrown (#1213).
* Added APK splits to gridViewExample (#1834).

## 0.86.1
* Improved the performance of removing objects (RealmResults.clear() and RealmResults.remove()).
* Updated Realm Core to 0.95.5.
* Updated ProGuard configuration (#1904).
* Fixed a bug where RealmQuery.findFirst() returned a wrong result if the RealmQuery had been created from a RealmResults.where() (#1905).
* Fixed a bug causing DynamicRealmObject.getObject()/setObject() to use the wrong class (#1912).
* Fixed a bug which could cause a crash when closing Realm instances in change listeners (#1900).
* Fixed a crash occurring during update of multiple async queries (#1895).
* Fixed listeners not triggered for RealmObject & RealmResults created using copy or create methods (#1884).
* Fixed RealmChangeListener never called inside RealmResults (#1894).
* Fixed crash when calling clear on a RealmList (#1886).

## 0.86.0
* BREAKING CHANGE: The Migration API has been replaced with a new API.
* BREAKING CHANGE: RealmResults.SORT_ORDER_ASCENDING and RealmResults.SORT_ORDER_DESCENDING constants have been replaced by Sort.ASCENDING and Sort.DESCENDING enums.
* BREAKING CHANGE: RealmQuery.CASE_SENSITIVE and RealmQuery.CASE_INSENSITIVE constants have been replaced by Case.SENSITIVE and Case.INSENSITIVE enums.
* BREAKING CHANGE: Realm.addChangeListener, RealmObject.addChangeListener and RealmResults.addChangeListener hold a strong reference to the listener, you should unregister the listener to avoid memory leaks.
* BREAKING CHANGE: Removed deprecated methods RealmQuery.minimum{Int,Float,Double}, RealmQuery.maximum{Int,Float,Double}, RealmQuery.sum{Int,Float,Double} and RealmQuery.average{Int,Float,Double}. Use RealmQuery.min(), RealmQuery.max(), RealmQuery.sum() and RealmQuery.average() instead.
* BREAKING CHANGE: Removed RealmConfiguration.getSchemaMediator() which is public by mistake. And RealmConfiguration.getRealmObjectClasses() is added as an alternative in order to obtain the set of model classes (#1797).
* BREAKING CHANGE: Realm.addChangeListener, RealmObject.addChangeListener and RealmResults.addChangeListener will throw an IllegalStateException when invoked on a non-Looper thread. This is to prevent registering listeners that will not be invoked.
* BREAKING CHANGE: trying to access a property on an unloaded RealmObject obtained asynchronously will throw an IllegalStateException
* Added new Dynamic API using DynamicRealm and DynamicRealmObject.
* Added Realm.getSchema() and DynamicRealm.getSchema().
* Realm.createOrUpdateObjectFromJson() now works correctly if the RealmObject class contains a primary key (#1777).
* Realm.compactRealm() doesn't throw an exception if the Realm file is opened. It just returns false instead.
* Updated Realm Core to 0.95.3.
  - Fixed a bug where RealmQuery.average(String) returned a wrong value for a nullable Long/Integer/Short/Byte field (#1803).
  - Fixed a bug where RealmQuery.average(String) wrongly counted the null value for average calculation (#1854).

## 0.85.1
* Fixed a bug which could corrupt primary key information when updating from a Realm version <= 0.84.1 (#1775).

## 0.85.0
* BREAKING CHANGE: Removed RealmEncryptionNotSupportedException since the encryption implementation changed in Realm's underlying storage engine. Encryption is now supported on all devices.
* BREAKING CHANGE: Realm.executeTransaction() now directly throws any RuntimeException instead of wrapping it in a RealmException (#1682).
* BREAKING CHANGE: RealmQuery.isNull() and RealmQuery.isNotNull() now throw IllegalArgumentException instead of RealmError if the fieldname is a linked field and the last element is a link (#1693).
* Added Realm.isEmpty().
* Setters in managed object for RealmObject and RealmList now throw IllegalArgumentException if the value contains an invalid (unmanaged, removed, closed, from different Realm) object (#1749).
* Attempting to refresh a Realm while a transaction is in process will now throw an IllegalStateException (#1712).
* The Realm AAR now also contains the ProGuard configuration (#1767). (Thank you @skyisle)
* Updated Realm Core to 0.95.
  - Removed reliance on POSIX signals when using encryption.

## 0.84.2
* Fixed a bug making it impossible to convert a field to become required during a migration (#1695).
* Fixed a bug making it impossible to read Realms created using primary keys and created by iOS (#1703).
* Fixed some memory leaks when an Exception is thrown (#1730).
* Fixed a memory leak when using relationships (#1285).
* Fixed a bug causing cached column indices to be cleared too soon (#1732).

## 0.84.1
* Updated Realm Core to 0.94.4.
  - Fixed a bug that could cause a crash when running the same query multiple times.
* Updated ProGuard configuration. See [documentation](https://realm.io/docs/java/latest/#proguard) for more details.
* Updated Kotlin example to use 1.0.0-beta.
* Fixed warnings reported by "lint -Xlint:all" (#1644).
* Fixed a bug where simultaneous opening and closing a Realm from different threads might result in a NullPointerException (#1646).
* Fixed a bug which made it possible to externally modify the encryption key in a RealmConfiguration (#1678).

## 0.84.0
* Added support for async queries and transactions.
* Added support for parsing JSON Dates with timezone information. (Thank you @LateralKevin)
* Added RealmQuery.isEmpty().
* Added Realm.isClosed() method.
* Added Realm.distinct() method.
* Added RealmQuery.isValid(), RealmResults.isValid() and RealmList.isValid(). Each method checks whether the instance is still valid to use or not(for example, the Realm has been closed or any parent object has been removed).
* Added Realm.isInTransaction() method.
* Updated Realm Core to version 0.94.3.
  - Fallback for mremap() now work correctly on BlackBerry devices.
* Following methods in managed RealmList now throw IllegalStateException instead of native crash when RealmList.isValid() returns false: add(int,RealmObject), add(RealmObject)
* Following methods in managed RealmList now throw IllegalStateException instead of ArrayIndexOutOfBoundsException when RealmList.isValid() returns false: set(int,RealmObject), move(int,int), remove(int), get(int)
* Following methods in managed RealmList now throw IllegalStateException instead of returning 0/null when RealmList.isValid() returns false: clear(), removeAll(Collection), remove(RealmObject), first(), last(), size(), where()
* RealmPrimaryKeyConstraintException is now thrown instead of RealmException if two objects with same primary key are inserted.
* IllegalStateException is now thrown when calling Realm's clear(), RealmResults's remove(), removeLast(), clear() or RealmObject's removeFromRealm() from an incorrect thread.
* Fixed a bug affecting RealmConfiguration.equals().
* Fixed a bug in RealmQuery.isNotNull() which produced wrong results for binary data.
* Fixed a bug in RealmQuery.isNull() and RealmQuery.isNotNull() which validated the query prematurely.
* Fixed a bug where closed Realms were trying to refresh themselves resulting in a NullPointerException.
* Fixed a bug that made it possible to migrate open Realms, which could cause undefined behavior when querying, reading or writing data.
* Fixed a bug causing column indices to be wrong for some edge cases. See #1611 for details.

## 0.83.1
* Updated Realm Core to version 0.94.1.
  - Fixed a bug when using Realm.compactRealm() which could make it impossible to open the Realm file again.
  - Fixed a bug, so isNull link queries now always return true if any part is null.

## 0.83
* BREAKING CHANGE: Database file format update. The Realm file created by this version cannot be used by previous versions of Realm.
* BREAKING CHANGE: Removed deprecated methods and constructors from the Realm class.
* BREAKING CHANGE: Introduced boxed types Boolean, Byte, Short, Integer, Long, Float and Double. Added null support. Introduced annotation @Required to indicate a field is not nullable. String, Date and byte[] became nullable by default which means a RealmMigrationNeededException will be thrown if an previous version of a Realm file is opened.
* Deprecated methods: RealmQuery.minimum{Int,Float,Double}, RealmQuery.maximum{Int,Float,Double}. Use RealmQuery.min() and RealmQuery.max() instead.
* Added support for x86_64.
* Fixed an issue where opening the same Realm file on two Looper threads could potentially lead to an IllegalStateException being thrown.
* Fixed an issue preventing the call of listeners on refresh().
* Opening a Realm file from one thread will no longer be blocked by a transaction from another thread.
* Range restrictions of Date fields have been removed. Date fields now accepts any value. Milliseconds are still removed.

## 0.82.2
* Fixed a bug which might cause failure when loading the native library.
* Fixed a bug which might trigger a timeout in Context.finalize().
* Fixed a bug which might cause RealmObject.isValid() to throw an exception if the object is deleted.
* Updated Realm core to version 0.89.9
  - Fixed a potential stack overflow issue which might cause a crash when encryption was used.
  - Embedded crypto functions into Realm dynamic lib to avoid random issues on some devices.
  - Throw RealmEncryptionNotSupportedException if the device doesn't support Realm encryption. At least one device type (HTC One X) contains system bugs that prevents Realm's encryption from functioning properly. This is now detected, and an exception is thrown when trying to open/create an encrypted Realm file. It's up to the application to catch this and decide if it's OK to proceed without encryption instead.

## 0.82.1
* Fixed a bug where using the wrong encryption key first caused the right key to be seen as invalid.
* Fixed a bug where String fields were ignored when updating objects from JSON with null values.
* Fixed a bug when calling System.exit(0), the process might hang.

## 0.82
* BREAKING CHANGE: Fields with annotation @PrimaryKey are indexed automatically now. Older schemas require a migration.
* RealmConfiguration.setModules() now accept ignore null values which Realm.getDefaultModule() might return.
* Trying to access a deleted Realm object throw throws a proper IllegalStateException.
* Added in-memory Realm support.
* Closing realm on another thread different from where it was created now throws an exception.
* Realm will now throw a RealmError when Realm's underlying storage engine encounters an unrecoverable error.
* @Index annotation can also be applied to byte/short/int/long/boolean/Date now.
* Fixed a bug where RealmQuery objects are prematurely garbage collected.
* Removed RealmQuery.between() for link queries.

## 0.81.1
* Fixed memory leak causing Realm to never release Realm objects.

## 0.81
* Introduced RealmModules for working with custom schemas in libraries and apps.
* Introduced Realm.getDefaultInstance(), Realm.setDefaultInstance(RealmConfiguration) and Realm.getInstance(RealmConfiguration).
* Deprecated most constructors. They have been been replaced by Realm.getInstance(RealmConfiguration) and Realm.getDefaultInstance().
* Deprecated Realm.migrateRealmAtPath(). It has been replaced by Realm.migrateRealm(RealmConfiguration).
* Deprecated Realm.deleteFile(). It has been replaced by Realm.deleteRealm(RealmConfiguration).
* Deprecated Realm.compactFile(). It has been replaced by Realm.compactRealm(RealmConfiguration).
* RealmList.add(), RealmList.addAt() and RealmList.set() now copy unmanaged objects transparently into Realm.
* Realm now works with Kotlin (M12+). (Thank you @cypressious)
* Fixed a performance regression introduced in 0.80.3 occurring during the validation of the Realm schema.
* Added a check to give a better error message when null is used as value for a primary key.
* Fixed unchecked cast warnings when building with Realm.
* Cleaned up examples (remove old test project).
* Added checking for missing generic type in RealmList fields in annotation processor.

## 0.80.3
* Calling Realm.copyToRealmOrUpdate() with an object with a null primary key now throws a proper exception.
* Fixed a bug making it impossible to open Realms created by Realm-Cocoa if a model had a primary key defined.
* Trying to using Realm.copyToRealmOrUpdate() with an object with a null primary key now throws a proper exception.
* RealmChangedListener now also gets called on the same thread that did the commit.
* Fixed bug where Realm.createOrUpdateWithJson() reset Date and Binary data to default values if not found in the JSON output.
* Fixed a memory leak when using RealmBaseAdapter.
* RealmBaseAdapter now allow RealmResults to be null. (Thanks @zaki50)
* Fixed a bug where a change to a model class (`RealmList<A>` to `RealmList<B>`) would not throw a RealmMigrationNeededException.
* Fixed a bug where setting multiple RealmLists didn't remove the previously added objects.
* Solved ConcurrentModificationException thrown when addChangeListener/removeChangeListener got called in the onChange. (Thanks @beeender)
* Fixed duplicated listeners in the same realm instance. Trying to add duplicated listeners is ignored now. (Thanks @beeender)

## 0.80.2
* Trying to use Realm.copyToRealmOrUpdate() with an object with a null primary key now throws a proper exception.
* RealmMigrationNeedException can now return the path to the Realm that needs to be migrated.
* Fixed bug where creating a Realm instance with a hashcode collision no longer returned the wrong Realm instance.
* Updated Realm Core to version 0.89.2
  - fixed bug causing a crash when opening an encrypted Realm file on ARM64 devices.

## 0.80.1
* Realm.createOrUpdateWithJson() no longer resets fields to their default value if they are not found in the JSON input.
* Realm.compactRealmFile() now uses Realm Core's compact() method which is more failure resilient.
* Realm.copyToRealm() now correctly handles referenced child objects that are already in the Realm.
* The ARM64 binary is now properly a part of the Eclipse distribution package.
* A RealmMigrationExceptionNeeded is now properly thrown if @Index and @PrimaryKey are not set correctly during a migration.
* Fixed bug causing Realms to be cached even though they failed to open correctly.
* Added Realm.deleteRealmFile(File) method.
* Fixed bug causing queries to fail if multiple Realms has different field ordering.
* Fixed bug when using Realm.copyToRealm() with a primary key could crash if default value was already used in the Realm.
* Updated Realm Core to version 0.89.0
  - Improved performance for sorting RealmResults.
  - Improved performance for refreshing a Realm after inserting or modifying strings or binary data.
  - Fixed bug causing incorrect result when querying indexed fields.
  - Fixed bug causing corruption of string index when deleting an object where there are duplicate values for the indexed field.
  - Fixed bug causing a crash after compacting the Realm file.
* Added RealmQuery.isNull() and RealmQuery.isNotNull() for querying relationships.
* Fixed a potential NPE in the RealmList constructor.

## 0.80
* Queries on relationships can be case sensitive.
* Fixed bug when importing JSONObjects containing NULL values.
* Fixed crash when trying to remove last element of a RealmList.
* Fixed bug crashing annotation processor when using "name" in model classes for RealmObject references
* Fixed problem occurring when opening an encrypted Realm with two different instances of the same key.
* Version checker no longer reports that updates are available when latest version is used.
* Added support for static fields in RealmObjects.
* Realm.writeEncryptedCopyTo() has been reenabled.

## 0.79.1
* copyToRealm() no longer crashes on cyclic data structures.
* Fixed potential crash when using copyToRealmOrUpdate with an object graph containing a mix of elements with and without primary keys.

## 0.79
* Added support for ARM64.
* Added RealmQuery.not() to negate a query condition.
* Added copyToRealmOrUpdate() and createOrUpdateFromJson() methods, that works for models with primary keys.
* Made the native libraries much smaller. Arm went from 1.8MB to 800KB.
* Better error reporting when trying to create or open a Realm file fails.
* Improved error reporting in case of missing accessors in model classes.
* Re-enabled RealmResults.remove(index) and RealmResults.removeLast().
* Primary keys are now supported through the @PrimaryKey annotation.
* Fixed error when instantiating a Realm with the wrong key.
* Throw an exception if deleteRealmFile() is called when there is an open instance of the Realm.
* Made migrations and compression methods synchronised.
* Removed methods deprecated in 0.76. Now Realm.allObjectsSorted() and RealmQuery.findAllSorted() need to be used instead.
* Reimplemented Realm.allObjectSorted() for better performance.

## 0.78
* Added proper support for encryption. Encryption support is now included by default. Keys are now 64 bytes long.
* Added support to write an encrypted copy of a Realm.
* Realm no longer incorrectly warns that an instance has been closed too many times.
* Realm now shows a log warning if an instance is being finalized without being closed.
* Fixed bug causing Realms to be cached during a RealmMigration resulting in invalid realms being returned from Realm.getInstance().
* Updated core to 0.88.

## 0.77
* Added Realm.allObjectsSorted() and RealmQuery.findAllSorted() and extending RealmResults.sort() for multi-field sorting.
* Added more logging capabilities at the JNI level.
* Added proper encryption support. NOTE: The key has been increased from 32 bytes to 64 bytes (see example).
* Added support for unmanaged objects and custom constructors.
* Added more precise imports in proxy classes to avoid ambiguous references.
* Added support for executing a transaction with a closure using Realm.executeTransaction().
* Added RealmObject.isValid() to test if an object is still accessible.
* RealmResults.sort() now has better error reporting.
* Fixed bug when doing queries on the elements of a RealmList, ie. like Realm.where(Foo.class).getBars().where().equalTo("name").
* Fixed bug causing refresh() to be called on background threads with closed Realms.
* Fixed bug where calling Realm.close() too many times could result in Realm not getting closed at all. This now triggers a log warning.
* Throw NoSuchMethodError when RealmResults.indexOf() is called, since it's not implemented yet.
* Improved handling of empty model classes in the annotation processor
* Removed deprecated static constructors.
* Introduced new static constructors based on File instead of Context, allowing to save Realm files in custom locations.
* RealmList.remove() now properly returns the removed object.
* Calling realm.close() no longer prevent updates to other open realm instances on the same thread.

## 0.76.0
* RealmObjects can now be imported using JSON.
* Gradle wrapper updated to support Android Studio 1.0.
* Fixed bug in RealmObject.equals() so it now correctly compares two objects from the same Realm.
* Fixed bug in Realm crashing for receiving notifications after close().
* Realm class is now marked as final.
* Replaced concurrency example with a better thread example.
* Allowed to add/remove RealmChangeListeners in RealmChangeListeners.
* Upgraded to core 0.87.0 (encryption support, API changes).
* Close the Realm instance after migrations.
* Added a check to deny the writing of objects outside of a transaction.

## 0.75.1 (03 December 2014)
* Changed sort to be an in-place method.
* Renamed SORT_ORDER_DECENDING to SORT_ORDER_DESCENDING.
* Added sorting functionality to allObjects() and findAll().
* Fixed bug when querying a date column with equalTo(), it would act as lessThan()

## 0.75.0 (28 Nov 2014)
* Realm now implements Closeable, allowing better cleanup of native resources.
* Added writeCopyTo() and compactRealmFile() to write and compact a Realm to a new file.
* RealmObject.toString(), equals() and hashCode() now support models with cyclic references.
* RealmResults.iterator() and listIterator() now correctly iterates the results when using remove().
* Bug fixed in Exception text when field names was not matching the database.
* Bug fixed so Realm no longer throws an Exception when removing the last object.
* Bug fixed in RealmResults which prevented sub-querying.
* The Date type does not support millisecond resolution, and dates before 1901-12-13 and dates after 2038-01-19 are not supported on 32 bit systems.
* Fixed bug so Realm no longer throws an Exception when removing the last object.
* Fixed bug in RealmResults which prevented sub-querying.

## 0.74.0 (19 Nov 2014)
* Added support for more field/accessors naming conventions.
* Added case sensitive versions of string comparison operators equalTo and notEqualTo.
* Added where() to RealmList to initiate queries.
* Added verification of fields names in queries with links.
* Added exception for queries with invalid field name.
* Allow static methods in model classes.
* An exception will now be thrown if you try to move Realm, RealmResults or RealmObject between threads.
* Fixed a bug in the calculation of the maximum of date field in a RealmResults.
* Updated core to 0.86.0, fixing a bug in cancelling an empty transaction, and major query speedups with floats/doubles.
* Consistent handling of UTF-8 strings.
* removeFromRealm() now calls moveLastOver() which is faster and more reliable when deleting multiple objects.

## 0.73.1 (05 Nov 2014)
* Fixed a bug that would send infinite notifications in some instances.

## 0.73.0 (04 Nov 2014)
* Fixed a bug not allowing queries with more than 1024 conditions.
* Rewritten the notification system. The API did not change but it's now much more reliable.
* Added support for switching auto-refresh on and off (Realm.setAutoRefresh).
* Added RealmBaseAdapter and an example using it.
* Added deleteFromRealm() method to RealmObject.

## 0.72.0 (27 Oct 2014)
* Extended sorting support to more types: boolean, byte, short, int, long, float, double, Date, and String fields are now supported.
* Better support for Java 7 and 8 in the annotations processor.
* Better support for the Eclipse annotations processor.
* Added Eclipse support to the distribution folder.
* Added Realm.cancelTransaction() to cancel/abort/rollback a transaction.
* Added support for link queries in the form realm.where(Owner.class).equalTo("cat.age", 12).findAll().
* Faster implementation of RealmQuery.findFirst().
* Upgraded core to 0.85.1 (deep copying of strings in queries; preparation for link queries).

## 0.71.0 (07 Oct 2014)
* Simplified the release artifact to a single Jar file.
* Added support for Eclipse.
* Added support for deploying to Maven.
* Throw exception if nested transactions are used (it's not allowed).
* Javadoc updated.
* Fixed [bug in RealmResults](https://github.com/realm/realm-java/issues/453).
* New annotation @Index to add search index to a field (currently only supporting String fields).
* Made the annotations processor more verbose and strict.
* Added RealmQuery.count() method.
* Added a new example about concurrency.
* Upgraded to core 0.84.0.

## 0.70.1 (30 Sep 2014)
* Enabled unit testing for the realm project.
* Fixed handling of camel-cased field names.

## 0.70.0 (29 Sep 2014)
* This is the first public beta release.<|MERGE_RESOLUTION|>--- conflicted
+++ resolved
@@ -7,11 +7,8 @@
 * Fixed a bug that could cause Realm to lose track of primary key when using `RealmObjectSchema.removeField()` and `RealmObjectSchema.renameField()` (#2829/#2926).
 * Fixed a bug that prevented some devices from finding async related JNI methods correctly.
 * Updated ProGuard configuration in order not to depend on Android's default configuration (#2972).
-<<<<<<< HEAD
 * Fixed a race condition between Realms notifications and other UI events. This could e.g. cause ListView to crash (#2990).
-=======
 * Fixed a bug that allowed both `RealmConfiguration.Builder.assetFile()`/`deleteRealmIfMigrationNeeded()` to be configured at the same time, which leads to the asset file accidentally being deleted in migrations (#2933).
->>>>>>> 692812fc
 
 ### Enhancements
 
