--- conflicted
+++ resolved
@@ -12,12 +12,8 @@
 * RealmLists can now be marked final. (Issue [#6892](https://github.com/realm/realm-java/issues/6892))
 
 ### Fixed
-<<<<<<< HEAD
 * [RealmApp] Sync would not refresh the access token if started with an expired one. (Since 10.0.0-BETA.1) 
-* [RealmApp] Leaking objects when registering session listeners. (Issue [#6916](https://github.com/realm/realm-java/issues/6916)
-=======
-* [RealmApp] Sync would not refresh the access token if started with an expired one. (Since 10.0.0-BETA.1)
->>>>>>> 9c760563
+* [RealmApp] Leaking objects when registering session listeners. (Issue [#6916](https://github.com/realm/realm-java/issues/6916))
 
 ### Compatibility
 * File format: Generates Realms with format v11 (Reads and upgrades all previous formats from Realm Java 2.0 and later).
