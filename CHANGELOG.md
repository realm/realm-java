## 10.0.0-BETA.7 (YYYY-MM-DD)

We no longer support Realm Cloud (legacy), but instead the new MongoDB Realm Cloud. MongoDB Realm is a serverless platform that enables developers to quickly build applications without having to set up server infrastructure. MongoDB Realm is built on top of MongoDB Atlas, automatically integrating the connection to your database.

The old Realm Cloud legacy APIs have undergone significant refactoring. The new APIs are all located in the `io.realm.mongodb` package with `io.realm.mongodb.App` as the entry point.

### Breaking Changes
* [RealmApp] Moved `User.remove()` to `App.removeUser()`.
* [RealmApp] Renamed `ApiKeyAuth.createApiKey()` to `ApiKeyAuth.create()` and `ApiKeyAuth.createApiKeyAsync()` to `ApiKeyAuth.createAsync()`.
* [RealmApp] Renamed `ApiKeyAuth.fetchApiKey()` to `ApiKeyAuth.fetch()` and `ApiKeyAuth.fetchApiKeyAsync()` to `ApiKeyAuth.fetchAsync()`.
* [RealmApp] Renamed `ApiKeyAuth.fetchAllApiKeys()` to `ApiKeyAuth.fetchAll()` and `ApiKeyAuth.fetchAllApiKeysAsync()` to `ApiKeyAuth.fetchAllAsync()`.
* [RealmApp] Renamed `ApiKeyAuth.deleteApiKey()` to `ApiKeyAuth.delete()` and `ApiKeyAuth.deleteApiKeyAsync()` to `ApiKeyAuth.deleteAsync()`.
* [RealmApp] Renamed `ApiKeyAuth.enableApiKey()` to `ApiKeyAuth.enable()` and `ApiKeyAuth.enableApiKeyAsync()` to `ApiKeyAuth.enableAsync()`.
* [RealmApp] Renamed `ApiKeyAuth.disableApiKey()` to `ApiKeyAuth.disable()` and `ApiKeyAuth.disableApiKeyAsync()` to `ApiKeyAuth.disableAsync()`.
* [RealmApp] Renamed `User.getApiKeysAuth()` to `User.getApiKeys()`.
* [RealmApp] Renamed `UserApiKey` class to `ApiKey`.
* [RealmApp] Removed support for `Credentials.serverApiKey()`.
* [RealmApp] Renamed `App.getEmailPasswordAuth()` to `App.getEmailPassword()`.
* [RealmApp] User profile methods `getName()`, `getEmail()`, `getPictureUrl()`, `getFirstName()`, `getLastName()`, `getGender()`, `getBirthday()`, `getMinAge()` and `getMaxAge()` are now available under a new class `UserProfile`. It can be accessed using `User.getProfile()`.
* [RealmApp] Renamed `Sync.refreshConnections()` to `Sync.reconnect()`.
* [RealmApp] Renamed `Credentials.IdentityProvider` to `Credentials.Provider`.
* [RealmApp] Removed support for `User.getLocalId()`.

### Enhancements
* [RealmApp] It is now possible to create App instances with different app id's.
* [RealmApp] Support for using `null` as a partition value.
* [RealmApp] Improve errors exception messages from `SyncSession.downloadAllServerChanges()` and `SyncSession.uploadAllLocalChanges()`.
* Support for watching MongoCollection change streams (Issue [#6912](https://github.com/realm/realm-java/issues/6912))
<<<<<<< HEAD
* Support for retrying a custom confirmation function on an User for a given email (Issue [#7079](https://github.com/realm/realm-java/pull/7079))
=======
* [RealmApp] Support for getting all app sessions via `Sync.getAllSessions()`.
* [RealmApp] Support to retrieve the MongoClient service name using `MongoClient.getServiceName()`
* [RealmApp] Support to retrieve the MongoDatabase name using `MongoDatabase.getName()`
* [RealmApp] Support to retrieve the MongoCollection name using `MongoCollection.getName()`
>>>>>>> b7435b46

### Fixed
* None.

### Compatibility
* File format: Generates Realms with format v11 (Reads and upgrades all previous formats from Realm Java 2.0 and later).
* APIs are backwards compatible with all previous release of realm-java in the 10.x.y series.
* Realm Studio 10.0.0 and above is required to open Realms created by this version.

### Internal
* Updated to Object Store commit: 6ab48d3b4b1e0865f68b84d5993bb2aad910320b.


## 10.0.0-BETA.6 (2020-08-17)

We no longer support Realm Cloud (legacy), but instead the new MongoDB Realm Cloud. MongoDB Realm is a serverless platform that enables developers to quickly build applications without having to set up server infrastructure. MongoDB Realm is built on top of MongoDB Atlas, automatically integrating the connection to your database.

The old Realm Cloud legacy APIs have undergone significant refactoring. The new APIs are all located in the `io.realm.mongodb` package with `io.realm.mongodb.App` as the entry point.

### Breaking Changes
* [RealmApp] Realm files have changed location on disk, so Realms should upload all their data to the server before upgrading.
* [RealmApp] Removed GMS Task framework and added RealmResultTask to provide with a mechanism to operate with asynchronous operations. MongoCollection has been updated to reflect this change.

### Enhancements
* [RealmApp] Credentials information (e.g. username, password) displayed in Logcat is now obfuscated by default, even if [LogLevel] is set to DEBUG, TRACE or ALL.
* RealmLists can now be marked final. (Issue [#6892](https://github.com/realm/realm-java/issues/6892))
* It is now possible to create embedded objects using [DynamicRealm]s. (Issue [#6982](https://github.com/realm/realm-java/pull/6982))
* Added extra validation and more meaningful error messages when creating embedded objects pointing to the wrong parent property. (See issue above)

### Fixed
* [RealmApp] The same user opening different Realms with different partion key values would crash with an IllegalArgumentException. (Issue [#6882](https://github.com/realm/realm-java/issues/6882), since 10.0.0-BETA.1)
* [RealmApp] Sync would not refresh the access token if started with an expired one. (Since 10.0.0-BETA.1)
* [RealmApp] Leaking objects when registering session listeners. (Issue [#6916](https://github.com/realm/realm-java/issues/6916))
* Added support for Json-import of objects containing embedded objects. (Issue [#6896](https://github.com/realm/realm-java/issues/6896))
* Upgrading the file format result did in some cases not work correctly. This could result in a number of crashes, e.g. `FORMAT_UPGRADE_REQUIRED`. (Issue [#6889](https://github.com/realm/realm-java/issues/6889), since 7.0.0)  
* Bug in memory mapping management. This bug could result in multiple different asserts as well as segfaults. In many cases stack backtraces would include members of the EncyptedFileMapping near the top - even if encryption was not used at all. In other cases asserts or crashes would be in methods reading an array header or array element. In all cases the application would terminate immediately. (Realm Core PR [#3838](https://github.com/realm/realm-core/pull/3838), since 7.0.0)
* It was possible to use `RealmObjectSchema` to mark a Class as embedded even if some of the objects broke the constraints for being embedded.

### Compatibility
* File format: Generates Realms with format v11 (Reads and upgrades all previous formats from Realm Java 2.0 and later).
* APIs are backwards compatible with all previous release of realm-java in the 10.x.y series.
* Realm Studio 10.0.0 and above is required to open Realms created by this version.

### Internal
* Upgraded to Object Store commit: 5b5fb8a90192cb4ee6799e7465745cd2067f939b.
* Upgraded to Realm Sync 10.0.0-beta.6.
* Upgraded to Realm Core 10.0.0-beta.4.


## 10.0.0-BETA.5 (2020-06-19)

We no longer support Realm Cloud (legacy), but instead the new MongoDB Realm Cloud. MongoDB Realm is a serverless platform that enables developers to quickly build applications without having to set up server infrastructure. MongoDB Realm is built on top of MongoDB Atlas, automatically integrating the connection to your database.

The old Realm Cloud legacy API's have undergone significant refactoring. The new API's are all located in the `io.realm.mongodb` package with `io.realm.mongodb.App` as the entry point.

### Breaking Changes
* None.

### Enhancements
* [RealmApp] Added support for Api Keys, Server Api Keys and Custom Functions as Credential types when logging in.
* Added support for `distinct` queries on non-index and linked fields. (Issue [#1906](https://github.com/realm/realm-java/issues/1906))

### Fixed
* None.

### Compatibility
* File format: Generates Realms with format v11 (Reads and upgrades all previous formats from Realm Java 2.0 and later).
* APIs are backwards compatible with all previous release of realm-java in the 10.x.y series.
* Realm Studio 10.0.0 and above is required to open Realms created by this version.

### Internal
* Upgraded to Object Store commit: e1570f8d3d7cf4d77f049933e6a241a501301383.

## 10.0.0-BETA.4 (2020-06-11)

We no longer support Realm Cloud (legacy), but instead the new MongoDB Realm Cloud. MongoDB Realm is a serverless platform that enables developers to quickly build applications without having to set up server infrastructure. MongoDB Realm is built on top of MongoDB Atlas, automatically integrating the connection to your database.

The old Realm Cloud legacy API's have undergone significant refactoring. The new API's are all located in the `io.realm.mongodb` package with `io.realm.mongodb.App` as the entry point.

### Breaking Changes
* None.

### Enhancements
* [RealmApp] Added support for Custom Data using `User.customData()` and `User.refreshCustomData()`.
* [RealmApp] Added support for managing push notifications using `App.getPush()`.

### Fixed
* [RealmApp] Opening a synced Realm for a cached user with expired access token would crash the app with `Assertion failed: cls with (class_name) = ["io/realm/internal/objectstore/OsJavaNetworkTransport$Response"]`. (Issue [#6937](https://github.com/realm/realm-java/issues/6937), since 10.0.0-BETA.1)

### Compatibility
* File format: Generates Realms with format v11 (Reads and upgrades all previous formats from Realm Java 2.0 and later).
* APIs are backwards compatible with all previous release of realm-java in the 10.x.y series.
* Realm Studio 10.0.0 and above is required to open Realms created by this version.

### Internal
* Updated to Object Store commit: 017d58fbec8a18ab003976b4c346308df88349a6.


## 10.0.0-BETA.3 (2020-06-09)

We no longer support Realm Cloud (legacy), but instead the new MongoDB Realm Cloud. MongoDB Realm is a serverless platform that enables developers to quickly build applications without having to set up server infrastructure. MongoDB Realm is built on top of MongoDB Atlas, automatically integrating the connection to your database.

The old Realm Cloud legacy API's have undergone significant refactoring. The new API's are all located in the `io.realm.mongodb` package with `io.realm.mongodb.App` as the entry point.

### Breaking Changes
* None.

### Enhancements
* None.

### Fixed
* [RealmApp] When restarting an app, the base URL used would in some cases be incorrect. (Since 10.0.0-BETA.2)

### Compatibility
* File format: Generates Realms with format v11 (Reads and upgrades all previous formats from Realm Java 2.0 and later).
* APIs are backwards compatible with all previous release of realm-java in the 10.x.y series.
* Realm Studio 10.0.0 and above is required to open Realms created by this version.

### Internal
* Updated to Object Store commit: c02707bc28e1886970c5da29ef481dc0cb6c3dd8.


## 10.0.0-BETA.2 (2020-06-08)

We no longer support Realm Cloud (legacy), but instead the new MongoDB Realm Cloud. MongoDB Realm is a serverless platform that enables developers to quickly build applications without having to set up server infrastructure. MongoDB Realm is built on top of MongoDB Atlas, automatically integrating the connection to your database.

The old Realm Cloud legacy API's have undergone significant refactoring. The new API's are all located in the `io.realm.mongodb` package with `io.realm.mongodb.App` as the entry point.

### Breaking Changes
* None.

### Enhancements
* None.

### Fixed
* [RealmApp] `AppConfiguration` did not fallback to the correct default baseUrl if none was provided. (Since 10.0.0-BETA.1)
* [RealmApp] When restarting an app, re-using the already logged in user would result in Sync not resuming. (Since 10.0.0-BETA.1)

### Compatibility
* File format: Generates Realms with format v11 (Reads and upgrades all previous formats from Realm Java 2.0 and later).
* APIs are backwards compatible with all previous release of realm-java in the 10.x.y series.
* Realm Studio 10.0.0 and above is required to open Realms created by this version.

### Internal
* Updated to Object Store commit: c50be4dd178ef7e11d453f61a5ac2afa8c1c10bf.
* Updated to Realm Sync 10.0.0-beta.2.


## 10.0.0-BETA.1 (2020-06-05)

We no longer support Realm Cloud (legacy), but instead the new MongoDB Realm Cloud. MongoDB Realm is a serverless platform that enables developers to quickly build applications without having to set up server infrastructure. MongoDB Realm is built on top of MongoDB Atlas, automatically integrating the connection to your database.

The old Realm Cloud legacy API's have undergone significant refactoring. The new API's are all located in the `io.realm.mongodb` package with `io.realm.mongodb.App` as the entry point.

### Breaking Changes
* [RealmApp] Removed all references and API's releated to permissions. These are now managed through MongoDB Realm.
* [RealmApp] Query Based Sync API's and Subscriptions. These API's are not initially supported by MongoDB Realm. They will be re-introduced in a future release. `SyncConfiguration.partitionKey()` has been added as a replacement.  
* [RealmApp] Removed support for Client Resync. These API's are not initially supported by MongoDB Realm. They will be re-introduced in a future release.
* [RealmApp] Removed suppport for custom SSL certificates. These API's are not initially supported by MongoDB Realm. They will be re-introduced in a future release.
* [RealmApp] Destructive updates of a schema of a synced Realm will now consistently throw an `UnsupportedOperationException` instead of some methods throwing `IllegalArgumentException`. The affected methods are `RealmSchema.remove(String)`, `RealmSchema.rename(String, String)`, `RealmObjectSchema.setClassName(String)`, `RealmObjectSchema.removeField(String)`, `RealmObjectSchema.renameField(String, String)`, `RealmObjectSchema.removeIndex(String)`, `RealmObjectSchema.removePrimaryKey()`, `RealmObjectSchema.addPrimaryKey(String)` and `RealmObjectSchema.addField(String, Class<?>, FieldAttribute)`

### Enhancements
* Added support for `org.bson.types.Decimal128` and `org.bson.types.ObjectId` as supported fields in model classes.
* Added support for `org.bson.types.ObjectId` as a primary key.
* Added support for "Embedded Objects". They are enabled using `@RealmClass(embedded = true)`. An embedded object must have exactly one parent object linking to it and it will be deleted when the the parent is. Embedded objects can also be the parent of other embedded classes. Read more [here](https://realm.io/docs/java/latest/#embedded-objects). (Issue [#6713](https://github.com/realm/realm-java/issues/6713))  

### Fixed
* After upgrading a Realm file, you may at some point receive a 'NoSuchTable' exception. (Issue [Core#3701](https://github.com/realm/realm-core/issues/3701), since 7.0.0)
* If the Realm file upgrade process was interrupted/killed for various reasons, the following run would some assertions failing. (Issue [#6866](https://github.com/realm/realm-java/issues/6866), since 7.0.0).

### Compatibility
* File format: Generates Realms with format v11 (Reads and upgrades all previous formats from Realm Java 2.0 and later).
* APIs are backwards compatible with all previous release of realm-java in the 10.x.y series.
* Realm Studio 10.0.0 and above is required to open Realms created by this version.

### Internal
* Updated to Object Store commit: 6d081a53377514f9b77736cb03051a03d829da922.
* Updated to Realm Sync 10.0.0-beta.1.
* Updated to Realm Core 10.0.0-beta.1.
* OKHttp was upgraded to 3.12.0 from 3.10.0.
* Updated Android Gradle Plugin to 3.6.1.
* Updated Gradle to 5.6.4
* Updated Dokka to 0.10.1
* Updated Android Build Tools to 29.0.2.
* Updated compileSdkVersion to 29.


## 7.0.2(2020-08-14)

### Enhancements
* None.

### Fixes
* [ObjectServer] Calling `SyncManager.refreshConnections()` did not correctly refresh connections in all cases, which could delay reconnects up to 5 minutes. (Issue [#7003](https://github.com/realm/realm-java/issues/7003))
* Upgrading the file format result did in some cases not work correctly. This could result in a number of crashes, e.g. `FORMAT_UPGRADE_REQUIRED`. (Issue [#6889](https://github.com/realm/realm-java/issues/6889), since 7.0.0)  
* Bug in memory mapping management. This bug could result in multiple different asserts as well as segfaults. In many cases stack backtraces would include members of the EncyptedFileMapping near the top - even if encryption was not used at all. In other cases asserts or crashes would be in methods reading an array header or array element. In all cases the application would terminate immediately. (Issue [#3838](https://github.com/realm/realm-core/pull/3838), since 7.0.0)

### Compatibility
* Realm Object Server: 3.23.1 or later.
* File format: Generates Realms with format v10 (Reads and upgrades all previous formats from Realm Java 2.0 and later).
* APIs are backwards compatible with all previous release of realm-java in the 7.x.y series.

### Internal
* Upgraded to Realm Sync 5.0.15.
* Upgraded to Realm Core 6.0.17.


## 7.0.1(2020-07-01)

### Enhancements
* None.

### Fixes
* Upgrading older Realm files with String indexes was very slow. (Issue [#6875](https://github.com/realm/realm-java/issues/6875), since 7.0.0)
* Aborting upgrading a Realm file could result in the file getting corrupted. (Isse [#6866](https://github.com/realm/realm-java/issues/6866), since 7.0.0)
* Automatic indexes on primary keys are now correctly stripped when upgrading the file as they are no longer needed. (Since 7.0.0)
* `NoSuchTable` was thrown after comitting a transaction. (Issue [#6947](https://github.com/realm/realm-java/issues/6947))

### Compatibility
* Realm Object Server: 3.23.1 or later.
* File format: Generates Realms with format v10 (Reads and upgrades all previous formats from Realm Java 2.0 and later).
* APIs are backwards compatible with all previous release of realm-java in the 7.x.y series.

### Internal
* Upgraded to Realm Sync 5.0.7.
* Upgraded to Realm Core 6.0.8.


## 7.0.0(2020-05-16)

NOTE: This version bumps the Realm file format to version 10. Files created with previous versions of Realm will be automatically upgraded. It is not possible to downgrade to version 9 or earlier. Only [Studio 3.11](https://github.com/realm/realm-studio/releases/tag/v3.11.0) or later will be able to open the new file format. 

### Breaking Changes
* [ObjectServer] Removed deprecated method `SyncConfiguration.Builder.partialRealm()`. Use `SyncConfiguration.Builder.fullSynchronization()` instead.
* [ObjectServer] Removed deprecated methods `SyncConfiguration.automatic()` and `SyncConfiguration.automatic(User, Uri)`. Use `SyncUser.getDefaultConfiguration()` and `SyncUser.createConfiguration(Url)`.
* [ObjectServer] Removed deprecated method `ErrorCode.fromInt(int)`.
* [ObjectServer] Removed deprecated method `SyncCredentials.nickname(name)` and `SyncCredentials.nickname(name, isAdmin)`. Use `SyncCredentials.usernamePassword(username, password)` instead.
* [ObjectServer] Deprecated state `SyncSession.State.ERROR` has been removed. Use `SyncConfiguration.Builder.errorHandler(ErrorHandler)` instead.
* [ObjectServer] `IncompatibleSyncedFileException` is removed as it is no longer used.
* [ObjectServer] New error codes thrown by the underlying sync layers now have proper enum mappings in `ErrorCode.java`. A few other errors have been renamed in order to have consistent naming. (Issue [#6387](https://github.com/realm/realm-java/issues/6387))
* RxJava Flowables and Observables are now subscribed to and unsubscribed to asynchronously on the thread holding the live Realm, instead of previously where this was done synchronously.
* All RxJava Flowables and Observables now return frozen objects instead of live objects. This can be configured using `RealmConfiguration.Builder.rxFactory(new RealmObservableFactory(true|false))`. By using frozen objects, it is possible to send RealmObjects across threads, which means that all RxJava operators should now be supported without the need to copy Realm data into unmanaged objects.
* MIPS is not supported anymore.
* Realm now requires `minSdkVersion` 16. Up from 9.
* [ObjectServer] `IncompatibleSyncedFileException` is removed and no longer thrown.

### Enhancements
* Added `Realm.freeze()`, `RealmObject.freeze()`, `RealmResults.freeze()` and `RealmList.freeze()`. These methods will return a frozen version of the current Realm data. This data can be read from any thread without throwing an `IllegalStateException`, but will never change. All frozen Realms and data can be closed by calling `Realm.close()` on the frozen Realm, but fully closing all live Realms will also close the frozen ones. Frozen data can be queried as normal, but trying to mutate it in any way will throw an `IllegalStateException`. This includes all methods that attempt to refresh or add change listeners. (Issue [#6590](https://github.com/realm/realm-java/pull/6590))
* Added `Realm.isFrozen()`, `RealmObject.isFrozen()`, `RealmObject.isFrozen(RealmModel)`, `RealmResults.isFrozen()` and `RealmList.isFrozen()`, which returns whether or not the data is frozen.
* Added `RealmConfiguration.Builder.maxNumberOfActiveVersions(long number)`. Setting this will cause Realm to throw an `IllegalStateException` if too many versions of the Realm data are live at the same time. Having too many versions can dramatically increase the filesize of the Realm.
* Storing large binary blobs in Realm files no longer forces the file to be at least 8x the size of the largest blob.
* Reduce the size of transaction logs stored inside the Realm file, reducing file size growth from large transactions.
* `RealmResults.asJSON()` is no longer `@Beta`
* The default `toString()` for proxy objects now print the length of binary fields. (Issue [#6767](https://github.com/realm/realm-java/pull/6767))

### Fixes
* If a DynamicRealm and Realm was opened for the same file they would share transaction state by accident. The implication was that writes to a `Realm` would immediately show up in the `DynamicRealm`. This has been fixed, so now it is required to call `refresh()` on the other Realm or wait for normal change listeners to detect the change.

### Compatibility
* Realm Object Server: 3.23.1 or later.
* Realm Studio: 3.11 or later.
* File format: Generates Realms with format v10 (Reads and upgrades all previous formats from Realm Java 2.0 and later).
* APIs are backwards compatible with all previous release of realm-java in the 7.x.y series.

### Internal
* `OsSharedRealm.VersionID.hashCode()` was not implemented correctly and included the memory location in the hashcode.
* OKHttp was upgraded to 3.10.0 from 3.9.0.
* The NDK has been upgraded from r10e to r21.
* The compiler used for C++ code has changed from GCC to Clang.
* OpenSSL used by Realms encryption layer has been upgraded from 1.0.2k to 1.1.1b.
* Updated to Object Store commit: 820b74e2378f111991877d43068a95d2b7a2e404.
* Updated to Realm Sync 5.0.3.
* Updated to Realm Core 6.0.4.

### Credits
* Thanks to @joxon for better support for binary fields in proxy objects.


## 6.1.0(2020-01-17)

### Fixed
* None.

### Compatibility
* Realm Object Server: 3.23.1 or later.
* File format: Generates Realms with format v9 (Reads and upgrades all previous formats)
* APIs are backwards compatible with all previous release of realm-java in the 6.x.y series.

### Internal
* None.



## 6.1.0(2020-01-17)

### Enhancements
* The Realm Gradle plugin now applies `kapt` when used in Kotlin Multiplatform projects. Note, Realm Java still only works for the Android part of a Kotlin Multiplatform project. (Issue [#6653](https://github.com/realm/realm-java/issues/6653))
* The error message shown when no native code could be found for the device is now much more descriptive. This is particular helpful if an app is using App Bundle or APK Split and the resulting APK was side-loaded outside the Google Play Store. (Issue [#6673](https://github.com/realm/realm-java/issues/6673))
* `RealmResults.asJson()` now encode binary data as Base64 and null object links are reported as `null` instead of `[]`.

### Fixed
* Fixed using `RealmList` with a primitive type sometimes crashing with `Destruction of mutex in use`. (Issue [#6689](https://github.com/realm/realm-java/issues/6689))
* `RealmObjectSchema.transform()` would crash if one of the `DynamicRealmObject` provided are deleted from the Realm. (Issue [#6657](https://github.com/realm/realm-java/issues/6657), since 0.86.0)
* The Realm Transformer will no longer attempt to send anonymous metrics when Gradle is invoked with `--offline`. (Issue [#6691](https://github.com/realm/realm-java/issues/6691))

### Compatibility
* Realm Object Server: 3.23.1 or later.
* File format: Generates Realms with format v9 (Reads and upgrades all previous formats)
* APIs are backwards compatible with all previous release of realm-java in the 6.x.y series.

### Internal
* Updated to ReLinker 1.4.0.
* Updated to Object Store commit: 2a204063e1e1a366efbdd909fbea9effceb7d3c4.
* Updated to Realm Sync 4.9.4.
* Updated to Realm Core 5.23.8.

### Credits
* Thanks to @sellmair (Sebastian Sellmair) for improving Kotlin Multiplatform support.


## 6.0.2(2019-11-21)

### Enhancements
* None.

### Fixed
* [ObjectServer] `SyncSession` progress listeners now work correctly in combination with `SyncConfiguration.waitForInitialRemoteData()`.
* The `@RealmModule` annotation would be stripped on an empty class when using R8 resulting in apps crashing on startup with `io.realm.DefaultRealmModule is not a RealmModule. Add @RealmModule to the class definition.`. ([#6449](https://github.com/realm/realm-java/issues/6449))

### Compatibility
* Realm Object Server: 3.23.1 or later.
* File format: Generates Realms with format v9 (Reads and upgrades all previous formats)
* APIs are backwards compatible with all previous release of realm-java in the 6.x.y series.

### Internal
* Updated to Object Store commit: ad96a4c334b475dd67d50c1ca419e257d7a21e18.
* Updated to Realm Sync v4.8.3.

## 6.0.1(2019-11-11)

NOTE: Anyone using encrypted Realms are strongly advised to upgrade to this version.

### Enhancements
* None

### Fixed
* When using encrypted Realms a race condition could lead to the Realm ending up corrupted when the file increased in size. This could manifest as a wide array of different error messages. Most commonly seen has been "Fatal signal 11 (SIGSEGV) from Java_io_realm_internal_UncheckedRow_nativeGetString", "RealmFileException: Top ref outside file" and "Unable to open a realm at path. ACCESS_ERROR: Invalid mnemonic". ([#6152](https://github.com/realm/realm-java/issues/6152), since 5.0.0)
* `RealmResults.asJSON()` now prints lists with primitive values directly instead of wrapping each value in an object with an `!ARRAY_VALUE` property.

### Compatibility
* Realm Object Server: 3.23.1 or later.
* File format: Generates Realms with format v9 (Reads and upgrades all previous formats)
* APIs are backwards compatible with all previous release of realm-java in the 6.x.y series.

### Internal
* Updated to Realm Sync 4.7.12.
* Updated to Realm Core 5.23.6.

### Credits
* Thanks to Vladimir Konkov (@vladimirfx) for help with isolating ([#6152](https://github.com/realm/realm-java/issues/6152)).


## 6.0.0(2019-10-01)

### Breaking Changes
* [ObjectServer] The `PermissionManager` is no longer backed by Realms but instead a REST API. This means that the `PermissionManager` class has been removed and all methods have been moved to `SyncUser`. Some method names have been renamed slightly and return values for methods have changed from `RealmResults<Permission>` to `List<Permission>`. This should only have an impact if change listeners were used to listen for changes. In these cases, you must now manually retry the request.

### Enhancements
None.

### Fixed
None.

### Compatibility
* Realm Object Server: 3.23.1 or later.
* File format: Generates Realms with format v9 (Reads and upgrades all previous formats)
* APIs are backwards compatible with all previous release of realm-java in the 6.x.y series.

### Internal
* [ObjectServer] The OKHttp client will now follow redirects from the Realm Object Server.


## 5.15.2(2019-09-30)

### Enhancements
* None.

### Fixed
* `null` values were not printed correctly when using `RealmResults.asJSON()` (Realm Core Issue [#3399](https://github.com/realm/realm-core/pull/3399))
* [ObjectServer] Queries with nullable `Date`'s did not serialize correctly. Only relevant if using Query-based Synchronization. (Realm Core issue [#3388](https://github.com/realm/realm-core/pull/3388))
* [ObjectServer] Fixed crash with `java.lang.IllegalStateException: The following changes cannot be made in additive-only schema mode` when opening an old Realm created between Realm Java 5.10.0 and Realm Java 5.13.0. (Issue [#6619](https://github.com/realm/realm-java/issues/6619), since 5.13.0).

### Compatibility
* Realm Object Server: 3.21.0 or later.
* File format: Generates Realms with format v9 (Reads and upgrades all previous formats)
* APIs are backwards compatible with all previous release of realm-java in the 5.x.y series.

### Internal
* Updated to Object Store commit: 8416010e4be5e32ba552ff3fb29e500f3102d3db.
* Updated to Realm Sync 4.7.8.
* Updated to Realm Core 5.23.5.
* Updated Docker image used on CI to Node 10.


## 5.15.1(2019-09-09)

### Enhancements
* None.

### Fixed
* Projects with `flatDirs` repositories defined crashed the build with `MissingPropertyException`. (Issue [#6610](https://github.com/realm/realm-java/issues/6610), since 5.15.0).

### Compatibility
* Realm Object Server: 3.21.0 or later.
* File format: Generates Realms with format v9 (Reads and upgrades all previous formats)
* APIs are backwards compatible with all previous release of realm-java in the 5.x.y series.

### Internal
* None.

## 5.15.0(2019-09-05)

### Enhancements
* [ObjectServer] Added support for Client Resync for fully synchronized Realms which automatically will recover the local Realm in case the server is rolled back. This largely replaces the Client Reset mechanism. Can be configured using `SyncConfiguration.Builder.clientResyncMode()`. (Issue [#6487](https://github.com/realm/realm-java/issues/6487))

### Fixed
* Huawei devices reporting `Permission denied` when opening a Realm file after an app upgrade or factory reset. This does not automatically fix already existing Realm files. See [this FAQ entry](https://realm.io/docs/java/latest/#huawei-permission-denied) for more details. (Issue [#5715](https://github.com/realm/realm-java/issues/5715))
* `Realm.copyToRealm()` and `Realm.insertOrUpdate()` crashed on model classes if `@LinkingObjects` was used to target a field with a re-defined internal name in the parent class (e.g. by using `@RealmField`). (Issue [#6581](https://github.com/realm/realm-java/issues/6581))

### Compatibility
* Realm Object Server: 3.21.0 or later.
* File format: Generates Realms with format v9 (Reads and upgrades all previous formats)
* APIs are backwards compatible with all previous release of realm-java in the 5.x.y series.

### Internal
* Implemented direct access to sync workers on Cloud, bypassing the Sync Proxy: the binding will override the sync session's url prefix if the token refresh response for a realm contains a sync worker path field.
* Updated to Object Store commit: 9f19d79fde248ba37cef0bd52fe64984f9d71be0.
* Updated to Realm Sync 4.7.4.
* Updated to Realm Core 5.23.2.


## 5.14.0(2019-08-12)

### Deprecated
* [ObjectServer] `SyncCredentials.nickname()` has been deprecated in favour of `SyncCredentials.usernamePassword()`.
* [ObjectServer] `SyncCredentials.IdentityProvider.NICKNAME` has been deprecated in favour of `SyncCredentials.IdentityProvider.USERNAME_PASSWORD`.

### Enhancements
* None.

### Fixed
* None.

### Compatibility
* Realm Object Server: 3.21.0 or later.
* File format: Generates Realms with format v9 (Reads and upgrades all previous formats)
* APIs are backwards compatible with all previous release of realm-java in the 5.x.y series.

### Internal
* None.


## 5.13.1(2019-08-05)

### Enhancements
* None.

### Fixed
* [ObjectServer] The C++ networking layer now correctly uses any system defined proxy the same way the Java networking layer does. (Issue [#6574](https://github.com/realm/realm-java/pull/6574)).
* The Realm bytecode transformer now works correctly with Android Gradle Plugin 3.6.0-alpha01 and beyond. (Issue [#6531](https://github.com/realm/realm-java/issues/6531)).
* Queries on RealmLists with objects containing indexed integers could return the wrong result. (Issue [#6522](https://github.com/realm/realm-java/issues/6522), since 5.11.0)

### Compatibility
* Realm Object Server: 3.21.0 or later.
* File format: Generates Realms with format v9 (Reads and upgrades all previous formats)
* APIs are backwards compatible with all previous release of realm-java in the 5.x.y series.

### Internal
* Updated JavaAssist in the Realm Transformer to 3.25.0-GA.
* Updated to Realm Core 5.23.1.
* Updated to Realm Sync 4.7.1.
* Updated to Object Store commit: bcc6a7524e52071bfcd35cf740f506e0cc6a595e


## 5.13.0(2019-07-23)

### Enhancements
* [ObjectServer] Added support for faster initial synchronization for fully synchronized Realms. (Issue [#6469](https://github.com/realm/realm-java/issues/6469))
* [ObjectServer] Improved session lifecycle debug output. (Issue [#6552](https://github.com/realm/realm-java/pull/6552)).

### Fixed
* None.

### Compatibility
* Realm Object Server: 3.21.0 or later.
* File format: Generates Realms with format v9 (Reads and upgrades all previous formats)
* APIs are backwards compatible with all previous release of realm-java in the 5.x.y series.

### Internal
* Updated to Realm Core 5.22.0.
* Updated to Realm Sync 4.6.1.
* Updated to Object Store commit f0d75261fc8d332c20dc82f643dd795c0f4c7aec


## 5.12.0(2019-06-20)

### Enhancements
* [ObjectServer] Added `SyncManager.refreshConnections()` that can be used to manually trigger a reconnect for all sessions. This is useful if the device has been offline for a long time or fail to detect that it regained connectivity. (Issue [#259](https://github.com/realm/realm-java-private/issues/259))
* Added `RealmResults.asJson()` in `@Beta` that returns the result of the query as a JSON payload (#6540).

### Fixed
* [ObjectServer] `PermissionManager` stopped working if an intermittent network error was reported. (Issue [#6492](https://github.com/realm/realm-java/issues/6492), since 3.7.0)
* The Kotlin extensions library no longer defines a `app_name`, which in some cases conflicted with the `app_name` defined by applications. (Issue [#6536](https://github.com/realm/realm-java/issues/6536), since 4.3.0)

### Compatibility
* Realm Object Server: 3.21.0 or later.
* File format: Generates Realms with format v9 (Reads and upgrades all previous formats)
* APIs are backwards compatible with all previous release of realm-java in the 5.x.y series.

### Internal
* Updated to Realm Core 5.22.0.
* Updated to Realm Sync 4.6.1.
* Updated to Object Store commit 7c3ff8235579550a3e3c6060c47140b2005174f5

## 5.11.0(2019-05-01)

NOTE: This version is only compatible with Realm Object Server 3.21.0 or later.

### Enhancements
* [ObjectServer] Added `RealmQuery.includeLinkingObjects()`. This is only relevant for Query-based Realms and tells subscriptions to include objects linked through `@LinkingObjects` fields as part of the subscription as well. Objects referenced through objects and lists are always included as a default. (Issue [#6426](https://github.com/realm/realm-java/issues/6426))
* Encryption now uses hardware optimized functions, which significantly improves the performance of encrypted Realms. ([Realm Core PR #3241](https://github.com/realm/realm-core/pull/3241))
* Improved query performance when using `RealmQuery.in()` queries. ([Realm Core PR #3250](https://github.com/realm/realm-core/pull/3250)).
* Improved query performance when querying Integer fields with indexes, e.g. primary key fields. ([Realm Core PR #3272](https://github.com/realm/realm-core/pull/3272)).
* Improved write performance when writing changes to disk ([Realm Core PR #2927](https://github.com/realm/realm-sync/issues/2927))
* Added support for incremental annotation processing added in Gradle 4.7. (Issue [#5906](https://github.com/realm/realm-java/issues/5906)).

### Fixed
* [ObjectServer] Fix an error in the calculation of the `downloadableBytes` value sent by `ProgressListeners`.
* [ObjectServer] HTTP requests made by the Sync client now always include a Host: header, as required by HTTP/1.1, although its value will be empty if no value is specified by the application.
* [ObjectServer] The server no longer rejects subscriptions based on queries with distinct and/or limit clauses.
* [ObjectServer] If a user had `canCreate` but not `canUpdate` privileges on a class, the user would be able to create the object, but not actually set any meaningful values on that object, despite the rule that objects created within the same transaction can always be modified.
*  Native crash happening if bulk updating a field in a `RealmResult` would cause the object to no longer be part of the query result. (Issue [#6478](https://github.com/realm/realm-java/issues/6478), since 5.8.0).

### Compatibility
* Realm Object Server: 3.21.0 or later.
* File format: Generates Realms with format v9 (Reads and upgrades all previous formats)
* APIs are backwards compatible with all previous release of realm-java in the 5.x.y series.

### Internal
* Updated to Realm Core 5.19.1.
* Updated to Relm Sync 4.4.2.
* Updated to Object Store commit e4b1314d21b521fd604af7f1aacf3ca94272c19a


## 5.10.0(2019-03-22)

### Enhancements
* [ObjectServer] Added 4 new fields to query-based Subscriptions: `createdAt`, `updatedAt`, `expiresAt` and `timeToLive`. These make it possible to better reason about and control current subscriptions. (Issue [#6453](https://github.com/realm/realm-java/issues/6453))
* [ObjectServer] Added the option of updating the query controlled by a Subscription using either `RealmQuery.findAllAsync(String name, boolean update)`,  `RealmQuery.subscribe(String name, boolean update)` or `Subscription.setQuery(RealmQuery query)`. (Issue [#6453](https://github.com/realm/realm-java/issues/6453))
* [ObjectServer] Added the option of setting a time-to-live for subscriptions. Setting this will automatically delete the subscription after the provided TTL has expired and the subscription hasn't been used. (Issue [#6453](https://github.com/realm/realm-java/issues/6453))

### Fixed
* Dates returned from the Realm file no longer overflow or underflow if they exceed `Long.MAX_VALUE` or `Long.MIN_VALUE` but instead clamp to their respective value. (Issue [#2722](https://github.com/realm/realm-java/issues/2722))

### Compatibility
* Realm Object Server: 3.11.0 or later.
* File format: Generates Realms with format v9 (Reads and upgrades all previous formats).
* APIs are backwards compatible with all previous release of realm-java in the 5.x.y series.

### Internal
* Updated to Object Store commit: e9819ed9c77ed87b5d7bed416a76cd5bcf255802


## 5.9.1(2019-02-21)

### Enhancements
* None

### Fixed
* [ObjectServer] Reporting too many errors from the native layer resulted in a native crash with `local reference table overflow`. (Issue [#249](https://github.com/realm/realm-java-private/issues/249), since 5.9.0)

### Compatibility
* Realm Object Server: 3.11.0 or later.
* File format: Generates Realms with format v9 (Reads and upgrades all previous formats)
* APIs are backwards compatible with all previous release of realm-java in the 5.x.y series.

### Internal
* None

## 5.9.0(2019-01-15)

### Enhancements
* [ObjectServer] Added `ObjectServerError.getErrorType()` and `ObjectServerError.getErrorType()` which returns the underlying native error information. This is especially relevant if `ObjectServerError.getErrorCode()` returns `UNKNOWN`. [#6364](https://github.com/realm/realm-java/issues/6364)
* Added better checks for detecting corrupted files, both before and after the file is written to disk.

### Fixed
* [ObjectServer] Native errors sometimes mapped to the wrong Java ErrorCode. (Issue [#6364](https://github.com/realm/realm-java/issues/6364), since 2.0.0)
* [ObjectServer] Query-based Sync queries involving LIMIT, limited the result before permissions were evaluated. This could sometimes result in the wrong number of elements being returned.
* Removed Java 8 bytecode. Resulted in errors like `D8: Invoke-customs are only supported starting with Android O (--min-api 26)` if not compiled with Java 8. (Issue [#6300](https://github.com/realm/realm-java/issues/6300), since 5.8.0).

### Compatibility
* Realm Object Server: 3.11.0 or later.
* File format: Generates Realms with format v9 (Reads and upgrades all previous formats)
* APIs are backwards compatible with all previous release of realm-java in the 5.x.y series.

### Internal
* Updated to Object Store commit: f964c2640f635e76839559cb703732e9e906ba4c
* Updated Realm Sync to 3.14.13
* Updated Realm Core to 5.12.7


## 5.8.0 (2018-11-06)

This release also contains all changes from 5.8.0-BETA1 and 5.8.0-BETA2.

### Enhancements
* [ObjectServer] Added Subscription class available to Query-based Realms. This exposes a Subscription more directly. This class is in beta. [#6231](https://github.com/realm/realm-java/pull/6231).
  * [ObjectServer] Added `Realm.getSubscriptions()`, `Realm.getSubscriptions(String pattern)` and `Realm.getSubscription` to make it easier to find existing subscriptions. These API's are in beta. [#6231](https://github.com/realm/realm-java/pull/6231)
  * [ObjectServer] Added `RealmQuery.subscribe()` and `RealmQuery.subscribe(String name)` to subscribe immediately inside a transaction. These API's are in beta. [#6231](https://github.com/realm/realm-java/pull/6231)
  * [ObjectServer] Added support for subscribing directly inside `SyncConfiguration.initialData()`. This can be coupled with `SyncConfiguration.waitForInitialRemoteData()` in order to block a Realm from opening until the initial subscriptions are ready and have downloaded data. This API are in beta. [#6231](https://github.com/realm/realm-java/pull/6231)
* [ObjectServer] Improved performance when merging changes from the server.
* [ObjectServer] Added support for timeouts when uploading or downloading data manually using `SyncSession.downloadAllServerChanges(long timeout, TimeUnit unit)` and `SyncSession.uploadAllLocalChanges(long timeout, TimeUnit unit)`. [#6073](https://github.com/realm/realm-java/pull/6073)
* [ObjectServer] Added support for timing out when downloading initial data for synchronized Realms using `SyncConfiguration.waitForInitialRemoteData(long timeout, TimeUnit unit)`. [#6247](https://github.com/realm/realm-java/issues/6247)
* [ObjectServer] Added `Realm.init(Context, String)` which defines a custom User-Agent String sent to the Realm Object Server when a session is created. Using this requires Realm Object Server 3.12.4 or later. [#6267](https://github.com/realm/realm-java/issues/6267)
* Added support for `ImportFlag`s to `Realm.copyToRealm()` and `Realm.copyToRealmOrUpdate()`. This makes it possible to choose a mode so only fields that actually changed are written to disk. This improves notifications and Object Server performance. [#6224](https://github.com/realm/realm-java/pull/6224)
* Added support for bulk updating the same property in all objects that are part of a query result using `RealmResults.setValue(String fieldName, Object value)` or one of the specialized overrides that have been added for all supported types, e.g. `RealmResults.setString(String fieldName, String value)`. [#762](https://github.com/realm/realm-java/issues/762)

### Fixed
* All known bugs introduced in 5.8.0-BETA1 and 5.8.0-BETA2. See the release notes for these releases.

### Compatibility
* Realm Object Server: 3.11.0 or later.
* File format: Generates Realms with format v9 (Reads and upgrades all previous formats)
* APIs are backwards compatible with all previous release of realm-java in the 5.x.y series.

### Internal
* Updated to Object Store commit: f0dfe6c03be49194bc40777901059eaf55e7bff6
* Updated Realm Sync to 3.13.1
* Updated Realm Core to 5.12.0


## 5.8.0-BETA2 (2018-10-19)

### Enhancements
* None

### Fixed
* `RealmResults` listeners not triggering the initial callback for Query-based Realm when the device is offline [#6235](https://github.com/realm/realm-java/issues/6235).

### Known Bugs
* `Realm.copyToRealm()` and `Realm.copyToRealmOrUpdate` has been rewritten to support import flags. It is currently ~30% slower than in 5.7.0.
* IllegalStateException thrown when trying to create an object with a primary key that already exists when using `Realm.copyToRealm`, will always report "null" instead of the correct primary key value.
* When using `ImportFlag.DO_NOT_SET_SAME_VALUES`, lists will still be written and reported as changed, even if they didn't change.

### Compatibility
* Realm Object Server: 3.11.0 or later.
* File format: Generates Realms with format v9 (Reads and upgrades all previous formats)
* APIs are backwards compatible with all previous release of realm-java in the 5.x.y series.

### Internal
* None


## 5.8.0-BETA1 (2018-10-11)

### Enhancements
* Added new `ImportFlag` class that is used to specify additional behaviour when importing
  data into Realm [#6224](https://github.com/realm/realm-java/pull/6224).
* Added support for `ImportFlag` to `Realm.copyToRealm()` and `Realm.copyToRealmOrUpdate()` [#6224](https://github.com/realm/realm-java/pull/6224).

### Fixed
* None

### Known Bugs
* `Realm.copyToRealm()` and `Realm.copyToRealmOrUpdate` has been rewritten to support import flags. It is currently ~30% slower than in 5.7.0.
* IllegalStateException thrown when trying to create an object with a primary key that already exists when using `Realm.copyToRealm`, will always report "null" instead of the correct primary key value.
* When using `ImportFlag.DO_NOT_SET_SAME_VALUES`, lists will still be written and reported as changed, even if they didn't change.

### Compatibility
* Realm Object Server: 3.11.0 or later.
* File format: Generates Realms with format v9 (Reads and upgrades all previous formats)
* APIs are backwards compatible with all previous release of realm-java in the 5.x.y series.


## 5.7.1 (2018-10-22)

### Enhancements
* None

### Fixed
* [ObjectServer] `RealmResults` listeners not triggering the initial callback for Query-based Realm when the device is offline. (Issue [#6235](https://github.com/realm/realm-java/issues/6235), since 5.0.0).

### Compatibility
* Realm Object Server: 3.11.0 or later.
* File format: Generates Realms with format v9 (Reads and upgrades all previous formats)
* APIs are backwards compatible with all previous release of realm-java in the 5.x.y series.

### Internal
* Updated to Object Store commit: 362b886628b3aefc5b7a0bc32293d794dc1d4ad5


## 5.7.0 (2018-09-24)

### Enhancements
* [ObjectServer] Devices will now report download progress for read-only Realms which
  will allow the server to compact files sooner, saving server space. This does not affect
  the client. You will need to upgrade your Realm Object Server to at least version 3.11.0
  or use [Realm Cloud](https://cloud.realm.io). If you try to connect to a ROS v3.10.x or
  previous, you will see an error like `Wrong protocol version in Sync HTTP request,
  client protocol version = 25, server protocol version = 24`.

### Fixed
* None

### Compatibility
* Realm Object Server: 3.11.0 or later.
* File format: Generates Realms with format v9 (Reads and upgrades all previous formats)
* APIs are backwards compatible with all previous release of realm-java in the 5.x.y series.

### Internal
* Sync Protocol version increased to 25.
* Updated Realm Sync to 3.10.1
* Updated Realm Core to 5.10.2


## 5.6.0 (2018-09-24)

### Enhancements
* [ObjectServer] Added `RealmPermissions.findOrCreate(String roleName)` and
  `ClassPermissions.findOrCreate(String roleName)` ([#6168](https://github.com/realm/realm-java/issues/6168)).
* `@RealmClass("name")` and `@RealmField("name")` can now be used as a shorthand for defining custom
  name mappings ([#6145](https://github.com/realm/realm-java/issues/6145)).
* Added support for `RealmQuery.limit(long limit)` ([#544](https://github.com/realm/realm-java/issues/544)).
  When building a `RealmQuery`, `sort()`, `distinct()` and `limit()` will now be applied in the order
  they are called. Before this release, `sort()`  and `distinct()` could be called any order, but
  `sort()` would always be applied before `distinct()`.
* Building with Android App Bundle is now supported ([#5977](https://github.com/realm/realm-java/issues/5977)).

### Fixed
* None

### Compatibility
* Realm Object Server: 3.11.0 or later.
* File format: Generates Realms with format v9 (Reads and upgrades all previous formats)
* APIs are backwards compatible with all previous release of realm-java in the 5.x.y series.

### Internal
* Updated ReLinker to 1.3.0.
* Updated to Object Store commit: 7e19c51af72c3343b453b8a13c82dfda148e4bbc


## 5.5.0 (2018-08-31)

### Enhancements
* [ObjectServer] Added `ConnectionState` enum describing the states a connection can be in.
* [ObjectServer] Added `SyncSession.isConnected()` and `SyncSession.getConnectionState()`.
* [ObjectServer] Added support for observing connection changes for a session using `SyncSession.addConnectionChangeListener()` and `SyncSession.removeConnectionChangeListener()`.
* [ObjectServer] Added Kotlin extension property `Realm.syncSession` for synchronized Realms.
* [ObjectServer] Added Kotlin extension method `Realm.classPermissions<RealmModel>()`.
* [ObjectServer] Added support for starting and stopping synchronization using `SyncSession.start()` and `SyncSession.stop()` (#6135).
* [ObjectServer] Added API's for making it easier to work with network proxies (#6163):
  * `SyncManager.setAuthorizationHeaderName(String headerName)`
  * `SyncManager.setAuthorizationHeaderName(String headerName, String host)`
  * `SyncManager.addCustomRequestHeader(String headerName, String headerValue)`
  * `SyncManager.addCustomRequestHeader(String headerName, String headerValue, String host)`
  * `SyncManager.addCustomRequestHeaders(Map<String, String> headers)`
  * `SyncManager.addCustomRequestHeaders(Map<String, String> headers, String host)`
  * `SyncConfiguration.Builder.urlPrefix(String prefix)`

### Fixed
* Methods and classes requiring synchronized Realms have been removed from the standard AAR package. They are now only visible when enabling synchronized Realms in Gradle. The methods and classes will still be visible in the source files and docs, but annotated with `@ObjectServer` (#5799).

### Internal
* Updated to Realm Sync 3.9.4
* Updated to Realm Core 5.8.0
* Updated to Object Store commit: b0fc2814d9e6061ce5ba1da887aab6cfba4755ca

### Credits
* Thanks to @lucasdornelasv for improving the performance of `Realm.copyToRealm()`, `Realm.copyToRealmOrUpdate()` and `Realm.copyFromRealm()` #(6124).


## 5.4.3 (YYYY-MM-DD)

### Bug Fixes

* [ObjectServer] ProGuard was not configured correctly when working with Subscriptions for Query-based Realms.


## 5.4.2 (2018-08-09)

### Bug Fixes

* [ObjectServer] Fixed bugs in the Sync Client that could lead to memory corruption and crashes.

### Internal

* Upgraded to Realm Sync 3.8.8


## 5.4.1 (2018-08-03)

### Bug Fixes

* Compile time crash if no `targetSdk` was defined in Gradle. This was introduced in 5.4.0 (#6082).
* Fix Realm Gradle Plugin adding dependencies in a way incompatible with Kotlin Android Extensions. This was introduced in Realm Java 5.4.0 (#6080).


## 5.4.0 (2018-07-22)

### Enhancements

* Removing a ChangeListener on invalid objects or `RealmResults` should warn instead of throwing (fixes #5855).

### Bug Fixes

* [ObjectServer] Using Android Network Security Configuration is necessary to install the custom root CA for tests (API >= 24) (#5970).
* Fixes issue with the incremental build causing direct access to model without accessor to fail (#6056).
* `RealmQuery.distinct()` is now correctly applied when calling `RealmQuery.count()` (#5958).

### Internal

* Upgraded to Realm Core 5.7.2
* Upgraded to Realm Sync 3.8.1
* [ObjectServer] Improved performance when integrating changes from the server.
* Added extra information about the state of the Realm file if an exception is thrown due to Realm not being able to open it.
* Removed internal dependency on Groovy in the Realm Transformer (#3971).

### Credits

* Thanks to @kageiit for removing Groovy from the Realm Transformer (#3971).


## 5.3.1 (2018-06-19)

### Bug Fixes

* [ObjectServer] Fixed a bug which could potentially flood Realm Object Server with PING messages.
* Calling `Realm.deleteAll()` on a Realm file that contains more classes than in the schema throws exception (#5745).
* `Realm.isEmpty()` returning false in some cases, even if all tables part of the schema are empty (#5745).
* Fixed rare native crash materializing as `Assertion failed: ref + size <= after_ref with (ref, size, after_ref, ndx, m_free_positions.size())` (#5300).

### Internal

* Upgraded to Realm Core 5.6.2
* Upgraded to Realm Sync 3.5.6
* Upgraded to Object Store commit `0bcb9643b8fb14323df697999b79c4a5341a8a21`


## 5.3.0 (2018-06-12)

### Enhancements

* [ObjectServer] `Realm.compactRealm(config)` now works on synchronized Realms (#5937).
* [ObjectServer] `SyncConfiguration.compactOnLaunch()` and `SyncConfiguration.compactOnLaunch(callback)` has been added (#5937).
* Added `RealmQuery.getRealm()`, `RealmResults.getRealm()`, `RealmList.getRealm()` and `OrderedRealmCollectionSnapshot.getRealm()` (#5997).
* Removing a ChangeListener on invalid objects or `RealmResults` should warn instead of throwing (fixes #5855).


### Internal

* Upgraded to Realm Core 5.6.0
* Upgraded to Realm Sync 3.5.2


## 5.2.0 (2018-06-06)

The feature previously named Partial Sync is now called Query-Based Sync and is now the default mode when synchronizing Realms.
This has impacted a number of API's. See below for the details.

### Deprecated

* [ObjectServer] `SyncConfiguration.automatic()` has been deprecated in favour of `SyncUser.getDefaultConfiguration()`.
* [ObjectServer] `new SyncConfiguration.Builder(user, url)` has been deprecated in favour of `SyncUser.createConfiguration(url)`. NOTE: Creating configurations using `SyncUser` will default to using query-based Realms, while creating them using `new SyncConfiguration.Builder(user, url)` will default to fully synchronized Realms.
* [ObjectServer] With query-based sync being the default `SyncConfiguration.Builder.partialRealm()` has been deprecated. Use ``SyncConfiguration.Builder.fullSynchronization()` if you want full synchronisation instead.

### Enhancements

* [ObjectServer] Added `SyncUser.createConfiguration(url)`. Realms created this way are query-based Realms by default.
* [ObjectServer] Added `SyncUser.getDefaultConfiguration()`.
* The Realm bytecode transformer now supports incremental builds (#3034).
* Improved speed and allocations when parsing field descriptions in queries (#5547).

### Bug Fixes

* Having files that ends with `RealmProxy` will no longer break the Realm Transformer (#3709).

### Internal

* Module mediator classes being generated now produces a stable output enabling better support for incremental builds (#3034).


## 5.1.0 (2018-04-25)

### Enhancements

* [ObjectServer] Added support for `SyncUser.requestPasswordReset()`, `SyncUser.completePasswordReset()`
  and their async variants. This makes it possible to reset the password for users created using
  `Credentials.usernamePassword()` where they used their email as username (#5821).
* [ObjectServer] Added support for `SyncUser.requestEmailConfirmation()`, `SyncUser.confirmEmail()`
  and their async variants. This makes it possible to ask users to confirm their email. This is only
  supported for users created using `Credentials.usernamePassword()` who have used an email as their
  username (#5821).
* `RealmQuery.in()` now support `null` which will always return no matches (#4011).
* Added support for `RealmQuery.alwaysTrue()` and `RealmQuery.alwaysFalse()`.

### Bug Fixes

* Changing a primary key from being nullable to being required could result in objects being deleted (##5899).


## 5.0.1 (2018-04-09)

### Enhancements

* [ObjectServer] `SyncConfiguration.automatic()` will make use of the host port to work out the default Realm URL.
* [ObjectServer] A role is now automatically created for each user with that user as its only member. This simplifies the common use case of restricting access to specific objects to a single user. This role can be accessed at `PermissionUser.getRole()`.
* [ObjectServer] Expose `Role.getMembers()` to access the list of associated `UserPermission`.

### Bug Fixes

* `RealmList.move()` did not move items correctly for unmanaged lists (#5860).
* `RealmObject.isValid()` not correctly returns `false` if `null` is provided as an argument (#5865).
* `RealmQuery.findFirst()` and `RealmQuery.findFirstAsync()` not working correctly with sorting (#5714).
* Permission `noPrivileges` and `allPrivileges` were returning opposite privileges.
* Fixes an issue caused by JNI local table reference overflow (#5880).

### Internal

* Upgraded to Realm Sync 3.0.1
* Upgraded to Realm Core 5.4.2

## 5.0.0 (2018-03-15)

This release is compatible with the Realm Object Server 3.0.0-beta.3 or later.

### Known Bugs

* API's marked @ObjectServer are shipped as part of the base binary, they should only be available when enabling synchronized Realms.

### Breaking Changes

* [ObjectServer] Renamed `SyncUser.currentUser()` to `SyncUser.current()`.
* [ObjectServer] Renamed `SyncUser.login(...)` and `SyncUser.loginAsync(...)` to `SyncUser.logIn(...)` and `SyncUser.logInAsync(...)`.
* [ObjectServer] Renamed `SyncUser.logout()` to `SyncUser.logOut()`.
* The `OrderedCollectionChangeSet` parameter in `OrderedRealmCollectionChangeListener.onChange()` is no longer nullable. Use `changeSet.getState()` instead (#5619).
* `realm.subscribeForObjects()` have been removed. Use `RealmQuery.findAllAsync(String subscriptionName)` and `RealmQuery.findAllAsync()` instead.
* Removed previously deprecated `RealmQuery.findAllSorted()`, `RealmQuery.findAllSortedAsync()` `RealmQuery.distinct()` and `RealmQuery.distinctAsync()`.
* Renamed `RealmQuery.distinctValues()` to `RealmQuery.distinct()`

### Enhancements

* [ObjectServer] Added support for partial Realms. Read [here](https://realm.io/docs/java/latest/#partial-realms) for more information.
* [ObjectServer] Added support for Object Level Permissions (requires partial synchronized Realms). Read [here](https://realm.io/docs/java/latest/#partial-realms) for more information.
* [ObjectServer] Added `SyncConfiguration.automatic()` and `SyncConfiguration.automatic(SyncUser user)` (#5806).
* Added two new methods to `OrderedCollectionChangeSet`: `getState()` and `getError()` (#5619).

## Bug Fixes

* Better exception message if a non model class is provided to methods only accepting those (#5779).

### Internal

* Upgraded to Realm Sync 3.0.0
* Upgraded to Realm Core 5.3.0


## 4.4.0 (2018-03-13)

### Enhancements

* Added support for mapping between a Java name and the underlying name in the Realm file using `@RealmModule`, `@RealmClass` and `@RealmField` annotations (#5280).

## Bug Fixes

* [ObjectServer] Fixed an issue where login after a logout will not resume Syncing (https://github.com/realm/my-first-realm-app/issues/22).


## 4.3.4 (2018-02-06)

## Bug Fixes

* Added missing `RealmQuery.oneOf()` for Kotlin that accepts non-nullable types (#5717).
* [ObjectServer] Fixed an issue preventing sync to resume when the network is back (#5677).

## 4.3.3 (2018-01-19)

### Internal

* Downgrade JavaAssist to 3.21.0-GA to fix an issue with a `ClassNotFoundException` at runtime (#5641).


## 4.3.2 (2018-01-17)

### Bug Fixes

* Throws a better exception message when calling `RealmObjectSchema.addField()` with a `RealmModel` class (#3388).
* Use https for Realm version checker (#4043).
* Prevent Realms Gradle plugin from transitively forcing specific versions of Google Build Tools onto downstream projects (#5640).
* [ObjectServer] logging a warning message instead of throwing an exception, when sync report an unknown error code (#5403).

### Enhancements

* [ObjectServer] added support for both Anonymous and Nickname authentication.


### Internal

* Upgraded to Realm Sync 2.2.9
* Upgraded to Realm Core 5.1.2

## 4.3.1 (2017-12-06)

### Bug Fixes

* Fixed kotlin standard library being added to both Java and Kotlin projects (#5587).


## 4.3.0 (2017-12-05)

### Deprecated

* Support for mips devices are deprecated.
* `RealmQuery.findAllSorted()` and `RealmQuery.findAllSortedAsync()` variants in favor of predicate `RealmQuery.sort().findAll()`.
* `RealmQuery.distinct()` and `RealmQuery.distinctAsync()` variants in favor of predicate `RealmQuery.distinctValues().findAll()`

### Enhancements

* [ObjectServer] Added explicit support for JSON Web Tokens (JWT) using `SyncCredentials.jwt(String token)`. It requires Object Server 2.0.23+ (#5580).
* Projects using Kotlin now include additional extension functions that make working with Kotlin easier. See [docs](https://realm.io/docs/java/latest/#kotlin) for more info (#4684).
* New query predicate: `sort()`.
* New query predicate: `distinctValues()`. Will be renamed to `distinct` in next major version.
* The Realm annotation processor now has a stable output when there are no changes to model classes, improving support for incremental compilers (#5567).

### Bug Fixes

* Added missing `toString()` for the implementation of `OrderedCollectionChangeSet`.
* Sync queries are evaluated immediately to solve the performance issue when the query results are huge, `RealmResults.size()` takes too long time (#5387).
* Correctly close the Realm instance if an exception was thrown while opening it. This avoids `IllegalStateException` when deleting the Realm in the catch block (#5570).
* Fixed the listener on `RealmList` not being called when removing the listener then adding it again (#5507). Please notice that a similar issue still exists for `RealmResults`.

### Internal

* Use `OsList` instead of `OsResults` to add notification token on for `RealmList<RealmModel>`.
* Updated Gradle and plugins to support Android Studio `3.0.0` (#5472).
* Upgraded to Realm Sync 2.1.8.
* Upgraded to Realm Core 4.0.4.

### Credits

* Thanks to @tbsandee for fixing a typo (#5548).
* Thanks to @vivekkiran for updating Gradle and plugins to support Android Studio `3.0.0` (#5472).
* Thanks to @madisp for adding better support for incremental compilers (#5567).


## 4.2.0 (2017-11-17)

### Enhancements

* Added support for using non-encrypted Realms in multiple processes. Some caveats apply. Read [doc](https://realm.io/docs/java/latest/#multiprocess) for more info (#1091).
* Added support for importing primitive lists from JSON (#5362).
* [ObjectServer] Support SSL validation using Android TrustManager (no need to specify `trustedRootCA` in `SynConfiguration` if the certificate is installed on the device), fixes (#4759).
* Added the and() function to `RealmQuery` in order to improve readability.

### Bug Fixes

* Leaked file handler in the Realm Transformer (#5521).
* Potential fix for "RealmError: Incompatible lock file" crash (#2459).

### Internal

* Updated JavaAssist to 3.22.0-GA.
* Upgraded to Realm Sync 2.1.4.
* Upgraded to Realm Core 4.0.3.

### Credits

* Thanks to @rakshithravi1997 for adding `RealmQuery.and()` (#5520).


## 4.1.1 (2017-10-27)

### Bug Fixes

* Fixed the compile warnings of using deprecated method `RealmProxyMediator.getTableName()` in generated mediator classes (#5455).
* [ObjectServer] now retrying network query when encountering any `IOException` (#5453).
* Fixed a `NoClassDefFoundError` due to using `@SafeVarargs` below API 19 (#5463).

### Internal

* Updated Realm Sync to 2.1.0.


## 4.1.0 (2017-10-20)

### Enhancements

* `Realm.deleteRealm()` and `RealmConfiguration.assetFile()` are multi-processes safe now.

### Bug Fixes

* Fix some potential database corruption caused by deleting the Realm file while a Realm instance are still opened in another process or the sync client thread.
* Added `realm.ignoreKotlinNullability` as a kapt argument to disable treating kotlin non-null types as `@Required` (#5412) (introduced in `v3.6.0`).
* Increased http connect/write timeout for low bandwidth network.


## 4.0.0 (2017-10-16)

### Breaking Changes

The internal file format has been upgraded. Opening an older Realm will upgrade the file automatically, but older versions of Realm will no longer be able to read the file.

* [ObjectServer] Updated protocol version to 22 which is only compatible with Realm Object Server >= 2.0.0.
* [ObjectServer] Removed deprecated APIs `SyncUser.retrieveUser()` and `SyncUser.retrieveUserAsync()`. Use `SyncUser.retrieveInfoForUser()` and `retrieveInfoForUserAsync()` instead.
* [ObjectServer] `SyncUser.Callback` now accepts a generic parameter indicating type of object returned when `onSuccess` is called.
* [ObjectServer] Renamed `SyncUser.getAccessToken` to `SyncUser.getRefreshToken`.
* [ObjectServer] Removed deprecated API `SyncUser.getManagementRealm()`.
* Calling `distinct()` on a sorted `RealmResults` no longer clears any sorting defined (#3503).
* Relaxed upper bound of type parameter of `RealmList`, `RealmQuery`, `RealmResults`, `RealmCollection`, `OrderedRealmCollection` and `OrderedRealmCollectionSnapshot`.
* Realm has upgraded its RxJava1 support to RxJava2 (#3497)
  * `Realm.asObservable()` has been renamed to `Realm.asFlowable()`.
  * `RealmList.asObservable()` has been renamed to `RealmList.asFlowable()`.
  * `RealmResults.asObservable()` has been renamed to `RealmResults.asFlowable()`.
  * `RealmObject.asObservable()` has been renamed to `RealmObject.asFlowable()`.
  * `RxObservableFactory` now return RxJava2 types instead of RxJava1 types.
* Removed deprecated APIs `RealmSchema.close()` and `RealmObjectSchema.close()`. Those don't have to be called anymore.
* Removed deprecated API `RealmResults.removeChangeListeners()`. Use `RealmResults.removeAllChangeListeners()` instead.
* Removed deprecated API `RealmObject.removeChangeListeners()`. Use `RealmObject.removeAllChangeListeners()` instead.
* Removed `UNSUPPORTED_TABLE`, `UNSUPPORTED_MIXED` and `UNSUPPORTED_DATE` from `RealmFieldType`.
* Removed deprecated API `RealmResults.distinct()`/`RealmResults.distinctAsync()`. Use `RealmQuery.distinct()`/`RealmQuery.distinctAsync()` instead.
* `RealmQuery.createQuery(Realm, Class)`, `RealmQuery.createDynamicQuery(DynamicRealm, String)`, `RealmQuery.createQueryFromResult(RealmResults)` and `RealmQuery.createQueryFromList(RealmList)` have been removed. Use `Realm.where(Class)`, `DynamicRealm.where(String)`, `RealmResults.where()` and `RealmList.where()` instead.

### Enhancements

* [ObjectServer] `SyncUserInfo` now also exposes a users metadata using `SyncUserInfo.getMetadata()`
* `RealmList` can now contain `String`, `byte[]`, `Boolean`, `Long`, `Integer`, `Short`, `Byte`, `Double`, `Float` and `Date` values. [Queries](https://github.com/realm/realm-java/issues/5361) and [Importing primitive lists from JSON](https://github.com/realm/realm-java/issues/5362) are not supported yet.
* Added support for lists of primitives in `RealmObjectSchema` with `addRealmListField(String fieldName, Class<?> primitiveType)`
* Added support for lists of primitives in `DynamicRealmObject` with `setList(String fieldName, RealmList<?> list)` and `getList(String fieldName, Class<?> primitiveType)`.
* Minor performance improvement when copy/insert objects into Realm.
* Added `static RealmObject.getRealm(RealmModel)`, `RealmObject.getRealm()` and `DynamicRealmObject.getDynamicRealm()` (#4720).
* Added `RealmResults.asChangesetObservable()` that emits the pair `(results, changeset)` (#4277).
* Added `RealmList.asChangesetObservable()` that emits the pair `(list, changeset)` (#4277).
* Added `RealmObject.asChangesetObservable()` that emits the pair `(object, changeset)` (#4277).
* All Realm annotations are now kept at runtime, allowing runtime tools access to them (#5344).
* Speedup schema initialization when a Realm file is first accessed (#5391).

### Bug Fixes

* [ObjectServer] Exposing a `RealmConfiguration` that allows a user to open the backup Realm after the client reset (#4759/#5223).
* [ObjectServer] Realm no longer throws a native “unsupported instruction” exception in some cases when opening a synced Realm asynchronously (https://github.com/realm/realm-object-store/issues/502).
* [ObjectServer] Fixed "Cannot open the read only Realm" issue when get`PermissionManager` (#5414).
* Throw `IllegalArgumentException` instead of `IllegalStateException` when calling string/binary data setters if the data length exceeds the limit.
* Added support for ISO8601 2-digit time zone designators (#5309).
* "Bad File Header" caused by the device running out of space while compacting the Realm (#5011).
* `RealmQuery.equalTo()` failed to find null values on an indexed field if using Case.INSENSITIVE (#5299).
* Assigning a managed object's own list to itself would accidentally clear it (#5395).
* Don't try to acquire `ApplicationContext` if not available in `Realm.init(Context)` (#5389).
* Removing and re-adding a changelistener from inside a changelistener sometimes caused notifications to be missed (#5411).

### Internal

* Upgraded to Realm Sync 2.0.2.
* Upgraded to Realm Core 4.0.2.
* Upgraded to OkHttp 3.9.0.
* Upgraded to RxJava 2.1.4.
* Use Object Store to create the primary key table.

### Credits

* Thanks to @JussiPekonen for adding support for 2-digit time zone designators when importing JSON (#5309).


## 3.7.2 (2017-09-12)

### Bug Fixes

* Fixed a JNI memory issue when doing queries which might potentially cause various native crashes.
* Fixed a bug that `RealmList.deleteFromRealm(int)`, `RealmList.deleteFirstFromRealm()` and `RealmList.deleteLastFromRealm()` did not remove target objects from Realm. This bug was introduced in `3.7.1` (#5233).
* Crash with "'xxx' doesn't exist in current schema." when ProGuard is enabled (#5211).


## 3.7.1 (2017-09-07)

### Bug Fixes

* Fixed potential memory leaks of `LinkView` when calling bulk insertions APIs.
* Fixed possible assertion when using `PermissionManager` at the beginning (#5195).
* Crash caused by JNI couldn't find `SharedRealm`'s inner classes when ProGuard is enabled (#5211).

### Internal

* Replaced LinkView with Object Store's List.
* Renaming `io.realm.internal.CollectionChangeSet` to `io.realm.internal.OsCollectionChangeSet`.


## 3.7.0 (2017-09-01)

### Deprecated

* [ObjectServer] `SyncUser.getManagementRealm()`. Use `SyncUser.getPermissionManager()` instead.

### Enhancements

* [ObjectServer] `SyncUser.getPermissionManager` added as a helper API for working with permissions and permission offers.

### Internal

* [ObjectServer] Upgraded OkHttp to 3.7.0.


## 3.6.0 (2017-09-01)

### Breaking Changes

* [ObjectServer] `SyncUser.logout()` no longer throws an exception when associated Realms instances are not closed (#4962).

### Deprecated

* [ObjectServer] `SyncUser#retrieveUser` and `SyncUser#retrieveUserAsync` replaced by `SyncUser#retrieveInfoForUser`
and `SyncUser#retrieveInfoForUserAsync` which returns a `SyncUserInfo` with mode information (#5008).
* [ObjectServer] `SyncUser#Callback` replaced by the generic version `SyncUser#RequestCallback<T>`.

### Enhancements

* [ObjectServer] Added `SyncSession.uploadAllLocalChanges()`.
* [ObjectServer] APIs of `UserStore` have been changed to support same user identity but different authentication server scenario.
* [ObjectServer] Added `SyncUser.allSessions` to retrieve the all valid sessions belonging to the user (#4783).
* Added `Nullable` annotation to methods that may return `null` in order to improve Kotlin usability. This also introduced a dependency to `com.google.code.findbugs:jsr305`.
* `org.jetbrains.annotations.NotNull` is now an alias for `@Required`. This means that the Realm Schema now fully understand Kotlin non-null types.
* Added support for new data type `MutableRealmIntegers`. The new type behaves almost exactly as a reference to a Long (mutable nullable, etc) but supports `increment` and `decrement` methods, which implement a Conflict Free Replicated Data Type, whose value will converge even when changed across distributed devices with poor connections (#4266).
* Added more detailed exception message for `RealmMigrationNeeded`.
* Bumping schema version only without any actual schema changes will just succeed even when the migration block is not supplied. It threw an `RealmMigrationNeededException` before in the same case.
* Throw `IllegalStateException` when schema validation fails because of wrong declaration of `@LinkingObjects`.

### Bug Fixes

* Potential crash after using `Realm.getSchema()` to change the schema of a typed Realm. `Realm.getSchema()` now returns an immutable `RealmSchema` instance.
* `Realm.copyToRealmOrUpdate()` could cause a `RealmList` field to contain duplicated elements (#4957).
* `RealmSchema.create(String)` and `RealmObjectSchema.setClassName(String)` did not accept class name whose length was 51 to 57.
* Workaround for an Android JVM crash when using `compactOnLaunch()` (#4964).
* Class name in exception message from link query is wrong (#5096).
* The `compactOnLaunch` callback is no longer invoked if the Realm at that path is already open on other threads.

### Internal

* [ObjectServer] removed `ObjectServerUser` and its inner classes, in a step to reduce `SyncUser` complexity (#3741).
* [ObjectServer] changed the `SyncSessionStopPolicy` to `AfterChangesUploaded` to align with other binding and to prevent use cases where the Realm might be deleted before the last changes get synchronized (#5028).
* Upgraded Realm Sync to 1.10.8
* Let Object Store handle migration.


## 3.5.0 (2017-07-11)

### Enhancements

* Added `RealmConfiguration.Builder.compactOnLaunch()` to compact the file on launch (#3739).
* [ObjectServer] Adding user lookup API for administrators (#4828).
* An `IllegalStateException` will be thrown if the given `RealmModule` doesn't include all required model classes (#3398).

### Bug Fixes

* Bug in `isNull()`, `isNotNull()`, `isEmpty()`, and `isNotEmpty()` when queries involve nullable fields in link queries (#4856).
* Bug in how to resolve field names when querying `@LinkingObjects` as the last field (#4864).
* Rare crash in `RealmLog` when log level was set to `LogLevel.DEBUG`.
* Broken case insensitive query with indexed field (#4788).
* [ObjectServer] Bug related to the behaviour of `SyncUser#logout` and the use of invalid `SyncUser` with `SyncConfiguration` (#4822).
* [ObjectServer] Not all error codes from the server were recognized correctly, resulting in UNKNOWN being reported instead.
* [ObjectServer] Prevent the use of a `SyncUser` that explicitly logged out, to open a Realm (#4975).

### Internal

* Use Object Store to do table initialization.
* Removed `Table#Table()`, `Table#addEmptyRow()`, `Table#addEmptyRows()`, `Table#add(Object...)`, `Table#pivot(long,long,PivotType)` and `Table#createnative()`.
* Upgraded Realm Core to 2.8.6
* Upgraded Realm Sync to 1.10.5
* Removed `io.realm.internal.OutOfMemoryError`. `java.lang.OutOfMemoryError` will be thrown instead.


## 3.4.0 (2017-06-22)

### Breaking Changes

* [ObjectServer] Updated protocol version to 18 which is only compatible with ROS > 1.6.0.

### Deprecated

* `RealmSchema.close()` and `RealmObjectSchema.close()`. They don't need to be closed manually. They were added to the public API by mistake.

### Enhancements

* [ObjectServer] Added support for Sync Progress Notifications through `SyncSession.addDownloadProgressListener(ProgressMode, ProgressListener)` and `SyncSession.addUploadProgressListener(ProgressMode, ProgressListener)` (#4104).
* [ObjectServer] Added `SyncSession.getState()` (#4784).
* Added support for querying inverse relationships (#2904).
* Moved inverse relationships out of beta stage.
* Added `Realm.getDefaultConfiguration()` (#4725).

### Bug Fixes

* [ObjectServer] Bug which may crash when the JNI local reference limitation was reached on sync client thread.
* [ObjectServer] Retrying connections with exponential backoff, when encountering `ConnectException` (#4310).
* When converting nullable BLOB field to required, `null` values should be converted to `byte[0]` instead of `byte[1]`.
* Bug which may cause duplicated primary key values when migrating a nullable primary key field to not nullable. `RealmObjectSchema.setRequired()` and `RealmObjectSchema.setNullable()` will throw when converting a nullable primary key field with null values stored to a required primary key field.

### Internal

* Upgraded to Realm Sync 1.10.1
* Upgraded to Realm Core 2.8.4

### Credits

* Thanks to Anis Ben Nsir (@abennsir) for upgrading Roboelectric in the unitTestExample (#4698).


## 3.3.2 (2017-06-09)

### Bug Fixes

* [ObjectServer] Crash when an authentication error happens (#4726).
* [ObjectServer] Enabled encryption with Sync (#4561).
* [ObjectServer] Admin users did not connect correctly to the server (#4750).

### Internal

* Factor out internal interface ManagedObject.

## 3.3.1 (2017-05-26)

### Bug Fixes

* [ObjectServer] Accepted extra columns against synced Realm (#4706).


## 3.3.0 (2017-05-24)

### Enhancements

* [ObjectServer] Added two options to `SyncConfiguration` to provide a trusted root CA `trustedRootCA` and to disable SSL validation `disableSSLVerification` (#4371).
* [ObjectServer] Added support for changing passwords through `SyncUser.changePassword()` using an admin user (#4588).

### Bug Fixes

* Queries on proguarded Realm model classes, failed with "Table not found" (#4673).


## 3.2.1 (2017-05-19)

### Enhancements

* Not in transaction illegal state exception message changed to "Cannot modify managed objects outside of a write transaction.".

### Bug Fixes

* [ObjectServer] `schemaVersion` was mistakenly required in order to trigger migrations (#4658).
* [ObjectServer] Fields removed from model classes will now correctly be hidden instead of throwing an exception when opening the Realm (#4658).
* Random crashes which were caused by a race condition in encrypted Realm (#4343).

### Internal

* Upgraded to Realm Sync 1.8.5.
* Upgraded to Realm Core 2.8.0.

## 3.2.0 (2017-05-16)

### Enhancements

* [ObjectServer] Added support for `SyncUser.isAdmin()` (#4353).
* [ObjectServer] New set of Permission API's have been added to `SyncUser` through `SyncUser.getPermissionManager()` (#4296).
* [ObjectServer] Added support for changing passwords through `SyncUser.changePassword()` (#4423).
* [ObjectServer] Added support for `SyncConfiguration.Builder.waitForInitialRemoteData()` (#4270).
* Transient fields are now allowed in model classes, but are implicitly treated as having the `@Ignore` annotation (#4279).
* Added `Realm.refresh()` and `DynamicRealm.refresh()` (#3476).
* Added `Realm.getInstanceAsync()` and `DynamicRealm.getInstanceAsync()` (#2299).
* Added `DynamicRealmObject#linkingObjects(String,String)` to support linking objects on `DynamicRealm` (#4492).
* Added support for read only Realms using `RealmConfiguration.Builder.readOnly()` and `SyncConfiguration.Builder.readOnly()`(#1147).
* Change listeners will now auto-expand variable names to be more descriptive when using Android Studio.
* The `toString()` methods for the standard and dynamic proxies now print "proxy", or "dynamic" before the left bracket enclosing the data.

### Bug Fixes

* `@LinkingObjects` annotation now also works with Kotlin (#4611).

### Internal

* Use separated locks for different `RealmCache`s (#4551).

## 3.1.4 (2017-05-04)

## Bug fixes

* Added missing row validation check in certain cases on invalidated/deleted objects (#4540).
* Initializing Realm is now more resilient if `Context.getFilesDir()` isn't working correctly (#4493).
* `OrderedRealmCollectionSnapshot.get()` returned a wrong object (#4554).
* `onSuccess` callback got triggered infinitely if a synced transaction was committed in the async transaction's `onSuccess` callback (#4594).

## 3.1.3 (2017-04-20)

### Enhancements

* [ObjectServer] Resume synchronization as soon as the connectivity is back (#4141).

### Bug Fixes

* `equals()` and `hashCode()` of managed `RealmObject`s that come from linking objects don't work correctly (#4487).
* Field name was missing in exception message when `null` was set to required field (#4484).
* Now throws `IllegalStateException` when a getter of linking objects is called against deleted or not yet loaded `RealmObject`s (#4499).
* `NullPointerException` caused by local transaction inside the listener of `findFirstAsync()`'s results (#4495).
* Native crash when adding listeners to `RealmObject` after removing listeners from the same `RealmObject` before (#4502).
* Native crash with "Invalid argument" error happened on some Android 7.1.1 devices when opening Realm on external storage (#4461).
* `OrderedRealmCollectionChangeListener` didn't report change ranges correctly when circular link's field changed (#4474).

### Internal

* Upgraded to Realm Sync 1.6.0.
* Upgraded to Realm Core 2.6.1.

## 3.1.2 (2017-04-12)

### Bug Fixes

* Crash caused by JNI couldn't find `OsObject.notifyChangeListeners` when ProGuard is enabled (#4461).
* Incompatible return type of `RealmSchema.getAll()` and `BaseRealm.getSchema()` (#4443).
* Memory leaked when synced Realm was initialized (#4465).
* An `IllegalStateException` will be thrown when starting iterating `OrderedRealmCollection` if the Realm is closed (#4471).

## 3.1.1 (2017-04-07)

### Bug Fixes

* Crash caused by Listeners on `RealmObject` getting triggered the 2nd time with different changed field (#4437).
* Unintentionally exposing `StandardRealmSchema` (#4443).
* Workaround for crashes on specific Samsung devices which are caused by a buggy `memmove` call (#3651).

## 3.1.0 (2017-04-05)

### Breaking Changes

* Updated file format of Realm files. Existing Realm files will automatically be migrated to the new format when they are opened, but older versions of Realm cannot open these files.
* [ObjectServer] Due to file format changes, Realm Object Server 1.3.0 or later is required.

### Enhancements

* Added support for reverse relationships through the `@LinkingObjects` annotation. See `io.realm.annotations.LinkingObjects` for documentation.  
  * This feature is in `@Beta`.
  * Queries on linking objects do not work.  Queries like `where(...).equalTo("field.linkingObjects.id", 7).findAll()` are not yet supported.
  * Backlink verification is incomplete.  Evil code can cause native crashes.
* The listener on `RealmObject` will only be triggered if the object changes (#3894).
* Added `RealmObjectChangeListener` interface that provide detailed information about `RealmObject` field changes.
* Listeners on `RealmList` and `RealmResults` will be triggered immediately when the transaction is committed on the same thread (#4245).
* The real `RealmMigrationNeededException` is now thrown instead of `IllegalArgumentException` if no migration is provided for a Realm that requires it.
* `RealmQuery.distinct()` can be performed on unindexed fields (#2285).
* `targetSdkVersion` is now 25.
* [ObjectServer] In case of a Client Reset, information about the location of the backed up Realm file is now reported through the `ErrorHandler` interface (#4080).
* [ObjectServer] Authentication URLs now automatically append `/auth` if no other path segment is set (#4370).

### Bug Fixes

* Crash with `LogicError` with `Bad version number` on notifier thread (#4369).
* `Realm.migrateRealm(RealmConfiguration)` now fails correctly with an `IllegalArgumentException` if a `SyncConfiguration` is provided (#4075).
* Potential cause for Realm file corruptions (never reported).
* Add `@Override` annotation to proxy class accessors and stop using raw type in proxy classes in order to remove warnings from javac (#4329).
* `findFirstAsync()` now returns an invalid object if there is no object matches the query condition instead of running the query repeatedly until it can find one (#4352).
* [ObjectServer] Changing the log level after starting a session now works correctly (#4337).

### Internal

* Using the Object Store's Session and SyncManager.
* Upgraded to Realm Sync 1.5.0.
* Upgraded to Realm Core 2.5.1.
* Upgraded Gradle to 3.4.1

## 3.0.0 (2017-02-28)

### Breaking Changes

* `RealmResults.distinct()` returns a new `RealmResults` object instead of filtering on the original object (#2947).
* `RealmResults` is auto-updated continuously. Any transaction on the current thread which may have an impact on the order or elements of the `RealmResults` will change the `RealmResults` immediately instead of change it in the next event loop. The standard `RealmResults.iterator()` will continue to work as normal, which means that you can still delete or modify elements without impacting the iterator. The same is not true for simple for-loops. In some cases a simple for-loop will not work (https://realm.io/docs/java/3.0.0/api/io/realm/OrderedRealmCollection.html#loops), and you must use the new createSnapshot() method.
* `RealmChangeListener` on `RealmObject` will now also be triggered when the object is deleted. Use `RealmObject.isValid()` to check this state(#3138).
* `RealmObject.asObservable()` will now emit the object when it is deleted. Use `RealmObject.isValid()` to check this state (#3138).
* Removed deprecated classes `Logger` and `AndroidLogger` (#4050).

### Deprecated

* `RealmResults.removeChangeListeners()`. Use `RealmResults.removeAllChangeListeners()` instead.
* `RealmObject.removeChangeListeners()`. Use `RealmObject.removeAllChangeListeners()` instead.
* `RealmResults.distinct()` and `RealmResults.distinctAsync()`. Use `RealmQuery.distinct()` and `RealmQuery.distinctAsync()` instead.

### Enhancements

* Added support for sorting by link's field (#672).
* Added `OrderedRealmCollectionSnapshot` class and `OrderedRealmCollection.createSnapshot()` method. `OrderedRealmCollectionSnapshot` is useful when changing `RealmResults` or `RealmList` in simple loops.
* Added `OrderedRealmCollectionChangeListener` interface for supporting fine-grained collection notifications.
* Added support for ChangeListeners on `RealmList`.
* Added `RealmList.asObservable()`.

### Bug Fixes

* Element type checking in `DynamicRealmObject#setList()` (#4252).
* Now throws `IllegalStateException` instead of process crash when any of thread confined methods in `RealmQuery` is called from wrong thread (#4228).
* Now throws `IllegalStateException` when any of thread confined methods in `DynamicRealmObject` is called from wrong thread (#4258).

### Internal

* Use Object Store's `Results` as the backend for `RealmResults` (#3372).
  - Use Object Store's notification mechanism to trigger listeners.
  - Local commits triggers Realm global listener and `RealmObject` listener on current thread immediately instead of in the next event loop.


## 2.3.2 (2017-02-27)

### Bug fixes

* Log levels in JNI layer were all reported as "Error" (#4204).
* Encrypted realms can end up corrupted if many threads are reading and writing at the same time (#4128).
* "Read-only file system" exception when compacting Realm file on external storage (#4140).

### Internal

* Updated to Realm Sync v1.2.1.
* Updated to Realm Core v2.3.2.

### Enhancements

* Improved performance of getters and setters in proxy classes.


## 2.3.1 (2017-02-07)

### Enhancements

* [ObjectServer] The `serverUrl` given to `SyncConfiguration.Builder()` is now more lenient and will also accept only paths as argument (#4144).
* [ObjectServer] Add a timer to refresh periodically the access_token.

### Bug fixes

* NPE problem in SharedRealm.finalize() (#3730).
* `RealmList.contains()` and `RealmResults.contains()` now correctly use custom `equals()` method on Realm model classes.
* Build error when the project is using Kotlin (#4087).
* Bug causing classes to be replaced by classes already in Gradle's classpath (#3568).
* NullPointerException when notifying a single object that it changed (#4086).


## 2.3.0 (2017-01-19)

### Object Server API Changes

* Realm Sync v1.0.0 has been released, and Realm Mobile Platform is no longer considered in beta.
* Breaking change: Location of Realm files are now placed in `getFilesDir()/<userIdentifier>` instead of `getFilesDir()/`.
  This is done in order to support shared Realms among users, while each user retaining their own local copy.
* Breaking change: `SyncUser.all()` now returns Map instead of List.
* Breaking change: Added a default `UserStore` saving users in a Realm file (`RealmFileUserStore`).
* Breaking change: Added multi-user support to `UserStore`. Added `get(String)` and `remove(String)`, removed `remove()` and renamed `get()` to `getCurrent()`.
* Breaking change: Changed the order of arguments to `SyncCredentials.custom()` to match iOS: token, provider, userInfo.
* Added support for `PermissionOffer` and `PermissionOfferResponse` to `SyncUser.getManagementRealm()`.
* Exceptions thrown in error handlers are ignored but logged (#3559).
* Removed unused public constants in `SyncConfiguration` (#4047).
* Fixed bug, preventing Sync client to renew the access token (#4038) (#4039).
* Now `SyncUser.logout()` properly revokes tokens (#3639).

### Bug fixes

* Fixed native memory leak setting the value of a primary key (#3993).
* Activated Realm's annotation processor on connectedTest when the project is using kapt (#4008).
* Fixed "too many open files" issue (#4002).
* Added temporary work-around for bug crashing Samsung Tab 3 devices on startup (#3651).

### Enhancements

* Added `like` predicate for String fields (#3752).

### Internal

* Updated to Realm Sync v1.0.0.
* Added a Realm backup when receiving a Sync client reset message from the server.

## 2.2.2 (2017-01-16)

### Object Server API Changes (In Beta)

* Disabled `Realm.compactRealm()` when sync is enabled as it might corrupt the Realm (https://github.com/realm/realm-core/issues/2345).

### Bug fixes

* "operation not permitted" issue when creating Realm file on some devices' external storage (#3629).
* Crash on API 10 devices (#3726).
* `UnsatisfiedLinkError` caused by `pipe2` (#3945).
* Unrecoverable error with message "Try again" when the notification fifo is full (#3964).
* Realm migration wasn't triggered when the primary key definition was altered (#3966).
* Use phantom reference to solve the finalize time out issue (#2496).

### Enhancements

* All major public classes are now non-final. This is mostly a compromise to support Mockito. All protected fields/methods are still not considered part of the public API and can change without notice (#3869).
* All Realm instances share a single notification daemon thread.
* Fixed Java lint warnings with generated proxy classes (#2929).

### Internal

* Upgraded Realm Core to 2.3.0.
* Upgraded Realm Sync to 1.0.0-BETA-6.5.

## 2.2.1 (2016-11-12)

### Object Server API Changes (In Beta)

* Fixed `SyncConfiguration.toString()` so it now outputs a correct description instead of an empty string (#3787).

### Bug fixes

* Added version number to the native library, preventing ReLinker from accidentally loading old code (#3775).
* `Realm.getLocalInstanceCount(config)` throwing NullPointerException if called after all Realms have been closed (#3791).

## 2.2.0 (2016-11-12)

### Object Server API Changes (In Beta)

* Added support for `SyncUser.getManagementRealm()` and permission changes.

### Bug fixes

* Kotlin projects no longer create the `RealmDefaultModule` if no Realm model classes are present (#3746).
* Remove `includedescriptorclasses` option from ProGuard rule file in order to support built-in shrinker of Android Gradle Plugin (#3714).
* Unexpected `RealmMigrationNeededException` was thrown when a field was added to synced Realm.

### Enhancements

* Added support for the `annotationProcessor` configuration provided by Android Gradle Plugin 2.2.0 or later. Realm plugin adds its annotation processor to the `annotationProcessor` configuration instead of `apt` configuration if it is available and the `com.neenbedankt.android-apt` plugin is not used. In Kotlin projects, `kapt` is used instead of the `annotationProcessor` configuration (#3026).

## 2.1.1 (2016-10-27)

### Bug fixes

* Fixed a bug in `Realm.insert` and `Realm.insertOrUpdate` methods causing a `StackOverFlow` when you try to insert a cyclic graph of objects between Realms (#3732).

### Object Server API Changes (In Beta)

* Set default RxFactory to `SyncConfiguration`.

### Bug fixes

* ProGuard configuration introduced in 2.1.0 unexpectedly kept classes that did not have the @KeepMember annotation (#3689).

## 2.1.0 (2016-10-25)

### Breaking changes

* * `SecureUserStore` has been moved to its own GitHub repository: https://github.com/realm/realm-android-user-store
  See https://github.com/realm/realm-android-user-store/blob/master/README.md for further info on how to include it.


### Object Server API Changes (In Beta)

* Renamed `User` to `SyncUser`, `Credentials` to `SyncCredentials` and `Session` to `SyncSession` to align names with Cocoa.
* Removed `SyncManager.setLogLevel()`. Use `RealmLog.setLevel()` instead.
* `SyncUser.logout()` now correctly clears `SyncUser.currentUser()` (#3638).
* Missing ProGuard configuration for libraries used by Sync extension (#3596).
* Error handler was not called when sync session failed (#3597).
* Added `User.all()` that returns all known Realm Object Server users.
* Upgraded Realm Sync to 1.0.0-BETA-3.2

### Deprecated

* `Logger`. Use `RealmLogger` instead.
* `AndroidLogger`. The logger for Android is implemented in native code instead.

### Bug fixes

* The following were not kept by ProGuard: names of native methods not in the `io.realm.internal` package, names of classes used in method signature (#3596).
* Permission error when a database file was located on external storage (#3140).
* Memory leak when unsubscribing from a RealmResults/RealmObject RxJava Observable (#3552).

### Enhancements

* `Realm.compactRealm()` now works for encrypted Realms.
* Added `first(E defaultValue)` and `last(E defaultValue)` methods to `RealmList` and `RealmResult`. These methods will return the provided object instead of throwing an `IndexOutOfBoundsException` if the list is empty.
* Reduce transformer logger verbosity (#3608).
* `RealmLog.setLevel(int)` for setting the log level across all loggers.

### Internal

* Upgraded Realm Core to 2.1.3

### Credits

* Thanks to Max Furman (@maxfurman) for adding support for `first()` and `last()` default values.

## 2.0.2 (2016-10-06)

This release is not protocol-compatible with previous versions of the Realm Mobile Platform. The base library is still fully compatible.

### Bug fixes

* Build error when using Java 7 (#3563).

### Internal

* Upgraded Realm Core to 2.1.0
* Upgraded Realm Sync to 1.0.0-BETA-2.0.

## 2.0.1 (2016-10-05)

### Bug fixes

* `android.net.conn.CONNECTIVITY_CHANGE` broadcast caused `RuntimeException` if sync extension was disabled (#3505).
* `android.net.conn.CONNECTIVITY_CHANGE` was not delivered on Android 7 devices.
* `distinctAsync` did not respect other query parameters (#3537).
* `ConcurrentModificationException` from Gradle when building an application (#3501).

### Internal

* Upgraded to Realm Core 2.0.1 / Realm Sync 1.3-BETA

## 2.0.0 (2016-09-27)

This release introduces support for the Realm Mobile Platform!
See <https://realm.io/news/introducing-realm-mobile-platform/> for an overview of these great new features.

### Breaking Changes

* Files written by Realm 2.0 cannot be read by 1.x or earlier versions. Old files can still be opened.
* It is now required to call `Realm.init(Context)` before calling any other Realm API.
* Removed `RealmConfiguration.Builder(Context)`, `RealmConfiguration.Builder(Context, File)` and `RealmConfiguration.Builder(File)` constructors.
* `isValid()` now always returns `true` instead of `false` for unmanaged `RealmObject` and `RealmList`. This puts it in line with the behaviour of the Cocoa and .NET API's (#3101).
* armeabi is not supported anymore.
* Added new `RealmFileException`.
  - `IncompatibleLockFileException` has been removed and replaced by `RealmFileException` with kind `INCOMPATIBLE_LOCK_FILE`.
  - `RealmIOExcpetion` has been removed and replaced by `RealmFileException`.
* `RealmConfiguration.Builder.assetFile(Context, String)` has been renamed to `RealmConfiguration.Builder.assetFile(String)`.
* Object with primary key is now required to define it when the object is created. This means that `Realm.createObject(Class<E>)` and `DynamicRealm.createObject(String)` now throws `RealmException` if they are used to create an object with a primary key field. Use `Realm.createObject(Class<E>, Object)` or `DynamicRealm.createObject(String, Object)` instead.
* Importing from JSON without the primary key field defined in the JSON object now throws `IllegalArgumentException`.
* Now `Realm.beginTransaction()`, `Realm.executeTransaction()` and `Realm.waitForChange()` throw `RealmMigrationNeededException` if a remote process introduces incompatible schema changes (#3409).
* The primary key value of an object can no longer be changed after the object was created. Instead a new object must be created and all fields copied over.
* Now `Realm.createObject(Class)` and `Realm.createObject(Class,Object)` take the values from the model's fields and default constructor. Creating objects through the `DynamicRealm` does not use these values (#777).
* When `Realm.create*FromJson()`s create a new `RealmObject`, now they take the default values defined by the field itself and its default constructor for those fields that are not defined in the JSON object.

### Enhancements

* Added `realmObject.isManaged()`, `RealmObject.isManaged(obj)` and `RealmCollection.isManaged()` (#3101).
* Added `RealmConfiguration.Builder.directory(File)`.
* `RealmLog` has been moved to the public API. It is now possible to control which events Realm emit to Logcat. See the `RealmLog` class for more details.
* Typed `RealmObject`s can now continue to access their fields properly even though the schema was changed while the Realm was open (#3409).
* A `RealmMigrationNeededException` will be thrown with a cause to show the detailed message when a migration is needed and the migration block is not in the `RealmConfiguration`.


### Bug fixes

* Fixed a lint error in proxy classes when the 'minSdkVersion' of user's project is smaller than 11 (#3356).
* Fixed a potential crash when there were lots of async queries waiting in the queue.
* Fixed a bug causing the Realm Transformer to not transform field access in the model's constructors (#3361).
* Fixed a bug causing a build failure when the Realm Transformer adds accessors to a model class that was already transformed in other project (#3469).
* Fixed a bug causing the `NullPointerException` when calling getters/setters in the model's constructors (#2536).

### Internal

* Moved JNI build to CMake.
* Updated Realm Core to 2.0.0.
* Updated ReLinker to 1.2.2.

## 1.2.0 (2016-08-19)

### Bug fixes

* Throw a proper exception when operating on a non-existing field with the dynamic API (#3292).
* `DynamicRealmObject.setList` should only accept `RealmList<DynamicRealmObject>` (#3280).
* `DynamicRealmObject.getX(fieldName)` now throws a proper exception instead of a native crash when called with a field name of the wrong type (#3294).
* Fixed a concurrency crash which might happen when `Realm.executeTransactionAsync()` tried to call `onSucess` after the Realm was closed.

### Enhancements

* Added `RealmQuery.in()` for a comparison against multiple values.
* Added byte array (`byte[]`) support to `RealmQuery`'s `equalTo` and `notEqualTo` methods.
* Optimized internal caching of schema classes (#3315).

### Internal

* Updated Realm Core to 1.5.1.
* Improved sorting speed.
* Completely removed the `OptionalAPITransformer`.

### Credits

* Thanks to Brenden Kromhout (@bkromhout) for adding binary array support to `equalTo` and `notEqualTo`.

## 1.1.1 (2016-07-01)

### Bug fixes

* Fixed a wrong JNI method declaration which might cause "method not found" crash on some devices.
* Fixed a bug that `Error` in the background async thread is not forwarded to the caller thread.
* Fixed a crash when an empty `Collection` is passed to `insert()`/`insertOrUpdate()` (#3103).
* Fixed a bug that does not transfer the primary key when `RealmSchemaObject.setClassName()` is called to rename a class (#3118).
* Fixed bug in `Realm.insert` and `Realm.insertOrUpdate` methods causing a `RealmList` to be cleared when inserting a managed `RealmModel` (#3105).
* Fixed a concurrency allocation bug in storage engine which might lead to some random crashes.
* Bulk insertion now throws if it is not called in a transaction (#3173).
* The IllegalStateException thrown when accessing an empty RealmObject is now more meaningful (#3200).
* `insert()` now correctly throws an exception if two different objects have the same primary key (#3212).
* Blackberry Z10 throwing "Function not implemented" (#3178).
* Reduced the number of file descriptors used by Realm Core (#3197).
* Throw a proper `IllegalStateException` if a `RealmChangeListener` is used inside an IntentService (#2875).

### Enhancements

* The Realm Annotation processor no longer consumes the Realm annotations. Allowing other annotation processors to run.

### Internal

* Updated Realm Core to 1.4.2.
* Improved sorting speed.

## 1.1.0 (2016-06-30)

### Bug fixes

* A number of bug fixes in the storage engine related to memory management in rare cases when a Realm has been compacted.
* Disabled the optional API transformer since it has problems with DexGuard (#3022).
* `OnSuccess.OnSuccess()` might not be called with the correct Realm version for async transaction (#1893).
* Fixed a bug in `copyToRealm()` causing a cyclic dependency objects being duplicated.
* Fixed a build failure when model class has a conflicting name such as `Map`, `List`, `String`, ... (#3077).

### Enhancements

* Added `insert(RealmModel obj)`, `insertOrUpdate(RealmModel obj)`, `insert(Collection<RealmModel> collection)` and `insertOrUpdate(Collection<RealmModel> collection)` to perform batch inserts (#1684).
* Enhanced `Table.toString()` to show a PrimaryKey field details (#2903).
* Enabled ReLinker when loading a Realm from a custom path by adding a `RealmConfiguration.Builder(Context, File)` constructor (#2900).
* Changed `targetSdkVersion` of `realm-library` to 24.
* Logs warning if `DynamicRealm` is not closed when GC happens as it does for `Realm`.

### Deprecated

* `RealmConfiguration.Builder(File)`. Use `RealmConfiguration.Builder(Context, File)` instead.

### Internal

* Updated Realm Core to 1.2.0.

## 1.0.1 (2016-05-25)

### Bug fixes

* Fixed a crash when calling `Table.toString()` in debugger (#2429).
* Fixed a race condition which would cause some `RealmResults` to not be properly updated inside a `RealmChangeListener`. This could result in crashes when accessing items from those results (#2926/#2951).
* Revised `RealmResults.isLoaded()` description (#2895).
* Fixed a bug that could cause Realm to lose track of primary key when using `RealmObjectSchema.removeField()` and `RealmObjectSchema.renameField()` (#2829/#2926).
* Fixed a bug that prevented some devices from finding async related JNI methods correctly.
* Updated ProGuard configuration in order not to depend on Android's default configuration (#2972).
* Fixed a race condition between Realms notifications and other UI events. This could e.g. cause ListView to crash (#2990).
* Fixed a bug that allowed both `RealmConfiguration.Builder.assetFile()`/`deleteRealmIfMigrationNeeded()` to be configured at the same time, which leads to the asset file accidentally being deleted in migrations (#2933).
* Realm crashed outright when the same Realm file was opened in two processes. Realm will now optimistically retry opening for 1 second before throwing an Error (#2459).

### Enhancements

* Removes RxJava related APIs during bytecode transforming to make RealmObject plays well with reflection when rx.Observable doesn't exist.

## 1.0.0 (2016-05-25)

No changes since 0.91.1.

## 0.91.1 (2016-05-25)

* Updated Realm Core to 1.0.1.

### Bug fixes

* Fixed a bug when opening a Realm causes a staled memory mapping. Symptoms are error messages like "Bad or incompatible history type", "File format version doesn't match", and "Encrypted interprocess sharing is currently unsupported".

## 0.91.0 (2016-05-20)

* Updated Realm Core to 1.0.0.

### Breaking changes

* Removed all `@Deprecated` methods.
* Calling `Realm.setAutoRefresh()` or `DynamicRealm.setAutoRefresh()` from non-Looper thread throws `IllegalStateException` even if the `autoRefresh` is false (#2820).

### Bug fixes

* Calling RealmResults.deleteAllFromRealm() might lead to native crash (#2759).
* The annotation processor now correctly reports an error if trying to reference interfaces in model classes (#2808).
* Added null check to `addChangeListener` and `removeChangeListener` in `Realm` and `DynamicRealm` (#2772).
* Calling `RealmObjectSchema.addPrimaryKey()` adds an index to the primary key field, and calling `RealmObjectSchema.removePrimaryKey()` removes the index from the field (#2832).
* Log files are not deleted when calling `Realm.deleteRealm()` (#2834).

### Enhancements

* Upgrading to OpenSSL 1.0.1t. From July 11, 2016, Google Play only accept apps using OpenSSL 1.0.1r or later (https://support.google.com/faqs/answer/6376725, #2749).
* Added support for automatically copying an initial database from assets using `RealmConfiguration.Builder.assetFile()`.
* Better error messages when certain file operations fail.

### Credits

* Paweł Surówka (@thesurix) for adding the `RealmConfiguration.Builder.assetFile()`.

## 0.90.1

* Updated Realm Core to 0.100.2.

### Bug fixes

* Opening a Realm while closing a Realm in another thread could lead to a race condition.
* Automatic migration to the new file format could in rare circumstances lead to a crash.
* Fixing a race condition that may occur when using Async API (#2724).
* Fixed CannotCompileException when related class definition in android.jar cannot be found (#2703).

### Enhancements

* Prints path when file related exceptions are thrown.

## 0.90.0

* Updated Realm Core to 0.100.0.

### Breaking changes

* RealmChangeListener provides the changed object/Realm/collection as well (#1594).
* All JSON methods on Realm now only wraps JSONException in RealmException. All other Exceptions are thrown as they are.
* Marked all methods on `RealmObject` and all public classes final (#1594).
* Removed `BaseRealm` from the public API.
* Removed `HandlerController` from the public API.
* Removed constructor of `RealmAsyncTask` from the public API (#1594).
* `RealmBaseAdapter` has been moved to its own GitHub repository: https://github.com/realm/realm-android-adapters
  See https://github.com/realm/realm-android-adapters/blob/master/README.md for further info on how to include it.
* File format of Realm files is changed. Files will be automatically upgraded but opening a Realm file with older
  versions of Realm is not possible.

### Deprecated

* `Realm.allObjects*()`. Use `Realm.where(clazz).findAll*()` instead.
* `Realm.distinct*()`. Use `Realm.where(clazz).distinct*()` instead.
* `DynamicRealm.allObjects*()`. Use `DynamicRealm.where(className).findAll*()` instead.
* `DynamicRealm.distinct*()`. Use `DynamicRealm.where(className).distinct*()` instead.
* `Realm.allObjectsSorted(field, sort, field, sort, field, sort)`. Use `RealmQuery.findAllSorted(field[], sort[])`` instead.
* `RealmQuery.findAllSorted(field, sort, field, sort, field, sort)`. Use `RealmQuery.findAllSorted(field[], sort[])`` instead.
* `RealmQuery.findAllSortedAsync(field, sort, field, sort, field, sort)`. Use `RealmQuery.findAllSortedAsync(field[], sort[])`` instead.
* `RealmConfiguration.setModules()`. Use `RealmConfiguration.modules()` instead.
* `Realm.refresh()` and `DynamicRealm.refresh()`. Use `Realm.waitForChange()`/`stopWaitForChange()` or `DynamicRealm.waitForChange()`/`stopWaitForChange()` instead.

### Enhancements

* `RealmObjectSchema.getPrimaryKey()` (#2636).
* `Realm.createObject(Class, Object)` for creating objects with a primary key directly.
* Unit tests in Android library projects now detect Realm model classes.
* Better error message if `equals()` and `hashCode()` are not properly overridden in custom Migration classes.
* Expanding the precision of `Date` fields to cover full range (#833).
* `Realm.waitForChange()`/`stopWaitForChange()` and `DynamicRealm.waitForChange()`/`stopWaitForChange()` (#2386).

### Bug fixes

* `RealmChangeListener` on `RealmObject` is not triggered when adding listener on returned `RealmObject` of `copyToRealmOrUpdate()` (#2569).

### Credits

* Thanks to Brenden Kromhout (@bkromhout) for adding `RealmObjectSchema.getPrimaryKey()`.

## 0.89.1

### Bug fixes

* @PrimaryKey + @Required on String type primary key no longer throws when using copyToRealm or copyToRealmOrUpdate (#2653).
* Primary key is cleared/changed when calling RealmSchema.remove()/RealmSchema.rename() (#2555).
* Objects implementing RealmModel can be used as a field of RealmModel/RealmObject (#2654).

## 0.89.0

### Breaking changes

* @PrimaryKey field value can now be null for String, Byte, Short, Integer, and Long types. Older Realms should be migrated, using RealmObjectSchema.setNullable(), or by adding the @Required annotation (#2515).
* `RealmResults.clear()` now throws UnsupportedOperationException. Use `RealmResults.deleteAllFromRealm()` instead.
* `RealmResults.remove(int)` now throws UnsupportedOperationException. Use `RealmResults.deleteFromRealm(int)` instead.
* `RealmResults.sort()` and `RealmList.sort()` now return the sorted result instead of sorting in-place.
* `RealmList.first()` and `RealmList.last()` now throw `ArrayIndexOutOfBoundsException` if `RealmList` is empty.
* Removed deprecated method `Realm.getTable()` from public API.
* `Realm.refresh()` and `DynamicRealm.refresh()` on a Looper no longer have any effect. `RealmObject` and `RealmResults` are always updated on the next event loop.

### Deprecated

* `RealmObject.removeFromRealm()` in place of `RealmObject.deleteFromRealm()`
* `Realm.clear(Class)` in favour of `Realm.delete(Class)`.
* `DynamicRealm.clear(Class)` in place of `DynamicRealm.delete(Class)`.

### Enhancements

* Added a `RealmModel` interface that can be used instead of extending `RealmObject`.
* `RealmCollection` and `OrderedRealmCollection` interfaces have been added. `RealmList` and `RealmResults` both implement these.
* `RealmBaseAdapter` now accept an `OrderedRealmCollection` instead of only `RealmResults`.
* `RealmObjectSchema.isPrimaryKey(String)` (#2440)
* `RealmConfiguration.initialData(Realm.Transaction)` can now be used to populate a Realm file before it is used for the first time.

### Bug fixes

* `RealmObjectSchema.isRequired(String)` and `RealmObjectSchema.isNullable(String)` don't throw when the given field name doesn't exist.

### Credits

* Thanks to @thesurix for adding `RealmConfiguration.initialData()`.

## 0.88.3

* Updated Realm Core to 0.97.3.

### Enhancements

* Throws an IllegalArgumentException when calling Realm.copyToRealm()/Realm.copyToRealmOrUpdate() with a RealmObject which belongs to another Realm instance in a different thread.
* Improved speed of cleaning up native resources (#2496).

### Bug fixes

* Field annotated with @Ignored should not have accessors generated by the bytecode transformer (#2478).
* RealmResults and RealmObjects can no longer accidentially be GC'ed if using `asObservable()`. Previously this caused the observable to stop emitting (#2485).
* Fixed an build issue when using Realm in library projects on Windows (#2484).
* Custom equals(), toString() and hashCode() are no longer incorrectly overwritten by the proxy class (#2545).

## 0.88.2

* Updated Realm Core to 0.97.2.

### Enhancements

* Outputs additional information when incompatible lock file error occurs.

### Bug fixes

* Race condition causing BadVersionException when running multiple async writes and queries at the same time (#2021/#2391/#2417).

## 0.88.1

### Bug fixes

* Prevent throwing NullPointerException in RealmConfiguration.equals(RealmConfiguration) when RxJava is not in the classpath (#2416).
* RealmTransformer fails because of missing annotation classes in user's project (#2413).
* Added SONAME header to shared libraries (#2432).
* now DynamicRealmObject.toString() correctly shows null value as "null" and the format is aligned to the String from typed RealmObject (#2439).
* Fixed an issue occurring while resolving ReLinker in apps using a library based on Realm (#2415).

## 0.88.0 (2016-03-10)

* Updated Realm Core to 0.97.0.

### Breaking changes

* Realm has now to be installed as a Gradle plugin.
* DynamicRealm.executeTransaction() now directly throws any RuntimeException instead of wrapping it in a RealmException (#1682).
* DynamicRealm.executeTransaction() now throws IllegalArgumentException instead of silently accepting a null Transaction object.
* String setters now throw IllegalArgumentException instead of RealmError for invalid surrogates.
* DynamicRealm.distinct()/distinctAsync() and Realm.distinct()/distinctAsync() now throw IllegalArgumentException instead of UnsupportedOperationException for invalid type or unindexed field.
* All thread local change listeners are now delayed until the next Looper event instead of being triggered when committing.
* Removed RealmConfiguration.getSchemaMediator() from public API which was deprecated in 0.86.0. Please use RealmConfiguration.getRealmObjectClasses() to obtain the set of model classes (#1797).
* Realm.migrateRealm() throws a FileNotFoundException if the Realm file doesn't exist.
* It is now required to unsubscribe from all Realm RxJava observables in order to fully close the Realm (#2357).

### Deprecated

* Realm.getInstance(Context). Use Realm.getInstance(RealmConfiguration) or Realm.getDefaultInstance() instead.
* Realm.getTable(Class) which was public because of the old migration API. Use Realm.getSchema() or DynamicRealm.getSchema() instead.
* Realm.executeTransaction(Transaction, Callback) and replaced it with Realm.executeTransactionAsync(Transaction), Realm.executeTransactionAsync(Transaction, OnSuccess), Realm.executeTransactionAsync(Transaction, OnError) and Realm.executeTransactionAsync(Transaction, OnSuccess, OnError).

### Enhancements

* Support for custom methods, custom logic in accessors, custom accessor names, interface implementation and public fields in Realm objects (#909).
* Support to project Lombok (#502).
* RealmQuery.isNotEmpty() (#2025).
* Realm.deleteAll() and RealmList.deleteAllFromRealm() (#1560).
* RealmQuery.distinct() and RealmResults.distinct() (#1568).
* RealmQuery.distinctAsync() and RealmResults.distinctAsync() (#2118).
* Improved .so loading by using [ReLinker](https://github.com/KeepSafe/ReLinker).
* Improved performance of RealmList#contains() (#897).
* distinct(...) for Realm, DynamicRealm, RealmQuery, and RealmResults can take multiple parameters (#2284).
* "realm" and "row" can be used as field name in model classes (#2255).
* RealmResults.size() now returns Integer.MAX_VALUE when actual size is greater than Integer.MAX_VALUE (#2129).
* Removed allowBackup from AndroidManifest (#2307).

### Bug fixes

* Error occurring during test and (#2025).
* Error occurring during test and connectedCheck of unit test example (#1934).
* Bug in jsonExample (#2092).
* Multiple calls of RealmResults.distinct() causes to return wrong results (#2198).
* Calling DynamicRealmObject.setList() with RealmList<DynamicRealmObject> (#2368).
* RealmChangeListeners did not triggering correctly if findFirstAsync() didn't find any object. findFirstAsync() Observables now also correctly call onNext when the query completes in that case (#2200).
* Setting a null value to trigger RealmChangeListener (#2366).
* Preventing throwing BadVersionException (#2391).

### Credits

* Thanks to Bill Best (@wmbest2) for snapshot testing.
* Thanks to Graham Smith (@grahamsmith) for a detailed bug report (#2200).

## 0.87.5 (2016-01-29)
* Updated Realm Core to 0.96.2.
  - IllegalStateException won't be thrown anymore in RealmResults.where() if the RealmList which the RealmResults is created on has been deleted. Instead, the RealmResults will be treated as empty forever.
  - Fixed a bug causing a bad version exception, when using findFirstAsync (#2115).

## 0.87.4 (2016-01-28)
* Updated Realm Core to 0.96.0.
  - Fixed bug causing BadVersionException or crashing core when running async queries.

## 0.87.3 (2016-01-25)
* IllegalArgumentException is now properly thrown when calling Realm.copyFromRealm() with a DynamicRealmObject (#2058).
* Fixed a message in IllegalArgumentException thrown by the accessors of DynamicRealmObject (#2141).
* Fixed RealmList not returning DynamicRealmObjects of the correct underlying type (#2143).
* Fixed potential crash when rolling back removal of classes that reference each other (#1829).
* Updated Realm Core to 0.95.8.
  - Fixed a bug where undetected deleted object might lead to seg. fault (#1945).
  - Better performance when deleting objects (#2015).

## 0.87.2 (2016-01-08)
* Removed explicit GC call when committing a transaction (#1925).
* Fixed a bug when RealmObjectSchema.addField() was called with the PRIMARY_KEY modifier, the field was not set as a required field (#2001).
* Fixed a bug which could throw a ConcurrentModificationException in RealmObject's or RealmResults' change listener (#1970).
* Fixed RealmList.set() so it now correctly returns the old element instead of the new (#2044).
* Fixed the deployment of source and javadoc jars (#1971).

## 0.87.1 (2015-12-23)
* Upgraded to NDK R10e. Using gcc 4.9 for all architectures.
* Updated Realm Core to 0.95.6
  - Fixed a bug where an async query can be copied incomplete in rare cases (#1717).
* Fixed potential memory leak when using async query.
* Added a check to prevent removing a RealmChangeListener from a non-Looper thread (#1962). (Thank you @hohnamkung.)

## 0.87.0 (2015-12-17)
* Added Realm.asObservable(), RealmResults.asObservable(), RealmObject.asObservable(), DynamicRealm.asObservable() and DynamicRealmObject.asObservable().
* Added RealmConfiguration.Builder.rxFactory() and RxObservableFactory for custom RxJava observable factory classes.
* Added Realm.copyFromRealm() for creating detached copies of Realm objects (#931).
* Added RealmObjectSchema.getFieldType() (#1883).
* Added unitTestExample to showcase unit and instrumentation tests. Examples include jUnit3, jUnit4, Espresso, Robolectric, and MPowermock usage with Realm (#1440).
* Added support for ISO8601 based dates for JSON import. If JSON dates are invalid a RealmException will be thrown (#1213).
* Added APK splits to gridViewExample (#1834).

## 0.86.1 (2015-12-11)
* Improved the performance of removing objects (RealmResults.clear() and RealmResults.remove()).
* Updated Realm Core to 0.95.5.
* Updated ProGuard configuration (#1904).
* Fixed a bug where RealmQuery.findFirst() returned a wrong result if the RealmQuery had been created from a RealmResults.where() (#1905).
* Fixed a bug causing DynamicRealmObject.getObject()/setObject() to use the wrong class (#1912).
* Fixed a bug which could cause a crash when closing Realm instances in change listeners (#1900).
* Fixed a crash occurring during update of multiple async queries (#1895).
* Fixed listeners not triggered for RealmObject & RealmResults created using copy or create methods (#1884).
* Fixed RealmChangeListener never called inside RealmResults (#1894).
* Fixed crash when calling clear on a RealmList (#1886).

## 0.86.0 (2015-12-03)
* BREAKING CHANGE: The Migration API has been replaced with a new API.
* BREAKING CHANGE: RealmResults.SORT_ORDER_ASCENDING and RealmResults.SORT_ORDER_DESCENDING constants have been replaced by Sort.ASCENDING and Sort.DESCENDING enums.
* BREAKING CHANGE: RealmQuery.CASE_SENSITIVE and RealmQuery.CASE_INSENSITIVE constants have been replaced by Case.SENSITIVE and Case.INSENSITIVE enums.
* BREAKING CHANGE: Realm.addChangeListener, RealmObject.addChangeListener and RealmResults.addChangeListener hold a strong reference to the listener, you should unregister the listener to avoid memory leaks.
* BREAKING CHANGE: Removed deprecated methods RealmQuery.minimum{Int,Float,Double}, RealmQuery.maximum{Int,Float,Double}, RealmQuery.sum{Int,Float,Double} and RealmQuery.average{Int,Float,Double}. Use RealmQuery.min(), RealmQuery.max(), RealmQuery.sum() and RealmQuery.average() instead.
* BREAKING CHANGE: Removed RealmConfiguration.getSchemaMediator() which is public by mistake. And RealmConfiguration.getRealmObjectClasses() is added as an alternative in order to obtain the set of model classes (#1797).
* BREAKING CHANGE: Realm.addChangeListener, RealmObject.addChangeListener and RealmResults.addChangeListener will throw an IllegalStateException when invoked on a non-Looper thread. This is to prevent registering listeners that will not be invoked.
* BREAKING CHANGE: trying to access a property on an unloaded RealmObject obtained asynchronously will throw an IllegalStateException
* Added new Dynamic API using DynamicRealm and DynamicRealmObject.
* Added Realm.getSchema() and DynamicRealm.getSchema().
* Realm.createOrUpdateObjectFromJson() now works correctly if the RealmObject class contains a primary key (#1777).
* Realm.compactRealm() doesn't throw an exception if the Realm file is opened. It just returns false instead.
* Updated Realm Core to 0.95.3.
  - Fixed a bug where RealmQuery.average(String) returned a wrong value for a nullable Long/Integer/Short/Byte field (#1803).
  - Fixed a bug where RealmQuery.average(String) wrongly counted the null value for average calculation (#1854).

## 0.85.1 (2015-11-23)
* Fixed a bug which could corrupt primary key information when updating from a Realm version <= 0.84.1 (#1775).

## 0.85.0 (2016-11-19)
* BREAKING CHANGE: Removed RealmEncryptionNotSupportedException since the encryption implementation changed in Realm's underlying storage engine. Encryption is now supported on all devices.
* BREAKING CHANGE: Realm.executeTransaction() now directly throws any RuntimeException instead of wrapping it in a RealmException (#1682).
* BREAKING CHANGE: RealmQuery.isNull() and RealmQuery.isNotNull() now throw IllegalArgumentException instead of RealmError if the fieldname is a linked field and the last element is a link (#1693).
* Added Realm.isEmpty().
* Setters in managed object for RealmObject and RealmList now throw IllegalArgumentException if the value contains an invalid (unmanaged, removed, closed, from different Realm) object (#1749).
* Attempting to refresh a Realm while a transaction is in process will now throw an IllegalStateException (#1712).
* The Realm AAR now also contains the ProGuard configuration (#1767). (Thank you @skyisle.)
* Updated Realm Core to 0.95.
  - Removed reliance on POSIX signals when using encryption.

## 0.84.2
* Fixed a bug making it impossible to convert a field to become required during a migration (#1695).
* Fixed a bug making it impossible to read Realms created using primary keys and created by iOS (#1703).
* Fixed some memory leaks when an Exception is thrown (#1730).
* Fixed a memory leak when using relationships (#1285).
* Fixed a bug causing cached column indices to be cleared too soon (#1732).

## 0.84.1 (2015-10-28)
* Updated Realm Core to 0.94.4.
  - Fixed a bug that could cause a crash when running the same query multiple times.
* Updated ProGuard configuration. See [documentation](https://realm.io/docs/java/latest/#proguard) for more details.
* Updated Kotlin example to use 1.0.0-beta.
* Fixed warnings reported by "lint -Xlint:all" (#1644).
* Fixed a bug where simultaneous opening and closing a Realm from different threads might result in a NullPointerException (#1646).
* Fixed a bug which made it possible to externally modify the encryption key in a RealmConfiguration (#1678).

## 0.84.0 (2015-10-22)
* Added support for async queries and transactions.
* Added support for parsing JSON Dates with timezone information. (Thank you @LateralKevin.)
* Added RealmQuery.isEmpty().
* Added Realm.isClosed() method.
* Added Realm.distinct() method.
* Added RealmQuery.isValid(), RealmResults.isValid() and RealmList.isValid(). Each method checks whether the instance is still valid to use or not(for example, the Realm has been closed or any parent object has been removed).
* Added Realm.isInTransaction() method.
* Updated Realm Core to version 0.94.3.
  - Fallback for mremap() now work correctly on BlackBerry devices.
* Following methods in managed RealmList now throw IllegalStateException instead of native crash when RealmList.isValid() returns false: add(int,RealmObject), add(RealmObject)
* Following methods in managed RealmList now throw IllegalStateException instead of ArrayIndexOutOfBoundsException when RealmList.isValid() returns false: set(int,RealmObject), move(int,int), remove(int), get(int)
* Following methods in managed RealmList now throw IllegalStateException instead of returning 0/null when RealmList.isValid() returns false: clear(), removeAll(Collection), remove(RealmObject), first(), last(), size(), where()
* RealmPrimaryKeyConstraintException is now thrown instead of RealmException if two objects with same primary key are inserted.
* IllegalStateException is now thrown when calling Realm's clear(), RealmResults's remove(), removeLast(), clear() or RealmObject's removeFromRealm() from an incorrect thread.
* Fixed a bug affecting RealmConfiguration.equals().
* Fixed a bug in RealmQuery.isNotNull() which produced wrong results for binary data.
* Fixed a bug in RealmQuery.isNull() and RealmQuery.isNotNull() which validated the query prematurely.
* Fixed a bug where closed Realms were trying to refresh themselves resulting in a NullPointerException.
* Fixed a bug that made it possible to migrate open Realms, which could cause undefined behavior when querying, reading or writing data.
* Fixed a bug causing column indices to be wrong for some edge cases. See #1611 for details.

## 0.83.1 (2015-10-15)
* Updated Realm Core to version 0.94.1.
  - Fixed a bug when using Realm.compactRealm() which could make it impossible to open the Realm file again.
  - Fixed a bug, so isNull link queries now always return true if any part is null.

## 0.83 (2015-10-08)
* BREAKING CHANGE: Database file format update. The Realm file created by this version cannot be used by previous versions of Realm.
* BREAKING CHANGE: Removed deprecated methods and constructors from the Realm class.
* BREAKING CHANGE: Introduced boxed types Boolean, Byte, Short, Integer, Long, Float and Double. Added null support. Introduced annotation @Required to indicate a field is not nullable. String, Date and byte[] became nullable by default which means a RealmMigrationNeededException will be thrown if an previous version of a Realm file is opened.
* Deprecated methods: RealmQuery.minimum{Int,Float,Double}, RealmQuery.maximum{Int,Float,Double}. Use RealmQuery.min() and RealmQuery.max() instead.
* Added support for x86_64.
* Fixed an issue where opening the same Realm file on two Looper threads could potentially lead to an IllegalStateException being thrown.
* Fixed an issue preventing the call of listeners on refresh().
* Opening a Realm file from one thread will no longer be blocked by a transaction from another thread.
* Range restrictions of Date fields have been removed. Date fields now accepts any value. Milliseconds are still removed.

## 0.82.2 (2015-09-04)
* Fixed a bug which might cause failure when loading the native library.
* Fixed a bug which might trigger a timeout in Context.finalize().
* Fixed a bug which might cause RealmObject.isValid() to throw an exception if the object is deleted.
* Updated Realm core to version 0.89.9
  - Fixed a potential stack overflow issue which might cause a crash when encryption was used.
  - Embedded crypto functions into Realm dynamic lib to avoid random issues on some devices.
  - Throw RealmEncryptionNotSupportedException if the device doesn't support Realm encryption. At least one device type (HTC One X) contains system bugs that prevents Realm's encryption from functioning properly. This is now detected, and an exception is thrown when trying to open/create an encrypted Realm file. It's up to the application to catch this and decide if it's OK to proceed without encryption instead.

## 0.82.1 (2015-08-06)
* Fixed a bug where using the wrong encryption key first caused the right key to be seen as invalid.
* Fixed a bug where String fields were ignored when updating objects from JSON with null values.
* Fixed a bug when calling System.exit(0), the process might hang.

## 0.82 (2015-07-28)
* BREAKING CHANGE: Fields with annotation @PrimaryKey are indexed automatically now. Older schemas require a migration.
* RealmConfiguration.setModules() now accept ignore null values which Realm.getDefaultModule() might return.
* Trying to access a deleted Realm object throw throws a proper IllegalStateException.
* Added in-memory Realm support.
* Closing realm on another thread different from where it was created now throws an exception.
* Realm will now throw a RealmError when Realm's underlying storage engine encounters an unrecoverable error.
* @Index annotation can also be applied to byte/short/int/long/boolean/Date now.
* Fixed a bug where RealmQuery objects are prematurely garbage collected.
* Removed RealmQuery.between() for link queries.

## 0.81.1 (2015-06-22)
* Fixed memory leak causing Realm to never release Realm objects.

## 0.81 (2015-06-19)
* Introduced RealmModules for working with custom schemas in libraries and apps.
* Introduced Realm.getDefaultInstance(), Realm.setDefaultInstance(RealmConfiguration) and Realm.getInstance(RealmConfiguration).
* Deprecated most constructors. They have been been replaced by Realm.getInstance(RealmConfiguration) and Realm.getDefaultInstance().
* Deprecated Realm.migrateRealmAtPath(). It has been replaced by Realm.migrateRealm(RealmConfiguration).
* Deprecated Realm.deleteFile(). It has been replaced by Realm.deleteRealm(RealmConfiguration).
* Deprecated Realm.compactFile(). It has been replaced by Realm.compactRealm(RealmConfiguration).
* RealmList.add(), RealmList.addAt() and RealmList.set() now copy unmanaged objects transparently into Realm.
* Realm now works with Kotlin (M12+). (Thank you @cypressious.)
* Fixed a performance regression introduced in 0.80.3 occurring during the validation of the Realm schema.
* Added a check to give a better error message when null is used as value for a primary key.
* Fixed unchecked cast warnings when building with Realm.
* Cleaned up examples (remove old test project).
* Added checking for missing generic type in RealmList fields in annotation processor.

## 0.80.3 (2015-05-22)
* Calling Realm.copyToRealmOrUpdate() with an object with a null primary key now throws a proper exception.
* Fixed a bug making it impossible to open Realms created by Realm-Cocoa if a model had a primary key defined.
* Trying to using Realm.copyToRealmOrUpdate() with an object with a null primary key now throws a proper exception.
* RealmChangedListener now also gets called on the same thread that did the commit.
* Fixed bug where Realm.createOrUpdateWithJson() reset Date and Binary data to default values if not found in the JSON output.
* Fixed a memory leak when using RealmBaseAdapter.
* RealmBaseAdapter now allow RealmResults to be null. (Thanks @zaki50.)
* Fixed a bug where a change to a model class (`RealmList<A>` to `RealmList<B>`) would not throw a RealmMigrationNeededException.
* Fixed a bug where setting multiple RealmLists didn't remove the previously added objects.
* Solved ConcurrentModificationException thrown when addChangeListener/removeChangeListener got called in the onChange. (Thanks @beeender)
* Fixed duplicated listeners in the same realm instance. Trying to add duplicated listeners is ignored now. (Thanks @beeender)

## 0.80.2 (2015-05-04)
* Trying to use Realm.copyToRealmOrUpdate() with an object with a null primary key now throws a proper exception.
* RealmMigrationNeedException can now return the path to the Realm that needs to be migrated.
* Fixed bug where creating a Realm instance with a hashcode collision no longer returned the wrong Realm instance.
* Updated Realm Core to version 0.89.2
  - fixed bug causing a crash when opening an encrypted Realm file on ARM64 devices.

## 0.80.1 (2015-04-16)
* Realm.createOrUpdateWithJson() no longer resets fields to their default value if they are not found in the JSON input.
* Realm.compactRealmFile() now uses Realm Core's compact() method which is more failure resilient.
* Realm.copyToRealm() now correctly handles referenced child objects that are already in the Realm.
* The ARM64 binary is now properly a part of the Eclipse distribution package.
* A RealmMigrationExceptionNeeded is now properly thrown if @Index and @PrimaryKey are not set correctly during a migration.
* Fixed bug causing Realms to be cached even though they failed to open correctly.
* Added Realm.deleteRealmFile(File) method.
* Fixed bug causing queries to fail if multiple Realms has different field ordering.
* Fixed bug when using Realm.copyToRealm() with a primary key could crash if default value was already used in the Realm.
* Updated Realm Core to version 0.89.0
  - Improved performance for sorting RealmResults.
  - Improved performance for refreshing a Realm after inserting or modifying strings or binary data.
  - Fixed bug causing incorrect result when querying indexed fields.
  - Fixed bug causing corruption of string index when deleting an object where there are duplicate values for the indexed field.
  - Fixed bug causing a crash after compacting the Realm file.
* Added RealmQuery.isNull() and RealmQuery.isNotNull() for querying relationships.
* Fixed a potential NPE in the RealmList constructor.

## 0.80 (2015-03-11)
* Queries on relationships can be case sensitive.
* Fixed bug when importing JSONObjects containing NULL values.
* Fixed crash when trying to remove last element of a RealmList.
* Fixed bug crashing annotation processor when using "name" in model classes for RealmObject references
* Fixed problem occurring when opening an encrypted Realm with two different instances of the same key.
* Version checker no longer reports that updates are available when latest version is used.
* Added support for static fields in RealmObjects.
* Realm.writeEncryptedCopyTo() has been reenabled.

## 0.79.1 (2015-02-20)
* copyToRealm() no longer crashes on cyclic data structures.
* Fixed potential crash when using copyToRealmOrUpdate with an object graph containing a mix of elements with and without primary keys.

## 0.79 (2015-02-16)
* Added support for ARM64.
* Added RealmQuery.not() to negate a query condition.
* Added copyToRealmOrUpdate() and createOrUpdateFromJson() methods, that works for models with primary keys.
* Made the native libraries much smaller. Arm went from 1.8MB to 800KB.
* Better error reporting when trying to create or open a Realm file fails.
* Improved error reporting in case of missing accessors in model classes.
* Re-enabled RealmResults.remove(index) and RealmResults.removeLast().
* Primary keys are now supported through the @PrimaryKey annotation.
* Fixed error when instantiating a Realm with the wrong key.
* Throw an exception if deleteRealmFile() is called when there is an open instance of the Realm.
* Made migrations and compression methods synchronised.
* Removed methods deprecated in 0.76. Now Realm.allObjectsSorted() and RealmQuery.findAllSorted() need to be used instead.
* Reimplemented Realm.allObjectSorted() for better performance.

## 0.78 (2015-01-22)
* Added proper support for encryption. Encryption support is now included by default. Keys are now 64 bytes long.
* Added support to write an encrypted copy of a Realm.
* Realm no longer incorrectly warns that an instance has been closed too many times.
* Realm now shows a log warning if an instance is being finalized without being closed.
* Fixed bug causing Realms to be cached during a RealmMigration resulting in invalid realms being returned from Realm.getInstance().
* Updated core to 0.88.

## 0.77 (2015-01-16)
* Added Realm.allObjectsSorted() and RealmQuery.findAllSorted() and extending RealmResults.sort() for multi-field sorting.
* Added more logging capabilities at the JNI level.
* Added proper encryption support. NOTE: The key has been increased from 32 bytes to 64 bytes (see example).
* Added support for unmanaged objects and custom constructors.
* Added more precise imports in proxy classes to avoid ambiguous references.
* Added support for executing a transaction with a closure using Realm.executeTransaction().
* Added RealmObject.isValid() to test if an object is still accessible.
* RealmResults.sort() now has better error reporting.
* Fixed bug when doing queries on the elements of a RealmList, ie. like Realm.where(Foo.class).getBars().where().equalTo("name").
* Fixed bug causing refresh() to be called on background threads with closed Realms.
* Fixed bug where calling Realm.close() too many times could result in Realm not getting closed at all. This now triggers a log warning.
* Throw NoSuchMethodError when RealmResults.indexOf() is called, since it's not implemented yet.
* Improved handling of empty model classes in the annotation processor
* Removed deprecated static constructors.
* Introduced new static constructors based on File instead of Context, allowing to save Realm files in custom locations.
* RealmList.remove() now properly returns the removed object.
* Calling realm.close() no longer prevent updates to other open realm instances on the same thread.

## 0.76.0 (2014-12-19)
* RealmObjects can now be imported using JSON.
* Gradle wrapper updated to support Android Studio 1.0.
* Fixed bug in RealmObject.equals() so it now correctly compares two objects from the same Realm.
* Fixed bug in Realm crashing for receiving notifications after close().
* Realm class is now marked as final.
* Replaced concurrency example with a better thread example.
* Allowed to add/remove RealmChangeListeners in RealmChangeListeners.
* Upgraded to core 0.87.0 (encryption support, API changes).
* Close the Realm instance after migrations.
* Added a check to deny the writing of objects outside of a transaction.

## 0.75.1 (2014-12-03)
* Changed sort to be an in-place method.
* Renamed SORT_ORDER_DECENDING to SORT_ORDER_DESCENDING.
* Added sorting functionality to allObjects() and findAll().
* Fixed bug when querying a date column with equalTo(), it would act as lessThan()

## 0.75.0 (2014-11-28)
* Realm now implements Closeable, allowing better cleanup of native resources.
* Added writeCopyTo() and compactRealmFile() to write and compact a Realm to a new file.
* RealmObject.toString(), equals() and hashCode() now support models with cyclic references.
* RealmResults.iterator() and listIterator() now correctly iterates the results when using remove().
* Bug fixed in Exception text when field names was not matching the database.
* Bug fixed so Realm no longer throws an Exception when removing the last object.
* Bug fixed in RealmResults which prevented sub-querying.
* The Date type does not support millisecond resolution, and dates before 1901-12-13 and dates after 2038-01-19 are not supported on 32 bit systems.
* Fixed bug so Realm no longer throws an Exception when removing the last object.
* Fixed bug in RealmResults which prevented sub-querying.

## 0.74.0 (2014-11-19)
* Added support for more field/accessors naming conventions.
* Added case sensitive versions of string comparison operators equalTo and notEqualTo.
* Added where() to RealmList to initiate queries.
* Added verification of fields names in queries with links.
* Added exception for queries with invalid field name.
* Allow static methods in model classes.
* An exception will now be thrown if you try to move Realm, RealmResults or RealmObject between threads.
* Fixed a bug in the calculation of the maximum of date field in a RealmResults.
* Updated core to 0.86.0, fixing a bug in cancelling an empty transaction, and major query speedups with floats/doubles.
* Consistent handling of UTF-8 strings.
* removeFromRealm() now calls moveLastOver() which is faster and more reliable when deleting multiple objects.

## 0.73.1 (2014-11-05)
* Fixed a bug that would send infinite notifications in some instances.

## 0.73.0 (2014-11-04)
* Fixed a bug not allowing queries with more than 1024 conditions.
* Rewritten the notification system. The API did not change but it's now much more reliable.
* Added support for switching auto-refresh on and off (Realm.setAutoRefresh).
* Added RealmBaseAdapter and an example using it.
* Added deleteFromRealm() method to RealmObject.

## 0.72.0 (2014-10-27)
* Extended sorting support to more types: boolean, byte, short, int, long, float, double, Date, and String fields are now supported.
* Better support for Java 7 and 8 in the annotations processor.
* Better support for the Eclipse annotations processor.
* Added Eclipse support to the distribution folder.
* Added Realm.cancelTransaction() to cancel/abort/rollback a transaction.
* Added support for link queries in the form realm.where(Owner.class).equalTo("cat.age", 12).findAll().
* Faster implementation of RealmQuery.findFirst().
* Upgraded core to 0.85.1 (deep copying of strings in queries; preparation for link queries).

## 0.71.0 (2014-10-07)
* Simplified the release artifact to a single Jar file.
* Added support for Eclipse.
* Added support for deploying to Maven.
* Throw exception if nested transactions are used (it's not allowed).
* Javadoc updated.
* Fixed [bug in RealmResults](https://github.com/realm/realm-java/issues/453).
* New annotation @Index to add search index to a field (currently only supporting String fields).
* Made the annotations processor more verbose and strict.
* Added RealmQuery.count() method.
* Added a new example about concurrency.
* Upgraded to core 0.84.0.

## 0.70.1 (2014-09-30)
* Enabled unit testing for the realm project.
* Fixed handling of camel-cased field names.

## 0.70.0 (2014-09-29)
* This is the first public beta release.<|MERGE_RESOLUTION|>--- conflicted
+++ resolved
@@ -25,15 +25,12 @@
 * [RealmApp] It is now possible to create App instances with different app id's.
 * [RealmApp] Support for using `null` as a partition value.
 * [RealmApp] Improve errors exception messages from `SyncSession.downloadAllServerChanges()` and `SyncSession.uploadAllLocalChanges()`.
-* Support for watching MongoCollection change streams (Issue [#6912](https://github.com/realm/realm-java/issues/6912))
-<<<<<<< HEAD
-* Support for retrying a custom confirmation function on an User for a given email (Issue [#7079](https://github.com/realm/realm-java/pull/7079))
-=======
+* [RealmApp] Support for watching MongoCollection change streams (Issue [#6912](https://github.com/realm/realm-java/issues/6912))
+* [RealmApp] Support for retrying a custom confirmation function on an User for a given email (Issue [#7079](https://github.com/realm/realm-java/pull/7079))
 * [RealmApp] Support for getting all app sessions via `Sync.getAllSessions()`.
 * [RealmApp] Support to retrieve the MongoClient service name using `MongoClient.getServiceName()`
 * [RealmApp] Support to retrieve the MongoDatabase name using `MongoDatabase.getName()`
 * [RealmApp] Support to retrieve the MongoCollection name using `MongoCollection.getName()`
->>>>>>> b7435b46
 
 ### Fixed
 * None.
