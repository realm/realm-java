## 2.4.0

### Breaking changes

* `RealmResults.distinct()` returns a new `RealmResults` object instead of filtering on the original object (#2947).
<<<<<<< HEAD
* `RealmResults` is auto-updated continuously. Any transaction on the current thread which may have an impact on the order or elements of the `RealmResults` will change the `RealmResults` immediately instead of change it in the next event loop. The standard `RealmResults.iterator()` will continue to work as normal, which means that you can still delete or modify elements without impacting the iterator. The same is not true for simple for-loops. In some cases a simple for-loop will not work (https://realm.io/docs/java/2.3.1/api/io/realm/OrderedRealmCollection.html#loops), and you must use the new createSnapshot() method.
* Removed deprecated classes `Logger` and `AndroidLogger`.
=======
* `RealmResults` is auto-updated continuously. Any transaction on the current thread which may have an impact on the order or elements of the `RealmResults` will change the `RealmResults` immediately instead of change it in the next event loop. The standard `RealmResults.iterator()` will continue to work as normal, which means that you can still delete or modify elements without impacting the iterator. The same is not true for simple for-loops. In some cases a simple for-loop will not work (https://realm.io/docs/java/3.0.0/api/io/realm/OrderedRealmCollection.html#loops), and you must use the new createSnapshot() method.

### Deprecated

* `RealmResults.removeChangeListeners()`. Use `RealmResults.removeAllChangeListeners()` instead.
>>>>>>> cc829034

### Enhancements

* Added support for sorting by link's field (#672).
* Added `OrderedRealmCollectionSnapshot` class and `OrderedRealmCollection.createSnapshot()` method. `OrderedRealmCollectionSnapshot` is useful when changing `RealmResults` or `RealmList` in simple loops.

### Internal

* Use Object Store's `Results` as the backend for `RealmResults` (#3372).
  - Use Object Store's notification mechanism to trigger listeners.
  - Local commit triggers Realm global listener and `RealmObject` listener on current thread immediately instead of in the next event loop.

## 2.3.2

### Bug fixes

* Fixed log levels in JNI layer (#4204).

### Internal

* Updated to Realm Sync v1.0.4.
* Updated to Realm Core v2.3.1.

### Enhancements

* Improved performance of getters and setters in proxy classes.

## 2.3.1

### Enhancements

* [ObjectServer] The `serverUrl` given to `SyncConfiguration.Builder()` is now more lenient and will also accept only paths as argument (#4144).
* [ObjectServer] Add a timer to refresh periodically the access_token.

### Bug fixes

* NPE problem in SharedRealm.finalize() (#3730).
* `RealmList.contains()` and `RealmResults.contains()` now correctly use custom `equals()` method on Realm model classes.
* Build error when the project is using Kotlin (#4087).
* Bug causing classes to be replaced by classes already in Gradle's classpath (#3568).
* NullPointerException when notifying a single object that it changed (#4086).


## 2.3.0

### Object Server API Changes

* Realm Sync v1.0.0 has been released, and Realm Mobile Platform is no longer considered in beta.
* Breaking change: Location of Realm files are now placed in `getFilesDir()/<userIdentifier>` instead of `getFilesDir()/`.
  This is done in order to support shared Realms among users, while each user retaining their own local copy.
* Breaking change: `SyncUser.all()` now returns Map instead of List.
* Breaking change: Added a default `UserStore` saving users in a Realm file (`RealmFileUserStore`).
* Breaking change: Added multi-user support to `UserStore`. Added `get(String)` and `remove(String)`, removed `remove()` and renamed `get()` to `getCurrent()`.
* Breaking change: Changed the order of arguments to `SyncCredentials.custom()` to match iOS: token, provider, userInfo.
* Added support for `PermissionOffer` and `PermissionOfferResponse` to `SyncUser.getManagementRealm()`.
* Exceptions thrown in error handlers are ignored but logged (#3559).
* Removed unused public constants in `SyncConfiguration` (#4047).
* Fixed bug, preventing Sync client to renew the access token (#4038) (#4039).
* Now `SyncUser.logout()` properly revokes tokens (#3639).

### Bug fixes

* Fixed native memory leak setting the value of a primary key (#3993).
* Activated Realm's annotation processor on connectedTest when the project is using kapt (#4008).
* Fixed "too many open files" issue (#4002).
* Added temporary work-around for bug crashing Samsung Tab 3 devices on startup (#3651).

### Enhancements

* Added `like` predicate for String fields (#3752).

### Internal

* Updated to Realm Sync v1.0.0.
* Added a Realm backup when receiving a Sync client reset message from the server.

## 2.2.2

### Object Server API Changes (In Beta)

* Disabled `Realm.compactRealm()` when sync is enabled as it might corrupt the Realm (https://github.com/realm/realm-core/issues/2345).

### Bug fixes

* "operation not permitted" issue when creating Realm file on some devices' external storage (#3629).
* Crash on API 10 devices (#3726).
* `UnsatisfiedLinkError` caused by `pipe2` (#3945).
* Unrecoverable error with message "Try again" when the notification fifo is full (#3964).
* Realm migration wasn't triggered when the primary key definition was altered (#3966).
* Use phantom reference to solve the finalize time out issue (#2496).

### Enhancements

* All major public classes are now non-final. This is mostly a compromise to support Mockito. All protected fields/methods are still not considered part of the public API and can change without notice (#3869).
* All Realm instances share a single notification daemon thread.
* Fixed Java lint warnings with generated proxy classes (#2929).

### Internal

* Upgraded Realm Core to 2.3.0.
* Upgraded Realm Sync to 1.0.0-BETA-6.5.

## 2.2.1

### Object Server API Changes (In Beta)

* Fixed `SyncConfiguration.toString()` so it now outputs a correct description instead of an empty string (#3787).

### Bug fixes

* Added version number to the native library, preventing ReLinker from accidentally loading old code (#3775).
* `Realm.getLocalInstanceCount(config)` throwing NullPointerException if called after all Realms have been closed (#3791).

## 2.2.0

### Object Server API Changes (In Beta)

* Added support for `SyncUser.getManagementRealm()` and permission changes.

### Bug fixes

* Kotlin projects no longer create the `RealmDefaultModule` if no Realm model classes are present (#3746).
* Remove `includedescriptorclasses` option from ProGuard rule file in order to support built-in shrinker of Android Gradle Plugin (#3714).
* Unexpected `RealmMigrationNeededException` was thrown when a field was added to synced Realm.

### Enhancements

* Added support for the `annotationProcessor` configuration provided by Android Gradle Plugin 2.2.0 or later. Realm plugin adds its annotation processor to the `annotationProcessor` configuration instead of `apt` configuration if it is available and the `com.neenbedankt.android-apt` plugin is not used. In Kotlin projects, `kapt` is used instead of the `annotationProcessor` configuration (#3026).

## 2.1.1

### Bug fixes

* Fixed a bug in `Realm.insert` and `Realm.insertOrUpdate` methods causing a `StackOverFlow` when you try to insert a cyclic graph of objects between Realms (#3732).

### Object Server API Changes (In Beta)

* Set default RxFactory to `SyncConfiguration`.

### Bug fixes

* ProGuard configuration introduced in 2.1.0 unexpectedly kept classes that did not have the @KeepMember annotation (#3689).

## 2.1.0

### Breaking changes

* * `SecureUserStore` has been moved to its own GitHub repository: https://github.com/realm/realm-android-user-store
  See https://github.com/realm/realm-android-user-store/blob/master/README.md for further info on how to include it.


### Object Server API Changes (In Beta)

* Renamed `User` to `SyncUser`, `Credentials` to `SyncCredentials` and `Session` to `SyncSession` to align names with Cocoa.
* Removed `SyncManager.setLogLevel()`. Use `RealmLog.setLevel()` instead.
* `SyncUser.logout()` now correctly clears `SyncUser.currentUser()` (#3638).
* Missing ProGuard configuration for libraries used by Sync extension (#3596).
* Error handler was not called when sync session failed (#3597).
* Added `User.all()` that returns all known Realm Object Server users.
* Upgraded Realm Sync to 1.0.0-BETA-3.2

### Deprecated

* `Logger`. Use `RealmLogger` instead.
* `AndroidLogger`. The logger for Android is implemented in native code instead.

### Bug fixes

* The following were not kept by ProGuard: names of native methods not in the `io.realm.internal` package, names of classes used in method signature (#3596).
* Permission error when a database file was located on external storage (#3140).
* Memory leak when unsubscribing from a RealmResults/RealmObject RxJava Observable (#3552).

### Enhancements

* `Realm.compactRealm()` now works for encrypted Realms.
* Added `first(E defaultValue)` and `last(E defaultValue)` methods to `RealmList` and `RealmResult`. These methods will return the provided object instead of throwing an `IndexOutOfBoundsException` if the list is empty.
* Reduce transformer logger verbosity (#3608).
* `RealmLog.setLevel(int)` for setting the log level across all loggers.

### Internal

* Upgraded Realm Core to 2.1.3

### Credits

* Thanks to Max Furman (@maxfurman) for adding support for `first()` and `last()` default values.

## 2.0.2

This release is not protocol-compatible with previous versions of the Realm Mobile Platform. The base library is still fully compatible.

### Bug fixes

* Build error when using Java 7 (#3563).

### Internal

* Upgraded Realm Core to 2.1.0
* Upgraded Realm Sync to 1.0.0-BETA-2.0.

## 2.0.1

### Bug fixes

* `android.net.conn.CONNECTIVITY_CHANGE` broadcast caused `RuntimeException` if sync extension was disabled (#3505).
* `android.net.conn.CONNECTIVITY_CHANGE` was not delivered on Android 7 devices.
* `distinctAsync` did not respect other query parameters (#3537).
* `ConcurrentModificationException` from Gradle when building an application (#3501).

### Internal

* Upgraded to Realm Core 2.0.1 / Realm Sync 1.3-BETA

## 2.0.0

This release introduces support for the Realm Mobile Platform!
See <https://realm.io/news/introducing-realm-mobile-platform/> for an overview of these great new features.

### Breaking Changes

* Files written by Realm 2.0 cannot be read by 1.x or earlier versions. Old files can still be opened.
* It is now required to call `Realm.init(Context)` before calling any other Realm API.
* Removed `RealmConfiguration.Builder(Context)`, `RealmConfiguration.Builder(Context, File)` and `RealmConfiguration.Builder(File)` constructors.
* `isValid()` now always returns `true` instead of `false` for unmanaged `RealmObject` and `RealmList`. This puts it in line with the behaviour of the Cocoa and .NET API's (#3101).
* armeabi is not supported anymore.
* Added new `RealmFileException`.
  - `IncompatibleLockFileException` has been removed and replaced by `RealmFileException` with kind `INCOMPATIBLE_LOCK_FILE`.
  - `RealmIOExcpetion` has been removed and replaced by `RealmFileException`.
* `RealmConfiguration.Builder.assetFile(Context, String)` has been renamed to `RealmConfiguration.Builder.assetFile(String)`.
* Object with primary key is now required to define it when the object is created. This means that `Realm.createObject(Class<E>)` and `DynamicRealm.createObject(String)` now throws `RealmException` if they are used to create an object with a primary key field. Use `Realm.createObject(Class<E>, Object)` or `DynamicRealm.createObject(String, Object)` instead.
* Importing from JSON without the primary key field defined in the JSON object now throws `IllegalArgumentException`.
* Now `Realm.beginTransaction()`, `Realm.executeTransaction()` and `Realm.waitForChange()` throw `RealmMigrationNeededException` if a remote process introduces incompatible schema changes (#3409).
* The primary key value of an object can no longer be changed after the object was created. Instead a new object must be created and all fields copied over.
* Now `Realm.createObject(Class)` and `Realm.createObject(Class,Object)` take the values from the model's fields and default constructor. Creating objects through the `DynamicRealm` does not use these values (#777).
* When `Realm.create*FromJson()`s create a new `RealmObject`, now they take the default values defined by the field itself and its default constructor for those fields that are not defined in the JSON object.

### Enhancements

* Added `realmObject.isManaged()`, `RealmObject.isManaged(obj)` and `RealmCollection.isManaged()` (#3101).
* Added `RealmConfiguration.Builder.directory(File)`.
* `RealmLog` has been moved to the public API. It is now possible to control which events Realm emit to Logcat. See the `RealmLog` class for more details.
* Typed `RealmObject`s can now continue to access their fields properly even though the schema was changed while the Realm was open (#3409).
* A `RealmMigrationNeededException` will be thrown with a cause to show the detailed message when a migration is needed and the migration block is not in the `RealmConfiguration`.


### Bug fixes

* Fixed a lint error in proxy classes when the 'minSdkVersion' of user's project is smaller than 11 (#3356).
* Fixed a potential crash when there were lots of async queries waiting in the queue.
* Fixed a bug causing the Realm Transformer to not transform field access in the model's constructors (#3361).
* Fixed a bug causing a build failure when the Realm Transformer adds accessors to a model class that was already transformed in other project (#3469).
* Fixed a bug causing the `NullPointerException` when calling getters/setters in the model's constructors (#2536).

### Internal

* Moved JNI build to CMake.
* Updated Realm Core to 2.0.0.
* Updated ReLinker to 1.2.2.

## 1.2.0

### Bug fixes

* Throw a proper exception when operating on a non-existing field with the dynamic API (#3292).
* `DynamicRealmObject.setList` should only accept `RealmList<DynamicRealmObject>` (#3280).
* `DynamicRealmObject.getX(fieldName)` now throws a proper exception instead of a native crash when called with a field name of the wrong type (#3294).
* Fixed a concurrency crash which might happen when `Realm.executeTransactionAsync()` tried to call `onSucess` after the Realm was closed.

### Enhancements

* Added `RealmQuery.in()` for a comparison against multiple values.
* Added byte array (`byte[]`) support to `RealmQuery`'s `equalTo` and `notEqualTo` methods.
* Optimized internal caching of schema classes (#3315).

### Internal

* Updated Realm Core to 1.5.1.
* Improved sorting speed.
* Completely removed the `OptionalAPITransformer`.

### Credits

* Thanks to Brenden Kromhout (@bkromhout) for adding binary array support to `equalTo` and `notEqualTo`.

## 1.1.1

### Bug fixes

* Fixed a wrong JNI method declaration which might cause "method not found" crash on some devices.
* Fixed a bug that `Error` in the background async thread is not forwarded to the caller thread.
* Fixed a crash when an empty `Collection` is passed to `insert()`/`insertOrUpdate()` (#3103).
* Fixed a bug that does not transfer the primary key when `RealmSchemaObject.setClassName()` is called to rename a class (#3118).
* Fixed bug in `Realm.insert` and `Realm.insertOrUpdate` methods causing a `RealmList` to be cleared when inserting a managed `RealmModel` (#3105).
* Fixed a concurrency allocation bug in storage engine which might lead to some random crashes.
* Bulk insertion now throws if it is not called in a transaction (#3173).
* The IllegalStateException thrown when accessing an empty RealmObject is now more meaningful (#3200).
* `insert()` now correctly throws an exception if two different objects have the same primary key (#3212).
* Blackberry Z10 throwing "Function not implemented" (#3178).
* Reduced the number of file descriptors used by Realm Core (#3197).
* Throw a proper `IllegalStateException` if a `RealmChangeListener` is used inside an IntentService (#2875).

### Enhancements

* The Realm Annotation processor no longer consumes the Realm annotations. Allowing other annotation processors to run.

### Internal

* Updated Realm Core to 1.4.2.
* Improved sorting speed.

## 1.1.0

### Bug fixes

* A number of bug fixes in the storage engine related to memory management in rare cases when a Realm has been compacted.
* Disabled the optional API transformer since it has problems with DexGuard (#3022).
* `OnSuccess.OnSuccess()` might not be called with the correct Realm version for async transaction (#1893).
* Fixed a bug in `copyToRealm()` causing a cyclic dependency objects being duplicated.
* Fixed a build failure when model class has a conflicting name such as `Map`, `List`, `String`, ... (#3077).

### Enhancements

* Added `insert(RealmModel obj)`, `insertOrUpdate(RealmModel obj)`, `insert(Collection<RealmModel> collection)` and `insertOrUpdate(Collection<RealmModel> collection)` to perform batch inserts (#1684).
* Enhanced `Table.toString()` to show a PrimaryKey field details (#2903).
* Enabled ReLinker when loading a Realm from a custom path by adding a `RealmConfiguration.Builder(Context, File)` constructor (#2900).
* Changed `targetSdkVersion` of `realm-library` to 24.
* Logs warning if `DynamicRealm` is not closed when GC happens as it does for `Realm`.

### Deprecated

* `RealmConfiguration.Builder(File)`. Use `RealmConfiguration.Builder(Context, File)` instead.

### Internal

* Updated Realm Core to 1.2.0.

## 1.0.1

### Bug fixes

* Fixed a crash when calling `Table.toString()` in debugger (#2429).
* Fixed a race condition which would cause some `RealmResults` to not be properly updated inside a `RealmChangeListener`. This could result in crashes when accessing items from those results (#2926/#2951).
* Revised `RealmResults.isLoaded()` description (#2895).
* Fixed a bug that could cause Realm to lose track of primary key when using `RealmObjectSchema.removeField()` and `RealmObjectSchema.renameField()` (#2829/#2926).
* Fixed a bug that prevented some devices from finding async related JNI methods correctly.
* Updated ProGuard configuration in order not to depend on Android's default configuration (#2972).
* Fixed a race condition between Realms notifications and other UI events. This could e.g. cause ListView to crash (#2990).
* Fixed a bug that allowed both `RealmConfiguration.Builder.assetFile()`/`deleteRealmIfMigrationNeeded()` to be configured at the same time, which leads to the asset file accidentally being deleted in migrations (#2933).
* Realm crashed outright when the same Realm file was opened in two processes. Realm will now optimistically retry opening for 1 second before throwing an Error (#2459).

### Enhancements

* Removes RxJava related APIs during bytecode transforming to make RealmObject plays well with reflection when rx.Observable doesn't exist.

## 1.0.0

No changes since 0.91.1.

## 0.91.1

* Updated Realm Core to 1.0.1.

### Bug fixes

* Fixed a bug when opening a Realm causes a staled memory mapping. Symptoms are error messages like "Bad or incompatible history type", "File format version doesn't match", and "Encrypted interprocess sharing is currently unsupported".

## 0.91.0

* Updated Realm Core to 1.0.0.

### Breaking changes

* Removed all `@Deprecated` methods.
* Calling `Realm.setAutoRefresh()` or `DynamicRealm.setAutoRefresh()` from non-Looper thread throws `IllegalStateException` even if the `autoRefresh` is false (#2820).

### Bug fixes

* Calling RealmResults.deleteAllFromRealm() might lead to native crash (#2759).
* The annotation processor now correctly reports an error if trying to reference interfaces in model classes (#2808).
* Added null check to `addChangeListener` and `removeChangeListener` in `Realm` and `DynamicRealm` (#2772).
* Calling `RealmObjectSchema.addPrimaryKey()` adds an index to the primary key field, and calling `RealmObjectSchema.removePrimaryKey()` removes the index from the field (#2832).
* Log files are not deleted when calling `Realm.deleteRealm()` (#2834).

### Enhancements

* Upgrading to OpenSSL 1.0.1t. From July 11, 2016, Google Play only accept apps using OpenSSL 1.0.1r or later (https://support.google.com/faqs/answer/6376725, #2749).
* Added support for automatically copying an initial database from assets using `RealmConfiguration.Builder.assetFile()`.
* Better error messages when certain file operations fail.

### Credits

* Paweł Surówka (@thesurix) for adding the `RealmConfiguration.Builder.assetFile()`.

## 0.90.1

* Updated Realm Core to 0.100.2.

### Bug fixes

* Opening a Realm while closing a Realm in another thread could lead to a race condition.
* Automatic migration to the new file format could in rare circumstances lead to a crash.
* Fixing a race condition that may occur when using Async API (#2724).
* Fixed CannotCompileException when related class definition in android.jar cannot be found (#2703).

### Enhancements

* Prints path when file related exceptions are thrown.

## 0.90.0

* Updated Realm Core to 0.100.0.

### Breaking changes

* RealmChangeListener provides the changed object/Realm/collection as well (#1594).
* All JSON methods on Realm now only wraps JSONException in RealmException. All other Exceptions are thrown as they are.
* Marked all methods on `RealmObject` and all public classes final (#1594).
* Removed `BaseRealm` from the public API.
* Removed `HandlerController` from the public API.
* Removed constructor of `RealmAsyncTask` from the public API (#1594).
* `RealmBaseAdapter` has been moved to its own GitHub repository: https://github.com/realm/realm-android-adapters
  See https://github.com/realm/realm-android-adapters/blob/master/README.md for further info on how to include it.
* File format of Realm files is changed. Files will be automatically upgraded but opening a Realm file with older
  versions of Realm is not possible.

### Deprecated

* `Realm.allObjects*()`. Use `Realm.where(clazz).findAll*()` instead.
* `Realm.distinct*()`. Use `Realm.where(clazz).distinct*()` instead.
* `DynamicRealm.allObjects*()`. Use `DynamicRealm.where(className).findAll*()` instead.
* `DynamicRealm.distinct*()`. Use `DynamicRealm.where(className).distinct*()` instead.
* `Realm.allObjectsSorted(field, sort, field, sort, field, sort)`. Use `RealmQuery.findAllSorted(field[], sort[])`` instead.
* `RealmQuery.findAllSorted(field, sort, field, sort, field, sort)`. Use `RealmQuery.findAllSorted(field[], sort[])`` instead.
* `RealmQuery.findAllSortedAsync(field, sort, field, sort, field, sort)`. Use `RealmQuery.findAllSortedAsync(field[], sort[])`` instead.
* `RealmConfiguration.setModules()`. Use `RealmConfiguration.modules()` instead.
* `Realm.refresh()` and `DynamicRealm.refresh()`. Use `Realm.waitForChange()`/`stopWaitForChange()` or `DynamicRealm.waitForChange()`/`stopWaitForChange()` instead.

### Enhancements

* `RealmObjectSchema.getPrimaryKey()` (#2636).
* `Realm.createObject(Class, Object)` for creating objects with a primary key directly.
* Unit tests in Android library projects now detect Realm model classes.
* Better error message if `equals()` and `hashCode()` are not properly overridden in custom Migration classes.
* Expanding the precision of `Date` fields to cover full range (#833).
* `Realm.waitForChange()`/`stopWaitForChange()` and `DynamicRealm.waitForChange()`/`stopWaitForChange()` (#2386).

### Bug fixes

* `RealmChangeListener` on `RealmObject` is not triggered when adding listener on returned `RealmObject` of `copyToRealmOrUpdate()` (#2569).

### Credits

* Thanks to Brenden Kromhout (@bkromhout) for adding `RealmObjectSchema.getPrimaryKey()`.

## 0.89.1

### Bug fixes

* @PrimaryKey + @Required on String type primary key no longer throws when using copyToRealm or copyToRealmOrUpdate (#2653).
* Primary key is cleared/changed when calling RealmSchema.remove()/RealmSchema.rename() (#2555).
* Objects implementing RealmModel can be used as a field of RealmModel/RealmObject (#2654).

## 0.89.0

### Breaking changes

* @PrimaryKey field value can now be null for String, Byte, Short, Integer, and Long types. Older Realms should be migrated, using RealmObjectSchema.setNullable(), or by adding the @Required annotation. (#2515).
* `RealmResults.clear()` now throws UnsupportedOperationException. Use `RealmResults.deleteAllFromRealm()` instead.
* `RealmResults.remove(int)` now throws UnsupportedOperationException. Use `RealmResults.deleteFromRealm(int)` instead.
* `RealmResults.sort()` and `RealmList.sort()` now return the sorted result instead of sorting in-place.
* `RealmList.first()` and `RealmList.last()` now throw `ArrayIndexOutOfBoundsException` if `RealmList` is empty.
* Removed deprecated method `Realm.getTable()` from public API.
* `Realm.refresh()` and `DynamicRealm.refresh()` on a Looper no longer have any effect. `RealmObject` and `RealmResults` are always updated on the next event loop.

### Deprecated

* `RealmObject.removeFromRealm()` in place of `RealmObject.deleteFromRealm()`
* `Realm.clear(Class)` in favour of `Realm.delete(Class)`.
* `DynamicRealm.clear(Class)` in place of `DynamicRealm.delete(Class)`.

### Enhancements

* Added a `RealmModel` interface that can be used instead of extending `RealmObject`.
* `RealmCollection` and `OrderedRealmCollection` interfaces have been added. `RealmList` and `RealmResults` both implement these.
* `RealmBaseAdapter` now accept an `OrderedRealmCollection` instead of only `RealmResults`.
* `RealmObjectSchema.isPrimaryKey(String)` (#2440)
* `RealmConfiguration.initialData(Realm.Transaction)` can now be used to populate a Realm file before it is used for the first time.

### Bug fixes

* `RealmObjectSchema.isRequired(String)` and `RealmObjectSchema.isNullable(String)` don't throw when the given field name doesn't exist.

### Credits

* Thanks to @thesurix for adding `RealmConfiguration.initialData()`.

## 0.88.3

* Updated Realm Core to 0.97.3.

### Enhancements

* Throws an IllegalArgumentException when calling Realm.copyToRealm()/Realm.copyToRealmOrUpdate() with a RealmObject which belongs to another Realm instance in a different thread.
* Improved speed of cleaning up native resources (#2496).

### Bug fixes

* Field annotated with @Ignored should not have accessors generated by the bytecode transformer (#2478).
* RealmResults and RealmObjects can no longer accidentially be GC'ed if using `asObservable()`. Previously this caused the observable to stop emitting. (#2485).
* Fixed an build issue when using Realm in library projects on Windows (#2484).
* Custom equals(), toString() and hashCode() are no longer incorrectly overwritten by the proxy class (#2545).

## 0.88.2

* Updated Realm Core to 0.97.2.

### Enhancements

* Outputs additional information when incompatible lock file error occurs.

### Bug fixes

* Race condition causing BadVersionException when running multiple async writes and queries at the same time (#2021/#2391/#2417).

## 0.88.1

### Bug fixes

* Prevent throwing NullPointerException in RealmConfiguration.equals(RealmConfiguration) when RxJava is not in the classpath (#2416).
* RealmTransformer fails because of missing annotation classes in user's project (#2413).
* Added SONAME header to shared libraries (#2432).
* now DynamicRealmObject.toString() correctly shows null value as "null" and the format is aligned to the String from typed RealmObject (#2439).
* Fixed an issue occurring while resolving ReLinker in apps using a library based on Realm (#2415).

## 0.88.0

* Updated Realm Core to 0.97.0.

### Breaking changes

* Realm has now to be installed as a Gradle plugin.
* DynamicRealm.executeTransaction() now directly throws any RuntimeException instead of wrapping it in a RealmException (#1682).
* DynamicRealm.executeTransaction() now throws IllegalArgumentException instead of silently accepting a null Transaction object.
* String setters now throw IllegalArgumentException instead of RealmError for invalid surrogates.
* DynamicRealm.distinct()/distinctAsync() and Realm.distinct()/distinctAsync() now throw IllegalArgumentException instead of UnsupportedOperationException for invalid type or unindexed field.
* All thread local change listeners are now delayed until the next Looper event instead of being triggered when committing.
* Removed RealmConfiguration.getSchemaMediator() from public API which was deprecated in 0.86.0. Please use RealmConfiguration.getRealmObjectClasses() to obtain the set of model classes (#1797).
* Realm.migrateRealm() throws a FileNotFoundException if the Realm file doesn't exist.
* It is now required to unsubscribe from all Realm RxJava observables in order to fully close the Realm (#2357).

### Deprecated

* Realm.getInstance(Context). Use Realm.getInstance(RealmConfiguration) or Realm.getDefaultInstance() instead.
* Realm.getTable(Class) which was public because of the old migration API. Use Realm.getSchema() or DynamicRealm.getSchema() instead.
* Realm.executeTransaction(Transaction, Callback) and replaced it with Realm.executeTransactionAsync(Transaction), Realm.executeTransactionAsync(Transaction, OnSuccess), Realm.executeTransactionAsync(Transaction, OnError) and Realm.executeTransactionAsync(Transaction, OnSuccess, OnError).

### Enhancements

* Support for custom methods, custom logic in accessors, custom accessor names, interface implementation and public fields in Realm objects (#909).
* Support to project Lombok (#502).
* RealmQuery.isNotEmpty() (#2025).
* Realm.deleteAll() and RealmList.deleteAllFromRealm() (#1560).
* RealmQuery.distinct() and RealmResults.distinct() (#1568).
* RealmQuery.distinctAsync() and RealmResults.distinctAsync() (#2118).
* Improved .so loading by using [ReLinker](https://github.com/KeepSafe/ReLinker).
* Improved performance of RealmList#contains() (#897).
* distinct(...) for Realm, DynamicRealm, RealmQuery, and RealmResults can take multiple parameters (#2284).
* "realm" and "row" can be used as field name in model classes (#2255).
* RealmResults.size() now returns Integer.MAX_VALUE when actual size is greater than Integer.MAX_VALUE (#2129).
* Removed allowBackup from AndroidManifest (#2307).

### Bug fixes

* Error occurring during test and (#2025).
* Error occurring during test and connectedCheck of unit test example (#1934).
* Bug in jsonExample (#2092).
* Multiple calls of RealmResults.distinct() causes to return wrong results (#2198).
* Calling DynamicRealmObject.setList() with RealmList<DynamicRealmObject> (#2368).
* RealmChangeListeners did not triggering correctly if findFirstAsync() didn't find any object. findFirstAsync() Observables now also correctly call onNext when the query completes in that case (#2200).
* Setting a null value to trigger RealmChangeListener (#2366).
* Preventing throwing BadVersionException (#2391).

### Credits

* Thanks to Bill Best (@wmbest2) for snapshot testing.
* Thanks to Graham Smith (@grahamsmith) for a detailed bug report (#2200).

## 0.87.5
* Updated Realm Core to 0.96.2.
  - IllegalStateException won't be thrown anymore in RealmResults.where() if the RealmList which the RealmResults is created on has been deleted. Instead, the RealmResults will be treated as empty forever.
  - Fixed a bug causing a bad version exception, when using findFirstAsync (#2115).

## 0.87.4
* Updated Realm Core to 0.96.0.
  - Fixed bug causing BadVersionException or crashing core when running async queries.

## 0.87.3
* IllegalArgumentException is now properly thrown when calling Realm.copyFromRealm() with a DynamicRealmObject (#2058).
* Fixed a message in IllegalArgumentException thrown by the accessors of DynamicRealmObject (#2141).
* Fixed RealmList not returning DynamicRealmObjects of the correct underlying type (#2143).
* Fixed potential crash when rolling back removal of classes that reference each other (#1829).
* Updated Realm Core to 0.95.8.
  - Fixed a bug where undetected deleted object might lead to seg. fault (#1945).
  - Better performance when deleting objects (#2015).

## 0.87.2
* Removed explicit GC call when committing a transaction (#1925).
* Fixed a bug when RealmObjectSchema.addField() was called with the PRIMARY_KEY modifier, the field was not set as a required field (#2001).
* Fixed a bug which could throw a ConcurrentModificationException in RealmObject's or RealmResults' change listener (#1970).
* Fixed RealmList.set() so it now correctly returns the old element instead of the new (#2044).
* Fixed the deployment of source and javadoc jars (#1971).

## 0.87.1
* Upgraded to NDK R10e. Using gcc 4.9 for all architectures.
* Updated Realm Core to 0.95.6
  - Fixed a bug where an async query can be copied incomplete in rare cases (#1717).
* Fixed potential memory leak when using async query.
* Added a check to prevent removing a RealmChangeListener from a non-Looper thread (#1962). (Thank you @hohnamkung)

## 0.87.0
* Added Realm.asObservable(), RealmResults.asObservable(), RealmObject.asObservable(), DynamicRealm.asObservable() and DynamicRealmObject.asObservable().
* Added RealmConfiguration.Builder.rxFactory() and RxObservableFactory for custom RxJava observable factory classes.
* Added Realm.copyFromRealm() for creating detached copies of Realm objects (#931).
* Added RealmObjectSchema.getFieldType() (#1883).
* Added unitTestExample to showcase unit and instrumentation tests. Examples include jUnit3, jUnit4, Espresso, Robolectric, and MPowermock usage with Realm (#1440).
* Added support for ISO8601 based dates for JSON import. If JSON dates are invalid a RealmException will be thrown (#1213).
* Added APK splits to gridViewExample (#1834).

## 0.86.1
* Improved the performance of removing objects (RealmResults.clear() and RealmResults.remove()).
* Updated Realm Core to 0.95.5.
* Updated ProGuard configuration (#1904).
* Fixed a bug where RealmQuery.findFirst() returned a wrong result if the RealmQuery had been created from a RealmResults.where() (#1905).
* Fixed a bug causing DynamicRealmObject.getObject()/setObject() to use the wrong class (#1912).
* Fixed a bug which could cause a crash when closing Realm instances in change listeners (#1900).
* Fixed a crash occurring during update of multiple async queries (#1895).
* Fixed listeners not triggered for RealmObject & RealmResults created using copy or create methods (#1884).
* Fixed RealmChangeListener never called inside RealmResults (#1894).
* Fixed crash when calling clear on a RealmList (#1886).

## 0.86.0
* BREAKING CHANGE: The Migration API has been replaced with a new API.
* BREAKING CHANGE: RealmResults.SORT_ORDER_ASCENDING and RealmResults.SORT_ORDER_DESCENDING constants have been replaced by Sort.ASCENDING and Sort.DESCENDING enums.
* BREAKING CHANGE: RealmQuery.CASE_SENSITIVE and RealmQuery.CASE_INSENSITIVE constants have been replaced by Case.SENSITIVE and Case.INSENSITIVE enums.
* BREAKING CHANGE: Realm.addChangeListener, RealmObject.addChangeListener and RealmResults.addChangeListener hold a strong reference to the listener, you should unregister the listener to avoid memory leaks.
* BREAKING CHANGE: Removed deprecated methods RealmQuery.minimum{Int,Float,Double}, RealmQuery.maximum{Int,Float,Double}, RealmQuery.sum{Int,Float,Double} and RealmQuery.average{Int,Float,Double}. Use RealmQuery.min(), RealmQuery.max(), RealmQuery.sum() and RealmQuery.average() instead.
* BREAKING CHANGE: Removed RealmConfiguration.getSchemaMediator() which is public by mistake. And RealmConfiguration.getRealmObjectClasses() is added as an alternative in order to obtain the set of model classes (#1797).
* BREAKING CHANGE: Realm.addChangeListener, RealmObject.addChangeListener and RealmResults.addChangeListener will throw an IllegalStateException when invoked on a non-Looper thread. This is to prevent registering listeners that will not be invoked.
* BREAKING CHANGE: trying to access a property on an unloaded RealmObject obtained asynchronously will throw an IllegalStateException
* Added new Dynamic API using DynamicRealm and DynamicRealmObject.
* Added Realm.getSchema() and DynamicRealm.getSchema().
* Realm.createOrUpdateObjectFromJson() now works correctly if the RealmObject class contains a primary key (#1777).
* Realm.compactRealm() doesn't throw an exception if the Realm file is opened. It just returns false instead.
* Updated Realm Core to 0.95.3.
  - Fixed a bug where RealmQuery.average(String) returned a wrong value for a nullable Long/Integer/Short/Byte field (#1803).
  - Fixed a bug where RealmQuery.average(String) wrongly counted the null value for average calculation (#1854).

## 0.85.1
* Fixed a bug which could corrupt primary key information when updating from a Realm version <= 0.84.1 (#1775).

## 0.85.0
* BREAKING CHANGE: Removed RealmEncryptionNotSupportedException since the encryption implementation changed in Realm's underlying storage engine. Encryption is now supported on all devices.
* BREAKING CHANGE: Realm.executeTransaction() now directly throws any RuntimeException instead of wrapping it in a RealmException (#1682).
* BREAKING CHANGE: RealmQuery.isNull() and RealmQuery.isNotNull() now throw IllegalArgumentException instead of RealmError if the fieldname is a linked field and the last element is a link (#1693).
* Added Realm.isEmpty().
* Setters in managed object for RealmObject and RealmList now throw IllegalArgumentException if the value contains an invalid (unmanaged, removed, closed, from different Realm) object (#1749).
* Attempting to refresh a Realm while a transaction is in process will now throw an IllegalStateException (#1712).
* The Realm AAR now also contains the ProGuard configuration (#1767). (Thank you @skyisle)
* Updated Realm Core to 0.95.
  - Removed reliance on POSIX signals when using encryption.

## 0.84.2
* Fixed a bug making it impossible to convert a field to become required during a migration (#1695).
* Fixed a bug making it impossible to read Realms created using primary keys and created by iOS (#1703).
* Fixed some memory leaks when an Exception is thrown (#1730).
* Fixed a memory leak when using relationships (#1285).
* Fixed a bug causing cached column indices to be cleared too soon (#1732).

## 0.84.1
* Updated Realm Core to 0.94.4.
  - Fixed a bug that could cause a crash when running the same query multiple times.
* Updated ProGuard configuration. See [documentation](https://realm.io/docs/java/latest/#proguard) for more details.
* Updated Kotlin example to use 1.0.0-beta.
* Fixed warnings reported by "lint -Xlint:all" (#1644).
* Fixed a bug where simultaneous opening and closing a Realm from different threads might result in a NullPointerException (#1646).
* Fixed a bug which made it possible to externally modify the encryption key in a RealmConfiguration (#1678).

## 0.84.0
* Added support for async queries and transactions.
* Added support for parsing JSON Dates with timezone information. (Thank you @LateralKevin)
* Added RealmQuery.isEmpty().
* Added Realm.isClosed() method.
* Added Realm.distinct() method.
* Added RealmQuery.isValid(), RealmResults.isValid() and RealmList.isValid(). Each method checks whether the instance is still valid to use or not(for example, the Realm has been closed or any parent object has been removed).
* Added Realm.isInTransaction() method.
* Updated Realm Core to version 0.94.3.
  - Fallback for mremap() now work correctly on BlackBerry devices.
* Following methods in managed RealmList now throw IllegalStateException instead of native crash when RealmList.isValid() returns false: add(int,RealmObject), add(RealmObject)
* Following methods in managed RealmList now throw IllegalStateException instead of ArrayIndexOutOfBoundsException when RealmList.isValid() returns false: set(int,RealmObject), move(int,int), remove(int), get(int)
* Following methods in managed RealmList now throw IllegalStateException instead of returning 0/null when RealmList.isValid() returns false: clear(), removeAll(Collection), remove(RealmObject), first(), last(), size(), where()
* RealmPrimaryKeyConstraintException is now thrown instead of RealmException if two objects with same primary key are inserted.
* IllegalStateException is now thrown when calling Realm's clear(), RealmResults's remove(), removeLast(), clear() or RealmObject's removeFromRealm() from an incorrect thread.
* Fixed a bug affecting RealmConfiguration.equals().
* Fixed a bug in RealmQuery.isNotNull() which produced wrong results for binary data.
* Fixed a bug in RealmQuery.isNull() and RealmQuery.isNotNull() which validated the query prematurely.
* Fixed a bug where closed Realms were trying to refresh themselves resulting in a NullPointerException.
* Fixed a bug that made it possible to migrate open Realms, which could cause undefined behavior when querying, reading or writing data.
* Fixed a bug causing column indices to be wrong for some edge cases. See #1611 for details.

## 0.83.1
* Updated Realm Core to version 0.94.1.
  - Fixed a bug when using Realm.compactRealm() which could make it impossible to open the Realm file again.
  - Fixed a bug, so isNull link queries now always return true if any part is null.

## 0.83
* BREAKING CHANGE: Database file format update. The Realm file created by this version cannot be used by previous versions of Realm.
* BREAKING CHANGE: Removed deprecated methods and constructors from the Realm class.
* BREAKING CHANGE: Introduced boxed types Boolean, Byte, Short, Integer, Long, Float and Double. Added null support. Introduced annotation @Required to indicate a field is not nullable. String, Date and byte[] became nullable by default which means a RealmMigrationNeededException will be thrown if an previous version of a Realm file is opened.
* Deprecated methods: RealmQuery.minimum{Int,Float,Double}, RealmQuery.maximum{Int,Float,Double}. Use RealmQuery.min() and RealmQuery.max() instead.
* Added support for x86_64.
* Fixed an issue where opening the same Realm file on two Looper threads could potentially lead to an IllegalStateException being thrown.
* Fixed an issue preventing the call of listeners on refresh().
* Opening a Realm file from one thread will no longer be blocked by a transaction from another thread.
* Range restrictions of Date fields have been removed. Date fields now accepts any value. Milliseconds are still removed.

## 0.82.2
* Fixed a bug which might cause failure when loading the native library.
* Fixed a bug which might trigger a timeout in Context.finalize().
* Fixed a bug which might cause RealmObject.isValid() to throw an exception if the object is deleted.
* Updated Realm core to version 0.89.9
  - Fixed a potential stack overflow issue which might cause a crash when encryption was used.
  - Embedded crypto functions into Realm dynamic lib to avoid random issues on some devices.
  - Throw RealmEncryptionNotSupportedException if the device doesn't support Realm encryption. At least one device type (HTC One X) contains system bugs that prevents Realm's encryption from functioning properly. This is now detected, and an exception is thrown when trying to open/create an encrypted Realm file. It's up to the application to catch this and decide if it's OK to proceed without encryption instead.

## 0.82.1
* Fixed a bug where using the wrong encryption key first caused the right key to be seen as invalid.
* Fixed a bug where String fields were ignored when updating objects from JSON with null values.
* Fixed a bug when calling System.exit(0), the process might hang.

## 0.82
* BREAKING CHANGE: Fields with annotation @PrimaryKey are indexed automatically now. Older schemas require a migration.
* RealmConfiguration.setModules() now accept ignore null values which Realm.getDefaultModule() might return.
* Trying to access a deleted Realm object throw throws a proper IllegalStateException.
* Added in-memory Realm support.
* Closing realm on another thread different from where it was created now throws an exception.
* Realm will now throw a RealmError when Realm's underlying storage engine encounters an unrecoverable error.
* @Index annotation can also be applied to byte/short/int/long/boolean/Date now.
* Fixed a bug where RealmQuery objects are prematurely garbage collected.
* Removed RealmQuery.between() for link queries.

## 0.81.1
* Fixed memory leak causing Realm to never release Realm objects.

## 0.81
* Introduced RealmModules for working with custom schemas in libraries and apps.
* Introduced Realm.getDefaultInstance(), Realm.setDefaultInstance(RealmConfiguration) and Realm.getInstance(RealmConfiguration).
* Deprecated most constructors. They have been been replaced by Realm.getInstance(RealmConfiguration) and Realm.getDefaultInstance().
* Deprecated Realm.migrateRealmAtPath(). It has been replaced by Realm.migrateRealm(RealmConfiguration).
* Deprecated Realm.deleteFile(). It has been replaced by Realm.deleteRealm(RealmConfiguration).
* Deprecated Realm.compactFile(). It has been replaced by Realm.compactRealm(RealmConfiguration).
* RealmList.add(), RealmList.addAt() and RealmList.set() now copy unmanaged objects transparently into Realm.
* Realm now works with Kotlin (M12+). (Thank you @cypressious)
* Fixed a performance regression introduced in 0.80.3 occurring during the validation of the Realm schema.
* Added a check to give a better error message when null is used as value for a primary key.
* Fixed unchecked cast warnings when building with Realm.
* Cleaned up examples (remove old test project).
* Added checking for missing generic type in RealmList fields in annotation processor.

## 0.80.3
* Calling Realm.copyToRealmOrUpdate() with an object with a null primary key now throws a proper exception.
* Fixed a bug making it impossible to open Realms created by Realm-Cocoa if a model had a primary key defined.
* Trying to using Realm.copyToRealmOrUpdate() with an object with a null primary key now throws a proper exception.
* RealmChangedListener now also gets called on the same thread that did the commit.
* Fixed bug where Realm.createOrUpdateWithJson() reset Date and Binary data to default values if not found in the JSON output.
* Fixed a memory leak when using RealmBaseAdapter.
* RealmBaseAdapter now allow RealmResults to be null. (Thanks @zaki50)
* Fixed a bug where a change to a model class (`RealmList<A>` to `RealmList<B>`) would not throw a RealmMigrationNeededException.
* Fixed a bug where setting multiple RealmLists didn't remove the previously added objects.
* Solved ConcurrentModificationException thrown when addChangeListener/removeChangeListener got called in the onChange. (Thanks @beeender)
* Fixed duplicated listeners in the same realm instance. Trying to add duplicated listeners is ignored now. (Thanks @beeender)

## 0.80.2
* Trying to use Realm.copyToRealmOrUpdate() with an object with a null primary key now throws a proper exception.
* RealmMigrationNeedException can now return the path to the Realm that needs to be migrated.
* Fixed bug where creating a Realm instance with a hashcode collision no longer returned the wrong Realm instance.
* Updated Realm Core to version 0.89.2
  - fixed bug causing a crash when opening an encrypted Realm file on ARM64 devices.

## 0.80.1
* Realm.createOrUpdateWithJson() no longer resets fields to their default value if they are not found in the JSON input.
* Realm.compactRealmFile() now uses Realm Core's compact() method which is more failure resilient.
* Realm.copyToRealm() now correctly handles referenced child objects that are already in the Realm.
* The ARM64 binary is now properly a part of the Eclipse distribution package.
* A RealmMigrationExceptionNeeded is now properly thrown if @Index and @PrimaryKey are not set correctly during a migration.
* Fixed bug causing Realms to be cached even though they failed to open correctly.
* Added Realm.deleteRealmFile(File) method.
* Fixed bug causing queries to fail if multiple Realms has different field ordering.
* Fixed bug when using Realm.copyToRealm() with a primary key could crash if default value was already used in the Realm.
* Updated Realm Core to version 0.89.0
  - Improved performance for sorting RealmResults.
  - Improved performance for refreshing a Realm after inserting or modifying strings or binary data.
  - Fixed bug causing incorrect result when querying indexed fields.
  - Fixed bug causing corruption of string index when deleting an object where there are duplicate values for the indexed field.
  - Fixed bug causing a crash after compacting the Realm file.
* Added RealmQuery.isNull() and RealmQuery.isNotNull() for querying relationships.
* Fixed a potential NPE in the RealmList constructor.

## 0.80
* Queries on relationships can be case sensitive.
* Fixed bug when importing JSONObjects containing NULL values.
* Fixed crash when trying to remove last element of a RealmList.
* Fixed bug crashing annotation processor when using "name" in model classes for RealmObject references
* Fixed problem occurring when opening an encrypted Realm with two different instances of the same key.
* Version checker no longer reports that updates are available when latest version is used.
* Added support for static fields in RealmObjects.
* Realm.writeEncryptedCopyTo() has been reenabled.

## 0.79.1
* copyToRealm() no longer crashes on cyclic data structures.
* Fixed potential crash when using copyToRealmOrUpdate with an object graph containing a mix of elements with and without primary keys.

## 0.79
* Added support for ARM64.
* Added RealmQuery.not() to negate a query condition.
* Added copyToRealmOrUpdate() and createOrUpdateFromJson() methods, that works for models with primary keys.
* Made the native libraries much smaller. Arm went from 1.8MB to 800KB.
* Better error reporting when trying to create or open a Realm file fails.
* Improved error reporting in case of missing accessors in model classes.
* Re-enabled RealmResults.remove(index) and RealmResults.removeLast().
* Primary keys are now supported through the @PrimaryKey annotation.
* Fixed error when instantiating a Realm with the wrong key.
* Throw an exception if deleteRealmFile() is called when there is an open instance of the Realm.
* Made migrations and compression methods synchronised.
* Removed methods deprecated in 0.76. Now Realm.allObjectsSorted() and RealmQuery.findAllSorted() need to be used instead.
* Reimplemented Realm.allObjectSorted() for better performance.

## 0.78
* Added proper support for encryption. Encryption support is now included by default. Keys are now 64 bytes long.
* Added support to write an encrypted copy of a Realm.
* Realm no longer incorrectly warns that an instance has been closed too many times.
* Realm now shows a log warning if an instance is being finalized without being closed.
* Fixed bug causing Realms to be cached during a RealmMigration resulting in invalid realms being returned from Realm.getInstance().
* Updated core to 0.88.

## 0.77
* Added Realm.allObjectsSorted() and RealmQuery.findAllSorted() and extending RealmResults.sort() for multi-field sorting.
* Added more logging capabilities at the JNI level.
* Added proper encryption support. NOTE: The key has been increased from 32 bytes to 64 bytes (see example).
* Added support for unmanaged objects and custom constructors.
* Added more precise imports in proxy classes to avoid ambiguous references.
* Added support for executing a transaction with a closure using Realm.executeTransaction().
* Added RealmObject.isValid() to test if an object is still accessible.
* RealmResults.sort() now has better error reporting.
* Fixed bug when doing queries on the elements of a RealmList, ie. like Realm.where(Foo.class).getBars().where().equalTo("name").
* Fixed bug causing refresh() to be called on background threads with closed Realms.
* Fixed bug where calling Realm.close() too many times could result in Realm not getting closed at all. This now triggers a log warning.
* Throw NoSuchMethodError when RealmResults.indexOf() is called, since it's not implemented yet.
* Improved handling of empty model classes in the annotation processor
* Removed deprecated static constructors.
* Introduced new static constructors based on File instead of Context, allowing to save Realm files in custom locations.
* RealmList.remove() now properly returns the removed object.
* Calling realm.close() no longer prevent updates to other open realm instances on the same thread.

## 0.76.0
* RealmObjects can now be imported using JSON.
* Gradle wrapper updated to support Android Studio 1.0.
* Fixed bug in RealmObject.equals() so it now correctly compares two objects from the same Realm.
* Fixed bug in Realm crashing for receiving notifications after close().
* Realm class is now marked as final.
* Replaced concurrency example with a better thread example.
* Allowed to add/remove RealmChangeListeners in RealmChangeListeners.
* Upgraded to core 0.87.0 (encryption support, API changes).
* Close the Realm instance after migrations.
* Added a check to deny the writing of objects outside of a transaction.

## 0.75.1 (03 December 2014)
* Changed sort to be an in-place method.
* Renamed SORT_ORDER_DECENDING to SORT_ORDER_DESCENDING.
* Added sorting functionality to allObjects() and findAll().
* Fixed bug when querying a date column with equalTo(), it would act as lessThan()

## 0.75.0 (28 Nov 2014)
* Realm now implements Closeable, allowing better cleanup of native resources.
* Added writeCopyTo() and compactRealmFile() to write and compact a Realm to a new file.
* RealmObject.toString(), equals() and hashCode() now support models with cyclic references.
* RealmResults.iterator() and listIterator() now correctly iterates the results when using remove().
* Bug fixed in Exception text when field names was not matching the database.
* Bug fixed so Realm no longer throws an Exception when removing the last object.
* Bug fixed in RealmResults which prevented sub-querying.
* The Date type does not support millisecond resolution, and dates before 1901-12-13 and dates after 2038-01-19 are not supported on 32 bit systems.
* Fixed bug so Realm no longer throws an Exception when removing the last object.
* Fixed bug in RealmResults which prevented sub-querying.

## 0.74.0 (19 Nov 2014)
* Added support for more field/accessors naming conventions.
* Added case sensitive versions of string comparison operators equalTo and notEqualTo.
* Added where() to RealmList to initiate queries.
* Added verification of fields names in queries with links.
* Added exception for queries with invalid field name.
* Allow static methods in model classes.
* An exception will now be thrown if you try to move Realm, RealmResults or RealmObject between threads.
* Fixed a bug in the calculation of the maximum of date field in a RealmResults.
* Updated core to 0.86.0, fixing a bug in cancelling an empty transaction, and major query speedups with floats/doubles.
* Consistent handling of UTF-8 strings.
* removeFromRealm() now calls moveLastOver() which is faster and more reliable when deleting multiple objects.

## 0.73.1 (05 Nov 2014)
* Fixed a bug that would send infinite notifications in some instances.

## 0.73.0 (04 Nov 2014)
* Fixed a bug not allowing queries with more than 1024 conditions.
* Rewritten the notification system. The API did not change but it's now much more reliable.
* Added support for switching auto-refresh on and off (Realm.setAutoRefresh).
* Added RealmBaseAdapter and an example using it.
* Added deleteFromRealm() method to RealmObject.

## 0.72.0 (27 Oct 2014)
* Extended sorting support to more types: boolean, byte, short, int, long, float, double, Date, and String fields are now supported.
* Better support for Java 7 and 8 in the annotations processor.
* Better support for the Eclipse annotations processor.
* Added Eclipse support to the distribution folder.
* Added Realm.cancelTransaction() to cancel/abort/rollback a transaction.
* Added support for link queries in the form realm.where(Owner.class).equalTo("cat.age", 12).findAll().
* Faster implementation of RealmQuery.findFirst().
* Upgraded core to 0.85.1 (deep copying of strings in queries; preparation for link queries).

## 0.71.0 (07 Oct 2014)
* Simplified the release artifact to a single Jar file.
* Added support for Eclipse.
* Added support for deploying to Maven.
* Throw exception if nested transactions are used (it's not allowed).
* Javadoc updated.
* Fixed [bug in RealmResults](https://github.com/realm/realm-java/issues/453).
* New annotation @Index to add search index to a field (currently only supporting String fields).
* Made the annotations processor more verbose and strict.
* Added RealmQuery.count() method.
* Added a new example about concurrency.
* Upgraded to core 0.84.0.

## 0.70.1 (30 Sep 2014)
* Enabled unit testing for the realm project.
* Fixed handling of camel-cased field names.

## 0.70.0 (29 Sep 2014)
* This is the first public beta release.<|MERGE_RESOLUTION|>--- conflicted
+++ resolved
@@ -3,16 +3,12 @@
 ### Breaking changes
 
 * `RealmResults.distinct()` returns a new `RealmResults` object instead of filtering on the original object (#2947).
-<<<<<<< HEAD
-* `RealmResults` is auto-updated continuously. Any transaction on the current thread which may have an impact on the order or elements of the `RealmResults` will change the `RealmResults` immediately instead of change it in the next event loop. The standard `RealmResults.iterator()` will continue to work as normal, which means that you can still delete or modify elements without impacting the iterator. The same is not true for simple for-loops. In some cases a simple for-loop will not work (https://realm.io/docs/java/2.3.1/api/io/realm/OrderedRealmCollection.html#loops), and you must use the new createSnapshot() method.
+* `RealmResults` is auto-updated continuously. Any transaction on the current thread which may have an impact on the order or elements of the `RealmResults` will change the `RealmResults` immediately instead of change it in the next event loop. The standard `RealmResults.iterator()` will continue to work as normal, which means that you can still delete or modify elements without impacting the iterator. The same is not true for simple for-loops. In some cases a simple for-loop will not work (https://realm.io/docs/java/3.0.0/api/io/realm/OrderedRealmCollection.html#loops), and you must use the new createSnapshot() method.
 * Removed deprecated classes `Logger` and `AndroidLogger`.
-=======
-* `RealmResults` is auto-updated continuously. Any transaction on the current thread which may have an impact on the order or elements of the `RealmResults` will change the `RealmResults` immediately instead of change it in the next event loop. The standard `RealmResults.iterator()` will continue to work as normal, which means that you can still delete or modify elements without impacting the iterator. The same is not true for simple for-loops. In some cases a simple for-loop will not work (https://realm.io/docs/java/3.0.0/api/io/realm/OrderedRealmCollection.html#loops), and you must use the new createSnapshot() method.
 
 ### Deprecated
 
 * `RealmResults.removeChangeListeners()`. Use `RealmResults.removeAllChangeListeners()` instead.
->>>>>>> cc829034
 
 ### Enhancements
 
