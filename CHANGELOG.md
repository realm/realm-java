--- conflicted
+++ resolved
@@ -13,11 +13,9 @@
   * Migration for linking objects is not yet supported.
   * Backlink verification is incomplete.  Evil code can cause native crashes.
 * [ObjectServer] In case of a Client Reset, information about the location of the backed up Realm file is now reported through the `ErrorHandler` interface (#4080).
-<<<<<<< HEAD
+* [ObjectServer] Authentication URLs now automatically append `/auth` if no other path segment is set (#4370).
 * The listener on `RealmObject` will only be triggered if the object changes (#3894).
 * Added `RealmObjectChangeListener` to get detailed information about `RealmObject` changes.
-=======
-* [ObjectServer] Authentication URLs now automatically append `/auth` if no other path segment is set (#4370).
 
 ### Bug Fixes
 
@@ -35,7 +33,6 @@
 * Now using Gradle 3.4.1
 * Now `targetSdkVersion` is 25.
 * Listeners on `RealmList` and `RealmResults` will be triggered immediately when the transaction is committed on the same thread (#4245).
->>>>>>> f182c867
 
 ### Bug Fixes
 
