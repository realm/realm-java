## 10.6.1 (YYYY-MM-DD)

### Enhancements

### Fixed
* [RealmApp] Configuring HTTP timeout through `AppConfiguration.Builder.requestTimeout()` did not work correctly. (Issue [#7455](https://github.com/realm/realm-java/issues/7455))
* [RealmApp] A recursive loop that would eventually crash trying to refresh a user app token when it had been revoked by an admin. Now this situation logs the user out and reports an error. (Issue [#7501](https://github.com/realm/realm-java/issues/7501))
* En endless recursive loop that could cause a stack overflow when computing changes on a set of objects which contained cycles. (Realm Core Issue [#4767](https://github.com/realm/realm-core/issues/4767))
* Opening cached Realms no longer trigger `android.os.strictmode.DiskReadViolation`. (Issue [#7500](https://github.com/realm/realm-java/issues/7500]))
<<<<<<< HEAD
* `NullPointerException` was thrown instead of `IllegalStateException` when calling `Realm.executeTransaction()` on a closed Realm. (Issue [#7511](https://github.com/realm/realm-java/issues/7511), since 10.0.0)
=======
* `RealmDictionary` did not handle hash collisions correctly. (Realm Core issue [#4776](https://github.com/realm/realm-core/issues/4767))
* Crash after clearing a List or Set of `RealmAny` containing references to objects (Realm Core issue [#4774](https://github.com/realm/realm-core/issues/4774))
>>>>>>> 7ef8dbb9

### Compatibility
* File format: Generates Realms with format v22. Unsynced Realms will be upgraded from Realm Java 2.0 and later. Synced Realms can only be read and upgraded if created with Realm Java v10.0.0-BETA.1.
* APIs are backwards compatible with all previous release of realm-java in the 10.6.y series.
* Realm Studio 11.0.0-alpha.0 or above is required to open Realms created by this version.

### Internal
* Updated to Realm Core 11.0.4, commit: 44304ce6104c4a9fc7e2359990c75be3b867b8fe.


## 10.6.0 (2021-06-15)

This release combines all changes from 10.6.0-BETA.1 and 10.6.0-BETA.2.

### Breaking Changes
* [RealmApp] Sync protocol version increased to 3. This version adds support for the new data types introduced in file format version 21.
* Primary keys now have automatic indexes again. Indexes was removed in v10.0.0 because they were not needed, but it caused issues when upgrading from a pre v10 version of Realm, and in some cases resulted in large delays when upgrading the fileformat. (Issue [#7426](https://github.com/realm/realm-java/issues/7426), since 10.0.0).
* Queries no longer do nullability checks on non-nullable fields, so using `null` as an argument will not throw an `IllegalArgumentException`.
* String query filters `contains`, `beginsWith`, `endsWith`, and `like`, now throw a null pointer exception on null values.
* The query builder no longer throw `IllegalStateException` but `IllegalArgumentException`.
* The `distinct` query filter on unsupported fields no longer throws an exception when applied through when querying across relationships.
* The `distinct` query filter no longer throws an exception when applied on non-existent fields.
* `RealmFieldType` has been updated to account for the new types being added.

### Enhancements
* Added support for `java.util.UUID` as supported field in model classes.
* Added support for `java.util.UUID` as a primary key.
* Added support for `RealmAny` as supported field in model classes. A `RealmAny` is used to represent a polymorphic Realm value or Realm Object, is indexable but cannot be used as a primary key. See [Javadoc for RealmAny](https://docs.mongodb.com/realm-sdks/java/latest/io/realm/RealmAny.html).
* Added support for `RealmDictionary` as supported field in model classes. A `RealmDictionary` is a `Map` of strings to values - all types under the `RealmAny` umbrella can be used as values. See [Javadoc for RealmDictionary](https://docs.mongodb.com/realm-sdks/java/latest/io/realm/RealmDictionary.html) and [Javadoc for RealmMap](https://docs.mongodb.com/realm-sdks/java/latest/io/realm/RealmMap.html). `RealmDictionary` is not yet supported by any of the `Realm.insert` and `Realm.createFromJson` methods - This support will be added in a future release.
* Added support for `RealmSet` as supported field in model classes. A `RealmSet` is a collection that implements the Java `Set` interface and contains no duplicate values - all types under the `RealmAny` umbrella can be used as values. See [Javadoc for RealmSet](https://docs.mongodb.com/realm-sdks/java/latest/io/realm/RealmSet.html). `RealmSet` is not yet supported by any of the `Realm.insert` and `Realm.createFromJson` methods - This support will be added in a future release.
* Allow UTF8 encoded characters in property names in string-based queries ([#4467](https://github.com/realm/realm-core/issues/4467))
* The error message when the initial steps of opening a Realm file fails is now more descriptive.
* Make conversion of Decimal128 to/from string work for numbers with more than 19 significant digits. ([#4548](https://github.com/realm/realm-core/issues/4548))
* Remove type coercion on bool and ObjectId when doing queries.
* Allow passing arguments into string-based query predicates.
* Queries across relationships now support the `between` operator.
* Queries on numerical fields (byte, short, int, long, float, double, decimal128) now accept any numerical value as an argument.
* `isEmpty` query filter can now be applied on `RealmList` and `RealmObject` fields.

### Fixed
* Fix assertion failures such as "!m_notifier_skip_version.version" or "m_notifier_sg->get_version() + 1 == new_version.version" when performing writes inside change notification callbacks. Previously refreshing the Realm by beginning a write transaction would skip delivering notifications, leaving things in an inconsistent state. Notifications are now delivered recursively when needed instead. ([Cocoa #7165](https://github.com/realm/realm-cocoa/issues/7165)).
* Fixed name aliasing not working in sort/distinct clauses when doing string-based queries. ([#4550](https://github.com/realm/realm-core/issues/4550), never before working).
* Potential/unconfirmed fix for crashes associated with failure to memory map (low on memory, low on virtual address space). For example ([#4514](https://github.com/realm/realm-core/issues/4514)).
* Syncing large Decimal128 values will cause "Assertion failed: cx.w[1] == 0" ([#4519](https://github.com/realm/realm-core/issues/4519), since v10.0.0)
* Classes names "class_class_..." were not handled correctly when doing queries ([#4480](https://github.com/realm/realm-core/issues/4480))
* Fix collection notification reporting for modifications. This could be observed by receiving the wrong indices of modifications on sorted or distinct results, or notification blocks sometimes not being called when only modifications have occurred. ([#4573](https://github.com/realm/realm-core/pull/4573) since v6).

### Compatibility
* File format: Generates Realms with format v22. Unsynced Realms will be upgraded from Realm Java 2.0 and later. Synced Realms can only be read and upgraded if created with Realm Java v10.0.0-BETA.1.
* APIs are backwards compatible with all previous release of realm-java in the 10.6.y series.
* Realm Studio 11.0.0-alpha.0 or above is required to open Realms created by this version.

### Internal
* Updated to Realm Core 11.0.3, commit de25ad9db783f931e7652d5c1431d5610b2ad67b.


## 10.6.0-BETA.2 (2021-06-14)

### Breaking Changes
* ``MapChangeSet.getDeletionsCount()` has been replaced with `MapChangeSet.getDeletions()` that return the keys for entries that has been deleted instead of just the number of deleted entries.
* Primary keys now have automatic indexes again. Indexes was removed in v10.0.0 because they were not needed, but it caused issues when upgrading from a pre v10 version of Realm, and in some cases resulted in large delays when upgrading the fileformat. (Issue [#7426](https://github.com/realm/realm-java/issues/7426), since 10.0.0).

### Enhancements
* Allow `insert` and `insertOrUpdate` operations on `RealmObject` or `RealmObject` collections containing `RealmDictionary` or `RealmSet` fields.
* Added support for `RealmDictionary` in `DynamicRealmObject` with `setDictionary(String fieldName, RealmDictionary<?> dictionary)`, `getDictionary(String fieldName, Class<?> primitiveType)`, and `getDictionary(String fieldName)`.
* Added support for `RealmSet` in `DynamicRealmObject` with `setRealmSet(String fieldName, RealmSet<?> realmSet)`, `getRealmSet(String fieldName, Class<?> primitiveType)`, and `getRealmSet(String fieldName)`.

### Fixed
* Removed wrong `@Nullable` annotation on `RealmQuery.maxRealmAny()`.
* Fixed `RealmAny.getValueClass()` returning the `RealmObject` proxy class instead of the model class on a `RealmAny` referencing a managed `RealmObject`.

### Compatibility
* File format: Generates Realms with format v22. Unsynced Realms will be upgraded from Realm Java 2.0 and later. Synced Realms can only be read and upgraded if created with Realm Java v10.0.0-BETA.1.
* APIs are backwards compatible with all previous release of realm-java in the 10.6.y series.
* Realm Studio 11.0.0-alpha.0 or above is required to open Realms created by this version.

### Internal
* Updated to Realm Core 11.0.2, commit a30382469eb72c0cf1824b44e7062071c2f3f3a9.
* Updated to Gradle 6.8.3.


## 10.6.0-BETA.1 (2021-05-17)

### Breaking Changes
* [RealmApp] Sync protocol version increased to 3. This version adds support for the new data types introduced in file format version 21.
* File format version bumped to 21. In this version we support new basic datatypes `UUID` and `RealmAny`, as well as `RealmSet` and `RealmMap` collections with string-based keys (i.e. `RealmDictionary`).
* Queries no longer do nullability checks on non-nullable fields, so using `null` as an argument will not throw an `IllegalArgumentException`.
* String query filters `contains`, `beginsWith`, `endsWith`, and `like`, now throw a null pointer exception on null values.
* The query builder no longer throw `IllegalStateException` but `IllegalArgumentException`.
* The `distinct` query filter on unsupported fields no longer throws an exception when applied through when querying across relationships.
* The `distinct` query filter no longer throws an exception when applied on non-existent fields.

### Enhancements
* Added support for `java.util.UUID` as supported field in model classes.
* Added support for `java.util.UUID` as a primary key.
* Added support for `RealmAny` as supported field in model classes. A `RealmAny` is used to represent a polymorphic Realm value or Realm Object, is indexable but cannot be used as a primary key. See [Javadoc for RealmAny](https://docs.mongodb.com/realm-sdks/java/latest/io/realm/RealmAny.html).
* Added support for `RealmDictionary` as supported field in model classes. A `RealmDictionary` is a `Map` of strings to values - all types under the `RealmAny` umbrella can be used as values. See [Javadoc for RealmDictionary](https://docs.mongodb.com/realm-sdks/java/latest/io/realm/RealmDictionary.html) and [Javadoc for RealmMap](https://docs.mongodb.com/realm-sdks/java/latest/io/realm/RealmMap.html). `RealmDictionary` is not yet supported by any of the `Realm.insert` and `Realm.createFromJson` methods - This support will be added in a future release.
* Added support for `RealmSet` as supported field in model classes. A `RealmSet` is a collection that implements the Java `Set` interface and contains no duplicate values - all types under the `RealmAny` umbrella can be used as values. See [Javadoc for RealmSet](https://docs.mongodb.com/realm-sdks/java/latest/io/realm/RealmSet.html). `RealmSet` is not yet supported by any of the `Realm.insert` and `Realm.createFromJson` methods - This support will be added in a future release.
* Allow UTF8 encoded characters in property names in string-based queries ([#4467](https://github.com/realm/realm-core/issues/4467))
* The error message when the initial steps of opening a Realm file fails is now more descriptive.
* Make conversion of Decimal128 to/from string work for numbers with more than 19 significant digits. ([#4548](https://github.com/realm/realm-core/issues/4548))
* Remove type coercion on bool and ObjectId when doing queries.
* Allow passing arguments into string-based query predicates.
* Queries across relationships now support the `between` operator.
* Queries on numerical fields (byte, short, int, long, float, double, decimal128) now accept any numerical value as an argument.
* `isEmpty` query filter can now be applied on `RealmList` and `RealmObject` fields.

### Fixed
* Fix assertion failures such as "!m_notifier_skip_version.version" or "m_notifier_sg->get_version() + 1 == new_version.version" when performing writes inside change notification callbacks. Previously refreshing the Realm by beginning a write transaction would skip delivering notifications, leaving things in an inconsistent state. Notifications are now delivered recursively when needed instead. ([Cocoa #7165](https://github.com/realm/realm-cocoa/issues/7165)).
* Fixed name aliasing not working in sort/distinct clauses when doing string-based queries. ([#4550](https://github.com/realm/realm-core/issues/4550), never before working).
* Potential/unconfirmed fix for crashes associated with failure to memory map (low on memory, low on virtual address space). For example ([#4514](https://github.com/realm/realm-core/issues/4514)).
* Syncing large Decimal128 values will cause "Assertion failed: cx.w[1] == 0" ([#4519](https://github.com/realm/realm-core/issues/4519), since v10.0.0)
* Classes names "class_class_..." were not handled correctly when doing queries ([#4480](https://github.com/realm/realm-core/issues/4480))
* Fix collection notification reporting for modifications. This could be observed by receiving the wrong indices of modifications on sorted or distinct results, or notification blocks sometimes not being called when only modifications have occurred. ([#4573](https://github.com/realm/realm-core/pull/4573) since v6).

### Compatibility
* File format: Generates Realms with format v21. Unsynced Realms will be upgraded from Realm Java 2.0 and later. Synced Realms can only be read and upgraded if created with Realm Java v10.0.0-BETA.1.
* APIs are backwards compatible with all previous release of realm-java in the 10.6.y series.
* Realm Studio 11.0.0-alpha.0 or above is required to open Realms created by this version.

### Internal
* Updated to Realm Core 11.0.0-beta.4, commit: d50aef63a8aaf435e3afed82b589b47d8e1ab1ab.


## 10.5.1 (2021-06-14)

### Enhancements
* None.

### Fixes
* [RealmApp] Errors related to "uncaught exception in notifier thread: N5realm11KeyNotFoundE: No such object". This could happen in a sync'd app when a linked object was deleted by another client.
* [RealmApp] Replacing a referenced embedded object could result in a "ERROR: ArrayInsert: Invalid" error. (Issue [#7480](https://github.com/realm/realm-java/issues/7480)) 
* Notifications now trigger correctly on Linux kernel 5.5 and above. So far this only impacted the preview emulator image for Android 12. (Issue[#7321](https://github.com/realm/realm-java/issues/7321))  
* Raw query predicates not supporting integer constants above 32 bits on a 32 bit platform. 

### Compatibility
* File format: Generates Realms with format v20. Unsynced Realms will be upgraded from Realm Java 2.0 and later. Synced Realms can only be read and upgraded if created with Realm Java v10.0.0-BETA.1.
* APIs are backwards compatible with all previous release of realm-java in the 10.x.y series.
* Realm Studio 10.0.0 or above is required to open Realms created by this version.

### Internal
* Updated to Realm Core 10.8.1, commit 2a67b996faf9e0b5d47ac402c4d3926713f99418.


## 10.5.0 (2021-05-07)

### Breaking Changes
* [RealmApp] `SyncSession.State.WaitingForAccessToken` has been added. It represents the local access token not longer being valid, but is automatically being refreshed.

### Enhancements
* We now make a backup of a Realm file prior to any file format upgrade. The backup is retained for 3 months. Backups from before a file format upgrade allows for better analysis of any upgrade failure. We also restore a backup, if a) an attempt is made to open a realm file whith a "future" file format and b) a backup file exist that fits the current file format. The backup file is placed next to the real Realm file and is named `<fileName>.v<realmFileFormatVersion>.backup.realm`.
* The error message when the intial steps of opening a Realm file fails is now more descriptive.

### Fixes
* [RealmApp] Client Reset errors now correctly forward the server error message. (Issue [#7363](https://github.com/realm/realm-java/issues/7363), since 10.0.0)
* [RealmApp] All `AppException`s now correctly report the error message through `RuntimeException.getMessage()` instead of only through `AppException.getErrorMessage()`. 
* [RealmApp] Proactively check the expiry time on the access token and refresh it before attempting to initiate a sync session. This prevents some error logs from appearing on the client such as: "ERROR: Connection[1]: Websocket: Expected HTTP response 101 Switching Protocols, but received: HTTP/1.1 401 Unauthorized" (RCORE-473, since v10.0.0).
* Fix name aliasing not working in sort/distinct clauses of raw string predicates.
* Fix collection notification reporting for modifications. This could be observed by receiving the wrong indices of modifications on sorted or distinct results, or notification sometimes not being called when only modifications have occured. (since v7.0.0).
* Make conversion of Decimal128 to/from string work for numbers with more than 19 significant digits. (#4548)

### Compatibility
* File format: Generates Realms with format v20. Unsynced Realms will be upgraded from Realm Java 2.0 and later. Synced Realms can only be read and upgraded if created with Realm Java v10.0.0-BETA.1.
* APIs are backwards compatible with all previous release of realm-java in the 10.x.y series.
* Realm Studio 10.0.0 or above is required to open Realms created by this version.

### Internal
* Updated to Realm Core 10.7.1, commit 5043c25e1d8f5971002e0fec85dea5ea3d7eb3d7.


## 10.4.0 (2021-03-26)

All releases from 10.4.0 and forward are now found on `mavenCentral()` instead of `jcenter()`.

A minimal supported setup will therefore now look like this:

```
allprojects {
    buildscript {
        repositories {
            mavenCentral()
        }
        dependencies {
            classpath "io.realm:realm-gradle-plugin:10.4.0"
        }
    }

    repositories {
        mavenCentral()
    }
}
```

`SNAPSHOT` releases have also been moved from `http://oss.jfrog.org/artifactory/oss-snapshot-local`
to `https://oss.sonatype.org/content/repositories/snapshots/`. See [here](https://github.com/realm/realm-java/blob/master/README.md#using-snapshots)
for more information.

### Enhancements
* Added support for the string-based Realm Query Language through `RealmQuery.rawPredicate(...)`. This allows many new type of queries not previously supported by the typed query API. See the Javadoc on this method for further details. (Issue [#6116](https://github.com/realm/realm-java/pull/6116))
* Performance of sorting on more than one property has been improved. Especially important if many elements match on the first property.

### Fixes
* Calling max/min/sum/avg on a List may give wrong results (Realm Core [#4252](https://github.com/realm/realm-core/issues/4252), since v10.0.0)
* Fix an issue when using `RealmResults.freeze()` across threads with different transaction versions. Previously, copying the `RealmsResults`' native resource could result in a stale state or objects from a future version. (Realm Core [#4254](https://github.com/realm/realm-core/pull/4254)).
* On 32-bit devices you may get exception with "No such object" when upgrading to v10.* ([#7314](https://github.com/realm/realm-java/issues/7314), since v10.0.0)

### Compatibility
* File format: Generates Realms with format v20. Unsynced Realms will be upgraded from Realm Java 2.0 and later. Synced Realms can only be read and upgraded if created with Realm Java v10.0.0-BETA.1.
* APIs are backwards compatible with all previous release of realm-java in the 10.x.y series.
* Realm Studio 10.0.0 or above is required to open Realms created by this version.

### Internal
* Updated to Realm Core 10.5.6, commit 92129110dece2cee59839e20be3a7067084a1196.
* Updated to NDK 22.0.7026061.
* Updated to ReLinker 1.4.3.

## 10.3.1 (2021-01-28)

### Enhancements
* None.

### Fixes
* RxJava Flowables/Observables and Coroutine Flows would crash if they were created from a `RealmList` and the parent object holding the list was deleted. Now, the stream is disposed/closed instead. (Issue [#7242](https://github.com/realm/realm-java/issues/7242))
* Fixes Realm models default values containing objects with a PK might crash with a `RealmPrimaryKeyConstraintException`. (Issue [#7269] (https://github.com/realm/realm-java/issues/7269))

### Compatibility
* File format: Generates Realms with format v20. Unsynced Realms will be upgraded from Realm Java 2.0 and later. Synced Realms can only be read and upgraded if created with Realm Java v10.0.0-BETA.1.
* APIs are backwards compatible with all previous release of realm-java in the 10.x.y series.
* Realm Studio 10.0.0 or above is required to open Realms created by this version.

### Internal
* None.


## 10.3.0 (2021-01-08)

### Enhancements
* [RealmApp] Upgraded to OpenSSL 1.1.1g.

### Fixes
* [RealmApp] Integrating a remote Sync changeset into the local Realm could result in an `Index out of range error`.
* Change notifications not firing when removing and adding an object with the same primary key within a transaction (Issue [#7098](https://github.com/realm/realm-java/issues/7098)).
* Race condition which would lead to "uncaught exception in notifier thread: N5realm15InvalidTableRefE: transaction_ended" and a crash when the source Realm was closed or invalidated at a very specific time during the first run of a collection notifier (Core issue [#3761](https://github.com/realm/realm-core/issues/3761), since v7.0.0).
* Deleting and recreating objects with embedded objects could fail (Core issue [#4240](https://github.com/realm/realm-core/pull/4240), since v10.0.0)
* Added `@Nullable` annotation to input parameter in `RealmObject.isValid(item)` to avoid mismatch warnings from Kotlin code (Issue [#7216](https://github.com/realm/realm-java/issues/7216)).

### Compatibility
* File format: Generates Realms with format v20. Unsynced Realms will be upgraded from Realm Java 2.0 and later. Synced Realms can only be read and upgraded if created with Realm Java v10.0.0-BETA.1.
* APIs are backwards compatible with all previous release of realm-java in the 10.x.y series.
* Realm Studio 10.0.0 or above is required to open Realms created by this version.

### Internal
* Updated to Realm Core: 10.3.3 (Monorepo).
* Updated to Realm Core commit: 8af0f8d609491986b49f2c986e771d9dc445664d.


## 10.2.0 (2020-12-02)

### Deprecated
* [RealmApp] `Credentials.google(authenticationCode: String)`. Use `Credentials.google(token: String, authType: GoogleAuthType)` instead.

### Breaking Changes
* None.

### Enhancements
* [RealmApp] Added `Credentials.google(token: String, authType: GoogleAuthType)`, as MongoDB Realm now supports multiple ways of logging into Google Accounts.  

### Fixes
* [RealmApp] Bug that would prevent eventual consistency during conflict resolution. Affected clients would experience data divergence and potentially consistency errors as a result if they experienced conflict resolution between cycles of Create-Erase-Create for objects with primary keys.
* Clean up JNI references to prevent crash from JNI reference table overflow (Issue [#7217](https://github.com/realm/realm-java/issues/7217))

### Compatibility
* File format: Generates Realms with format v20. Unsynced Realms will be upgraded from Realm Java 2.0 and later. Synced Realms can only be read and upgraded if created with Realm Java v10.0.0-BETA.1.
* APIs are backwards compatible with all previous release of realm-java in the 10.x.y series.
* Realm Studio 10.0.0 or above is required to open Realms created by this version.

### Internal
* Updated to Realm Sync: 10.1.4.
* Updated to Object Store commit: f838a27402c5b5243280102014defd844420abba66eb93c10334507d9c0fd513.


## 10.1.2 (2020-12-02)

### Breaking Changes
* None.

### Enhancements
* None.

### Fixes
* Complementary fix for missed edge case in https://github.com/realm/realm-java/pull/7220 where KAPT crash if we process a RealmObject referencing a type in RealmList defined in another module. (Issue [#7213](https://github.com/realm/realm-java/issues/7213), since v10.0.0).

### Compatibility
* File format: Generates Realms with format v20. Unsynced Realms will be upgraded from Realm Java 2.0 and later. Synced Realms can only be read and upgraded if created with Realm Java v10.0.0-BETA.1.
* APIs are backwards compatible with all previous release of realm-java in the 10.x.y series.
* Realm Studio 10.0.0 or above is required to open Realms created by this version.


## 10.1.1 (2020-11-27)

### Breaking Changes
* None.

### Enhancements
* None.

### Fixes
* KAPT crash when processing a RealmObject referenced from another module (changed revealed after we started checking for embedded types). (Issue [#7213](https://github.com/realm/realm-java/issues/7213), since v10.0.0).

### Compatibility
* File format: Generates Realms with format v20. Unsynced Realms will be upgraded from Realm Java 2.0 and later. Synced Realms can only be read and upgraded if created with Realm Java v10.0.0-BETA.1.
* APIs are backwards compatible with all previous release of realm-java in the 10.x.y series.
* Realm Studio 10.0.0 or above is required to open Realms created by this version.

### Internal
* Updated to Realm Sync: 10.1.3.
* Updated to Realm Core: 10.1.3.
* Updated to Object Store commit: fc6daca61133aa9601e4cb34fbeb9ec7569e162e.


## 10.1.0 (2020-11-23)

### Breaking Changes
* None.

### Enhancements
* Added `FlowFactory` interface that allows customization of `Flow` emissions, just as we do with `RxObservableFactory`. A default implementation, `RealmFlowFactory`, is provided when building `RealmConfiguration`s.
* Added `toChangeSetFlow` methods (similar to the Rx `asChangesetFlowable` methods) for `RealmObject`, `RealmResults` and `RealmList`.

### Fixes
* Fixed crash when adding classes containing an `ObjectId` as primary key to the schema. (Issue [#7189](https://github.com/realm/realm-java/issues/7189), since v10.0.0)
* Fixed crash when creating proxy classes containing an `ObjectId` as primary key. (Issue [#7197](https://github.com/realm/realm-java/issues/7197), since v10.0.0)
* Fixed crash where calls to `toFlow` could crash if the Flow job is canceled and object updates are emitted after that happens. (Issue [7211](https://github.com/realm/realm-java/issues/7211), since v10.0.1)

### Compatibility
* File format: Generates Realms with format v20. Unsynced Realms will be upgraded from Realm Java 2.0 and later. Synced Realms can only be read and upgraded if created with Realm Java v10.0.0-BETA.1.
* APIs are backwards compatible with all previous release of realm-java in the 10.x.y series.
* Realm Studio 10.0.0 or above is required to open Realms created by this version.

### Internal
* Updated to Realm Sync: 10.1.3.
* Updated to Realm Core: 10.1.3.
* Updated to Object Store commit: fc6daca61133aa9601e4cb34fbeb9ec7569e162e.


## 10.0.1 (2020-11-06)

### Breaking Changes
* None.

### Enhancements
* Improved the error message for `NoSuchTable` errors. In some cases an outdated native reference was used,but the table was still there. In those cases an `InvalidTableRef` error is now used.

### Fixes
* [RealmApp] The `SyncConfiguration.Builder.allowQueriesOnUiThread` flag was wrongly initialized to `false` keeping users from running queries from the UI thread when using synced Realms. It now defaults to `true`, allowing queries to be run from the UI. (Issue [#7177](https://github.com/realm/realm-java/issues/7177), since 10.0.0)
* Crash with `Assertion failed: m_method_id != nullptr with (method_name, signature) =  ["<init>", "(Ljava/lang/String;)V"]` when `Minify` is enabled. (Issue [#7159](https://github.com/realm/realm-java/pull/7159), since 10.0.0)
* Fix crash in case insensitive query on indexed string columns when nothing matches (Cocoa issue [#6836](https://github.com/realm/realm-cocoa/issues/6836), since v10.0.0)
* Fix list of primitives with nullable values where `Lst::is_null(ndx)` always false even on null values, (Core issue [#3987](https://github.com/realm/realm-core/pull/3987), since v10.0.0).
* Fix queries for the size of a list of primitive nullable ints returning size + 1. (Core issue [#4016](https://github.com/realm/realm-core/pull/4016), since v10.0.0).

### Compatibility
* File format: Generates Realms with format v20. Unsynced Realms will be upgraded from Realm Java 2.0 and later. Synced Realms can only be read and upgraded if created with Realm Java v10.0.0-BETA.1.
* APIs are backwards compatible with all previous release of realm-java in the 10.x.y series.
* Realm Studio 10.0.0 or above is required to open Realms created by this version.

### Internal
* Updated to Realm Sync: 10.1.0.
* Updated to Realm Core: 10.1.0.
* Updated to Object Store commit: fd246c54de7d1fee6bcbeb3609de75a4eccd5b70.


## 10.0.0 (2020-10-15)

NOTE: This is a unified release note covering all v10.0.0-BETA.X v10.0.0-RC.X releases.

NOTE: Support for syncing with realm.cloud.io and/or Realm Object Server has been replaced with support for syncing with MongoDB Realm Cloud.

NOTE: This version upgrades the Realm file format to version 20. It is not possible to downgrade to earlier versions than v10.0.0-BETA.7. Non-sync Realms will be upgraded automatically. Synced Realms can only be automatically upgraded if created with Realm Java v10.0.0-BETA.1 and above.

### Breaking Changes
* [RealmApp] Most APIs for interacting with Realm Cloud have changed significantly. All new APIs can be found in the `io.realm.mongodb` package. The entry point is through the `App` class from which you can create and login users and otherwise interact with MongoDB Realm. See [the docs](https://docs.mongodb.com/realm/android/) for further details. Synced Realms still use a `SyncConfiguration` that are largely created the same way.
* [RealmApp] Client Resets are now handled through a custom `SyncConfiguration.Builder.clientResetHandler()` instead of through the default session error handler `SyncConfiguration.Builder.errorHandler()`
* [RealmApp] Realm files have changed location on disk. They are now located in `getFiles()/mongodb-realm`.
* [RealmApp] All synced model classes not marked as embedded are required to have a primary key named `_id`. It is possible to use `@RealmField(name = "_id")` to map from any Java or Kotlin property.
* From now on it is by default not allowed to run transactions with either `Realm.executeTransaction()` or `DynamicRealm.executeTransaction()` from the UI thread. Doing so will yield a `RealmException`. Users can override this behavior by using `RealmConfiguration.Builder.allowWritesOnUiThread(true)` when building a `RealmConfiguration` to obtain a Realm or DynamicRealm instance, however, we do not recommend doing so. Instead, we recommend using `executeTransactionAsync()` or, alternatively, using non-UI threads when calling `executeTransaction()` for both `Realm`s and `DynamicRealm`s.

### Enhancements
* Users can now opt out from allowing queries to be launched from the UI thread by using `RealmConfiguration.Builder.allowQueriesOnUiThread(false)`. A `RealmException` will be thrown when calling `RealmQuery.findAll()`, `RealmQuery.findFirst()`, `RealmQuery.minimumDate()`, `RealmQuery.maximumDate()`, `RealmQuery.count()`, `RealmQuery.sum()`, `RealmQuery.max()`, `RealmQuery.min()`, `RealmQuery.average()` and `RealmQuery.averageDecimal128()` from the UI thread after having used `allowQueriesOnUiThread(false)`. Queries will be allowed from the thread from which the Realm instance was obtained as it always has been by default, although we recommend using `RealmQuery.findAllAsync()` or `RealmQuery.findFirstAsync()`, or, alternatively, using a non-UI thread to launch them.
* `BaseRealm.refresh()` will throw a `RealmException` if it is being called from the UI thread if `allowQueriesOnUiThread` is set to `false`, though it will be allowed by default.
* Added `DynamicRealm.executeTransactionAsync()`.
* Added Kotlin extension suspend function `Realm.executeTransactionAwait()` which runs transactions inside coroutines.
* Added Kotlin extension function `RealmResults.toFlow()` which returns a Kotlin flow, similar to our RxJava convenience method `asFlowable()`.
* Added Kotlin extension function `RealmList.toFlow()` which returns a Kotlin flow, similar to our RxJava convenience method `asFlowable()`.
* Added Kotlin extension function `RealmModel.toFlow()` which returns a Kotlin flow, similar to our RxJava convenience method `asFlowable()`.
* RealmLists can now be marked final. (Issue [#6892](https://github.com/realm/realm-java/issues/6892))
* Added support for `distinct` queries on non-index and linked fields. (Issue [#1906](https://github.com/realm/realm-java/issues/1906))
* Added support for `org.bson.types.Decimal128` and `org.bson.types.ObjectId` as supported fields in model classes.
* Added support for `org.bson.types.ObjectId` as a primary key.
* Added support for "Embedded Objects". They are enabled using `@RealmClass(embedded = true)`. An embedded object must have exactly one parent object linking to it and it will be deleted when the parent is. Embedded objects can also be the parent of other embedded classes. Read more [here](https://docs.mongodb.com/realm/android/embedded-objects/). (Issue [#6713](https://github.com/realm/realm-java/issues/6713))  


### Fixes
* None.

### Compatibility
* File format: Generates Realms with format v20. Unsynced Realms will be upgraded from Realm Java 2.0 and later. Synced Realms can only be read and upgraded if created with Realm Java v10.0.0-BETA.1.
* APIs are backwards compatible with all previous release of realm-java in the 10.x.y series.
* Realm Studio 10.0.0 or above is required to open Realms created by this version.

### Internal
* Updated to Realm Sync: 10.0.0.
* Updated to Realm Core: 10.0.0.


## 10.0.0-RC.2 (2020-10-12)

### Enhancements
* [RealmApp] Illegal schemas where embedded object classes referenced each other is now correctly detected and throws and exception when opening a Realm with such a schema.

### Fixed
* [RealmApp] It is now possible to use types different than `ObjectId` for the `_id` field in documents inserted with `MongoCollection.insertOne` and `MongoCollection.insertMany`.
* [RealmApp] Lossy round trip of Double and Timestamps through functions when using Bson. (ObjectStore issue (#1106)[https://github.com/realm/realm-object-store/issues/1106])  

### Compatibility
* File format: Generates Realms with format v20. Unsynced Realms will be upgraded from Realm Java 2.0 and later. Synced Realms can only be read and upgraded if created with Realm Java 10.0.0-BETA.1.
* APIs are backwards compatible with all previous release of realm-java in the 10.x.y series.
* Realm Studio 10.0.0 and above is required to open Realms created by this version.

### Internal
* Updated to Object Store commit: 6b44209e6fcac0137e193c96444f93c50d184d06.


## 10.0.0-RC.1 (2020-10-02)

We no longer support Realm Cloud (legacy), but instead the new MongoDB Realm Cloud. MongoDB Realm is a serverless platform that enables developers to quickly build applications without having to set up server infrastructure. MongoDB Realm is built on top of MongoDB Atlas, automatically integrating the connection to your database.

The old Realm Cloud legacy APIs have undergone significant refactoring. The new APIs are all located in the `io.realm.mongodb` package with `io.realm.mongodb.App` as the entry point.

### Breaking Changes
* From now on it is not allowed by default to run transactions with either `Realm.executeTransaction()` or `DynamicRealm.executeTransaction()` from the UI thread. Doing so will yield a `RealmException`. Users can override this behavior by using `RealmConfiguration.Builder.allowWritesOnUiThread(true)` when building a `RealmConfiguration` to obtain a Realm or DynamicRealm instance, though we do not recommend doing so. Instead, we recommend using `executeTransactionAsync()` or, alternatively, using non-UI threads when calling `executeTransaction()` for both `Realm`s and `DynamicRealm`s.

### Enhancements
* Users can now opt out from allowing queries to be launched from the UI thread by using `RealmConfiguration.Builder.allowQueriesOnUiThread(false)`. A `RealmException` will be thrown when calling `RealmQuery.findAll()`, `RealmQuery.findFirst()`, `RealmQuery.minimumDate()`, `RealmQuery.maximumDate()`, `RealmQuery.count()`, `RealmQuery.sum()`, `RealmQuery.max()`, `RealmQuery.min()`, `RealmQuery.average()` and `RealmQuery.averageDecimal128()` from the UI thread after having used `allowQueriesOnUiThread(false)`. Queries will be allowed from the thread from which the Realm instance was obtained as it always has been by default, although we recommend using `RealmQuery.findAllAsync()` or `RealmQuery.findFirstAsync()`, or, alternatively, using a non-UI thread to launch them.
* `BaseRealm.refresh()` will throw a `RealmException` if it is being called from the UI thread if `allowQueriesOnUiThread` is set to `false`, though it will be allowed by default.
* Added `DynamicRealm.executeTransactionAsync()`.
* Added Kotlin extension suspend function `Realm.executeTransactionAwait()` which runs transactions inside coroutines.
* Added Kotlin extension function `RealmResults.toFlow()` which returns a Kotlin flow, similar to our RxJava convenience method `asFlowable()`.
* Added Kotlin extension function `RealmList.toFlow()` which returns a Kotlin flow, similar to our RxJava convenience method `asFlowable()`.
* Added Kotlin extension function `RealmModel.toFlow()` which returns a Kotlin flow, similar to our RxJava convenience method `asFlowable()`.

### Fixed
* Using `Realm.copyToRealmOrUpdate()` and `Realm.insertOrUpdate()` did not correctly update objects if they contained lists of embedded objets. Instead of replacing the original list, list items was appended to the original list. Note, some corner cases are still not supported. See [#7138](https://github.com/realm/realm-java/issues/7138) for more information. (Issue [#7131](https://github.com/realm/realm-java/issues/7131), since 10.0.0-BETA.1).

### Compatibility
* File format: Generates Realms with format v20. Unsynced Realms will be upgraded from Realm Java 2.0 and later. Synced Realms can only be read and upgraded if created with Realm Java 10.0.0-BETA.1.
* APIs are backwards compatible with all previous release of realm-java in the 10.x.y series.
* Realm Studio 10.0.0 and above is required to open Realms created by this version.

### Internal
* Updated to Object Store commit: ef6736cc07a8b94d1242c522969114bb8047deef
* Updated to Realm Sync 10.0.0-beta.14.
* Updated to Realm Core 10.0.0-beta.9.


## 10.0.0-BETA.8 (2020-09-23)

We no longer support Realm Cloud (legacy), but instead the new MongoDB Realm Cloud. MongoDB Realm is a serverless platform that enables developers to quickly build applications without having to set up server infrastructure. MongoDB Realm is built on top of MongoDB Atlas, automatically integrating the connection to your database.

The old Realm Cloud legacy APIs have undergone significant refactoring. The new APIs are all located in the `io.realm.mongodb` package with `io.realm.mongodb.App` as the entry point.

### Fixed
* [RealmApp] Logging in caused an `token contains an invalid number of segments` error. (Issue [#7117](https://github.com/realm/realm-java/issues/7117), since 10.0.0-BETA.7)
* [RealmApp] The order of arguments to `EmailPassword.resetPassword()` was not handled correctly, resulting in resetting the password failing. (Issue [#7116](https://github.com/realm/realm-java/issues/7116), since 10.0.0-BETA.1)

### Compatibility
* File format: Generates Realms with format v20. Unsynced Realms will be upgraded from Realm Java 2.0 and later. Synced Realms can only be read and upgraded if created with Realm Java 10.0.0-BETA.1.
* APIs are backwards compatible with all previous release of realm-java in the 10.x.y series.
* Realm Studio 10.0.0 and above is required to open Realms created by this version.

### Internal
* Updated to Object Store commit: 035eb07f3ef313bfb78c046be9cf6b4f065d6772.


## 10.0.0-BETA.7 (2020-09-16)

We no longer support Realm Cloud (legacy), but instead the new MongoDB Realm Cloud. MongoDB Realm is a serverless platform that enables developers to quickly build applications without having to set up server infrastructure. MongoDB Realm is built on top of MongoDB Atlas, automatically integrating the connection to your database.

The old Realm Cloud legacy APIs have undergone significant refactoring. The new APIs are all located in the `io.realm.mongodb` package with `io.realm.mongodb.App` as the entry point.

WARNING: This release upgrades the fileformat to 20. Non-sync Realms will be upgraded automatically. Synced Realms can only be automatically upgraded if created with Realm Java 10.0.0-BETA.1 and above.


### Breaking Changes
* [RealmApp] Moved `User.remove()` to `App.removeUser()`.
* [RealmApp] Renamed `ApiKeyAuth.createApiKey()` to `ApiKeyAuth.create()` and `ApiKeyAuth.createApiKeyAsync()` to `ApiKeyAuth.createAsync()`.
* [RealmApp] Renamed `ApiKeyAuth.fetchApiKey()` to `ApiKeyAuth.fetch()` and `ApiKeyAuth.fetchApiKeyAsync()` to `ApiKeyAuth.fetchAsync()`.
* [RealmApp] Renamed `ApiKeyAuth.fetchAllApiKeys()` to `ApiKeyAuth.fetchAll()` and `ApiKeyAuth.fetchAllApiKeysAsync()` to `ApiKeyAuth.fetchAllAsync()`.
* [RealmApp] Renamed `ApiKeyAuth.deleteApiKey()` to `ApiKeyAuth.delete()` and `ApiKeyAuth.deleteApiKeyAsync()` to `ApiKeyAuth.deleteAsync()`.
* [RealmApp] Renamed `ApiKeyAuth.enableApiKey()` to `ApiKeyAuth.enable()` and `ApiKeyAuth.enableApiKeyAsync()` to `ApiKeyAuth.enableAsync()`.
* [RealmApp] Renamed `ApiKeyAuth.disableApiKey()` to `ApiKeyAuth.disable()` and `ApiKeyAuth.disableApiKeyAsync()` to `ApiKeyAuth.disableAsync()`.
* [RealmApp] Renamed `User.getApiKeysAuth()` to `User.getApiKeys()`.
* [RealmApp] Renamed `UserApiKey` class to `ApiKey`.
* [RealmApp] Removed support for `Credentials.serverApiKey()`.
* [RealmApp] Renamed `App.getEmailPasswordAuth()` to `App.getEmailPassword()`.
* [RealmApp] User profile methods `getName()`, `getEmail()`, `getPictureUrl()`, `getFirstName()`, `getLastName()`, `getGender()`, `getBirthday()`, `getMinAge()` and `getMaxAge()` are now available under a new class `UserProfile`. It can be accessed using `User.getProfile()`.
* [RealmApp] Renamed `Sync.refreshConnections()` to `Sync.reconnect()`.
* [RealmApp] Renamed `Credentials.IdentityProvider` to `Credentials.Provider`.
* [RealmApp] Removed support for `User.getLocalId()`.
* [RealmApp] Client Resets are now handled through a custom `SyncConfiguration.Builder.clientResetHandler()` instead of through the default session error handler `SyncConfiguration.Builder.errorHandler()`

### Enhancements
* [RealmApp] It is now possible to create App instances with different app id's.
* [RealmApp] Support for using `null` as a partition value.
* [RealmApp] Improve errors exception messages from `SyncSession.downloadAllServerChanges()` and `SyncSession.uploadAllLocalChanges()`.
* [RealmApp] Support for watching MongoCollection change streams (Issue [#6912](https://github.com/realm/realm-java/issues/6912))
* [RealmApp] Support for retrying a custom confirmation function on an User for a given email (Issue [#7079](https://github.com/realm/realm-java/pull/7079))
* [RealmApp] Support for getting all app sessions via `Sync.getAllSessions()`.
* [RealmApp] Support to retrieve the MongoClient service name using `MongoClient.getServiceName()`
* [RealmApp] Support to retrieve the MongoDatabase name using `MongoDatabase.getName()`
* [RealmApp] Support to retrieve the MongoCollection name using `MongoCollection.getName()`

### Fixed
* If you have a realm file growing towards 2Gb and have a table with more than 16 columns, then you may get a "Key not found" exception when updating an object. If asserts are enabled at the sdk level, you may get an "assert(m_has_refs)" instead. ([#3194](https://github.com/realm/realm-js/issues/3194), since v7.0.0)
* In cases where you have more than 32 columns in a table, you may get a currrupted file resulting in various crashes ([#7057](https://github.com/realm/realm-java/issues/7057), since v7.0.0)

### Compatibility
* File format: Generates Realms with format v20. Unsynced Realms will be upgraded from Realm Java 2.0 and later. Synced Realms can only be read and upgraded if created with Realm Java 10.0.0-BETA.1.
* APIs are backwards compatible with all previous release of realm-java in the 10.x.y series.
* Realm Studio 10.0.0 and above is required to open Realms created by this version.

### Internal
* Updated to Object Store commit: 6ab48d3b4b1e0865f68b84d5993bb2aad910320b.
* Updated to Realm Sync 10.0.0-beta.11.
* Updated to Realm Core 10.0.0-beta.7.


## 10.0.0-BETA.6 (2020-08-17)

We no longer support Realm Cloud (legacy), but instead the new MongoDB Realm Cloud. MongoDB Realm is a serverless platform that enables developers to quickly build applications without having to set up server infrastructure. MongoDB Realm is built on top of MongoDB Atlas, automatically integrating the connection to your database.

The old Realm Cloud legacy APIs have undergone significant refactoring. The new APIs are all located in the `io.realm.mongodb` package with `io.realm.mongodb.App` as the entry point.

### Breaking Changes
* [RealmApp] Realm files have changed location on disk, so Realms should upload all their data to the server before upgrading.
* [RealmApp] Removed GMS Task framework and added RealmResultTask to provide with a mechanism to operate with asynchronous operations. MongoCollection has been updated to reflect this change.

### Enhancements
* [RealmApp] Credentials information (e.g. username, password) displayed in Logcat is now obfuscated by default, even if [LogLevel] is set to DEBUG, TRACE or ALL.
* RealmLists can now be marked final. (Issue [#6892](https://github.com/realm/realm-java/issues/6892))
* It is now possible to create embedded objects using [DynamicRealm]s. (Issue [#6982](https://github.com/realm/realm-java/pull/6982))
* Added extra validation and more meaningful error messages when creating embedded objects pointing to the wrong parent property. (See issue above)

### Fixed
* [RealmApp] The same user opening different Realms with different partion key values would crash with an IllegalArgumentException. (Issue [#6882](https://github.com/realm/realm-java/issues/6882), since 10.0.0-BETA.1)
* [RealmApp] Sync would not refresh the access token if started with an expired one. (Since 10.0.0-BETA.1)
* [RealmApp] Leaking objects when registering session listeners. (Issue [#6916](https://github.com/realm/realm-java/issues/6916))
* Added support for Json-import of objects containing embedded objects. (Issue [#6896](https://github.com/realm/realm-java/issues/6896))
* Upgrading the file format result did in some cases not work correctly. This could result in a number of crashes, e.g. `FORMAT_UPGRADE_REQUIRED`. (Issue [#6889](https://github.com/realm/realm-java/issues/6889), since 7.0.0)  
* Bug in memory mapping management. This bug could result in multiple different asserts as well as segfaults. In many cases stack backtraces would include members of the EncyptedFileMapping near the top - even if encryption was not used at all. In other cases asserts or crashes would be in methods reading an array header or array element. In all cases the application would terminate immediately. (Realm Core PR [#3838](https://github.com/realm/realm-core/pull/3838), since 7.0.0)
* It was possible to use `RealmObjectSchema` to mark a Class as embedded even if some of the objects broke the constraints for being embedded.

### Compatibility
* File format: Generates Realms with format v11 (Reads and upgrades all previous formats from Realm Java 2.0 and later).
* APIs are backwards compatible with all previous release of realm-java in the 10.x.y series.
* Realm Studio 10.0.0 and above is required to open Realms created by this version.

### Internal
* Upgraded to Object Store commit: 5b5fb8a90192cb4ee6799e7465745cd2067f939b.
* Upgraded to Realm Sync 10.0.0-beta.6.
* Upgraded to Realm Core 10.0.0-beta.4.


## 10.0.0-BETA.5 (2020-06-19)

We no longer support Realm Cloud (legacy), but instead the new MongoDB Realm Cloud. MongoDB Realm is a serverless platform that enables developers to quickly build applications without having to set up server infrastructure. MongoDB Realm is built on top of MongoDB Atlas, automatically integrating the connection to your database.

The old Realm Cloud legacy API's have undergone significant refactoring. The new API's are all located in the `io.realm.mongodb` package with `io.realm.mongodb.App` as the entry point.

### Enhancements
* [RealmApp] Added support for Api Keys, Server Api Keys and Custom Functions as Credential types when logging in.
* Added support for `distinct` queries on non-index and linked fields. (Issue [#1906](https://github.com/realm/realm-java/issues/1906))

### Fixed
* None.

### Compatibility
* File format: Generates Realms with format v11 (Reads and upgrades all previous formats from Realm Java 2.0 and later).
* APIs are backwards compatible with all previous release of realm-java in the 10.x.y series.
* Realm Studio 10.0.0 and above is required to open Realms created by this version.

### Internal
* Upgraded to Object Store commit: e1570f8d3d7cf4d77f049933e6a241a501301383.

## 10.0.0-BETA.4 (2020-06-11)

We no longer support Realm Cloud (legacy), but instead the new MongoDB Realm Cloud. MongoDB Realm is a serverless platform that enables developers to quickly build applications without having to set up server infrastructure. MongoDB Realm is built on top of MongoDB Atlas, automatically integrating the connection to your database.

The old Realm Cloud legacy API's have undergone significant refactoring. The new API's are all located in the `io.realm.mongodb` package with `io.realm.mongodb.App` as the entry point.

### Breaking Changes
* None.

### Enhancements
* [RealmApp] Added support for Custom Data using `User.customData()` and `User.refreshCustomData()`.
* [RealmApp] Added support for managing push notifications using `App.getPush()`.

### Fixed
* [RealmApp] Opening a synced Realm for a cached user with expired access token would crash the app with `Assertion failed: cls with (class_name) = ["io/realm/internal/objectstore/OsJavaNetworkTransport$Response"]`. (Issue [#6937](https://github.com/realm/realm-java/issues/6937), since 10.0.0-BETA.1)

### Compatibility
* File format: Generates Realms with format v11 (Reads and upgrades all previous formats from Realm Java 2.0 and later).
* APIs are backwards compatible with all previous release of realm-java in the 10.x.y series.
* Realm Studio 10.0.0 and above is required to open Realms created by this version.

### Internal
* Updated to Object Store commit: 017d58fbec8a18ab003976b4c346308df88349a6.


## 10.0.0-BETA.3 (2020-06-09)

We no longer support Realm Cloud (legacy), but instead the new MongoDB Realm Cloud. MongoDB Realm is a serverless platform that enables developers to quickly build applications without having to set up server infrastructure. MongoDB Realm is built on top of MongoDB Atlas, automatically integrating the connection to your database.

The old Realm Cloud legacy API's have undergone significant refactoring. The new API's are all located in the `io.realm.mongodb` package with `io.realm.mongodb.App` as the entry point.

### Breaking Changes
* None.

### Enhancements
* None.

### Fixed
* [RealmApp] When restarting an app, the base URL used would in some cases be incorrect. (Since 10.0.0-BETA.2)

### Compatibility
* File format: Generates Realms with format v11 (Reads and upgrades all previous formats from Realm Java 2.0 and later).
* APIs are backwards compatible with all previous release of realm-java in the 10.x.y series.
* Realm Studio 10.0.0 and above is required to open Realms created by this version.

### Internal
* Updated to Object Store commit: c02707bc28e1886970c5da29ef481dc0cb6c3dd8.


## 10.0.0-BETA.2 (2020-06-08)

We no longer support Realm Cloud (legacy), but instead the new MongoDB Realm Cloud. MongoDB Realm is a serverless platform that enables developers to quickly build applications without having to set up server infrastructure. MongoDB Realm is built on top of MongoDB Atlas, automatically integrating the connection to your database.

The old Realm Cloud legacy API's have undergone significant refactoring. The new API's are all located in the `io.realm.mongodb` package with `io.realm.mongodb.App` as the entry point.

### Breaking Changes
* None.

### Enhancements
* None.

### Fixed
* [RealmApp] `AppConfiguration` did not fallback to the correct default baseUrl if none was provided. (Since 10.0.0-BETA.1)
* [RealmApp] When restarting an app, re-using the already logged in user would result in Sync not resuming. (Since 10.0.0-BETA.1)

### Compatibility
* File format: Generates Realms with format v11 (Reads and upgrades all previous formats from Realm Java 2.0 and later).
* APIs are backwards compatible with all previous release of realm-java in the 10.x.y series.
* Realm Studio 10.0.0 and above is required to open Realms created by this version.

### Internal
* Updated to Object Store commit: c50be4dd178ef7e11d453f61a5ac2afa8c1c10bf.
* Updated to Realm Sync 10.0.0-beta.2.


## 10.0.0-BETA.1 (2020-06-05)

We no longer support Realm Cloud (legacy), but instead the new MongoDB Realm Cloud. MongoDB Realm is a serverless platform that enables developers to quickly build applications without having to set up server infrastructure. MongoDB Realm is built on top of MongoDB Atlas, automatically integrating the connection to your database.

The old Realm Cloud legacy API's have undergone significant refactoring. The new API's are all located in the `io.realm.mongodb` package with `io.realm.mongodb.App` as the entry point.

### Breaking Changes
* [RealmApp] Removed all references and API's releated to permissions. These are now managed through MongoDB Realm.
* [RealmApp] Query Based Sync API's and Subscriptions. These API's are not initially supported by MongoDB Realm. They will be re-introduced in a future release. `SyncConfiguration.partitionKey()` has been added as a replacement.  
* [RealmApp] Removed support for Client Resync. These API's are not initially supported by MongoDB Realm. They will be re-introduced in a future release.
* [RealmApp] Removed suppport for custom SSL certificates. These API's are not initially supported by MongoDB Realm. They will be re-introduced in a future release.
* [RealmApp] Destructive updates of a schema of a synced Realm will now consistently throw an `UnsupportedOperationException` instead of some methods throwing `IllegalArgumentException`. The affected methods are `RealmSchema.remove(String)`, `RealmSchema.rename(String, String)`, `RealmObjectSchema.setClassName(String)`, `RealmObjectSchema.removeField(String)`, `RealmObjectSchema.renameField(String, String)`, `RealmObjectSchema.removeIndex(String)`, `RealmObjectSchema.removePrimaryKey()`, `RealmObjectSchema.addPrimaryKey(String)` and `RealmObjectSchema.addField(String, Class<?>, FieldAttribute)`

### Enhancements
* Added support for `org.bson.types.Decimal128` and `org.bson.types.ObjectId` as supported fields in model classes.
* Added support for `org.bson.types.ObjectId` as a primary key.
* Added support for "Embedded Objects". They are enabled using `@RealmClass(embedded = true)`. An embedded object must have exactly one parent object linking to it and it will be deleted when the the parent is. Embedded objects can also be the parent of other embedded classes. Read more [here](https://realm.io/docs/java/latest/#embedded-objects). (Issue [#6713](https://github.com/realm/realm-java/issues/6713))  

### Fixed
* After upgrading a Realm file, you may at some point receive a 'NoSuchTable' exception. (Issue [Core#3701](https://github.com/realm/realm-core/issues/3701), since 7.0.0)
* If the Realm file upgrade process was interrupted/killed for various reasons, the following run would some assertions failing. (Issue [#6866](https://github.com/realm/realm-java/issues/6866), since 7.0.0).

### Compatibility
* File format: Generates Realms with format v11 (Reads and upgrades all previous formats from Realm Java 2.0 and later).
* APIs are backwards compatible with all previous release of realm-java in the 10.x.y series.
* Realm Studio 10.0.0 and above is required to open Realms created by this version.

### Internal
* Updated to Object Store commit: 6d081a53377514f9b77736cb03051a03d829da922.
* Updated to Realm Sync 10.0.0-beta.1.
* Updated to Realm Core 10.0.0-beta.1.
* OKHttp was upgraded to 3.12.0 from 3.10.0.
* Updated Android Gradle Plugin to 3.6.1.
* Updated Gradle to 5.6.4
* Updated Dokka to 0.10.1
* Updated Android Build Tools to 29.0.2.
* Updated compileSdkVersion to 29.


## 7.0.8 (2020-10-01)

### Enhancements
* Slightly improve performance of most operations which read data from the Realm file.

### Fixes
* Making a query in an indexed property may give a "Key not found" exception. (.NET issue [#2025](https://github.com/realm/realm-dotnet/issues/2025), since 7.0.0)
* Queries for null on non-nullable indexed integer properties could return wrong results if 0 entries should be found. (Since 7.0.0)
* Rerunning an equals query on an indexed string column which previously had more than one match and now has one match would sometimes throw a "key not found" exception. (Cocoa issue [#6536](https://github.com/realm/realm-cocoa/issues/6536), Since 7.0.0)

### Compatibility
* Realm Object Server: 3.23.1 or later.
* File format: Generates Realms with format v11 (Reads and upgrades all previous formats from Realm Java 2.0 and later).
* APIs are backwards compatible with all previous release of realm-java in the 7.x.y series.

### Internal
* Upgraded to Object Store commit: 8a68df3e9fa7743c13d927eb7fc330ed9bb06693.
* Upgraded to Realm Sync: 5.0.28.
* Upgraded to Realm Core: 6.1.3.


## 7.0.7 (2020-09-25)

### Enhancements
* None.

### Fixes
* When querying a class where object references are part of the condition, the application may crash if objects have recently been added to the target table. (Issue [#7118](https://github.com/realm/realm-java/issues/7118), since v7.0.0)

### Compatibility
* Realm Object Server: 3.23.1 or later.
* File format: Generates Realms with format v11 (Reads and upgrades all previous formats from Realm Java 2.0 and later).
* APIs are backwards compatible with all previous release of realm-java in the 7.x.y series.

### Internal
* Upgraded to Object Store commit: 37e86c2905bfd424c16fc5d7860a1298bfc0ffa2.
* Upgraded to Realm Sync: 5.0.25.
* Upgraded to Realm Core: 6.1.1.


## 7.0.6 (2020-09-18)

### Enhancements
* Better exception messaging for UTF encoding errors. ([Issue #7093](https://github.com/realm/realm-java/pull/7093))

### Fixes
* Fixes concurrent modification exceptions in the schema when refreshing a Realm (Issue [#6876](https://github.com/realm/realm-java/issues/6876))
* If you use encryption your application cound crash with a message like "Opening Realm files of format version 0 is not supported by this version of Realm". ([#6889](https://github.com/realm/realm-java/issues/6889) among others, since v7.0.0)

### Compatibility
* Realm Object Server: 3.23.1 or later.
* Realm Studio: 5.0.0 or later.
* File format: Generates Realms with format v11 (Reads and upgrades all previous formats from Realm Java 2.0 and later).
* APIs are backwards compatible with all previous release of realm-java in the 7.x.y series.

### Internal
* Upgraded to Object Store commit: e29b5515df8b8adfe2454424b78878bb63879307.
* Upgraded to Realm Sync: 5.0.23.
* Upgraded to Realm Core: 6.0.26.


## 7.0.5 (2020-09-09)

### Enhancements
* None.

### Fixes
* If you have a Realm file growing towards 2Gb and have a model class with more than 16 properties, then you may get a "Key not found" exception when updating an object. (Realm JS issue [#3194](https://github.com/realm/realm-js/issues/3194), since v7.0.0)
* In cases where you have more than 32 properties in a model class, you may get a currrupted file resulting in various crashes (Issue [#7057](https://github.com/realm/realm-java/issues/7057), since v7.0.0)

### Compatibility
* Realm Object Server: 3.23.1 or later.
* Realm Studio: 5.0.0 or later.
* File format: Generates Realms with format v11 (Reads and upgrades all previous formats from Realm Java 2.0 and later).
* APIs are backwards compatible with all previous release of realm-java in the 7.x.y series.

### Internal
* Upgraded to Realm Sync: 5.0.22.
* Upgraded to Realm Core: 6.0.25.


## 7.0.4 (2020-09-08)

Note: Fileformat has been bumped from 10 to 11. This means that downgrading to an earlier version of Realm is not possible and Realm Studio 5.0.0 must be used to view Realm files.

### Enhancements
* None.

### Fixes
* In some cases a frozen Realm of the wrong version could be returned. ([ObjectStore issue #1078](https://github.com/realm/realm-object-store/pull/1078))
* Upgrading files with string primary keys would result in a file where it was not possible to find the objects by primary key. ([Core issue #3893](https://github.com/realm/realm-core/pull/3893), since 7.0.0)
* NullPointerException when calling `toString` on RealmObjects with a binary field containing `null`. (Issue [#7084](https://github.com/realm/realm-java/issues/7084), since 7.0.0)

### Compatibility
* Realm Object Server: 3.23.1 or later.
* Realm Studio: 5.0.0 or later.
* File format: Generates Realms with format v11 (Reads and upgrades all previous formats from Realm Java 2.0 and later).
* APIs are backwards compatible with all previous release of realm-java in the 7.x.y series.

### Internal
* Upgraded to Object Store commit: 286d7cb2f10c41f89a2efb43b22938610ccad4cf.
* Upgraded to Realm Sync: 5.0.21.
* Upgraded to Realm Core: 6.0.24.

## 7.0.3 (2020-09-01)

### Enhancements
* Added `Realm.getNumberOfActiveVersions()`, which returns the current number of active versions maintained by the Realm file.

### Fixes
* Creating a query inside a change listener could in some cases result in the version being pinned, which would either drastically increase filesize or cause `RealmConfiguration.maxNumberOfActiveVersions()` to trigger. (Issue [#6977](https://github.com/realm/realm-java/issues/6977), since 7.0.0)
* If you upgrade a Realm file where you have "" elements in a list of non-nullable strings, the upgrade would crash.
* If an attempt to upgrade a Realm file has ended with a crash with "migrate_links" in the call stack, the Realm ended in a corrupt state where further upgrade was not possible. A remedy for this situation is now provided.

### Compatibility
* Realm Object Server: 3.23.1 or later.
* Realm Studio: 4.0.0 or later.
* File format: Generates Realms with format v10 (Reads and upgrades all previous formats from Realm Java 2.0 and later).
* APIs are backwards compatible with all previous release of realm-java in the 7.x.y series.

### Internal
* Upgraded to Object Store commit: eef80f42e6ede2294eb60f048228012d9b7bc627.
* Upgraded to Realm Sync: 5.0.19.
* Upgraded to Realm Core: 6.0.22.
* The upgrade logic for upgrading fileformats has changed so that progress is now recorded explicitly in a table. This makes the logic simpler and reduces the chance of errors. It will also make it easier to detect if a file has only been partially upgraded.


## 7.0.2 (2020-08-14)

### Enhancements
* None.

### Fixes
* [ObjectServer] Calling `SyncManager.refreshConnections()` did not correctly refresh connections in all cases, which could delay reconnects up to 5 minutes. (Issue [#7003](https://github.com/realm/realm-java/issues/7003))
* Upgrading the file format result did in some cases not work correctly. This could result in a number of crashes, e.g. `FORMAT_UPGRADE_REQUIRED`. (Issue [#6889](https://github.com/realm/realm-java/issues/6889), since 7.0.0)  
* Bug in memory mapping management. This bug could result in multiple different asserts as well as segfaults. In many cases stack backtraces would include members of the EncyptedFileMapping near the top - even if encryption was not used at all. In other cases asserts or crashes would be in methods reading an array header or array element. In all cases the application would terminate immediately. (Issue [#3838](https://github.com/realm/realm-core/pull/3838), since 7.0.0)
* Crash when retrieving `null` valued primitive fields from dynamic realm. (Issue [#7025](https://github.com/realm/realm-java/issues/7025))

### Compatibility
* Realm Object Server: 3.23.1 or later.
* Realm Studio: 4.0.0 or later.
* File format: Generates Realms with format v10 (Reads and upgrades all previous formats from Realm Java 2.0 and later).
* APIs are backwards compatible with all previous release of realm-java in the 7.x.y series.

### Internal
* Upgraded to Realm Sync 5.0.15.
* Upgraded to Realm Core 6.0.17.


## 7.0.1 (2020-07-01)

### Enhancements
* None.

### Fixes
* Upgrading older Realm files with String indexes was very slow. (Issue [#6875](https://github.com/realm/realm-java/issues/6875), since 7.0.0)
* Aborting upgrading a Realm file could result in the file getting corrupted. (Isse [#6866](https://github.com/realm/realm-java/issues/6866), since 7.0.0)
* Automatic indexes on primary keys are now correctly stripped when upgrading the file as they are no longer needed. (Since 7.0.0)
* `NoSuchTable` was thrown after comitting a transaction. (Issue [#6947](https://github.com/realm/realm-java/issues/6947))

### Compatibility
* Realm Object Server: 3.23.1 or later.
* Realm Studio: 4.0.0 or later.
* File format: Generates Realms with format v10 (Reads and upgrades all previous formats from Realm Java 2.0 and later).
* APIs are backwards compatible with all previous release of realm-java in the 7.x.y series.

### Internal
* Upgraded to Realm Sync 5.0.7.
* Upgraded to Realm Core 6.0.8.


## 7.0.0 (2020-05-16)

NOTE: This version bumps the Realm file format to version 10. Files created with previous versions of Realm will be automatically upgraded. It is not possible to downgrade to version 9 or earlier. Only [Studio 3.11](https://github.com/realm/realm-studio/releases/tag/v3.11.0) or later will be able to open the new file format.
NOTE: This version bumps the Realm file format to version 10. Files created with previous versions of Realm will be automatically upgraded. It is not possible to downgrade to version 9 or earlier. Only [Realm Studio 4](https://github.com/realm/realm-studio/releases/tag/v4.0.0) or later will be able to open the new file format.

### Breaking Changes
* [ObjectServer] Removed deprecated method `SyncConfiguration.Builder.partialRealm()`. Use `SyncConfiguration.Builder.fullSynchronization()` instead.
* [ObjectServer] Removed deprecated methods `SyncConfiguration.automatic()` and `SyncConfiguration.automatic(User, Uri)`. Use `SyncUser.getDefaultConfiguration()` and `SyncUser.createConfiguration(Url)`.
* [ObjectServer] Removed deprecated method `ErrorCode.fromInt(int)`.
* [ObjectServer] Removed deprecated method `SyncCredentials.nickname(name)` and `SyncCredentials.nickname(name, isAdmin)`. Use `SyncCredentials.usernamePassword(username, password)` instead.
* [ObjectServer] Deprecated state `SyncSession.State.ERROR` has been removed. Use `SyncConfiguration.Builder.errorHandler(ErrorHandler)` instead.
* [ObjectServer] `IncompatibleSyncedFileException` is removed as it is no longer used.
* [ObjectServer] New error codes thrown by the underlying sync layers now have proper enum mappings in `ErrorCode.java`. A few other errors have been renamed in order to have consistent naming. (Issue [#6387](https://github.com/realm/realm-java/issues/6387))
* RxJava Flowables and Observables are now subscribed to and unsubscribed to asynchronously on the thread holding the live Realm, instead of previously where this was done synchronously.
* All RxJava Flowables and Observables now return frozen objects instead of live objects. This can be configured using `RealmConfiguration.Builder.rxFactory(new RealmObservableFactory(true|false))`. By using frozen objects, it is possible to send RealmObjects across threads, which means that all RxJava operators should now be supported without the need to copy Realm data into unmanaged objects.
* MIPS is not supported anymore.
* Realm now requires `minSdkVersion` 16. Up from 9.
* [ObjectServer] `IncompatibleSyncedFileException` is removed and no longer thrown.

### Enhancements
* Added `Realm.freeze()`, `RealmObject.freeze()`, `RealmResults.freeze()` and `RealmList.freeze()`. These methods will return a frozen version of the current Realm data. This data can be read from any thread without throwing an `IllegalStateException`, but will never change. All frozen Realms and data can be closed by calling `Realm.close()` on the frozen Realm, but fully closing all live Realms will also close the frozen ones. Frozen data can be queried as normal, but trying to mutate it in any way will throw an `IllegalStateException`. This includes all methods that attempt to refresh or add change listeners. (Issue [#6590](https://github.com/realm/realm-java/pull/6590))
* Added `Realm.isFrozen()`, `RealmObject.isFrozen()`, `RealmObject.isFrozen(RealmModel)`, `RealmResults.isFrozen()` and `RealmList.isFrozen()`, which returns whether or not the data is frozen.
* Added `RealmConfiguration.Builder.maxNumberOfActiveVersions(long number)`. Setting this will cause Realm to throw an `IllegalStateException` if too many versions of the Realm data are live at the same time. Having too many versions can dramatically increase the filesize of the Realm.
* Storing large binary blobs in Realm files no longer forces the file to be at least 8x the size of the largest blob.
* Reduce the size of transaction logs stored inside the Realm file, reducing file size growth from large transactions.
* `RealmResults.asJSON()` is no longer `@Beta`
* The default `toString()` for proxy objects now print the length of binary fields. (Issue [#6767](https://github.com/realm/realm-java/pull/6767))

### Fixes
* If a DynamicRealm and Realm was opened for the same file they would share transaction state by accident. The implication was that writes to a `Realm` would immediately show up in the `DynamicRealm`. This has been fixed, so now it is required to call `refresh()` on the other Realm or wait for normal change listeners to detect the change.

### Compatibility
* Realm Object Server: 3.23.1 or later.
* Realm Studio: 4.0.0 or later.
* File format: Generates Realms with format v10 (Reads and upgrades all previous formats from Realm Java 2.0 and later).
* APIs are backwards compatible with all previous release of realm-java in the 7.x.y series.

### Internal
* `OsSharedRealm.VersionID.hashCode()` was not implemented correctly and included the memory location in the hashcode.
* OKHttp was upgraded to 3.10.0 from 3.9.0.
* The NDK has been upgraded from r10e to r21.
* The compiler used for C++ code has changed from GCC to Clang.
* OpenSSL used by Realms encryption layer has been upgraded from 1.0.2k to 1.1.1b.
* Updated to Object Store commit: 820b74e2378f111991877d43068a95d2b7a2e404.
* Updated to Realm Sync 5.0.3.
* Updated to Realm Core 6.0.4.

### Credits
* Thanks to @joxon for better support for binary fields in proxy objects.


## 6.1.0(2020-01-17)

### Fixed
* None.

### Compatibility
* Realm Object Server: 3.23.1 or later.
* File format: Generates Realms with format v9 (Reads and upgrades all previous formats)
* APIs are backwards compatible with all previous release of realm-java in the 6.x.y series.

### Internal
* None.



## 6.1.0(2020-01-17)

### Enhancements
* The Realm Gradle plugin now applies `kapt` when used in Kotlin Multiplatform projects. Note, Realm Java still only works for the Android part of a Kotlin Multiplatform project. (Issue [#6653](https://github.com/realm/realm-java/issues/6653))
* The error message shown when no native code could be found for the device is now much more descriptive. This is particular helpful if an app is using App Bundle or APK Split and the resulting APK was side-loaded outside the Google Play Store. (Issue [#6673](https://github.com/realm/realm-java/issues/6673))
* `RealmResults.asJson()` now encode binary data as Base64 and null object links are reported as `null` instead of `[]`.

### Fixed
* Fixed using `RealmList` with a primitive type sometimes crashing with `Destruction of mutex in use`. (Issue [#6689](https://github.com/realm/realm-java/issues/6689))
* `RealmObjectSchema.transform()` would crash if one of the `DynamicRealmObject` provided are deleted from the Realm. (Issue [#6657](https://github.com/realm/realm-java/issues/6657), since 0.86.0)
* The Realm Transformer will no longer attempt to send anonymous metrics when Gradle is invoked with `--offline`. (Issue [#6691](https://github.com/realm/realm-java/issues/6691))

### Compatibility
* Realm Object Server: 3.23.1 or later.
* File format: Generates Realms with format v9 (Reads and upgrades all previous formats)
* APIs are backwards compatible with all previous release of realm-java in the 6.x.y series.

### Internal
* Updated to ReLinker 1.4.0.
* Updated to Object Store commit: 2a204063e1e1a366efbdd909fbea9effceb7d3c4.
* Updated to Realm Sync 4.9.4.
* Updated to Realm Core 5.23.8.

### Credits
* Thanks to @sellmair (Sebastian Sellmair) for improving Kotlin Multiplatform support.


## 6.0.2(2019-11-21)

### Enhancements
* None.

### Fixed
* [ObjectServer] `SyncSession` progress listeners now work correctly in combination with `SyncConfiguration.waitForInitialRemoteData()`.
* The `@RealmModule` annotation would be stripped on an empty class when using R8 resulting in apps crashing on startup with `io.realm.DefaultRealmModule is not a RealmModule. Add @RealmModule to the class definition.`. ([#6449](https://github.com/realm/realm-java/issues/6449))

### Compatibility
* Realm Object Server: 3.23.1 or later.
* File format: Generates Realms with format v9 (Reads and upgrades all previous formats)
* APIs are backwards compatible with all previous release of realm-java in the 6.x.y series.

### Internal
* Updated to Object Store commit: ad96a4c334b475dd67d50c1ca419e257d7a21e18.
* Updated to Realm Sync v4.8.3.

## 6.0.1(2019-11-11)

NOTE: Anyone using encrypted Realms are strongly advised to upgrade to this version.

### Enhancements
* None

### Fixed
* When using encrypted Realms a race condition could lead to the Realm ending up corrupted when the file increased in size. This could manifest as a wide array of different error messages. Most commonly seen has been "Fatal signal 11 (SIGSEGV) from Java_io_realm_internal_UncheckedRow_nativeGetString", "RealmFileException: Top ref outside file" and "Unable to open a realm at path. ACCESS_ERROR: Invalid mnemonic". ([#6152](https://github.com/realm/realm-java/issues/6152), since 5.0.0)
* `RealmResults.asJSON()` now prints lists with primitive values directly instead of wrapping each value in an object with an `!ARRAY_VALUE` property.

### Compatibility
* Realm Object Server: 3.23.1 or later.
* File format: Generates Realms with format v9 (Reads and upgrades all previous formats)
* APIs are backwards compatible with all previous release of realm-java in the 6.x.y series.

### Internal
* Updated to Realm Sync 4.7.12.
* Updated to Realm Core 5.23.6.

### Credits
* Thanks to Vladimir Konkov (@vladimirfx) for help with isolating ([#6152](https://github.com/realm/realm-java/issues/6152)).


## 6.0.0(2019-10-01)

### Breaking Changes
* [ObjectServer] The `PermissionManager` is no longer backed by Realms but instead a REST API. This means that the `PermissionManager` class has been removed and all methods have been moved to `SyncUser`. Some method names have been renamed slightly and return values for methods have changed from `RealmResults<Permission>` to `List<Permission>`. This should only have an impact if change listeners were used to listen for changes. In these cases, you must now manually retry the request.

### Enhancements
None.

### Fixed
None.

### Compatibility
* Realm Object Server: 3.23.1 or later.
* File format: Generates Realms with format v9 (Reads and upgrades all previous formats)
* APIs are backwards compatible with all previous release of realm-java in the 6.x.y series.

### Internal
* [ObjectServer] The OKHttp client will now follow redirects from the Realm Object Server.


## 5.15.2(2019-09-30)

### Enhancements
* None.

### Fixed
* `null` values were not printed correctly when using `RealmResults.asJSON()` (Realm Core Issue [#3399](https://github.com/realm/realm-core/pull/3399))
* [ObjectServer] Queries with nullable `Date`'s did not serialize correctly. Only relevant if using Query-based Synchronization. (Realm Core issue [#3388](https://github.com/realm/realm-core/pull/3388))
* [ObjectServer] Fixed crash with `java.lang.IllegalStateException: The following changes cannot be made in additive-only schema mode` when opening an old Realm created between Realm Java 5.10.0 and Realm Java 5.13.0. (Issue [#6619](https://github.com/realm/realm-java/issues/6619), since 5.13.0).

### Compatibility
* Realm Object Server: 3.21.0 or later.
* File format: Generates Realms with format v9 (Reads and upgrades all previous formats)
* APIs are backwards compatible with all previous release of realm-java in the 5.x.y series.

### Internal
* Updated to Object Store commit: 8416010e4be5e32ba552ff3fb29e500f3102d3db.
* Updated to Realm Sync 4.7.8.
* Updated to Realm Core 5.23.5.
* Updated Docker image used on CI to Node 10.


## 5.15.1(2019-09-09)

### Enhancements
* None.

### Fixed
* Projects with `flatDirs` repositories defined crashed the build with `MissingPropertyException`. (Issue [#6610](https://github.com/realm/realm-java/issues/6610), since 5.15.0).

### Compatibility
* Realm Object Server: 3.21.0 or later.
* File format: Generates Realms with format v9 (Reads and upgrades all previous formats)
* APIs are backwards compatible with all previous release of realm-java in the 5.x.y series.

### Internal
* None.

## 5.15.0(2019-09-05)

### Enhancements
* [ObjectServer] Added support for Client Resync for fully synchronized Realms which automatically will recover the local Realm in case the server is rolled back. This largely replaces the Client Reset mechanism. Can be configured using `SyncConfiguration.Builder.clientResyncMode()`. (Issue [#6487](https://github.com/realm/realm-java/issues/6487))

### Fixed
* Huawei devices reporting `Permission denied` when opening a Realm file after an app upgrade or factory reset. This does not automatically fix already existing Realm files. See [this FAQ entry](https://realm.io/docs/java/latest/#huawei-permission-denied) for more details. (Issue [#5715](https://github.com/realm/realm-java/issues/5715))
* `Realm.copyToRealm()` and `Realm.insertOrUpdate()` crashed on model classes if `@LinkingObjects` was used to target a field with a re-defined internal name in the parent class (e.g. by using `@RealmField`). (Issue [#6581](https://github.com/realm/realm-java/issues/6581))

### Compatibility
* Realm Object Server: 3.21.0 or later.
* File format: Generates Realms with format v9 (Reads and upgrades all previous formats)
* APIs are backwards compatible with all previous release of realm-java in the 5.x.y series.

### Internal
* Implemented direct access to sync workers on Cloud, bypassing the Sync Proxy: the binding will override the sync session's url prefix if the token refresh response for a realm contains a sync worker path field.
* Updated to Object Store commit: 9f19d79fde248ba37cef0bd52fe64984f9d71be0.
* Updated to Realm Sync 4.7.4.
* Updated to Realm Core 5.23.2.


## 5.14.0(2019-08-12)

### Deprecated
* [ObjectServer] `SyncCredentials.nickname()` has been deprecated in favour of `SyncCredentials.usernamePassword()`.
* [ObjectServer] `SyncCredentials.IdentityProvider.NICKNAME` has been deprecated in favour of `SyncCredentials.IdentityProvider.USERNAME_PASSWORD`.

### Enhancements
* None.

### Fixed
* None.

### Compatibility
* Realm Object Server: 3.21.0 or later.
* File format: Generates Realms with format v9 (Reads and upgrades all previous formats)
* APIs are backwards compatible with all previous release of realm-java in the 5.x.y series.

### Internal
* None.


## 5.13.1(2019-08-05)

### Enhancements
* None.

### Fixed
* [ObjectServer] The C++ networking layer now correctly uses any system defined proxy the same way the Java networking layer does. (Issue [#6574](https://github.com/realm/realm-java/pull/6574)).
* The Realm bytecode transformer now works correctly with Android Gradle Plugin 3.6.0-alpha01 and beyond. (Issue [#6531](https://github.com/realm/realm-java/issues/6531)).
* Queries on RealmLists with objects containing indexed integers could return the wrong result. (Issue [#6522](https://github.com/realm/realm-java/issues/6522), since 5.11.0)

### Compatibility
* Realm Object Server: 3.21.0 or later.
* File format: Generates Realms with format v9 (Reads and upgrades all previous formats)
* APIs are backwards compatible with all previous release of realm-java in the 5.x.y series.

### Internal
* Updated JavaAssist in the Realm Transformer to 3.25.0-GA.
* Updated to Realm Core 5.23.1.
* Updated to Realm Sync 4.7.1.
* Updated to Object Store commit: bcc6a7524e52071bfcd35cf740f506e0cc6a595e


## 5.13.0(2019-07-23)

### Enhancements
* [ObjectServer] Added support for faster initial synchronization for fully synchronized Realms. (Issue [#6469](https://github.com/realm/realm-java/issues/6469))
* [ObjectServer] Improved session lifecycle debug output. (Issue [#6552](https://github.com/realm/realm-java/pull/6552)).

### Fixed
* None.

### Compatibility
* Realm Object Server: 3.21.0 or later.
* File format: Generates Realms with format v9 (Reads and upgrades all previous formats)
* APIs are backwards compatible with all previous release of realm-java in the 5.x.y series.

### Internal
* Updated to Realm Core 5.22.0.
* Updated to Realm Sync 4.6.1.
* Updated to Object Store commit f0d75261fc8d332c20dc82f643dd795c0f4c7aec


## 5.12.0(2019-06-20)

### Enhancements
* [ObjectServer] Added `SyncManager.refreshConnections()` that can be used to manually trigger a reconnect for all sessions. This is useful if the device has been offline for a long time or fail to detect that it regained connectivity. (Issue [#259](https://github.com/realm/realm-java-private/issues/259))
* Added `RealmResults.asJson()` in `@Beta` that returns the result of the query as a JSON payload (#6540).

### Fixed
* [ObjectServer] `PermissionManager` stopped working if an intermittent network error was reported. (Issue [#6492](https://github.com/realm/realm-java/issues/6492), since 3.7.0)
* The Kotlin extensions library no longer defines a `app_name`, which in some cases conflicted with the `app_name` defined by applications. (Issue [#6536](https://github.com/realm/realm-java/issues/6536), since 4.3.0)

### Compatibility
* Realm Object Server: 3.21.0 or later.
* File format: Generates Realms with format v9 (Reads and upgrades all previous formats)
* APIs are backwards compatible with all previous release of realm-java in the 5.x.y series.

### Internal
* Updated to Realm Core 5.22.0.
* Updated to Realm Sync 4.6.1.
* Updated to Object Store commit 7c3ff8235579550a3e3c6060c47140b2005174f5

## 5.11.0(2019-05-01)

NOTE: This version is only compatible with Realm Object Server 3.21.0 or later.

### Enhancements
* [ObjectServer] Added `RealmQuery.includeLinkingObjects()`. This is only relevant for Query-based Realms and tells subscriptions to include objects linked through `@LinkingObjects` fields as part of the subscription as well. Objects referenced through objects and lists are always included as a default. (Issue [#6426](https://github.com/realm/realm-java/issues/6426))
* Encryption now uses hardware optimized functions, which significantly improves the performance of encrypted Realms. ([Realm Core PR #3241](https://github.com/realm/realm-core/pull/3241))
* Improved query performance when using `RealmQuery.in()` queries. ([Realm Core PR #3250](https://github.com/realm/realm-core/pull/3250)).
* Improved query performance when querying Integer fields with indexes, e.g. primary key fields. ([Realm Core PR #3272](https://github.com/realm/realm-core/pull/3272)).
* Improved write performance when writing changes to disk ([Realm Core PR #2927](https://github.com/realm/realm-sync/issues/2927))
* Added support for incremental annotation processing added in Gradle 4.7. (Issue [#5906](https://github.com/realm/realm-java/issues/5906)).

### Fixed
* [ObjectServer] Fix an error in the calculation of the `downloadableBytes` value sent by `ProgressListeners`.
* [ObjectServer] HTTP requests made by the Sync client now always include a Host: header, as required by HTTP/1.1, although its value will be empty if no value is specified by the application.
* [ObjectServer] The server no longer rejects subscriptions based on queries with distinct and/or limit clauses.
* [ObjectServer] If a user had `canCreate` but not `canUpdate` privileges on a class, the user would be able to create the object, but not actually set any meaningful values on that object, despite the rule that objects created within the same transaction can always be modified.
*  Native crash happening if bulk updating a field in a `RealmResult` would cause the object to no longer be part of the query result. (Issue [#6478](https://github.com/realm/realm-java/issues/6478), since 5.8.0).

### Compatibility
* Realm Object Server: 3.21.0 or later.
* File format: Generates Realms with format v9 (Reads and upgrades all previous formats)
* APIs are backwards compatible with all previous release of realm-java in the 5.x.y series.

### Internal
* Updated to Realm Core 5.19.1.
* Updated to Relm Sync 4.4.2.
* Updated to Object Store commit e4b1314d21b521fd604af7f1aacf3ca94272c19a


## 5.10.0(2019-03-22)

### Enhancements
* [ObjectServer] Added 4 new fields to query-based Subscriptions: `createdAt`, `updatedAt`, `expiresAt` and `timeToLive`. These make it possible to better reason about and control current subscriptions. (Issue [#6453](https://github.com/realm/realm-java/issues/6453))
* [ObjectServer] Added the option of updating the query controlled by a Subscription using either `RealmQuery.findAllAsync(String name, boolean update)`,  `RealmQuery.subscribe(String name, boolean update)` or `Subscription.setQuery(RealmQuery query)`. (Issue [#6453](https://github.com/realm/realm-java/issues/6453))
* [ObjectServer] Added the option of setting a time-to-live for subscriptions. Setting this will automatically delete the subscription after the provided TTL has expired and the subscription hasn't been used. (Issue [#6453](https://github.com/realm/realm-java/issues/6453))

### Fixed
* Dates returned from the Realm file no longer overflow or underflow if they exceed `Long.MAX_VALUE` or `Long.MIN_VALUE` but instead clamp to their respective value. (Issue [#2722](https://github.com/realm/realm-java/issues/2722))

### Compatibility
* Realm Object Server: 3.11.0 or later.
* File format: Generates Realms with format v9 (Reads and upgrades all previous formats).
* APIs are backwards compatible with all previous release of realm-java in the 5.x.y series.

### Internal
* Updated to Object Store commit: e9819ed9c77ed87b5d7bed416a76cd5bcf255802


## 5.9.1(2019-02-21)

### Enhancements
* None

### Fixed
* [ObjectServer] Reporting too many errors from the native layer resulted in a native crash with `local reference table overflow`. (Issue [#249](https://github.com/realm/realm-java-private/issues/249), since 5.9.0)

### Compatibility
* Realm Object Server: 3.11.0 or later.
* File format: Generates Realms with format v9 (Reads and upgrades all previous formats)
* APIs are backwards compatible with all previous release of realm-java in the 5.x.y series.

### Internal
* None

## 5.9.0(2019-01-15)

### Enhancements
* [ObjectServer] Added `ObjectServerError.getErrorType()` and `ObjectServerError.getErrorType()` which returns the underlying native error information. This is especially relevant if `ObjectServerError.getErrorCode()` returns `UNKNOWN`. [#6364](https://github.com/realm/realm-java/issues/6364)
* Added better checks for detecting corrupted files, both before and after the file is written to disk.

### Fixed
* [ObjectServer] Native errors sometimes mapped to the wrong Java ErrorCode. (Issue [#6364](https://github.com/realm/realm-java/issues/6364), since 2.0.0)
* [ObjectServer] Query-based Sync queries involving LIMIT, limited the result before permissions were evaluated. This could sometimes result in the wrong number of elements being returned.
* Removed Java 8 bytecode. Resulted in errors like `D8: Invoke-customs are only supported starting with Android O (--min-api 26)` if not compiled with Java 8. (Issue [#6300](https://github.com/realm/realm-java/issues/6300), since 5.8.0).

### Compatibility
* Realm Object Server: 3.11.0 or later.
* File format: Generates Realms with format v9 (Reads and upgrades all previous formats)
* APIs are backwards compatible with all previous release of realm-java in the 5.x.y series.

### Internal
* Updated to Object Store commit: f964c2640f635e76839559cb703732e9e906ba4c
* Updated Realm Sync to 3.14.13
* Updated Realm Core to 5.12.7


## 5.8.0 (2018-11-06)

This release also contains all changes from 5.8.0-BETA1 and 5.8.0-BETA2.

### Enhancements
* [ObjectServer] Added Subscription class available to Query-based Realms. This exposes a Subscription more directly. This class is in beta. [#6231](https://github.com/realm/realm-java/pull/6231).
  * [ObjectServer] Added `Realm.getSubscriptions()`, `Realm.getSubscriptions(String pattern)` and `Realm.getSubscription` to make it easier to find existing subscriptions. These API's are in beta. [#6231](https://github.com/realm/realm-java/pull/6231)
  * [ObjectServer] Added `RealmQuery.subscribe()` and `RealmQuery.subscribe(String name)` to subscribe immediately inside a transaction. These API's are in beta. [#6231](https://github.com/realm/realm-java/pull/6231)
  * [ObjectServer] Added support for subscribing directly inside `SyncConfiguration.initialData()`. This can be coupled with `SyncConfiguration.waitForInitialRemoteData()` in order to block a Realm from opening until the initial subscriptions are ready and have downloaded data. This API are in beta. [#6231](https://github.com/realm/realm-java/pull/6231)
* [ObjectServer] Improved performance when merging changes from the server.
* [ObjectServer] Added support for timeouts when uploading or downloading data manually using `SyncSession.downloadAllServerChanges(long timeout, TimeUnit unit)` and `SyncSession.uploadAllLocalChanges(long timeout, TimeUnit unit)`. [#6073](https://github.com/realm/realm-java/pull/6073)
* [ObjectServer] Added support for timing out when downloading initial data for synchronized Realms using `SyncConfiguration.waitForInitialRemoteData(long timeout, TimeUnit unit)`. [#6247](https://github.com/realm/realm-java/issues/6247)
* [ObjectServer] Added `Realm.init(Context, String)` which defines a custom User-Agent String sent to the Realm Object Server when a session is created. Using this requires Realm Object Server 3.12.4 or later. [#6267](https://github.com/realm/realm-java/issues/6267)
* Added support for `ImportFlag`s to `Realm.copyToRealm()` and `Realm.copyToRealmOrUpdate()`. This makes it possible to choose a mode so only fields that actually changed are written to disk. This improves notifications and Object Server performance. [#6224](https://github.com/realm/realm-java/pull/6224)
* Added support for bulk updating the same property in all objects that are part of a query result using `RealmResults.setValue(String fieldName, Object value)` or one of the specialized overrides that have been added for all supported types, e.g. `RealmResults.setString(String fieldName, String value)`. [#762](https://github.com/realm/realm-java/issues/762)

### Fixed
* All known bugs introduced in 5.8.0-BETA1 and 5.8.0-BETA2. See the release notes for these releases.

### Compatibility
* Realm Object Server: 3.11.0 or later.
* File format: Generates Realms with format v9 (Reads and upgrades all previous formats)
* APIs are backwards compatible with all previous release of realm-java in the 5.x.y series.

### Internal
* Updated to Object Store commit: f0dfe6c03be49194bc40777901059eaf55e7bff6
* Updated Realm Sync to 3.13.1
* Updated Realm Core to 5.12.0


## 5.8.0-BETA2 (2018-10-19)

### Enhancements
* None

### Fixed
* `RealmResults` listeners not triggering the initial callback for Query-based Realm when the device is offline [#6235](https://github.com/realm/realm-java/issues/6235).

### Known Bugs
* `Realm.copyToRealm()` and `Realm.copyToRealmOrUpdate` has been rewritten to support import flags. It is currently ~30% slower than in 5.7.0.
* IllegalStateException thrown when trying to create an object with a primary key that already exists when using `Realm.copyToRealm`, will always report "null" instead of the correct primary key value.
* When using `ImportFlag.DO_NOT_SET_SAME_VALUES`, lists will still be written and reported as changed, even if they didn't change.

### Compatibility
* Realm Object Server: 3.11.0 or later.
* File format: Generates Realms with format v9 (Reads and upgrades all previous formats)
* APIs are backwards compatible with all previous release of realm-java in the 5.x.y series.

### Internal
* None


## 5.8.0-BETA1 (2018-10-11)

### Enhancements
* Added new `ImportFlag` class that is used to specify additional behaviour when importing
  data into Realm [#6224](https://github.com/realm/realm-java/pull/6224).
* Added support for `ImportFlag` to `Realm.copyToRealm()` and `Realm.copyToRealmOrUpdate()` [#6224](https://github.com/realm/realm-java/pull/6224).

### Fixed
* None

### Known Bugs
* `Realm.copyToRealm()` and `Realm.copyToRealmOrUpdate` has been rewritten to support import flags. It is currently ~30% slower than in 5.7.0.
* IllegalStateException thrown when trying to create an object with a primary key that already exists when using `Realm.copyToRealm`, will always report "null" instead of the correct primary key value.
* When using `ImportFlag.DO_NOT_SET_SAME_VALUES`, lists will still be written and reported as changed, even if they didn't change.

### Compatibility
* Realm Object Server: 3.11.0 or later.
* File format: Generates Realms with format v9 (Reads and upgrades all previous formats)
* APIs are backwards compatible with all previous release of realm-java in the 5.x.y series.


## 5.7.1 (2018-10-22)

### Enhancements
* None

### Fixed
* [ObjectServer] `RealmResults` listeners not triggering the initial callback for Query-based Realm when the device is offline. (Issue [#6235](https://github.com/realm/realm-java/issues/6235), since 5.0.0).

### Compatibility
* Realm Object Server: 3.11.0 or later.
* File format: Generates Realms with format v9 (Reads and upgrades all previous formats)
* APIs are backwards compatible with all previous release of realm-java in the 5.x.y series.

### Internal
* Updated to Object Store commit: 362b886628b3aefc5b7a0bc32293d794dc1d4ad5


## 5.7.0 (2018-09-24)

### Enhancements
* [ObjectServer] Devices will now report download progress for read-only Realms which
  will allow the server to compact files sooner, saving server space. This does not affect
  the client. You will need to upgrade your Realm Object Server to at least version 3.11.0
  or use [Realm Cloud](https://cloud.realm.io). If you try to connect to a ROS v3.10.x or
  previous, you will see an error like `Wrong protocol version in Sync HTTP request,
  client protocol version = 25, server protocol version = 24`.

### Fixed
* None

### Compatibility
* Realm Object Server: 3.11.0 or later.
* File format: Generates Realms with format v9 (Reads and upgrades all previous formats)
* APIs are backwards compatible with all previous release of realm-java in the 5.x.y series.

### Internal
* Sync Protocol version increased to 25.
* Updated Realm Sync to 3.10.1
* Updated Realm Core to 5.10.2


## 5.6.0 (2018-09-24)

### Enhancements
* [ObjectServer] Added `RealmPermissions.findOrCreate(String roleName)` and
  `ClassPermissions.findOrCreate(String roleName)` ([#6168](https://github.com/realm/realm-java/issues/6168)).
* `@RealmClass("name")` and `@RealmField("name")` can now be used as a shorthand for defining custom
  name mappings ([#6145](https://github.com/realm/realm-java/issues/6145)).
* Added support for `RealmQuery.limit(long limit)` ([#544](https://github.com/realm/realm-java/issues/544)).
  When building a `RealmQuery`, `sort()`, `distinct()` and `limit()` will now be applied in the order
  they are called. Before this release, `sort()`  and `distinct()` could be called any order, but
  `sort()` would always be applied before `distinct()`.
* Building with Android App Bundle is now supported ([#5977](https://github.com/realm/realm-java/issues/5977)).

### Fixed
* None

### Compatibility
* Realm Object Server: 3.11.0 or later.
* File format: Generates Realms with format v9 (Reads and upgrades all previous formats)
* APIs are backwards compatible with all previous release of realm-java in the 5.x.y series.

### Internal
* Updated ReLinker to 1.3.0.
* Updated to Object Store commit: 7e19c51af72c3343b453b8a13c82dfda148e4bbc


## 5.5.0 (2018-08-31)

### Enhancements
* [ObjectServer] Added `ConnectionState` enum describing the states a connection can be in.
* [ObjectServer] Added `SyncSession.isConnected()` and `SyncSession.getConnectionState()`.
* [ObjectServer] Added support for observing connection changes for a session using `SyncSession.addConnectionChangeListener()` and `SyncSession.removeConnectionChangeListener()`.
* [ObjectServer] Added Kotlin extension property `Realm.syncSession` for synchronized Realms.
* [ObjectServer] Added Kotlin extension method `Realm.classPermissions<RealmModel>()`.
* [ObjectServer] Added support for starting and stopping synchronization using `SyncSession.start()` and `SyncSession.stop()` (#6135).
* [ObjectServer] Added API's for making it easier to work with network proxies (#6163):
  * `SyncManager.setAuthorizationHeaderName(String headerName)`
  * `SyncManager.setAuthorizationHeaderName(String headerName, String host)`
  * `SyncManager.addCustomRequestHeader(String headerName, String headerValue)`
  * `SyncManager.addCustomRequestHeader(String headerName, String headerValue, String host)`
  * `SyncManager.addCustomRequestHeaders(Map<String, String> headers)`
  * `SyncManager.addCustomRequestHeaders(Map<String, String> headers, String host)`
  * `SyncConfiguration.Builder.urlPrefix(String prefix)`

### Fixed
* Methods and classes requiring synchronized Realms have been removed from the standard AAR package. They are now only visible when enabling synchronized Realms in Gradle. The methods and classes will still be visible in the source files and docs, but annotated with `@ObjectServer` (#5799).

### Internal
* Updated to Realm Sync 3.9.4
* Updated to Realm Core 5.8.0
* Updated to Object Store commit: b0fc2814d9e6061ce5ba1da887aab6cfba4755ca

### Credits
* Thanks to @lucasdornelasv for improving the performance of `Realm.copyToRealm()`, `Realm.copyToRealmOrUpdate()` and `Realm.copyFromRealm()` #(6124).


## 5.4.3 (YYYY-MM-DD)

### Bug Fixes

* [ObjectServer] ProGuard was not configured correctly when working with Subscriptions for Query-based Realms.


## 5.4.2 (2018-08-09)

### Bug Fixes

* [ObjectServer] Fixed bugs in the Sync Client that could lead to memory corruption and crashes.

### Internal

* Upgraded to Realm Sync 3.8.8


## 5.4.1 (2018-08-03)

### Bug Fixes

* Compile time crash if no `targetSdk` was defined in Gradle. This was introduced in 5.4.0 (#6082).
* Fix Realm Gradle Plugin adding dependencies in a way incompatible with Kotlin Android Extensions. This was introduced in Realm Java 5.4.0 (#6080).


## 5.4.0 (2018-07-22)

### Enhancements

* Removing a ChangeListener on invalid objects or `RealmResults` should warn instead of throwing (fixes #5855).

### Bug Fixes

* [ObjectServer] Using Android Network Security Configuration is necessary to install the custom root CA for tests (API >= 24) (#5970).
* Fixes issue with the incremental build causing direct access to model without accessor to fail (#6056).
* `RealmQuery.distinct()` is now correctly applied when calling `RealmQuery.count()` (#5958).

### Internal

* Upgraded to Realm Core 5.7.2
* Upgraded to Realm Sync 3.8.1
* [ObjectServer] Improved performance when integrating changes from the server.
* Added extra information about the state of the Realm file if an exception is thrown due to Realm not being able to open it.
* Removed internal dependency on Groovy in the Realm Transformer (#3971).

### Credits

* Thanks to @kageiit for removing Groovy from the Realm Transformer (#3971).


## 5.3.1 (2018-06-19)

### Bug Fixes

* [ObjectServer] Fixed a bug which could potentially flood Realm Object Server with PING messages.
* Calling `Realm.deleteAll()` on a Realm file that contains more classes than in the schema throws exception (#5745).
* `Realm.isEmpty()` returning false in some cases, even if all tables part of the schema are empty (#5745).
* Fixed rare native crash materializing as `Assertion failed: ref + size <= after_ref with (ref, size, after_ref, ndx, m_free_positions.size())` (#5300).

### Internal

* Upgraded to Realm Core 5.6.2
* Upgraded to Realm Sync 3.5.6
* Upgraded to Object Store commit `0bcb9643b8fb14323df697999b79c4a5341a8a21`


## 5.3.0 (2018-06-12)

### Enhancements

* [ObjectServer] `Realm.compactRealm(config)` now works on synchronized Realms (#5937).
* [ObjectServer] `SyncConfiguration.compactOnLaunch()` and `SyncConfiguration.compactOnLaunch(callback)` has been added (#5937).
* Added `RealmQuery.getRealm()`, `RealmResults.getRealm()`, `RealmList.getRealm()` and `OrderedRealmCollectionSnapshot.getRealm()` (#5997).
* Removing a ChangeListener on invalid objects or `RealmResults` should warn instead of throwing (fixes #5855).


### Internal

* Upgraded to Realm Core 5.6.0
* Upgraded to Realm Sync 3.5.2


## 5.2.0 (2018-06-06)

The feature previously named Partial Sync is now called Query-Based Sync and is now the default mode when synchronizing Realms.
This has impacted a number of API's. See below for the details.

### Deprecated

* [ObjectServer] `SyncConfiguration.automatic()` has been deprecated in favour of `SyncUser.getDefaultConfiguration()`.
* [ObjectServer] `new SyncConfiguration.Builder(user, url)` has been deprecated in favour of `SyncUser.createConfiguration(url)`. NOTE: Creating configurations using `SyncUser` will default to using query-based Realms, while creating them using `new SyncConfiguration.Builder(user, url)` will default to fully synchronized Realms.
* [ObjectServer] With query-based sync being the default `SyncConfiguration.Builder.partialRealm()` has been deprecated. Use ``SyncConfiguration.Builder.fullSynchronization()` if you want full synchronisation instead.

### Enhancements

* [ObjectServer] Added `SyncUser.createConfiguration(url)`. Realms created this way are query-based Realms by default.
* [ObjectServer] Added `SyncUser.getDefaultConfiguration()`.
* The Realm bytecode transformer now supports incremental builds (#3034).
* Improved speed and allocations when parsing field descriptions in queries (#5547).

### Bug Fixes

* Having files that ends with `RealmProxy` will no longer break the Realm Transformer (#3709).

### Internal

* Module mediator classes being generated now produces a stable output enabling better support for incremental builds (#3034).


## 5.1.0 (2018-04-25)

### Enhancements

* [ObjectServer] Added support for `SyncUser.requestPasswordReset()`, `SyncUser.completePasswordReset()`
  and their async variants. This makes it possible to reset the password for users created using
  `Credentials.usernamePassword()` where they used their email as username (#5821).
* [ObjectServer] Added support for `SyncUser.requestEmailConfirmation()`, `SyncUser.confirmEmail()`
  and their async variants. This makes it possible to ask users to confirm their email. This is only
  supported for users created using `Credentials.usernamePassword()` who have used an email as their
  username (#5821).
* `RealmQuery.in()` now support `null` which will always return no matches (#4011).
* Added support for `RealmQuery.alwaysTrue()` and `RealmQuery.alwaysFalse()`.

### Bug Fixes

* Changing a primary key from being nullable to being required could result in objects being deleted (##5899).


## 5.0.1 (2018-04-09)

### Enhancements

* [ObjectServer] `SyncConfiguration.automatic()` will make use of the host port to work out the default Realm URL.
* [ObjectServer] A role is now automatically created for each user with that user as its only member. This simplifies the common use case of restricting access to specific objects to a single user. This role can be accessed at `PermissionUser.getRole()`.
* [ObjectServer] Expose `Role.getMembers()` to access the list of associated `UserPermission`.

### Bug Fixes

* `RealmList.move()` did not move items correctly for unmanaged lists (#5860).
* `RealmObject.isValid()` not correctly returns `false` if `null` is provided as an argument (#5865).
* `RealmQuery.findFirst()` and `RealmQuery.findFirstAsync()` not working correctly with sorting (#5714).
* Permission `noPrivileges` and `allPrivileges` were returning opposite privileges.
* Fixes an issue caused by JNI local table reference overflow (#5880).

### Internal

* Upgraded to Realm Sync 3.0.1
* Upgraded to Realm Core 5.4.2

## 5.0.0 (2018-03-15)

This release is compatible with the Realm Object Server 3.0.0-beta.3 or later.

### Known Bugs

* API's marked @ObjectServer are shipped as part of the base binary, they should only be available when enabling synchronized Realms.

### Breaking Changes

* [ObjectServer] Renamed `SyncUser.currentUser()` to `SyncUser.current()`.
* [ObjectServer] Renamed `SyncUser.login(...)` and `SyncUser.loginAsync(...)` to `SyncUser.logIn(...)` and `SyncUser.logInAsync(...)`.
* [ObjectServer] Renamed `SyncUser.logout()` to `SyncUser.logOut()`.
* The `OrderedCollectionChangeSet` parameter in `OrderedRealmCollectionChangeListener.onChange()` is no longer nullable. Use `changeSet.getState()` instead (#5619).
* `realm.subscribeForObjects()` have been removed. Use `RealmQuery.findAllAsync(String subscriptionName)` and `RealmQuery.findAllAsync()` instead.
* Removed previously deprecated `RealmQuery.findAllSorted()`, `RealmQuery.findAllSortedAsync()` `RealmQuery.distinct()` and `RealmQuery.distinctAsync()`.
* Renamed `RealmQuery.distinctValues()` to `RealmQuery.distinct()`

### Enhancements

* [ObjectServer] Added support for partial Realms. Read [here](https://realm.io/docs/java/latest/#partial-realms) for more information.
* [ObjectServer] Added support for Object Level Permissions (requires partial synchronized Realms). Read [here](https://realm.io/docs/java/latest/#partial-realms) for more information.
* [ObjectServer] Added `SyncConfiguration.automatic()` and `SyncConfiguration.automatic(SyncUser user)` (#5806).
* Added two new methods to `OrderedCollectionChangeSet`: `getState()` and `getError()` (#5619).

## Bug Fixes

* Better exception message if a non model class is provided to methods only accepting those (#5779).

### Internal

* Upgraded to Realm Sync 3.0.0
* Upgraded to Realm Core 5.3.0


## 4.4.0 (2018-03-13)

### Enhancements

* Added support for mapping between a Java name and the underlying name in the Realm file using `@RealmModule`, `@RealmClass` and `@RealmField` annotations (#5280).

## Bug Fixes

* [ObjectServer] Fixed an issue where login after a logout will not resume Syncing (https://github.com/realm/my-first-realm-app/issues/22).


## 4.3.4 (2018-02-06)

## Bug Fixes

* Added missing `RealmQuery.oneOf()` for Kotlin that accepts non-nullable types (#5717).
* [ObjectServer] Fixed an issue preventing sync to resume when the network is back (#5677).

## 4.3.3 (2018-01-19)

### Internal

* Downgrade JavaAssist to 3.21.0-GA to fix an issue with a `ClassNotFoundException` at runtime (#5641).


## 4.3.2 (2018-01-17)

### Bug Fixes

* Throws a better exception message when calling `RealmObjectSchema.addField()` with a `RealmModel` class (#3388).
* Use https for Realm version checker (#4043).
* Prevent Realms Gradle plugin from transitively forcing specific versions of Google Build Tools onto downstream projects (#5640).
* [ObjectServer] logging a warning message instead of throwing an exception, when sync report an unknown error code (#5403).

### Enhancements

* [ObjectServer] added support for both Anonymous and Nickname authentication.


### Internal

* Upgraded to Realm Sync 2.2.9
* Upgraded to Realm Core 5.1.2

## 4.3.1 (2017-12-06)

### Bug Fixes

* Fixed kotlin standard library being added to both Java and Kotlin projects (#5587).


## 4.3.0 (2017-12-05)

### Deprecated

* Support for mips devices are deprecated.
* `RealmQuery.findAllSorted()` and `RealmQuery.findAllSortedAsync()` variants in favor of predicate `RealmQuery.sort().findAll()`.
* `RealmQuery.distinct()` and `RealmQuery.distinctAsync()` variants in favor of predicate `RealmQuery.distinctValues().findAll()`

### Enhancements

* [ObjectServer] Added explicit support for JSON Web Tokens (JWT) using `SyncCredentials.jwt(String token)`. It requires Object Server 2.0.23+ (#5580).
* Projects using Kotlin now include additional extension functions that make working with Kotlin easier. See [docs](https://realm.io/docs/java/latest/#kotlin) for more info (#4684).
* New query predicate: `sort()`.
* New query predicate: `distinctValues()`. Will be renamed to `distinct` in next major version.
* The Realm annotation processor now has a stable output when there are no changes to model classes, improving support for incremental compilers (#5567).

### Bug Fixes

* Added missing `toString()` for the implementation of `OrderedCollectionChangeSet`.
* Sync queries are evaluated immediately to solve the performance issue when the query results are huge, `RealmResults.size()` takes too long time (#5387).
* Correctly close the Realm instance if an exception was thrown while opening it. This avoids `IllegalStateException` when deleting the Realm in the catch block (#5570).
* Fixed the listener on `RealmList` not being called when removing the listener then adding it again (#5507). Please notice that a similar issue still exists for `RealmResults`.

### Internal

* Use `OsList` instead of `OsResults` to add notification token on for `RealmList<RealmModel>`.
* Updated Gradle and plugins to support Android Studio `3.0.0` (#5472).
* Upgraded to Realm Sync 2.1.8.
* Upgraded to Realm Core 4.0.4.

### Credits

* Thanks to @tbsandee for fixing a typo (#5548).
* Thanks to @vivekkiran for updating Gradle and plugins to support Android Studio `3.0.0` (#5472).
* Thanks to @madisp for adding better support for incremental compilers (#5567).


## 4.2.0 (2017-11-17)

### Enhancements

* Added support for using non-encrypted Realms in multiple processes. Some caveats apply. Read [doc](https://realm.io/docs/java/latest/#multiprocess) for more info (#1091).
* Added support for importing primitive lists from JSON (#5362).
* [ObjectServer] Support SSL validation using Android TrustManager (no need to specify `trustedRootCA` in `SynConfiguration` if the certificate is installed on the device), fixes (#4759).
* Added the and() function to `RealmQuery` in order to improve readability.

### Bug Fixes

* Leaked file handler in the Realm Transformer (#5521).
* Potential fix for "RealmError: Incompatible lock file" crash (#2459).

### Internal

* Updated JavaAssist to 3.22.0-GA.
* Upgraded to Realm Sync 2.1.4.
* Upgraded to Realm Core 4.0.3.

### Credits

* Thanks to @rakshithravi1997 for adding `RealmQuery.and()` (#5520).


## 4.1.1 (2017-10-27)

### Bug Fixes

* Fixed the compile warnings of using deprecated method `RealmProxyMediator.getTableName()` in generated mediator classes (#5455).
* [ObjectServer] now retrying network query when encountering any `IOException` (#5453).
* Fixed a `NoClassDefFoundError` due to using `@SafeVarargs` below API 19 (#5463).

### Internal

* Updated Realm Sync to 2.1.0.


## 4.1.0 (2017-10-20)

### Enhancements

* `Realm.deleteRealm()` and `RealmConfiguration.assetFile()` are multi-processes safe now.

### Bug Fixes

* Fix some potential database corruption caused by deleting the Realm file while a Realm instance are still opened in another process or the sync client thread.
* Added `realm.ignoreKotlinNullability` as a kapt argument to disable treating kotlin non-null types as `@Required` (#5412) (introduced in `v3.6.0`).
* Increased http connect/write timeout for low bandwidth network.


## 4.0.0 (2017-10-16)

### Breaking Changes

The internal file format has been upgraded. Opening an older Realm will upgrade the file automatically, but older versions of Realm will no longer be able to read the file.

* [ObjectServer] Updated protocol version to 22 which is only compatible with Realm Object Server >= 2.0.0.
* [ObjectServer] Removed deprecated APIs `SyncUser.retrieveUser()` and `SyncUser.retrieveUserAsync()`. Use `SyncUser.retrieveInfoForUser()` and `retrieveInfoForUserAsync()` instead.
* [ObjectServer] `SyncUser.Callback` now accepts a generic parameter indicating type of object returned when `onSuccess` is called.
* [ObjectServer] Renamed `SyncUser.getAccessToken` to `SyncUser.getRefreshToken`.
* [ObjectServer] Removed deprecated API `SyncUser.getManagementRealm()`.
* Calling `distinct()` on a sorted `RealmResults` no longer clears any sorting defined (#3503).
* Relaxed upper bound of type parameter of `RealmList`, `RealmQuery`, `RealmResults`, `RealmCollection`, `OrderedRealmCollection` and `OrderedRealmCollectionSnapshot`.
* Realm has upgraded its RxJava1 support to RxJava2 (#3497)
  * `Realm.asObservable()` has been renamed to `Realm.asFlowable()`.
  * `RealmList.asObservable()` has been renamed to `RealmList.asFlowable()`.
  * `RealmResults.asObservable()` has been renamed to `RealmResults.asFlowable()`.
  * `RealmObject.asObservable()` has been renamed to `RealmObject.asFlowable()`.
  * `RxObservableFactory` now return RxJava2 types instead of RxJava1 types.
* Removed deprecated APIs `RealmSchema.close()` and `RealmObjectSchema.close()`. Those don't have to be called anymore.
* Removed deprecated API `RealmResults.removeChangeListeners()`. Use `RealmResults.removeAllChangeListeners()` instead.
* Removed deprecated API `RealmObject.removeChangeListeners()`. Use `RealmObject.removeAllChangeListeners()` instead.
* Removed `UNSUPPORTED_TABLE`, `UNSUPPORTED_MIXED` and `UNSUPPORTED_DATE` from `RealmFieldType`.
* Removed deprecated API `RealmResults.distinct()`/`RealmResults.distinctAsync()`. Use `RealmQuery.distinct()`/`RealmQuery.distinctAsync()` instead.
* `RealmQuery.createQuery(Realm, Class)`, `RealmQuery.createDynamicQuery(DynamicRealm, String)`, `RealmQuery.createQueryFromResult(RealmResults)` and `RealmQuery.createQueryFromList(RealmList)` have been removed. Use `Realm.where(Class)`, `DynamicRealm.where(String)`, `RealmResults.where()` and `RealmList.where()` instead.

### Enhancements

* [ObjectServer] `SyncUserInfo` now also exposes a users metadata using `SyncUserInfo.getMetadata()`
* `RealmList` can now contain `String`, `byte[]`, `Boolean`, `Long`, `Integer`, `Short`, `Byte`, `Double`, `Float` and `Date` values. [Queries](https://github.com/realm/realm-java/issues/5361) and [Importing primitive lists from JSON](https://github.com/realm/realm-java/issues/5362) are not supported yet.
* Added support for lists of primitives in `RealmObjectSchema` with `addRealmListField(String fieldName, Class<?> primitiveType)`
* Added support for lists of primitives in `DynamicRealmObject` with `setList(String fieldName, RealmList<?> list)` and `getList(String fieldName, Class<?> primitiveType)`.
* Minor performance improvement when copy/insert objects into Realm.
* Added `static RealmObject.getRealm(RealmModel)`, `RealmObject.getRealm()` and `DynamicRealmObject.getDynamicRealm()` (#4720).
* Added `RealmResults.asChangesetObservable()` that emits the pair `(results, changeset)` (#4277).
* Added `RealmList.asChangesetObservable()` that emits the pair `(list, changeset)` (#4277).
* Added `RealmObject.asChangesetObservable()` that emits the pair `(object, changeset)` (#4277).
* All Realm annotations are now kept at runtime, allowing runtime tools access to them (#5344).
* Speedup schema initialization when a Realm file is first accessed (#5391).

### Bug Fixes

* [ObjectServer] Exposing a `RealmConfiguration` that allows a user to open the backup Realm after the client reset (#4759/#5223).
* [ObjectServer] Realm no longer throws a native “unsupported instruction” exception in some cases when opening a synced Realm asynchronously (https://github.com/realm/realm-object-store/issues/502).
* [ObjectServer] Fixed "Cannot open the read only Realm" issue when get`PermissionManager` (#5414).
* Throw `IllegalArgumentException` instead of `IllegalStateException` when calling string/binary data setters if the data length exceeds the limit.
* Added support for ISO8601 2-digit time zone designators (#5309).
* "Bad File Header" caused by the device running out of space while compacting the Realm (#5011).
* `RealmQuery.equalTo()` failed to find null values on an indexed field if using Case.INSENSITIVE (#5299).
* Assigning a managed object's own list to itself would accidentally clear it (#5395).
* Don't try to acquire `ApplicationContext` if not available in `Realm.init(Context)` (#5389).
* Removing and re-adding a changelistener from inside a changelistener sometimes caused notifications to be missed (#5411).

### Internal

* Upgraded to Realm Sync 2.0.2.
* Upgraded to Realm Core 4.0.2.
* Upgraded to OkHttp 3.9.0.
* Upgraded to RxJava 2.1.4.
* Use Object Store to create the primary key table.

### Credits

* Thanks to @JussiPekonen for adding support for 2-digit time zone designators when importing JSON (#5309).


## 3.7.2 (2017-09-12)

### Bug Fixes

* Fixed a JNI memory issue when doing queries which might potentially cause various native crashes.
* Fixed a bug that `RealmList.deleteFromRealm(int)`, `RealmList.deleteFirstFromRealm()` and `RealmList.deleteLastFromRealm()` did not remove target objects from Realm. This bug was introduced in `3.7.1` (#5233).
* Crash with "'xxx' doesn't exist in current schema." when ProGuard is enabled (#5211).


## 3.7.1 (2017-09-07)

### Bug Fixes

* Fixed potential memory leaks of `LinkView` when calling bulk insertions APIs.
* Fixed possible assertion when using `PermissionManager` at the beginning (#5195).
* Crash caused by JNI couldn't find `SharedRealm`'s inner classes when ProGuard is enabled (#5211).

### Internal

* Replaced LinkView with Object Store's List.
* Renaming `io.realm.internal.CollectionChangeSet` to `io.realm.internal.OsCollectionChangeSet`.


## 3.7.0 (2017-09-01)

### Deprecated

* [ObjectServer] `SyncUser.getManagementRealm()`. Use `SyncUser.getPermissionManager()` instead.

### Enhancements

* [ObjectServer] `SyncUser.getPermissionManager` added as a helper API for working with permissions and permission offers.

### Internal

* [ObjectServer] Upgraded OkHttp to 3.7.0.


## 3.6.0 (2017-09-01)

### Breaking Changes

* [ObjectServer] `SyncUser.logout()` no longer throws an exception when associated Realms instances are not closed (#4962).

### Deprecated

* [ObjectServer] `SyncUser#retrieveUser` and `SyncUser#retrieveUserAsync` replaced by `SyncUser#retrieveInfoForUser`
and `SyncUser#retrieveInfoForUserAsync` which returns a `SyncUserInfo` with mode information (#5008).
* [ObjectServer] `SyncUser#Callback` replaced by the generic version `SyncUser#RequestCallback<T>`.

### Enhancements

* [ObjectServer] Added `SyncSession.uploadAllLocalChanges()`.
* [ObjectServer] APIs of `UserStore` have been changed to support same user identity but different authentication server scenario.
* [ObjectServer] Added `SyncUser.allSessions` to retrieve the all valid sessions belonging to the user (#4783).
* Added `Nullable` annotation to methods that may return `null` in order to improve Kotlin usability. This also introduced a dependency to `com.google.code.findbugs:jsr305`.
* `org.jetbrains.annotations.NotNull` is now an alias for `@Required`. This means that the Realm Schema now fully understand Kotlin non-null types.
* Added support for new data type `MutableRealmIntegers`. The new type behaves almost exactly as a reference to a Long (mutable nullable, etc) but supports `increment` and `decrement` methods, which implement a Conflict Free Replicated Data Type, whose value will converge even when changed across distributed devices with poor connections (#4266).
* Added more detailed exception message for `RealmMigrationNeeded`.
* Bumping schema version only without any actual schema changes will just succeed even when the migration block is not supplied. It threw an `RealmMigrationNeededException` before in the same case.
* Throw `IllegalStateException` when schema validation fails because of wrong declaration of `@LinkingObjects`.

### Bug Fixes

* Potential crash after using `Realm.getSchema()` to change the schema of a typed Realm. `Realm.getSchema()` now returns an immutable `RealmSchema` instance.
* `Realm.copyToRealmOrUpdate()` could cause a `RealmList` field to contain duplicated elements (#4957).
* `RealmSchema.create(String)` and `RealmObjectSchema.setClassName(String)` did not accept class name whose length was 51 to 57.
* Workaround for an Android JVM crash when using `compactOnLaunch()` (#4964).
* Class name in exception message from link query is wrong (#5096).
* The `compactOnLaunch` callback is no longer invoked if the Realm at that path is already open on other threads.

### Internal

* [ObjectServer] removed `ObjectServerUser` and its inner classes, in a step to reduce `SyncUser` complexity (#3741).
* [ObjectServer] changed the `SyncSessionStopPolicy` to `AfterChangesUploaded` to align with other binding and to prevent use cases where the Realm might be deleted before the last changes get synchronized (#5028).
* Upgraded Realm Sync to 1.10.8
* Let Object Store handle migration.


## 3.5.0 (2017-07-11)

### Enhancements

* Added `RealmConfiguration.Builder.compactOnLaunch()` to compact the file on launch (#3739).
* [ObjectServer] Adding user lookup API for administrators (#4828).
* An `IllegalStateException` will be thrown if the given `RealmModule` doesn't include all required model classes (#3398).

### Bug Fixes

* Bug in `isNull()`, `isNotNull()`, `isEmpty()`, and `isNotEmpty()` when queries involve nullable fields in link queries (#4856).
* Bug in how to resolve field names when querying `@LinkingObjects` as the last field (#4864).
* Rare crash in `RealmLog` when log level was set to `LogLevel.DEBUG`.
* Broken case insensitive query with indexed field (#4788).
* [ObjectServer] Bug related to the behaviour of `SyncUser#logout` and the use of invalid `SyncUser` with `SyncConfiguration` (#4822).
* [ObjectServer] Not all error codes from the server were recognized correctly, resulting in UNKNOWN being reported instead.
* [ObjectServer] Prevent the use of a `SyncUser` that explicitly logged out, to open a Realm (#4975).

### Internal

* Use Object Store to do table initialization.
* Removed `Table#Table()`, `Table#addEmptyRow()`, `Table#addEmptyRows()`, `Table#add(Object...)`, `Table#pivot(long,long,PivotType)` and `Table#createnative()`.
* Upgraded Realm Core to 2.8.6
* Upgraded Realm Sync to 1.10.5
* Removed `io.realm.internal.OutOfMemoryError`. `java.lang.OutOfMemoryError` will be thrown instead.


## 3.4.0 (2017-06-22)

### Breaking Changes

* [ObjectServer] Updated protocol version to 18 which is only compatible with ROS > 1.6.0.

### Deprecated

* `RealmSchema.close()` and `RealmObjectSchema.close()`. They don't need to be closed manually. They were added to the public API by mistake.

### Enhancements

* [ObjectServer] Added support for Sync Progress Notifications through `SyncSession.addDownloadProgressListener(ProgressMode, ProgressListener)` and `SyncSession.addUploadProgressListener(ProgressMode, ProgressListener)` (#4104).
* [ObjectServer] Added `SyncSession.getState()` (#4784).
* Added support for querying inverse relationships (#2904).
* Moved inverse relationships out of beta stage.
* Added `Realm.getDefaultConfiguration()` (#4725).

### Bug Fixes

* [ObjectServer] Bug which may crash when the JNI local reference limitation was reached on sync client thread.
* [ObjectServer] Retrying connections with exponential backoff, when encountering `ConnectException` (#4310).
* When converting nullable BLOB field to required, `null` values should be converted to `byte[0]` instead of `byte[1]`.
* Bug which may cause duplicated primary key values when migrating a nullable primary key field to not nullable. `RealmObjectSchema.setRequired()` and `RealmObjectSchema.setNullable()` will throw when converting a nullable primary key field with null values stored to a required primary key field.

### Internal

* Upgraded to Realm Sync 1.10.1
* Upgraded to Realm Core 2.8.4

### Credits

* Thanks to Anis Ben Nsir (@abennsir) for upgrading Roboelectric in the unitTestExample (#4698).


## 3.3.2 (2017-06-09)

### Bug Fixes

* [ObjectServer] Crash when an authentication error happens (#4726).
* [ObjectServer] Enabled encryption with Sync (#4561).
* [ObjectServer] Admin users did not connect correctly to the server (#4750).

### Internal

* Factor out internal interface ManagedObject.

## 3.3.1 (2017-05-26)

### Bug Fixes

* [ObjectServer] Accepted extra columns against synced Realm (#4706).


## 3.3.0 (2017-05-24)

### Enhancements

* [ObjectServer] Added two options to `SyncConfiguration` to provide a trusted root CA `trustedRootCA` and to disable SSL validation `disableSSLVerification` (#4371).
* [ObjectServer] Added support for changing passwords through `SyncUser.changePassword()` using an admin user (#4588).

### Bug Fixes

* Queries on proguarded Realm model classes, failed with "Table not found" (#4673).


## 3.2.1 (2017-05-19)

### Enhancements

* Not in transaction illegal state exception message changed to "Cannot modify managed objects outside of a write transaction.".

### Bug Fixes

* [ObjectServer] `schemaVersion` was mistakenly required in order to trigger migrations (#4658).
* [ObjectServer] Fields removed from model classes will now correctly be hidden instead of throwing an exception when opening the Realm (#4658).
* Random crashes which were caused by a race condition in encrypted Realm (#4343).

### Internal

* Upgraded to Realm Sync 1.8.5.
* Upgraded to Realm Core 2.8.0.

## 3.2.0 (2017-05-16)

### Enhancements

* [ObjectServer] Added support for `SyncUser.isAdmin()` (#4353).
* [ObjectServer] New set of Permission API's have been added to `SyncUser` through `SyncUser.getPermissionManager()` (#4296).
* [ObjectServer] Added support for changing passwords through `SyncUser.changePassword()` (#4423).
* [ObjectServer] Added support for `SyncConfiguration.Builder.waitForInitialRemoteData()` (#4270).
* Transient fields are now allowed in model classes, but are implicitly treated as having the `@Ignore` annotation (#4279).
* Added `Realm.refresh()` and `DynamicRealm.refresh()` (#3476).
* Added `Realm.getInstanceAsync()` and `DynamicRealm.getInstanceAsync()` (#2299).
* Added `DynamicRealmObject#linkingObjects(String,String)` to support linking objects on `DynamicRealm` (#4492).
* Added support for read only Realms using `RealmConfiguration.Builder.readOnly()` and `SyncConfiguration.Builder.readOnly()`(#1147).
* Change listeners will now auto-expand variable names to be more descriptive when using Android Studio.
* The `toString()` methods for the standard and dynamic proxies now print "proxy", or "dynamic" before the left bracket enclosing the data.

### Bug Fixes

* `@LinkingObjects` annotation now also works with Kotlin (#4611).

### Internal

* Use separated locks for different `RealmCache`s (#4551).

## 3.1.4 (2017-05-04)

## Bug fixes

* Added missing row validation check in certain cases on invalidated/deleted objects (#4540).
* Initializing Realm is now more resilient if `Context.getFilesDir()` isn't working correctly (#4493).
* `OrderedRealmCollectionSnapshot.get()` returned a wrong object (#4554).
* `onSuccess` callback got triggered infinitely if a synced transaction was committed in the async transaction's `onSuccess` callback (#4594).

## 3.1.3 (2017-04-20)

### Enhancements

* [ObjectServer] Resume synchronization as soon as the connectivity is back (#4141).

### Bug Fixes

* `equals()` and `hashCode()` of managed `RealmObject`s that come from linking objects don't work correctly (#4487).
* Field name was missing in exception message when `null` was set to required field (#4484).
* Now throws `IllegalStateException` when a getter of linking objects is called against deleted or not yet loaded `RealmObject`s (#4499).
* `NullPointerException` caused by local transaction inside the listener of `findFirstAsync()`'s results (#4495).
* Native crash when adding listeners to `RealmObject` after removing listeners from the same `RealmObject` before (#4502).
* Native crash with "Invalid argument" error happened on some Android 7.1.1 devices when opening Realm on external storage (#4461).
* `OrderedRealmCollectionChangeListener` didn't report change ranges correctly when circular link's field changed (#4474).

### Internal

* Upgraded to Realm Sync 1.6.0.
* Upgraded to Realm Core 2.6.1.

## 3.1.2 (2017-04-12)

### Bug Fixes

* Crash caused by JNI couldn't find `OsObject.notifyChangeListeners` when ProGuard is enabled (#4461).
* Incompatible return type of `RealmSchema.getAll()` and `BaseRealm.getSchema()` (#4443).
* Memory leaked when synced Realm was initialized (#4465).
* An `IllegalStateException` will be thrown when starting iterating `OrderedRealmCollection` if the Realm is closed (#4471).

## 3.1.1 (2017-04-07)

### Bug Fixes

* Crash caused by Listeners on `RealmObject` getting triggered the 2nd time with different changed field (#4437).
* Unintentionally exposing `StandardRealmSchema` (#4443).
* Workaround for crashes on specific Samsung devices which are caused by a buggy `memmove` call (#3651).

## 3.1.0 (2017-04-05)

### Breaking Changes

* Updated file format of Realm files. Existing Realm files will automatically be migrated to the new format when they are opened, but older versions of Realm cannot open these files.
* [ObjectServer] Due to file format changes, Realm Object Server 1.3.0 or later is required.

### Enhancements

* Added support for reverse relationships through the `@LinkingObjects` annotation. See `io.realm.annotations.LinkingObjects` for documentation.  
  * This feature is in `@Beta`.
  * Queries on linking objects do not work.  Queries like `where(...).equalTo("field.linkingObjects.id", 7).findAll()` are not yet supported.
  * Backlink verification is incomplete.  Evil code can cause native crashes.
* The listener on `RealmObject` will only be triggered if the object changes (#3894).
* Added `RealmObjectChangeListener` interface that provide detailed information about `RealmObject` field changes.
* Listeners on `RealmList` and `RealmResults` will be triggered immediately when the transaction is committed on the same thread (#4245).
* The real `RealmMigrationNeededException` is now thrown instead of `IllegalArgumentException` if no migration is provided for a Realm that requires it.
* `RealmQuery.distinct()` can be performed on unindexed fields (#2285).
* `targetSdkVersion` is now 25.
* [ObjectServer] In case of a Client Reset, information about the location of the backed up Realm file is now reported through the `ErrorHandler` interface (#4080).
* [ObjectServer] Authentication URLs now automatically append `/auth` if no other path segment is set (#4370).

### Bug Fixes

* Crash with `LogicError` with `Bad version number` on notifier thread (#4369).
* `Realm.migrateRealm(RealmConfiguration)` now fails correctly with an `IllegalArgumentException` if a `SyncConfiguration` is provided (#4075).
* Potential cause for Realm file corruptions (never reported).
* Add `@Override` annotation to proxy class accessors and stop using raw type in proxy classes in order to remove warnings from javac (#4329).
* `findFirstAsync()` now returns an invalid object if there is no object matches the query condition instead of running the query repeatedly until it can find one (#4352).
* [ObjectServer] Changing the log level after starting a session now works correctly (#4337).

### Internal

* Using the Object Store's Session and SyncManager.
* Upgraded to Realm Sync 1.5.0.
* Upgraded to Realm Core 2.5.1.
* Upgraded Gradle to 3.4.1

## 3.0.0 (2017-02-28)

### Breaking Changes

* `RealmResults.distinct()` returns a new `RealmResults` object instead of filtering on the original object (#2947).
* `RealmResults` is auto-updated continuously. Any transaction on the current thread which may have an impact on the order or elements of the `RealmResults` will change the `RealmResults` immediately instead of change it in the next event loop. The standard `RealmResults.iterator()` will continue to work as normal, which means that you can still delete or modify elements without impacting the iterator. The same is not true for simple for-loops. In some cases a simple for-loop will not work (https://realm.io/docs/java/3.0.0/api/io/realm/OrderedRealmCollection.html#loops), and you must use the new createSnapshot() method.
* `RealmChangeListener` on `RealmObject` will now also be triggered when the object is deleted. Use `RealmObject.isValid()` to check this state(#3138).
* `RealmObject.asObservable()` will now emit the object when it is deleted. Use `RealmObject.isValid()` to check this state (#3138).
* Removed deprecated classes `Logger` and `AndroidLogger` (#4050).

### Deprecated

* `RealmResults.removeChangeListeners()`. Use `RealmResults.removeAllChangeListeners()` instead.
* `RealmObject.removeChangeListeners()`. Use `RealmObject.removeAllChangeListeners()` instead.
* `RealmResults.distinct()` and `RealmResults.distinctAsync()`. Use `RealmQuery.distinct()` and `RealmQuery.distinctAsync()` instead.

### Enhancements

* Added support for sorting by link's field (#672).
* Added `OrderedRealmCollectionSnapshot` class and `OrderedRealmCollection.createSnapshot()` method. `OrderedRealmCollectionSnapshot` is useful when changing `RealmResults` or `RealmList` in simple loops.
* Added `OrderedRealmCollectionChangeListener` interface for supporting fine-grained collection notifications.
* Added support for ChangeListeners on `RealmList`.
* Added `RealmList.asObservable()`.

### Bug Fixes

* Element type checking in `DynamicRealmObject#setList()` (#4252).
* Now throws `IllegalStateException` instead of process crash when any of thread confined methods in `RealmQuery` is called from wrong thread (#4228).
* Now throws `IllegalStateException` when any of thread confined methods in `DynamicRealmObject` is called from wrong thread (#4258).

### Internal

* Use Object Store's `Results` as the backend for `RealmResults` (#3372).
  - Use Object Store's notification mechanism to trigger listeners.
  - Local commits triggers Realm global listener and `RealmObject` listener on current thread immediately instead of in the next event loop.


## 2.3.2 (2017-02-27)

### Bug fixes

* Log levels in JNI layer were all reported as "Error" (#4204).
* Encrypted realms can end up corrupted if many threads are reading and writing at the same time (#4128).
* "Read-only file system" exception when compacting Realm file on external storage (#4140).

### Internal

* Updated to Realm Sync v1.2.1.
* Updated to Realm Core v2.3.2.

### Enhancements

* Improved performance of getters and setters in proxy classes.


## 2.3.1 (2017-02-07)

### Enhancements

* [ObjectServer] The `serverUrl` given to `SyncConfiguration.Builder()` is now more lenient and will also accept only paths as argument (#4144).
* [ObjectServer] Add a timer to refresh periodically the access_token.

### Bug fixes

* NPE problem in SharedRealm.finalize() (#3730).
* `RealmList.contains()` and `RealmResults.contains()` now correctly use custom `equals()` method on Realm model classes.
* Build error when the project is using Kotlin (#4087).
* Bug causing classes to be replaced by classes already in Gradle's classpath (#3568).
* NullPointerException when notifying a single object that it changed (#4086).


## 2.3.0 (2017-01-19)

### Object Server API Changes

* Realm Sync v1.0.0 has been released, and Realm Mobile Platform is no longer considered in beta.
* Breaking change: Location of Realm files are now placed in `getFilesDir()/<userIdentifier>` instead of `getFilesDir()/`.
  This is done in order to support shared Realms among users, while each user retaining their own local copy.
* Breaking change: `SyncUser.all()` now returns Map instead of List.
* Breaking change: Added a default `UserStore` saving users in a Realm file (`RealmFileUserStore`).
* Breaking change: Added multi-user support to `UserStore`. Added `get(String)` and `remove(String)`, removed `remove()` and renamed `get()` to `getCurrent()`.
* Breaking change: Changed the order of arguments to `SyncCredentials.custom()` to match iOS: token, provider, userInfo.
* Added support for `PermissionOffer` and `PermissionOfferResponse` to `SyncUser.getManagementRealm()`.
* Exceptions thrown in error handlers are ignored but logged (#3559).
* Removed unused public constants in `SyncConfiguration` (#4047).
* Fixed bug, preventing Sync client to renew the access token (#4038) (#4039).
* Now `SyncUser.logout()` properly revokes tokens (#3639).

### Bug fixes

* Fixed native memory leak setting the value of a primary key (#3993).
* Activated Realm's annotation processor on connectedTest when the project is using kapt (#4008).
* Fixed "too many open files" issue (#4002).
* Added temporary work-around for bug crashing Samsung Tab 3 devices on startup (#3651).

### Enhancements

* Added `like` predicate for String fields (#3752).

### Internal

* Updated to Realm Sync v1.0.0.
* Added a Realm backup when receiving a Sync client reset message from the server.

## 2.2.2 (2017-01-16)

### Object Server API Changes (In Beta)

* Disabled `Realm.compactRealm()` when sync is enabled as it might corrupt the Realm (https://github.com/realm/realm-core/issues/2345).

### Bug fixes

* "operation not permitted" issue when creating Realm file on some devices' external storage (#3629).
* Crash on API 10 devices (#3726).
* `UnsatisfiedLinkError` caused by `pipe2` (#3945).
* Unrecoverable error with message "Try again" when the notification fifo is full (#3964).
* Realm migration wasn't triggered when the primary key definition was altered (#3966).
* Use phantom reference to solve the finalize time out issue (#2496).

### Enhancements

* All major public classes are now non-final. This is mostly a compromise to support Mockito. All protected fields/methods are still not considered part of the public API and can change without notice (#3869).
* All Realm instances share a single notification daemon thread.
* Fixed Java lint warnings with generated proxy classes (#2929).

### Internal

* Upgraded Realm Core to 2.3.0.
* Upgraded Realm Sync to 1.0.0-BETA-6.5.

## 2.2.1 (2016-11-12)

### Object Server API Changes (In Beta)

* Fixed `SyncConfiguration.toString()` so it now outputs a correct description instead of an empty string (#3787).

### Bug fixes

* Added version number to the native library, preventing ReLinker from accidentally loading old code (#3775).
* `Realm.getLocalInstanceCount(config)` throwing NullPointerException if called after all Realms have been closed (#3791).

## 2.2.0 (2016-11-12)

### Object Server API Changes (In Beta)

* Added support for `SyncUser.getManagementRealm()` and permission changes.

### Bug fixes

* Kotlin projects no longer create the `RealmDefaultModule` if no Realm model classes are present (#3746).
* Remove `includedescriptorclasses` option from ProGuard rule file in order to support built-in shrinker of Android Gradle Plugin (#3714).
* Unexpected `RealmMigrationNeededException` was thrown when a field was added to synced Realm.

### Enhancements

* Added support for the `annotationProcessor` configuration provided by Android Gradle Plugin 2.2.0 or later. Realm plugin adds its annotation processor to the `annotationProcessor` configuration instead of `apt` configuration if it is available and the `com.neenbedankt.android-apt` plugin is not used. In Kotlin projects, `kapt` is used instead of the `annotationProcessor` configuration (#3026).

## 2.1.1 (2016-10-27)

### Bug fixes

* Fixed a bug in `Realm.insert` and `Realm.insertOrUpdate` methods causing a `StackOverFlow` when you try to insert a cyclic graph of objects between Realms (#3732).

### Object Server API Changes (In Beta)

* Set default RxFactory to `SyncConfiguration`.

### Bug fixes

* ProGuard configuration introduced in 2.1.0 unexpectedly kept classes that did not have the @KeepMember annotation (#3689).

## 2.1.0 (2016-10-25)

### Breaking changes

* * `SecureUserStore` has been moved to its own GitHub repository: https://github.com/realm/realm-android-user-store
  See https://github.com/realm/realm-android-user-store/blob/master/README.md for further info on how to include it.


### Object Server API Changes (In Beta)

* Renamed `User` to `SyncUser`, `Credentials` to `SyncCredentials` and `Session` to `SyncSession` to align names with Cocoa.
* Removed `SyncManager.setLogLevel()`. Use `RealmLog.setLevel()` instead.
* `SyncUser.logout()` now correctly clears `SyncUser.currentUser()` (#3638).
* Missing ProGuard configuration for libraries used by Sync extension (#3596).
* Error handler was not called when sync session failed (#3597).
* Added `User.all()` that returns all known Realm Object Server users.
* Upgraded Realm Sync to 1.0.0-BETA-3.2

### Deprecated

* `Logger`. Use `RealmLogger` instead.
* `AndroidLogger`. The logger for Android is implemented in native code instead.

### Bug fixes

* The following were not kept by ProGuard: names of native methods not in the `io.realm.internal` package, names of classes used in method signature (#3596).
* Permission error when a database file was located on external storage (#3140).
* Memory leak when unsubscribing from a RealmResults/RealmObject RxJava Observable (#3552).

### Enhancements

* `Realm.compactRealm()` now works for encrypted Realms.
* Added `first(E defaultValue)` and `last(E defaultValue)` methods to `RealmList` and `RealmResult`. These methods will return the provided object instead of throwing an `IndexOutOfBoundsException` if the list is empty.
* Reduce transformer logger verbosity (#3608).
* `RealmLog.setLevel(int)` for setting the log level across all loggers.

### Internal

* Upgraded Realm Core to 2.1.3

### Credits

* Thanks to Max Furman (@maxfurman) for adding support for `first()` and `last()` default values.

## 2.0.2 (2016-10-06)

This release is not protocol-compatible with previous versions of the Realm Mobile Platform. The base library is still fully compatible.

### Bug fixes

* Build error when using Java 7 (#3563).

### Internal

* Upgraded Realm Core to 2.1.0
* Upgraded Realm Sync to 1.0.0-BETA-2.0.

## 2.0.1 (2016-10-05)

### Bug fixes

* `android.net.conn.CONNECTIVITY_CHANGE` broadcast caused `RuntimeException` if sync extension was disabled (#3505).
* `android.net.conn.CONNECTIVITY_CHANGE` was not delivered on Android 7 devices.
* `distinctAsync` did not respect other query parameters (#3537).
* `ConcurrentModificationException` from Gradle when building an application (#3501).

### Internal

* Upgraded to Realm Core 2.0.1 / Realm Sync 1.3-BETA

## 2.0.0 (2016-09-27)

This release introduces support for the Realm Mobile Platform!
See <https://realm.io/news/introducing-realm-mobile-platform/> for an overview of these great new features.

### Breaking Changes

* Files written by Realm 2.0 cannot be read by 1.x or earlier versions. Old files can still be opened.
* It is now required to call `Realm.init(Context)` before calling any other Realm API.
* Removed `RealmConfiguration.Builder(Context)`, `RealmConfiguration.Builder(Context, File)` and `RealmConfiguration.Builder(File)` constructors.
* `isValid()` now always returns `true` instead of `false` for unmanaged `RealmObject` and `RealmList`. This puts it in line with the behaviour of the Cocoa and .NET API's (#3101).
* armeabi is not supported anymore.
* Added new `RealmFileException`.
  - `IncompatibleLockFileException` has been removed and replaced by `RealmFileException` with kind `INCOMPATIBLE_LOCK_FILE`.
  - `RealmIOExcpetion` has been removed and replaced by `RealmFileException`.
* `RealmConfiguration.Builder.assetFile(Context, String)` has been renamed to `RealmConfiguration.Builder.assetFile(String)`.
* Object with primary key is now required to define it when the object is created. This means that `Realm.createObject(Class<E>)` and `DynamicRealm.createObject(String)` now throws `RealmException` if they are used to create an object with a primary key field. Use `Realm.createObject(Class<E>, Object)` or `DynamicRealm.createObject(String, Object)` instead.
* Importing from JSON without the primary key field defined in the JSON object now throws `IllegalArgumentException`.
* Now `Realm.beginTransaction()`, `Realm.executeTransaction()` and `Realm.waitForChange()` throw `RealmMigrationNeededException` if a remote process introduces incompatible schema changes (#3409).
* The primary key value of an object can no longer be changed after the object was created. Instead a new object must be created and all fields copied over.
* Now `Realm.createObject(Class)` and `Realm.createObject(Class,Object)` take the values from the model's fields and default constructor. Creating objects through the `DynamicRealm` does not use these values (#777).
* When `Realm.create*FromJson()`s create a new `RealmObject`, now they take the default values defined by the field itself and its default constructor for those fields that are not defined in the JSON object.

### Enhancements

* Added `realmObject.isManaged()`, `RealmObject.isManaged(obj)` and `RealmCollection.isManaged()` (#3101).
* Added `RealmConfiguration.Builder.directory(File)`.
* `RealmLog` has been moved to the public API. It is now possible to control which events Realm emit to Logcat. See the `RealmLog` class for more details.
* Typed `RealmObject`s can now continue to access their fields properly even though the schema was changed while the Realm was open (#3409).
* A `RealmMigrationNeededException` will be thrown with a cause to show the detailed message when a migration is needed and the migration block is not in the `RealmConfiguration`.


### Bug fixes

* Fixed a lint error in proxy classes when the 'minSdkVersion' of user's project is smaller than 11 (#3356).
* Fixed a potential crash when there were lots of async queries waiting in the queue.
* Fixed a bug causing the Realm Transformer to not transform field access in the model's constructors (#3361).
* Fixed a bug causing a build failure when the Realm Transformer adds accessors to a model class that was already transformed in other project (#3469).
* Fixed a bug causing the `NullPointerException` when calling getters/setters in the model's constructors (#2536).

### Internal

* Moved JNI build to CMake.
* Updated Realm Core to 2.0.0.
* Updated ReLinker to 1.2.2.

## 1.2.0 (2016-08-19)

### Bug fixes

* Throw a proper exception when operating on a non-existing field with the dynamic API (#3292).
* `DynamicRealmObject.setList` should only accept `RealmList<DynamicRealmObject>` (#3280).
* `DynamicRealmObject.getX(fieldName)` now throws a proper exception instead of a native crash when called with a field name of the wrong type (#3294).
* Fixed a concurrency crash which might happen when `Realm.executeTransactionAsync()` tried to call `onSucess` after the Realm was closed.

### Enhancements

* Added `RealmQuery.in()` for a comparison against multiple values.
* Added byte array (`byte[]`) support to `RealmQuery`'s `equalTo` and `notEqualTo` methods.
* Optimized internal caching of schema classes (#3315).

### Internal

* Updated Realm Core to 1.5.1.
* Improved sorting speed.
* Completely removed the `OptionalAPITransformer`.

### Credits

* Thanks to Brenden Kromhout (@bkromhout) for adding binary array support to `equalTo` and `notEqualTo`.

## 1.1.1 (2016-07-01)

### Bug fixes

* Fixed a wrong JNI method declaration which might cause "method not found" crash on some devices.
* Fixed a bug that `Error` in the background async thread is not forwarded to the caller thread.
* Fixed a crash when an empty `Collection` is passed to `insert()`/`insertOrUpdate()` (#3103).
* Fixed a bug that does not transfer the primary key when `RealmSchemaObject.setClassName()` is called to rename a class (#3118).
* Fixed bug in `Realm.insert` and `Realm.insertOrUpdate` methods causing a `RealmList` to be cleared when inserting a managed `RealmModel` (#3105).
* Fixed a concurrency allocation bug in storage engine which might lead to some random crashes.
* Bulk insertion now throws if it is not called in a transaction (#3173).
* The IllegalStateException thrown when accessing an empty RealmObject is now more meaningful (#3200).
* `insert()` now correctly throws an exception if two different objects have the same primary key (#3212).
* Blackberry Z10 throwing "Function not implemented" (#3178).
* Reduced the number of file descriptors used by Realm Core (#3197).
* Throw a proper `IllegalStateException` if a `RealmChangeListener` is used inside an IntentService (#2875).

### Enhancements

* The Realm Annotation processor no longer consumes the Realm annotations. Allowing other annotation processors to run.

### Internal

* Updated Realm Core to 1.4.2.
* Improved sorting speed.

## 1.1.0 (2016-06-30)

### Bug fixes

* A number of bug fixes in the storage engine related to memory management in rare cases when a Realm has been compacted.
* Disabled the optional API transformer since it has problems with DexGuard (#3022).
* `OnSuccess.OnSuccess()` might not be called with the correct Realm version for async transaction (#1893).
* Fixed a bug in `copyToRealm()` causing a cyclic dependency objects being duplicated.
* Fixed a build failure when model class has a conflicting name such as `Map`, `List`, `String`, ... (#3077).

### Enhancements

* Added `insert(RealmModel obj)`, `insertOrUpdate(RealmModel obj)`, `insert(Collection<RealmModel> collection)` and `insertOrUpdate(Collection<RealmModel> collection)` to perform batch inserts (#1684).
* Enhanced `Table.toString()` to show a PrimaryKey field details (#2903).
* Enabled ReLinker when loading a Realm from a custom path by adding a `RealmConfiguration.Builder(Context, File)` constructor (#2900).
* Changed `targetSdkVersion` of `realm-library` to 24.
* Logs warning if `DynamicRealm` is not closed when GC happens as it does for `Realm`.

### Deprecated

* `RealmConfiguration.Builder(File)`. Use `RealmConfiguration.Builder(Context, File)` instead.

### Internal

* Updated Realm Core to 1.2.0.

## 1.0.1 (2016-05-25)

### Bug fixes

* Fixed a crash when calling `Table.toString()` in debugger (#2429).
* Fixed a race condition which would cause some `RealmResults` to not be properly updated inside a `RealmChangeListener`. This could result in crashes when accessing items from those results (#2926/#2951).
* Revised `RealmResults.isLoaded()` description (#2895).
* Fixed a bug that could cause Realm to lose track of primary key when using `RealmObjectSchema.removeField()` and `RealmObjectSchema.renameField()` (#2829/#2926).
* Fixed a bug that prevented some devices from finding async related JNI methods correctly.
* Updated ProGuard configuration in order not to depend on Android's default configuration (#2972).
* Fixed a race condition between Realms notifications and other UI events. This could e.g. cause ListView to crash (#2990).
* Fixed a bug that allowed both `RealmConfiguration.Builder.assetFile()`/`deleteRealmIfMigrationNeeded()` to be configured at the same time, which leads to the asset file accidentally being deleted in migrations (#2933).
* Realm crashed outright when the same Realm file was opened in two processes. Realm will now optimistically retry opening for 1 second before throwing an Error (#2459).

### Enhancements

* Removes RxJava related APIs during bytecode transforming to make RealmObject plays well with reflection when rx.Observable doesn't exist.

## 1.0.0 (2016-05-25)

No changes since 0.91.1.

## 0.91.1 (2016-05-25)

* Updated Realm Core to 1.0.1.

### Bug fixes

* Fixed a bug when opening a Realm causes a staled memory mapping. Symptoms are error messages like "Bad or incompatible history type", "File format version doesn't match", and "Encrypted interprocess sharing is currently unsupported".

## 0.91.0 (2016-05-20)

* Updated Realm Core to 1.0.0.

### Breaking changes

* Removed all `@Deprecated` methods.
* Calling `Realm.setAutoRefresh()` or `DynamicRealm.setAutoRefresh()` from non-Looper thread throws `IllegalStateException` even if the `autoRefresh` is false (#2820).

### Bug fixes

* Calling RealmResults.deleteAllFromRealm() might lead to native crash (#2759).
* The annotation processor now correctly reports an error if trying to reference interfaces in model classes (#2808).
* Added null check to `addChangeListener` and `removeChangeListener` in `Realm` and `DynamicRealm` (#2772).
* Calling `RealmObjectSchema.addPrimaryKey()` adds an index to the primary key field, and calling `RealmObjectSchema.removePrimaryKey()` removes the index from the field (#2832).
* Log files are not deleted when calling `Realm.deleteRealm()` (#2834).

### Enhancements

* Upgrading to OpenSSL 1.0.1t. From July 11, 2016, Google Play only accept apps using OpenSSL 1.0.1r or later (https://support.google.com/faqs/answer/6376725, #2749).
* Added support for automatically copying an initial database from assets using `RealmConfiguration.Builder.assetFile()`.
* Better error messages when certain file operations fail.

### Credits

* Paweł Surówka (@thesurix) for adding the `RealmConfiguration.Builder.assetFile()`.

## 0.90.1

* Updated Realm Core to 0.100.2.

### Bug fixes

* Opening a Realm while closing a Realm in another thread could lead to a race condition.
* Automatic migration to the new file format could in rare circumstances lead to a crash.
* Fixing a race condition that may occur when using Async API (#2724).
* Fixed CannotCompileException when related class definition in android.jar cannot be found (#2703).

### Enhancements

* Prints path when file related exceptions are thrown.

## 0.90.0

* Updated Realm Core to 0.100.0.

### Breaking changes

* RealmChangeListener provides the changed object/Realm/collection as well (#1594).
* All JSON methods on Realm now only wraps JSONException in RealmException. All other Exceptions are thrown as they are.
* Marked all methods on `RealmObject` and all public classes final (#1594).
* Removed `BaseRealm` from the public API.
* Removed `HandlerController` from the public API.
* Removed constructor of `RealmAsyncTask` from the public API (#1594).
* `RealmBaseAdapter` has been moved to its own GitHub repository: https://github.com/realm/realm-android-adapters
  See https://github.com/realm/realm-android-adapters/blob/master/README.md for further info on how to include it.
* File format of Realm files is changed. Files will be automatically upgraded but opening a Realm file with older
  versions of Realm is not possible.

### Deprecated

* `Realm.allObjects*()`. Use `Realm.where(clazz).findAll*()` instead.
* `Realm.distinct*()`. Use `Realm.where(clazz).distinct*()` instead.
* `DynamicRealm.allObjects*()`. Use `DynamicRealm.where(className).findAll*()` instead.
* `DynamicRealm.distinct*()`. Use `DynamicRealm.where(className).distinct*()` instead.
* `Realm.allObjectsSorted(field, sort, field, sort, field, sort)`. Use `RealmQuery.findAllSorted(field[], sort[])`` instead.
* `RealmQuery.findAllSorted(field, sort, field, sort, field, sort)`. Use `RealmQuery.findAllSorted(field[], sort[])`` instead.
* `RealmQuery.findAllSortedAsync(field, sort, field, sort, field, sort)`. Use `RealmQuery.findAllSortedAsync(field[], sort[])`` instead.
* `RealmConfiguration.setModules()`. Use `RealmConfiguration.modules()` instead.
* `Realm.refresh()` and `DynamicRealm.refresh()`. Use `Realm.waitForChange()`/`stopWaitForChange()` or `DynamicRealm.waitForChange()`/`stopWaitForChange()` instead.

### Enhancements

* `RealmObjectSchema.getPrimaryKey()` (#2636).
* `Realm.createObject(Class, Object)` for creating objects with a primary key directly.
* Unit tests in Android library projects now detect Realm model classes.
* Better error message if `equals()` and `hashCode()` are not properly overridden in custom Migration classes.
* Expanding the precision of `Date` fields to cover full range (#833).
* `Realm.waitForChange()`/`stopWaitForChange()` and `DynamicRealm.waitForChange()`/`stopWaitForChange()` (#2386).

### Bug fixes

* `RealmChangeListener` on `RealmObject` is not triggered when adding listener on returned `RealmObject` of `copyToRealmOrUpdate()` (#2569).

### Credits

* Thanks to Brenden Kromhout (@bkromhout) for adding `RealmObjectSchema.getPrimaryKey()`.

## 0.89.1

### Bug fixes

* @PrimaryKey + @Required on String type primary key no longer throws when using copyToRealm or copyToRealmOrUpdate (#2653).
* Primary key is cleared/changed when calling RealmSchema.remove()/RealmSchema.rename() (#2555).
* Objects implementing RealmModel can be used as a field of RealmModel/RealmObject (#2654).

## 0.89.0

### Breaking changes

* @PrimaryKey field value can now be null for String, Byte, Short, Integer, and Long types. Older Realms should be migrated, using RealmObjectSchema.setNullable(), or by adding the @Required annotation (#2515).
* `RealmResults.clear()` now throws UnsupportedOperationException. Use `RealmResults.deleteAllFromRealm()` instead.
* `RealmResults.remove(int)` now throws UnsupportedOperationException. Use `RealmResults.deleteFromRealm(int)` instead.
* `RealmResults.sort()` and `RealmList.sort()` now return the sorted result instead of sorting in-place.
* `RealmList.first()` and `RealmList.last()` now throw `ArrayIndexOutOfBoundsException` if `RealmList` is empty.
* Removed deprecated method `Realm.getTable()` from public API.
* `Realm.refresh()` and `DynamicRealm.refresh()` on a Looper no longer have any effect. `RealmObject` and `RealmResults` are always updated on the next event loop.

### Deprecated

* `RealmObject.removeFromRealm()` in place of `RealmObject.deleteFromRealm()`
* `Realm.clear(Class)` in favour of `Realm.delete(Class)`.
* `DynamicRealm.clear(Class)` in place of `DynamicRealm.delete(Class)`.

### Enhancements

* Added a `RealmModel` interface that can be used instead of extending `RealmObject`.
* `RealmCollection` and `OrderedRealmCollection` interfaces have been added. `RealmList` and `RealmResults` both implement these.
* `RealmBaseAdapter` now accept an `OrderedRealmCollection` instead of only `RealmResults`.
* `RealmObjectSchema.isPrimaryKey(String)` (#2440)
* `RealmConfiguration.initialData(Realm.Transaction)` can now be used to populate a Realm file before it is used for the first time.

### Bug fixes

* `RealmObjectSchema.isRequired(String)` and `RealmObjectSchema.isNullable(String)` don't throw when the given field name doesn't exist.

### Credits

* Thanks to @thesurix for adding `RealmConfiguration.initialData()`.

## 0.88.3

* Updated Realm Core to 0.97.3.

### Enhancements

* Throws an IllegalArgumentException when calling Realm.copyToRealm()/Realm.copyToRealmOrUpdate() with a RealmObject which belongs to another Realm instance in a different thread.
* Improved speed of cleaning up native resources (#2496).

### Bug fixes

* Field annotated with @Ignored should not have accessors generated by the bytecode transformer (#2478).
* RealmResults and RealmObjects can no longer accidentially be GC'ed if using `asObservable()`. Previously this caused the observable to stop emitting (#2485).
* Fixed an build issue when using Realm in library projects on Windows (#2484).
* Custom equals(), toString() and hashCode() are no longer incorrectly overwritten by the proxy class (#2545).

## 0.88.2

* Updated Realm Core to 0.97.2.

### Enhancements

* Outputs additional information when incompatible lock file error occurs.

### Bug fixes

* Race condition causing BadVersionException when running multiple async writes and queries at the same time (#2021/#2391/#2417).

## 0.88.1

### Bug fixes

* Prevent throwing NullPointerException in RealmConfiguration.equals(RealmConfiguration) when RxJava is not in the classpath (#2416).
* RealmTransformer fails because of missing annotation classes in user's project (#2413).
* Added SONAME header to shared libraries (#2432).
* now DynamicRealmObject.toString() correctly shows null value as "null" and the format is aligned to the String from typed RealmObject (#2439).
* Fixed an issue occurring while resolving ReLinker in apps using a library based on Realm (#2415).

## 0.88.0 (2016-03-10)

* Updated Realm Core to 0.97.0.

### Breaking changes

* Realm has now to be installed as a Gradle plugin.
* DynamicRealm.executeTransaction() now directly throws any RuntimeException instead of wrapping it in a RealmException (#1682).
* DynamicRealm.executeTransaction() now throws IllegalArgumentException instead of silently accepting a null Transaction object.
* String setters now throw IllegalArgumentException instead of RealmError for invalid surrogates.
* DynamicRealm.distinct()/distinctAsync() and Realm.distinct()/distinctAsync() now throw IllegalArgumentException instead of UnsupportedOperationException for invalid type or unindexed field.
* All thread local change listeners are now delayed until the next Looper event instead of being triggered when committing.
* Removed RealmConfiguration.getSchemaMediator() from public API which was deprecated in 0.86.0. Please use RealmConfiguration.getRealmObjectClasses() to obtain the set of model classes (#1797).
* Realm.migrateRealm() throws a FileNotFoundException if the Realm file doesn't exist.
* It is now required to unsubscribe from all Realm RxJava observables in order to fully close the Realm (#2357).

### Deprecated

* Realm.getInstance(Context). Use Realm.getInstance(RealmConfiguration) or Realm.getDefaultInstance() instead.
* Realm.getTable(Class) which was public because of the old migration API. Use Realm.getSchema() or DynamicRealm.getSchema() instead.
* Realm.executeTransaction(Transaction, Callback) and replaced it with Realm.executeTransactionAsync(Transaction), Realm.executeTransactionAsync(Transaction, OnSuccess), Realm.executeTransactionAsync(Transaction, OnError) and Realm.executeTransactionAsync(Transaction, OnSuccess, OnError).

### Enhancements

* Support for custom methods, custom logic in accessors, custom accessor names, interface implementation and public fields in Realm objects (#909).
* Support to project Lombok (#502).
* RealmQuery.isNotEmpty() (#2025).
* Realm.deleteAll() and RealmList.deleteAllFromRealm() (#1560).
* RealmQuery.distinct() and RealmResults.distinct() (#1568).
* RealmQuery.distinctAsync() and RealmResults.distinctAsync() (#2118).
* Improved .so loading by using [ReLinker](https://github.com/KeepSafe/ReLinker).
* Improved performance of RealmList#contains() (#897).
* distinct(...) for Realm, DynamicRealm, RealmQuery, and RealmResults can take multiple parameters (#2284).
* "realm" and "row" can be used as field name in model classes (#2255).
* RealmResults.size() now returns Integer.MAX_VALUE when actual size is greater than Integer.MAX_VALUE (#2129).
* Removed allowBackup from AndroidManifest (#2307).

### Bug fixes

* Error occurring during test and (#2025).
* Error occurring during test and connectedCheck of unit test example (#1934).
* Bug in jsonExample (#2092).
* Multiple calls of RealmResults.distinct() causes to return wrong results (#2198).
* Calling DynamicRealmObject.setList() with RealmList<DynamicRealmObject> (#2368).
* RealmChangeListeners did not triggering correctly if findFirstAsync() didn't find any object. findFirstAsync() Observables now also correctly call onNext when the query completes in that case (#2200).
* Setting a null value to trigger RealmChangeListener (#2366).
* Preventing throwing BadVersionException (#2391).

### Credits

* Thanks to Bill Best (@wmbest2) for snapshot testing.
* Thanks to Graham Smith (@grahamsmith) for a detailed bug report (#2200).

## 0.87.5 (2016-01-29)
* Updated Realm Core to 0.96.2.
  - IllegalStateException won't be thrown anymore in RealmResults.where() if the RealmList which the RealmResults is created on has been deleted. Instead, the RealmResults will be treated as empty forever.
  - Fixed a bug causing a bad version exception, when using findFirstAsync (#2115).

## 0.87.4 (2016-01-28)
* Updated Realm Core to 0.96.0.
  - Fixed bug causing BadVersionException or crashing core when running async queries.

## 0.87.3 (2016-01-25)
* IllegalArgumentException is now properly thrown when calling Realm.copyFromRealm() with a DynamicRealmObject (#2058).
* Fixed a message in IllegalArgumentException thrown by the accessors of DynamicRealmObject (#2141).
* Fixed RealmList not returning DynamicRealmObjects of the correct underlying type (#2143).
* Fixed potential crash when rolling back removal of classes that reference each other (#1829).
* Updated Realm Core to 0.95.8.
  - Fixed a bug where undetected deleted object might lead to seg. fault (#1945).
  - Better performance when deleting objects (#2015).

## 0.87.2 (2016-01-08)
* Removed explicit GC call when committing a transaction (#1925).
* Fixed a bug when RealmObjectSchema.addField() was called with the PRIMARY_KEY modifier, the field was not set as a required field (#2001).
* Fixed a bug which could throw a ConcurrentModificationException in RealmObject's or RealmResults' change listener (#1970).
* Fixed RealmList.set() so it now correctly returns the old element instead of the new (#2044).
* Fixed the deployment of source and javadoc jars (#1971).

## 0.87.1 (2015-12-23)
* Upgraded to NDK R10e. Using gcc 4.9 for all architectures.
* Updated Realm Core to 0.95.6
  - Fixed a bug where an async query can be copied incomplete in rare cases (#1717).
* Fixed potential memory leak when using async query.
* Added a check to prevent removing a RealmChangeListener from a non-Looper thread (#1962). (Thank you @hohnamkung.)

## 0.87.0 (2015-12-17)
* Added Realm.asObservable(), RealmResults.asObservable(), RealmObject.asObservable(), DynamicRealm.asObservable() and DynamicRealmObject.asObservable().
* Added RealmConfiguration.Builder.rxFactory() and RxObservableFactory for custom RxJava observable factory classes.
* Added Realm.copyFromRealm() for creating detached copies of Realm objects (#931).
* Added RealmObjectSchema.getFieldType() (#1883).
* Added unitTestExample to showcase unit and instrumentation tests. Examples include jUnit3, jUnit4, Espresso, Robolectric, and MPowermock usage with Realm (#1440).
* Added support for ISO8601 based dates for JSON import. If JSON dates are invalid a RealmException will be thrown (#1213).
* Added APK splits to gridViewExample (#1834).

## 0.86.1 (2015-12-11)
* Improved the performance of removing objects (RealmResults.clear() and RealmResults.remove()).
* Updated Realm Core to 0.95.5.
* Updated ProGuard configuration (#1904).
* Fixed a bug where RealmQuery.findFirst() returned a wrong result if the RealmQuery had been created from a RealmResults.where() (#1905).
* Fixed a bug causing DynamicRealmObject.getObject()/setObject() to use the wrong class (#1912).
* Fixed a bug which could cause a crash when closing Realm instances in change listeners (#1900).
* Fixed a crash occurring during update of multiple async queries (#1895).
* Fixed listeners not triggered for RealmObject & RealmResults created using copy or create methods (#1884).
* Fixed RealmChangeListener never called inside RealmResults (#1894).
* Fixed crash when calling clear on a RealmList (#1886).

## 0.86.0 (2015-12-03)
* BREAKING CHANGE: The Migration API has been replaced with a new API.
* BREAKING CHANGE: RealmResults.SORT_ORDER_ASCENDING and RealmResults.SORT_ORDER_DESCENDING constants have been replaced by Sort.ASCENDING and Sort.DESCENDING enums.
* BREAKING CHANGE: RealmQuery.CASE_SENSITIVE and RealmQuery.CASE_INSENSITIVE constants have been replaced by Case.SENSITIVE and Case.INSENSITIVE enums.
* BREAKING CHANGE: Realm.addChangeListener, RealmObject.addChangeListener and RealmResults.addChangeListener hold a strong reference to the listener, you should unregister the listener to avoid memory leaks.
* BREAKING CHANGE: Removed deprecated methods RealmQuery.minimum{Int,Float,Double}, RealmQuery.maximum{Int,Float,Double}, RealmQuery.sum{Int,Float,Double} and RealmQuery.average{Int,Float,Double}. Use RealmQuery.min(), RealmQuery.max(), RealmQuery.sum() and RealmQuery.average() instead.
* BREAKING CHANGE: Removed RealmConfiguration.getSchemaMediator() which is public by mistake. And RealmConfiguration.getRealmObjectClasses() is added as an alternative in order to obtain the set of model classes (#1797).
* BREAKING CHANGE: Realm.addChangeListener, RealmObject.addChangeListener and RealmResults.addChangeListener will throw an IllegalStateException when invoked on a non-Looper thread. This is to prevent registering listeners that will not be invoked.
* BREAKING CHANGE: trying to access a property on an unloaded RealmObject obtained asynchronously will throw an IllegalStateException
* Added new Dynamic API using DynamicRealm and DynamicRealmObject.
* Added Realm.getSchema() and DynamicRealm.getSchema().
* Realm.createOrUpdateObjectFromJson() now works correctly if the RealmObject class contains a primary key (#1777).
* Realm.compactRealm() doesn't throw an exception if the Realm file is opened. It just returns false instead.
* Updated Realm Core to 0.95.3.
  - Fixed a bug where RealmQuery.average(String) returned a wrong value for a nullable Long/Integer/Short/Byte field (#1803).
  - Fixed a bug where RealmQuery.average(String) wrongly counted the null value for average calculation (#1854).

## 0.85.1 (2015-11-23)
* Fixed a bug which could corrupt primary key information when updating from a Realm version <= 0.84.1 (#1775).

## 0.85.0 (2016-11-19)
* BREAKING CHANGE: Removed RealmEncryptionNotSupportedException since the encryption implementation changed in Realm's underlying storage engine. Encryption is now supported on all devices.
* BREAKING CHANGE: Realm.executeTransaction() now directly throws any RuntimeException instead of wrapping it in a RealmException (#1682).
* BREAKING CHANGE: RealmQuery.isNull() and RealmQuery.isNotNull() now throw IllegalArgumentException instead of RealmError if the fieldname is a linked field and the last element is a link (#1693).
* Added Realm.isEmpty().
* Setters in managed object for RealmObject and RealmList now throw IllegalArgumentException if the value contains an invalid (unmanaged, removed, closed, from different Realm) object (#1749).
* Attempting to refresh a Realm while a transaction is in process will now throw an IllegalStateException (#1712).
* The Realm AAR now also contains the ProGuard configuration (#1767). (Thank you @skyisle.)
* Updated Realm Core to 0.95.
  - Removed reliance on POSIX signals when using encryption.

## 0.84.2
* Fixed a bug making it impossible to convert a field to become required during a migration (#1695).
* Fixed a bug making it impossible to read Realms created using primary keys and created by iOS (#1703).
* Fixed some memory leaks when an Exception is thrown (#1730).
* Fixed a memory leak when using relationships (#1285).
* Fixed a bug causing cached column indices to be cleared too soon (#1732).

## 0.84.1 (2015-10-28)
* Updated Realm Core to 0.94.4.
  - Fixed a bug that could cause a crash when running the same query multiple times.
* Updated ProGuard configuration. See [documentation](https://realm.io/docs/java/latest/#proguard) for more details.
* Updated Kotlin example to use 1.0.0-beta.
* Fixed warnings reported by "lint -Xlint:all" (#1644).
* Fixed a bug where simultaneous opening and closing a Realm from different threads might result in a NullPointerException (#1646).
* Fixed a bug which made it possible to externally modify the encryption key in a RealmConfiguration (#1678).

## 0.84.0 (2015-10-22)
* Added support for async queries and transactions.
* Added support for parsing JSON Dates with timezone information. (Thank you @LateralKevin.)
* Added RealmQuery.isEmpty().
* Added Realm.isClosed() method.
* Added Realm.distinct() method.
* Added RealmQuery.isValid(), RealmResults.isValid() and RealmList.isValid(). Each method checks whether the instance is still valid to use or not(for example, the Realm has been closed or any parent object has been removed).
* Added Realm.isInTransaction() method.
* Updated Realm Core to version 0.94.3.
  - Fallback for mremap() now work correctly on BlackBerry devices.
* Following methods in managed RealmList now throw IllegalStateException instead of native crash when RealmList.isValid() returns false: add(int,RealmObject), add(RealmObject)
* Following methods in managed RealmList now throw IllegalStateException instead of ArrayIndexOutOfBoundsException when RealmList.isValid() returns false: set(int,RealmObject), move(int,int), remove(int), get(int)
* Following methods in managed RealmList now throw IllegalStateException instead of returning 0/null when RealmList.isValid() returns false: clear(), removeAll(Collection), remove(RealmObject), first(), last(), size(), where()
* RealmPrimaryKeyConstraintException is now thrown instead of RealmException if two objects with same primary key are inserted.
* IllegalStateException is now thrown when calling Realm's clear(), RealmResults's remove(), removeLast(), clear() or RealmObject's removeFromRealm() from an incorrect thread.
* Fixed a bug affecting RealmConfiguration.equals().
* Fixed a bug in RealmQuery.isNotNull() which produced wrong results for binary data.
* Fixed a bug in RealmQuery.isNull() and RealmQuery.isNotNull() which validated the query prematurely.
* Fixed a bug where closed Realms were trying to refresh themselves resulting in a NullPointerException.
* Fixed a bug that made it possible to migrate open Realms, which could cause undefined behavior when querying, reading or writing data.
* Fixed a bug causing column indices to be wrong for some edge cases. See #1611 for details.

## 0.83.1 (2015-10-15)
* Updated Realm Core to version 0.94.1.
  - Fixed a bug when using Realm.compactRealm() which could make it impossible to open the Realm file again.
  - Fixed a bug, so isNull link queries now always return true if any part is null.

## 0.83 (2015-10-08)
* BREAKING CHANGE: Database file format update. The Realm file created by this version cannot be used by previous versions of Realm.
* BREAKING CHANGE: Removed deprecated methods and constructors from the Realm class.
* BREAKING CHANGE: Introduced boxed types Boolean, Byte, Short, Integer, Long, Float and Double. Added null support. Introduced annotation @Required to indicate a field is not nullable. String, Date and byte[] became nullable by default which means a RealmMigrationNeededException will be thrown if an previous version of a Realm file is opened.
* Deprecated methods: RealmQuery.minimum{Int,Float,Double}, RealmQuery.maximum{Int,Float,Double}. Use RealmQuery.min() and RealmQuery.max() instead.
* Added support for x86_64.
* Fixed an issue where opening the same Realm file on two Looper threads could potentially lead to an IllegalStateException being thrown.
* Fixed an issue preventing the call of listeners on refresh().
* Opening a Realm file from one thread will no longer be blocked by a transaction from another thread.
* Range restrictions of Date fields have been removed. Date fields now accepts any value. Milliseconds are still removed.

## 0.82.2 (2015-09-04)
* Fixed a bug which might cause failure when loading the native library.
* Fixed a bug which might trigger a timeout in Context.finalize().
* Fixed a bug which might cause RealmObject.isValid() to throw an exception if the object is deleted.
* Updated Realm core to version 0.89.9
  - Fixed a potential stack overflow issue which might cause a crash when encryption was used.
  - Embedded crypto functions into Realm dynamic lib to avoid random issues on some devices.
  - Throw RealmEncryptionNotSupportedException if the device doesn't support Realm encryption. At least one device type (HTC One X) contains system bugs that prevents Realm's encryption from functioning properly. This is now detected, and an exception is thrown when trying to open/create an encrypted Realm file. It's up to the application to catch this and decide if it's OK to proceed without encryption instead.

## 0.82.1 (2015-08-06)
* Fixed a bug where using the wrong encryption key first caused the right key to be seen as invalid.
* Fixed a bug where String fields were ignored when updating objects from JSON with null values.
* Fixed a bug when calling System.exit(0), the process might hang.

## 0.82 (2015-07-28)
* BREAKING CHANGE: Fields with annotation @PrimaryKey are indexed automatically now. Older schemas require a migration.
* RealmConfiguration.setModules() now accept ignore null values which Realm.getDefaultModule() might return.
* Trying to access a deleted Realm object throw throws a proper IllegalStateException.
* Added in-memory Realm support.
* Closing realm on another thread different from where it was created now throws an exception.
* Realm will now throw a RealmError when Realm's underlying storage engine encounters an unrecoverable error.
* @Index annotation can also be applied to byte/short/int/long/boolean/Date now.
* Fixed a bug where RealmQuery objects are prematurely garbage collected.
* Removed RealmQuery.between() for link queries.

## 0.81.1 (2015-06-22)
* Fixed memory leak causing Realm to never release Realm objects.

## 0.81 (2015-06-19)
* Introduced RealmModules for working with custom schemas in libraries and apps.
* Introduced Realm.getDefaultInstance(), Realm.setDefaultInstance(RealmConfiguration) and Realm.getInstance(RealmConfiguration).
* Deprecated most constructors. They have been been replaced by Realm.getInstance(RealmConfiguration) and Realm.getDefaultInstance().
* Deprecated Realm.migrateRealmAtPath(). It has been replaced by Realm.migrateRealm(RealmConfiguration).
* Deprecated Realm.deleteFile(). It has been replaced by Realm.deleteRealm(RealmConfiguration).
* Deprecated Realm.compactFile(). It has been replaced by Realm.compactRealm(RealmConfiguration).
* RealmList.add(), RealmList.addAt() and RealmList.set() now copy unmanaged objects transparently into Realm.
* Realm now works with Kotlin (M12+). (Thank you @cypressious.)
* Fixed a performance regression introduced in 0.80.3 occurring during the validation of the Realm schema.
* Added a check to give a better error message when null is used as value for a primary key.
* Fixed unchecked cast warnings when building with Realm.
* Cleaned up examples (remove old test project).
* Added checking for missing generic type in RealmList fields in annotation processor.

## 0.80.3 (2015-05-22)
* Calling Realm.copyToRealmOrUpdate() with an object with a null primary key now throws a proper exception.
* Fixed a bug making it impossible to open Realms created by Realm-Cocoa if a model had a primary key defined.
* Trying to using Realm.copyToRealmOrUpdate() with an object with a null primary key now throws a proper exception.
* RealmChangedListener now also gets called on the same thread that did the commit.
* Fixed bug where Realm.createOrUpdateWithJson() reset Date and Binary data to default values if not found in the JSON output.
* Fixed a memory leak when using RealmBaseAdapter.
* RealmBaseAdapter now allow RealmResults to be null. (Thanks @zaki50.)
* Fixed a bug where a change to a model class (`RealmList<A>` to `RealmList<B>`) would not throw a RealmMigrationNeededException.
* Fixed a bug where setting multiple RealmLists didn't remove the previously added objects.
* Solved ConcurrentModificationException thrown when addChangeListener/removeChangeListener got called in the onChange. (Thanks @beeender)
* Fixed duplicated listeners in the same realm instance. Trying to add duplicated listeners is ignored now. (Thanks @beeender)

## 0.80.2 (2015-05-04)
* Trying to use Realm.copyToRealmOrUpdate() with an object with a null primary key now throws a proper exception.
* RealmMigrationNeedException can now return the path to the Realm that needs to be migrated.
* Fixed bug where creating a Realm instance with a hashcode collision no longer returned the wrong Realm instance.
* Updated Realm Core to version 0.89.2
  - fixed bug causing a crash when opening an encrypted Realm file on ARM64 devices.

## 0.80.1 (2015-04-16)
* Realm.createOrUpdateWithJson() no longer resets fields to their default value if they are not found in the JSON input.
* Realm.compactRealmFile() now uses Realm Core's compact() method which is more failure resilient.
* Realm.copyToRealm() now correctly handles referenced child objects that are already in the Realm.
* The ARM64 binary is now properly a part of the Eclipse distribution package.
* A RealmMigrationExceptionNeeded is now properly thrown if @Index and @PrimaryKey are not set correctly during a migration.
* Fixed bug causing Realms to be cached even though they failed to open correctly.
* Added Realm.deleteRealmFile(File) method.
* Fixed bug causing queries to fail if multiple Realms has different field ordering.
* Fixed bug when using Realm.copyToRealm() with a primary key could crash if default value was already used in the Realm.
* Updated Realm Core to version 0.89.0
  - Improved performance for sorting RealmResults.
  - Improved performance for refreshing a Realm after inserting or modifying strings or binary data.
  - Fixed bug causing incorrect result when querying indexed fields.
  - Fixed bug causing corruption of string index when deleting an object where there are duplicate values for the indexed field.
  - Fixed bug causing a crash after compacting the Realm file.
* Added RealmQuery.isNull() and RealmQuery.isNotNull() for querying relationships.
* Fixed a potential NPE in the RealmList constructor.

## 0.80 (2015-03-11)
* Queries on relationships can be case sensitive.
* Fixed bug when importing JSONObjects containing NULL values.
* Fixed crash when trying to remove last element of a RealmList.
* Fixed bug crashing annotation processor when using "name" in model classes for RealmObject references
* Fixed problem occurring when opening an encrypted Realm with two different instances of the same key.
* Version checker no longer reports that updates are available when latest version is used.
* Added support for static fields in RealmObjects.
* Realm.writeEncryptedCopyTo() has been reenabled.

## 0.79.1 (2015-02-20)
* copyToRealm() no longer crashes on cyclic data structures.
* Fixed potential crash when using copyToRealmOrUpdate with an object graph containing a mix of elements with and without primary keys.

## 0.79 (2015-02-16)
* Added support for ARM64.
* Added RealmQuery.not() to negate a query condition.
* Added copyToRealmOrUpdate() and createOrUpdateFromJson() methods, that works for models with primary keys.
* Made the native libraries much smaller. Arm went from 1.8MB to 800KB.
* Better error reporting when trying to create or open a Realm file fails.
* Improved error reporting in case of missing accessors in model classes.
* Re-enabled RealmResults.remove(index) and RealmResults.removeLast().
* Primary keys are now supported through the @PrimaryKey annotation.
* Fixed error when instantiating a Realm with the wrong key.
* Throw an exception if deleteRealmFile() is called when there is an open instance of the Realm.
* Made migrations and compression methods synchronised.
* Removed methods deprecated in 0.76. Now Realm.allObjectsSorted() and RealmQuery.findAllSorted() need to be used instead.
* Reimplemented Realm.allObjectSorted() for better performance.

## 0.78 (2015-01-22)
* Added proper support for encryption. Encryption support is now included by default. Keys are now 64 bytes long.
* Added support to write an encrypted copy of a Realm.
* Realm no longer incorrectly warns that an instance has been closed too many times.
* Realm now shows a log warning if an instance is being finalized without being closed.
* Fixed bug causing Realms to be cached during a RealmMigration resulting in invalid realms being returned from Realm.getInstance().
* Updated core to 0.88.

## 0.77 (2015-01-16)
* Added Realm.allObjectsSorted() and RealmQuery.findAllSorted() and extending RealmResults.sort() for multi-field sorting.
* Added more logging capabilities at the JNI level.
* Added proper encryption support. NOTE: The key has been increased from 32 bytes to 64 bytes (see example).
* Added support for unmanaged objects and custom constructors.
* Added more precise imports in proxy classes to avoid ambiguous references.
* Added support for executing a transaction with a closure using Realm.executeTransaction().
* Added RealmObject.isValid() to test if an object is still accessible.
* RealmResults.sort() now has better error reporting.
* Fixed bug when doing queries on the elements of a RealmList, ie. like Realm.where(Foo.class).getBars().where().equalTo("name").
* Fixed bug causing refresh() to be called on background threads with closed Realms.
* Fixed bug where calling Realm.close() too many times could result in Realm not getting closed at all. This now triggers a log warning.
* Throw NoSuchMethodError when RealmResults.indexOf() is called, since it's not implemented yet.
* Improved handling of empty model classes in the annotation processor
* Removed deprecated static constructors.
* Introduced new static constructors based on File instead of Context, allowing to save Realm files in custom locations.
* RealmList.remove() now properly returns the removed object.
* Calling realm.close() no longer prevent updates to other open realm instances on the same thread.

## 0.76.0 (2014-12-19)
* RealmObjects can now be imported using JSON.
* Gradle wrapper updated to support Android Studio 1.0.
* Fixed bug in RealmObject.equals() so it now correctly compares two objects from the same Realm.
* Fixed bug in Realm crashing for receiving notifications after close().
* Realm class is now marked as final.
* Replaced concurrency example with a better thread example.
* Allowed to add/remove RealmChangeListeners in RealmChangeListeners.
* Upgraded to core 0.87.0 (encryption support, API changes).
* Close the Realm instance after migrations.
* Added a check to deny the writing of objects outside of a transaction.

## 0.75.1 (2014-12-03)
* Changed sort to be an in-place method.
* Renamed SORT_ORDER_DECENDING to SORT_ORDER_DESCENDING.
* Added sorting functionality to allObjects() and findAll().
* Fixed bug when querying a date column with equalTo(), it would act as lessThan()

## 0.75.0 (2014-11-28)
* Realm now implements Closeable, allowing better cleanup of native resources.
* Added writeCopyTo() and compactRealmFile() to write and compact a Realm to a new file.
* RealmObject.toString(), equals() and hashCode() now support models with cyclic references.
* RealmResults.iterator() and listIterator() now correctly iterates the results when using remove().
* Bug fixed in Exception text when field names was not matching the database.
* Bug fixed so Realm no longer throws an Exception when removing the last object.
* Bug fixed in RealmResults which prevented sub-querying.
* The Date type does not support millisecond resolution, and dates before 1901-12-13 and dates after 2038-01-19 are not supported on 32 bit systems.
* Fixed bug so Realm no longer throws an Exception when removing the last object.
* Fixed bug in RealmResults which prevented sub-querying.

## 0.74.0 (2014-11-19)
* Added support for more field/accessors naming conventions.
* Added case sensitive versions of string comparison operators equalTo and notEqualTo.
* Added where() to RealmList to initiate queries.
* Added verification of fields names in queries with links.
* Added exception for queries with invalid field name.
* Allow static methods in model classes.
* An exception will now be thrown if you try to move Realm, RealmResults or RealmObject between threads.
* Fixed a bug in the calculation of the maximum of date field in a RealmResults.
* Updated core to 0.86.0, fixing a bug in cancelling an empty transaction, and major query speedups with floats/doubles.
* Consistent handling of UTF-8 strings.
* removeFromRealm() now calls moveLastOver() which is faster and more reliable when deleting multiple objects.

## 0.73.1 (2014-11-05)
* Fixed a bug that would send infinite notifications in some instances.

## 0.73.0 (2014-11-04)
* Fixed a bug not allowing queries with more than 1024 conditions.
* Rewritten the notification system. The API did not change but it's now much more reliable.
* Added support for switching auto-refresh on and off (Realm.setAutoRefresh).
* Added RealmBaseAdapter and an example using it.
* Added deleteFromRealm() method to RealmObject.

## 0.72.0 (2014-10-27)
* Extended sorting support to more types: boolean, byte, short, int, long, float, double, Date, and String fields are now supported.
* Better support for Java 7 and 8 in the annotations processor.
* Better support for the Eclipse annotations processor.
* Added Eclipse support to the distribution folder.
* Added Realm.cancelTransaction() to cancel/abort/rollback a transaction.
* Added support for link queries in the form realm.where(Owner.class).equalTo("cat.age", 12).findAll().
* Faster implementation of RealmQuery.findFirst().
* Upgraded core to 0.85.1 (deep copying of strings in queries; preparation for link queries).

## 0.71.0 (2014-10-07)
* Simplified the release artifact to a single Jar file.
* Added support for Eclipse.
* Added support for deploying to Maven.
* Throw exception if nested transactions are used (it's not allowed).
* Javadoc updated.
* Fixed [bug in RealmResults](https://github.com/realm/realm-java/issues/453).
* New annotation @Index to add search index to a field (currently only supporting String fields).
* Made the annotations processor more verbose and strict.
* Added RealmQuery.count() method.
* Added a new example about concurrency.
* Upgraded to core 0.84.0.

## 0.70.1 (2014-09-30)
* Enabled unit testing for the realm project.
* Fixed handling of camel-cased field names.

## 0.70.0 (2014-09-29)
* This is the first public beta release.<|MERGE_RESOLUTION|>--- conflicted
+++ resolved
@@ -7,12 +7,9 @@
 * [RealmApp] A recursive loop that would eventually crash trying to refresh a user app token when it had been revoked by an admin. Now this situation logs the user out and reports an error. (Issue [#7501](https://github.com/realm/realm-java/issues/7501))
 * En endless recursive loop that could cause a stack overflow when computing changes on a set of objects which contained cycles. (Realm Core Issue [#4767](https://github.com/realm/realm-core/issues/4767))
 * Opening cached Realms no longer trigger `android.os.strictmode.DiskReadViolation`. (Issue [#7500](https://github.com/realm/realm-java/issues/7500]))
-<<<<<<< HEAD
 * `NullPointerException` was thrown instead of `IllegalStateException` when calling `Realm.executeTransaction()` on a closed Realm. (Issue [#7511](https://github.com/realm/realm-java/issues/7511), since 10.0.0)
-=======
 * `RealmDictionary` did not handle hash collisions correctly. (Realm Core issue [#4776](https://github.com/realm/realm-core/issues/4767))
 * Crash after clearing a List or Set of `RealmAny` containing references to objects (Realm Core issue [#4774](https://github.com/realm/realm-core/issues/4774))
->>>>>>> 7ef8dbb9
 
 ### Compatibility
 * File format: Generates Realms with format v22. Unsynced Realms will be upgraded from Realm Java 2.0 and later. Synced Realms can only be read and upgraded if created with Realm Java v10.0.0-BETA.1.
