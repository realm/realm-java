--- conflicted
+++ resolved
@@ -2,10 +2,9 @@
 
 ### Enhancements
 
-<<<<<<< HEAD
 * [ObjectServer] Added support for `SyncUser.isAdmin()` (#4353).
 
-=======
+
 * Transient fields are now allowed in model classes, but are implicitly treated as having the `@Ignore' annotation (#4279).
 
 ## 3.1.1 (2017-04-07)
@@ -21,7 +20,6 @@
 * Workaround for crashes on specific Samsung devices which are caused by a buggy `memmove` call (#3651).
 
 ### Internal
->>>>>>> 5d7a76b8
 
 
 ## 3.1.0 (2017-04-05)
