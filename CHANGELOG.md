--- conflicted
+++ resolved
@@ -1,22 +1,5 @@
 ## 2.3.0
 
-<<<<<<< HEAD
-### Object Server API Changes (In Beta)
-
-* Added a default `UserStore` based on the Realm Object Store (`ObjectStoreUserStore`).
-* Added multi-user support to `UserStore`. Added `get(String)` and `remove(String)`, removed `remove()` and renamed `get()` to `getCurrent()`.
-* Changed the order of arguments to `SyncCredentials.custom()` to match iOS: token, provider, userInfo.
-* `SyncUser.all()` now returns `Map` instead of `List`.
-* Now `SyncUser.logout()` properly revoke tokens (#3639).
-
-### Enhancements
-
-* Add `like` predicate for String fields (#3752).
-
-## 2.2.3
-
-=======
->>>>>>> 8554e811
 ### Bug fixes
 
 * Fixed native memory leak setting the value of a primary key (#3993).
@@ -34,6 +17,7 @@
 * `SyncUser.all()` now returns `Map` instead of `List`.
 * Exceptions thrown in error handlers are ignored but logged (#3559).
 * Removed unused public constants in `SyncConfiguration` (#4047).
+* Now `SyncUser.logout()` properly revoke tokens (#3639).
 
 ### Enhancements
 
