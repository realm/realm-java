--- conflicted
+++ resolved
@@ -1,20 +1,19 @@
-<<<<<<< HEAD
+## 5.4.0 (YYYY-MM-DD)
+
+### Enhancements
+
+* Removing a ChangeListener on invalid objects or `RealmResults` should warn instead of throwing (fixes #5855).
+
+### Credits
+
+* Thanks to @kageiit for removing Groovy from the Realm Transformer (#3971).
+
+
 ## 5.3.2 (YYYY-MM-DD)
 
 ### Bug Fixes
 
 * [ObjectServer] Using Android Network Security Configuration is necessary to install the custom root CA for tests (API >= 24) (#5970).
-=======
-## 5.4.0 (YYYY-MM-DD)
-
-### Enhancements
-
-* Removing a ChangeListener on invalid objects or `RealmResults` should warn instead of throwing (fixes #5855).
-
-### Credits
-
-* Thanks to @kageiit for removing Groovy from the Realm Transformer (#3971).
->>>>>>> 0e146411
 
 
 ## 5.3.1 (2018-06-19)
