--- conflicted
+++ resolved
@@ -1,8 +1,4 @@
-<<<<<<< HEAD
 ## 10.16.0-SNAPSHOT (YYYY-MM-DD)
-=======
-## 10.15.1 (2023-05-20)
->>>>>>> 1f629d87
 
 ### Breaking Changes
 * None.
@@ -11,11 +7,7 @@
 * None.
 
 ### Fixed
-<<<<<<< HEAD
-* None.
-=======
-* Building with Realm on Java 17 would fail with `java.lang.IllegalAccessError: class io.realm.processor.Utils (in unnamed module @0x5316ec7f) cannot access class com.sun.tools.javac.code.Symbol$ClassSymbol`. (Issue [#7799](https://github.com/realm/realm-java/issues/7799))
->>>>>>> 1f629d87
+* None.
 
 ### Compatibility
 * File format: Generates Realms with format v23. Unsynced Realms will be upgraded from Realm Java 2.0 and later. Synced Realms can only be read and upgraded if created with Realm Java v10.0.0-BETA.1.
@@ -25,12 +17,30 @@
 * Android Gradle Plugin 7.4.0 and above.
 
 ### Internal
-<<<<<<< HEAD
-* None.
-=======
+* None.
+
+
+## 10.15.1 (2023-05-20)
+
+### Breaking Changes
+* None.
+
+### Enhancements
+* None.
+
+### Fixed
+* Building with Realm on Java 17 would fail with `java.lang.IllegalAccessError: class io.realm.processor.Utils (in unnamed module @0x5316ec7f) cannot access class com.sun.tools.javac.code.Symbol$ClassSymbol`. (Issue [#7799](https://github.com/realm/realm-java/issues/7799))
+
+### Compatibility
+* File format: Generates Realms with format v23. Unsynced Realms will be upgraded from Realm Java 2.0 and later. Synced Realms can only be read and upgraded if created with Realm Java v10.0.0-BETA.1.
+* APIs are backwards compatible with all previous release of realm-java in the 10.6.y series.
+* Realm Studio 13.0.0 or above is required to open Realms created by this version.
+* Gradle 7.5 and above.
+* Android Gradle Plugin 7.4.0 and above.
+
+### Internal
 * Updated to Google Compile Testing 0.21.0.
 * Updated Annotation Processor to use Java 11 reflection API's.
->>>>>>> 1f629d87
 
 
 ## 10.15.0 (2023-04-19)
