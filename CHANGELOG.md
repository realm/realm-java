--- conflicted
+++ resolved
@@ -1,14 +1,12 @@
 ## 2.1.1
 
-<<<<<<< HEAD
+### Object Server API Changes (In Beta)
+
+* Set default RxFactory to `SyncConfiguration`.
+
 ### Bug fixes
 
 * ProGuard configuration introduced in 2.1.0 unexpectedly kept classes that did not have the @KeepMember annotation (#3689).
-=======
-### Object Server API Changes (In Beta)
-
-* Set default RxFactory to `SyncConfiguration`.
->>>>>>> c4a4edb1
 
 ## 2.1.0
 
