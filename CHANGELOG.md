## 10.0.0 (YYYY-MM-DD)

### Breaking Changes
* Removed all references and API's releated to permissions. These are now managed through MongoDB Realm. Read more [here](XXX).

### Enhancements
* None.

### Fixed
* None.

### Compatibility
* TODO.

### Internal
* None.

## 7.0.0(YYYY-MM-DD)

Based on v6.0.2.

NOTE: This version bumps the Realm file format to version 10. It is not possible to downgrade version 9 or earlier. Files created with older versions of Realm will be automatically upgraded.

### Breaking Changes
* [ObjectServer] Removed deprecated method `SyncConfiguration.Builder.partialRealm()`. Use `SyncConfiguration.Builder.fullSynchronization()` instead.
* [ObjectServer] Removed deprecated methods `SyncConfiguration.automatic()` and `SyncConfiguration.automatic(User, Uri)`. Use `SyncUser.getDefaultConfiguration()` and `SyncUser.createConfiguration(Url)`.
* [ObjectServer] Removed deprecated method `ErrorCode.fromInt(int)`.
* [ObjectServer] Removed deprecated method `SyncCredentials.nickname(name)` and `SyncCredentials.nickname(name, isAdmin)`. Use `SyncCredentials.usernamePassword(username, password)` instead.
* [ObjectServer] Deprecated state `SyncSession.State.ERROR` has been removed. Use `SyncConfiguration.Builder.errorHandler(ErrorHandler)` instead.
* [ObjectServer] `IncompatibleSyncedFileException` is removed as it is no longer used.
* [ObjectServer] New error codes thrown by the underlying sync layers now have proper enum mappings in `ErrorCode.java`. A few other errors have been renamed in order to have consistent naming. (Issue [#6387](https://github.com/realm/realm-java/issues/6387)) 
* RxJava Flowables and Observables are now subscribed to and unsubscribed to asynchronously on the thread holding the live Realm, instead of previously where this was done synchronously.
* All RxJava Flowables and Observables now return frozen objects instead of live objects. This can be configured using `RealmConfiguration.Builder.rxFactory(new RealmObservableFactory(true|false))`. By using frozen objects, it is possible to send RealmObjects across threads, which means that all RxJava operators should now be supported without the need to copy Realm data into unmanaged objects.
* MIPS is not supported anymore.
* Realm now requires `minSdkVersion` 16. Up from 9.
* [ObjectServer] `IncompatibleSyncedFileException` is removed and no longer thrown.

### Enhancements
* Added `Realm.freeze()`, `RealmObject.freeze()`, `RealmResults.freeze()` and `RealmList.freeze()`. These methods will return a frozen version of the current Realm data. This data can be read from any thread without throwing an `IllegalStateException`, but will never change. All frozen Realms and data can be closed by calling `Realm.close()` on the frozen Realm, but fully closing all live Realms will also close the frozen ones. Frozen data can be queried as normal, but trying to mutate it in any way will throw an `IllegalStateException`. This includes all methods that attempt to refresh or add change listeners. (Issue [#6590](https://github.com/realm/realm-java/pull/6590))
* Added `Realm.isFrozen()`, `RealmObject.isFrozen()`, `RealmObject.isFrozen(RealmModel)`, `RealmResults.isFrozen()` and `RealmList.isFrozen()`, which returns whether or not the data is frozen.
* Added `RealmConfiguration.Builder.maxNumberOfActiveVersions(long number)`. Setting this will cause Realm to throw an `IllegalStateException` if too many versions of the Realm data are live at the same time. Having too many versions can dramatically increase the filesize of the Realm.
<<<<<<< HEAD
* `RealmResults.asJSON()` is no longer `@Beta`.
* Storing large binary blobs in Realm files no longer forces the file to be at least 8x the size of the largest blob.
* Reduce the size of transaction logs stored inside the Realm file, reducing file size growth from large transactions.
* Added support for "Embedded Objects". They are enabled using `@RealmClass(embedded = true)`. An embedded object must have exactly one parent object linking to it and it will be deleted when the the parent is. Embedded objects can also be the parent of other embedded classes. Read more [here](https://realm.io/docs/java/latest/#embedded-objects). (Issue [#6713](https://github.com/realm/realm-java/issues/6713))  
=======
* `RealmResults.asJSON()` is no longer `@Beta`
>>>>>>> ea9e6a8a

### Compatibility
* Realm Object Server: 3.23.1 or later.
* File format: Generates Realms with format v10 (Reads and upgrades all previous formats from Realm Java 2.0 and later).
* APIs are backwards compatible with all previous release of realm-java in the 6.x.y series.

### Internal
* `OsSharedRealm.VersionID.hashCode()` was not implemented correctly and included the memory location in the hashcode.
* OKHttp was upgraded to 3.10.0 from 3.9.0.
* The NDK has been upgraded from r10e to r21.
* The compiler used for C++ code has changed from GCC to Clang.
* OpenSSL used by Realms encryption layer has been upgraded from 1.0.2k to 1.1.1b.


## 6.1.0(2020-01-17)

### Enhancements
* The Realm Gradle plugin now applies `kapt` when used in Kotlin Multiplatform projects. Note, Realm Java still only works for the Android part of a Kotlin Multiplatform project. (Issue [#6653](https://github.com/realm/realm-java/issues/6653))
* The error message shown when no native code could be found for the device is now much more descriptive. This is particular helpful if an app is using App Bundle or APK Split and the resulting APK was side-loaded outside the Google Play Store. (Issue [#6673](https://github.com/realm/realm-java/issues/6673))
* `RealmResults.asJson()` now encode binary data as Base64 and null object links are reported as `null` instead of `[]`.

### Fixed
* Fixed using `RealmList` with a primitive type sometimes crashing with `Destruction of mutex in use`. (Issue [#6689](https://github.com/realm/realm-java/issues/6689)) 
* `RealmObjectSchema.transform()` would crash if one of the `DynamicRealmObject` provided are deleted from the Realm. (Issue [#6657](https://github.com/realm/realm-java/issues/6657), since 0.86.0)
* The Realm Transformer will no longer attempt to send anonymous metrics when Gradle is invoked with `--offline`. (Issue [#6691](https://github.com/realm/realm-java/issues/6691))

### Compatibility
* Realm Object Server: 3.23.1 or later.
* File format: Generates Realms with format v9 (Reads and upgrades all previous formats)
* APIs are backwards compatible with all previous release of realm-java in the 6.x.y series.

### Internal
* Updated to ReLinker 1.4.0.
* Updated to Object Store commit: 2a204063e1e1a366efbdd909fbea9effceb7d3c4.
* Updated to Realm Sync 4.9.4.
* Updated to Realm Core 5.23.8.

### Credits
* Thanks to @sellmair (Sebastian Sellmair) for improving Kotlin Multiplatform support.


## 6.0.2(2019-11-21)

### Enhancements
* None.

### Fixed
* [ObjectServer] `SyncSession` progress listeners now work correctly in combination with `SyncConfiguration.waitForInitialRemoteData()`.
* The `@RealmModule` annotation would be stripped on an empty class when using R8 resulting in apps crashing on startup with `io.realm.DefaultRealmModule is not a RealmModule. Add @RealmModule to the class definition.`. ([#6449](https://github.com/realm/realm-java/issues/6449))

### Compatibility
* Realm Object Server: 3.23.1 or later.
* File format: Generates Realms with format v9 (Reads and upgrades all previous formats)
* APIs are backwards compatible with all previous release of realm-java in the 6.x.y series.

### Internal
* Updated to Object Store commit: ad96a4c334b475dd67d50c1ca419e257d7a21e18.
* Updated to Realm Sync v4.8.3.

## 6.0.1(2019-11-11)

NOTE: Anyone using encrypted Realms are strongly advised to upgrade to this version.

### Enhancements
* None

### Fixed
* When using encrypted Realms a race condition could lead to the Realm ending up corrupted when the file increased in size. This could manifest as a wide array of different error messages. Most commonly seen has been "Fatal signal 11 (SIGSEGV) from Java_io_realm_internal_UncheckedRow_nativeGetString", "RealmFileException: Top ref outside file" and "Unable to open a realm at path. ACCESS_ERROR: Invalid mnemonic". ([#6152](https://github.com/realm/realm-java/issues/6152), since 5.0.0)
* `RealmResults.asJSON()` now prints lists with primitive values directly instead of wrapping each value in an object with an `!ARRAY_VALUE` property.

### Compatibility
* Realm Object Server: 3.23.1 or later.
* File format: Generates Realms with format v9 (Reads and upgrades all previous formats)
* APIs are backwards compatible with all previous release of realm-java in the 6.x.y series.

### Internal
* Updated to Realm Sync 4.7.12.
* Updated to Realm Core 5.23.6.

### Credits
* Thanks to Vladimir Konkov (@vladimirfx) for help with isolating ([#6152](https://github.com/realm/realm-java/issues/6152)).


## 6.0.0(2019-10-01)

### Breaking Changes
* [ObjectServer] The `PermissionManager` is no longer backed by Realms but instead a REST API. This means that the `PermissionManager` class has been removed and all methods have been moved to `SyncUser`. Some method names have been renamed slightly and return values for methods have changed from `RealmResults<Permission>` to `List<Permission>`. This should only have an impact if change listeners were used to listen for changes. In these cases, you must now manually retry the request.

### Enhancements
None.

### Fixed
None.

### Compatibility
* Realm Object Server: 3.23.1 or later.
* File format: Generates Realms with format v9 (Reads and upgrades all previous formats)
* APIs are backwards compatible with all previous release of realm-java in the 6.x.y series.

### Internal
* [ObjectServer] The OKHttp client will now follow redirects from the Realm Object Server.


## 5.15.2(2019-09-30)

### Enhancements
* None.

### Fixed
* `null` values were not printed correctly when using `RealmResults.asJSON()` (Realm Core Issue [#3399](https://github.com/realm/realm-core/pull/3399))
* [ObjectServer] Queries with nullable `Date`'s did not serialize correctly. Only relevant if using Query-based Synchronization. (Realm Core issue [#3388](https://github.com/realm/realm-core/pull/3388))
* [ObjectServer] Fixed crash with `java.lang.IllegalStateException: The following changes cannot be made in additive-only schema mode` when opening an old Realm created between Realm Java 5.10.0 and Realm Java 5.13.0. (Issue [#6619](https://github.com/realm/realm-java/issues/6619), since 5.13.0).

### Compatibility
* Realm Object Server: 3.21.0 or later.
* File format: Generates Realms with format v9 (Reads and upgrades all previous formats)
* APIs are backwards compatible with all previous release of realm-java in the 5.x.y series.

### Internal
* Updated to Object Store commit: 8416010e4be5e32ba552ff3fb29e500f3102d3db.
* Updated to Realm Sync 4.7.8.
* Updated to Realm Core 5.23.5.
* Updated Docker image used on CI to Node 10.


## 5.15.1(2019-09-09)

### Enhancements
* None.

### Fixed
* Projects with `flatDirs` repositories defined crashed the build with `MissingPropertyException`. (Issue [#6610](https://github.com/realm/realm-java/issues/6610), since 5.15.0).

### Compatibility
* Realm Object Server: 3.21.0 or later.
* File format: Generates Realms with format v9 (Reads and upgrades all previous formats)
* APIs are backwards compatible with all previous release of realm-java in the 5.x.y series.

### Internal
* None.

## 5.15.0(2019-09-05)

### Enhancements
* [ObjectServer] Added support for Client Resync for fully synchronized Realms which automatically will recover the local Realm in case the server is rolled back. This largely replaces the Client Reset mechanism. Can be configured using `SyncConfiguration.Builder.clientResyncMode()`. (Issue [#6487](https://github.com/realm/realm-java/issues/6487))

### Fixed
* Huawei devices reporting `Permission denied` when opening a Realm file after an app upgrade or factory reset. This does not automatically fix already existing Realm files. See [this FAQ entry](https://realm.io/docs/java/latest/#huawei-permission-denied) for more details. (Issue [#5715](https://github.com/realm/realm-java/issues/5715))
* `Realm.copyToRealm()` and `Realm.insertOrUpdate()` crashed on model classes if `@LinkingObjects` was used to target a field with a re-defined internal name in the parent class (e.g. by using `@RealmField`). (Issue [#6581](https://github.com/realm/realm-java/issues/6581))

### Compatibility
* Realm Object Server: 3.21.0 or later.
* File format: Generates Realms with format v9 (Reads and upgrades all previous formats)
* APIs are backwards compatible with all previous release of realm-java in the 5.x.y series.

### Internal
* Implemented direct access to sync workers on Cloud, bypassing the Sync Proxy: the binding will override the sync session's url prefix if the token refresh response for a realm contains a sync worker path field.
* Updated to Object Store commit: 9f19d79fde248ba37cef0bd52fe64984f9d71be0.
* Updated to Realm Sync 4.7.4.
* Updated to Realm Core 5.23.2.


## 5.14.0(2019-08-12)

### Deprecated
* [ObjectServer] `SyncCredentials.nickname()` has been deprecated in favour of `SyncCredentials.usernamePassword()`.
* [ObjectServer] `SyncCredentials.IdentityProvider.NICKNAME` has been deprecated in favour of `SyncCredentials.IdentityProvider.USERNAME_PASSWORD`.

### Enhancements
* None.

### Fixed
* None.

### Compatibility
* Realm Object Server: 3.21.0 or later.
* File format: Generates Realms with format v9 (Reads and upgrades all previous formats)
* APIs are backwards compatible with all previous release of realm-java in the 5.x.y series.

### Internal
* None.


## 5.13.1(2019-08-05)

### Enhancements
* None.

### Fixed
* [ObjectServer] The C++ networking layer now correctly uses any system defined proxy the same way the Java networking layer does. (Issue [#6574](https://github.com/realm/realm-java/pull/6574)).
* The Realm bytecode transformer now works correctly with Android Gradle Plugin 3.6.0-alpha01 and beyond. (Issue [#6531](https://github.com/realm/realm-java/issues/6531)).
* Queries on RealmLists with objects containing indexed integers could return the wrong result. (Issue [#6522](https://github.com/realm/realm-java/issues/6522), since 5.11.0)

### Compatibility
* Realm Object Server: 3.21.0 or later.
* File format: Generates Realms with format v9 (Reads and upgrades all previous formats)
* APIs are backwards compatible with all previous release of realm-java in the 5.x.y series.

### Internal
* Updated JavaAssist in the Realm Transformer to 3.25.0-GA.
* Updated to Realm Core 5.23.1.
* Updated to Realm Sync 4.7.1.
* Updated to Object Store commit: bcc6a7524e52071bfcd35cf740f506e0cc6a595e


## 5.13.0(2019-07-23)

### Enhancements
* [ObjectServer] Added support for faster initial synchronization for fully synchronized Realms. (Issue [#6469](https://github.com/realm/realm-java/issues/6469))
* [ObjectServer] Improved session lifecycle debug output. (Issue [#6552](https://github.com/realm/realm-java/pull/6552)).

### Fixed
* None.

### Compatibility
* Realm Object Server: 3.21.0 or later.
* File format: Generates Realms with format v9 (Reads and upgrades all previous formats)
* APIs are backwards compatible with all previous release of realm-java in the 5.x.y series.

### Internal
* Updated to Realm Core 5.22.0.
* Updated to Realm Sync 4.6.1.
* Updated to Object Store commit f0d75261fc8d332c20dc82f643dd795c0f4c7aec


## 5.12.0(2019-06-20)

### Enhancements
* [ObjectServer] Added `SyncManager.refreshConnections()` that can be used to manually trigger a reconnect for all sessions. This is useful if the device has been offline for a long time or fail to detect that it regained connectivity. (Issue [#259](https://github.com/realm/realm-java-private/issues/259))
* Added `RealmResults.asJson()` in `@Beta` that returns the result of the query as a JSON payload (#6540).

### Fixed
* [ObjectServer] `PermissionManager` stopped working if an intermittent network error was reported. (Issue [#6492](https://github.com/realm/realm-java/issues/6492), since 3.7.0)
* The Kotlin extensions library no longer defines a `app_name`, which in some cases conflicted with the `app_name` defined by applications. (Issue [#6536](https://github.com/realm/realm-java/issues/6536), since 4.3.0)

### Compatibility
* Realm Object Server: 3.21.0 or later.
* File format: Generates Realms with format v9 (Reads and upgrades all previous formats)
* APIs are backwards compatible with all previous release of realm-java in the 5.x.y series.

### Internal
* Updated to Realm Core 5.22.0.
* Updated to Realm Sync 4.6.1.
* Updated to Object Store commit 7c3ff8235579550a3e3c6060c47140b2005174f5

## 5.11.0(2019-05-01)

NOTE: This version is only compatible with Realm Object Server 3.21.0 or later.

### Enhancements
* [ObjectServer] Added `RealmQuery.includeLinkingObjects()`. This is only relevant for Query-based Realms and tells subscriptions to include objects linked through `@LinkingObjects` fields as part of the subscription as well. Objects referenced through objects and lists are always included as a default. (Issue [#6426](https://github.com/realm/realm-java/issues/6426))
* Encryption now uses hardware optimized functions, which significantly improves the performance of encrypted Realms. ([Realm Core PR #3241](https://github.com/realm/realm-core/pull/3241))
* Improved query performance when using `RealmQuery.in()` queries. ([Realm Core PR #3250](https://github.com/realm/realm-core/pull/3250)).
* Improved query performance when querying Integer fields with indexes, e.g. primary key fields. ([Realm Core PR #3272](https://github.com/realm/realm-core/pull/3272)).
* Improved write performance when writing changes to disk ([Realm Core PR #2927](https://github.com/realm/realm-sync/issues/2927))
* Added support for incremental annotation processing added in Gradle 4.7. (Issue [#5906](https://github.com/realm/realm-java/issues/5906)).

### Fixed
* [ObjectServer] Fix an error in the calculation of the `downloadableBytes` value sent by `ProgressListeners`.
* [ObjectServer] HTTP requests made by the Sync client now always include a Host: header, as required by HTTP/1.1, although its value will be empty if no value is specified by the application.
* [ObjectServer] The server no longer rejects subscriptions based on queries with distinct and/or limit clauses.
* [ObjectServer] If a user had `canCreate` but not `canUpdate` privileges on a class, the user would be able to create the object, but not actually set any meaningful values on that object, despite the rule that objects created within the same transaction can always be modified.
*  Native crash happening if bulk updating a field in a `RealmResult` would cause the object to no longer be part of the query result. (Issue [#6478](https://github.com/realm/realm-java/issues/6478), since 5.8.0).

### Compatibility
* Realm Object Server: 3.21.0 or later.
* File format: Generates Realms with format v9 (Reads and upgrades all previous formats)
* APIs are backwards compatible with all previous release of realm-java in the 5.x.y series.

### Internal
* Updated to Realm Core 5.19.1.
* Updated to Relm Sync 4.4.2.
* Updated to Object Store commit e4b1314d21b521fd604af7f1aacf3ca94272c19a


## 5.10.0(2019-03-22)

### Enhancements
* [ObjectServer] Added 4 new fields to query-based Subscriptions: `createdAt`, `updatedAt`, `expiresAt` and `timeToLive`. These make it possible to better reason about and control current subscriptions. (Issue [#6453](https://github.com/realm/realm-java/issues/6453))
* [ObjectServer] Added the option of updating the query controlled by a Subscription using either `RealmQuery.findAllAsync(String name, boolean update)`,  `RealmQuery.subscribe(String name, boolean update)` or `Subscription.setQuery(RealmQuery query)`. (Issue [#6453](https://github.com/realm/realm-java/issues/6453))
* [ObjectServer] Added the option of setting a time-to-live for subscriptions. Setting this will automatically delete the subscription after the provided TTL has expired and the subscription hasn't been used. (Issue [#6453](https://github.com/realm/realm-java/issues/6453))

### Fixed
* Dates returned from the Realm file no longer overflow or underflow if they exceed `Long.MAX_VALUE` or `Long.MIN_VALUE` but instead clamp to their respective value. (Issue [#2722](https://github.com/realm/realm-java/issues/2722))

### Compatibility
* Realm Object Server: 3.11.0 or later.
* File format: Generates Realms with format v9 (Reads and upgrades all previous formats).
* APIs are backwards compatible with all previous release of realm-java in the 5.x.y series.

### Internal
* Updated to Object Store commit: e9819ed9c77ed87b5d7bed416a76cd5bcf255802


## 5.9.1(2019-02-21)

### Enhancements
* None

### Fixed
* [ObjectServer] Reporting too many errors from the native layer resulted in a native crash with `local reference table overflow`. (Issue [#249](https://github.com/realm/realm-java-private/issues/249), since 5.9.0)

### Compatibility
* Realm Object Server: 3.11.0 or later.
* File format: Generates Realms with format v9 (Reads and upgrades all previous formats)
* APIs are backwards compatible with all previous release of realm-java in the 5.x.y series.

### Internal
* None

## 5.9.0(2019-01-15)

### Enhancements
* [ObjectServer] Added `ObjectServerError.getErrorType()` and `ObjectServerError.getErrorType()` which returns the underlying native error information. This is especially relevant if `ObjectServerError.getErrorCode()` returns `UNKNOWN`. [#6364](https://github.com/realm/realm-java/issues/6364)
* Added better checks for detecting corrupted files, both before and after the file is written to disk.

### Fixed
* [ObjectServer] Native errors sometimes mapped to the wrong Java ErrorCode. (Issue [#6364](https://github.com/realm/realm-java/issues/6364), since 2.0.0)
* [ObjectServer] Query-based Sync queries involving LIMIT, limited the result before permissions were evaluated. This could sometimes result in the wrong number of elements being returned.
* Removed Java 8 bytecode. Resulted in errors like `D8: Invoke-customs are only supported starting with Android O (--min-api 26)` if not compiled with Java 8. (Issue [#6300](https://github.com/realm/realm-java/issues/6300), since 5.8.0).

### Compatibility
* Realm Object Server: 3.11.0 or later.
* File format: Generates Realms with format v9 (Reads and upgrades all previous formats)
* APIs are backwards compatible with all previous release of realm-java in the 5.x.y series.

### Internal
* Updated to Object Store commit: f964c2640f635e76839559cb703732e9e906ba4c
* Updated Realm Sync to 3.14.13
* Updated Realm Core to 5.12.7


## 5.8.0 (2018-11-06)

This release also contains all changes from 5.8.0-BETA1 and 5.8.0-BETA2.

### Enhancements
* [ObjectServer] Added Subscription class available to Query-based Realms. This exposes a Subscription more directly. This class is in beta. [#6231](https://github.com/realm/realm-java/pull/6231).
  * [ObjectServer] Added `Realm.getSubscriptions()`, `Realm.getSubscriptions(String pattern)` and `Realm.getSubscription` to make it easier to find existing subscriptions. These API's are in beta. [#6231](https://github.com/realm/realm-java/pull/6231)
  * [ObjectServer] Added `RealmQuery.subscribe()` and `RealmQuery.subscribe(String name)` to subscribe immediately inside a transaction. These API's are in beta. [#6231](https://github.com/realm/realm-java/pull/6231)
  * [ObjectServer] Added support for subscribing directly inside `SyncConfiguration.initialData()`. This can be coupled with `SyncConfiguration.waitForInitialRemoteData()` in order to block a Realm from opening until the initial subscriptions are ready and have downloaded data. This API are in beta. [#6231](https://github.com/realm/realm-java/pull/6231)
* [ObjectServer] Improved performance when merging changes from the server.
* [ObjectServer] Added support for timeouts when uploading or downloading data manually using `SyncSession.downloadAllServerChanges(long timeout, TimeUnit unit)` and `SyncSession.uploadAllLocalChanges(long timeout, TimeUnit unit)`. [#6073](https://github.com/realm/realm-java/pull/6073)
* [ObjectServer] Added support for timing out when downloading initial data for synchronized Realms using `SyncConfiguration.waitForInitialRemoteData(long timeout, TimeUnit unit)`. [#6247](https://github.com/realm/realm-java/issues/6247)
* [ObjectServer] Added `Realm.init(Context, String)` which defines a custom User-Agent String sent to the Realm Object Server when a session is created. Using this requires Realm Object Server 3.12.4 or later. [#6267](https://github.com/realm/realm-java/issues/6267)
* Added support for `ImportFlag`s to `Realm.copyToRealm()` and `Realm.copyToRealmOrUpdate()`. This makes it possible to choose a mode so only fields that actually changed are written to disk. This improves notifications and Object Server performance. [#6224](https://github.com/realm/realm-java/pull/6224)
* Added support for bulk updating the same property in all objects that are part of a query result using `RealmResults.setValue(String fieldName, Object value)` or one of the specialized overrides that have been added for all supported types, e.g. `RealmResults.setString(String fieldName, String value)`. [#762](https://github.com/realm/realm-java/issues/762)

### Fixed
* All known bugs introduced in 5.8.0-BETA1 and 5.8.0-BETA2. See the release notes for these releases.

### Compatibility
* Realm Object Server: 3.11.0 or later.
* File format: Generates Realms with format v9 (Reads and upgrades all previous formats)
* APIs are backwards compatible with all previous release of realm-java in the 5.x.y series.

### Internal
* Updated to Object Store commit: f0dfe6c03be49194bc40777901059eaf55e7bff6
* Updated Realm Sync to 3.13.1
* Updated Realm Core to 5.12.0


## 5.8.0-BETA2 (2018-10-19)

### Enhancements
* None

### Fixed
* `RealmResults` listeners not triggering the initial callback for Query-based Realm when the device is offline [#6235](https://github.com/realm/realm-java/issues/6235).

### Known Bugs
* `Realm.copyToRealm()` and `Realm.copyToRealmOrUpdate` has been rewritten to support import flags. It is currently ~30% slower than in 5.7.0.
* IllegalStateException thrown when trying to create an object with a primary key that already exists when using `Realm.copyToRealm`, will always report "null" instead of the correct primary key value.
* When using `ImportFlag.DO_NOT_SET_SAME_VALUES`, lists will still be written and reported as changed, even if they didn't change.

### Compatibility
* Realm Object Server: 3.11.0 or later.
* File format: Generates Realms with format v9 (Reads and upgrades all previous formats)
* APIs are backwards compatible with all previous release of realm-java in the 5.x.y series.

### Internal
* None


## 5.8.0-BETA1 (2018-10-11)

### Enhancements
* Added new `ImportFlag` class that is used to specify additional behaviour when importing
  data into Realm [#6224](https://github.com/realm/realm-java/pull/6224).
* Added support for `ImportFlag` to `Realm.copyToRealm()` and `Realm.copyToRealmOrUpdate()` [#6224](https://github.com/realm/realm-java/pull/6224).

### Fixed
* None

### Known Bugs
* `Realm.copyToRealm()` and `Realm.copyToRealmOrUpdate` has been rewritten to support import flags. It is currently ~30% slower than in 5.7.0.
* IllegalStateException thrown when trying to create an object with a primary key that already exists when using `Realm.copyToRealm`, will always report "null" instead of the correct primary key value.
* When using `ImportFlag.DO_NOT_SET_SAME_VALUES`, lists will still be written and reported as changed, even if they didn't change.

### Compatibility
* Realm Object Server: 3.11.0 or later.
* File format: Generates Realms with format v9 (Reads and upgrades all previous formats)
* APIs are backwards compatible with all previous release of realm-java in the 5.x.y series.


## 5.7.1 (2018-10-22)

### Enhancements
* None

### Fixed
* [ObjectServer] `RealmResults` listeners not triggering the initial callback for Query-based Realm when the device is offline. (Issue [#6235](https://github.com/realm/realm-java/issues/6235), since 5.0.0).

### Compatibility
* Realm Object Server: 3.11.0 or later.
* File format: Generates Realms with format v9 (Reads and upgrades all previous formats)
* APIs are backwards compatible with all previous release of realm-java in the 5.x.y series.

### Internal
* Updated to Object Store commit: 362b886628b3aefc5b7a0bc32293d794dc1d4ad5


## 5.7.0 (2018-09-24)

### Enhancements
* [ObjectServer] Devices will now report download progress for read-only Realms which
  will allow the server to compact files sooner, saving server space. This does not affect
  the client. You will need to upgrade your Realm Object Server to at least version 3.11.0
  or use [Realm Cloud](https://cloud.realm.io). If you try to connect to a ROS v3.10.x or
  previous, you will see an error like `Wrong protocol version in Sync HTTP request,
  client protocol version = 25, server protocol version = 24`.

### Fixed
* None

### Compatibility
* Realm Object Server: 3.11.0 or later.
* File format: Generates Realms with format v9 (Reads and upgrades all previous formats)
* APIs are backwards compatible with all previous release of realm-java in the 5.x.y series.

### Internal
* Sync Protocol version increased to 25.
* Updated Realm Sync to 3.10.1
* Updated Realm Core to 5.10.2


## 5.6.0 (2018-09-24)

### Enhancements
* [ObjectServer] Added `RealmPermissions.findOrCreate(String roleName)` and
  `ClassPermissions.findOrCreate(String roleName)` ([#6168](https://github.com/realm/realm-java/issues/6168)).
* `@RealmClass("name")` and `@RealmField("name")` can now be used as a shorthand for defining custom
  name mappings ([#6145](https://github.com/realm/realm-java/issues/6145)).
* Added support for `RealmQuery.limit(long limit)` ([#544](https://github.com/realm/realm-java/issues/544)).
  When building a `RealmQuery`, `sort()`, `distinct()` and `limit()` will now be applied in the order
  they are called. Before this release, `sort()`  and `distinct()` could be called any order, but
  `sort()` would always be applied before `distinct()`.
* Building with Android App Bundle is now supported ([#5977](https://github.com/realm/realm-java/issues/5977)).

### Fixed
* None

### Compatibility
* Realm Object Server: 3.11.0 or later.
* File format: Generates Realms with format v9 (Reads and upgrades all previous formats)
* APIs are backwards compatible with all previous release of realm-java in the 5.x.y series.

### Internal
* Updated ReLinker to 1.3.0.
* Updated to Object Store commit: 7e19c51af72c3343b453b8a13c82dfda148e4bbc


## 5.5.0 (2018-08-31)

### Enhancements
* [ObjectServer] Added `ConnectionState` enum describing the states a connection can be in.
* [ObjectServer] Added `SyncSession.isConnected()` and `SyncSession.getConnectionState()`.
* [ObjectServer] Added support for observing connection changes for a session using `SyncSession.addConnectionChangeListener()` and `SyncSession.removeConnectionChangeListener()`.
* [ObjectServer] Added Kotlin extension property `Realm.syncSession` for synchronized Realms.
* [ObjectServer] Added Kotlin extension method `Realm.classPermissions<RealmModel>()`.
* [ObjectServer] Added support for starting and stopping synchronization using `SyncSession.start()` and `SyncSession.stop()` (#6135).
* [ObjectServer] Added API's for making it easier to work with network proxies (#6163):
  * `SyncManager.setAuthorizationHeaderName(String headerName)`
  * `SyncManager.setAuthorizationHeaderName(String headerName, String host)`
  * `SyncManager.addCustomRequestHeader(String headerName, String headerValue)`
  * `SyncManager.addCustomRequestHeader(String headerName, String headerValue, String host)`
  * `SyncManager.addCustomRequestHeaders(Map<String, String> headers)`
  * `SyncManager.addCustomRequestHeaders(Map<String, String> headers, String host)`
  * `SyncConfiguration.Builder.urlPrefix(String prefix)`

### Fixed
* Methods and classes requiring synchronized Realms have been removed from the standard AAR package. They are now only visible when enabling synchronized Realms in Gradle. The methods and classes will still be visible in the source files and docs, but annotated with `@ObjectServer` (#5799).

### Internal
* Updated to Realm Sync 3.9.4
* Updated to Realm Core 5.8.0
* Updated to Object Store commit: b0fc2814d9e6061ce5ba1da887aab6cfba4755ca

### Credits
* Thanks to @lucasdornelasv for improving the performance of `Realm.copyToRealm()`, `Realm.copyToRealmOrUpdate()` and `Realm.copyFromRealm()` #(6124).


## 5.4.3 (YYYY-MM-DD)

### Bug Fixes

* [ObjectServer] ProGuard was not configured correctly when working with Subscriptions for Query-based Realms.


## 5.4.2 (2018-08-09)

### Bug Fixes

* [ObjectServer] Fixed bugs in the Sync Client that could lead to memory corruption and crashes.

### Internal

* Upgraded to Realm Sync 3.8.8


## 5.4.1 (2018-08-03)

### Bug Fixes

* Compile time crash if no `targetSdk` was defined in Gradle. This was introduced in 5.4.0 (#6082).
* Fix Realm Gradle Plugin adding dependencies in a way incompatible with Kotlin Android Extensions. This was introduced in Realm Java 5.4.0 (#6080).


## 5.4.0 (2018-07-22)

### Enhancements

* Removing a ChangeListener on invalid objects or `RealmResults` should warn instead of throwing (fixes #5855).

### Bug Fixes

* [ObjectServer] Using Android Network Security Configuration is necessary to install the custom root CA for tests (API >= 24) (#5970).
* Fixes issue with the incremental build causing direct access to model without accessor to fail (#6056).
* `RealmQuery.distinct()` is now correctly applied when calling `RealmQuery.count()` (#5958).

### Internal

* Upgraded to Realm Core 5.7.2
* Upgraded to Realm Sync 3.8.1
* [ObjectServer] Improved performance when integrating changes from the server.
* Added extra information about the state of the Realm file if an exception is thrown due to Realm not being able to open it.
* Removed internal dependency on Groovy in the Realm Transformer (#3971).

### Credits

* Thanks to @kageiit for removing Groovy from the Realm Transformer (#3971).


## 5.3.1 (2018-06-19)

### Bug Fixes

* [ObjectServer] Fixed a bug which could potentially flood Realm Object Server with PING messages.
* Calling `Realm.deleteAll()` on a Realm file that contains more classes than in the schema throws exception (#5745).
* `Realm.isEmpty()` returning false in some cases, even if all tables part of the schema are empty (#5745).
* Fixed rare native crash materializing as `Assertion failed: ref + size <= after_ref with (ref, size, after_ref, ndx, m_free_positions.size())` (#5300).

### Internal

* Upgraded to Realm Core 5.6.2
* Upgraded to Realm Sync 3.5.6
* Upgraded to Object Store commit `0bcb9643b8fb14323df697999b79c4a5341a8a21`


## 5.3.0 (2018-06-12)

### Enhancements

* [ObjectServer] `Realm.compactRealm(config)` now works on synchronized Realms (#5937).
* [ObjectServer] `SyncConfiguration.compactOnLaunch()` and `SyncConfiguration.compactOnLaunch(callback)` has been added (#5937).
* Added `RealmQuery.getRealm()`, `RealmResults.getRealm()`, `RealmList.getRealm()` and `OrderedRealmCollectionSnapshot.getRealm()` (#5997).
* Removing a ChangeListener on invalid objects or `RealmResults` should warn instead of throwing (fixes #5855).


### Internal

* Upgraded to Realm Core 5.6.0
* Upgraded to Realm Sync 3.5.2


## 5.2.0 (2018-06-06)

The feature previously named Partial Sync is now called Query-Based Sync and is now the default mode when synchronizing Realms.
This has impacted a number of API's. See below for the details.

### Deprecated

* [ObjectServer] `SyncConfiguration.automatic()` has been deprecated in favour of `SyncUser.getDefaultConfiguration()`.
* [ObjectServer] `new SyncConfiguration.Builder(user, url)` has been deprecated in favour of `SyncUser.createConfiguration(url)`. NOTE: Creating configurations using `SyncUser` will default to using query-based Realms, while creating them using `new SyncConfiguration.Builder(user, url)` will default to fully synchronized Realms.
* [ObjectServer] With query-based sync being the default `SyncConfiguration.Builder.partialRealm()` has been deprecated. Use ``SyncConfiguration.Builder.fullSynchronization()` if you want full synchronisation instead.

### Enhancements

* [ObjectServer] Added `SyncUser.createConfiguration(url)`. Realms created this way are query-based Realms by default.
* [ObjectServer] Added `SyncUser.getDefaultConfiguration()`.
* The Realm bytecode transformer now supports incremental builds (#3034).
* Improved speed and allocations when parsing field descriptions in queries (#5547).

### Bug Fixes

* Having files that ends with `RealmProxy` will no longer break the Realm Transformer (#3709).

### Internal

* Module mediator classes being generated now produces a stable output enabling better support for incremental builds (#3034).


## 5.1.0 (2018-04-25)

### Enhancements

* [ObjectServer] Added support for `SyncUser.requestPasswordReset()`, `SyncUser.completePasswordReset()`
  and their async variants. This makes it possible to reset the password for users created using
  `Credentials.usernamePassword()` where they used their email as username (#5821).
* [ObjectServer] Added support for `SyncUser.requestEmailConfirmation()`, `SyncUser.confirmEmail()`
  and their async variants. This makes it possible to ask users to confirm their email. This is only
  supported for users created using `Credentials.usernamePassword()` who have used an email as their
  username (#5821).
* `RealmQuery.in()` now support `null` which will always return no matches (#4011).
* Added support for `RealmQuery.alwaysTrue()` and `RealmQuery.alwaysFalse()`.

### Bug Fixes

* Changing a primary key from being nullable to being required could result in objects being deleted (##5899).


## 5.0.1 (2018-04-09)

### Enhancements

* [ObjectServer] `SyncConfiguration.automatic()` will make use of the host port to work out the default Realm URL.
* [ObjectServer] A role is now automatically created for each user with that user as its only member. This simplifies the common use case of restricting access to specific objects to a single user. This role can be accessed at `PermissionUser.getRole()`.
* [ObjectServer] Expose `Role.getMembers()` to access the list of associated `UserPermission`.

### Bug Fixes

* `RealmList.move()` did not move items correctly for unmanaged lists (#5860).
* `RealmObject.isValid()` not correctly returns `false` if `null` is provided as an argument (#5865).
* `RealmQuery.findFirst()` and `RealmQuery.findFirstAsync()` not working correctly with sorting (#5714).
* Permission `noPrivileges` and `allPrivileges` were returning opposite privileges.
* Fixes an issue caused by JNI local table reference overflow (#5880).

### Internal

* Upgraded to Realm Sync 3.0.1
* Upgraded to Realm Core 5.4.2

## 5.0.0 (2018-03-15)

This release is compatible with the Realm Object Server 3.0.0-beta.3 or later.

### Known Bugs

* API's marked @ObjectServer are shipped as part of the base binary, they should only be available when enabling synchronized Realms.

### Breaking Changes

* [ObjectServer] Renamed `SyncUser.currentUser()` to `SyncUser.current()`.
* [ObjectServer] Renamed `SyncUser.login(...)` and `SyncUser.loginAsync(...)` to `SyncUser.logIn(...)` and `SyncUser.logInAsync(...)`.
* [ObjectServer] Renamed `SyncUser.logout()` to `SyncUser.logOut()`.
* The `OrderedCollectionChangeSet` parameter in `OrderedRealmCollectionChangeListener.onChange()` is no longer nullable. Use `changeSet.getState()` instead (#5619).
* `realm.subscribeForObjects()` have been removed. Use `RealmQuery.findAllAsync(String subscriptionName)` and `RealmQuery.findAllAsync()` instead.
* Removed previously deprecated `RealmQuery.findAllSorted()`, `RealmQuery.findAllSortedAsync()` `RealmQuery.distinct()` and `RealmQuery.distinctAsync()`.
* Renamed `RealmQuery.distinctValues()` to `RealmQuery.distinct()`

### Enhancements

* [ObjectServer] Added support for partial Realms. Read [here](https://realm.io/docs/java/latest/#partial-realms) for more information.
* [ObjectServer] Added support for Object Level Permissions (requires partial synchronized Realms). Read [here](https://realm.io/docs/java/latest/#partial-realms) for more information.
* [ObjectServer] Added `SyncConfiguration.automatic()` and `SyncConfiguration.automatic(SyncUser user)` (#5806).
* Added two new methods to `OrderedCollectionChangeSet`: `getState()` and `getError()` (#5619).

## Bug Fixes

* Better exception message if a non model class is provided to methods only accepting those (#5779).

### Internal

* Upgraded to Realm Sync 3.0.0
* Upgraded to Realm Core 5.3.0


## 4.4.0 (2018-03-13)

### Enhancements

* Added support for mapping between a Java name and the underlying name in the Realm file using `@RealmModule`, `@RealmClass` and `@RealmField` annotations (#5280).

## Bug Fixes

* [ObjectServer] Fixed an issue where login after a logout will not resume Syncing (https://github.com/realm/my-first-realm-app/issues/22).


## 4.3.4 (2018-02-06)

## Bug Fixes

* Added missing `RealmQuery.oneOf()` for Kotlin that accepts non-nullable types (#5717).
* [ObjectServer] Fixed an issue preventing sync to resume when the network is back (#5677).

## 4.3.3 (2018-01-19)

### Internal

* Downgrade JavaAssist to 3.21.0-GA to fix an issue with a `ClassNotFoundException` at runtime (#5641).


## 4.3.2 (2018-01-17)

### Bug Fixes

* Throws a better exception message when calling `RealmObjectSchema.addField()` with a `RealmModel` class (#3388).
* Use https for Realm version checker (#4043).
* Prevent Realms Gradle plugin from transitively forcing specific versions of Google Build Tools onto downstream projects (#5640).
* [ObjectServer] logging a warning message instead of throwing an exception, when sync report an unknown error code (#5403).

### Enhancements

* [ObjectServer] added support for both Anonymous and Nickname authentication.


### Internal

* Upgraded to Realm Sync 2.2.9
* Upgraded to Realm Core 5.1.2

## 4.3.1 (2017-12-06)

### Bug Fixes

* Fixed kotlin standard library being added to both Java and Kotlin projects (#5587).


## 4.3.0 (2017-12-05)

### Deprecated

* Support for mips devices are deprecated.
* `RealmQuery.findAllSorted()` and `RealmQuery.findAllSortedAsync()` variants in favor of predicate `RealmQuery.sort().findAll()`.
* `RealmQuery.distinct()` and `RealmQuery.distinctAsync()` variants in favor of predicate `RealmQuery.distinctValues().findAll()`

### Enhancements

* [ObjectServer] Added explicit support for JSON Web Tokens (JWT) using `SyncCredentials.jwt(String token)`. It requires Object Server 2.0.23+ (#5580).
* Projects using Kotlin now include additional extension functions that make working with Kotlin easier. See [docs](https://realm.io/docs/java/latest/#kotlin) for more info (#4684).
* New query predicate: `sort()`.
* New query predicate: `distinctValues()`. Will be renamed to `distinct` in next major version.
* The Realm annotation processor now has a stable output when there are no changes to model classes, improving support for incremental compilers (#5567).

### Bug Fixes

* Added missing `toString()` for the implementation of `OrderedCollectionChangeSet`.
* Sync queries are evaluated immediately to solve the performance issue when the query results are huge, `RealmResults.size()` takes too long time (#5387).
* Correctly close the Realm instance if an exception was thrown while opening it. This avoids `IllegalStateException` when deleting the Realm in the catch block (#5570).
* Fixed the listener on `RealmList` not being called when removing the listener then adding it again (#5507). Please notice that a similar issue still exists for `RealmResults`.

### Internal

* Use `OsList` instead of `OsResults` to add notification token on for `RealmList<RealmModel>`.
* Updated Gradle and plugins to support Android Studio `3.0.0` (#5472).
* Upgraded to Realm Sync 2.1.8.
* Upgraded to Realm Core 4.0.4.

### Credits

* Thanks to @tbsandee for fixing a typo (#5548).
* Thanks to @vivekkiran for updating Gradle and plugins to support Android Studio `3.0.0` (#5472).
* Thanks to @madisp for adding better support for incremental compilers (#5567).


## 4.2.0 (2017-11-17)

### Enhancements

* Added support for using non-encrypted Realms in multiple processes. Some caveats apply. Read [doc](https://realm.io/docs/java/latest/#multiprocess) for more info (#1091).
* Added support for importing primitive lists from JSON (#5362).
* [ObjectServer] Support SSL validation using Android TrustManager (no need to specify `trustedRootCA` in `SynConfiguration` if the certificate is installed on the device), fixes (#4759).
* Added the and() function to `RealmQuery` in order to improve readability.

### Bug Fixes

* Leaked file handler in the Realm Transformer (#5521).
* Potential fix for "RealmError: Incompatible lock file" crash (#2459).

### Internal

* Updated JavaAssist to 3.22.0-GA.
* Upgraded to Realm Sync 2.1.4.
* Upgraded to Realm Core 4.0.3.

### Credits

* Thanks to @rakshithravi1997 for adding `RealmQuery.and()` (#5520).


## 4.1.1 (2017-10-27)

### Bug Fixes

* Fixed the compile warnings of using deprecated method `RealmProxyMediator.getTableName()` in generated mediator classes (#5455).
* [ObjectServer] now retrying network query when encountering any `IOException` (#5453).
* Fixed a `NoClassDefFoundError` due to using `@SafeVarargs` below API 19 (#5463).

### Internal

* Updated Realm Sync to 2.1.0.


## 4.1.0 (2017-10-20)

### Enhancements

* `Realm.deleteRealm()` and `RealmConfiguration.assetFile()` are multi-processes safe now.

### Bug Fixes

* Fix some potential database corruption caused by deleting the Realm file while a Realm instance are still opened in another process or the sync client thread.
* Added `realm.ignoreKotlinNullability` as a kapt argument to disable treating kotlin non-null types as `@Required` (#5412) (introduced in `v3.6.0`).
* Increased http connect/write timeout for low bandwidth network.


## 4.0.0 (2017-10-16)

### Breaking Changes

The internal file format has been upgraded. Opening an older Realm will upgrade the file automatically, but older versions of Realm will no longer be able to read the file.

* [ObjectServer] Updated protocol version to 22 which is only compatible with Realm Object Server >= 2.0.0.
* [ObjectServer] Removed deprecated APIs `SyncUser.retrieveUser()` and `SyncUser.retrieveUserAsync()`. Use `SyncUser.retrieveInfoForUser()` and `retrieveInfoForUserAsync()` instead.
* [ObjectServer] `SyncUser.Callback` now accepts a generic parameter indicating type of object returned when `onSuccess` is called.
* [ObjectServer] Renamed `SyncUser.getAccessToken` to `SyncUser.getRefreshToken`.
* [ObjectServer] Removed deprecated API `SyncUser.getManagementRealm()`.
* Calling `distinct()` on a sorted `RealmResults` no longer clears any sorting defined (#3503).
* Relaxed upper bound of type parameter of `RealmList`, `RealmQuery`, `RealmResults`, `RealmCollection`, `OrderedRealmCollection` and `OrderedRealmCollectionSnapshot`.
* Realm has upgraded its RxJava1 support to RxJava2 (#3497)
  * `Realm.asObservable()` has been renamed to `Realm.asFlowable()`.
  * `RealmList.asObservable()` has been renamed to `RealmList.asFlowable()`.
  * `RealmResults.asObservable()` has been renamed to `RealmResults.asFlowable()`.
  * `RealmObject.asObservable()` has been renamed to `RealmObject.asFlowable()`.
  * `RxObservableFactory` now return RxJava2 types instead of RxJava1 types.
* Removed deprecated APIs `RealmSchema.close()` and `RealmObjectSchema.close()`. Those don't have to be called anymore.
* Removed deprecated API `RealmResults.removeChangeListeners()`. Use `RealmResults.removeAllChangeListeners()` instead.
* Removed deprecated API `RealmObject.removeChangeListeners()`. Use `RealmObject.removeAllChangeListeners()` instead.
* Removed `UNSUPPORTED_TABLE`, `UNSUPPORTED_MIXED` and `UNSUPPORTED_DATE` from `RealmFieldType`.
* Removed deprecated API `RealmResults.distinct()`/`RealmResults.distinctAsync()`. Use `RealmQuery.distinct()`/`RealmQuery.distinctAsync()` instead.
* `RealmQuery.createQuery(Realm, Class)`, `RealmQuery.createDynamicQuery(DynamicRealm, String)`, `RealmQuery.createQueryFromResult(RealmResults)` and `RealmQuery.createQueryFromList(RealmList)` have been removed. Use `Realm.where(Class)`, `DynamicRealm.where(String)`, `RealmResults.where()` and `RealmList.where()` instead.

### Enhancements

* [ObjectServer] `SyncUserInfo` now also exposes a users metadata using `SyncUserInfo.getMetadata()`
* `RealmList` can now contain `String`, `byte[]`, `Boolean`, `Long`, `Integer`, `Short`, `Byte`, `Double`, `Float` and `Date` values. [Queries](https://github.com/realm/realm-java/issues/5361) and [Importing primitive lists from JSON](https://github.com/realm/realm-java/issues/5362) are not supported yet.
* Added support for lists of primitives in `RealmObjectSchema` with `addRealmListField(String fieldName, Class<?> primitiveType)`
* Added support for lists of primitives in `DynamicRealmObject` with `setList(String fieldName, RealmList<?> list)` and `getList(String fieldName, Class<?> primitiveType)`.
* Minor performance improvement when copy/insert objects into Realm.
* Added `static RealmObject.getRealm(RealmModel)`, `RealmObject.getRealm()` and `DynamicRealmObject.getDynamicRealm()` (#4720).
* Added `RealmResults.asChangesetObservable()` that emits the pair `(results, changeset)` (#4277).
* Added `RealmList.asChangesetObservable()` that emits the pair `(list, changeset)` (#4277).
* Added `RealmObject.asChangesetObservable()` that emits the pair `(object, changeset)` (#4277).
* All Realm annotations are now kept at runtime, allowing runtime tools access to them (#5344).
* Speedup schema initialization when a Realm file is first accessed (#5391).

### Bug Fixes

* [ObjectServer] Exposing a `RealmConfiguration` that allows a user to open the backup Realm after the client reset (#4759/#5223).
* [ObjectServer] Realm no longer throws a native “unsupported instruction” exception in some cases when opening a synced Realm asynchronously (https://github.com/realm/realm-object-store/issues/502).
* [ObjectServer] Fixed "Cannot open the read only Realm" issue when get`PermissionManager` (#5414).
* Throw `IllegalArgumentException` instead of `IllegalStateException` when calling string/binary data setters if the data length exceeds the limit.
* Added support for ISO8601 2-digit time zone designators (#5309).
* "Bad File Header" caused by the device running out of space while compacting the Realm (#5011).
* `RealmQuery.equalTo()` failed to find null values on an indexed field if using Case.INSENSITIVE (#5299).
* Assigning a managed object's own list to itself would accidentally clear it (#5395).
* Don't try to acquire `ApplicationContext` if not available in `Realm.init(Context)` (#5389).
* Removing and re-adding a changelistener from inside a changelistener sometimes caused notifications to be missed (#5411).

### Internal

* Upgraded to Realm Sync 2.0.2.
* Upgraded to Realm Core 4.0.2.
* Upgraded to OkHttp 3.9.0.
* Upgraded to RxJava 2.1.4.
* Use Object Store to create the primary key table.

### Credits

* Thanks to @JussiPekonen for adding support for 2-digit time zone designators when importing JSON (#5309).


## 3.7.2 (2017-09-12)

### Bug Fixes

* Fixed a JNI memory issue when doing queries which might potentially cause various native crashes.
* Fixed a bug that `RealmList.deleteFromRealm(int)`, `RealmList.deleteFirstFromRealm()` and `RealmList.deleteLastFromRealm()` did not remove target objects from Realm. This bug was introduced in `3.7.1` (#5233).
* Crash with "'xxx' doesn't exist in current schema." when ProGuard is enabled (#5211).


## 3.7.1 (2017-09-07)

### Bug Fixes

* Fixed potential memory leaks of `LinkView` when calling bulk insertions APIs.
* Fixed possible assertion when using `PermissionManager` at the beginning (#5195).
* Crash caused by JNI couldn't find `SharedRealm`'s inner classes when ProGuard is enabled (#5211).

### Internal

* Replaced LinkView with Object Store's List.
* Renaming `io.realm.internal.CollectionChangeSet` to `io.realm.internal.OsCollectionChangeSet`.


## 3.7.0 (2017-09-01)

### Deprecated

* [ObjectServer] `SyncUser.getManagementRealm()`. Use `SyncUser.getPermissionManager()` instead.

### Enhancements

* [ObjectServer] `SyncUser.getPermissionManager` added as a helper API for working with permissions and permission offers.

### Internal

* [ObjectServer] Upgraded OkHttp to 3.7.0.


## 3.6.0 (2017-09-01)

### Breaking Changes

* [ObjectServer] `SyncUser.logout()` no longer throws an exception when associated Realms instances are not closed (#4962).

### Deprecated

* [ObjectServer] `SyncUser#retrieveUser` and `SyncUser#retrieveUserAsync` replaced by `SyncUser#retrieveInfoForUser`
and `SyncUser#retrieveInfoForUserAsync` which returns a `SyncUserInfo` with mode information (#5008).
* [ObjectServer] `SyncUser#Callback` replaced by the generic version `SyncUser#RequestCallback<T>`.

### Enhancements

* [ObjectServer] Added `SyncSession.uploadAllLocalChanges()`.
* [ObjectServer] APIs of `UserStore` have been changed to support same user identity but different authentication server scenario.
* [ObjectServer] Added `SyncUser.allSessions` to retrieve the all valid sessions belonging to the user (#4783).
* Added `Nullable` annotation to methods that may return `null` in order to improve Kotlin usability. This also introduced a dependency to `com.google.code.findbugs:jsr305`.
* `org.jetbrains.annotations.NotNull` is now an alias for `@Required`. This means that the Realm Schema now fully understand Kotlin non-null types.
* Added support for new data type `MutableRealmIntegers`. The new type behaves almost exactly as a reference to a Long (mutable nullable, etc) but supports `increment` and `decrement` methods, which implement a Conflict Free Replicated Data Type, whose value will converge even when changed across distributed devices with poor connections (#4266).
* Added more detailed exception message for `RealmMigrationNeeded`.
* Bumping schema version only without any actual schema changes will just succeed even when the migration block is not supplied. It threw an `RealmMigrationNeededException` before in the same case.
* Throw `IllegalStateException` when schema validation fails because of wrong declaration of `@LinkingObjects`.

### Bug Fixes

* Potential crash after using `Realm.getSchema()` to change the schema of a typed Realm. `Realm.getSchema()` now returns an immutable `RealmSchema` instance.
* `Realm.copyToRealmOrUpdate()` could cause a `RealmList` field to contain duplicated elements (#4957).
* `RealmSchema.create(String)` and `RealmObjectSchema.setClassName(String)` did not accept class name whose length was 51 to 57.
* Workaround for an Android JVM crash when using `compactOnLaunch()` (#4964).
* Class name in exception message from link query is wrong (#5096).
* The `compactOnLaunch` callback is no longer invoked if the Realm at that path is already open on other threads.

### Internal

* [ObjectServer] removed `ObjectServerUser` and its inner classes, in a step to reduce `SyncUser` complexity (#3741).
* [ObjectServer] changed the `SyncSessionStopPolicy` to `AfterChangesUploaded` to align with other binding and to prevent use cases where the Realm might be deleted before the last changes get synchronized (#5028).
* Upgraded Realm Sync to 1.10.8
* Let Object Store handle migration.


## 3.5.0 (2017-07-11)

### Enhancements

* Added `RealmConfiguration.Builder.compactOnLaunch()` to compact the file on launch (#3739).
* [ObjectServer] Adding user lookup API for administrators (#4828).
* An `IllegalStateException` will be thrown if the given `RealmModule` doesn't include all required model classes (#3398).

### Bug Fixes

* Bug in `isNull()`, `isNotNull()`, `isEmpty()`, and `isNotEmpty()` when queries involve nullable fields in link queries (#4856).
* Bug in how to resolve field names when querying `@LinkingObjects` as the last field (#4864).
* Rare crash in `RealmLog` when log level was set to `LogLevel.DEBUG`.
* Broken case insensitive query with indexed field (#4788).
* [ObjectServer] Bug related to the behaviour of `SyncUser#logout` and the use of invalid `SyncUser` with `SyncConfiguration` (#4822).
* [ObjectServer] Not all error codes from the server were recognized correctly, resulting in UNKNOWN being reported instead.
* [ObjectServer] Prevent the use of a `SyncUser` that explicitly logged out, to open a Realm (#4975).

### Internal

* Use Object Store to do table initialization.
* Removed `Table#Table()`, `Table#addEmptyRow()`, `Table#addEmptyRows()`, `Table#add(Object...)`, `Table#pivot(long,long,PivotType)` and `Table#createnative()`.
* Upgraded Realm Core to 2.8.6
* Upgraded Realm Sync to 1.10.5
* Removed `io.realm.internal.OutOfMemoryError`. `java.lang.OutOfMemoryError` will be thrown instead.


## 3.4.0 (2017-06-22)

### Breaking Changes

* [ObjectServer] Updated protocol version to 18 which is only compatible with ROS > 1.6.0.

### Deprecated

* `RealmSchema.close()` and `RealmObjectSchema.close()`. They don't need to be closed manually. They were added to the public API by mistake.

### Enhancements

* [ObjectServer] Added support for Sync Progress Notifications through `SyncSession.addDownloadProgressListener(ProgressMode, ProgressListener)` and `SyncSession.addUploadProgressListener(ProgressMode, ProgressListener)` (#4104).
* [ObjectServer] Added `SyncSession.getState()` (#4784).
* Added support for querying inverse relationships (#2904).
* Moved inverse relationships out of beta stage.
* Added `Realm.getDefaultConfiguration()` (#4725).

### Bug Fixes

* [ObjectServer] Bug which may crash when the JNI local reference limitation was reached on sync client thread.
* [ObjectServer] Retrying connections with exponential backoff, when encountering `ConnectException` (#4310).
* When converting nullable BLOB field to required, `null` values should be converted to `byte[0]` instead of `byte[1]`.
* Bug which may cause duplicated primary key values when migrating a nullable primary key field to not nullable. `RealmObjectSchema.setRequired()` and `RealmObjectSchema.setNullable()` will throw when converting a nullable primary key field with null values stored to a required primary key field.

### Internal

* Upgraded to Realm Sync 1.10.1
* Upgraded to Realm Core 2.8.4

### Credits

* Thanks to Anis Ben Nsir (@abennsir) for upgrading Roboelectric in the unitTestExample (#4698).


## 3.3.2 (2017-06-09)

### Bug Fixes

* [ObjectServer] Crash when an authentication error happens (#4726).
* [ObjectServer] Enabled encryption with Sync (#4561).
* [ObjectServer] Admin users did not connect correctly to the server (#4750).

### Internal

* Factor out internal interface ManagedObject.

## 3.3.1 (2017-05-26)

### Bug Fixes

* [ObjectServer] Accepted extra columns against synced Realm (#4706).


## 3.3.0 (2017-05-24)

### Enhancements

* [ObjectServer] Added two options to `SyncConfiguration` to provide a trusted root CA `trustedRootCA` and to disable SSL validation `disableSSLVerification` (#4371).
* [ObjectServer] Added support for changing passwords through `SyncUser.changePassword()` using an admin user (#4588).

### Bug Fixes

* Queries on proguarded Realm model classes, failed with "Table not found" (#4673).


## 3.2.1 (2017-05-19)

### Enhancements

* Not in transaction illegal state exception message changed to "Cannot modify managed objects outside of a write transaction.".

### Bug Fixes

* [ObjectServer] `schemaVersion` was mistakenly required in order to trigger migrations (#4658).
* [ObjectServer] Fields removed from model classes will now correctly be hidden instead of throwing an exception when opening the Realm (#4658).
* Random crashes which were caused by a race condition in encrypted Realm (#4343).

### Internal

* Upgraded to Realm Sync 1.8.5.
* Upgraded to Realm Core 2.8.0.

## 3.2.0 (2017-05-16)

### Enhancements

* [ObjectServer] Added support for `SyncUser.isAdmin()` (#4353).
* [ObjectServer] New set of Permission API's have been added to `SyncUser` through `SyncUser.getPermissionManager()` (#4296).
* [ObjectServer] Added support for changing passwords through `SyncUser.changePassword()` (#4423).
* [ObjectServer] Added support for `SyncConfiguration.Builder.waitForInitialRemoteData()` (#4270).
* Transient fields are now allowed in model classes, but are implicitly treated as having the `@Ignore` annotation (#4279).
* Added `Realm.refresh()` and `DynamicRealm.refresh()` (#3476).
* Added `Realm.getInstanceAsync()` and `DynamicRealm.getInstanceAsync()` (#2299).
* Added `DynamicRealmObject#linkingObjects(String,String)` to support linking objects on `DynamicRealm` (#4492).
* Added support for read only Realms using `RealmConfiguration.Builder.readOnly()` and `SyncConfiguration.Builder.readOnly()`(#1147).
* Change listeners will now auto-expand variable names to be more descriptive when using Android Studio.
* The `toString()` methods for the standard and dynamic proxies now print "proxy", or "dynamic" before the left bracket enclosing the data.

### Bug Fixes

* `@LinkingObjects` annotation now also works with Kotlin (#4611).

### Internal

* Use separated locks for different `RealmCache`s (#4551).

## 3.1.4 (2017-05-04)

## Bug fixes

* Added missing row validation check in certain cases on invalidated/deleted objects (#4540).
* Initializing Realm is now more resilient if `Context.getFilesDir()` isn't working correctly (#4493).
* `OrderedRealmCollectionSnapshot.get()` returned a wrong object (#4554).
* `onSuccess` callback got triggered infinitely if a synced transaction was committed in the async transaction's `onSuccess` callback (#4594).

## 3.1.3 (2017-04-20)

### Enhancements

* [ObjectServer] Resume synchronization as soon as the connectivity is back (#4141).

### Bug Fixes

* `equals()` and `hashCode()` of managed `RealmObject`s that come from linking objects don't work correctly (#4487).
* Field name was missing in exception message when `null` was set to required field (#4484).
* Now throws `IllegalStateException` when a getter of linking objects is called against deleted or not yet loaded `RealmObject`s (#4499).
* `NullPointerException` caused by local transaction inside the listener of `findFirstAsync()`'s results (#4495).
* Native crash when adding listeners to `RealmObject` after removing listeners from the same `RealmObject` before (#4502).
* Native crash with "Invalid argument" error happened on some Android 7.1.1 devices when opening Realm on external storage (#4461).
* `OrderedRealmCollectionChangeListener` didn't report change ranges correctly when circular link's field changed (#4474).

### Internal

* Upgraded to Realm Sync 1.6.0.
* Upgraded to Realm Core 2.6.1.

## 3.1.2 (2017-04-12)

### Bug Fixes

* Crash caused by JNI couldn't find `OsObject.notifyChangeListeners` when ProGuard is enabled (#4461).
* Incompatible return type of `RealmSchema.getAll()` and `BaseRealm.getSchema()` (#4443).
* Memory leaked when synced Realm was initialized (#4465).
* An `IllegalStateException` will be thrown when starting iterating `OrderedRealmCollection` if the Realm is closed (#4471).

## 3.1.1 (2017-04-07)

### Bug Fixes

* Crash caused by Listeners on `RealmObject` getting triggered the 2nd time with different changed field (#4437).
* Unintentionally exposing `StandardRealmSchema` (#4443).
* Workaround for crashes on specific Samsung devices which are caused by a buggy `memmove` call (#3651).

## 3.1.0 (2017-04-05)

### Breaking Changes

* Updated file format of Realm files. Existing Realm files will automatically be migrated to the new format when they are opened, but older versions of Realm cannot open these files.
* [ObjectServer] Due to file format changes, Realm Object Server 1.3.0 or later is required.

### Enhancements

* Added support for reverse relationships through the `@LinkingObjects` annotation. See `io.realm.annotations.LinkingObjects` for documentation.  
  * This feature is in `@Beta`.
  * Queries on linking objects do not work.  Queries like `where(...).equalTo("field.linkingObjects.id", 7).findAll()` are not yet supported.
  * Backlink verification is incomplete.  Evil code can cause native crashes.
* The listener on `RealmObject` will only be triggered if the object changes (#3894).
* Added `RealmObjectChangeListener` interface that provide detailed information about `RealmObject` field changes.
* Listeners on `RealmList` and `RealmResults` will be triggered immediately when the transaction is committed on the same thread (#4245).
* The real `RealmMigrationNeededException` is now thrown instead of `IllegalArgumentException` if no migration is provided for a Realm that requires it.
* `RealmQuery.distinct()` can be performed on unindexed fields (#2285).
* `targetSdkVersion` is now 25.
* [ObjectServer] In case of a Client Reset, information about the location of the backed up Realm file is now reported through the `ErrorHandler` interface (#4080).
* [ObjectServer] Authentication URLs now automatically append `/auth` if no other path segment is set (#4370).

### Bug Fixes

* Crash with `LogicError` with `Bad version number` on notifier thread (#4369).
* `Realm.migrateRealm(RealmConfiguration)` now fails correctly with an `IllegalArgumentException` if a `SyncConfiguration` is provided (#4075).
* Potential cause for Realm file corruptions (never reported).
* Add `@Override` annotation to proxy class accessors and stop using raw type in proxy classes in order to remove warnings from javac (#4329).
* `findFirstAsync()` now returns an invalid object if there is no object matches the query condition instead of running the query repeatedly until it can find one (#4352).
* [ObjectServer] Changing the log level after starting a session now works correctly (#4337).

### Internal

* Using the Object Store's Session and SyncManager.
* Upgraded to Realm Sync 1.5.0.
* Upgraded to Realm Core 2.5.1.
* Upgraded Gradle to 3.4.1

## 3.0.0 (2017-02-28)

### Breaking Changes

* `RealmResults.distinct()` returns a new `RealmResults` object instead of filtering on the original object (#2947).
* `RealmResults` is auto-updated continuously. Any transaction on the current thread which may have an impact on the order or elements of the `RealmResults` will change the `RealmResults` immediately instead of change it in the next event loop. The standard `RealmResults.iterator()` will continue to work as normal, which means that you can still delete or modify elements without impacting the iterator. The same is not true for simple for-loops. In some cases a simple for-loop will not work (https://realm.io/docs/java/3.0.0/api/io/realm/OrderedRealmCollection.html#loops), and you must use the new createSnapshot() method.
* `RealmChangeListener` on `RealmObject` will now also be triggered when the object is deleted. Use `RealmObject.isValid()` to check this state(#3138).
* `RealmObject.asObservable()` will now emit the object when it is deleted. Use `RealmObject.isValid()` to check this state (#3138).
* Removed deprecated classes `Logger` and `AndroidLogger` (#4050).

### Deprecated

* `RealmResults.removeChangeListeners()`. Use `RealmResults.removeAllChangeListeners()` instead.
* `RealmObject.removeChangeListeners()`. Use `RealmObject.removeAllChangeListeners()` instead.
* `RealmResults.distinct()` and `RealmResults.distinctAsync()`. Use `RealmQuery.distinct()` and `RealmQuery.distinctAsync()` instead.

### Enhancements

* Added support for sorting by link's field (#672).
* Added `OrderedRealmCollectionSnapshot` class and `OrderedRealmCollection.createSnapshot()` method. `OrderedRealmCollectionSnapshot` is useful when changing `RealmResults` or `RealmList` in simple loops.
* Added `OrderedRealmCollectionChangeListener` interface for supporting fine-grained collection notifications.
* Added support for ChangeListeners on `RealmList`.
* Added `RealmList.asObservable()`.

### Bug Fixes

* Element type checking in `DynamicRealmObject#setList()` (#4252).
* Now throws `IllegalStateException` instead of process crash when any of thread confined methods in `RealmQuery` is called from wrong thread (#4228).
* Now throws `IllegalStateException` when any of thread confined methods in `DynamicRealmObject` is called from wrong thread (#4258).

### Internal

* Use Object Store's `Results` as the backend for `RealmResults` (#3372).
  - Use Object Store's notification mechanism to trigger listeners.
  - Local commits triggers Realm global listener and `RealmObject` listener on current thread immediately instead of in the next event loop.


## 2.3.2 (2017-02-27)

### Bug fixes

* Log levels in JNI layer were all reported as "Error" (#4204).
* Encrypted realms can end up corrupted if many threads are reading and writing at the same time (#4128).
* "Read-only file system" exception when compacting Realm file on external storage (#4140).

### Internal

* Updated to Realm Sync v1.2.1.
* Updated to Realm Core v2.3.2.

### Enhancements

* Improved performance of getters and setters in proxy classes.


## 2.3.1 (2017-02-07)

### Enhancements

* [ObjectServer] The `serverUrl` given to `SyncConfiguration.Builder()` is now more lenient and will also accept only paths as argument (#4144).
* [ObjectServer] Add a timer to refresh periodically the access_token.

### Bug fixes

* NPE problem in SharedRealm.finalize() (#3730).
* `RealmList.contains()` and `RealmResults.contains()` now correctly use custom `equals()` method on Realm model classes.
* Build error when the project is using Kotlin (#4087).
* Bug causing classes to be replaced by classes already in Gradle's classpath (#3568).
* NullPointerException when notifying a single object that it changed (#4086).


## 2.3.0 (2017-01-19)

### Object Server API Changes

* Realm Sync v1.0.0 has been released, and Realm Mobile Platform is no longer considered in beta.
* Breaking change: Location of Realm files are now placed in `getFilesDir()/<userIdentifier>` instead of `getFilesDir()/`.
  This is done in order to support shared Realms among users, while each user retaining their own local copy.
* Breaking change: `SyncUser.all()` now returns Map instead of List.
* Breaking change: Added a default `UserStore` saving users in a Realm file (`RealmFileUserStore`).
* Breaking change: Added multi-user support to `UserStore`. Added `get(String)` and `remove(String)`, removed `remove()` and renamed `get()` to `getCurrent()`.
* Breaking change: Changed the order of arguments to `SyncCredentials.custom()` to match iOS: token, provider, userInfo.
* Added support for `PermissionOffer` and `PermissionOfferResponse` to `SyncUser.getManagementRealm()`.
* Exceptions thrown in error handlers are ignored but logged (#3559).
* Removed unused public constants in `SyncConfiguration` (#4047).
* Fixed bug, preventing Sync client to renew the access token (#4038) (#4039).
* Now `SyncUser.logout()` properly revokes tokens (#3639).

### Bug fixes

* Fixed native memory leak setting the value of a primary key (#3993).
* Activated Realm's annotation processor on connectedTest when the project is using kapt (#4008).
* Fixed "too many open files" issue (#4002).
* Added temporary work-around for bug crashing Samsung Tab 3 devices on startup (#3651).

### Enhancements

* Added `like` predicate for String fields (#3752).

### Internal

* Updated to Realm Sync v1.0.0.
* Added a Realm backup when receiving a Sync client reset message from the server.

## 2.2.2 (2017-01-16)

### Object Server API Changes (In Beta)

* Disabled `Realm.compactRealm()` when sync is enabled as it might corrupt the Realm (https://github.com/realm/realm-core/issues/2345).

### Bug fixes

* "operation not permitted" issue when creating Realm file on some devices' external storage (#3629).
* Crash on API 10 devices (#3726).
* `UnsatisfiedLinkError` caused by `pipe2` (#3945).
* Unrecoverable error with message "Try again" when the notification fifo is full (#3964).
* Realm migration wasn't triggered when the primary key definition was altered (#3966).
* Use phantom reference to solve the finalize time out issue (#2496).

### Enhancements

* All major public classes are now non-final. This is mostly a compromise to support Mockito. All protected fields/methods are still not considered part of the public API and can change without notice (#3869).
* All Realm instances share a single notification daemon thread.
* Fixed Java lint warnings with generated proxy classes (#2929).

### Internal

* Upgraded Realm Core to 2.3.0.
* Upgraded Realm Sync to 1.0.0-BETA-6.5.

## 2.2.1 (2016-11-12)

### Object Server API Changes (In Beta)

* Fixed `SyncConfiguration.toString()` so it now outputs a correct description instead of an empty string (#3787).

### Bug fixes

* Added version number to the native library, preventing ReLinker from accidentally loading old code (#3775).
* `Realm.getLocalInstanceCount(config)` throwing NullPointerException if called after all Realms have been closed (#3791).

## 2.2.0 (2016-11-12)

### Object Server API Changes (In Beta)

* Added support for `SyncUser.getManagementRealm()` and permission changes.

### Bug fixes

* Kotlin projects no longer create the `RealmDefaultModule` if no Realm model classes are present (#3746).
* Remove `includedescriptorclasses` option from ProGuard rule file in order to support built-in shrinker of Android Gradle Plugin (#3714).
* Unexpected `RealmMigrationNeededException` was thrown when a field was added to synced Realm.

### Enhancements

* Added support for the `annotationProcessor` configuration provided by Android Gradle Plugin 2.2.0 or later. Realm plugin adds its annotation processor to the `annotationProcessor` configuration instead of `apt` configuration if it is available and the `com.neenbedankt.android-apt` plugin is not used. In Kotlin projects, `kapt` is used instead of the `annotationProcessor` configuration (#3026).

## 2.1.1 (2016-10-27)

### Bug fixes

* Fixed a bug in `Realm.insert` and `Realm.insertOrUpdate` methods causing a `StackOverFlow` when you try to insert a cyclic graph of objects between Realms (#3732).

### Object Server API Changes (In Beta)

* Set default RxFactory to `SyncConfiguration`.

### Bug fixes

* ProGuard configuration introduced in 2.1.0 unexpectedly kept classes that did not have the @KeepMember annotation (#3689).

## 2.1.0 (2016-10-25)

### Breaking changes

* * `SecureUserStore` has been moved to its own GitHub repository: https://github.com/realm/realm-android-user-store
  See https://github.com/realm/realm-android-user-store/blob/master/README.md for further info on how to include it.


### Object Server API Changes (In Beta)

* Renamed `User` to `SyncUser`, `Credentials` to `SyncCredentials` and `Session` to `SyncSession` to align names with Cocoa.
* Removed `SyncManager.setLogLevel()`. Use `RealmLog.setLevel()` instead.
* `SyncUser.logout()` now correctly clears `SyncUser.currentUser()` (#3638).
* Missing ProGuard configuration for libraries used by Sync extension (#3596).
* Error handler was not called when sync session failed (#3597).
* Added `User.all()` that returns all known Realm Object Server users.
* Upgraded Realm Sync to 1.0.0-BETA-3.2

### Deprecated

* `Logger`. Use `RealmLogger` instead.
* `AndroidLogger`. The logger for Android is implemented in native code instead.

### Bug fixes

* The following were not kept by ProGuard: names of native methods not in the `io.realm.internal` package, names of classes used in method signature (#3596).
* Permission error when a database file was located on external storage (#3140).
* Memory leak when unsubscribing from a RealmResults/RealmObject RxJava Observable (#3552).

### Enhancements

* `Realm.compactRealm()` now works for encrypted Realms.
* Added `first(E defaultValue)` and `last(E defaultValue)` methods to `RealmList` and `RealmResult`. These methods will return the provided object instead of throwing an `IndexOutOfBoundsException` if the list is empty.
* Reduce transformer logger verbosity (#3608).
* `RealmLog.setLevel(int)` for setting the log level across all loggers.

### Internal

* Upgraded Realm Core to 2.1.3

### Credits

* Thanks to Max Furman (@maxfurman) for adding support for `first()` and `last()` default values.

## 2.0.2 (2016-10-06)

This release is not protocol-compatible with previous versions of the Realm Mobile Platform. The base library is still fully compatible.

### Bug fixes

* Build error when using Java 7 (#3563).

### Internal

* Upgraded Realm Core to 2.1.0
* Upgraded Realm Sync to 1.0.0-BETA-2.0.

## 2.0.1 (2016-10-05)

### Bug fixes

* `android.net.conn.CONNECTIVITY_CHANGE` broadcast caused `RuntimeException` if sync extension was disabled (#3505).
* `android.net.conn.CONNECTIVITY_CHANGE` was not delivered on Android 7 devices.
* `distinctAsync` did not respect other query parameters (#3537).
* `ConcurrentModificationException` from Gradle when building an application (#3501).

### Internal

* Upgraded to Realm Core 2.0.1 / Realm Sync 1.3-BETA

## 2.0.0 (2016-09-27)

This release introduces support for the Realm Mobile Platform!
See <https://realm.io/news/introducing-realm-mobile-platform/> for an overview of these great new features.

### Breaking Changes

* Files written by Realm 2.0 cannot be read by 1.x or earlier versions. Old files can still be opened.
* It is now required to call `Realm.init(Context)` before calling any other Realm API.
* Removed `RealmConfiguration.Builder(Context)`, `RealmConfiguration.Builder(Context, File)` and `RealmConfiguration.Builder(File)` constructors.
* `isValid()` now always returns `true` instead of `false` for unmanaged `RealmObject` and `RealmList`. This puts it in line with the behaviour of the Cocoa and .NET API's (#3101).
* armeabi is not supported anymore.
* Added new `RealmFileException`.
  - `IncompatibleLockFileException` has been removed and replaced by `RealmFileException` with kind `INCOMPATIBLE_LOCK_FILE`.
  - `RealmIOExcpetion` has been removed and replaced by `RealmFileException`.
* `RealmConfiguration.Builder.assetFile(Context, String)` has been renamed to `RealmConfiguration.Builder.assetFile(String)`.
* Object with primary key is now required to define it when the object is created. This means that `Realm.createObject(Class<E>)` and `DynamicRealm.createObject(String)` now throws `RealmException` if they are used to create an object with a primary key field. Use `Realm.createObject(Class<E>, Object)` or `DynamicRealm.createObject(String, Object)` instead.
* Importing from JSON without the primary key field defined in the JSON object now throws `IllegalArgumentException`.
* Now `Realm.beginTransaction()`, `Realm.executeTransaction()` and `Realm.waitForChange()` throw `RealmMigrationNeededException` if a remote process introduces incompatible schema changes (#3409).
* The primary key value of an object can no longer be changed after the object was created. Instead a new object must be created and all fields copied over.
* Now `Realm.createObject(Class)` and `Realm.createObject(Class,Object)` take the values from the model's fields and default constructor. Creating objects through the `DynamicRealm` does not use these values (#777).
* When `Realm.create*FromJson()`s create a new `RealmObject`, now they take the default values defined by the field itself and its default constructor for those fields that are not defined in the JSON object.

### Enhancements

* Added `realmObject.isManaged()`, `RealmObject.isManaged(obj)` and `RealmCollection.isManaged()` (#3101).
* Added `RealmConfiguration.Builder.directory(File)`.
* `RealmLog` has been moved to the public API. It is now possible to control which events Realm emit to Logcat. See the `RealmLog` class for more details.
* Typed `RealmObject`s can now continue to access their fields properly even though the schema was changed while the Realm was open (#3409).
* A `RealmMigrationNeededException` will be thrown with a cause to show the detailed message when a migration is needed and the migration block is not in the `RealmConfiguration`.


### Bug fixes

* Fixed a lint error in proxy classes when the 'minSdkVersion' of user's project is smaller than 11 (#3356).
* Fixed a potential crash when there were lots of async queries waiting in the queue.
* Fixed a bug causing the Realm Transformer to not transform field access in the model's constructors (#3361).
* Fixed a bug causing a build failure when the Realm Transformer adds accessors to a model class that was already transformed in other project (#3469).
* Fixed a bug causing the `NullPointerException` when calling getters/setters in the model's constructors (#2536).

### Internal

* Moved JNI build to CMake.
* Updated Realm Core to 2.0.0.
* Updated ReLinker to 1.2.2.

## 1.2.0 (2016-08-19)

### Bug fixes

* Throw a proper exception when operating on a non-existing field with the dynamic API (#3292).
* `DynamicRealmObject.setList` should only accept `RealmList<DynamicRealmObject>` (#3280).
* `DynamicRealmObject.getX(fieldName)` now throws a proper exception instead of a native crash when called with a field name of the wrong type (#3294).
* Fixed a concurrency crash which might happen when `Realm.executeTransactionAsync()` tried to call `onSucess` after the Realm was closed.

### Enhancements

* Added `RealmQuery.in()` for a comparison against multiple values.
* Added byte array (`byte[]`) support to `RealmQuery`'s `equalTo` and `notEqualTo` methods.
* Optimized internal caching of schema classes (#3315).

### Internal

* Updated Realm Core to 1.5.1.
* Improved sorting speed.
* Completely removed the `OptionalAPITransformer`.

### Credits

* Thanks to Brenden Kromhout (@bkromhout) for adding binary array support to `equalTo` and `notEqualTo`.

## 1.1.1 (2016-07-01)

### Bug fixes

* Fixed a wrong JNI method declaration which might cause "method not found" crash on some devices.
* Fixed a bug that `Error` in the background async thread is not forwarded to the caller thread.
* Fixed a crash when an empty `Collection` is passed to `insert()`/`insertOrUpdate()` (#3103).
* Fixed a bug that does not transfer the primary key when `RealmSchemaObject.setClassName()` is called to rename a class (#3118).
* Fixed bug in `Realm.insert` and `Realm.insertOrUpdate` methods causing a `RealmList` to be cleared when inserting a managed `RealmModel` (#3105).
* Fixed a concurrency allocation bug in storage engine which might lead to some random crashes.
* Bulk insertion now throws if it is not called in a transaction (#3173).
* The IllegalStateException thrown when accessing an empty RealmObject is now more meaningful (#3200).
* `insert()` now correctly throws an exception if two different objects have the same primary key (#3212).
* Blackberry Z10 throwing "Function not implemented" (#3178).
* Reduced the number of file descriptors used by Realm Core (#3197).
* Throw a proper `IllegalStateException` if a `RealmChangeListener` is used inside an IntentService (#2875).

### Enhancements

* The Realm Annotation processor no longer consumes the Realm annotations. Allowing other annotation processors to run.

### Internal

* Updated Realm Core to 1.4.2.
* Improved sorting speed.

## 1.1.0 (2016-06-30)

### Bug fixes

* A number of bug fixes in the storage engine related to memory management in rare cases when a Realm has been compacted.
* Disabled the optional API transformer since it has problems with DexGuard (#3022).
* `OnSuccess.OnSuccess()` might not be called with the correct Realm version for async transaction (#1893).
* Fixed a bug in `copyToRealm()` causing a cyclic dependency objects being duplicated.
* Fixed a build failure when model class has a conflicting name such as `Map`, `List`, `String`, ... (#3077).

### Enhancements

* Added `insert(RealmModel obj)`, `insertOrUpdate(RealmModel obj)`, `insert(Collection<RealmModel> collection)` and `insertOrUpdate(Collection<RealmModel> collection)` to perform batch inserts (#1684).
* Enhanced `Table.toString()` to show a PrimaryKey field details (#2903).
* Enabled ReLinker when loading a Realm from a custom path by adding a `RealmConfiguration.Builder(Context, File)` constructor (#2900).
* Changed `targetSdkVersion` of `realm-library` to 24.
* Logs warning if `DynamicRealm` is not closed when GC happens as it does for `Realm`.

### Deprecated

* `RealmConfiguration.Builder(File)`. Use `RealmConfiguration.Builder(Context, File)` instead.

### Internal

* Updated Realm Core to 1.2.0.

## 1.0.1 (2016-05-25)

### Bug fixes

* Fixed a crash when calling `Table.toString()` in debugger (#2429).
* Fixed a race condition which would cause some `RealmResults` to not be properly updated inside a `RealmChangeListener`. This could result in crashes when accessing items from those results (#2926/#2951).
* Revised `RealmResults.isLoaded()` description (#2895).
* Fixed a bug that could cause Realm to lose track of primary key when using `RealmObjectSchema.removeField()` and `RealmObjectSchema.renameField()` (#2829/#2926).
* Fixed a bug that prevented some devices from finding async related JNI methods correctly.
* Updated ProGuard configuration in order not to depend on Android's default configuration (#2972).
* Fixed a race condition between Realms notifications and other UI events. This could e.g. cause ListView to crash (#2990).
* Fixed a bug that allowed both `RealmConfiguration.Builder.assetFile()`/`deleteRealmIfMigrationNeeded()` to be configured at the same time, which leads to the asset file accidentally being deleted in migrations (#2933).
* Realm crashed outright when the same Realm file was opened in two processes. Realm will now optimistically retry opening for 1 second before throwing an Error (#2459).

### Enhancements

* Removes RxJava related APIs during bytecode transforming to make RealmObject plays well with reflection when rx.Observable doesn't exist.

## 1.0.0 (2016-05-25)

No changes since 0.91.1.

## 0.91.1 (2016-05-25)

* Updated Realm Core to 1.0.1.

### Bug fixes

* Fixed a bug when opening a Realm causes a staled memory mapping. Symptoms are error messages like "Bad or incompatible history type", "File format version doesn't match", and "Encrypted interprocess sharing is currently unsupported".

## 0.91.0 (2016-05-20)

* Updated Realm Core to 1.0.0.

### Breaking changes

* Removed all `@Deprecated` methods.
* Calling `Realm.setAutoRefresh()` or `DynamicRealm.setAutoRefresh()` from non-Looper thread throws `IllegalStateException` even if the `autoRefresh` is false (#2820).

### Bug fixes

* Calling RealmResults.deleteAllFromRealm() might lead to native crash (#2759).
* The annotation processor now correctly reports an error if trying to reference interfaces in model classes (#2808).
* Added null check to `addChangeListener` and `removeChangeListener` in `Realm` and `DynamicRealm` (#2772).
* Calling `RealmObjectSchema.addPrimaryKey()` adds an index to the primary key field, and calling `RealmObjectSchema.removePrimaryKey()` removes the index from the field (#2832).
* Log files are not deleted when calling `Realm.deleteRealm()` (#2834).

### Enhancements

* Upgrading to OpenSSL 1.0.1t. From July 11, 2016, Google Play only accept apps using OpenSSL 1.0.1r or later (https://support.google.com/faqs/answer/6376725, #2749).
* Added support for automatically copying an initial database from assets using `RealmConfiguration.Builder.assetFile()`.
* Better error messages when certain file operations fail.

### Credits

* Paweł Surówka (@thesurix) for adding the `RealmConfiguration.Builder.assetFile()`.

## 0.90.1

* Updated Realm Core to 0.100.2.

### Bug fixes

* Opening a Realm while closing a Realm in another thread could lead to a race condition.
* Automatic migration to the new file format could in rare circumstances lead to a crash.
* Fixing a race condition that may occur when using Async API (#2724).
* Fixed CannotCompileException when related class definition in android.jar cannot be found (#2703).

### Enhancements

* Prints path when file related exceptions are thrown.

## 0.90.0

* Updated Realm Core to 0.100.0.

### Breaking changes

* RealmChangeListener provides the changed object/Realm/collection as well (#1594).
* All JSON methods on Realm now only wraps JSONException in RealmException. All other Exceptions are thrown as they are.
* Marked all methods on `RealmObject` and all public classes final (#1594).
* Removed `BaseRealm` from the public API.
* Removed `HandlerController` from the public API.
* Removed constructor of `RealmAsyncTask` from the public API (#1594).
* `RealmBaseAdapter` has been moved to its own GitHub repository: https://github.com/realm/realm-android-adapters
  See https://github.com/realm/realm-android-adapters/blob/master/README.md for further info on how to include it.
* File format of Realm files is changed. Files will be automatically upgraded but opening a Realm file with older
  versions of Realm is not possible.

### Deprecated

* `Realm.allObjects*()`. Use `Realm.where(clazz).findAll*()` instead.
* `Realm.distinct*()`. Use `Realm.where(clazz).distinct*()` instead.
* `DynamicRealm.allObjects*()`. Use `DynamicRealm.where(className).findAll*()` instead.
* `DynamicRealm.distinct*()`. Use `DynamicRealm.where(className).distinct*()` instead.
* `Realm.allObjectsSorted(field, sort, field, sort, field, sort)`. Use `RealmQuery.findAllSorted(field[], sort[])`` instead.
* `RealmQuery.findAllSorted(field, sort, field, sort, field, sort)`. Use `RealmQuery.findAllSorted(field[], sort[])`` instead.
* `RealmQuery.findAllSortedAsync(field, sort, field, sort, field, sort)`. Use `RealmQuery.findAllSortedAsync(field[], sort[])`` instead.
* `RealmConfiguration.setModules()`. Use `RealmConfiguration.modules()` instead.
* `Realm.refresh()` and `DynamicRealm.refresh()`. Use `Realm.waitForChange()`/`stopWaitForChange()` or `DynamicRealm.waitForChange()`/`stopWaitForChange()` instead.

### Enhancements

* `RealmObjectSchema.getPrimaryKey()` (#2636).
* `Realm.createObject(Class, Object)` for creating objects with a primary key directly.
* Unit tests in Android library projects now detect Realm model classes.
* Better error message if `equals()` and `hashCode()` are not properly overridden in custom Migration classes.
* Expanding the precision of `Date` fields to cover full range (#833).
* `Realm.waitForChange()`/`stopWaitForChange()` and `DynamicRealm.waitForChange()`/`stopWaitForChange()` (#2386).

### Bug fixes

* `RealmChangeListener` on `RealmObject` is not triggered when adding listener on returned `RealmObject` of `copyToRealmOrUpdate()` (#2569).

### Credits

* Thanks to Brenden Kromhout (@bkromhout) for adding `RealmObjectSchema.getPrimaryKey()`.

## 0.89.1

### Bug fixes

* @PrimaryKey + @Required on String type primary key no longer throws when using copyToRealm or copyToRealmOrUpdate (#2653).
* Primary key is cleared/changed when calling RealmSchema.remove()/RealmSchema.rename() (#2555).
* Objects implementing RealmModel can be used as a field of RealmModel/RealmObject (#2654).

## 0.89.0

### Breaking changes

* @PrimaryKey field value can now be null for String, Byte, Short, Integer, and Long types. Older Realms should be migrated, using RealmObjectSchema.setNullable(), or by adding the @Required annotation (#2515).
* `RealmResults.clear()` now throws UnsupportedOperationException. Use `RealmResults.deleteAllFromRealm()` instead.
* `RealmResults.remove(int)` now throws UnsupportedOperationException. Use `RealmResults.deleteFromRealm(int)` instead.
* `RealmResults.sort()` and `RealmList.sort()` now return the sorted result instead of sorting in-place.
* `RealmList.first()` and `RealmList.last()` now throw `ArrayIndexOutOfBoundsException` if `RealmList` is empty.
* Removed deprecated method `Realm.getTable()` from public API.
* `Realm.refresh()` and `DynamicRealm.refresh()` on a Looper no longer have any effect. `RealmObject` and `RealmResults` are always updated on the next event loop.

### Deprecated

* `RealmObject.removeFromRealm()` in place of `RealmObject.deleteFromRealm()`
* `Realm.clear(Class)` in favour of `Realm.delete(Class)`.
* `DynamicRealm.clear(Class)` in place of `DynamicRealm.delete(Class)`.

### Enhancements

* Added a `RealmModel` interface that can be used instead of extending `RealmObject`.
* `RealmCollection` and `OrderedRealmCollection` interfaces have been added. `RealmList` and `RealmResults` both implement these.
* `RealmBaseAdapter` now accept an `OrderedRealmCollection` instead of only `RealmResults`.
* `RealmObjectSchema.isPrimaryKey(String)` (#2440)
* `RealmConfiguration.initialData(Realm.Transaction)` can now be used to populate a Realm file before it is used for the first time.

### Bug fixes

* `RealmObjectSchema.isRequired(String)` and `RealmObjectSchema.isNullable(String)` don't throw when the given field name doesn't exist.

### Credits

* Thanks to @thesurix for adding `RealmConfiguration.initialData()`.

## 0.88.3

* Updated Realm Core to 0.97.3.

### Enhancements

* Throws an IllegalArgumentException when calling Realm.copyToRealm()/Realm.copyToRealmOrUpdate() with a RealmObject which belongs to another Realm instance in a different thread.
* Improved speed of cleaning up native resources (#2496).

### Bug fixes

* Field annotated with @Ignored should not have accessors generated by the bytecode transformer (#2478).
* RealmResults and RealmObjects can no longer accidentially be GC'ed if using `asObservable()`. Previously this caused the observable to stop emitting (#2485).
* Fixed an build issue when using Realm in library projects on Windows (#2484).
* Custom equals(), toString() and hashCode() are no longer incorrectly overwritten by the proxy class (#2545).

## 0.88.2

* Updated Realm Core to 0.97.2.

### Enhancements

* Outputs additional information when incompatible lock file error occurs.

### Bug fixes

* Race condition causing BadVersionException when running multiple async writes and queries at the same time (#2021/#2391/#2417).

## 0.88.1

### Bug fixes

* Prevent throwing NullPointerException in RealmConfiguration.equals(RealmConfiguration) when RxJava is not in the classpath (#2416).
* RealmTransformer fails because of missing annotation classes in user's project (#2413).
* Added SONAME header to shared libraries (#2432).
* now DynamicRealmObject.toString() correctly shows null value as "null" and the format is aligned to the String from typed RealmObject (#2439).
* Fixed an issue occurring while resolving ReLinker in apps using a library based on Realm (#2415).

## 0.88.0 (2016-03-10)

* Updated Realm Core to 0.97.0.

### Breaking changes

* Realm has now to be installed as a Gradle plugin.
* DynamicRealm.executeTransaction() now directly throws any RuntimeException instead of wrapping it in a RealmException (#1682).
* DynamicRealm.executeTransaction() now throws IllegalArgumentException instead of silently accepting a null Transaction object.
* String setters now throw IllegalArgumentException instead of RealmError for invalid surrogates.
* DynamicRealm.distinct()/distinctAsync() and Realm.distinct()/distinctAsync() now throw IllegalArgumentException instead of UnsupportedOperationException for invalid type or unindexed field.
* All thread local change listeners are now delayed until the next Looper event instead of being triggered when committing.
* Removed RealmConfiguration.getSchemaMediator() from public API which was deprecated in 0.86.0. Please use RealmConfiguration.getRealmObjectClasses() to obtain the set of model classes (#1797).
* Realm.migrateRealm() throws a FileNotFoundException if the Realm file doesn't exist.
* It is now required to unsubscribe from all Realm RxJava observables in order to fully close the Realm (#2357).

### Deprecated

* Realm.getInstance(Context). Use Realm.getInstance(RealmConfiguration) or Realm.getDefaultInstance() instead.
* Realm.getTable(Class) which was public because of the old migration API. Use Realm.getSchema() or DynamicRealm.getSchema() instead.
* Realm.executeTransaction(Transaction, Callback) and replaced it with Realm.executeTransactionAsync(Transaction), Realm.executeTransactionAsync(Transaction, OnSuccess), Realm.executeTransactionAsync(Transaction, OnError) and Realm.executeTransactionAsync(Transaction, OnSuccess, OnError).

### Enhancements

* Support for custom methods, custom logic in accessors, custom accessor names, interface implementation and public fields in Realm objects (#909).
* Support to project Lombok (#502).
* RealmQuery.isNotEmpty() (#2025).
* Realm.deleteAll() and RealmList.deleteAllFromRealm() (#1560).
* RealmQuery.distinct() and RealmResults.distinct() (#1568).
* RealmQuery.distinctAsync() and RealmResults.distinctAsync() (#2118).
* Improved .so loading by using [ReLinker](https://github.com/KeepSafe/ReLinker).
* Improved performance of RealmList#contains() (#897).
* distinct(...) for Realm, DynamicRealm, RealmQuery, and RealmResults can take multiple parameters (#2284).
* "realm" and "row" can be used as field name in model classes (#2255).
* RealmResults.size() now returns Integer.MAX_VALUE when actual size is greater than Integer.MAX_VALUE (#2129).
* Removed allowBackup from AndroidManifest (#2307).

### Bug fixes

* Error occurring during test and (#2025).
* Error occurring during test and connectedCheck of unit test example (#1934).
* Bug in jsonExample (#2092).
* Multiple calls of RealmResults.distinct() causes to return wrong results (#2198).
* Calling DynamicRealmObject.setList() with RealmList<DynamicRealmObject> (#2368).
* RealmChangeListeners did not triggering correctly if findFirstAsync() didn't find any object. findFirstAsync() Observables now also correctly call onNext when the query completes in that case (#2200).
* Setting a null value to trigger RealmChangeListener (#2366).
* Preventing throwing BadVersionException (#2391).

### Credits

* Thanks to Bill Best (@wmbest2) for snapshot testing.
* Thanks to Graham Smith (@grahamsmith) for a detailed bug report (#2200).

## 0.87.5 (2016-01-29)
* Updated Realm Core to 0.96.2.
  - IllegalStateException won't be thrown anymore in RealmResults.where() if the RealmList which the RealmResults is created on has been deleted. Instead, the RealmResults will be treated as empty forever.
  - Fixed a bug causing a bad version exception, when using findFirstAsync (#2115).

## 0.87.4 (2016-01-28)
* Updated Realm Core to 0.96.0.
  - Fixed bug causing BadVersionException or crashing core when running async queries.

## 0.87.3 (2016-01-25)
* IllegalArgumentException is now properly thrown when calling Realm.copyFromRealm() with a DynamicRealmObject (#2058).
* Fixed a message in IllegalArgumentException thrown by the accessors of DynamicRealmObject (#2141).
* Fixed RealmList not returning DynamicRealmObjects of the correct underlying type (#2143).
* Fixed potential crash when rolling back removal of classes that reference each other (#1829).
* Updated Realm Core to 0.95.8.
  - Fixed a bug where undetected deleted object might lead to seg. fault (#1945).
  - Better performance when deleting objects (#2015).

## 0.87.2 (2016-01-08)
* Removed explicit GC call when committing a transaction (#1925).
* Fixed a bug when RealmObjectSchema.addField() was called with the PRIMARY_KEY modifier, the field was not set as a required field (#2001).
* Fixed a bug which could throw a ConcurrentModificationException in RealmObject's or RealmResults' change listener (#1970).
* Fixed RealmList.set() so it now correctly returns the old element instead of the new (#2044).
* Fixed the deployment of source and javadoc jars (#1971).

## 0.87.1 (2015-12-23)
* Upgraded to NDK R10e. Using gcc 4.9 for all architectures.
* Updated Realm Core to 0.95.6
  - Fixed a bug where an async query can be copied incomplete in rare cases (#1717).
* Fixed potential memory leak when using async query.
* Added a check to prevent removing a RealmChangeListener from a non-Looper thread (#1962). (Thank you @hohnamkung.)

## 0.87.0 (2015-12-17)
* Added Realm.asObservable(), RealmResults.asObservable(), RealmObject.asObservable(), DynamicRealm.asObservable() and DynamicRealmObject.asObservable().
* Added RealmConfiguration.Builder.rxFactory() and RxObservableFactory for custom RxJava observable factory classes.
* Added Realm.copyFromRealm() for creating detached copies of Realm objects (#931).
* Added RealmObjectSchema.getFieldType() (#1883).
* Added unitTestExample to showcase unit and instrumentation tests. Examples include jUnit3, jUnit4, Espresso, Robolectric, and MPowermock usage with Realm (#1440).
* Added support for ISO8601 based dates for JSON import. If JSON dates are invalid a RealmException will be thrown (#1213).
* Added APK splits to gridViewExample (#1834).

## 0.86.1 (2015-12-11)
* Improved the performance of removing objects (RealmResults.clear() and RealmResults.remove()).
* Updated Realm Core to 0.95.5.
* Updated ProGuard configuration (#1904).
* Fixed a bug where RealmQuery.findFirst() returned a wrong result if the RealmQuery had been created from a RealmResults.where() (#1905).
* Fixed a bug causing DynamicRealmObject.getObject()/setObject() to use the wrong class (#1912).
* Fixed a bug which could cause a crash when closing Realm instances in change listeners (#1900).
* Fixed a crash occurring during update of multiple async queries (#1895).
* Fixed listeners not triggered for RealmObject & RealmResults created using copy or create methods (#1884).
* Fixed RealmChangeListener never called inside RealmResults (#1894).
* Fixed crash when calling clear on a RealmList (#1886).

## 0.86.0 (2015-12-03)
* BREAKING CHANGE: The Migration API has been replaced with a new API.
* BREAKING CHANGE: RealmResults.SORT_ORDER_ASCENDING and RealmResults.SORT_ORDER_DESCENDING constants have been replaced by Sort.ASCENDING and Sort.DESCENDING enums.
* BREAKING CHANGE: RealmQuery.CASE_SENSITIVE and RealmQuery.CASE_INSENSITIVE constants have been replaced by Case.SENSITIVE and Case.INSENSITIVE enums.
* BREAKING CHANGE: Realm.addChangeListener, RealmObject.addChangeListener and RealmResults.addChangeListener hold a strong reference to the listener, you should unregister the listener to avoid memory leaks.
* BREAKING CHANGE: Removed deprecated methods RealmQuery.minimum{Int,Float,Double}, RealmQuery.maximum{Int,Float,Double}, RealmQuery.sum{Int,Float,Double} and RealmQuery.average{Int,Float,Double}. Use RealmQuery.min(), RealmQuery.max(), RealmQuery.sum() and RealmQuery.average() instead.
* BREAKING CHANGE: Removed RealmConfiguration.getSchemaMediator() which is public by mistake. And RealmConfiguration.getRealmObjectClasses() is added as an alternative in order to obtain the set of model classes (#1797).
* BREAKING CHANGE: Realm.addChangeListener, RealmObject.addChangeListener and RealmResults.addChangeListener will throw an IllegalStateException when invoked on a non-Looper thread. This is to prevent registering listeners that will not be invoked.
* BREAKING CHANGE: trying to access a property on an unloaded RealmObject obtained asynchronously will throw an IllegalStateException
* Added new Dynamic API using DynamicRealm and DynamicRealmObject.
* Added Realm.getSchema() and DynamicRealm.getSchema().
* Realm.createOrUpdateObjectFromJson() now works correctly if the RealmObject class contains a primary key (#1777).
* Realm.compactRealm() doesn't throw an exception if the Realm file is opened. It just returns false instead.
* Updated Realm Core to 0.95.3.
  - Fixed a bug where RealmQuery.average(String) returned a wrong value for a nullable Long/Integer/Short/Byte field (#1803).
  - Fixed a bug where RealmQuery.average(String) wrongly counted the null value for average calculation (#1854).

## 0.85.1 (2015-11-23)
* Fixed a bug which could corrupt primary key information when updating from a Realm version <= 0.84.1 (#1775).

## 0.85.0 (2016-11-19)
* BREAKING CHANGE: Removed RealmEncryptionNotSupportedException since the encryption implementation changed in Realm's underlying storage engine. Encryption is now supported on all devices.
* BREAKING CHANGE: Realm.executeTransaction() now directly throws any RuntimeException instead of wrapping it in a RealmException (#1682).
* BREAKING CHANGE: RealmQuery.isNull() and RealmQuery.isNotNull() now throw IllegalArgumentException instead of RealmError if the fieldname is a linked field and the last element is a link (#1693).
* Added Realm.isEmpty().
* Setters in managed object for RealmObject and RealmList now throw IllegalArgumentException if the value contains an invalid (unmanaged, removed, closed, from different Realm) object (#1749).
* Attempting to refresh a Realm while a transaction is in process will now throw an IllegalStateException (#1712).
* The Realm AAR now also contains the ProGuard configuration (#1767). (Thank you @skyisle.)
* Updated Realm Core to 0.95.
  - Removed reliance on POSIX signals when using encryption.

## 0.84.2
* Fixed a bug making it impossible to convert a field to become required during a migration (#1695).
* Fixed a bug making it impossible to read Realms created using primary keys and created by iOS (#1703).
* Fixed some memory leaks when an Exception is thrown (#1730).
* Fixed a memory leak when using relationships (#1285).
* Fixed a bug causing cached column indices to be cleared too soon (#1732).

## 0.84.1 (2015-10-28)
* Updated Realm Core to 0.94.4.
  - Fixed a bug that could cause a crash when running the same query multiple times.
* Updated ProGuard configuration. See [documentation](https://realm.io/docs/java/latest/#proguard) for more details.
* Updated Kotlin example to use 1.0.0-beta.
* Fixed warnings reported by "lint -Xlint:all" (#1644).
* Fixed a bug where simultaneous opening and closing a Realm from different threads might result in a NullPointerException (#1646).
* Fixed a bug which made it possible to externally modify the encryption key in a RealmConfiguration (#1678).

## 0.84.0 (2015-10-22)
* Added support for async queries and transactions.
* Added support for parsing JSON Dates with timezone information. (Thank you @LateralKevin.)
* Added RealmQuery.isEmpty().
* Added Realm.isClosed() method.
* Added Realm.distinct() method.
* Added RealmQuery.isValid(), RealmResults.isValid() and RealmList.isValid(). Each method checks whether the instance is still valid to use or not(for example, the Realm has been closed or any parent object has been removed).
* Added Realm.isInTransaction() method.
* Updated Realm Core to version 0.94.3.
  - Fallback for mremap() now work correctly on BlackBerry devices.
* Following methods in managed RealmList now throw IllegalStateException instead of native crash when RealmList.isValid() returns false: add(int,RealmObject), add(RealmObject)
* Following methods in managed RealmList now throw IllegalStateException instead of ArrayIndexOutOfBoundsException when RealmList.isValid() returns false: set(int,RealmObject), move(int,int), remove(int), get(int)
* Following methods in managed RealmList now throw IllegalStateException instead of returning 0/null when RealmList.isValid() returns false: clear(), removeAll(Collection), remove(RealmObject), first(), last(), size(), where()
* RealmPrimaryKeyConstraintException is now thrown instead of RealmException if two objects with same primary key are inserted.
* IllegalStateException is now thrown when calling Realm's clear(), RealmResults's remove(), removeLast(), clear() or RealmObject's removeFromRealm() from an incorrect thread.
* Fixed a bug affecting RealmConfiguration.equals().
* Fixed a bug in RealmQuery.isNotNull() which produced wrong results for binary data.
* Fixed a bug in RealmQuery.isNull() and RealmQuery.isNotNull() which validated the query prematurely.
* Fixed a bug where closed Realms were trying to refresh themselves resulting in a NullPointerException.
* Fixed a bug that made it possible to migrate open Realms, which could cause undefined behavior when querying, reading or writing data.
* Fixed a bug causing column indices to be wrong for some edge cases. See #1611 for details.

## 0.83.1 (2015-10-15)
* Updated Realm Core to version 0.94.1.
  - Fixed a bug when using Realm.compactRealm() which could make it impossible to open the Realm file again.
  - Fixed a bug, so isNull link queries now always return true if any part is null.

## 0.83 (2015-10-08)
* BREAKING CHANGE: Database file format update. The Realm file created by this version cannot be used by previous versions of Realm.
* BREAKING CHANGE: Removed deprecated methods and constructors from the Realm class.
* BREAKING CHANGE: Introduced boxed types Boolean, Byte, Short, Integer, Long, Float and Double. Added null support. Introduced annotation @Required to indicate a field is not nullable. String, Date and byte[] became nullable by default which means a RealmMigrationNeededException will be thrown if an previous version of a Realm file is opened.
* Deprecated methods: RealmQuery.minimum{Int,Float,Double}, RealmQuery.maximum{Int,Float,Double}. Use RealmQuery.min() and RealmQuery.max() instead.
* Added support for x86_64.
* Fixed an issue where opening the same Realm file on two Looper threads could potentially lead to an IllegalStateException being thrown.
* Fixed an issue preventing the call of listeners on refresh().
* Opening a Realm file from one thread will no longer be blocked by a transaction from another thread.
* Range restrictions of Date fields have been removed. Date fields now accepts any value. Milliseconds are still removed.

## 0.82.2 (2015-09-04)
* Fixed a bug which might cause failure when loading the native library.
* Fixed a bug which might trigger a timeout in Context.finalize().
* Fixed a bug which might cause RealmObject.isValid() to throw an exception if the object is deleted.
* Updated Realm core to version 0.89.9
  - Fixed a potential stack overflow issue which might cause a crash when encryption was used.
  - Embedded crypto functions into Realm dynamic lib to avoid random issues on some devices.
  - Throw RealmEncryptionNotSupportedException if the device doesn't support Realm encryption. At least one device type (HTC One X) contains system bugs that prevents Realm's encryption from functioning properly. This is now detected, and an exception is thrown when trying to open/create an encrypted Realm file. It's up to the application to catch this and decide if it's OK to proceed without encryption instead.

## 0.82.1 (2015-08-06)
* Fixed a bug where using the wrong encryption key first caused the right key to be seen as invalid.
* Fixed a bug where String fields were ignored when updating objects from JSON with null values.
* Fixed a bug when calling System.exit(0), the process might hang.

## 0.82 (2015-07-28)
* BREAKING CHANGE: Fields with annotation @PrimaryKey are indexed automatically now. Older schemas require a migration.
* RealmConfiguration.setModules() now accept ignore null values which Realm.getDefaultModule() might return.
* Trying to access a deleted Realm object throw throws a proper IllegalStateException.
* Added in-memory Realm support.
* Closing realm on another thread different from where it was created now throws an exception.
* Realm will now throw a RealmError when Realm's underlying storage engine encounters an unrecoverable error.
* @Index annotation can also be applied to byte/short/int/long/boolean/Date now.
* Fixed a bug where RealmQuery objects are prematurely garbage collected.
* Removed RealmQuery.between() for link queries.

## 0.81.1 (2015-06-22)
* Fixed memory leak causing Realm to never release Realm objects.

## 0.81 (2015-06-19)
* Introduced RealmModules for working with custom schemas in libraries and apps.
* Introduced Realm.getDefaultInstance(), Realm.setDefaultInstance(RealmConfiguration) and Realm.getInstance(RealmConfiguration).
* Deprecated most constructors. They have been been replaced by Realm.getInstance(RealmConfiguration) and Realm.getDefaultInstance().
* Deprecated Realm.migrateRealmAtPath(). It has been replaced by Realm.migrateRealm(RealmConfiguration).
* Deprecated Realm.deleteFile(). It has been replaced by Realm.deleteRealm(RealmConfiguration).
* Deprecated Realm.compactFile(). It has been replaced by Realm.compactRealm(RealmConfiguration).
* RealmList.add(), RealmList.addAt() and RealmList.set() now copy unmanaged objects transparently into Realm.
* Realm now works with Kotlin (M12+). (Thank you @cypressious.)
* Fixed a performance regression introduced in 0.80.3 occurring during the validation of the Realm schema.
* Added a check to give a better error message when null is used as value for a primary key.
* Fixed unchecked cast warnings when building with Realm.
* Cleaned up examples (remove old test project).
* Added checking for missing generic type in RealmList fields in annotation processor.

## 0.80.3 (2015-05-22)
* Calling Realm.copyToRealmOrUpdate() with an object with a null primary key now throws a proper exception.
* Fixed a bug making it impossible to open Realms created by Realm-Cocoa if a model had a primary key defined.
* Trying to using Realm.copyToRealmOrUpdate() with an object with a null primary key now throws a proper exception.
* RealmChangedListener now also gets called on the same thread that did the commit.
* Fixed bug where Realm.createOrUpdateWithJson() reset Date and Binary data to default values if not found in the JSON output.
* Fixed a memory leak when using RealmBaseAdapter.
* RealmBaseAdapter now allow RealmResults to be null. (Thanks @zaki50.)
* Fixed a bug where a change to a model class (`RealmList<A>` to `RealmList<B>`) would not throw a RealmMigrationNeededException.
* Fixed a bug where setting multiple RealmLists didn't remove the previously added objects.
* Solved ConcurrentModificationException thrown when addChangeListener/removeChangeListener got called in the onChange. (Thanks @beeender)
* Fixed duplicated listeners in the same realm instance. Trying to add duplicated listeners is ignored now. (Thanks @beeender)

## 0.80.2 (2015-05-04)
* Trying to use Realm.copyToRealmOrUpdate() with an object with a null primary key now throws a proper exception.
* RealmMigrationNeedException can now return the path to the Realm that needs to be migrated.
* Fixed bug where creating a Realm instance with a hashcode collision no longer returned the wrong Realm instance.
* Updated Realm Core to version 0.89.2
  - fixed bug causing a crash when opening an encrypted Realm file on ARM64 devices.

## 0.80.1 (2015-04-16)
* Realm.createOrUpdateWithJson() no longer resets fields to their default value if they are not found in the JSON input.
* Realm.compactRealmFile() now uses Realm Core's compact() method which is more failure resilient.
* Realm.copyToRealm() now correctly handles referenced child objects that are already in the Realm.
* The ARM64 binary is now properly a part of the Eclipse distribution package.
* A RealmMigrationExceptionNeeded is now properly thrown if @Index and @PrimaryKey are not set correctly during a migration.
* Fixed bug causing Realms to be cached even though they failed to open correctly.
* Added Realm.deleteRealmFile(File) method.
* Fixed bug causing queries to fail if multiple Realms has different field ordering.
* Fixed bug when using Realm.copyToRealm() with a primary key could crash if default value was already used in the Realm.
* Updated Realm Core to version 0.89.0
  - Improved performance for sorting RealmResults.
  - Improved performance for refreshing a Realm after inserting or modifying strings or binary data.
  - Fixed bug causing incorrect result when querying indexed fields.
  - Fixed bug causing corruption of string index when deleting an object where there are duplicate values for the indexed field.
  - Fixed bug causing a crash after compacting the Realm file.
* Added RealmQuery.isNull() and RealmQuery.isNotNull() for querying relationships.
* Fixed a potential NPE in the RealmList constructor.

## 0.80 (2015-03-11)
* Queries on relationships can be case sensitive.
* Fixed bug when importing JSONObjects containing NULL values.
* Fixed crash when trying to remove last element of a RealmList.
* Fixed bug crashing annotation processor when using "name" in model classes for RealmObject references
* Fixed problem occurring when opening an encrypted Realm with two different instances of the same key.
* Version checker no longer reports that updates are available when latest version is used.
* Added support for static fields in RealmObjects.
* Realm.writeEncryptedCopyTo() has been reenabled.

## 0.79.1 (2015-02-20)
* copyToRealm() no longer crashes on cyclic data structures.
* Fixed potential crash when using copyToRealmOrUpdate with an object graph containing a mix of elements with and without primary keys.

## 0.79 (2015-02-16)
* Added support for ARM64.
* Added RealmQuery.not() to negate a query condition.
* Added copyToRealmOrUpdate() and createOrUpdateFromJson() methods, that works for models with primary keys.
* Made the native libraries much smaller. Arm went from 1.8MB to 800KB.
* Better error reporting when trying to create or open a Realm file fails.
* Improved error reporting in case of missing accessors in model classes.
* Re-enabled RealmResults.remove(index) and RealmResults.removeLast().
* Primary keys are now supported through the @PrimaryKey annotation.
* Fixed error when instantiating a Realm with the wrong key.
* Throw an exception if deleteRealmFile() is called when there is an open instance of the Realm.
* Made migrations and compression methods synchronised.
* Removed methods deprecated in 0.76. Now Realm.allObjectsSorted() and RealmQuery.findAllSorted() need to be used instead.
* Reimplemented Realm.allObjectSorted() for better performance.

## 0.78 (2015-01-22)
* Added proper support for encryption. Encryption support is now included by default. Keys are now 64 bytes long.
* Added support to write an encrypted copy of a Realm.
* Realm no longer incorrectly warns that an instance has been closed too many times.
* Realm now shows a log warning if an instance is being finalized without being closed.
* Fixed bug causing Realms to be cached during a RealmMigration resulting in invalid realms being returned from Realm.getInstance().
* Updated core to 0.88.

## 0.77 (2015-01-16)
* Added Realm.allObjectsSorted() and RealmQuery.findAllSorted() and extending RealmResults.sort() for multi-field sorting.
* Added more logging capabilities at the JNI level.
* Added proper encryption support. NOTE: The key has been increased from 32 bytes to 64 bytes (see example).
* Added support for unmanaged objects and custom constructors.
* Added more precise imports in proxy classes to avoid ambiguous references.
* Added support for executing a transaction with a closure using Realm.executeTransaction().
* Added RealmObject.isValid() to test if an object is still accessible.
* RealmResults.sort() now has better error reporting.
* Fixed bug when doing queries on the elements of a RealmList, ie. like Realm.where(Foo.class).getBars().where().equalTo("name").
* Fixed bug causing refresh() to be called on background threads with closed Realms.
* Fixed bug where calling Realm.close() too many times could result in Realm not getting closed at all. This now triggers a log warning.
* Throw NoSuchMethodError when RealmResults.indexOf() is called, since it's not implemented yet.
* Improved handling of empty model classes in the annotation processor
* Removed deprecated static constructors.
* Introduced new static constructors based on File instead of Context, allowing to save Realm files in custom locations.
* RealmList.remove() now properly returns the removed object.
* Calling realm.close() no longer prevent updates to other open realm instances on the same thread.

## 0.76.0 (2014-12-19)
* RealmObjects can now be imported using JSON.
* Gradle wrapper updated to support Android Studio 1.0.
* Fixed bug in RealmObject.equals() so it now correctly compares two objects from the same Realm.
* Fixed bug in Realm crashing for receiving notifications after close().
* Realm class is now marked as final.
* Replaced concurrency example with a better thread example.
* Allowed to add/remove RealmChangeListeners in RealmChangeListeners.
* Upgraded to core 0.87.0 (encryption support, API changes).
* Close the Realm instance after migrations.
* Added a check to deny the writing of objects outside of a transaction.

## 0.75.1 (2014-12-03)
* Changed sort to be an in-place method.
* Renamed SORT_ORDER_DECENDING to SORT_ORDER_DESCENDING.
* Added sorting functionality to allObjects() and findAll().
* Fixed bug when querying a date column with equalTo(), it would act as lessThan()

## 0.75.0 (2014-11-28)
* Realm now implements Closeable, allowing better cleanup of native resources.
* Added writeCopyTo() and compactRealmFile() to write and compact a Realm to a new file.
* RealmObject.toString(), equals() and hashCode() now support models with cyclic references.
* RealmResults.iterator() and listIterator() now correctly iterates the results when using remove().
* Bug fixed in Exception text when field names was not matching the database.
* Bug fixed so Realm no longer throws an Exception when removing the last object.
* Bug fixed in RealmResults which prevented sub-querying.
* The Date type does not support millisecond resolution, and dates before 1901-12-13 and dates after 2038-01-19 are not supported on 32 bit systems.
* Fixed bug so Realm no longer throws an Exception when removing the last object.
* Fixed bug in RealmResults which prevented sub-querying.

## 0.74.0 (2014-11-19)
* Added support for more field/accessors naming conventions.
* Added case sensitive versions of string comparison operators equalTo and notEqualTo.
* Added where() to RealmList to initiate queries.
* Added verification of fields names in queries with links.
* Added exception for queries with invalid field name.
* Allow static methods in model classes.
* An exception will now be thrown if you try to move Realm, RealmResults or RealmObject between threads.
* Fixed a bug in the calculation of the maximum of date field in a RealmResults.
* Updated core to 0.86.0, fixing a bug in cancelling an empty transaction, and major query speedups with floats/doubles.
* Consistent handling of UTF-8 strings.
* removeFromRealm() now calls moveLastOver() which is faster and more reliable when deleting multiple objects.

## 0.73.1 (2014-11-05)
* Fixed a bug that would send infinite notifications in some instances.

## 0.73.0 (2014-11-04)
* Fixed a bug not allowing queries with more than 1024 conditions.
* Rewritten the notification system. The API did not change but it's now much more reliable.
* Added support for switching auto-refresh on and off (Realm.setAutoRefresh).
* Added RealmBaseAdapter and an example using it.
* Added deleteFromRealm() method to RealmObject.

## 0.72.0 (2014-10-27)
* Extended sorting support to more types: boolean, byte, short, int, long, float, double, Date, and String fields are now supported.
* Better support for Java 7 and 8 in the annotations processor.
* Better support for the Eclipse annotations processor.
* Added Eclipse support to the distribution folder.
* Added Realm.cancelTransaction() to cancel/abort/rollback a transaction.
* Added support for link queries in the form realm.where(Owner.class).equalTo("cat.age", 12).findAll().
* Faster implementation of RealmQuery.findFirst().
* Upgraded core to 0.85.1 (deep copying of strings in queries; preparation for link queries).

## 0.71.0 (2014-10-07)
* Simplified the release artifact to a single Jar file.
* Added support for Eclipse.
* Added support for deploying to Maven.
* Throw exception if nested transactions are used (it's not allowed).
* Javadoc updated.
* Fixed [bug in RealmResults](https://github.com/realm/realm-java/issues/453).
* New annotation @Index to add search index to a field (currently only supporting String fields).
* Made the annotations processor more verbose and strict.
* Added RealmQuery.count() method.
* Added a new example about concurrency.
* Upgraded to core 0.84.0.

## 0.70.1 (2014-09-30)
* Enabled unit testing for the realm project.
* Fixed handling of camel-cased field names.

## 0.70.0 (2014-09-29)
* This is the first public beta release.<|MERGE_RESOLUTION|>--- conflicted
+++ resolved
@@ -4,7 +4,7 @@
 * Removed all references and API's releated to permissions. These are now managed through MongoDB Realm. Read more [here](XXX).
 
 ### Enhancements
-* None.
+* Added support for "Embedded Objects". They are enabled using `@RealmClass(embedded = true)`. An embedded object must have exactly one parent object linking to it and it will be deleted when the the parent is. Embedded objects can also be the parent of other embedded classes. Read more [here](https://realm.io/docs/java/latest/#embedded-objects). (Issue [#6713](https://github.com/realm/realm-java/issues/6713))  
 
 ### Fixed
 * None.
@@ -39,14 +39,10 @@
 * Added `Realm.freeze()`, `RealmObject.freeze()`, `RealmResults.freeze()` and `RealmList.freeze()`. These methods will return a frozen version of the current Realm data. This data can be read from any thread without throwing an `IllegalStateException`, but will never change. All frozen Realms and data can be closed by calling `Realm.close()` on the frozen Realm, but fully closing all live Realms will also close the frozen ones. Frozen data can be queried as normal, but trying to mutate it in any way will throw an `IllegalStateException`. This includes all methods that attempt to refresh or add change listeners. (Issue [#6590](https://github.com/realm/realm-java/pull/6590))
 * Added `Realm.isFrozen()`, `RealmObject.isFrozen()`, `RealmObject.isFrozen(RealmModel)`, `RealmResults.isFrozen()` and `RealmList.isFrozen()`, which returns whether or not the data is frozen.
 * Added `RealmConfiguration.Builder.maxNumberOfActiveVersions(long number)`. Setting this will cause Realm to throw an `IllegalStateException` if too many versions of the Realm data are live at the same time. Having too many versions can dramatically increase the filesize of the Realm.
-<<<<<<< HEAD
 * `RealmResults.asJSON()` is no longer `@Beta`.
 * Storing large binary blobs in Realm files no longer forces the file to be at least 8x the size of the largest blob.
 * Reduce the size of transaction logs stored inside the Realm file, reducing file size growth from large transactions.
-* Added support for "Embedded Objects". They are enabled using `@RealmClass(embedded = true)`. An embedded object must have exactly one parent object linking to it and it will be deleted when the the parent is. Embedded objects can also be the parent of other embedded classes. Read more [here](https://realm.io/docs/java/latest/#embedded-objects). (Issue [#6713](https://github.com/realm/realm-java/issues/6713))  
-=======
 * `RealmResults.asJSON()` is no longer `@Beta`
->>>>>>> ea9e6a8a
 
 ### Compatibility
 * Realm Object Server: 3.23.1 or later.
