--- conflicted
+++ resolved
@@ -1,3 +1,13 @@
+## 3.7.1 (YYYY-MM-DD)
+
+### Bug Fixes
+
+* Fixed potential memory leaks of `LinkView` when calling bulk insertions APIs.
+
+### Internal
+
+* Replaced LinkView with Object Store's List.
+
 ## 3.7.0 (2017-09-01)
 
 ### Deprecated
@@ -39,23 +49,6 @@
 
 ### Bug Fixes
 
-<<<<<<< HEAD
-* Fixed potential memory leaks of `LinkView` when calling bulk insertions APIs.
-
-### Internal
-
-* [ObjectServer] removed `ObjectServerUser` and its inner classes, in a step to reduce `SyncUser` complexity (#3741).
-* [ObjectServer] changed the `SyncSessionStopPolicy` to `AfterChangesUploaded` to align with other binding and to prevent use cases where the Realm might be deleted before the last changes get synchronized (#5028).
-* Upgraded Realm Sync to 1.10.8
-* Let Object Store handle migration.
-* Replaced LinkView with Object Store's List.
-
-## 3.5.1 (YYYY-MM-DD)
-
-### Bug Fixes
-
-=======
->>>>>>> b127b8e6
 * Potential crash after using `Realm.getSchema()` to change the schema of a typed Realm. `Realm.getSchema()` now returns an immutable `RealmSchema` instance.
 * `Realm.copyToRealmOrUpdate()` could cause a `RealmList` field to contain duplicated elements (#4957).
 * `RealmSchema.create(String)` and `RealmObjectSchema.setClassName(String)` did not accept class name whose length was 51 to 57.
