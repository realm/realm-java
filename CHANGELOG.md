<<<<<<< HEAD
## 3.1.3 (YYYY-MM-DD)

### Bug Fixes

* `equals()` and `hashCode()` of managed `RealmObject`s that come from linking objects don't work correctly (#4487).
=======
## 3.1.3

### Internal

* Upgraded to Realm Sync 1.5.2.
>>>>>>> 2078e27d

## 3.1.2 (2017-04-12)

### Bug Fixes

* Crash caused by JNI couldn't find `OsObject.notifyChangeListeners` when ProGuard is enabled (#4461).
* Incompatible return type of `RealmSchema.getAll()` and `BaseRealm.getSchema()` (#4443).
* Memory leaked when synced Realm was initialized (#4465).
* An `IllegalStateException` will be thrown when starting iterating `OrderedRealmCollection` if the Realm is closed (#4471).

## 3.1.1 (2017-04-07)

### Bug Fixes

* Crash caused by Listeners on `RealmObject` getting triggered the 2nd time with different changed field (#4437).
* Unintentionally exposing `StandardRealmSchema` (#4443).
* Workaround for crashes on specific Samsung devices which are caused by a buggy `memmove` call (#3651).

## 3.1.0 (2017-04-05)

### Breaking Changes

* Updated file format of Realm files. Existing Realm files will automatically be migrated to the new format when they are opened, but older versions of Realm cannot open these files.
* [ObjectServer] Due to file format changes, Realm Object Server 1.3.0 or later is required.

### Enhancements

* Added support for reverse relationships through the `@LinkingObjects` annotation. See `io.realm.annotations.LinkingObjects` for documentation.  
  * This feature is in `@Beta`.
  * Queries on linking objects do not work.  Queries like `where(...).equalTo("field.linkingObjects.id", 7).findAll()` are not yet supported.
  * Backlink verification is incomplete.  Evil code can cause native crashes.
* The listener on `RealmObject` will only be triggered if the object changes (#3894).
* Added `RealmObjectChangeListener` interface that provide detailed information about `RealmObject` field changes.
* Listeners on `RealmList` and `RealmResults` will be triggered immediately when the transaction is committed on the same thread (#4245).
* The real `RealmMigrationNeededException` is now thrown instead of `IllegalArgumentException` if no migration is provided for a Realm that requires it.
* `RealmQuery.distinct()` can be performed on unindexed fields (#2285).
* `targetSdkVersion` is now 25.
* [ObjectServer] In case of a Client Reset, information about the location of the backed up Realm file is now reported through the `ErrorHandler` interface (#4080).
* [ObjectServer] Authentication URLs now automatically append `/auth` if no other path segment is set (#4370).

### Bug Fixes

* Crash with `LogicError` with `Bad version number` on notifier thread (#4369).
* `Realm.migrateRealm(RealmConfiguration)` now fails correctly with an `IllegalArgumentException` if a `SyncConfiguration` is provided (#4075).
* Fixed a potential cause for Realm file corruptions (never reported).
* Add `@Override` annotation to proxy class accessors and stop using raw type in proxy classes in order to remove warnings from javac (#4329).
* `findFirstAsync()` now returns an invalid object if there is no object matches the query condition instead of running the query repeatedly until it can find one (#4352).
* [ObjectServer] Changing the log level after starting a session now works correctly (#4337).

### Internal

* Using the Object Store's Session and SyncManager.
* Upgraded to Realm Sync 1.5.0.
* Upgraded to Realm Core 2.5.1.
* Upgraded Gradle to 3.4.1

## 3.0.0 (2017-02-28)

### Breaking Changes

* `RealmResults.distinct()` returns a new `RealmResults` object instead of filtering on the original object (#2947).
* `RealmResults` is auto-updated continuously. Any transaction on the current thread which may have an impact on the order or elements of the `RealmResults` will change the `RealmResults` immediately instead of change it in the next event loop. The standard `RealmResults.iterator()` will continue to work as normal, which means that you can still delete or modify elements without impacting the iterator. The same is not true for simple for-loops. In some cases a simple for-loop will not work (https://realm.io/docs/java/3.0.0/api/io/realm/OrderedRealmCollection.html#loops), and you must use the new createSnapshot() method.
* `RealmChangeListener` on `RealmObject` will now also be triggered when the object is deleted. Use `RealmObject.isValid()` to check this state(#3138).
* `RealmObject.asObservable()` will now emit the object when it is deleted. Use `RealmObject.isValid()` to check this state (#3138).
* Removed deprecated classes `Logger` and `AndroidLogger` (#4050).

### Deprecated

* `RealmResults.removeChangeListeners()`. Use `RealmResults.removeAllChangeListeners()` instead.
* `RealmObject.removeChangeListeners()`. Use `RealmObject.removeAllChangeListeners()` instead.
* `RealmResults.distinct()` and `RealmResults.distinctAsync()`. Use `RealmQuery.distinct()` and `RealmQuery.distinctAsync()` instead.

### Enhancements

* Added support for sorting by link's field (#672).
* Added `OrderedRealmCollectionSnapshot` class and `OrderedRealmCollection.createSnapshot()` method. `OrderedRealmCollectionSnapshot` is useful when changing `RealmResults` or `RealmList` in simple loops.
* Added `OrderedRealmCollectionChangeListener` interface for supporting fine-grained collection notifications.
* Added support for ChangeListeners on `RealmList`.
* Added `RealmList.asObservable()`.

### Bug Fixes

* Element type checking in `DynamicRealmObject#setList()` (#4252).
* Now throws `IllegalStateException` instead of process crash when any of thread confined methods in `RealmQuery` is called from wrong thread (#4228).
* Now throws `IllegalStateException` when any of thread confined methods in `DynamicRealmObject` is called from wrong thread (#4258).

### Internal

* Use Object Store's `Results` as the backend for `RealmResults` (#3372).
  - Use Object Store's notification mechanism to trigger listeners.
  - Local commits triggers Realm global listener and `RealmObject` listener on current thread immediately instead of in the next event loop.


## 2.3.2 (2017-02-27)

### Bug fixes

* Log levels in JNI layer were all reported as "Error" (#4204).
* Encrypted realms can end up corrupted if many threads are reading and writing at the same time (#4128).
* "Read-only file system" exception when compacting Realm file on external storage (#4140).

### Internal

* Updated to Realm Sync v1.2.1.
* Updated to Realm Core v2.3.2.

### Enhancements

* Improved performance of getters and setters in proxy classes.


## 2.3.1 (2017-02-07)

### Enhancements

* [ObjectServer] The `serverUrl` given to `SyncConfiguration.Builder()` is now more lenient and will also accept only paths as argument (#4144).
* [ObjectServer] Add a timer to refresh periodically the access_token.

### Bug fixes

* NPE problem in SharedRealm.finalize() (#3730).
* `RealmList.contains()` and `RealmResults.contains()` now correctly use custom `equals()` method on Realm model classes.
* Build error when the project is using Kotlin (#4087).
* Bug causing classes to be replaced by classes already in Gradle's classpath (#3568).
* NullPointerException when notifying a single object that it changed (#4086).


## 2.3.0 (2017-01-19)

### Object Server API Changes

* Realm Sync v1.0.0 has been released, and Realm Mobile Platform is no longer considered in beta.
* Breaking change: Location of Realm files are now placed in `getFilesDir()/<userIdentifier>` instead of `getFilesDir()/`.
  This is done in order to support shared Realms among users, while each user retaining their own local copy.
* Breaking change: `SyncUser.all()` now returns Map instead of List.
* Breaking change: Added a default `UserStore` saving users in a Realm file (`RealmFileUserStore`).
* Breaking change: Added multi-user support to `UserStore`. Added `get(String)` and `remove(String)`, removed `remove()` and renamed `get()` to `getCurrent()`.
* Breaking change: Changed the order of arguments to `SyncCredentials.custom()` to match iOS: token, provider, userInfo.
* Added support for `PermissionOffer` and `PermissionOfferResponse` to `SyncUser.getManagementRealm()`.
* Exceptions thrown in error handlers are ignored but logged (#3559).
* Removed unused public constants in `SyncConfiguration` (#4047).
* Fixed bug, preventing Sync client to renew the access token (#4038) (#4039).
* Now `SyncUser.logout()` properly revokes tokens (#3639).

### Bug fixes

* Fixed native memory leak setting the value of a primary key (#3993).
* Activated Realm's annotation processor on connectedTest when the project is using kapt (#4008).
* Fixed "too many open files" issue (#4002).
* Added temporary work-around for bug crashing Samsung Tab 3 devices on startup (#3651).

### Enhancements

* Added `like` predicate for String fields (#3752).

### Internal

* Updated to Realm Sync v1.0.0.
* Added a Realm backup when receiving a Sync client reset message from the server.

## 2.2.2 (2017-01-16)

### Object Server API Changes (In Beta)

* Disabled `Realm.compactRealm()` when sync is enabled as it might corrupt the Realm (https://github.com/realm/realm-core/issues/2345).

### Bug fixes

* "operation not permitted" issue when creating Realm file on some devices' external storage (#3629).
* Crash on API 10 devices (#3726).
* `UnsatisfiedLinkError` caused by `pipe2` (#3945).
* Unrecoverable error with message "Try again" when the notification fifo is full (#3964).
* Realm migration wasn't triggered when the primary key definition was altered (#3966).
* Use phantom reference to solve the finalize time out issue (#2496).

### Enhancements

* All major public classes are now non-final. This is mostly a compromise to support Mockito. All protected fields/methods are still not considered part of the public API and can change without notice (#3869).
* All Realm instances share a single notification daemon thread.
* Fixed Java lint warnings with generated proxy classes (#2929).

### Internal

* Upgraded Realm Core to 2.3.0.
* Upgraded Realm Sync to 1.0.0-BETA-6.5.

## 2.2.1 (2016-11-12)

### Object Server API Changes (In Beta)

* Fixed `SyncConfiguration.toString()` so it now outputs a correct description instead of an empty string (#3787).

### Bug fixes

* Added version number to the native library, preventing ReLinker from accidentally loading old code (#3775).
* `Realm.getLocalInstanceCount(config)` throwing NullPointerException if called after all Realms have been closed (#3791).

## 2.2.0 (2016-11-12)

### Object Server API Changes (In Beta)

* Added support for `SyncUser.getManagementRealm()` and permission changes.

### Bug fixes

* Kotlin projects no longer create the `RealmDefaultModule` if no Realm model classes are present (#3746).
* Remove `includedescriptorclasses` option from ProGuard rule file in order to support built-in shrinker of Android Gradle Plugin (#3714).
* Unexpected `RealmMigrationNeededException` was thrown when a field was added to synced Realm.

### Enhancements

* Added support for the `annotationProcessor` configuration provided by Android Gradle Plugin 2.2.0 or later. Realm plugin adds its annotation processor to the `annotationProcessor` configuration instead of `apt` configuration if it is available and the `com.neenbedankt.android-apt` plugin is not used. In Kotlin projects, `kapt` is used instead of the `annotationProcessor` configuration (#3026).

## 2.1.1 (2016-10-27)

### Bug fixes

* Fixed a bug in `Realm.insert` and `Realm.insertOrUpdate` methods causing a `StackOverFlow` when you try to insert a cyclic graph of objects between Realms (#3732).

### Object Server API Changes (In Beta)

* Set default RxFactory to `SyncConfiguration`.

### Bug fixes

* ProGuard configuration introduced in 2.1.0 unexpectedly kept classes that did not have the @KeepMember annotation (#3689).

## 2.1.0 (2016-10-25)

### Breaking changes

* * `SecureUserStore` has been moved to its own GitHub repository: https://github.com/realm/realm-android-user-store
  See https://github.com/realm/realm-android-user-store/blob/master/README.md for further info on how to include it.


### Object Server API Changes (In Beta)

* Renamed `User` to `SyncUser`, `Credentials` to `SyncCredentials` and `Session` to `SyncSession` to align names with Cocoa.
* Removed `SyncManager.setLogLevel()`. Use `RealmLog.setLevel()` instead.
* `SyncUser.logout()` now correctly clears `SyncUser.currentUser()` (#3638).
* Missing ProGuard configuration for libraries used by Sync extension (#3596).
* Error handler was not called when sync session failed (#3597).
* Added `User.all()` that returns all known Realm Object Server users.
* Upgraded Realm Sync to 1.0.0-BETA-3.2

### Deprecated

* `Logger`. Use `RealmLogger` instead.
* `AndroidLogger`. The logger for Android is implemented in native code instead.

### Bug fixes

* The following were not kept by ProGuard: names of native methods not in the `io.realm.internal` package, names of classes used in method signature (#3596).
* Permission error when a database file was located on external storage (#3140).
* Memory leak when unsubscribing from a RealmResults/RealmObject RxJava Observable (#3552).

### Enhancements

* `Realm.compactRealm()` now works for encrypted Realms.
* Added `first(E defaultValue)` and `last(E defaultValue)` methods to `RealmList` and `RealmResult`. These methods will return the provided object instead of throwing an `IndexOutOfBoundsException` if the list is empty.
* Reduce transformer logger verbosity (#3608).
* `RealmLog.setLevel(int)` for setting the log level across all loggers.

### Internal

* Upgraded Realm Core to 2.1.3

### Credits

* Thanks to Max Furman (@maxfurman) for adding support for `first()` and `last()` default values.

## 2.0.2 (2016-10-06)

This release is not protocol-compatible with previous versions of the Realm Mobile Platform. The base library is still fully compatible.

### Bug fixes

* Build error when using Java 7 (#3563).

### Internal

* Upgraded Realm Core to 2.1.0
* Upgraded Realm Sync to 1.0.0-BETA-2.0.

## 2.0.1 (2016-10-05)

### Bug fixes

* `android.net.conn.CONNECTIVITY_CHANGE` broadcast caused `RuntimeException` if sync extension was disabled (#3505).
* `android.net.conn.CONNECTIVITY_CHANGE` was not delivered on Android 7 devices.
* `distinctAsync` did not respect other query parameters (#3537).
* `ConcurrentModificationException` from Gradle when building an application (#3501).

### Internal

* Upgraded to Realm Core 2.0.1 / Realm Sync 1.3-BETA

## 2.0.0 (2016-09-27)

This release introduces support for the Realm Mobile Platform!
See <https://realm.io/news/introducing-realm-mobile-platform/> for an overview of these great new features.

### Breaking Changes

* Files written by Realm 2.0 cannot be read by 1.x or earlier versions. Old files can still be opened.
* It is now required to call `Realm.init(Context)` before calling any other Realm API.
* Removed `RealmConfiguration.Builder(Context)`, `RealmConfiguration.Builder(Context, File)` and `RealmConfiguration.Builder(File)` constructors.
* `isValid()` now always returns `true` instead of `false` for unmanaged `RealmObject` and `RealmList`. This puts it in line with the behaviour of the Cocoa and .NET API's (#3101).
* armeabi is not supported anymore.
* Added new `RealmFileException`.
  - `IncompatibleLockFileException` has been removed and replaced by `RealmFileException` with kind `INCOMPATIBLE_LOCK_FILE`.
  - `RealmIOExcpetion` has been removed and replaced by `RealmFileException`.
* `RealmConfiguration.Builder.assetFile(Context, String)` has been renamed to `RealmConfiguration.Builder.assetFile(String)`.
* Object with primary key is now required to define it when the object is created. This means that `Realm.createObject(Class<E>)` and `DynamicRealm.createObject(String)` now throws `RealmException` if they are used to create an object with a primary key field. Use `Realm.createObject(Class<E>, Object)` or `DynamicRealm.createObject(String, Object)` instead.
* Importing from JSON without the primary key field defined in the JSON object now throws `IllegalArgumentException`.
* Now `Realm.beginTransaction()`, `Realm.executeTransaction()` and `Realm.waitForChange()` throw `RealmMigrationNeededException` if a remote process introduces incompatible schema changes (#3409).
* The primary key value of an object can no longer be changed after the object was created. Instead a new object must be created and all fields copied over.
* Now `Realm.createObject(Class)` and `Realm.createObject(Class,Object)` take the values from the model's fields and default constructor. Creating objects through the `DynamicRealm` does not use these values (#777).
* When `Realm.create*FromJson()`s create a new `RealmObject`, now they take the default values defined by the field itself and its default constructor for those fields that are not defined in the JSON object.

### Enhancements

* Added `realmObject.isManaged()`, `RealmObject.isManaged(obj)` and `RealmCollection.isManaged()` (#3101).
* Added `RealmConfiguration.Builder.directory(File)`.
* `RealmLog` has been moved to the public API. It is now possible to control which events Realm emit to Logcat. See the `RealmLog` class for more details.
* Typed `RealmObject`s can now continue to access their fields properly even though the schema was changed while the Realm was open (#3409).
* A `RealmMigrationNeededException` will be thrown with a cause to show the detailed message when a migration is needed and the migration block is not in the `RealmConfiguration`.


### Bug fixes

* Fixed a lint error in proxy classes when the 'minSdkVersion' of user's project is smaller than 11 (#3356).
* Fixed a potential crash when there were lots of async queries waiting in the queue.
* Fixed a bug causing the Realm Transformer to not transform field access in the model's constructors (#3361).
* Fixed a bug causing a build failure when the Realm Transformer adds accessors to a model class that was already transformed in other project (#3469).
* Fixed a bug causing the `NullPointerException` when calling getters/setters in the model's constructors (#2536).

### Internal

* Moved JNI build to CMake.
* Updated Realm Core to 2.0.0.
* Updated ReLinker to 1.2.2.

## 1.2.0 (2016-08-19)

### Bug fixes

* Throw a proper exception when operating on a non-existing field with the dynamic API (#3292).
* `DynamicRealmObject.setList` should only accept `RealmList<DynamicRealmObject>` (#3280).
* `DynamicRealmObject.getX(fieldName)` now throws a proper exception instead of a native crash when called with a field name of the wrong type (#3294).
* Fixed a concurrency crash which might happen when `Realm.executeTransactionAsync()` tried to call `onSucess` after the Realm was closed.

### Enhancements

* Added `RealmQuery.in()` for a comparison against multiple values.
* Added byte array (`byte[]`) support to `RealmQuery`'s `equalTo` and `notEqualTo` methods.
* Optimized internal caching of schema classes (#3315).

### Internal

* Updated Realm Core to 1.5.1.
* Improved sorting speed.
* Completely removed the `OptionalAPITransformer`.

### Credits

* Thanks to Brenden Kromhout (@bkromhout) for adding binary array support to `equalTo` and `notEqualTo`.

## 1.1.1 (2016-07-01)

### Bug fixes

* Fixed a wrong JNI method declaration which might cause "method not found" crash on some devices.
* Fixed a bug that `Error` in the background async thread is not forwarded to the caller thread.
* Fixed a crash when an empty `Collection` is passed to `insert()`/`insertOrUpdate()` (#3103).
* Fixed a bug that does not transfer the primary key when `RealmSchemaObject.setClassName()` is called to rename a class (#3118).
* Fixed bug in `Realm.insert` and `Realm.insertOrUpdate` methods causing a `RealmList` to be cleared when inserting a managed `RealmModel` (#3105).
* Fixed a concurrency allocation bug in storage engine which might lead to some random crashes.
* Bulk insertion now throws if it is not called in a transaction (#3173).
* The IllegalStateException thrown when accessing an empty RealmObject is now more meaningful (#3200).
* `insert()` now correctly throws an exception if two different objects have the same primary key (#3212).
* Blackberry Z10 throwing "Function not implemented" (#3178).
* Reduced the number of file descriptors used by Realm Core (#3197).
* Throw a proper `IllegalStateException` if a `RealmChangeListener` is used inside an IntentService (#2875).

### Enhancements

* The Realm Annotation processor no longer consumes the Realm annotations. Allowing other annotation processors to run.

### Internal

* Updated Realm Core to 1.4.2.
* Improved sorting speed.

## 1.1.0 (2016-06-30)

### Bug fixes

* A number of bug fixes in the storage engine related to memory management in rare cases when a Realm has been compacted.
* Disabled the optional API transformer since it has problems with DexGuard (#3022).
* `OnSuccess.OnSuccess()` might not be called with the correct Realm version for async transaction (#1893).
* Fixed a bug in `copyToRealm()` causing a cyclic dependency objects being duplicated.
* Fixed a build failure when model class has a conflicting name such as `Map`, `List`, `String`, ... (#3077).

### Enhancements

* Added `insert(RealmModel obj)`, `insertOrUpdate(RealmModel obj)`, `insert(Collection<RealmModel> collection)` and `insertOrUpdate(Collection<RealmModel> collection)` to perform batch inserts (#1684).
* Enhanced `Table.toString()` to show a PrimaryKey field details (#2903).
* Enabled ReLinker when loading a Realm from a custom path by adding a `RealmConfiguration.Builder(Context, File)` constructor (#2900).
* Changed `targetSdkVersion` of `realm-library` to 24.
* Logs warning if `DynamicRealm` is not closed when GC happens as it does for `Realm`.

### Deprecated

* `RealmConfiguration.Builder(File)`. Use `RealmConfiguration.Builder(Context, File)` instead.

### Internal

* Updated Realm Core to 1.2.0.

## 1.0.1 (2016-05-25)

### Bug fixes

* Fixed a crash when calling `Table.toString()` in debugger (#2429).
* Fixed a race condition which would cause some `RealmResults` to not be properly updated inside a `RealmChangeListener`. This could result in crashes when accessing items from those results (#2926/#2951).
* Revised `RealmResults.isLoaded()` description (#2895).
* Fixed a bug that could cause Realm to lose track of primary key when using `RealmObjectSchema.removeField()` and `RealmObjectSchema.renameField()` (#2829/#2926).
* Fixed a bug that prevented some devices from finding async related JNI methods correctly.
* Updated ProGuard configuration in order not to depend on Android's default configuration (#2972).
* Fixed a race condition between Realms notifications and other UI events. This could e.g. cause ListView to crash (#2990).
* Fixed a bug that allowed both `RealmConfiguration.Builder.assetFile()`/`deleteRealmIfMigrationNeeded()` to be configured at the same time, which leads to the asset file accidentally being deleted in migrations (#2933).
* Realm crashed outright when the same Realm file was opened in two processes. Realm will now optimistically retry opening for 1 second before throwing an Error (#2459).

### Enhancements

* Removes RxJava related APIs during bytecode transforming to make RealmObject plays well with reflection when rx.Observable doesn't exist.

## 1.0.0 (2016-05-25)

No changes since 0.91.1.

## 0.91.1 (2016-05-25)

* Updated Realm Core to 1.0.1.

### Bug fixes

* Fixed a bug when opening a Realm causes a staled memory mapping. Symptoms are error messages like "Bad or incompatible history type", "File format version doesn't match", and "Encrypted interprocess sharing is currently unsupported".

## 0.91.0 (2016-05-20)

* Updated Realm Core to 1.0.0.

### Breaking changes

* Removed all `@Deprecated` methods.
* Calling `Realm.setAutoRefresh()` or `DynamicRealm.setAutoRefresh()` from non-Looper thread throws `IllegalStateException` even if the `autoRefresh` is false (#2820).

### Bug fixes

* Calling RealmResults.deleteAllFromRealm() might lead to native crash (#2759).
* The annotation processor now correctly reports an error if trying to reference interfaces in model classes (#2808).
* Added null check to `addChangeListener` and `removeChangeListener` in `Realm` and `DynamicRealm` (#2772).
* Calling `RealmObjectSchema.addPrimaryKey()` adds an index to the primary key field, and calling `RealmObjectSchema.removePrimaryKey()` removes the index from the field (#2832).
* Log files are not deleted when calling `Realm.deleteRealm()` (#2834).

### Enhancements

* Upgrading to OpenSSL 1.0.1t. From July 11, 2016, Google Play only accept apps using OpenSSL 1.0.1r or later (https://support.google.com/faqs/answer/6376725, #2749).
* Added support for automatically copying an initial database from assets using `RealmConfiguration.Builder.assetFile()`.
* Better error messages when certain file operations fail.

### Credits

* Paweł Surówka (@thesurix) for adding the `RealmConfiguration.Builder.assetFile()`.

## 0.90.1

* Updated Realm Core to 0.100.2.

### Bug fixes

* Opening a Realm while closing a Realm in another thread could lead to a race condition.
* Automatic migration to the new file format could in rare circumstances lead to a crash.
* Fixing a race condition that may occur when using Async API (#2724).
* Fixed CannotCompileException when related class definition in android.jar cannot be found (#2703).

### Enhancements

* Prints path when file related exceptions are thrown.

## 0.90.0

* Updated Realm Core to 0.100.0.

### Breaking changes

* RealmChangeListener provides the changed object/Realm/collection as well (#1594).
* All JSON methods on Realm now only wraps JSONException in RealmException. All other Exceptions are thrown as they are.
* Marked all methods on `RealmObject` and all public classes final (#1594).
* Removed `BaseRealm` from the public API.
* Removed `HandlerController` from the public API.
* Removed constructor of `RealmAsyncTask` from the public API (#1594).
* `RealmBaseAdapter` has been moved to its own GitHub repository: https://github.com/realm/realm-android-adapters
  See https://github.com/realm/realm-android-adapters/blob/master/README.md for further info on how to include it.
* File format of Realm files is changed. Files will be automatically upgraded but opening a Realm file with older
  versions of Realm is not possible.

### Deprecated

* `Realm.allObjects*()`. Use `Realm.where(clazz).findAll*()` instead.
* `Realm.distinct*()`. Use `Realm.where(clazz).distinct*()` instead.
* `DynamicRealm.allObjects*()`. Use `DynamicRealm.where(className).findAll*()` instead.
* `DynamicRealm.distinct*()`. Use `DynamicRealm.where(className).distinct*()` instead.
* `Realm.allObjectsSorted(field, sort, field, sort, field, sort)`. Use `RealmQuery.findAllSorted(field[], sort[])`` instead.
* `RealmQuery.findAllSorted(field, sort, field, sort, field, sort)`. Use `RealmQuery.findAllSorted(field[], sort[])`` instead.
* `RealmQuery.findAllSortedAsync(field, sort, field, sort, field, sort)`. Use `RealmQuery.findAllSortedAsync(field[], sort[])`` instead.
* `RealmConfiguration.setModules()`. Use `RealmConfiguration.modules()` instead.
* `Realm.refresh()` and `DynamicRealm.refresh()`. Use `Realm.waitForChange()`/`stopWaitForChange()` or `DynamicRealm.waitForChange()`/`stopWaitForChange()` instead.

### Enhancements

* `RealmObjectSchema.getPrimaryKey()` (#2636).
* `Realm.createObject(Class, Object)` for creating objects with a primary key directly.
* Unit tests in Android library projects now detect Realm model classes.
* Better error message if `equals()` and `hashCode()` are not properly overridden in custom Migration classes.
* Expanding the precision of `Date` fields to cover full range (#833).
* `Realm.waitForChange()`/`stopWaitForChange()` and `DynamicRealm.waitForChange()`/`stopWaitForChange()` (#2386).

### Bug fixes

* `RealmChangeListener` on `RealmObject` is not triggered when adding listener on returned `RealmObject` of `copyToRealmOrUpdate()` (#2569).

### Credits

* Thanks to Brenden Kromhout (@bkromhout) for adding `RealmObjectSchema.getPrimaryKey()`.

## 0.89.1

### Bug fixes

* @PrimaryKey + @Required on String type primary key no longer throws when using copyToRealm or copyToRealmOrUpdate (#2653).
* Primary key is cleared/changed when calling RealmSchema.remove()/RealmSchema.rename() (#2555).
* Objects implementing RealmModel can be used as a field of RealmModel/RealmObject (#2654).

## 0.89.0

### Breaking changes

* @PrimaryKey field value can now be null for String, Byte, Short, Integer, and Long types. Older Realms should be migrated, using RealmObjectSchema.setNullable(), or by adding the @Required annotation. (#2515).
* `RealmResults.clear()` now throws UnsupportedOperationException. Use `RealmResults.deleteAllFromRealm()` instead.
* `RealmResults.remove(int)` now throws UnsupportedOperationException. Use `RealmResults.deleteFromRealm(int)` instead.
* `RealmResults.sort()` and `RealmList.sort()` now return the sorted result instead of sorting in-place.
* `RealmList.first()` and `RealmList.last()` now throw `ArrayIndexOutOfBoundsException` if `RealmList` is empty.
* Removed deprecated method `Realm.getTable()` from public API.
* `Realm.refresh()` and `DynamicRealm.refresh()` on a Looper no longer have any effect. `RealmObject` and `RealmResults` are always updated on the next event loop.

### Deprecated

* `RealmObject.removeFromRealm()` in place of `RealmObject.deleteFromRealm()`
* `Realm.clear(Class)` in favour of `Realm.delete(Class)`.
* `DynamicRealm.clear(Class)` in place of `DynamicRealm.delete(Class)`.

### Enhancements

* Added a `RealmModel` interface that can be used instead of extending `RealmObject`.
* `RealmCollection` and `OrderedRealmCollection` interfaces have been added. `RealmList` and `RealmResults` both implement these.
* `RealmBaseAdapter` now accept an `OrderedRealmCollection` instead of only `RealmResults`.
* `RealmObjectSchema.isPrimaryKey(String)` (#2440)
* `RealmConfiguration.initialData(Realm.Transaction)` can now be used to populate a Realm file before it is used for the first time.

### Bug fixes

* `RealmObjectSchema.isRequired(String)` and `RealmObjectSchema.isNullable(String)` don't throw when the given field name doesn't exist.

### Credits

* Thanks to @thesurix for adding `RealmConfiguration.initialData()`.

## 0.88.3

* Updated Realm Core to 0.97.3.

### Enhancements

* Throws an IllegalArgumentException when calling Realm.copyToRealm()/Realm.copyToRealmOrUpdate() with a RealmObject which belongs to another Realm instance in a different thread.
* Improved speed of cleaning up native resources (#2496).

### Bug fixes

* Field annotated with @Ignored should not have accessors generated by the bytecode transformer (#2478).
* RealmResults and RealmObjects can no longer accidentially be GC'ed if using `asObservable()`. Previously this caused the observable to stop emitting. (#2485).
* Fixed an build issue when using Realm in library projects on Windows (#2484).
* Custom equals(), toString() and hashCode() are no longer incorrectly overwritten by the proxy class (#2545).

## 0.88.2

* Updated Realm Core to 0.97.2.

### Enhancements

* Outputs additional information when incompatible lock file error occurs.

### Bug fixes

* Race condition causing BadVersionException when running multiple async writes and queries at the same time (#2021/#2391/#2417).

## 0.88.1

### Bug fixes

* Prevent throwing NullPointerException in RealmConfiguration.equals(RealmConfiguration) when RxJava is not in the classpath (#2416).
* RealmTransformer fails because of missing annotation classes in user's project (#2413).
* Added SONAME header to shared libraries (#2432).
* now DynamicRealmObject.toString() correctly shows null value as "null" and the format is aligned to the String from typed RealmObject (#2439).
* Fixed an issue occurring while resolving ReLinker in apps using a library based on Realm (#2415).

## 0.88.0 (2016-03-10)

* Updated Realm Core to 0.97.0.

### Breaking changes

* Realm has now to be installed as a Gradle plugin.
* DynamicRealm.executeTransaction() now directly throws any RuntimeException instead of wrapping it in a RealmException (#1682).
* DynamicRealm.executeTransaction() now throws IllegalArgumentException instead of silently accepting a null Transaction object.
* String setters now throw IllegalArgumentException instead of RealmError for invalid surrogates.
* DynamicRealm.distinct()/distinctAsync() and Realm.distinct()/distinctAsync() now throw IllegalArgumentException instead of UnsupportedOperationException for invalid type or unindexed field.
* All thread local change listeners are now delayed until the next Looper event instead of being triggered when committing.
* Removed RealmConfiguration.getSchemaMediator() from public API which was deprecated in 0.86.0. Please use RealmConfiguration.getRealmObjectClasses() to obtain the set of model classes (#1797).
* Realm.migrateRealm() throws a FileNotFoundException if the Realm file doesn't exist.
* It is now required to unsubscribe from all Realm RxJava observables in order to fully close the Realm (#2357).

### Deprecated

* Realm.getInstance(Context). Use Realm.getInstance(RealmConfiguration) or Realm.getDefaultInstance() instead.
* Realm.getTable(Class) which was public because of the old migration API. Use Realm.getSchema() or DynamicRealm.getSchema() instead.
* Realm.executeTransaction(Transaction, Callback) and replaced it with Realm.executeTransactionAsync(Transaction), Realm.executeTransactionAsync(Transaction, OnSuccess), Realm.executeTransactionAsync(Transaction, OnError) and Realm.executeTransactionAsync(Transaction, OnSuccess, OnError).

### Enhancements

* Support for custom methods, custom logic in accessors, custom accessor names, interface implementation and public fields in Realm objects (#909).
* Support to project Lombok (#502).
* RealmQuery.isNotEmpty() (#2025).
* Realm.deleteAll() and RealmList.deleteAllFromRealm() (#1560).
* RealmQuery.distinct() and RealmResults.distinct() (#1568).
* RealmQuery.distinctAsync() and RealmResults.distinctAsync() (#2118).
* Improved .so loading by using [ReLinker](https://github.com/KeepSafe/ReLinker).
* Improved performance of RealmList#contains() (#897).
* distinct(...) for Realm, DynamicRealm, RealmQuery, and RealmResults can take multiple parameters (#2284).
* "realm" and "row" can be used as field name in model classes (#2255).
* RealmResults.size() now returns Integer.MAX_VALUE when actual size is greater than Integer.MAX_VALUE (#2129).
* Removed allowBackup from AndroidManifest (#2307).

### Bug fixes

* Error occurring during test and (#2025).
* Error occurring during test and connectedCheck of unit test example (#1934).
* Bug in jsonExample (#2092).
* Multiple calls of RealmResults.distinct() causes to return wrong results (#2198).
* Calling DynamicRealmObject.setList() with RealmList<DynamicRealmObject> (#2368).
* RealmChangeListeners did not triggering correctly if findFirstAsync() didn't find any object. findFirstAsync() Observables now also correctly call onNext when the query completes in that case (#2200).
* Setting a null value to trigger RealmChangeListener (#2366).
* Preventing throwing BadVersionException (#2391).

### Credits

* Thanks to Bill Best (@wmbest2) for snapshot testing.
* Thanks to Graham Smith (@grahamsmith) for a detailed bug report (#2200).

## 0.87.5 (2016-01-29)
* Updated Realm Core to 0.96.2.
  - IllegalStateException won't be thrown anymore in RealmResults.where() if the RealmList which the RealmResults is created on has been deleted. Instead, the RealmResults will be treated as empty forever.
  - Fixed a bug causing a bad version exception, when using findFirstAsync (#2115).

## 0.87.4 (2016-01-28)
* Updated Realm Core to 0.96.0.
  - Fixed bug causing BadVersionException or crashing core when running async queries.

## 0.87.3 (2016-01-25)
* IllegalArgumentException is now properly thrown when calling Realm.copyFromRealm() with a DynamicRealmObject (#2058).
* Fixed a message in IllegalArgumentException thrown by the accessors of DynamicRealmObject (#2141).
* Fixed RealmList not returning DynamicRealmObjects of the correct underlying type (#2143).
* Fixed potential crash when rolling back removal of classes that reference each other (#1829).
* Updated Realm Core to 0.95.8.
  - Fixed a bug where undetected deleted object might lead to seg. fault (#1945).
  - Better performance when deleting objects (#2015).

## 0.87.2 (2016-01-08)
* Removed explicit GC call when committing a transaction (#1925).
* Fixed a bug when RealmObjectSchema.addField() was called with the PRIMARY_KEY modifier, the field was not set as a required field (#2001).
* Fixed a bug which could throw a ConcurrentModificationException in RealmObject's or RealmResults' change listener (#1970).
* Fixed RealmList.set() so it now correctly returns the old element instead of the new (#2044).
* Fixed the deployment of source and javadoc jars (#1971).

## 0.87.1 (2015-12-23)
* Upgraded to NDK R10e. Using gcc 4.9 for all architectures.
* Updated Realm Core to 0.95.6
  - Fixed a bug where an async query can be copied incomplete in rare cases (#1717).
* Fixed potential memory leak when using async query.
* Added a check to prevent removing a RealmChangeListener from a non-Looper thread (#1962). (Thank you @hohnamkung)

## 0.87.0 (2015-12-17)
* Added Realm.asObservable(), RealmResults.asObservable(), RealmObject.asObservable(), DynamicRealm.asObservable() and DynamicRealmObject.asObservable().
* Added RealmConfiguration.Builder.rxFactory() and RxObservableFactory for custom RxJava observable factory classes.
* Added Realm.copyFromRealm() for creating detached copies of Realm objects (#931).
* Added RealmObjectSchema.getFieldType() (#1883).
* Added unitTestExample to showcase unit and instrumentation tests. Examples include jUnit3, jUnit4, Espresso, Robolectric, and MPowermock usage with Realm (#1440).
* Added support for ISO8601 based dates for JSON import. If JSON dates are invalid a RealmException will be thrown (#1213).
* Added APK splits to gridViewExample (#1834).

## 0.86.1 (2015-12-11)
* Improved the performance of removing objects (RealmResults.clear() and RealmResults.remove()).
* Updated Realm Core to 0.95.5.
* Updated ProGuard configuration (#1904).
* Fixed a bug where RealmQuery.findFirst() returned a wrong result if the RealmQuery had been created from a RealmResults.where() (#1905).
* Fixed a bug causing DynamicRealmObject.getObject()/setObject() to use the wrong class (#1912).
* Fixed a bug which could cause a crash when closing Realm instances in change listeners (#1900).
* Fixed a crash occurring during update of multiple async queries (#1895).
* Fixed listeners not triggered for RealmObject & RealmResults created using copy or create methods (#1884).
* Fixed RealmChangeListener never called inside RealmResults (#1894).
* Fixed crash when calling clear on a RealmList (#1886).

## 0.86.0 (2015-12-03)
* BREAKING CHANGE: The Migration API has been replaced with a new API.
* BREAKING CHANGE: RealmResults.SORT_ORDER_ASCENDING and RealmResults.SORT_ORDER_DESCENDING constants have been replaced by Sort.ASCENDING and Sort.DESCENDING enums.
* BREAKING CHANGE: RealmQuery.CASE_SENSITIVE and RealmQuery.CASE_INSENSITIVE constants have been replaced by Case.SENSITIVE and Case.INSENSITIVE enums.
* BREAKING CHANGE: Realm.addChangeListener, RealmObject.addChangeListener and RealmResults.addChangeListener hold a strong reference to the listener, you should unregister the listener to avoid memory leaks.
* BREAKING CHANGE: Removed deprecated methods RealmQuery.minimum{Int,Float,Double}, RealmQuery.maximum{Int,Float,Double}, RealmQuery.sum{Int,Float,Double} and RealmQuery.average{Int,Float,Double}. Use RealmQuery.min(), RealmQuery.max(), RealmQuery.sum() and RealmQuery.average() instead.
* BREAKING CHANGE: Removed RealmConfiguration.getSchemaMediator() which is public by mistake. And RealmConfiguration.getRealmObjectClasses() is added as an alternative in order to obtain the set of model classes (#1797).
* BREAKING CHANGE: Realm.addChangeListener, RealmObject.addChangeListener and RealmResults.addChangeListener will throw an IllegalStateException when invoked on a non-Looper thread. This is to prevent registering listeners that will not be invoked.
* BREAKING CHANGE: trying to access a property on an unloaded RealmObject obtained asynchronously will throw an IllegalStateException
* Added new Dynamic API using DynamicRealm and DynamicRealmObject.
* Added Realm.getSchema() and DynamicRealm.getSchema().
* Realm.createOrUpdateObjectFromJson() now works correctly if the RealmObject class contains a primary key (#1777).
* Realm.compactRealm() doesn't throw an exception if the Realm file is opened. It just returns false instead.
* Updated Realm Core to 0.95.3.
  - Fixed a bug where RealmQuery.average(String) returned a wrong value for a nullable Long/Integer/Short/Byte field (#1803).
  - Fixed a bug where RealmQuery.average(String) wrongly counted the null value for average calculation (#1854).

## 0.85.1 (2015-11-23)
* Fixed a bug which could corrupt primary key information when updating from a Realm version <= 0.84.1 (#1775).

## 0.85.0 (2016-11-19)
* BREAKING CHANGE: Removed RealmEncryptionNotSupportedException since the encryption implementation changed in Realm's underlying storage engine. Encryption is now supported on all devices.
* BREAKING CHANGE: Realm.executeTransaction() now directly throws any RuntimeException instead of wrapping it in a RealmException (#1682).
* BREAKING CHANGE: RealmQuery.isNull() and RealmQuery.isNotNull() now throw IllegalArgumentException instead of RealmError if the fieldname is a linked field and the last element is a link (#1693).
* Added Realm.isEmpty().
* Setters in managed object for RealmObject and RealmList now throw IllegalArgumentException if the value contains an invalid (unmanaged, removed, closed, from different Realm) object (#1749).
* Attempting to refresh a Realm while a transaction is in process will now throw an IllegalStateException (#1712).
* The Realm AAR now also contains the ProGuard configuration (#1767). (Thank you @skyisle)
* Updated Realm Core to 0.95.
  - Removed reliance on POSIX signals when using encryption.

## 0.84.2
* Fixed a bug making it impossible to convert a field to become required during a migration (#1695).
* Fixed a bug making it impossible to read Realms created using primary keys and created by iOS (#1703).
* Fixed some memory leaks when an Exception is thrown (#1730).
* Fixed a memory leak when using relationships (#1285).
* Fixed a bug causing cached column indices to be cleared too soon (#1732).

## 0.84.1 (2015-10-28)
* Updated Realm Core to 0.94.4.
  - Fixed a bug that could cause a crash when running the same query multiple times.
* Updated ProGuard configuration. See [documentation](https://realm.io/docs/java/latest/#proguard) for more details.
* Updated Kotlin example to use 1.0.0-beta.
* Fixed warnings reported by "lint -Xlint:all" (#1644).
* Fixed a bug where simultaneous opening and closing a Realm from different threads might result in a NullPointerException (#1646).
* Fixed a bug which made it possible to externally modify the encryption key in a RealmConfiguration (#1678).

## 0.84.0 (2015-10-22)
* Added support for async queries and transactions.
* Added support for parsing JSON Dates with timezone information. (Thank you @LateralKevin)
* Added RealmQuery.isEmpty().
* Added Realm.isClosed() method.
* Added Realm.distinct() method.
* Added RealmQuery.isValid(), RealmResults.isValid() and RealmList.isValid(). Each method checks whether the instance is still valid to use or not(for example, the Realm has been closed or any parent object has been removed).
* Added Realm.isInTransaction() method.
* Updated Realm Core to version 0.94.3.
  - Fallback for mremap() now work correctly on BlackBerry devices.
* Following methods in managed RealmList now throw IllegalStateException instead of native crash when RealmList.isValid() returns false: add(int,RealmObject), add(RealmObject)
* Following methods in managed RealmList now throw IllegalStateException instead of ArrayIndexOutOfBoundsException when RealmList.isValid() returns false: set(int,RealmObject), move(int,int), remove(int), get(int)
* Following methods in managed RealmList now throw IllegalStateException instead of returning 0/null when RealmList.isValid() returns false: clear(), removeAll(Collection), remove(RealmObject), first(), last(), size(), where()
* RealmPrimaryKeyConstraintException is now thrown instead of RealmException if two objects with same primary key are inserted.
* IllegalStateException is now thrown when calling Realm's clear(), RealmResults's remove(), removeLast(), clear() or RealmObject's removeFromRealm() from an incorrect thread.
* Fixed a bug affecting RealmConfiguration.equals().
* Fixed a bug in RealmQuery.isNotNull() which produced wrong results for binary data.
* Fixed a bug in RealmQuery.isNull() and RealmQuery.isNotNull() which validated the query prematurely.
* Fixed a bug where closed Realms were trying to refresh themselves resulting in a NullPointerException.
* Fixed a bug that made it possible to migrate open Realms, which could cause undefined behavior when querying, reading or writing data.
* Fixed a bug causing column indices to be wrong for some edge cases. See #1611 for details.

## 0.83.1 (2015-10-15)
* Updated Realm Core to version 0.94.1.
  - Fixed a bug when using Realm.compactRealm() which could make it impossible to open the Realm file again.
  - Fixed a bug, so isNull link queries now always return true if any part is null.

## 0.83 (2015-10-08)
* BREAKING CHANGE: Database file format update. The Realm file created by this version cannot be used by previous versions of Realm.
* BREAKING CHANGE: Removed deprecated methods and constructors from the Realm class.
* BREAKING CHANGE: Introduced boxed types Boolean, Byte, Short, Integer, Long, Float and Double. Added null support. Introduced annotation @Required to indicate a field is not nullable. String, Date and byte[] became nullable by default which means a RealmMigrationNeededException will be thrown if an previous version of a Realm file is opened.
* Deprecated methods: RealmQuery.minimum{Int,Float,Double}, RealmQuery.maximum{Int,Float,Double}. Use RealmQuery.min() and RealmQuery.max() instead.
* Added support for x86_64.
* Fixed an issue where opening the same Realm file on two Looper threads could potentially lead to an IllegalStateException being thrown.
* Fixed an issue preventing the call of listeners on refresh().
* Opening a Realm file from one thread will no longer be blocked by a transaction from another thread.
* Range restrictions of Date fields have been removed. Date fields now accepts any value. Milliseconds are still removed.

## 0.82.2 (2015-09-04)
* Fixed a bug which might cause failure when loading the native library.
* Fixed a bug which might trigger a timeout in Context.finalize().
* Fixed a bug which might cause RealmObject.isValid() to throw an exception if the object is deleted.
* Updated Realm core to version 0.89.9
  - Fixed a potential stack overflow issue which might cause a crash when encryption was used.
  - Embedded crypto functions into Realm dynamic lib to avoid random issues on some devices.
  - Throw RealmEncryptionNotSupportedException if the device doesn't support Realm encryption. At least one device type (HTC One X) contains system bugs that prevents Realm's encryption from functioning properly. This is now detected, and an exception is thrown when trying to open/create an encrypted Realm file. It's up to the application to catch this and decide if it's OK to proceed without encryption instead.

## 0.82.1 (2015-08-06)
* Fixed a bug where using the wrong encryption key first caused the right key to be seen as invalid.
* Fixed a bug where String fields were ignored when updating objects from JSON with null values.
* Fixed a bug when calling System.exit(0), the process might hang.

## 0.82 (2015-07-28)
* BREAKING CHANGE: Fields with annotation @PrimaryKey are indexed automatically now. Older schemas require a migration.
* RealmConfiguration.setModules() now accept ignore null values which Realm.getDefaultModule() might return.
* Trying to access a deleted Realm object throw throws a proper IllegalStateException.
* Added in-memory Realm support.
* Closing realm on another thread different from where it was created now throws an exception.
* Realm will now throw a RealmError when Realm's underlying storage engine encounters an unrecoverable error.
* @Index annotation can also be applied to byte/short/int/long/boolean/Date now.
* Fixed a bug where RealmQuery objects are prematurely garbage collected.
* Removed RealmQuery.between() for link queries.

## 0.81.1 (2015-06-22)
* Fixed memory leak causing Realm to never release Realm objects.

## 0.81 (2015-06-19)
* Introduced RealmModules for working with custom schemas in libraries and apps.
* Introduced Realm.getDefaultInstance(), Realm.setDefaultInstance(RealmConfiguration) and Realm.getInstance(RealmConfiguration).
* Deprecated most constructors. They have been been replaced by Realm.getInstance(RealmConfiguration) and Realm.getDefaultInstance().
* Deprecated Realm.migrateRealmAtPath(). It has been replaced by Realm.migrateRealm(RealmConfiguration).
* Deprecated Realm.deleteFile(). It has been replaced by Realm.deleteRealm(RealmConfiguration).
* Deprecated Realm.compactFile(). It has been replaced by Realm.compactRealm(RealmConfiguration).
* RealmList.add(), RealmList.addAt() and RealmList.set() now copy unmanaged objects transparently into Realm.
* Realm now works with Kotlin (M12+). (Thank you @cypressious)
* Fixed a performance regression introduced in 0.80.3 occurring during the validation of the Realm schema.
* Added a check to give a better error message when null is used as value for a primary key.
* Fixed unchecked cast warnings when building with Realm.
* Cleaned up examples (remove old test project).
* Added checking for missing generic type in RealmList fields in annotation processor.

## 0.80.3 (2015-05-22)
* Calling Realm.copyToRealmOrUpdate() with an object with a null primary key now throws a proper exception.
* Fixed a bug making it impossible to open Realms created by Realm-Cocoa if a model had a primary key defined.
* Trying to using Realm.copyToRealmOrUpdate() with an object with a null primary key now throws a proper exception.
* RealmChangedListener now also gets called on the same thread that did the commit.
* Fixed bug where Realm.createOrUpdateWithJson() reset Date and Binary data to default values if not found in the JSON output.
* Fixed a memory leak when using RealmBaseAdapter.
* RealmBaseAdapter now allow RealmResults to be null. (Thanks @zaki50)
* Fixed a bug where a change to a model class (`RealmList<A>` to `RealmList<B>`) would not throw a RealmMigrationNeededException.
* Fixed a bug where setting multiple RealmLists didn't remove the previously added objects.
* Solved ConcurrentModificationException thrown when addChangeListener/removeChangeListener got called in the onChange. (Thanks @beeender)
* Fixed duplicated listeners in the same realm instance. Trying to add duplicated listeners is ignored now. (Thanks @beeender)

## 0.80.2 (2015-05-04)
* Trying to use Realm.copyToRealmOrUpdate() with an object with a null primary key now throws a proper exception.
* RealmMigrationNeedException can now return the path to the Realm that needs to be migrated.
* Fixed bug where creating a Realm instance with a hashcode collision no longer returned the wrong Realm instance.
* Updated Realm Core to version 0.89.2
  - fixed bug causing a crash when opening an encrypted Realm file on ARM64 devices.

## 0.80.1 (2015-04-16)
* Realm.createOrUpdateWithJson() no longer resets fields to their default value if they are not found in the JSON input.
* Realm.compactRealmFile() now uses Realm Core's compact() method which is more failure resilient.
* Realm.copyToRealm() now correctly handles referenced child objects that are already in the Realm.
* The ARM64 binary is now properly a part of the Eclipse distribution package.
* A RealmMigrationExceptionNeeded is now properly thrown if @Index and @PrimaryKey are not set correctly during a migration.
* Fixed bug causing Realms to be cached even though they failed to open correctly.
* Added Realm.deleteRealmFile(File) method.
* Fixed bug causing queries to fail if multiple Realms has different field ordering.
* Fixed bug when using Realm.copyToRealm() with a primary key could crash if default value was already used in the Realm.
* Updated Realm Core to version 0.89.0
  - Improved performance for sorting RealmResults.
  - Improved performance for refreshing a Realm after inserting or modifying strings or binary data.
  - Fixed bug causing incorrect result when querying indexed fields.
  - Fixed bug causing corruption of string index when deleting an object where there are duplicate values for the indexed field.
  - Fixed bug causing a crash after compacting the Realm file.
* Added RealmQuery.isNull() and RealmQuery.isNotNull() for querying relationships.
* Fixed a potential NPE in the RealmList constructor.

## 0.80 (2015-03-11)
* Queries on relationships can be case sensitive.
* Fixed bug when importing JSONObjects containing NULL values.
* Fixed crash when trying to remove last element of a RealmList.
* Fixed bug crashing annotation processor when using "name" in model classes for RealmObject references
* Fixed problem occurring when opening an encrypted Realm with two different instances of the same key.
* Version checker no longer reports that updates are available when latest version is used.
* Added support for static fields in RealmObjects.
* Realm.writeEncryptedCopyTo() has been reenabled.

## 0.79.1 (2015-02-20)
* copyToRealm() no longer crashes on cyclic data structures.
* Fixed potential crash when using copyToRealmOrUpdate with an object graph containing a mix of elements with and without primary keys.

## 0.79 (2015-02-16)
* Added support for ARM64.
* Added RealmQuery.not() to negate a query condition.
* Added copyToRealmOrUpdate() and createOrUpdateFromJson() methods, that works for models with primary keys.
* Made the native libraries much smaller. Arm went from 1.8MB to 800KB.
* Better error reporting when trying to create or open a Realm file fails.
* Improved error reporting in case of missing accessors in model classes.
* Re-enabled RealmResults.remove(index) and RealmResults.removeLast().
* Primary keys are now supported through the @PrimaryKey annotation.
* Fixed error when instantiating a Realm with the wrong key.
* Throw an exception if deleteRealmFile() is called when there is an open instance of the Realm.
* Made migrations and compression methods synchronised.
* Removed methods deprecated in 0.76. Now Realm.allObjectsSorted() and RealmQuery.findAllSorted() need to be used instead.
* Reimplemented Realm.allObjectSorted() for better performance.

## 0.78 (2015-01-22)
* Added proper support for encryption. Encryption support is now included by default. Keys are now 64 bytes long.
* Added support to write an encrypted copy of a Realm.
* Realm no longer incorrectly warns that an instance has been closed too many times.
* Realm now shows a log warning if an instance is being finalized without being closed.
* Fixed bug causing Realms to be cached during a RealmMigration resulting in invalid realms being returned from Realm.getInstance().
* Updated core to 0.88.

## 0.77 (2015-01-16)
* Added Realm.allObjectsSorted() and RealmQuery.findAllSorted() and extending RealmResults.sort() for multi-field sorting.
* Added more logging capabilities at the JNI level.
* Added proper encryption support. NOTE: The key has been increased from 32 bytes to 64 bytes (see example).
* Added support for unmanaged objects and custom constructors.
* Added more precise imports in proxy classes to avoid ambiguous references.
* Added support for executing a transaction with a closure using Realm.executeTransaction().
* Added RealmObject.isValid() to test if an object is still accessible.
* RealmResults.sort() now has better error reporting.
* Fixed bug when doing queries on the elements of a RealmList, ie. like Realm.where(Foo.class).getBars().where().equalTo("name").
* Fixed bug causing refresh() to be called on background threads with closed Realms.
* Fixed bug where calling Realm.close() too many times could result in Realm not getting closed at all. This now triggers a log warning.
* Throw NoSuchMethodError when RealmResults.indexOf() is called, since it's not implemented yet.
* Improved handling of empty model classes in the annotation processor
* Removed deprecated static constructors.
* Introduced new static constructors based on File instead of Context, allowing to save Realm files in custom locations.
* RealmList.remove() now properly returns the removed object.
* Calling realm.close() no longer prevent updates to other open realm instances on the same thread.

## 0.76.0 (2014-12-19)
* RealmObjects can now be imported using JSON.
* Gradle wrapper updated to support Android Studio 1.0.
* Fixed bug in RealmObject.equals() so it now correctly compares two objects from the same Realm.
* Fixed bug in Realm crashing for receiving notifications after close().
* Realm class is now marked as final.
* Replaced concurrency example with a better thread example.
* Allowed to add/remove RealmChangeListeners in RealmChangeListeners.
* Upgraded to core 0.87.0 (encryption support, API changes).
* Close the Realm instance after migrations.
* Added a check to deny the writing of objects outside of a transaction.

## 0.75.1 (2014-12-03)
* Changed sort to be an in-place method.
* Renamed SORT_ORDER_DECENDING to SORT_ORDER_DESCENDING.
* Added sorting functionality to allObjects() and findAll().
* Fixed bug when querying a date column with equalTo(), it would act as lessThan()

## 0.75.0 (2014-11-28)
* Realm now implements Closeable, allowing better cleanup of native resources.
* Added writeCopyTo() and compactRealmFile() to write and compact a Realm to a new file.
* RealmObject.toString(), equals() and hashCode() now support models with cyclic references.
* RealmResults.iterator() and listIterator() now correctly iterates the results when using remove().
* Bug fixed in Exception text when field names was not matching the database.
* Bug fixed so Realm no longer throws an Exception when removing the last object.
* Bug fixed in RealmResults which prevented sub-querying.
* The Date type does not support millisecond resolution, and dates before 1901-12-13 and dates after 2038-01-19 are not supported on 32 bit systems.
* Fixed bug so Realm no longer throws an Exception when removing the last object.
* Fixed bug in RealmResults which prevented sub-querying.

## 0.74.0 (2014-11-19)
* Added support for more field/accessors naming conventions.
* Added case sensitive versions of string comparison operators equalTo and notEqualTo.
* Added where() to RealmList to initiate queries.
* Added verification of fields names in queries with links.
* Added exception for queries with invalid field name.
* Allow static methods in model classes.
* An exception will now be thrown if you try to move Realm, RealmResults or RealmObject between threads.
* Fixed a bug in the calculation of the maximum of date field in a RealmResults.
* Updated core to 0.86.0, fixing a bug in cancelling an empty transaction, and major query speedups with floats/doubles.
* Consistent handling of UTF-8 strings.
* removeFromRealm() now calls moveLastOver() which is faster and more reliable when deleting multiple objects.

## 0.73.1 (2014-11-05)
* Fixed a bug that would send infinite notifications in some instances.

## 0.73.0 (2014-11-04)
* Fixed a bug not allowing queries with more than 1024 conditions.
* Rewritten the notification system. The API did not change but it's now much more reliable.
* Added support for switching auto-refresh on and off (Realm.setAutoRefresh).
* Added RealmBaseAdapter and an example using it.
* Added deleteFromRealm() method to RealmObject.

## 0.72.0 (2014-10-27)
* Extended sorting support to more types: boolean, byte, short, int, long, float, double, Date, and String fields are now supported.
* Better support for Java 7 and 8 in the annotations processor.
* Better support for the Eclipse annotations processor.
* Added Eclipse support to the distribution folder.
* Added Realm.cancelTransaction() to cancel/abort/rollback a transaction.
* Added support for link queries in the form realm.where(Owner.class).equalTo("cat.age", 12).findAll().
* Faster implementation of RealmQuery.findFirst().
* Upgraded core to 0.85.1 (deep copying of strings in queries; preparation for link queries).

## 0.71.0 (2014-10-07)
* Simplified the release artifact to a single Jar file.
* Added support for Eclipse.
* Added support for deploying to Maven.
* Throw exception if nested transactions are used (it's not allowed).
* Javadoc updated.
* Fixed [bug in RealmResults](https://github.com/realm/realm-java/issues/453).
* New annotation @Index to add search index to a field (currently only supporting String fields).
* Made the annotations processor more verbose and strict.
* Added RealmQuery.count() method.
* Added a new example about concurrency.
* Upgraded to core 0.84.0.

## 0.70.1 (2014-09-30)
* Enabled unit testing for the realm project.
* Fixed handling of camel-cased field names.

## 0.70.0 (2014-09-29)
* This is the first public beta release.<|MERGE_RESOLUTION|>--- conflicted
+++ resolved
@@ -1,16 +1,12 @@
-<<<<<<< HEAD
 ## 3.1.3 (YYYY-MM-DD)
 
 ### Bug Fixes
 
 * `equals()` and `hashCode()` of managed `RealmObject`s that come from linking objects don't work correctly (#4487).
-=======
-## 3.1.3
 
 ### Internal
 
 * Upgraded to Realm Sync 1.5.2.
->>>>>>> 2078e27d
 
 ## 3.1.2 (2017-04-12)
 
