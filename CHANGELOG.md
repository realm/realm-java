## 3.5.1 (YYYY-MM-DD)

### Bug Fixes

* Potential crash after using `Realm.getSchema()` to change the schema of a typed Realm. `Realm.getSchema()` now returns an immutable `RealmSchema` instance.
<<<<<<< HEAD
* `Realm.copyToRealmOrUpdate()` might cause a `RealmList` field to contain duplicated elements (#4957).
=======
* `RealmSchema.create(String)` and `RealmObjectSchema.setClassName(String)` did not accept class name whose length was 51 to 57.
>>>>>>> c0e3571e

### Internal


## 3.5.0 (2017-07-11)

### Enhancements

* Added `RealmConfiguration.Builder.compactOnLaunch()` to compact the file on launch (#3739).
* [ObjectServer] Adding user lookup API for administrators (#4828).
* An `IllegalStateException` will be thrown if the given `RealmModule` doesn't include all required model classes (#3398).

### Bug Fixes

* Bug in `isNull()`, `isNotNull()`, `isEmpty()`, and `isNotEmpty()` when queries involve nullable fields in link queries (#4856).
* Bug in how to resolve field names when querying `@LinkingObjects` as the last field (#4864).
* Rare crash in `RealmLog` when log level was set to `LogLevel.DEBUG`.
* Broken case insensitive query with indexed field (#4788).
* [ObjectServer] Bug related to the behaviour of `SyncUser#logout` and the use of invalid `SyncUser` with `SyncConfiguration` (#4822).
* [ObjectServer] Not all error codes from the server were recognized correctly, resulting in UNKNOWN being reported instead.
* [ObjectServer] Prevent the use of a `SyncUser` that explicitly logged out, to open a Realm (#4975).

### Internal

* Use Object Store to do table initialization.
* Removed `Table#Table()`, `Table#addEmptyRow()`, `Table#addEmptyRows()`, `Table#add(Object...)`, `Table#pivot(long,long,PivotType)` and `Table#createnative()`.
* Upgraded Realm Core to 2.8.6
* Upgraded Realm Sync to 1.10.5
* Removed `io.realm.internal.OutOfMemoryError`. `java.lang.OutOfMemoryError` will be thrown instead.


## 3.4.0 (2017-06-22)

### Breaking Changes

* [ObjectServer] Updated protocol version to 18 which is only compatible with ROS > 1.6.0.

### Deprecated

* `RealmSchema.close()` and `RealmObjectSchema.close()`. They don't need to be closed manually. They were added to the public API by mistake.

### Enhancements

* [ObjectServer] Added support for Sync Progress Notifications through `SyncSession.addDownloadProgressListener(ProgressMode, ProgressListener)` and `SyncSession.addUploadProgressListener(ProgressMode, ProgressListener)` (#4104).
* [ObjectServer] Added `SyncSession.getState()` (#4784).
* Added support for querying inverse relationships (#2904).
* Moved inverse relationships out of beta stage.
* Added `Realm.getDefaultConfiguration()` (#4725).

### Bug Fixes

* [ObjectServer] Bug which may crash when the JNI local reference limitation was reached on sync client thread.
* [ObjectServer] Retrying connections with exponential backoff, when encountering `ConnectException` (#4310).
* When converting nullable BLOB field to required, `null` values should be converted to `byte[0]` instead of `byte[1]`.
* Bug which may cause duplicated primary key values when migrating a nullable primary key field to not nullable. `RealmObjectSchema.setRequired()` and `RealmObjectSchema.setNullable()` will throw when converting a nullable primary key field with null values stored to a required primary key field.

### Internal

* Upgraded to Realm Sync 1.10.1
* Upgraded to Realm Core 2.8.4

### Credits

* Thanks to Anis Ben Nsir (@abennsir) for upgrading Roboelectric in the unitTestExample (#4698).


## 3.3.2 (2017-06-09)

### Bug Fixes

* [ObjectServer] Crash when an authentication error happens (#4726).
* [ObjectServer] Enabled encryption with Sync (#4561).
* [ObjectServer] Admin users did not connect correctly to the server (#4750).

### Internal

* Factor out internal interface ManagedObject.

## 3.3.1 (2017-05-26)

### Bug Fixes

* [ObjectServer] Accepted extra columns against synced Realm (#4706).


## 3.3.0 (2017-05-24)

### Enhancements

* [ObjectServer] Added two options to `SyncConfiguration` to provide a trusted root CA `trustedRootCA` and to disable SSL validation `disableSSLVerification` (#4371).
* [ObjectServer] Added support for changing passwords through `SyncUser.changePassword()` using an admin user (#4588).

### Bug Fixes

* Queries on proguarded Realm model classes, failed with "Table not found" (#4673).


## 3.2.1 (2017-05-19)

### Enhancements

* Not in transaction illegal state exception message changed to "Cannot modify managed objects outside of a write transaction.".

### Bug Fixes

* [ObjectServer] `schemaVersion` was mistakenly required in order to trigger migrations (#4658).
* [ObjectServer] Fields removed from model classes will now correctly be hidden instead of throwing an exception when opening the Realm (#4658).
* Random crashes which were caused by a race condition in encrypted Realm (#4343).

### Internal

* Upgraded to Realm Sync 1.8.5.
* Upgraded to Realm Core 2.8.0.

## 3.2.0 (2017-05-16)

### Enhancements

* [ObjectServer] Added support for `SyncUser.isAdmin()` (#4353).
* [ObjectServer] Added support for changing passwords through `SyncUser.changePassword()` (#4423).
* [ObjectServer] Added support for `SyncConfiguration.Builder.waitForInitialRemoteData()` (#4270).
* Transient fields are now allowed in model classes, but are implicitly treated as having the `@Ignore` annotation (#4279).
* Added `Realm.refresh()` and `DynamicRealm.refresh()` (#3476).
* Added `Realm.getInstanceAsync()` and `DynamicRealm.getInstanceAsync()` (#2299).
* Added `DynamicRealmObject#linkingObjects(String,String)` to support linking objects on `DynamicRealm` (#4492).
* Added support for read only Realms using `RealmConfiguration.Builder.readOnly()` and `SyncConfiguration.Builder.readOnly()`(#1147).
* Change listeners will now auto-expand variable names to be more descriptive when using Android Studio.
* The `toString()` methods for the standard and dynamic proxies now print "proxy", or "dynamic" before the left bracket enclosing the data.

### Bug Fixes

* `@LinkingObjects` annotation now also works with Kotlin (#4611).

### Internal

* Use separated locks for different `RealmCache`s (#4551).

## 3.1.4 (2017-05-04)

## Bug fixes

* Added missing row validation check in certain cases on invalidated/deleted objects (#4540).
* Initializing Realm is now more resilient if `Context.getFilesDir()` isn't working correctly (#4493).
* `OrderedRealmCollectionSnapshot.get()` returned a wrong object (#4554).
* `onSuccess` callback got triggered infinitely if a synced transaction was committed in the async transaction's `onSuccess` callback (#4594).

## 3.1.3 (2017-04-20)

### Enhancements

* [ObjectServer] Resume synchronization as soon as the connectivity is back (#4141).

### Bug Fixes

* `equals()` and `hashCode()` of managed `RealmObject`s that come from linking objects don't work correctly (#4487).
* Field name was missing in exception message when `null` was set to required field (#4484).
* Now throws `IllegalStateException` when a getter of linking objects is called against deleted or not yet loaded `RealmObject`s (#4499).
* `NullPointerException` caused by local transaction inside the listener of `findFirstAsync()`'s results (#4495).
* Native crash when adding listeners to `RealmObject` after removing listeners from the same `RealmObject` before (#4502).
* Native crash with "Invalid argument" error happened on some Android 7.1.1 devices when opening Realm on external storage (#4461).
* `OrderedRealmCollectionChangeListener` didn't report change ranges correctly when circular link's field changed (#4474).

### Internal

* Upgraded to Realm Sync 1.6.0.
* Upgraded to Realm Core 2.6.1.

## 3.1.2 (2017-04-12)

### Bug Fixes

* Crash caused by JNI couldn't find `OsObject.notifyChangeListeners` when ProGuard is enabled (#4461).
* Incompatible return type of `RealmSchema.getAll()` and `BaseRealm.getSchema()` (#4443).
* Memory leaked when synced Realm was initialized (#4465).
* An `IllegalStateException` will be thrown when starting iterating `OrderedRealmCollection` if the Realm is closed (#4471).

## 3.1.1 (2017-04-07)

### Bug Fixes

* Crash caused by Listeners on `RealmObject` getting triggered the 2nd time with different changed field (#4437).
* Unintentionally exposing `StandardRealmSchema` (#4443).
* Workaround for crashes on specific Samsung devices which are caused by a buggy `memmove` call (#3651).

## 3.1.0 (2017-04-05)

### Breaking Changes

* Updated file format of Realm files. Existing Realm files will automatically be migrated to the new format when they are opened, but older versions of Realm cannot open these files.
* [ObjectServer] Due to file format changes, Realm Object Server 1.3.0 or later is required.

### Enhancements

* Added support for reverse relationships through the `@LinkingObjects` annotation. See `io.realm.annotations.LinkingObjects` for documentation.  
  * This feature is in `@Beta`.
  * Queries on linking objects do not work.  Queries like `where(...).equalTo("field.linkingObjects.id", 7).findAll()` are not yet supported.
  * Backlink verification is incomplete.  Evil code can cause native crashes.
* The listener on `RealmObject` will only be triggered if the object changes (#3894).
* Added `RealmObjectChangeListener` interface that provide detailed information about `RealmObject` field changes.
* Listeners on `RealmList` and `RealmResults` will be triggered immediately when the transaction is committed on the same thread (#4245).
* The real `RealmMigrationNeededException` is now thrown instead of `IllegalArgumentException` if no migration is provided for a Realm that requires it.
* `RealmQuery.distinct()` can be performed on unindexed fields (#2285).
* `targetSdkVersion` is now 25.
* [ObjectServer] In case of a Client Reset, information about the location of the backed up Realm file is now reported through the `ErrorHandler` interface (#4080).
* [ObjectServer] Authentication URLs now automatically append `/auth` if no other path segment is set (#4370).

### Bug Fixes

* Crash with `LogicError` with `Bad version number` on notifier thread (#4369).
* `Realm.migrateRealm(RealmConfiguration)` now fails correctly with an `IllegalArgumentException` if a `SyncConfiguration` is provided (#4075).
* Potential cause for Realm file corruptions (never reported).
* Add `@Override` annotation to proxy class accessors and stop using raw type in proxy classes in order to remove warnings from javac (#4329).
* `findFirstAsync()` now returns an invalid object if there is no object matches the query condition instead of running the query repeatedly until it can find one (#4352).
* [ObjectServer] Changing the log level after starting a session now works correctly (#4337).

### Internal

* Using the Object Store's Session and SyncManager.
* Upgraded to Realm Sync 1.5.0.
* Upgraded to Realm Core 2.5.1.
* Upgraded Gradle to 3.4.1

## 3.0.0 (2017-02-28)

### Breaking Changes

* `RealmResults.distinct()` returns a new `RealmResults` object instead of filtering on the original object (#2947).
* `RealmResults` is auto-updated continuously. Any transaction on the current thread which may have an impact on the order or elements of the `RealmResults` will change the `RealmResults` immediately instead of change it in the next event loop. The standard `RealmResults.iterator()` will continue to work as normal, which means that you can still delete or modify elements without impacting the iterator. The same is not true for simple for-loops. In some cases a simple for-loop will not work (https://realm.io/docs/java/3.0.0/api/io/realm/OrderedRealmCollection.html#loops), and you must use the new createSnapshot() method.
* `RealmChangeListener` on `RealmObject` will now also be triggered when the object is deleted. Use `RealmObject.isValid()` to check this state(#3138).
* `RealmObject.asObservable()` will now emit the object when it is deleted. Use `RealmObject.isValid()` to check this state (#3138).
* Removed deprecated classes `Logger` and `AndroidLogger` (#4050).

### Deprecated

* `RealmResults.removeChangeListeners()`. Use `RealmResults.removeAllChangeListeners()` instead.
* `RealmObject.removeChangeListeners()`. Use `RealmObject.removeAllChangeListeners()` instead.
* `RealmResults.distinct()` and `RealmResults.distinctAsync()`. Use `RealmQuery.distinct()` and `RealmQuery.distinctAsync()` instead.

### Enhancements

* Added support for sorting by link's field (#672).
* Added `OrderedRealmCollectionSnapshot` class and `OrderedRealmCollection.createSnapshot()` method. `OrderedRealmCollectionSnapshot` is useful when changing `RealmResults` or `RealmList` in simple loops.
* Added `OrderedRealmCollectionChangeListener` interface for supporting fine-grained collection notifications.
* Added support for ChangeListeners on `RealmList`.
* Added `RealmList.asObservable()`.

### Bug Fixes

* Element type checking in `DynamicRealmObject#setList()` (#4252).
* Now throws `IllegalStateException` instead of process crash when any of thread confined methods in `RealmQuery` is called from wrong thread (#4228).
* Now throws `IllegalStateException` when any of thread confined methods in `DynamicRealmObject` is called from wrong thread (#4258).

### Internal

* Use Object Store's `Results` as the backend for `RealmResults` (#3372).
  - Use Object Store's notification mechanism to trigger listeners.
  - Local commits triggers Realm global listener and `RealmObject` listener on current thread immediately instead of in the next event loop.


## 2.3.2 (2017-02-27)

### Bug fixes

* Log levels in JNI layer were all reported as "Error" (#4204).
* Encrypted realms can end up corrupted if many threads are reading and writing at the same time (#4128).
* "Read-only file system" exception when compacting Realm file on external storage (#4140).

### Internal

* Updated to Realm Sync v1.2.1.
* Updated to Realm Core v2.3.2.

### Enhancements

* Improved performance of getters and setters in proxy classes.


## 2.3.1 (2017-02-07)

### Enhancements

* [ObjectServer] The `serverUrl` given to `SyncConfiguration.Builder()` is now more lenient and will also accept only paths as argument (#4144).
* [ObjectServer] Add a timer to refresh periodically the access_token.

### Bug fixes

* NPE problem in SharedRealm.finalize() (#3730).
* `RealmList.contains()` and `RealmResults.contains()` now correctly use custom `equals()` method on Realm model classes.
* Build error when the project is using Kotlin (#4087).
* Bug causing classes to be replaced by classes already in Gradle's classpath (#3568).
* NullPointerException when notifying a single object that it changed (#4086).


## 2.3.0 (2017-01-19)

### Object Server API Changes

* Realm Sync v1.0.0 has been released, and Realm Mobile Platform is no longer considered in beta.
* Breaking change: Location of Realm files are now placed in `getFilesDir()/<userIdentifier>` instead of `getFilesDir()/`.
  This is done in order to support shared Realms among users, while each user retaining their own local copy.
* Breaking change: `SyncUser.all()` now returns Map instead of List.
* Breaking change: Added a default `UserStore` saving users in a Realm file (`RealmFileUserStore`).
* Breaking change: Added multi-user support to `UserStore`. Added `get(String)` and `remove(String)`, removed `remove()` and renamed `get()` to `getCurrent()`.
* Breaking change: Changed the order of arguments to `SyncCredentials.custom()` to match iOS: token, provider, userInfo.
* Added support for `PermissionOffer` and `PermissionOfferResponse` to `SyncUser.getManagementRealm()`.
* Exceptions thrown in error handlers are ignored but logged (#3559).
* Removed unused public constants in `SyncConfiguration` (#4047).
* Fixed bug, preventing Sync client to renew the access token (#4038) (#4039).
* Now `SyncUser.logout()` properly revokes tokens (#3639).

### Bug fixes

* Fixed native memory leak setting the value of a primary key (#3993).
* Activated Realm's annotation processor on connectedTest when the project is using kapt (#4008).
* Fixed "too many open files" issue (#4002).
* Added temporary work-around for bug crashing Samsung Tab 3 devices on startup (#3651).

### Enhancements

* Added `like` predicate for String fields (#3752).

### Internal

* Updated to Realm Sync v1.0.0.
* Added a Realm backup when receiving a Sync client reset message from the server.

## 2.2.2 (2017-01-16)

### Object Server API Changes (In Beta)

* Disabled `Realm.compactRealm()` when sync is enabled as it might corrupt the Realm (https://github.com/realm/realm-core/issues/2345).

### Bug fixes

* "operation not permitted" issue when creating Realm file on some devices' external storage (#3629).
* Crash on API 10 devices (#3726).
* `UnsatisfiedLinkError` caused by `pipe2` (#3945).
* Unrecoverable error with message "Try again" when the notification fifo is full (#3964).
* Realm migration wasn't triggered when the primary key definition was altered (#3966).
* Use phantom reference to solve the finalize time out issue (#2496).

### Enhancements

* All major public classes are now non-final. This is mostly a compromise to support Mockito. All protected fields/methods are still not considered part of the public API and can change without notice (#3869).
* All Realm instances share a single notification daemon thread.
* Fixed Java lint warnings with generated proxy classes (#2929).

### Internal

* Upgraded Realm Core to 2.3.0.
* Upgraded Realm Sync to 1.0.0-BETA-6.5.

## 2.2.1 (2016-11-12)

### Object Server API Changes (In Beta)

* Fixed `SyncConfiguration.toString()` so it now outputs a correct description instead of an empty string (#3787).

### Bug fixes

* Added version number to the native library, preventing ReLinker from accidentally loading old code (#3775).
* `Realm.getLocalInstanceCount(config)` throwing NullPointerException if called after all Realms have been closed (#3791).

## 2.2.0 (2016-11-12)

### Object Server API Changes (In Beta)

* Added support for `SyncUser.getManagementRealm()` and permission changes.

### Bug fixes

* Kotlin projects no longer create the `RealmDefaultModule` if no Realm model classes are present (#3746).
* Remove `includedescriptorclasses` option from ProGuard rule file in order to support built-in shrinker of Android Gradle Plugin (#3714).
* Unexpected `RealmMigrationNeededException` was thrown when a field was added to synced Realm.

### Enhancements

* Added support for the `annotationProcessor` configuration provided by Android Gradle Plugin 2.2.0 or later. Realm plugin adds its annotation processor to the `annotationProcessor` configuration instead of `apt` configuration if it is available and the `com.neenbedankt.android-apt` plugin is not used. In Kotlin projects, `kapt` is used instead of the `annotationProcessor` configuration (#3026).

## 2.1.1 (2016-10-27)

### Bug fixes

* Fixed a bug in `Realm.insert` and `Realm.insertOrUpdate` methods causing a `StackOverFlow` when you try to insert a cyclic graph of objects between Realms (#3732).

### Object Server API Changes (In Beta)

* Set default RxFactory to `SyncConfiguration`.

### Bug fixes

* ProGuard configuration introduced in 2.1.0 unexpectedly kept classes that did not have the @KeepMember annotation (#3689).

## 2.1.0 (2016-10-25)

### Breaking changes

* * `SecureUserStore` has been moved to its own GitHub repository: https://github.com/realm/realm-android-user-store
  See https://github.com/realm/realm-android-user-store/blob/master/README.md for further info on how to include it.


### Object Server API Changes (In Beta)

* Renamed `User` to `SyncUser`, `Credentials` to `SyncCredentials` and `Session` to `SyncSession` to align names with Cocoa.
* Removed `SyncManager.setLogLevel()`. Use `RealmLog.setLevel()` instead.
* `SyncUser.logout()` now correctly clears `SyncUser.currentUser()` (#3638).
* Missing ProGuard configuration for libraries used by Sync extension (#3596).
* Error handler was not called when sync session failed (#3597).
* Added `User.all()` that returns all known Realm Object Server users.
* Upgraded Realm Sync to 1.0.0-BETA-3.2

### Deprecated

* `Logger`. Use `RealmLogger` instead.
* `AndroidLogger`. The logger for Android is implemented in native code instead.

### Bug fixes

* The following were not kept by ProGuard: names of native methods not in the `io.realm.internal` package, names of classes used in method signature (#3596).
* Permission error when a database file was located on external storage (#3140).
* Memory leak when unsubscribing from a RealmResults/RealmObject RxJava Observable (#3552).

### Enhancements

* `Realm.compactRealm()` now works for encrypted Realms.
* Added `first(E defaultValue)` and `last(E defaultValue)` methods to `RealmList` and `RealmResult`. These methods will return the provided object instead of throwing an `IndexOutOfBoundsException` if the list is empty.
* Reduce transformer logger verbosity (#3608).
* `RealmLog.setLevel(int)` for setting the log level across all loggers.

### Internal

* Upgraded Realm Core to 2.1.3

### Credits

* Thanks to Max Furman (@maxfurman) for adding support for `first()` and `last()` default values.

## 2.0.2 (2016-10-06)

This release is not protocol-compatible with previous versions of the Realm Mobile Platform. The base library is still fully compatible.

### Bug fixes

* Build error when using Java 7 (#3563).

### Internal

* Upgraded Realm Core to 2.1.0
* Upgraded Realm Sync to 1.0.0-BETA-2.0.

## 2.0.1 (2016-10-05)

### Bug fixes

* `android.net.conn.CONNECTIVITY_CHANGE` broadcast caused `RuntimeException` if sync extension was disabled (#3505).
* `android.net.conn.CONNECTIVITY_CHANGE` was not delivered on Android 7 devices.
* `distinctAsync` did not respect other query parameters (#3537).
* `ConcurrentModificationException` from Gradle when building an application (#3501).

### Internal

* Upgraded to Realm Core 2.0.1 / Realm Sync 1.3-BETA

## 2.0.0 (2016-09-27)

This release introduces support for the Realm Mobile Platform!
See <https://realm.io/news/introducing-realm-mobile-platform/> for an overview of these great new features.

### Breaking Changes

* Files written by Realm 2.0 cannot be read by 1.x or earlier versions. Old files can still be opened.
* It is now required to call `Realm.init(Context)` before calling any other Realm API.
* Removed `RealmConfiguration.Builder(Context)`, `RealmConfiguration.Builder(Context, File)` and `RealmConfiguration.Builder(File)` constructors.
* `isValid()` now always returns `true` instead of `false` for unmanaged `RealmObject` and `RealmList`. This puts it in line with the behaviour of the Cocoa and .NET API's (#3101).
* armeabi is not supported anymore.
* Added new `RealmFileException`.
  - `IncompatibleLockFileException` has been removed and replaced by `RealmFileException` with kind `INCOMPATIBLE_LOCK_FILE`.
  - `RealmIOExcpetion` has been removed and replaced by `RealmFileException`.
* `RealmConfiguration.Builder.assetFile(Context, String)` has been renamed to `RealmConfiguration.Builder.assetFile(String)`.
* Object with primary key is now required to define it when the object is created. This means that `Realm.createObject(Class<E>)` and `DynamicRealm.createObject(String)` now throws `RealmException` if they are used to create an object with a primary key field. Use `Realm.createObject(Class<E>, Object)` or `DynamicRealm.createObject(String, Object)` instead.
* Importing from JSON without the primary key field defined in the JSON object now throws `IllegalArgumentException`.
* Now `Realm.beginTransaction()`, `Realm.executeTransaction()` and `Realm.waitForChange()` throw `RealmMigrationNeededException` if a remote process introduces incompatible schema changes (#3409).
* The primary key value of an object can no longer be changed after the object was created. Instead a new object must be created and all fields copied over.
* Now `Realm.createObject(Class)` and `Realm.createObject(Class,Object)` take the values from the model's fields and default constructor. Creating objects through the `DynamicRealm` does not use these values (#777).
* When `Realm.create*FromJson()`s create a new `RealmObject`, now they take the default values defined by the field itself and its default constructor for those fields that are not defined in the JSON object.

### Enhancements

* Added `realmObject.isManaged()`, `RealmObject.isManaged(obj)` and `RealmCollection.isManaged()` (#3101).
* Added `RealmConfiguration.Builder.directory(File)`.
* `RealmLog` has been moved to the public API. It is now possible to control which events Realm emit to Logcat. See the `RealmLog` class for more details.
* Typed `RealmObject`s can now continue to access their fields properly even though the schema was changed while the Realm was open (#3409).
* A `RealmMigrationNeededException` will be thrown with a cause to show the detailed message when a migration is needed and the migration block is not in the `RealmConfiguration`.


### Bug fixes

* Fixed a lint error in proxy classes when the 'minSdkVersion' of user's project is smaller than 11 (#3356).
* Fixed a potential crash when there were lots of async queries waiting in the queue.
* Fixed a bug causing the Realm Transformer to not transform field access in the model's constructors (#3361).
* Fixed a bug causing a build failure when the Realm Transformer adds accessors to a model class that was already transformed in other project (#3469).
* Fixed a bug causing the `NullPointerException` when calling getters/setters in the model's constructors (#2536).

### Internal

* Moved JNI build to CMake.
* Updated Realm Core to 2.0.0.
* Updated ReLinker to 1.2.2.

## 1.2.0 (2016-08-19)

### Bug fixes

* Throw a proper exception when operating on a non-existing field with the dynamic API (#3292).
* `DynamicRealmObject.setList` should only accept `RealmList<DynamicRealmObject>` (#3280).
* `DynamicRealmObject.getX(fieldName)` now throws a proper exception instead of a native crash when called with a field name of the wrong type (#3294).
* Fixed a concurrency crash which might happen when `Realm.executeTransactionAsync()` tried to call `onSucess` after the Realm was closed.

### Enhancements

* Added `RealmQuery.in()` for a comparison against multiple values.
* Added byte array (`byte[]`) support to `RealmQuery`'s `equalTo` and `notEqualTo` methods.
* Optimized internal caching of schema classes (#3315).

### Internal

* Updated Realm Core to 1.5.1.
* Improved sorting speed.
* Completely removed the `OptionalAPITransformer`.

### Credits

* Thanks to Brenden Kromhout (@bkromhout) for adding binary array support to `equalTo` and `notEqualTo`.

## 1.1.1 (2016-07-01)

### Bug fixes

* Fixed a wrong JNI method declaration which might cause "method not found" crash on some devices.
* Fixed a bug that `Error` in the background async thread is not forwarded to the caller thread.
* Fixed a crash when an empty `Collection` is passed to `insert()`/`insertOrUpdate()` (#3103).
* Fixed a bug that does not transfer the primary key when `RealmSchemaObject.setClassName()` is called to rename a class (#3118).
* Fixed bug in `Realm.insert` and `Realm.insertOrUpdate` methods causing a `RealmList` to be cleared when inserting a managed `RealmModel` (#3105).
* Fixed a concurrency allocation bug in storage engine which might lead to some random crashes.
* Bulk insertion now throws if it is not called in a transaction (#3173).
* The IllegalStateException thrown when accessing an empty RealmObject is now more meaningful (#3200).
* `insert()` now correctly throws an exception if two different objects have the same primary key (#3212).
* Blackberry Z10 throwing "Function not implemented" (#3178).
* Reduced the number of file descriptors used by Realm Core (#3197).
* Throw a proper `IllegalStateException` if a `RealmChangeListener` is used inside an IntentService (#2875).

### Enhancements

* The Realm Annotation processor no longer consumes the Realm annotations. Allowing other annotation processors to run.

### Internal

* Updated Realm Core to 1.4.2.
* Improved sorting speed.

## 1.1.0 (2016-06-30)

### Bug fixes

* A number of bug fixes in the storage engine related to memory management in rare cases when a Realm has been compacted.
* Disabled the optional API transformer since it has problems with DexGuard (#3022).
* `OnSuccess.OnSuccess()` might not be called with the correct Realm version for async transaction (#1893).
* Fixed a bug in `copyToRealm()` causing a cyclic dependency objects being duplicated.
* Fixed a build failure when model class has a conflicting name such as `Map`, `List`, `String`, ... (#3077).

### Enhancements

* Added `insert(RealmModel obj)`, `insertOrUpdate(RealmModel obj)`, `insert(Collection<RealmModel> collection)` and `insertOrUpdate(Collection<RealmModel> collection)` to perform batch inserts (#1684).
* Enhanced `Table.toString()` to show a PrimaryKey field details (#2903).
* Enabled ReLinker when loading a Realm from a custom path by adding a `RealmConfiguration.Builder(Context, File)` constructor (#2900).
* Changed `targetSdkVersion` of `realm-library` to 24.
* Logs warning if `DynamicRealm` is not closed when GC happens as it does for `Realm`.

### Deprecated

* `RealmConfiguration.Builder(File)`. Use `RealmConfiguration.Builder(Context, File)` instead.

### Internal

* Updated Realm Core to 1.2.0.

## 1.0.1 (2016-05-25)

### Bug fixes

* Fixed a crash when calling `Table.toString()` in debugger (#2429).
* Fixed a race condition which would cause some `RealmResults` to not be properly updated inside a `RealmChangeListener`. This could result in crashes when accessing items from those results (#2926/#2951).
* Revised `RealmResults.isLoaded()` description (#2895).
* Fixed a bug that could cause Realm to lose track of primary key when using `RealmObjectSchema.removeField()` and `RealmObjectSchema.renameField()` (#2829/#2926).
* Fixed a bug that prevented some devices from finding async related JNI methods correctly.
* Updated ProGuard configuration in order not to depend on Android's default configuration (#2972).
* Fixed a race condition between Realms notifications and other UI events. This could e.g. cause ListView to crash (#2990).
* Fixed a bug that allowed both `RealmConfiguration.Builder.assetFile()`/`deleteRealmIfMigrationNeeded()` to be configured at the same time, which leads to the asset file accidentally being deleted in migrations (#2933).
* Realm crashed outright when the same Realm file was opened in two processes. Realm will now optimistically retry opening for 1 second before throwing an Error (#2459).

### Enhancements

* Removes RxJava related APIs during bytecode transforming to make RealmObject plays well with reflection when rx.Observable doesn't exist.

## 1.0.0 (2016-05-25)

No changes since 0.91.1.

## 0.91.1 (2016-05-25)

* Updated Realm Core to 1.0.1.

### Bug fixes

* Fixed a bug when opening a Realm causes a staled memory mapping. Symptoms are error messages like "Bad or incompatible history type", "File format version doesn't match", and "Encrypted interprocess sharing is currently unsupported".

## 0.91.0 (2016-05-20)

* Updated Realm Core to 1.0.0.

### Breaking changes

* Removed all `@Deprecated` methods.
* Calling `Realm.setAutoRefresh()` or `DynamicRealm.setAutoRefresh()` from non-Looper thread throws `IllegalStateException` even if the `autoRefresh` is false (#2820).

### Bug fixes

* Calling RealmResults.deleteAllFromRealm() might lead to native crash (#2759).
* The annotation processor now correctly reports an error if trying to reference interfaces in model classes (#2808).
* Added null check to `addChangeListener` and `removeChangeListener` in `Realm` and `DynamicRealm` (#2772).
* Calling `RealmObjectSchema.addPrimaryKey()` adds an index to the primary key field, and calling `RealmObjectSchema.removePrimaryKey()` removes the index from the field (#2832).
* Log files are not deleted when calling `Realm.deleteRealm()` (#2834).

### Enhancements

* Upgrading to OpenSSL 1.0.1t. From July 11, 2016, Google Play only accept apps using OpenSSL 1.0.1r or later (https://support.google.com/faqs/answer/6376725, #2749).
* Added support for automatically copying an initial database from assets using `RealmConfiguration.Builder.assetFile()`.
* Better error messages when certain file operations fail.

### Credits

* Paweł Surówka (@thesurix) for adding the `RealmConfiguration.Builder.assetFile()`.

## 0.90.1

* Updated Realm Core to 0.100.2.

### Bug fixes

* Opening a Realm while closing a Realm in another thread could lead to a race condition.
* Automatic migration to the new file format could in rare circumstances lead to a crash.
* Fixing a race condition that may occur when using Async API (#2724).
* Fixed CannotCompileException when related class definition in android.jar cannot be found (#2703).

### Enhancements

* Prints path when file related exceptions are thrown.

## 0.90.0

* Updated Realm Core to 0.100.0.

### Breaking changes

* RealmChangeListener provides the changed object/Realm/collection as well (#1594).
* All JSON methods on Realm now only wraps JSONException in RealmException. All other Exceptions are thrown as they are.
* Marked all methods on `RealmObject` and all public classes final (#1594).
* Removed `BaseRealm` from the public API.
* Removed `HandlerController` from the public API.
* Removed constructor of `RealmAsyncTask` from the public API (#1594).
* `RealmBaseAdapter` has been moved to its own GitHub repository: https://github.com/realm/realm-android-adapters
  See https://github.com/realm/realm-android-adapters/blob/master/README.md for further info on how to include it.
* File format of Realm files is changed. Files will be automatically upgraded but opening a Realm file with older
  versions of Realm is not possible.

### Deprecated

* `Realm.allObjects*()`. Use `Realm.where(clazz).findAll*()` instead.
* `Realm.distinct*()`. Use `Realm.where(clazz).distinct*()` instead.
* `DynamicRealm.allObjects*()`. Use `DynamicRealm.where(className).findAll*()` instead.
* `DynamicRealm.distinct*()`. Use `DynamicRealm.where(className).distinct*()` instead.
* `Realm.allObjectsSorted(field, sort, field, sort, field, sort)`. Use `RealmQuery.findAllSorted(field[], sort[])`` instead.
* `RealmQuery.findAllSorted(field, sort, field, sort, field, sort)`. Use `RealmQuery.findAllSorted(field[], sort[])`` instead.
* `RealmQuery.findAllSortedAsync(field, sort, field, sort, field, sort)`. Use `RealmQuery.findAllSortedAsync(field[], sort[])`` instead.
* `RealmConfiguration.setModules()`. Use `RealmConfiguration.modules()` instead.
* `Realm.refresh()` and `DynamicRealm.refresh()`. Use `Realm.waitForChange()`/`stopWaitForChange()` or `DynamicRealm.waitForChange()`/`stopWaitForChange()` instead.

### Enhancements

* `RealmObjectSchema.getPrimaryKey()` (#2636).
* `Realm.createObject(Class, Object)` for creating objects with a primary key directly.
* Unit tests in Android library projects now detect Realm model classes.
* Better error message if `equals()` and `hashCode()` are not properly overridden in custom Migration classes.
* Expanding the precision of `Date` fields to cover full range (#833).
* `Realm.waitForChange()`/`stopWaitForChange()` and `DynamicRealm.waitForChange()`/`stopWaitForChange()` (#2386).

### Bug fixes

* `RealmChangeListener` on `RealmObject` is not triggered when adding listener on returned `RealmObject` of `copyToRealmOrUpdate()` (#2569).

### Credits

* Thanks to Brenden Kromhout (@bkromhout) for adding `RealmObjectSchema.getPrimaryKey()`.

## 0.89.1

### Bug fixes

* @PrimaryKey + @Required on String type primary key no longer throws when using copyToRealm or copyToRealmOrUpdate (#2653).
* Primary key is cleared/changed when calling RealmSchema.remove()/RealmSchema.rename() (#2555).
* Objects implementing RealmModel can be used as a field of RealmModel/RealmObject (#2654).

## 0.89.0

### Breaking changes

* @PrimaryKey field value can now be null for String, Byte, Short, Integer, and Long types. Older Realms should be migrated, using RealmObjectSchema.setNullable(), or by adding the @Required annotation. (#2515).
* `RealmResults.clear()` now throws UnsupportedOperationException. Use `RealmResults.deleteAllFromRealm()` instead.
* `RealmResults.remove(int)` now throws UnsupportedOperationException. Use `RealmResults.deleteFromRealm(int)` instead.
* `RealmResults.sort()` and `RealmList.sort()` now return the sorted result instead of sorting in-place.
* `RealmList.first()` and `RealmList.last()` now throw `ArrayIndexOutOfBoundsException` if `RealmList` is empty.
* Removed deprecated method `Realm.getTable()` from public API.
* `Realm.refresh()` and `DynamicRealm.refresh()` on a Looper no longer have any effect. `RealmObject` and `RealmResults` are always updated on the next event loop.

### Deprecated

* `RealmObject.removeFromRealm()` in place of `RealmObject.deleteFromRealm()`
* `Realm.clear(Class)` in favour of `Realm.delete(Class)`.
* `DynamicRealm.clear(Class)` in place of `DynamicRealm.delete(Class)`.

### Enhancements

* Added a `RealmModel` interface that can be used instead of extending `RealmObject`.
* `RealmCollection` and `OrderedRealmCollection` interfaces have been added. `RealmList` and `RealmResults` both implement these.
* `RealmBaseAdapter` now accept an `OrderedRealmCollection` instead of only `RealmResults`.
* `RealmObjectSchema.isPrimaryKey(String)` (#2440)
* `RealmConfiguration.initialData(Realm.Transaction)` can now be used to populate a Realm file before it is used for the first time.

### Bug fixes

* `RealmObjectSchema.isRequired(String)` and `RealmObjectSchema.isNullable(String)` don't throw when the given field name doesn't exist.

### Credits

* Thanks to @thesurix for adding `RealmConfiguration.initialData()`.

## 0.88.3

* Updated Realm Core to 0.97.3.

### Enhancements

* Throws an IllegalArgumentException when calling Realm.copyToRealm()/Realm.copyToRealmOrUpdate() with a RealmObject which belongs to another Realm instance in a different thread.
* Improved speed of cleaning up native resources (#2496).

### Bug fixes

* Field annotated with @Ignored should not have accessors generated by the bytecode transformer (#2478).
* RealmResults and RealmObjects can no longer accidentially be GC'ed if using `asObservable()`. Previously this caused the observable to stop emitting. (#2485).
* Fixed an build issue when using Realm in library projects on Windows (#2484).
* Custom equals(), toString() and hashCode() are no longer incorrectly overwritten by the proxy class (#2545).

## 0.88.2

* Updated Realm Core to 0.97.2.

### Enhancements

* Outputs additional information when incompatible lock file error occurs.

### Bug fixes

* Race condition causing BadVersionException when running multiple async writes and queries at the same time (#2021/#2391/#2417).

## 0.88.1

### Bug fixes

* Prevent throwing NullPointerException in RealmConfiguration.equals(RealmConfiguration) when RxJava is not in the classpath (#2416).
* RealmTransformer fails because of missing annotation classes in user's project (#2413).
* Added SONAME header to shared libraries (#2432).
* now DynamicRealmObject.toString() correctly shows null value as "null" and the format is aligned to the String from typed RealmObject (#2439).
* Fixed an issue occurring while resolving ReLinker in apps using a library based on Realm (#2415).

## 0.88.0 (2016-03-10)

* Updated Realm Core to 0.97.0.

### Breaking changes

* Realm has now to be installed as a Gradle plugin.
* DynamicRealm.executeTransaction() now directly throws any RuntimeException instead of wrapping it in a RealmException (#1682).
* DynamicRealm.executeTransaction() now throws IllegalArgumentException instead of silently accepting a null Transaction object.
* String setters now throw IllegalArgumentException instead of RealmError for invalid surrogates.
* DynamicRealm.distinct()/distinctAsync() and Realm.distinct()/distinctAsync() now throw IllegalArgumentException instead of UnsupportedOperationException for invalid type or unindexed field.
* All thread local change listeners are now delayed until the next Looper event instead of being triggered when committing.
* Removed RealmConfiguration.getSchemaMediator() from public API which was deprecated in 0.86.0. Please use RealmConfiguration.getRealmObjectClasses() to obtain the set of model classes (#1797).
* Realm.migrateRealm() throws a FileNotFoundException if the Realm file doesn't exist.
* It is now required to unsubscribe from all Realm RxJava observables in order to fully close the Realm (#2357).

### Deprecated

* Realm.getInstance(Context). Use Realm.getInstance(RealmConfiguration) or Realm.getDefaultInstance() instead.
* Realm.getTable(Class) which was public because of the old migration API. Use Realm.getSchema() or DynamicRealm.getSchema() instead.
* Realm.executeTransaction(Transaction, Callback) and replaced it with Realm.executeTransactionAsync(Transaction), Realm.executeTransactionAsync(Transaction, OnSuccess), Realm.executeTransactionAsync(Transaction, OnError) and Realm.executeTransactionAsync(Transaction, OnSuccess, OnError).

### Enhancements

* Support for custom methods, custom logic in accessors, custom accessor names, interface implementation and public fields in Realm objects (#909).
* Support to project Lombok (#502).
* RealmQuery.isNotEmpty() (#2025).
* Realm.deleteAll() and RealmList.deleteAllFromRealm() (#1560).
* RealmQuery.distinct() and RealmResults.distinct() (#1568).
* RealmQuery.distinctAsync() and RealmResults.distinctAsync() (#2118).
* Improved .so loading by using [ReLinker](https://github.com/KeepSafe/ReLinker).
* Improved performance of RealmList#contains() (#897).
* distinct(...) for Realm, DynamicRealm, RealmQuery, and RealmResults can take multiple parameters (#2284).
* "realm" and "row" can be used as field name in model classes (#2255).
* RealmResults.size() now returns Integer.MAX_VALUE when actual size is greater than Integer.MAX_VALUE (#2129).
* Removed allowBackup from AndroidManifest (#2307).

### Bug fixes

* Error occurring during test and (#2025).
* Error occurring during test and connectedCheck of unit test example (#1934).
* Bug in jsonExample (#2092).
* Multiple calls of RealmResults.distinct() causes to return wrong results (#2198).
* Calling DynamicRealmObject.setList() with RealmList<DynamicRealmObject> (#2368).
* RealmChangeListeners did not triggering correctly if findFirstAsync() didn't find any object. findFirstAsync() Observables now also correctly call onNext when the query completes in that case (#2200).
* Setting a null value to trigger RealmChangeListener (#2366).
* Preventing throwing BadVersionException (#2391).

### Credits

* Thanks to Bill Best (@wmbest2) for snapshot testing.
* Thanks to Graham Smith (@grahamsmith) for a detailed bug report (#2200).

## 0.87.5 (2016-01-29)
* Updated Realm Core to 0.96.2.
  - IllegalStateException won't be thrown anymore in RealmResults.where() if the RealmList which the RealmResults is created on has been deleted. Instead, the RealmResults will be treated as empty forever.
  - Fixed a bug causing a bad version exception, when using findFirstAsync (#2115).

## 0.87.4 (2016-01-28)
* Updated Realm Core to 0.96.0.
  - Fixed bug causing BadVersionException or crashing core when running async queries.

## 0.87.3 (2016-01-25)
* IllegalArgumentException is now properly thrown when calling Realm.copyFromRealm() with a DynamicRealmObject (#2058).
* Fixed a message in IllegalArgumentException thrown by the accessors of DynamicRealmObject (#2141).
* Fixed RealmList not returning DynamicRealmObjects of the correct underlying type (#2143).
* Fixed potential crash when rolling back removal of classes that reference each other (#1829).
* Updated Realm Core to 0.95.8.
  - Fixed a bug where undetected deleted object might lead to seg. fault (#1945).
  - Better performance when deleting objects (#2015).

## 0.87.2 (2016-01-08)
* Removed explicit GC call when committing a transaction (#1925).
* Fixed a bug when RealmObjectSchema.addField() was called with the PRIMARY_KEY modifier, the field was not set as a required field (#2001).
* Fixed a bug which could throw a ConcurrentModificationException in RealmObject's or RealmResults' change listener (#1970).
* Fixed RealmList.set() so it now correctly returns the old element instead of the new (#2044).
* Fixed the deployment of source and javadoc jars (#1971).

## 0.87.1 (2015-12-23)
* Upgraded to NDK R10e. Using gcc 4.9 for all architectures.
* Updated Realm Core to 0.95.6
  - Fixed a bug where an async query can be copied incomplete in rare cases (#1717).
* Fixed potential memory leak when using async query.
* Added a check to prevent removing a RealmChangeListener from a non-Looper thread (#1962). (Thank you @hohnamkung)

## 0.87.0 (2015-12-17)
* Added Realm.asObservable(), RealmResults.asObservable(), RealmObject.asObservable(), DynamicRealm.asObservable() and DynamicRealmObject.asObservable().
* Added RealmConfiguration.Builder.rxFactory() and RxObservableFactory for custom RxJava observable factory classes.
* Added Realm.copyFromRealm() for creating detached copies of Realm objects (#931).
* Added RealmObjectSchema.getFieldType() (#1883).
* Added unitTestExample to showcase unit and instrumentation tests. Examples include jUnit3, jUnit4, Espresso, Robolectric, and MPowermock usage with Realm (#1440).
* Added support for ISO8601 based dates for JSON import. If JSON dates are invalid a RealmException will be thrown (#1213).
* Added APK splits to gridViewExample (#1834).

## 0.86.1 (2015-12-11)
* Improved the performance of removing objects (RealmResults.clear() and RealmResults.remove()).
* Updated Realm Core to 0.95.5.
* Updated ProGuard configuration (#1904).
* Fixed a bug where RealmQuery.findFirst() returned a wrong result if the RealmQuery had been created from a RealmResults.where() (#1905).
* Fixed a bug causing DynamicRealmObject.getObject()/setObject() to use the wrong class (#1912).
* Fixed a bug which could cause a crash when closing Realm instances in change listeners (#1900).
* Fixed a crash occurring during update of multiple async queries (#1895).
* Fixed listeners not triggered for RealmObject & RealmResults created using copy or create methods (#1884).
* Fixed RealmChangeListener never called inside RealmResults (#1894).
* Fixed crash when calling clear on a RealmList (#1886).

## 0.86.0 (2015-12-03)
* BREAKING CHANGE: The Migration API has been replaced with a new API.
* BREAKING CHANGE: RealmResults.SORT_ORDER_ASCENDING and RealmResults.SORT_ORDER_DESCENDING constants have been replaced by Sort.ASCENDING and Sort.DESCENDING enums.
* BREAKING CHANGE: RealmQuery.CASE_SENSITIVE and RealmQuery.CASE_INSENSITIVE constants have been replaced by Case.SENSITIVE and Case.INSENSITIVE enums.
* BREAKING CHANGE: Realm.addChangeListener, RealmObject.addChangeListener and RealmResults.addChangeListener hold a strong reference to the listener, you should unregister the listener to avoid memory leaks.
* BREAKING CHANGE: Removed deprecated methods RealmQuery.minimum{Int,Float,Double}, RealmQuery.maximum{Int,Float,Double}, RealmQuery.sum{Int,Float,Double} and RealmQuery.average{Int,Float,Double}. Use RealmQuery.min(), RealmQuery.max(), RealmQuery.sum() and RealmQuery.average() instead.
* BREAKING CHANGE: Removed RealmConfiguration.getSchemaMediator() which is public by mistake. And RealmConfiguration.getRealmObjectClasses() is added as an alternative in order to obtain the set of model classes (#1797).
* BREAKING CHANGE: Realm.addChangeListener, RealmObject.addChangeListener and RealmResults.addChangeListener will throw an IllegalStateException when invoked on a non-Looper thread. This is to prevent registering listeners that will not be invoked.
* BREAKING CHANGE: trying to access a property on an unloaded RealmObject obtained asynchronously will throw an IllegalStateException
* Added new Dynamic API using DynamicRealm and DynamicRealmObject.
* Added Realm.getSchema() and DynamicRealm.getSchema().
* Realm.createOrUpdateObjectFromJson() now works correctly if the RealmObject class contains a primary key (#1777).
* Realm.compactRealm() doesn't throw an exception if the Realm file is opened. It just returns false instead.
* Updated Realm Core to 0.95.3.
  - Fixed a bug where RealmQuery.average(String) returned a wrong value for a nullable Long/Integer/Short/Byte field (#1803).
  - Fixed a bug where RealmQuery.average(String) wrongly counted the null value for average calculation (#1854).

## 0.85.1 (2015-11-23)
* Fixed a bug which could corrupt primary key information when updating from a Realm version <= 0.84.1 (#1775).

## 0.85.0 (2016-11-19)
* BREAKING CHANGE: Removed RealmEncryptionNotSupportedException since the encryption implementation changed in Realm's underlying storage engine. Encryption is now supported on all devices.
* BREAKING CHANGE: Realm.executeTransaction() now directly throws any RuntimeException instead of wrapping it in a RealmException (#1682).
* BREAKING CHANGE: RealmQuery.isNull() and RealmQuery.isNotNull() now throw IllegalArgumentException instead of RealmError if the fieldname is a linked field and the last element is a link (#1693).
* Added Realm.isEmpty().
* Setters in managed object for RealmObject and RealmList now throw IllegalArgumentException if the value contains an invalid (unmanaged, removed, closed, from different Realm) object (#1749).
* Attempting to refresh a Realm while a transaction is in process will now throw an IllegalStateException (#1712).
* The Realm AAR now also contains the ProGuard configuration (#1767). (Thank you @skyisle)
* Updated Realm Core to 0.95.
  - Removed reliance on POSIX signals when using encryption.

## 0.84.2
* Fixed a bug making it impossible to convert a field to become required during a migration (#1695).
* Fixed a bug making it impossible to read Realms created using primary keys and created by iOS (#1703).
* Fixed some memory leaks when an Exception is thrown (#1730).
* Fixed a memory leak when using relationships (#1285).
* Fixed a bug causing cached column indices to be cleared too soon (#1732).

## 0.84.1 (2015-10-28)
* Updated Realm Core to 0.94.4.
  - Fixed a bug that could cause a crash when running the same query multiple times.
* Updated ProGuard configuration. See [documentation](https://realm.io/docs/java/latest/#proguard) for more details.
* Updated Kotlin example to use 1.0.0-beta.
* Fixed warnings reported by "lint -Xlint:all" (#1644).
* Fixed a bug where simultaneous opening and closing a Realm from different threads might result in a NullPointerException (#1646).
* Fixed a bug which made it possible to externally modify the encryption key in a RealmConfiguration (#1678).

## 0.84.0 (2015-10-22)
* Added support for async queries and transactions.
* Added support for parsing JSON Dates with timezone information. (Thank you @LateralKevin)
* Added RealmQuery.isEmpty().
* Added Realm.isClosed() method.
* Added Realm.distinct() method.
* Added RealmQuery.isValid(), RealmResults.isValid() and RealmList.isValid(). Each method checks whether the instance is still valid to use or not(for example, the Realm has been closed or any parent object has been removed).
* Added Realm.isInTransaction() method.
* Updated Realm Core to version 0.94.3.
  - Fallback for mremap() now work correctly on BlackBerry devices.
* Following methods in managed RealmList now throw IllegalStateException instead of native crash when RealmList.isValid() returns false: add(int,RealmObject), add(RealmObject)
* Following methods in managed RealmList now throw IllegalStateException instead of ArrayIndexOutOfBoundsException when RealmList.isValid() returns false: set(int,RealmObject), move(int,int), remove(int), get(int)
* Following methods in managed RealmList now throw IllegalStateException instead of returning 0/null when RealmList.isValid() returns false: clear(), removeAll(Collection), remove(RealmObject), first(), last(), size(), where()
* RealmPrimaryKeyConstraintException is now thrown instead of RealmException if two objects with same primary key are inserted.
* IllegalStateException is now thrown when calling Realm's clear(), RealmResults's remove(), removeLast(), clear() or RealmObject's removeFromRealm() from an incorrect thread.
* Fixed a bug affecting RealmConfiguration.equals().
* Fixed a bug in RealmQuery.isNotNull() which produced wrong results for binary data.
* Fixed a bug in RealmQuery.isNull() and RealmQuery.isNotNull() which validated the query prematurely.
* Fixed a bug where closed Realms were trying to refresh themselves resulting in a NullPointerException.
* Fixed a bug that made it possible to migrate open Realms, which could cause undefined behavior when querying, reading or writing data.
* Fixed a bug causing column indices to be wrong for some edge cases. See #1611 for details.

## 0.83.1 (2015-10-15)
* Updated Realm Core to version 0.94.1.
  - Fixed a bug when using Realm.compactRealm() which could make it impossible to open the Realm file again.
  - Fixed a bug, so isNull link queries now always return true if any part is null.

## 0.83 (2015-10-08)
* BREAKING CHANGE: Database file format update. The Realm file created by this version cannot be used by previous versions of Realm.
* BREAKING CHANGE: Removed deprecated methods and constructors from the Realm class.
* BREAKING CHANGE: Introduced boxed types Boolean, Byte, Short, Integer, Long, Float and Double. Added null support. Introduced annotation @Required to indicate a field is not nullable. String, Date and byte[] became nullable by default which means a RealmMigrationNeededException will be thrown if an previous version of a Realm file is opened.
* Deprecated methods: RealmQuery.minimum{Int,Float,Double}, RealmQuery.maximum{Int,Float,Double}. Use RealmQuery.min() and RealmQuery.max() instead.
* Added support for x86_64.
* Fixed an issue where opening the same Realm file on two Looper threads could potentially lead to an IllegalStateException being thrown.
* Fixed an issue preventing the call of listeners on refresh().
* Opening a Realm file from one thread will no longer be blocked by a transaction from another thread.
* Range restrictions of Date fields have been removed. Date fields now accepts any value. Milliseconds are still removed.

## 0.82.2 (2015-09-04)
* Fixed a bug which might cause failure when loading the native library.
* Fixed a bug which might trigger a timeout in Context.finalize().
* Fixed a bug which might cause RealmObject.isValid() to throw an exception if the object is deleted.
* Updated Realm core to version 0.89.9
  - Fixed a potential stack overflow issue which might cause a crash when encryption was used.
  - Embedded crypto functions into Realm dynamic lib to avoid random issues on some devices.
  - Throw RealmEncryptionNotSupportedException if the device doesn't support Realm encryption. At least one device type (HTC One X) contains system bugs that prevents Realm's encryption from functioning properly. This is now detected, and an exception is thrown when trying to open/create an encrypted Realm file. It's up to the application to catch this and decide if it's OK to proceed without encryption instead.

## 0.82.1 (2015-08-06)
* Fixed a bug where using the wrong encryption key first caused the right key to be seen as invalid.
* Fixed a bug where String fields were ignored when updating objects from JSON with null values.
* Fixed a bug when calling System.exit(0), the process might hang.

## 0.82 (2015-07-28)
* BREAKING CHANGE: Fields with annotation @PrimaryKey are indexed automatically now. Older schemas require a migration.
* RealmConfiguration.setModules() now accept ignore null values which Realm.getDefaultModule() might return.
* Trying to access a deleted Realm object throw throws a proper IllegalStateException.
* Added in-memory Realm support.
* Closing realm on another thread different from where it was created now throws an exception.
* Realm will now throw a RealmError when Realm's underlying storage engine encounters an unrecoverable error.
* @Index annotation can also be applied to byte/short/int/long/boolean/Date now.
* Fixed a bug where RealmQuery objects are prematurely garbage collected.
* Removed RealmQuery.between() for link queries.

## 0.81.1 (2015-06-22)
* Fixed memory leak causing Realm to never release Realm objects.

## 0.81 (2015-06-19)
* Introduced RealmModules for working with custom schemas in libraries and apps.
* Introduced Realm.getDefaultInstance(), Realm.setDefaultInstance(RealmConfiguration) and Realm.getInstance(RealmConfiguration).
* Deprecated most constructors. They have been been replaced by Realm.getInstance(RealmConfiguration) and Realm.getDefaultInstance().
* Deprecated Realm.migrateRealmAtPath(). It has been replaced by Realm.migrateRealm(RealmConfiguration).
* Deprecated Realm.deleteFile(). It has been replaced by Realm.deleteRealm(RealmConfiguration).
* Deprecated Realm.compactFile(). It has been replaced by Realm.compactRealm(RealmConfiguration).
* RealmList.add(), RealmList.addAt() and RealmList.set() now copy unmanaged objects transparently into Realm.
* Realm now works with Kotlin (M12+). (Thank you @cypressious)
* Fixed a performance regression introduced in 0.80.3 occurring during the validation of the Realm schema.
* Added a check to give a better error message when null is used as value for a primary key.
* Fixed unchecked cast warnings when building with Realm.
* Cleaned up examples (remove old test project).
* Added checking for missing generic type in RealmList fields in annotation processor.

## 0.80.3 (2015-05-22)
* Calling Realm.copyToRealmOrUpdate() with an object with a null primary key now throws a proper exception.
* Fixed a bug making it impossible to open Realms created by Realm-Cocoa if a model had a primary key defined.
* Trying to using Realm.copyToRealmOrUpdate() with an object with a null primary key now throws a proper exception.
* RealmChangedListener now also gets called on the same thread that did the commit.
* Fixed bug where Realm.createOrUpdateWithJson() reset Date and Binary data to default values if not found in the JSON output.
* Fixed a memory leak when using RealmBaseAdapter.
* RealmBaseAdapter now allow RealmResults to be null. (Thanks @zaki50)
* Fixed a bug where a change to a model class (`RealmList<A>` to `RealmList<B>`) would not throw a RealmMigrationNeededException.
* Fixed a bug where setting multiple RealmLists didn't remove the previously added objects.
* Solved ConcurrentModificationException thrown when addChangeListener/removeChangeListener got called in the onChange. (Thanks @beeender)
* Fixed duplicated listeners in the same realm instance. Trying to add duplicated listeners is ignored now. (Thanks @beeender)

## 0.80.2 (2015-05-04)
* Trying to use Realm.copyToRealmOrUpdate() with an object with a null primary key now throws a proper exception.
* RealmMigrationNeedException can now return the path to the Realm that needs to be migrated.
* Fixed bug where creating a Realm instance with a hashcode collision no longer returned the wrong Realm instance.
* Updated Realm Core to version 0.89.2
  - fixed bug causing a crash when opening an encrypted Realm file on ARM64 devices.

## 0.80.1 (2015-04-16)
* Realm.createOrUpdateWithJson() no longer resets fields to their default value if they are not found in the JSON input.
* Realm.compactRealmFile() now uses Realm Core's compact() method which is more failure resilient.
* Realm.copyToRealm() now correctly handles referenced child objects that are already in the Realm.
* The ARM64 binary is now properly a part of the Eclipse distribution package.
* A RealmMigrationExceptionNeeded is now properly thrown if @Index and @PrimaryKey are not set correctly during a migration.
* Fixed bug causing Realms to be cached even though they failed to open correctly.
* Added Realm.deleteRealmFile(File) method.
* Fixed bug causing queries to fail if multiple Realms has different field ordering.
* Fixed bug when using Realm.copyToRealm() with a primary key could crash if default value was already used in the Realm.
* Updated Realm Core to version 0.89.0
  - Improved performance for sorting RealmResults.
  - Improved performance for refreshing a Realm after inserting or modifying strings or binary data.
  - Fixed bug causing incorrect result when querying indexed fields.
  - Fixed bug causing corruption of string index when deleting an object where there are duplicate values for the indexed field.
  - Fixed bug causing a crash after compacting the Realm file.
* Added RealmQuery.isNull() and RealmQuery.isNotNull() for querying relationships.
* Fixed a potential NPE in the RealmList constructor.

## 0.80 (2015-03-11)
* Queries on relationships can be case sensitive.
* Fixed bug when importing JSONObjects containing NULL values.
* Fixed crash when trying to remove last element of a RealmList.
* Fixed bug crashing annotation processor when using "name" in model classes for RealmObject references
* Fixed problem occurring when opening an encrypted Realm with two different instances of the same key.
* Version checker no longer reports that updates are available when latest version is used.
* Added support for static fields in RealmObjects.
* Realm.writeEncryptedCopyTo() has been reenabled.

## 0.79.1 (2015-02-20)
* copyToRealm() no longer crashes on cyclic data structures.
* Fixed potential crash when using copyToRealmOrUpdate with an object graph containing a mix of elements with and without primary keys.

## 0.79 (2015-02-16)
* Added support for ARM64.
* Added RealmQuery.not() to negate a query condition.
* Added copyToRealmOrUpdate() and createOrUpdateFromJson() methods, that works for models with primary keys.
* Made the native libraries much smaller. Arm went from 1.8MB to 800KB.
* Better error reporting when trying to create or open a Realm file fails.
* Improved error reporting in case of missing accessors in model classes.
* Re-enabled RealmResults.remove(index) and RealmResults.removeLast().
* Primary keys are now supported through the @PrimaryKey annotation.
* Fixed error when instantiating a Realm with the wrong key.
* Throw an exception if deleteRealmFile() is called when there is an open instance of the Realm.
* Made migrations and compression methods synchronised.
* Removed methods deprecated in 0.76. Now Realm.allObjectsSorted() and RealmQuery.findAllSorted() need to be used instead.
* Reimplemented Realm.allObjectSorted() for better performance.

## 0.78 (2015-01-22)
* Added proper support for encryption. Encryption support is now included by default. Keys are now 64 bytes long.
* Added support to write an encrypted copy of a Realm.
* Realm no longer incorrectly warns that an instance has been closed too many times.
* Realm now shows a log warning if an instance is being finalized without being closed.
* Fixed bug causing Realms to be cached during a RealmMigration resulting in invalid realms being returned from Realm.getInstance().
* Updated core to 0.88.

## 0.77 (2015-01-16)
* Added Realm.allObjectsSorted() and RealmQuery.findAllSorted() and extending RealmResults.sort() for multi-field sorting.
* Added more logging capabilities at the JNI level.
* Added proper encryption support. NOTE: The key has been increased from 32 bytes to 64 bytes (see example).
* Added support for unmanaged objects and custom constructors.
* Added more precise imports in proxy classes to avoid ambiguous references.
* Added support for executing a transaction with a closure using Realm.executeTransaction().
* Added RealmObject.isValid() to test if an object is still accessible.
* RealmResults.sort() now has better error reporting.
* Fixed bug when doing queries on the elements of a RealmList, ie. like Realm.where(Foo.class).getBars().where().equalTo("name").
* Fixed bug causing refresh() to be called on background threads with closed Realms.
* Fixed bug where calling Realm.close() too many times could result in Realm not getting closed at all. This now triggers a log warning.
* Throw NoSuchMethodError when RealmResults.indexOf() is called, since it's not implemented yet.
* Improved handling of empty model classes in the annotation processor
* Removed deprecated static constructors.
* Introduced new static constructors based on File instead of Context, allowing to save Realm files in custom locations.
* RealmList.remove() now properly returns the removed object.
* Calling realm.close() no longer prevent updates to other open realm instances on the same thread.

## 0.76.0 (2014-12-19)
* RealmObjects can now be imported using JSON.
* Gradle wrapper updated to support Android Studio 1.0.
* Fixed bug in RealmObject.equals() so it now correctly compares two objects from the same Realm.
* Fixed bug in Realm crashing for receiving notifications after close().
* Realm class is now marked as final.
* Replaced concurrency example with a better thread example.
* Allowed to add/remove RealmChangeListeners in RealmChangeListeners.
* Upgraded to core 0.87.0 (encryption support, API changes).
* Close the Realm instance after migrations.
* Added a check to deny the writing of objects outside of a transaction.

## 0.75.1 (2014-12-03)
* Changed sort to be an in-place method.
* Renamed SORT_ORDER_DECENDING to SORT_ORDER_DESCENDING.
* Added sorting functionality to allObjects() and findAll().
* Fixed bug when querying a date column with equalTo(), it would act as lessThan()

## 0.75.0 (2014-11-28)
* Realm now implements Closeable, allowing better cleanup of native resources.
* Added writeCopyTo() and compactRealmFile() to write and compact a Realm to a new file.
* RealmObject.toString(), equals() and hashCode() now support models with cyclic references.
* RealmResults.iterator() and listIterator() now correctly iterates the results when using remove().
* Bug fixed in Exception text when field names was not matching the database.
* Bug fixed so Realm no longer throws an Exception when removing the last object.
* Bug fixed in RealmResults which prevented sub-querying.
* The Date type does not support millisecond resolution, and dates before 1901-12-13 and dates after 2038-01-19 are not supported on 32 bit systems.
* Fixed bug so Realm no longer throws an Exception when removing the last object.
* Fixed bug in RealmResults which prevented sub-querying.

## 0.74.0 (2014-11-19)
* Added support for more field/accessors naming conventions.
* Added case sensitive versions of string comparison operators equalTo and notEqualTo.
* Added where() to RealmList to initiate queries.
* Added verification of fields names in queries with links.
* Added exception for queries with invalid field name.
* Allow static methods in model classes.
* An exception will now be thrown if you try to move Realm, RealmResults or RealmObject between threads.
* Fixed a bug in the calculation of the maximum of date field in a RealmResults.
* Updated core to 0.86.0, fixing a bug in cancelling an empty transaction, and major query speedups with floats/doubles.
* Consistent handling of UTF-8 strings.
* removeFromRealm() now calls moveLastOver() which is faster and more reliable when deleting multiple objects.

## 0.73.1 (2014-11-05)
* Fixed a bug that would send infinite notifications in some instances.

## 0.73.0 (2014-11-04)
* Fixed a bug not allowing queries with more than 1024 conditions.
* Rewritten the notification system. The API did not change but it's now much more reliable.
* Added support for switching auto-refresh on and off (Realm.setAutoRefresh).
* Added RealmBaseAdapter and an example using it.
* Added deleteFromRealm() method to RealmObject.

## 0.72.0 (2014-10-27)
* Extended sorting support to more types: boolean, byte, short, int, long, float, double, Date, and String fields are now supported.
* Better support for Java 7 and 8 in the annotations processor.
* Better support for the Eclipse annotations processor.
* Added Eclipse support to the distribution folder.
* Added Realm.cancelTransaction() to cancel/abort/rollback a transaction.
* Added support for link queries in the form realm.where(Owner.class).equalTo("cat.age", 12).findAll().
* Faster implementation of RealmQuery.findFirst().
* Upgraded core to 0.85.1 (deep copying of strings in queries; preparation for link queries).

## 0.71.0 (2014-10-07)
* Simplified the release artifact to a single Jar file.
* Added support for Eclipse.
* Added support for deploying to Maven.
* Throw exception if nested transactions are used (it's not allowed).
* Javadoc updated.
* Fixed [bug in RealmResults](https://github.com/realm/realm-java/issues/453).
* New annotation @Index to add search index to a field (currently only supporting String fields).
* Made the annotations processor more verbose and strict.
* Added RealmQuery.count() method.
* Added a new example about concurrency.
* Upgraded to core 0.84.0.

## 0.70.1 (2014-09-30)
* Enabled unit testing for the realm project.
* Fixed handling of camel-cased field names.

## 0.70.0 (2014-09-29)
* This is the first public beta release.<|MERGE_RESOLUTION|>--- conflicted
+++ resolved
@@ -3,11 +3,8 @@
 ### Bug Fixes
 
 * Potential crash after using `Realm.getSchema()` to change the schema of a typed Realm. `Realm.getSchema()` now returns an immutable `RealmSchema` instance.
-<<<<<<< HEAD
 * `Realm.copyToRealmOrUpdate()` might cause a `RealmList` field to contain duplicated elements (#4957).
-=======
 * `RealmSchema.create(String)` and `RealmObjectSchema.setClassName(String)` did not accept class name whose length was 51 to 57.
->>>>>>> c0e3571e
 
 ### Internal
 
