<<<<<<< HEAD
## 0.90.1

### Bug fixes

* Making HandlerController#emptyAsyncRealmObject and HandlerController#realmObjects thread safe (#2724).
=======
## 0.91.0

* Updated Realm Core to 0.100.2.

### Bug fixes

* Opening a Realm while closing a Realm in another thread could lead to a race condition.
* Automatic migration to the new file format could in rare circumstances lead to a crash.

### Enhancements

* Prints path when file related exceptions thrown.
>>>>>>> 86d763d2

## 0.90.0

* Updated Realm Core to 0.100.0.

### Breaking changes

* RealmChangeListener provides the changed object/Realm/collection as well (#1594).
* All JSON methods on Realm now only wraps JSONException in RealmException. All other Exceptions are thrown as they are.
* Marked all methods on `RealmObject` and all public classes final (#1594).
* Removed `BaseRealm` from the public API.
* Removed `HandlerController` from the public API.
* Removed constructor of `RealmAsyncTask` from the public API (#1594).
* `RealmBaseAdapter` has been moved to its own GitHub repository: https://github.com/realm/realm-android-adapters
  See https://github.com/realm/realm-android-adapters/README.md for further info on how to include it.
* File format of Realm files is changed. Files will be automatically upgraded but opening a Realm file with older
  versions of Realm is not possible.

### Deprecated

* `Realm.allObjects*()`. Use `Realm.where(clazz).findAll*()` instead.
* `Realm.distinct*()`. Use `Realm.where(clazz).distinct*()` instead.
* `DynamicRealm.allObjects*()`. Use `DynamicRealm.where(className).findAll*()` instead.
* `DynamicRealm.distinct*()`. Use `DynamicRealm.where(className).distinct*()` instead.
* `Realm.allObjectsSorted(field, sort, field, sort, field, sort)`. Use `RealmQuery.findAllSorted(field[], sort[])`` instead.
* `RealmQuery.findAllSorted(field, sort, field, sort, field, sort)`. Use `RealmQuery.findAllSorted(field[], sort[])`` instead.
* `RealmQuery.findAllSortedAsync(field, sort, field, sort, field, sort)`. Use `RealmQuery.findAllSortedAsync(field[], sort[])`` instead.
* `RealmConfiguration.setModules()`. Use `RealmConfiguration.modules()` instead.
* `Realm.refresh()` and `DynamicRealm.refresh()`. Use `Realm.waitForChange()`/`stopWaitForChange()` or `DynamicRealm.waitForChange()`/`stopWaitForChange()` instead.

### Enhancements

* `RealmObjectSchema.getPrimaryKey()` (#2636).
* `Realm.createObject(Class, Object)` for creating objects with a primary key directly.
* Unit tests in Android library projects now detect Realm model classes.
* Better error message if `equals()` and `hashCode()` are not properly overridden in custom Migration classes.
* Expanding the precision of `Date` fields to cover full range (#833).
* `Realm.waitForChange()`/`stopWaitForChange()` and `DynamicRealm.waitForChange()`/`stopWaitForChange()` (#2386).

### Bug fixes

* `RealmChangeListener` on `RealmObject` is not triggered when adding listener on returned `RealmObject` of `copyToRealmOrUpdate()` (#2569).

### Credits

* Thanks to Brenden Kromhout (@bkromhout) for adding `RealmObjectSchema.getPrimaryKey()`.

## 0.89.1

### Bug fixes

* @PrimaryKey + @Required on String type primary key no longer throws when using copyToRealm or copyToRealmOrUpdate (#2653).
* Primary key is cleared/changed when calling RealmSchema.remove()/RealmSchema.rename() (#2555).
* Objects implementing RealmModel can be used as a field of RealmModel/RealmObject (#2654).

## 0.89.0

### Breaking changes

* @PrimaryKey field value can now be null for String, Byte, Short, Integer, and Long types. Older Realms should be migrated, using RealmObjectSchema.setNullable(), or by adding the @Required annotation. (#2515).
* `RealmResults.clear()` now throws UnsupportedOperationException. Use `RealmResults.deleteAllFromRealm()` instead.
* `RealmResults.remove(int)` now throws UnsupportedOperationException. Use `RealmResults.deleteFromRealm(int)` instead.
* `RealmResults.sort()` and `RealmList.sort()` now return the sorted result instead of sorting in-place.
* `RealmList.first()` and `RealmList.last()` now throw `ArrayIndexOutOfBoundsException` if `RealmList` is empty.
* Removed deprecated method `Realm.getTable()` from public API.
* `Realm.refresh()` and `DynamicRealm.refresh()` on a Looper no longer have any effect. `RealmObject` and `RealmResults` are always updated on the next event loop.

### Deprecated

* `RealmObject.removeFromRealm()` in place of `RealmObject.deleteFromRealm()`
* `Realm.clear(Class)` in favour of `Realm.delete(Class)`.
* `DynamicRealm.clear(Class)` in place of `DynamicRealm.delete(Class)`.

### Enhancements

* Added a `RealmModel` interface that can be used instead of extending `RealmObject`.
* `RealmCollection` and `OrderedRealmCollection` interfaces have been added. `RealmList` and `RealmResults` both implement these.
* `RealmBaseAdapter` now accept an `OrderedRealmCollection` instead of only `RealmResults`.
* `RealmObjectSchema.isPrimaryKey(String)` (#2440)
* `RealmConfiguration.initialData(Realm.Transaction)` can now be used to populate a Realm file before it is used for the first time.

### Bug fixes

* `RealmObjectSchema.isRequired(String)` and `RealmObjectSchema.isNullable(String)` don't throw when the given field name doesn't exist.

### Credits

* Thanks to @thesurix for adding `RealmConfiguration.initialData()`.

## 0.88.3

* Updated Realm Core to 0.97.3.

### Enhancements

* Throws an IllegalArgumentException when calling Realm.copyToRealm()/Realm.copyToRealmOrUpdate() with a RealmObject which belongs to another Realm instance in a different thread.
* Improved speed of cleaning up native resources (#2496).

### Bug fixes

* Field annotated with @Ignored should not have accessors generated by the bytecode transformer (#2478).
* RealmResults and RealmObjects can no longer accidentially be GC'ed if using `asObservable()`. Previously this caused the observable to stop emitting. (#2485).
* Fixed an build issue when using Realm in library projects on Windows (#2484).
* Custom equals(), toString() and hashCode() are no longer incorrectly overwritten by the proxy class (#2545).

## 0.88.2

* Updated Realm Core to 0.97.2.

### Enhancements

* Outputs additional information when incompatible lock file error occurs.

### Bug fixes

* Race condition causing BadVersionException when running multiple async writes and queries at the same time (#2021/#2391/#2417).

## 0.88.1

### Bug fixes

* Prevent throwing NullPointerException in RealmConfiguration.equals(RealmConfiguration) when RxJava is not in the classpath (#2416).
* RealmTransformer fails because of missing annotation classes in user's project (#2413).
* Added SONAME header to shared libraries (#2432).
* now DynamicRealmObject.toString() correctly shows null value as "null" and the format is aligned to the String from typed RealmObject (#2439).
* Fixed an issue occurring while resolving ReLinker in apps using a library based on Realm (#2415).

## 0.88.0

* Updated Realm Core to 0.97.0.

### Breaking changes

* Realm has now to be installed as a Gradle plugin.
* DynamicRealm.executeTransaction() now directly throws any RuntimeException instead of wrapping it in a RealmException (#1682).
* DynamicRealm.executeTransaction() now throws IllegalArgumentException instead of silently accepting a null Transaction object.
* String setters now throw IllegalArgumentException instead of RealmError for invalid surrogates.
* DynamicRealm.distinct()/distinctAsync() and Realm.distinct()/distinctAsync() now throw IllegalArgumentException instead of UnsupportedOperationException for invalid type or unindexed field.
* All thread local change listeners are now delayed until the next Looper event instead of being triggered when committing.
* Removed RealmConfiguration.getSchemaMediator() from public API which was deprecated in 0.86.0. Please use RealmConfiguration.getRealmObjectClasses() to obtain the set of model classes (#1797).
* Realm.migrateRealm() throws a FileNotFoundException if the Realm file doesn't exist.
* It is now required to unsubscribe from all Realm RxJava observables in order to fully close the Realm (#2357).

### Deprecated

* Realm.getInstance(Context). Use Realm.getInstance(RealmConfiguration) or Realm.getDefaultInstance() instead.
* Realm.getTable(Class) which was public because of the old migration API. Use Realm.getSchema() or DynamicRealm.getSchema() instead.
* Realm.executeTransaction(Transaction, Callback) and replaced it with Realm.executeTransactionAsync(Transaction), Realm.executeTransactionAsync(Transaction, OnSuccess), Realm.executeTransactionAsync(Transaction, OnError) and Realm.executeTransactionAsync(Transaction, OnSuccess, OnError).

### Enhancements

* Support for custom methods, custom logic in accessors, custom accessor names, interface implementation and public fields in Realm objects (#909).
* Support to project Lombok (#502).
* RealmQuery.isNotEmpty() (#2025).
* Realm.deleteAll() and RealmList.deleteAllFromRealm() (#1560).
* RealmQuery.distinct() and RealmResults.distinct() (#1568).
* RealmQuery.distinctAsync() and RealmResults.distinctAsync() (#2118).
* Improved .so loading by using [ReLinker](https://github.com/KeepSafe/ReLinker).
* Improved performance of RealmList#contains() (#897).
* distinct(...) for Realm, DynamicRealm, RealmQuery, and RealmResults can take multiple parameters (#2284).
* "realm" and "row" can be used as field name in model classes (#2255).
* RealmResults.size() now returns Integer.MAX_VALUE when actual size is greater than Integer.MAX_VALUE (#2129).
* Removed allowBackup from AndroidManifest (#2307).

### Bug fixes

* Error occurring during test and (#2025).
* Error occurring during test and connectedCheck of unit test example (#1934).
* Bug in jsonExample (#2092).
* Multiple calls of RealmResults.distinct() causes to return wrong results (#2198).
* Calling DynamicRealmObject.setList() with RealmList<DynamicRealmObject> (#2368).
* RealmChangeListeners did not triggering correctly if findFirstAsync() didn't find any object. findFirstAsync() Observables now also correctly call onNext when the query completes in that case (#2200).
* Setting a null value to trigger RealmChangeListener (#2366).
* Preventing throwing BadVersionException (#2391).

### Credits

* Thanks to Bill Best (@wmbest2) for snapshot testing.
* Thanks to Graham Smith (@grahamsmith) for a detailed bug report (#2200).

## 0.87.5
* Updated Realm Core to 0.96.2.
  - IllegalStateException won't be thrown anymore in RealmResults.where() if the RealmList which the RealmResults is created on has been deleted. Instead, the RealmResults will be treated as empty forever.
  - Fixed a bug causing a bad version exception, when using findFirstAsync (#2115).

## 0.87.4
* Updated Realm Core to 0.96.0.
  - Fixed bug causing BadVersionException or crashing core when running async queries.

## 0.87.3
* IllegalArgumentException is now properly thrown when calling Realm.copyFromRealm() with a DynamicRealmObject (#2058).
* Fixed a message in IllegalArgumentException thrown by the accessors of DynamicRealmObject (#2141).
* Fixed RealmList not returning DynamicRealmObjects of the correct underlying type (#2143).
* Fixed potential crash when rolling back removal of classes that reference each other (#1829).
* Updated Realm Core to 0.95.8.
  - Fixed a bug where undetected deleted object might lead to seg. fault (#1945).
  - Better performance when deleting objects (#2015).

## 0.87.2
* Removed explicit GC call when committing a transaction (#1925).
* Fixed a bug when RealmObjectSchema.addField() was called with the PRIMARY_KEY modifier, the field was not set as a required field (#2001).
* Fixed a bug which could throw a ConcurrentModificationException in RealmObject's or RealmResults' change listener (#1970).
* Fixed RealmList.set() so it now correctly returns the old element instead of the new (#2044).
* Fixed the deployment of source and javadoc jars (#1971).

## 0.87.1
* Upgraded to NDK R10e. Using gcc 4.9 for all architectures.
* Updated Realm Core to 0.95.6
  - Fixed a bug where an async query can be copied incomplete in rare cases (#1717).
* Fixed potential memory leak when using async query.
* Added a check to prevent removing a RealmChangeListener from a non-Looper thread (#1962). (Thank you @hohnamkung)

## 0.87.0
* Added Realm.asObservable(), RealmResults.asObservable(), RealmObject.asObservable(), DynamicRealm.asObservable() and DynamicRealmObject.asObservable().
* Added RealmConfiguration.Builder.rxFactory() and RxObservableFactory for custom RxJava observable factory classes.
* Added Realm.copyFromRealm() for creating detached copies of Realm objects (#931).
* Added RealmObjectSchema.getFieldType() (#1883).
* Added unitTestExample to showcase unit and instrumentation tests. Examples include jUnit3, jUnit4, Espresso, Robolectric, and MPowermock usage with Realm (#1440).
* Added support for ISO8601 based dates for JSON import. If JSON dates are invalid a RealmException will be thrown (#1213).
* Added APK splits to gridViewExample (#1834).

## 0.86.1
* Improved the performance of removing objects (RealmResults.clear() and RealmResults.remove()).
* Updated Realm Core to 0.95.5.
* Updated ProGuard configuration (#1904).
* Fixed a bug where RealmQuery.findFirst() returned a wrong result if the RealmQuery had been created from a RealmResults.where() (#1905).
* Fixed a bug causing DynamicRealmObject.getObject()/setObject() to use the wrong class (#1912).
* Fixed a bug which could cause a crash when closing Realm instances in change listeners (#1900).
* Fixed a crash occurring during update of multiple async queries (#1895).
* Fixed listeners not triggered for RealmObject & RealmResults created using copy or create methods (#1884).
* Fixed RealmChangeListener never called inside RealmResults (#1894).
* Fixed crash when calling clear on a RealmList (#1886).

## 0.86.0
* BREAKING CHANGE: The Migration API has been replaced with a new API.
* BREAKING CHANGE: RealmResults.SORT_ORDER_ASCENDING and RealmResults.SORT_ORDER_DESCENDING constants have been replaced by Sort.ASCENDING and Sort.DESCENDING enums.
* BREAKING CHANGE: RealmQuery.CASE_SENSITIVE and RealmQuery.CASE_INSENSITIVE constants have been replaced by Case.SENSITIVE and Case.INSENSITIVE enums.
* BREAKING CHANGE: Realm.addChangeListener, RealmObject.addChangeListener and RealmResults.addChangeListener hold a strong reference to the listener, you should unregister the listener to avoid memory leaks.
* BREAKING CHANGE: Removed deprecated methods RealmQuery.minimum{Int,Float,Double}, RealmQuery.maximum{Int,Float,Double}, RealmQuery.sum{Int,Float,Double} and RealmQuery.average{Int,Float,Double}. Use RealmQuery.min(), RealmQuery.max(), RealmQuery.sum() and RealmQuery.average() instead.
* BREAKING CHANGE: Removed RealmConfiguration.getSchemaMediator() which is public by mistake. And RealmConfiguration.getRealmObjectClasses() is added as an alternative in order to obtain the set of model classes (#1797).
* BREAKING CHANGE: Realm.addChangeListener, RealmObject.addChangeListener and RealmResults.addChangeListener will throw an IllegalStateException when invoked on a non-Looper thread. This is to prevent registering listeners that will not be invoked.
* BREAKING CHANGE: trying to access a property on an unloaded RealmObject obtained asynchronously will throw an IllegalStateException
* Added new Dynamic API using DynamicRealm and DynamicRealmObject.
* Added Realm.getSchema() and DynamicRealm.getSchema().
* Realm.createOrUpdateObjectFromJson() now works correctly if the RealmObject class contains a primary key (#1777).
* Realm.compactRealm() doesn't throw an exception if the Realm file is opened. It just returns false instead.
* Updated Realm Core to 0.95.3.
  - Fixed a bug where RealmQuery.average(String) returned a wrong value for a nullable Long/Integer/Short/Byte field (#1803).
  - Fixed a bug where RealmQuery.average(String) wrongly counted the null value for average calculation (#1854).

## 0.85.1
* Fixed a bug which could corrupt primary key information when updating from a Realm version <= 0.84.1 (#1775).

## 0.85.0
* BREAKING CHANGE: Removed RealmEncryptionNotSupportedException since the encryption implementation changed in Realm's underlying storage engine. Encryption is now supported on all devices.
* BREAKING CHANGE: Realm.executeTransaction() now directly throws any RuntimeException instead of wrapping it in a RealmException (#1682).
* BREAKING CHANGE: RealmQuery.isNull() and RealmQuery.isNotNull() now throw IllegalArgumentException instead of RealmError if the fieldname is a linked field and the last element is a link (#1693).
* Added Realm.isEmpty().
* Setters in managed object for RealmObject and RealmList now throw IllegalArgumentException if the value contains an invalid (standalone, removed, closed, from different Realm) object (#1749).
* Attempting to refresh a Realm while a transaction is in process will now throw an IllegalStateException (#1712).
* The Realm AAR now also contains the ProGuard configuration (#1767). (Thank you @skyisle)
* Updated Realm Core to 0.95.
  - Removed reliance on POSIX signals when using encryption.

## 0.84.2
* Fixed a bug making it impossible to convert a field to become required during a migration (#1695).
* Fixed a bug making it impossible to read Realms created using primary keys and created by iOS (#1703).
* Fixed some memory leaks when an Exception is thrown (#1730).
* Fixed a memory leak when using relationships (#1285).
* Fixed a bug causing cached column indices to be cleared too soon (#1732).

## 0.84.1
* Updated Realm Core to 0.94.4.
  - Fixed a bug that could cause a crash when running the same query multiple times.
* Updated ProGuard configuration. See [documentation](https://realm.io/docs/java/latest/#proguard) for more details.
* Updated Kotlin example to use 1.0.0-beta.
* Fixed warnings reported by "lint -Xlint:all" (#1644).
* Fixed a bug where simultaneous opening and closing a Realm from different threads might result in a NullPointerException (#1646).
* Fixed a bug which made it possible to externally modify the encryption key in a RealmConfiguration (#1678).

## 0.84.0
* Added support for async queries and transactions.
* Added support for parsing JSON Dates with timezone information. (Thank you @LateralKevin)
* Added RealmQuery.isEmpty().
* Added Realm.isClosed() method.
* Added Realm.distinct() method.
* Added RealmQuery.isValid(), RealmResults.isValid() and RealmList.isValid(). Each method checks whether the instance is still valid to use or not(for example, the Realm has been closed or any parent object has been removed).
* Added Realm.isInTransaction() method.
* Updated Realm Core to version 0.94.3.
  - Fallback for mremap() now work correctly on BlackBerry devices.
* Following methods in managed RealmList now throw IllegalStateException instead of native crash when RealmList.isValid() returns false: add(int,RealmObject), add(RealmObject)
* Following methods in managed RealmList now throw IllegalStateException instead of ArrayIndexOutOfBoundsException when RealmList.isValid() returns false: set(int,RealmObject), move(int,int), remove(int), get(int)
* Following methods in managed RealmList now throw IllegalStateException instead of returning 0/null when RealmList.isValid() returns false: clear(), removeAll(Collection), remove(RealmObject), first(), last(), size(), where()
* RealmPrimaryKeyConstraintException is now thrown instead of RealmException if two objects with same primary key are inserted.
* IllegalStateException is now thrown when calling Realm's clear(), RealmResults's remove(), removeLast(), clear() or RealmObject's removeFromRealm() from an incorrect thread.
* Fixed a bug affecting RealmConfiguration.equals().
* Fixed a bug in RealmQuery.isNotNull() which produced wrong results for binary data.
* Fixed a bug in RealmQuery.isNull() and RealmQuery.isNotNull() which validated the query prematurely.
* Fixed a bug where closed Realms were trying to refresh themselves resulting in a NullPointerException.
* Fixed a bug that made it possible to migrate open Realms, which could cause undefined behavior when querying, reading or writing data.
* Fixed a bug causing column indices to be wrong for some edge cases. See #1611 for details.

## 0.83.1
* Updated Realm Core to version 0.94.1.
  - Fixed a bug when using Realm.compactRealm() which could make it impossible to open the Realm file again.
  - Fixed a bug, so isNull link queries now always return true if any part is null.

## 0.83
* BREAKING CHANGE: Database file format update. The Realm file created by this version cannot be used by previous versions of Realm.
* BREAKING CHANGE: Removed deprecated methods and constructors from the Realm class.
* BREAKING CHANGE: Introduced boxed types Boolean, Byte, Short, Integer, Long, Float and Double. Added null support. Introduced annotation @Required to indicate a field is not nullable. String, Date and byte[] became nullable by default which means a RealmMigrationNeededException will be thrown if an previous version of a Realm file is opened.
* Deprecated methods: RealmQuery.minimum{Int,Float,Double}, RealmQuery.maximum{Int,Float,Double}. Use RealmQuery.min() and RealmQuery.max() instead.
* Added support for x86_64.
* Fixed an issue where opening the same Realm file on two Looper threads could potentially lead to an IllegalStateException being thrown.
* Fixed an issue preventing the call of listeners on refresh().
* Opening a Realm file from one thread will no longer be blocked by a transaction from another thread.
* Range restrictions of Date fields have been removed. Date fields now accepts any value. Milliseconds are still removed.

## 0.82.2
* Fixed a bug which might cause failure when loading the native library.
* Fixed a bug which might trigger a timeout in Context.finalize().
* Fixed a bug which might cause RealmObject.isValid() to throw an exception if the object is deleted.
* Updated Realm core to version 0.89.9
  - Fixed a potential stack overflow issue which might cause a crash when encryption was used.
  - Embedded crypto functions into Realm dynamic lib to avoid random issues on some devices.
  - Throw RealmEncryptionNotSupportedException if the device doesn't support Realm encryption. At least one device type (HTC One X) contains system bugs that prevents Realm's encryption from functioning properly. This is now detected, and an exception is thrown when trying to open/create an encrypted Realm file. It's up to the application to catch this and decide if it's OK to proceed without encryption instead.

## 0.82.1
* Fixed a bug where using the wrong encryption key first caused the right key to be seen as invalid.
* Fixed a bug where String fields were ignored when updating objects from JSON with null values.
* Fixed a bug when calling System.exit(0), the process might hang.

## 0.82
* BREAKING CHANGE: Fields with annotation @PrimaryKey are indexed automatically now. Older schemas require a migration.
* RealmConfiguration.setModules() now accept ignore null values which Realm.getDefaultModule() might return.
* Trying to access a deleted Realm object throw throws a proper IllegalStateException.
* Added in-memory Realm support.
* Closing realm on another thread different from where it was created now throws an exception.
* Realm will now throw a RealmError when Realm's underlying storage engine encounters an unrecoverable error.
* @Index annotation can also be applied to byte/short/int/long/boolean/Date now.
* Fixed a bug where RealmQuery objects are prematurely garbage collected.
* Removed RealmQuery.between() for link queries.

## 0.81.1
* Fixed memory leak causing Realm to never release Realm objects.

## 0.81
* Introduced RealmModules for working with custom schemas in libraries and apps.
* Introduced Realm.getDefaultInstance(), Realm.setDefaultInstance(RealmConfiguration) and Realm.getInstance(RealmConfiguration).
* Deprecated most constructors. They have been been replaced by Realm.getInstance(RealmConfiguration) and Realm.getDefaultInstance().
* Deprecated Realm.migrateRealmAtPath(). It has been replaced by Realm.migrateRealm(RealmConfiguration).
* Deprecated Realm.deleteFile(). It has been replaced by Realm.deleteRealm(RealmConfiguration).
* Deprecated Realm.compactFile(). It has been replaced by Realm.compactRealm(RealmConfiguration).
* RealmList.add(), RealmList.addAt() and RealmList.set() now copy standalone objects transparently into Realm.
* Realm now works with Kotlin (M12+). (Thank you @cypressious)
* Fixed a performance regression introduced in 0.80.3 occurring during the validation of the Realm schema.
* Added a check to give a better error message when null is used as value for a primary key.
* Fixed unchecked cast warnings when building with Realm.
* Cleaned up examples (remove old test project).
* Added checking for missing generic type in RealmList fields in annotation processor.

## 0.80.3
* Calling Realm.copyToRealmOrUpdate() with an object with a null primary key now throws a proper exception.
* Fixed a bug making it impossible to open Realms created by Realm-Cocoa if a model had a primary key defined.
* Trying to using Realm.copyToRealmOrUpdate() with an object with a null primary key now throws a proper exception.
* RealmChangedListener now also gets called on the same thread that did the commit.
* Fixed bug where Realm.createOrUpdateWithJson() reset Date and Binary data to default values if not found in the JSON output.
* Fixed a memory leak when using RealmBaseAdapter.
* RealmBaseAdapter now allow RealmResults to be null. (Thanks @zaki50)
* Fixed a bug where a change to a model class (`RealmList<A>` to `RealmList<B>`) would not throw a RealmMigrationNeededException.
* Fixed a bug where setting multiple RealmLists didn't remove the previously added objects.
* Solved ConcurrentModificationException thrown when addChangeListener/removeChangeListener got called in the onChange. (Thanks @beeender)
* Fixed duplicated listeners in the same realm instance. Trying to add duplicated listeners is ignored now. (Thanks @beeender)

## 0.80.2
* Trying to use Realm.copyToRealmOrUpdate() with an object with a null primary key now throws a proper exception.
* RealmMigrationNeedException can now return the path to the Realm that needs to be migrated.
* Fixed bug where creating a Realm instance with a hashcode collision no longer returned the wrong Realm instance.
* Updated Realm Core to version 0.89.2
  - fixed bug causing a crash when opening an encrypted Realm file on ARM64 devices.

## 0.80.1
* Realm.createOrUpdateWithJson() no longer resets fields to their default value if they are not found in the JSON input.
* Realm.compactRealmFile() now uses Realm Core's compact() method which is more failure resilient.
* Realm.copyToRealm() now correctly handles referenced child objects that are already in the Realm.
* The ARM64 binary is now properly a part of the Eclipse distribution package.
* A RealmMigrationExceptionNeeded is now properly thrown if @Index and @PrimaryKey are not set correctly during a migration.
* Fixed bug causing Realms to be cached even though they failed to open correctly.
* Added Realm.deleteRealmFile(File) method.
* Fixed bug causing queries to fail if multiple Realms has different field ordering.
* Fixed bug when using Realm.copyToRealm() with a primary key could crash if default value was already used in the Realm.
* Updated Realm Core to version 0.89.0
  - Improved performance for sorting RealmResults.
  - Improved performance for refreshing a Realm after inserting or modifying strings or binary data.
  - Fixed bug causing incorrect result when querying indexed fields.
  - Fixed bug causing corruption of string index when deleting an object where there are duplicate values for the indexed field.
  - Fixed bug causing a crash after compacting the Realm file.
* Added RealmQuery.isNull() and RealmQuery.isNotNull() for querying relationships.
* Fixed a potential NPE in the RealmList constructor.

## 0.80
* Queries on relationships can be case sensitive.
* Fixed bug when importing JSONObjects containing NULL values.
* Fixed crash when trying to remove last element of a RealmList.
* Fixed bug crashing annotation processor when using "name" in model classes for RealmObject references
* Fixed problem occurring when opening an encrypted Realm with two different instances of the same key.
* Version checker no longer reports that updates are available when latest version is used.
* Added support for static fields in RealmObjects.
* Realm.writeEncryptedCopyTo() has been reenabled.

## 0.79.1
* copyToRealm() no longer crashes on cyclic data structures.
* Fixed potential crash when using copyToRealmOrUpdate with an object graph containing a mix of elements with and without primary keys.

## 0.79
* Added support for ARM64.
* Added RealmQuery.not() to negate a query condition.
* Added copyToRealmOrUpdate() and createOrUpdateFromJson() methods, that works for models with primary keys.
* Made the native libraries much smaller. Arm went from 1.8MB to 800KB.
* Better error reporting when trying to create or open a Realm file fails.
* Improved error reporting in case of missing accessors in model classes.
* Re-enabled RealmResults.remove(index) and RealmResults.removeLast().
* Primary keys are now supported through the @PrimaryKey annotation.
* Fixed error when instantiating a Realm with the wrong key.
* Throw an exception if deleteRealmFile() is called when there is an open instance of the Realm.
* Made migrations and compression methods synchronised.
* Removed methods deprecated in 0.76. Now Realm.allObjectsSorted() and RealmQuery.findAllSorted() need to be used instead.
* Reimplemented Realm.allObjectSorted() for better performance.

## 0.78
* Added proper support for encryption. Encryption support is now included by default. Keys are now 64 bytes long.
* Added support to write an encrypted copy of a Realm.
* Realm no longer incorrectly warns that an instance has been closed too many times.
* Realm now shows a log warning if an instance is being finalized without being closed.
* Fixed bug causing Realms to be cached during a RealmMigration resulting in invalid realms being returned from Realm.getInstance().
* Updated core to 0.88.

## 0.77
* Added Realm.allObjectsSorted() and RealmQuery.findAllSorted() and extending RealmResults.sort() for multi-field sorting.
* Added more logging capabilities at the JNI level.
* Added proper encryption support. NOTE: The key has been increased from 32 bytes to 64 bytes (see example).
* Added support for standalone objects and custom constructors.
* Added more precise imports in proxy classes to avoid ambiguous references.
* Added support for executing a transaction with a closure using Realm.executeTransaction().
* Added RealmObject.isValid() to test if an object is still accessible.
* RealmResults.sort() now has better error reporting.
* Fixed bug when doing queries on the elements of a RealmList, ie. like Realm.where(Foo.class).getBars().where().equalTo("name").
* Fixed bug causing refresh() to be called on background threads with closed Realms.
* Fixed bug where calling Realm.close() too many times could result in Realm not getting closed at all. This now triggers a log warning.
* Throw NoSuchMethodError when RealmResults.indexOf() is called, since it's not implemented yet.
* Improved handling of empty model classes in the annotation processor
* Removed deprecated static constructors.
* Introduced new static constructors based on File instead of Context, allowing to save Realm files in custom locations.
* RealmList.remove() now properly returns the removed object.
* Calling realm.close() no longer prevent updates to other open realm instances on the same thread.

## 0.76.0
* RealmObjects can now be imported using JSON.
* Gradle wrapper updated to support Android Studio 1.0.
* Fixed bug in RealmObject.equals() so it now correctly compares two objects from the same Realm.
* Fixed bug in Realm crashing for receiving notifications after close().
* Realm class is now marked as final.
* Replaced concurrency example with a better thread example.
* Allowed to add/remove RealmChangeListeners in RealmChangeListeners.
* Upgraded to core 0.87.0 (encryption support, API changes).
* Close the Realm instance after migrations.
* Added a check to deny the writing of objects outside of a transaction.

## 0.75.1 (03 December 2014)
* Changed sort to be an in-place method.
* Renamed SORT_ORDER_DECENDING to SORT_ORDER_DESCENDING.
* Added sorting functionality to allObjects() and findAll().
* Fixed bug when querying a date column with equalTo(), it would act as lessThan()

## 0.75.0 (28 Nov 2014)
* Realm now implements Closeable, allowing better cleanup of native resources.
* Added writeCopyTo() and compactRealmFile() to write and compact a Realm to a new file.
* RealmObject.toString(), equals() and hashCode() now support models with cyclic references.
* RealmResults.iterator() and listIterator() now correctly iterates the results when using remove().
* Bug fixed in Exception text when field names was not matching the database.
* Bug fixed so Realm no longer throws an Exception when removing the last object.
* Bug fixed in RealmResults which prevented sub-querying.
* The Date type does not support millisecond resolution, and dates before 1901-12-13 and dates after 2038-01-19 are not supported on 32 bit systems.
* Fixed bug so Realm no longer throws an Exception when removing the last object.
* Fixed bug in RealmResults which prevented sub-querying.

## 0.74.0 (19 Nov 2014)
* Added support for more field/accessors naming conventions.
* Added case sensitive versions of string comparison operators equalTo and notEqualTo.
* Added where() to RealmList to initiate queries.
* Added verification of fields names in queries with links.
* Added exception for queries with invalid field name.
* Allow static methods in model classes.
* An exception will now be thrown if you try to move Realm, RealmResults or RealmObject between threads.
* Fixed a bug in the calculation of the maximum of date field in a RealmResults.
* Updated core to 0.86.0, fixing a bug in cancelling an empty transaction, and major query speedups with floats/doubles.
* Consistent handling of UTF-8 strings.
* removeFromRealm() now calls moveLastOver() which is faster and more reliable when deleting multiple objects.

## 0.73.1 (05 Nov 2014)
* Fixed a bug that would send infinite notifications in some instances.

## 0.73.0 (04 Nov 2014)
* Fixed a bug not allowing queries with more than 1024 conditions.
* Rewritten the notification system. The API did not change but it's now much more reliable.
* Added support for switching auto-refresh on and off (Realm.setAutoRefresh).
* Added RealmBaseAdapter and an example using it.
* Added deleteFromRealm() method to RealmObject.

## 0.72.0 (27 Oct 2014)
* Extended sorting support to more types: boolean, byte, short, int, long, float, double, Date, and String fields are now supported.
* Better support for Java 7 and 8 in the annotations processor.
* Better support for the Eclipse annotations processor.
* Added Eclipse support to the distribution folder.
* Added Realm.cancelTransaction() to cancel/abort/rollback a transaction.
* Added support for link queries in the form realm.where(Owner.class).equalTo("cat.age", 12).findAll().
* Faster implementation of RealmQuery.findFirst().
* Upgraded core to 0.85.1 (deep copying of strings in queries; preparation for link queries).

## 0.71.0 (07 Oct 2014)
* Simplified the release artifact to a single Jar file.
* Added support for Eclipse.
* Added support for deploying to Maven.
* Throw exception if nested transactions are used (it's not allowed).
* Javadoc updated.
* Fixed [bug in RealmResults](https://github.com/realm/realm-java/issues/453).
* New annotation @Index to add search index to a field (currently only supporting String fields).
* Made the annotations processor more verbose and strict.
* Added RealmQuery.count() method.
* Added a new example about concurrency.
* Upgraded to core 0.84.0.

## 0.70.1 (30 Sep 2014)
* Enabled unit testing for the realm project.
* Fixed handling of camel-cased field names.

## 0.70.0 (29 Sep 2014)
* This is the first public beta release.<|MERGE_RESOLUTION|>--- conflicted
+++ resolved
@@ -1,10 +1,3 @@
-<<<<<<< HEAD
-## 0.90.1
-
-### Bug fixes
-
-* Making HandlerController#emptyAsyncRealmObject and HandlerController#realmObjects thread safe (#2724).
-=======
 ## 0.91.0
 
 * Updated Realm Core to 0.100.2.
@@ -13,11 +6,11 @@
 
 * Opening a Realm while closing a Realm in another thread could lead to a race condition.
 * Automatic migration to the new file format could in rare circumstances lead to a crash.
+* Fixing a race condition that may occur when using Async API (#2724).
 
 ### Enhancements
 
 * Prints path when file related exceptions thrown.
->>>>>>> 86d763d2
 
 ## 0.90.0
 
