## 10.0.0-BETA.6 (YYYY-MM-DD)

We no longer support Realm Cloud (legacy), but instead the new MongoDB Realm Cloud. MongoDB Realm is a serverless platform that enables developers to quickly build applications without having to set up server infrastructure. MongoDB Realm is built on top of MongoDB Atlas, automatically integrating the connection to your database.

The old Realm Cloud legacy APIs have undergone significant refactoring. The new APIs are all located in the `io.realm.mongodb` package with `io.realm.mongodb.App` as the entry point.

### Breaking Changes
* Removed GMS Task framework and added RealmResultTask to provide with a mechanism to operate with asynchronous operations. MongoCollection has been updated to reflect this change.

### Enhancements
* Credentials information (e.g. username, password) displayed in Logcat is now obfuscated by default, even if [LogLevel] is set to DEBUG, TRACE or ALL.
* RealmLists can now be marked final. (Issue [#6892](https://github.com/realm/realm-java/issues/6892))
* It is now possible to create embedded objects using [DynamicRealm]s. (Issue [#6982](https://github.com/realm/realm-java/pull/6982))
* Added extra validation and more meaningful error messages when creating embedded objects pointing to the wrong parent property. (See issue above)

### Fixed
<<<<<<< HEAD
* [RealmApp] Sync would not refresh the access token if started with an expired one. (Since 10.0.0-BETA.1) 
* [RealmApp] The same user opening different Realms with different partion key values would crash with an IllegalArgumentException. (Issue [#6882](https://github.com/realm/realm-java/issues/6882), since 10.0.0-BETA.1)
=======
* [RealmApp] Sync would not refresh the access token if started with an expired one. (Since 10.0.0-BETA.1)
* Added support for Json-import of objects containing embedded objects. (Issue [#6896](https://github.com/realm/realm-java/issues/6896))
* [RealmApp] Leaking objects when registering session listeners. (Issue [#6916](https://github.com/realm/realm-java/issues/6916))
>>>>>>> 96625f23

### Compatibility
* File format: Generates Realms with format v11 (Reads and upgrades all previous formats from Realm Java 2.0 and later).
* APIs are backwards compatible with all previous release of realm-java in the 10.x.y series.
* Realm Studio 10.0.0 and above is required to open Realms created by this version.

### Internal
* Upgraded to Object Store commit: 5b5fb8a90192cb4ee6799e7465745cd2067f939b.


## 10.0.0-BETA.5 (2020-06-19)

We no longer support Realm Cloud (legacy), but instead the new MongoDB Realm Cloud. MongoDB Realm is a serverless platform that enables developers to quickly build applications without having to set up server infrastructure. MongoDB Realm is built on top of MongoDB Atlas, automatically integrating the connection to your database.

The old Realm Cloud legacy API's have undergone significant refactoring. The new API's are all located in the `io.realm.mongodb` package with `io.realm.mongodb.App` as the entry point.

### Breaking Changes
* None.

### Enhancements
* [RealmApp] Added support for Api Keys, Server Api Keys and Custom Functions as Credential types when logging in.
* Added support for `distinct` queries on non-index and linked fields. (Issue [#1906](https://github.com/realm/realm-java/issues/1906))

### Fixed
* None.

### Compatibility
* File format: Generates Realms with format v11 (Reads and upgrades all previous formats from Realm Java 2.0 and later).
* APIs are backwards compatible with all previous release of realm-java in the 10.x.y series.
* Realm Studio 10.0.0 and above is required to open Realms created by this version.

### Internal
* Upgraded to Object Store commit: e1570f8d3d7cf4d77f049933e6a241a501301383.

## 10.0.0-BETA.4 (2020-06-11)

We no longer support Realm Cloud (legacy), but instead the new MongoDB Realm Cloud. MongoDB Realm is a serverless platform that enables developers to quickly build applications without having to set up server infrastructure. MongoDB Realm is built on top of MongoDB Atlas, automatically integrating the connection to your database.

The old Realm Cloud legacy API's have undergone significant refactoring. The new API's are all located in the `io.realm.mongodb` package with `io.realm.mongodb.App` as the entry point.

### Breaking Changes
* None.

### Enhancements
* [RealmApp] Added support for Custom Data using `User.customData()` and `User.refreshCustomData()`.
* [RealmApp] Added support for managing push notifications using `App.getPush()`.

### Fixed
* [RealmApp] Opening a synced Realm for a cached user with expired access token would crash the app with `Assertion failed: cls with (class_name) = ["io/realm/internal/objectstore/OsJavaNetworkTransport$Response"]`. (Issue [#6937](https://github.com/realm/realm-java/issues/6937), since 10.0.0-BETA.1)

### Compatibility
* File format: Generates Realms with format v11 (Reads and upgrades all previous formats from Realm Java 2.0 and later).
* APIs are backwards compatible with all previous release of realm-java in the 10.x.y series.
* Realm Studio 10.0.0 and above is required to open Realms created by this version.

### Internal
* Updated to Object Store commit: 017d58fbec8a18ab003976b4c346308df88349a6.


## 10.0.0-BETA.3 (2020-06-09)

We no longer support Realm Cloud (legacy), but instead the new MongoDB Realm Cloud. MongoDB Realm is a serverless platform that enables developers to quickly build applications without having to set up server infrastructure. MongoDB Realm is built on top of MongoDB Atlas, automatically integrating the connection to your database.

The old Realm Cloud legacy API's have undergone significant refactoring. The new API's are all located in the `io.realm.mongodb` package with `io.realm.mongodb.App` as the entry point.

### Breaking Changes
* None.

### Enhancements
* None.

### Fixed
* [RealmApp] When restarting an app, the base URL used would in some cases be incorrect. (Since 10.0.0-BETA.2)

### Compatibility
* File format: Generates Realms with format v11 (Reads and upgrades all previous formats from Realm Java 2.0 and later).
* APIs are backwards compatible with all previous release of realm-java in the 10.x.y series.
* Realm Studio 10.0.0 and above is required to open Realms created by this version.

### Internal
* Updated to Object Store commit: c02707bc28e1886970c5da29ef481dc0cb6c3dd8.


## 10.0.0-BETA.2 (2020-06-08)

We no longer support Realm Cloud (legacy), but instead the new MongoDB Realm Cloud. MongoDB Realm is a serverless platform that enables developers to quickly build applications without having to set up server infrastructure. MongoDB Realm is built on top of MongoDB Atlas, automatically integrating the connection to your database.

The old Realm Cloud legacy API's have undergone significant refactoring. The new API's are all located in the `io.realm.mongodb` package with `io.realm.mongodb.App` as the entry point.

### Breaking Changes
* None.

### Enhancements
* None.

### Fixed
* [RealmApp] `AppConfiguration` did not fallback to the correct default baseUrl if none was provided. (Since 10.0.0-BETA.1)
* [RealmApp] When restarting an app, re-using the already logged in user would result in Sync not resuming. (Since 10.0.0-BETA.1)

### Compatibility
* File format: Generates Realms with format v11 (Reads and upgrades all previous formats from Realm Java 2.0 and later).
* APIs are backwards compatible with all previous release of realm-java in the 10.x.y series.
* Realm Studio 10.0.0 and above is required to open Realms created by this version.

### Internal
* Updated to Object Store commit: c50be4dd178ef7e11d453f61a5ac2afa8c1c10bf.
* Updated to Realm Sync 10.0.0-beta.2.


## 10.0.0-BETA.1 (2020-06-05)

We no longer support Realm Cloud (legacy), but instead the new MongoDB Realm Cloud. MongoDB Realm is a serverless platform that enables developers to quickly build applications without having to set up server infrastructure. MongoDB Realm is built on top of MongoDB Atlas, automatically integrating the connection to your database.

The old Realm Cloud legacy API's have undergone significant refactoring. The new API's are all located in the `io.realm.mongodb` package with `io.realm.mongodb.App` as the entry point.

### Breaking Changes
* [RealmApp] Removed all references and API's releated to permissions. These are now managed through MongoDB Realm.
* [RealmApp] Query Based Sync API's and Subscriptions. These API's are not initially supported by MongoDB Realm. They will be re-introduced in a future release. `SyncConfiguration.partitionKey()` has been added as a replacement.  
* [RealmApp] Removed support for Client Resync. These API's are not initially supported by MongoDB Realm. They will be re-introduced in a future release.
* [RealmApp] Removed suppport for custom SSL certificates. These API's are not initially supported by MongoDB Realm. They will be re-introduced in a future release.
* [RealmApp] Destructive updates of a schema of a synced Realm will now consistently throw an `UnsupportedOperationException` instead of some methods throwing `IllegalArgumentException`. The affected methods are `RealmSchema.remove(String)`, `RealmSchema.rename(String, String)`, `RealmObjectSchema.setClassName(String)`, `RealmObjectSchema.removeField(String)`, `RealmObjectSchema.renameField(String, String)`, `RealmObjectSchema.removeIndex(String)`, `RealmObjectSchema.removePrimaryKey()`, `RealmObjectSchema.addPrimaryKey(String)` and `RealmObjectSchema.addField(String, Class<?>, FieldAttribute)`

### Enhancements
* Added support for `org.bson.types.Decimal128` and `org.bson.types.ObjectId` as supported fields in model classes.
* Added support for `org.bson.types.ObjectId` as a primary key.
* Added support for "Embedded Objects". They are enabled using `@RealmClass(embedded = true)`. An embedded object must have exactly one parent object linking to it and it will be deleted when the the parent is. Embedded objects can also be the parent of other embedded classes. Read more [here](https://realm.io/docs/java/latest/#embedded-objects). (Issue [#6713](https://github.com/realm/realm-java/issues/6713))  

### Fixed
* After upgrading a Realm file, you may at some point receive a 'NoSuchTable' exception. (Issue [Core#3701](https://github.com/realm/realm-core/issues/3701), since 7.0.0)
* If the Realm file upgrade process was interrupted/killed for various reasons, the following run would some assertions failing. (Issue [#6866](https://github.com/realm/realm-java/issues/6866), since 7.0.0).

### Compatibility
* File format: Generates Realms with format v11 (Reads and upgrades all previous formats from Realm Java 2.0 and later).
* APIs are backwards compatible with all previous release of realm-java in the 10.x.y series.
* Realm Studio 10.0.0 and above is required to open Realms created by this version.

### Internal
* Updated to Object Store commit: 6d081a53377514f9b77736cb03051a03d829da922.
* Updated to Realm Sync 10.0.0-beta.1.
* Updated to Realm Core 10.0.0-beta.1.
* OKHttp was upgraded to 3.12.0 from 3.10.0.
* Updated Android Gradle Plugin to 3.6.1.
* Updated Gradle to 5.6.4
* Updated Dokka to 0.10.1
* Updated Android Build Tools to 29.0.2.
* Updated compileSdkVersion to 29.


## 7.0.0(YYYY-MM-DD)

NOTE: This version bumps the Realm file format to version 10. Files created with previous versions of Realm will be automatically upgraded. It is not possible to downgrade to version 9 or earlier.

### Breaking Changes
* [ObjectServer] Removed deprecated method `SyncConfiguration.Builder.partialRealm()`. Use `SyncConfiguration.Builder.fullSynchronization()` instead.
* [ObjectServer] Removed deprecated methods `SyncConfiguration.automatic()` and `SyncConfiguration.automatic(User, Uri)`. Use `SyncUser.getDefaultConfiguration()` and `SyncUser.createConfiguration(Url)`.
* [ObjectServer] Removed deprecated method `ErrorCode.fromInt(int)`.
* [ObjectServer] Removed deprecated method `SyncCredentials.nickname(name)` and `SyncCredentials.nickname(name, isAdmin)`. Use `SyncCredentials.usernamePassword(username, password)` instead.
* [ObjectServer] Deprecated state `SyncSession.State.ERROR` has been removed. Use `SyncConfiguration.Builder.errorHandler(ErrorHandler)` instead.
* [ObjectServer] `IncompatibleSyncedFileException` is removed as it is no longer used.
* [ObjectServer] New error codes thrown by the underlying sync layers now have proper enum mappings in `ErrorCode.java`. A few other errors have been renamed in order to have consistent naming. (Issue [#6387](https://github.com/realm/realm-java/issues/6387))
* RxJava Flowables and Observables are now subscribed to and unsubscribed to asynchronously on the thread holding the live Realm, instead of previously where this was done synchronously.
* All RxJava Flowables and Observables now return frozen objects instead of live objects. This can be configured using `RealmConfiguration.Builder.rxFactory(new RealmObservableFactory(true|false))`. By using frozen objects, it is possible to send RealmObjects across threads, which means that all RxJava operators should now be supported without the need to copy Realm data into unmanaged objects.
* MIPS is not supported anymore.
* Realm now requires `minSdkVersion` 16. Up from 9.
* [ObjectServer] `IncompatibleSyncedFileException` is removed and no longer thrown.

### Enhancements
* Added `Realm.freeze()`, `RealmObject.freeze()`, `RealmResults.freeze()` and `RealmList.freeze()`. These methods will return a frozen version of the current Realm data. This data can be read from any thread without throwing an `IllegalStateException`, but will never change. All frozen Realms and data can be closed by calling `Realm.close()` on the frozen Realm, but fully closing all live Realms will also close the frozen ones. Frozen data can be queried as normal, but trying to mutate it in any way will throw an `IllegalStateException`. This includes all methods that attempt to refresh or add change listeners. (Issue [#6590](https://github.com/realm/realm-java/pull/6590))
* Added `Realm.isFrozen()`, `RealmObject.isFrozen()`, `RealmObject.isFrozen(RealmModel)`, `RealmResults.isFrozen()` and `RealmList.isFrozen()`, which returns whether or not the data is frozen.
* Added `RealmConfiguration.Builder.maxNumberOfActiveVersions(long number)`. Setting this will cause Realm to throw an `IllegalStateException` if too many versions of the Realm data are live at the same time. Having too many versions can dramatically increase the filesize of the Realm.
* Storing large binary blobs in Realm files no longer forces the file to be at least 8x the size of the largest blob.
* Reduce the size of transaction logs stored inside the Realm file, reducing file size growth from large transactions.
* `RealmResults.asJSON()` is no longer `@Beta`
* The default `toString()` for proxy objects now print the length of binary fields. (Issue [#6767](https://github.com/realm/realm-java/pull/6767))

### Fixes
* If a DynamicRealm and Realm was opened for the same file they would share transaction state by accident. The implication was that writes to a `Realm` would immediately show up in the `DynamicRealm`. This has been fixed, so now it is required to call `refresh()` on the other Realm or wait for normal change listeners to detect the change.

### Compatibility
* Realm Object Server: 3.23.1 or later.
* File format: Generates Realms with format v10 (Reads and upgrades all previous formats from Realm Java 2.0 and later).
* APIs are backwards compatible with all previous release of realm-java in the 7.x.y series.

### Internal
* `OsSharedRealm.VersionID.hashCode()` was not implemented correctly and included the memory location in the hashcode.
* OKHttp was upgraded to 3.10.0 from 3.9.0.
* The NDK has been upgraded from r10e to r21.
* The compiler used for C++ code has changed from GCC to Clang.
* OpenSSL used by Realms encryption layer has been upgraded from 1.0.2k to 1.1.1b.
* Updated to Object Store commit: 820b74e2378f111991877d43068a95d2b7a2e404.
* Updated to Realm Sync 5.0.3.
* Updated to Realm Core 6.0.4.

### Credits
* Thanks to @joxon for better support for binary fields in proxy objects.


## 6.1.0(2020-01-17)

### Fixed
* None.

### Compatibility
* Realm Object Server: 3.23.1 or later.
* File format: Generates Realms with format v9 (Reads and upgrades all previous formats)
* APIs are backwards compatible with all previous release of realm-java in the 6.x.y series.

### Internal
* None.



## 6.1.0(2020-01-17)

### Enhancements
* The Realm Gradle plugin now applies `kapt` when used in Kotlin Multiplatform projects. Note, Realm Java still only works for the Android part of a Kotlin Multiplatform project. (Issue [#6653](https://github.com/realm/realm-java/issues/6653))
* The error message shown when no native code could be found for the device is now much more descriptive. This is particular helpful if an app is using App Bundle or APK Split and the resulting APK was side-loaded outside the Google Play Store. (Issue [#6673](https://github.com/realm/realm-java/issues/6673))
* `RealmResults.asJson()` now encode binary data as Base64 and null object links are reported as `null` instead of `[]`.

### Fixed
* Fixed using `RealmList` with a primitive type sometimes crashing with `Destruction of mutex in use`. (Issue [#6689](https://github.com/realm/realm-java/issues/6689))
* `RealmObjectSchema.transform()` would crash if one of the `DynamicRealmObject` provided are deleted from the Realm. (Issue [#6657](https://github.com/realm/realm-java/issues/6657), since 0.86.0)
* The Realm Transformer will no longer attempt to send anonymous metrics when Gradle is invoked with `--offline`. (Issue [#6691](https://github.com/realm/realm-java/issues/6691))

### Compatibility
* Realm Object Server: 3.23.1 or later.
* File format: Generates Realms with format v9 (Reads and upgrades all previous formats)
* APIs are backwards compatible with all previous release of realm-java in the 6.x.y series.

### Internal
* Updated to ReLinker 1.4.0.
* Updated to Object Store commit: 2a204063e1e1a366efbdd909fbea9effceb7d3c4.
* Updated to Realm Sync 4.9.4.
* Updated to Realm Core 5.23.8.

### Credits
* Thanks to @sellmair (Sebastian Sellmair) for improving Kotlin Multiplatform support.


## 6.0.2(2019-11-21)

### Enhancements
* None.

### Fixed
* [ObjectServer] `SyncSession` progress listeners now work correctly in combination with `SyncConfiguration.waitForInitialRemoteData()`.
* The `@RealmModule` annotation would be stripped on an empty class when using R8 resulting in apps crashing on startup with `io.realm.DefaultRealmModule is not a RealmModule. Add @RealmModule to the class definition.`. ([#6449](https://github.com/realm/realm-java/issues/6449))

### Compatibility
* Realm Object Server: 3.23.1 or later.
* File format: Generates Realms with format v9 (Reads and upgrades all previous formats)
* APIs are backwards compatible with all previous release of realm-java in the 6.x.y series.

### Internal
* Updated to Object Store commit: ad96a4c334b475dd67d50c1ca419e257d7a21e18.
* Updated to Realm Sync v4.8.3.

## 6.0.1(2019-11-11)

NOTE: Anyone using encrypted Realms are strongly advised to upgrade to this version.

### Enhancements
* None

### Fixed
* When using encrypted Realms a race condition could lead to the Realm ending up corrupted when the file increased in size. This could manifest as a wide array of different error messages. Most commonly seen has been "Fatal signal 11 (SIGSEGV) from Java_io_realm_internal_UncheckedRow_nativeGetString", "RealmFileException: Top ref outside file" and "Unable to open a realm at path. ACCESS_ERROR: Invalid mnemonic". ([#6152](https://github.com/realm/realm-java/issues/6152), since 5.0.0)
* `RealmResults.asJSON()` now prints lists with primitive values directly instead of wrapping each value in an object with an `!ARRAY_VALUE` property.

### Compatibility
* Realm Object Server: 3.23.1 or later.
* File format: Generates Realms with format v9 (Reads and upgrades all previous formats)
* APIs are backwards compatible with all previous release of realm-java in the 6.x.y series.

### Internal
* Updated to Realm Sync 4.7.12.
* Updated to Realm Core 5.23.6.

### Credits
* Thanks to Vladimir Konkov (@vladimirfx) for help with isolating ([#6152](https://github.com/realm/realm-java/issues/6152)).


## 6.0.0(2019-10-01)

### Breaking Changes
* [ObjectServer] The `PermissionManager` is no longer backed by Realms but instead a REST API. This means that the `PermissionManager` class has been removed and all methods have been moved to `SyncUser`. Some method names have been renamed slightly and return values for methods have changed from `RealmResults<Permission>` to `List<Permission>`. This should only have an impact if change listeners were used to listen for changes. In these cases, you must now manually retry the request.

### Enhancements
None.

### Fixed
None.

### Compatibility
* Realm Object Server: 3.23.1 or later.
* File format: Generates Realms with format v9 (Reads and upgrades all previous formats)
* APIs are backwards compatible with all previous release of realm-java in the 6.x.y series.

### Internal
* [ObjectServer] The OKHttp client will now follow redirects from the Realm Object Server.


## 5.15.2(2019-09-30)

### Enhancements
* None.

### Fixed
* `null` values were not printed correctly when using `RealmResults.asJSON()` (Realm Core Issue [#3399](https://github.com/realm/realm-core/pull/3399))
* [ObjectServer] Queries with nullable `Date`'s did not serialize correctly. Only relevant if using Query-based Synchronization. (Realm Core issue [#3388](https://github.com/realm/realm-core/pull/3388))
* [ObjectServer] Fixed crash with `java.lang.IllegalStateException: The following changes cannot be made in additive-only schema mode` when opening an old Realm created between Realm Java 5.10.0 and Realm Java 5.13.0. (Issue [#6619](https://github.com/realm/realm-java/issues/6619), since 5.13.0).

### Compatibility
* Realm Object Server: 3.21.0 or later.
* File format: Generates Realms with format v9 (Reads and upgrades all previous formats)
* APIs are backwards compatible with all previous release of realm-java in the 5.x.y series.

### Internal
* Updated to Object Store commit: 8416010e4be5e32ba552ff3fb29e500f3102d3db.
* Updated to Realm Sync 4.7.8.
* Updated to Realm Core 5.23.5.
* Updated Docker image used on CI to Node 10.


## 5.15.1(2019-09-09)

### Enhancements
* None.

### Fixed
* Projects with `flatDirs` repositories defined crashed the build with `MissingPropertyException`. (Issue [#6610](https://github.com/realm/realm-java/issues/6610), since 5.15.0).

### Compatibility
* Realm Object Server: 3.21.0 or later.
* File format: Generates Realms with format v9 (Reads and upgrades all previous formats)
* APIs are backwards compatible with all previous release of realm-java in the 5.x.y series.

### Internal
* None.

## 5.15.0(2019-09-05)

### Enhancements
* [ObjectServer] Added support for Client Resync for fully synchronized Realms which automatically will recover the local Realm in case the server is rolled back. This largely replaces the Client Reset mechanism. Can be configured using `SyncConfiguration.Builder.clientResyncMode()`. (Issue [#6487](https://github.com/realm/realm-java/issues/6487))

### Fixed
* Huawei devices reporting `Permission denied` when opening a Realm file after an app upgrade or factory reset. This does not automatically fix already existing Realm files. See [this FAQ entry](https://realm.io/docs/java/latest/#huawei-permission-denied) for more details. (Issue [#5715](https://github.com/realm/realm-java/issues/5715))
* `Realm.copyToRealm()` and `Realm.insertOrUpdate()` crashed on model classes if `@LinkingObjects` was used to target a field with a re-defined internal name in the parent class (e.g. by using `@RealmField`). (Issue [#6581](https://github.com/realm/realm-java/issues/6581))

### Compatibility
* Realm Object Server: 3.21.0 or later.
* File format: Generates Realms with format v9 (Reads and upgrades all previous formats)
* APIs are backwards compatible with all previous release of realm-java in the 5.x.y series.

### Internal
* Implemented direct access to sync workers on Cloud, bypassing the Sync Proxy: the binding will override the sync session's url prefix if the token refresh response for a realm contains a sync worker path field.
* Updated to Object Store commit: 9f19d79fde248ba37cef0bd52fe64984f9d71be0.
* Updated to Realm Sync 4.7.4.
* Updated to Realm Core 5.23.2.


## 5.14.0(2019-08-12)

### Deprecated
* [ObjectServer] `SyncCredentials.nickname()` has been deprecated in favour of `SyncCredentials.usernamePassword()`.
* [ObjectServer] `SyncCredentials.IdentityProvider.NICKNAME` has been deprecated in favour of `SyncCredentials.IdentityProvider.USERNAME_PASSWORD`.

### Enhancements
* None.

### Fixed
* None.

### Compatibility
* Realm Object Server: 3.21.0 or later.
* File format: Generates Realms with format v9 (Reads and upgrades all previous formats)
* APIs are backwards compatible with all previous release of realm-java in the 5.x.y series.

### Internal
* None.


## 5.13.1(2019-08-05)

### Enhancements
* None.

### Fixed
* [ObjectServer] The C++ networking layer now correctly uses any system defined proxy the same way the Java networking layer does. (Issue [#6574](https://github.com/realm/realm-java/pull/6574)).
* The Realm bytecode transformer now works correctly with Android Gradle Plugin 3.6.0-alpha01 and beyond. (Issue [#6531](https://github.com/realm/realm-java/issues/6531)).
* Queries on RealmLists with objects containing indexed integers could return the wrong result. (Issue [#6522](https://github.com/realm/realm-java/issues/6522), since 5.11.0)

### Compatibility
* Realm Object Server: 3.21.0 or later.
* File format: Generates Realms with format v9 (Reads and upgrades all previous formats)
* APIs are backwards compatible with all previous release of realm-java in the 5.x.y series.

### Internal
* Updated JavaAssist in the Realm Transformer to 3.25.0-GA.
* Updated to Realm Core 5.23.1.
* Updated to Realm Sync 4.7.1.
* Updated to Object Store commit: bcc6a7524e52071bfcd35cf740f506e0cc6a595e


## 5.13.0(2019-07-23)

### Enhancements
* [ObjectServer] Added support for faster initial synchronization for fully synchronized Realms. (Issue [#6469](https://github.com/realm/realm-java/issues/6469))
* [ObjectServer] Improved session lifecycle debug output. (Issue [#6552](https://github.com/realm/realm-java/pull/6552)).

### Fixed
* None.

### Compatibility
* Realm Object Server: 3.21.0 or later.
* File format: Generates Realms with format v9 (Reads and upgrades all previous formats)
* APIs are backwards compatible with all previous release of realm-java in the 5.x.y series.

### Internal
* Updated to Realm Core 5.22.0.
* Updated to Realm Sync 4.6.1.
* Updated to Object Store commit f0d75261fc8d332c20dc82f643dd795c0f4c7aec


## 5.12.0(2019-06-20)

### Enhancements
* [ObjectServer] Added `SyncManager.refreshConnections()` that can be used to manually trigger a reconnect for all sessions. This is useful if the device has been offline for a long time or fail to detect that it regained connectivity. (Issue [#259](https://github.com/realm/realm-java-private/issues/259))
* Added `RealmResults.asJson()` in `@Beta` that returns the result of the query as a JSON payload (#6540).

### Fixed
* [ObjectServer] `PermissionManager` stopped working if an intermittent network error was reported. (Issue [#6492](https://github.com/realm/realm-java/issues/6492), since 3.7.0)
* The Kotlin extensions library no longer defines a `app_name`, which in some cases conflicted with the `app_name` defined by applications. (Issue [#6536](https://github.com/realm/realm-java/issues/6536), since 4.3.0)

### Compatibility
* Realm Object Server: 3.21.0 or later.
* File format: Generates Realms with format v9 (Reads and upgrades all previous formats)
* APIs are backwards compatible with all previous release of realm-java in the 5.x.y series.

### Internal
* Updated to Realm Core 5.22.0.
* Updated to Realm Sync 4.6.1.
* Updated to Object Store commit 7c3ff8235579550a3e3c6060c47140b2005174f5

## 5.11.0(2019-05-01)

NOTE: This version is only compatible with Realm Object Server 3.21.0 or later.

### Enhancements
* [ObjectServer] Added `RealmQuery.includeLinkingObjects()`. This is only relevant for Query-based Realms and tells subscriptions to include objects linked through `@LinkingObjects` fields as part of the subscription as well. Objects referenced through objects and lists are always included as a default. (Issue [#6426](https://github.com/realm/realm-java/issues/6426))
* Encryption now uses hardware optimized functions, which significantly improves the performance of encrypted Realms. ([Realm Core PR #3241](https://github.com/realm/realm-core/pull/3241))
* Improved query performance when using `RealmQuery.in()` queries. ([Realm Core PR #3250](https://github.com/realm/realm-core/pull/3250)).
* Improved query performance when querying Integer fields with indexes, e.g. primary key fields. ([Realm Core PR #3272](https://github.com/realm/realm-core/pull/3272)).
* Improved write performance when writing changes to disk ([Realm Core PR #2927](https://github.com/realm/realm-sync/issues/2927))
* Added support for incremental annotation processing added in Gradle 4.7. (Issue [#5906](https://github.com/realm/realm-java/issues/5906)).

### Fixed
* [ObjectServer] Fix an error in the calculation of the `downloadableBytes` value sent by `ProgressListeners`.
* [ObjectServer] HTTP requests made by the Sync client now always include a Host: header, as required by HTTP/1.1, although its value will be empty if no value is specified by the application.
* [ObjectServer] The server no longer rejects subscriptions based on queries with distinct and/or limit clauses.
* [ObjectServer] If a user had `canCreate` but not `canUpdate` privileges on a class, the user would be able to create the object, but not actually set any meaningful values on that object, despite the rule that objects created within the same transaction can always be modified.
*  Native crash happening if bulk updating a field in a `RealmResult` would cause the object to no longer be part of the query result. (Issue [#6478](https://github.com/realm/realm-java/issues/6478), since 5.8.0).

### Compatibility
* Realm Object Server: 3.21.0 or later.
* File format: Generates Realms with format v9 (Reads and upgrades all previous formats)
* APIs are backwards compatible with all previous release of realm-java in the 5.x.y series.

### Internal
* Updated to Realm Core 5.19.1.
* Updated to Relm Sync 4.4.2.
* Updated to Object Store commit e4b1314d21b521fd604af7f1aacf3ca94272c19a


## 5.10.0(2019-03-22)

### Enhancements
* [ObjectServer] Added 4 new fields to query-based Subscriptions: `createdAt`, `updatedAt`, `expiresAt` and `timeToLive`. These make it possible to better reason about and control current subscriptions. (Issue [#6453](https://github.com/realm/realm-java/issues/6453))
* [ObjectServer] Added the option of updating the query controlled by a Subscription using either `RealmQuery.findAllAsync(String name, boolean update)`,  `RealmQuery.subscribe(String name, boolean update)` or `Subscription.setQuery(RealmQuery query)`. (Issue [#6453](https://github.com/realm/realm-java/issues/6453))
* [ObjectServer] Added the option of setting a time-to-live for subscriptions. Setting this will automatically delete the subscription after the provided TTL has expired and the subscription hasn't been used. (Issue [#6453](https://github.com/realm/realm-java/issues/6453))

### Fixed
* Dates returned from the Realm file no longer overflow or underflow if they exceed `Long.MAX_VALUE` or `Long.MIN_VALUE` but instead clamp to their respective value. (Issue [#2722](https://github.com/realm/realm-java/issues/2722))

### Compatibility
* Realm Object Server: 3.11.0 or later.
* File format: Generates Realms with format v9 (Reads and upgrades all previous formats).
* APIs are backwards compatible with all previous release of realm-java in the 5.x.y series.

### Internal
* Updated to Object Store commit: e9819ed9c77ed87b5d7bed416a76cd5bcf255802


## 5.9.1(2019-02-21)

### Enhancements
* None

### Fixed
* [ObjectServer] Reporting too many errors from the native layer resulted in a native crash with `local reference table overflow`. (Issue [#249](https://github.com/realm/realm-java-private/issues/249), since 5.9.0)

### Compatibility
* Realm Object Server: 3.11.0 or later.
* File format: Generates Realms with format v9 (Reads and upgrades all previous formats)
* APIs are backwards compatible with all previous release of realm-java in the 5.x.y series.

### Internal
* None

## 5.9.0(2019-01-15)

### Enhancements
* [ObjectServer] Added `ObjectServerError.getErrorType()` and `ObjectServerError.getErrorType()` which returns the underlying native error information. This is especially relevant if `ObjectServerError.getErrorCode()` returns `UNKNOWN`. [#6364](https://github.com/realm/realm-java/issues/6364)
* Added better checks for detecting corrupted files, both before and after the file is written to disk.

### Fixed
* [ObjectServer] Native errors sometimes mapped to the wrong Java ErrorCode. (Issue [#6364](https://github.com/realm/realm-java/issues/6364), since 2.0.0)
* [ObjectServer] Query-based Sync queries involving LIMIT, limited the result before permissions were evaluated. This could sometimes result in the wrong number of elements being returned.
* Removed Java 8 bytecode. Resulted in errors like `D8: Invoke-customs are only supported starting with Android O (--min-api 26)` if not compiled with Java 8. (Issue [#6300](https://github.com/realm/realm-java/issues/6300), since 5.8.0).

### Compatibility
* Realm Object Server: 3.11.0 or later.
* File format: Generates Realms with format v9 (Reads and upgrades all previous formats)
* APIs are backwards compatible with all previous release of realm-java in the 5.x.y series.

### Internal
* Updated to Object Store commit: f964c2640f635e76839559cb703732e9e906ba4c
* Updated Realm Sync to 3.14.13
* Updated Realm Core to 5.12.7


## 5.8.0 (2018-11-06)

This release also contains all changes from 5.8.0-BETA1 and 5.8.0-BETA2.

### Enhancements
* [ObjectServer] Added Subscription class available to Query-based Realms. This exposes a Subscription more directly. This class is in beta. [#6231](https://github.com/realm/realm-java/pull/6231).
  * [ObjectServer] Added `Realm.getSubscriptions()`, `Realm.getSubscriptions(String pattern)` and `Realm.getSubscription` to make it easier to find existing subscriptions. These API's are in beta. [#6231](https://github.com/realm/realm-java/pull/6231)
  * [ObjectServer] Added `RealmQuery.subscribe()` and `RealmQuery.subscribe(String name)` to subscribe immediately inside a transaction. These API's are in beta. [#6231](https://github.com/realm/realm-java/pull/6231)
  * [ObjectServer] Added support for subscribing directly inside `SyncConfiguration.initialData()`. This can be coupled with `SyncConfiguration.waitForInitialRemoteData()` in order to block a Realm from opening until the initial subscriptions are ready and have downloaded data. This API are in beta. [#6231](https://github.com/realm/realm-java/pull/6231)
* [ObjectServer] Improved performance when merging changes from the server.
* [ObjectServer] Added support for timeouts when uploading or downloading data manually using `SyncSession.downloadAllServerChanges(long timeout, TimeUnit unit)` and `SyncSession.uploadAllLocalChanges(long timeout, TimeUnit unit)`. [#6073](https://github.com/realm/realm-java/pull/6073)
* [ObjectServer] Added support for timing out when downloading initial data for synchronized Realms using `SyncConfiguration.waitForInitialRemoteData(long timeout, TimeUnit unit)`. [#6247](https://github.com/realm/realm-java/issues/6247)
* [ObjectServer] Added `Realm.init(Context, String)` which defines a custom User-Agent String sent to the Realm Object Server when a session is created. Using this requires Realm Object Server 3.12.4 or later. [#6267](https://github.com/realm/realm-java/issues/6267)
* Added support for `ImportFlag`s to `Realm.copyToRealm()` and `Realm.copyToRealmOrUpdate()`. This makes it possible to choose a mode so only fields that actually changed are written to disk. This improves notifications and Object Server performance. [#6224](https://github.com/realm/realm-java/pull/6224)
* Added support for bulk updating the same property in all objects that are part of a query result using `RealmResults.setValue(String fieldName, Object value)` or one of the specialized overrides that have been added for all supported types, e.g. `RealmResults.setString(String fieldName, String value)`. [#762](https://github.com/realm/realm-java/issues/762)

### Fixed
* All known bugs introduced in 5.8.0-BETA1 and 5.8.0-BETA2. See the release notes for these releases.

### Compatibility
* Realm Object Server: 3.11.0 or later.
* File format: Generates Realms with format v9 (Reads and upgrades all previous formats)
* APIs are backwards compatible with all previous release of realm-java in the 5.x.y series.

### Internal
* Updated to Object Store commit: f0dfe6c03be49194bc40777901059eaf55e7bff6
* Updated Realm Sync to 3.13.1
* Updated Realm Core to 5.12.0


## 5.8.0-BETA2 (2018-10-19)

### Enhancements
* None

### Fixed
* `RealmResults` listeners not triggering the initial callback for Query-based Realm when the device is offline [#6235](https://github.com/realm/realm-java/issues/6235).

### Known Bugs
* `Realm.copyToRealm()` and `Realm.copyToRealmOrUpdate` has been rewritten to support import flags. It is currently ~30% slower than in 5.7.0.
* IllegalStateException thrown when trying to create an object with a primary key that already exists when using `Realm.copyToRealm`, will always report "null" instead of the correct primary key value.
* When using `ImportFlag.DO_NOT_SET_SAME_VALUES`, lists will still be written and reported as changed, even if they didn't change.

### Compatibility
* Realm Object Server: 3.11.0 or later.
* File format: Generates Realms with format v9 (Reads and upgrades all previous formats)
* APIs are backwards compatible with all previous release of realm-java in the 5.x.y series.

### Internal
* None


## 5.8.0-BETA1 (2018-10-11)

### Enhancements
* Added new `ImportFlag` class that is used to specify additional behaviour when importing
  data into Realm [#6224](https://github.com/realm/realm-java/pull/6224).
* Added support for `ImportFlag` to `Realm.copyToRealm()` and `Realm.copyToRealmOrUpdate()` [#6224](https://github.com/realm/realm-java/pull/6224).

### Fixed
* None

### Known Bugs
* `Realm.copyToRealm()` and `Realm.copyToRealmOrUpdate` has been rewritten to support import flags. It is currently ~30% slower than in 5.7.0.
* IllegalStateException thrown when trying to create an object with a primary key that already exists when using `Realm.copyToRealm`, will always report "null" instead of the correct primary key value.
* When using `ImportFlag.DO_NOT_SET_SAME_VALUES`, lists will still be written and reported as changed, even if they didn't change.

### Compatibility
* Realm Object Server: 3.11.0 or later.
* File format: Generates Realms with format v9 (Reads and upgrades all previous formats)
* APIs are backwards compatible with all previous release of realm-java in the 5.x.y series.


## 5.7.1 (2018-10-22)

### Enhancements
* None

### Fixed
* [ObjectServer] `RealmResults` listeners not triggering the initial callback for Query-based Realm when the device is offline. (Issue [#6235](https://github.com/realm/realm-java/issues/6235), since 5.0.0).

### Compatibility
* Realm Object Server: 3.11.0 or later.
* File format: Generates Realms with format v9 (Reads and upgrades all previous formats)
* APIs are backwards compatible with all previous release of realm-java in the 5.x.y series.

### Internal
* Updated to Object Store commit: 362b886628b3aefc5b7a0bc32293d794dc1d4ad5


## 5.7.0 (2018-09-24)

### Enhancements
* [ObjectServer] Devices will now report download progress for read-only Realms which
  will allow the server to compact files sooner, saving server space. This does not affect
  the client. You will need to upgrade your Realm Object Server to at least version 3.11.0
  or use [Realm Cloud](https://cloud.realm.io). If you try to connect to a ROS v3.10.x or
  previous, you will see an error like `Wrong protocol version in Sync HTTP request,
  client protocol version = 25, server protocol version = 24`.

### Fixed
* None

### Compatibility
* Realm Object Server: 3.11.0 or later.
* File format: Generates Realms with format v9 (Reads and upgrades all previous formats)
* APIs are backwards compatible with all previous release of realm-java in the 5.x.y series.

### Internal
* Sync Protocol version increased to 25.
* Updated Realm Sync to 3.10.1
* Updated Realm Core to 5.10.2


## 5.6.0 (2018-09-24)

### Enhancements
* [ObjectServer] Added `RealmPermissions.findOrCreate(String roleName)` and
  `ClassPermissions.findOrCreate(String roleName)` ([#6168](https://github.com/realm/realm-java/issues/6168)).
* `@RealmClass("name")` and `@RealmField("name")` can now be used as a shorthand for defining custom
  name mappings ([#6145](https://github.com/realm/realm-java/issues/6145)).
* Added support for `RealmQuery.limit(long limit)` ([#544](https://github.com/realm/realm-java/issues/544)).
  When building a `RealmQuery`, `sort()`, `distinct()` and `limit()` will now be applied in the order
  they are called. Before this release, `sort()`  and `distinct()` could be called any order, but
  `sort()` would always be applied before `distinct()`.
* Building with Android App Bundle is now supported ([#5977](https://github.com/realm/realm-java/issues/5977)).

### Fixed
* None

### Compatibility
* Realm Object Server: 3.11.0 or later.
* File format: Generates Realms with format v9 (Reads and upgrades all previous formats)
* APIs are backwards compatible with all previous release of realm-java in the 5.x.y series.

### Internal
* Updated ReLinker to 1.3.0.
* Updated to Object Store commit: 7e19c51af72c3343b453b8a13c82dfda148e4bbc


## 5.5.0 (2018-08-31)

### Enhancements
* [ObjectServer] Added `ConnectionState` enum describing the states a connection can be in.
* [ObjectServer] Added `SyncSession.isConnected()` and `SyncSession.getConnectionState()`.
* [ObjectServer] Added support for observing connection changes for a session using `SyncSession.addConnectionChangeListener()` and `SyncSession.removeConnectionChangeListener()`.
* [ObjectServer] Added Kotlin extension property `Realm.syncSession` for synchronized Realms.
* [ObjectServer] Added Kotlin extension method `Realm.classPermissions<RealmModel>()`.
* [ObjectServer] Added support for starting and stopping synchronization using `SyncSession.start()` and `SyncSession.stop()` (#6135).
* [ObjectServer] Added API's for making it easier to work with network proxies (#6163):
  * `SyncManager.setAuthorizationHeaderName(String headerName)`
  * `SyncManager.setAuthorizationHeaderName(String headerName, String host)`
  * `SyncManager.addCustomRequestHeader(String headerName, String headerValue)`
  * `SyncManager.addCustomRequestHeader(String headerName, String headerValue, String host)`
  * `SyncManager.addCustomRequestHeaders(Map<String, String> headers)`
  * `SyncManager.addCustomRequestHeaders(Map<String, String> headers, String host)`
  * `SyncConfiguration.Builder.urlPrefix(String prefix)`

### Fixed
* Methods and classes requiring synchronized Realms have been removed from the standard AAR package. They are now only visible when enabling synchronized Realms in Gradle. The methods and classes will still be visible in the source files and docs, but annotated with `@ObjectServer` (#5799).

### Internal
* Updated to Realm Sync 3.9.4
* Updated to Realm Core 5.8.0
* Updated to Object Store commit: b0fc2814d9e6061ce5ba1da887aab6cfba4755ca

### Credits
* Thanks to @lucasdornelasv for improving the performance of `Realm.copyToRealm()`, `Realm.copyToRealmOrUpdate()` and `Realm.copyFromRealm()` #(6124).


## 5.4.3 (YYYY-MM-DD)

### Bug Fixes

* [ObjectServer] ProGuard was not configured correctly when working with Subscriptions for Query-based Realms.


## 5.4.2 (2018-08-09)

### Bug Fixes

* [ObjectServer] Fixed bugs in the Sync Client that could lead to memory corruption and crashes.

### Internal

* Upgraded to Realm Sync 3.8.8


## 5.4.1 (2018-08-03)

### Bug Fixes

* Compile time crash if no `targetSdk` was defined in Gradle. This was introduced in 5.4.0 (#6082).
* Fix Realm Gradle Plugin adding dependencies in a way incompatible with Kotlin Android Extensions. This was introduced in Realm Java 5.4.0 (#6080).


## 5.4.0 (2018-07-22)

### Enhancements

* Removing a ChangeListener on invalid objects or `RealmResults` should warn instead of throwing (fixes #5855).

### Bug Fixes

* [ObjectServer] Using Android Network Security Configuration is necessary to install the custom root CA for tests (API >= 24) (#5970).
* Fixes issue with the incremental build causing direct access to model without accessor to fail (#6056).
* `RealmQuery.distinct()` is now correctly applied when calling `RealmQuery.count()` (#5958).

### Internal

* Upgraded to Realm Core 5.7.2
* Upgraded to Realm Sync 3.8.1
* [ObjectServer] Improved performance when integrating changes from the server.
* Added extra information about the state of the Realm file if an exception is thrown due to Realm not being able to open it.
* Removed internal dependency on Groovy in the Realm Transformer (#3971).

### Credits

* Thanks to @kageiit for removing Groovy from the Realm Transformer (#3971).


## 5.3.1 (2018-06-19)

### Bug Fixes

* [ObjectServer] Fixed a bug which could potentially flood Realm Object Server with PING messages.
* Calling `Realm.deleteAll()` on a Realm file that contains more classes than in the schema throws exception (#5745).
* `Realm.isEmpty()` returning false in some cases, even if all tables part of the schema are empty (#5745).
* Fixed rare native crash materializing as `Assertion failed: ref + size <= after_ref with (ref, size, after_ref, ndx, m_free_positions.size())` (#5300).

### Internal

* Upgraded to Realm Core 5.6.2
* Upgraded to Realm Sync 3.5.6
* Upgraded to Object Store commit `0bcb9643b8fb14323df697999b79c4a5341a8a21`


## 5.3.0 (2018-06-12)

### Enhancements

* [ObjectServer] `Realm.compactRealm(config)` now works on synchronized Realms (#5937).
* [ObjectServer] `SyncConfiguration.compactOnLaunch()` and `SyncConfiguration.compactOnLaunch(callback)` has been added (#5937).
* Added `RealmQuery.getRealm()`, `RealmResults.getRealm()`, `RealmList.getRealm()` and `OrderedRealmCollectionSnapshot.getRealm()` (#5997).
* Removing a ChangeListener on invalid objects or `RealmResults` should warn instead of throwing (fixes #5855).


### Internal

* Upgraded to Realm Core 5.6.0
* Upgraded to Realm Sync 3.5.2


## 5.2.0 (2018-06-06)

The feature previously named Partial Sync is now called Query-Based Sync and is now the default mode when synchronizing Realms.
This has impacted a number of API's. See below for the details.

### Deprecated

* [ObjectServer] `SyncConfiguration.automatic()` has been deprecated in favour of `SyncUser.getDefaultConfiguration()`.
* [ObjectServer] `new SyncConfiguration.Builder(user, url)` has been deprecated in favour of `SyncUser.createConfiguration(url)`. NOTE: Creating configurations using `SyncUser` will default to using query-based Realms, while creating them using `new SyncConfiguration.Builder(user, url)` will default to fully synchronized Realms.
* [ObjectServer] With query-based sync being the default `SyncConfiguration.Builder.partialRealm()` has been deprecated. Use ``SyncConfiguration.Builder.fullSynchronization()` if you want full synchronisation instead.

### Enhancements

* [ObjectServer] Added `SyncUser.createConfiguration(url)`. Realms created this way are query-based Realms by default.
* [ObjectServer] Added `SyncUser.getDefaultConfiguration()`.
* The Realm bytecode transformer now supports incremental builds (#3034).
* Improved speed and allocations when parsing field descriptions in queries (#5547).

### Bug Fixes

* Having files that ends with `RealmProxy` will no longer break the Realm Transformer (#3709).

### Internal

* Module mediator classes being generated now produces a stable output enabling better support for incremental builds (#3034).


## 5.1.0 (2018-04-25)

### Enhancements

* [ObjectServer] Added support for `SyncUser.requestPasswordReset()`, `SyncUser.completePasswordReset()`
  and their async variants. This makes it possible to reset the password for users created using
  `Credentials.usernamePassword()` where they used their email as username (#5821).
* [ObjectServer] Added support for `SyncUser.requestEmailConfirmation()`, `SyncUser.confirmEmail()`
  and their async variants. This makes it possible to ask users to confirm their email. This is only
  supported for users created using `Credentials.usernamePassword()` who have used an email as their
  username (#5821).
* `RealmQuery.in()` now support `null` which will always return no matches (#4011).
* Added support for `RealmQuery.alwaysTrue()` and `RealmQuery.alwaysFalse()`.

### Bug Fixes

* Changing a primary key from being nullable to being required could result in objects being deleted (##5899).


## 5.0.1 (2018-04-09)

### Enhancements

* [ObjectServer] `SyncConfiguration.automatic()` will make use of the host port to work out the default Realm URL.
* [ObjectServer] A role is now automatically created for each user with that user as its only member. This simplifies the common use case of restricting access to specific objects to a single user. This role can be accessed at `PermissionUser.getRole()`.
* [ObjectServer] Expose `Role.getMembers()` to access the list of associated `UserPermission`.

### Bug Fixes

* `RealmList.move()` did not move items correctly for unmanaged lists (#5860).
* `RealmObject.isValid()` not correctly returns `false` if `null` is provided as an argument (#5865).
* `RealmQuery.findFirst()` and `RealmQuery.findFirstAsync()` not working correctly with sorting (#5714).
* Permission `noPrivileges` and `allPrivileges` were returning opposite privileges.
* Fixes an issue caused by JNI local table reference overflow (#5880).

### Internal

* Upgraded to Realm Sync 3.0.1
* Upgraded to Realm Core 5.4.2

## 5.0.0 (2018-03-15)

This release is compatible with the Realm Object Server 3.0.0-beta.3 or later.

### Known Bugs

* API's marked @ObjectServer are shipped as part of the base binary, they should only be available when enabling synchronized Realms.

### Breaking Changes

* [ObjectServer] Renamed `SyncUser.currentUser()` to `SyncUser.current()`.
* [ObjectServer] Renamed `SyncUser.login(...)` and `SyncUser.loginAsync(...)` to `SyncUser.logIn(...)` and `SyncUser.logInAsync(...)`.
* [ObjectServer] Renamed `SyncUser.logout()` to `SyncUser.logOut()`.
* The `OrderedCollectionChangeSet` parameter in `OrderedRealmCollectionChangeListener.onChange()` is no longer nullable. Use `changeSet.getState()` instead (#5619).
* `realm.subscribeForObjects()` have been removed. Use `RealmQuery.findAllAsync(String subscriptionName)` and `RealmQuery.findAllAsync()` instead.
* Removed previously deprecated `RealmQuery.findAllSorted()`, `RealmQuery.findAllSortedAsync()` `RealmQuery.distinct()` and `RealmQuery.distinctAsync()`.
* Renamed `RealmQuery.distinctValues()` to `RealmQuery.distinct()`

### Enhancements

* [ObjectServer] Added support for partial Realms. Read [here](https://realm.io/docs/java/latest/#partial-realms) for more information.
* [ObjectServer] Added support for Object Level Permissions (requires partial synchronized Realms). Read [here](https://realm.io/docs/java/latest/#partial-realms) for more information.
* [ObjectServer] Added `SyncConfiguration.automatic()` and `SyncConfiguration.automatic(SyncUser user)` (#5806).
* Added two new methods to `OrderedCollectionChangeSet`: `getState()` and `getError()` (#5619).

## Bug Fixes

* Better exception message if a non model class is provided to methods only accepting those (#5779).

### Internal

* Upgraded to Realm Sync 3.0.0
* Upgraded to Realm Core 5.3.0


## 4.4.0 (2018-03-13)

### Enhancements

* Added support for mapping between a Java name and the underlying name in the Realm file using `@RealmModule`, `@RealmClass` and `@RealmField` annotations (#5280).

## Bug Fixes

* [ObjectServer] Fixed an issue where login after a logout will not resume Syncing (https://github.com/realm/my-first-realm-app/issues/22).


## 4.3.4 (2018-02-06)

## Bug Fixes

* Added missing `RealmQuery.oneOf()` for Kotlin that accepts non-nullable types (#5717).
* [ObjectServer] Fixed an issue preventing sync to resume when the network is back (#5677).

## 4.3.3 (2018-01-19)

### Internal

* Downgrade JavaAssist to 3.21.0-GA to fix an issue with a `ClassNotFoundException` at runtime (#5641).


## 4.3.2 (2018-01-17)

### Bug Fixes

* Throws a better exception message when calling `RealmObjectSchema.addField()` with a `RealmModel` class (#3388).
* Use https for Realm version checker (#4043).
* Prevent Realms Gradle plugin from transitively forcing specific versions of Google Build Tools onto downstream projects (#5640).
* [ObjectServer] logging a warning message instead of throwing an exception, when sync report an unknown error code (#5403).

### Enhancements

* [ObjectServer] added support for both Anonymous and Nickname authentication.


### Internal

* Upgraded to Realm Sync 2.2.9
* Upgraded to Realm Core 5.1.2

## 4.3.1 (2017-12-06)

### Bug Fixes

* Fixed kotlin standard library being added to both Java and Kotlin projects (#5587).


## 4.3.0 (2017-12-05)

### Deprecated

* Support for mips devices are deprecated.
* `RealmQuery.findAllSorted()` and `RealmQuery.findAllSortedAsync()` variants in favor of predicate `RealmQuery.sort().findAll()`.
* `RealmQuery.distinct()` and `RealmQuery.distinctAsync()` variants in favor of predicate `RealmQuery.distinctValues().findAll()`

### Enhancements

* [ObjectServer] Added explicit support for JSON Web Tokens (JWT) using `SyncCredentials.jwt(String token)`. It requires Object Server 2.0.23+ (#5580).
* Projects using Kotlin now include additional extension functions that make working with Kotlin easier. See [docs](https://realm.io/docs/java/latest/#kotlin) for more info (#4684).
* New query predicate: `sort()`.
* New query predicate: `distinctValues()`. Will be renamed to `distinct` in next major version.
* The Realm annotation processor now has a stable output when there are no changes to model classes, improving support for incremental compilers (#5567).

### Bug Fixes

* Added missing `toString()` for the implementation of `OrderedCollectionChangeSet`.
* Sync queries are evaluated immediately to solve the performance issue when the query results are huge, `RealmResults.size()` takes too long time (#5387).
* Correctly close the Realm instance if an exception was thrown while opening it. This avoids `IllegalStateException` when deleting the Realm in the catch block (#5570).
* Fixed the listener on `RealmList` not being called when removing the listener then adding it again (#5507). Please notice that a similar issue still exists for `RealmResults`.

### Internal

* Use `OsList` instead of `OsResults` to add notification token on for `RealmList<RealmModel>`.
* Updated Gradle and plugins to support Android Studio `3.0.0` (#5472).
* Upgraded to Realm Sync 2.1.8.
* Upgraded to Realm Core 4.0.4.

### Credits

* Thanks to @tbsandee for fixing a typo (#5548).
* Thanks to @vivekkiran for updating Gradle and plugins to support Android Studio `3.0.0` (#5472).
* Thanks to @madisp for adding better support for incremental compilers (#5567).


## 4.2.0 (2017-11-17)

### Enhancements

* Added support for using non-encrypted Realms in multiple processes. Some caveats apply. Read [doc](https://realm.io/docs/java/latest/#multiprocess) for more info (#1091).
* Added support for importing primitive lists from JSON (#5362).
* [ObjectServer] Support SSL validation using Android TrustManager (no need to specify `trustedRootCA` in `SynConfiguration` if the certificate is installed on the device), fixes (#4759).
* Added the and() function to `RealmQuery` in order to improve readability.

### Bug Fixes

* Leaked file handler in the Realm Transformer (#5521).
* Potential fix for "RealmError: Incompatible lock file" crash (#2459).

### Internal

* Updated JavaAssist to 3.22.0-GA.
* Upgraded to Realm Sync 2.1.4.
* Upgraded to Realm Core 4.0.3.

### Credits

* Thanks to @rakshithravi1997 for adding `RealmQuery.and()` (#5520).


## 4.1.1 (2017-10-27)

### Bug Fixes

* Fixed the compile warnings of using deprecated method `RealmProxyMediator.getTableName()` in generated mediator classes (#5455).
* [ObjectServer] now retrying network query when encountering any `IOException` (#5453).
* Fixed a `NoClassDefFoundError` due to using `@SafeVarargs` below API 19 (#5463).

### Internal

* Updated Realm Sync to 2.1.0.


## 4.1.0 (2017-10-20)

### Enhancements

* `Realm.deleteRealm()` and `RealmConfiguration.assetFile()` are multi-processes safe now.

### Bug Fixes

* Fix some potential database corruption caused by deleting the Realm file while a Realm instance are still opened in another process or the sync client thread.
* Added `realm.ignoreKotlinNullability` as a kapt argument to disable treating kotlin non-null types as `@Required` (#5412) (introduced in `v3.6.0`).
* Increased http connect/write timeout for low bandwidth network.


## 4.0.0 (2017-10-16)

### Breaking Changes

The internal file format has been upgraded. Opening an older Realm will upgrade the file automatically, but older versions of Realm will no longer be able to read the file.

* [ObjectServer] Updated protocol version to 22 which is only compatible with Realm Object Server >= 2.0.0.
* [ObjectServer] Removed deprecated APIs `SyncUser.retrieveUser()` and `SyncUser.retrieveUserAsync()`. Use `SyncUser.retrieveInfoForUser()` and `retrieveInfoForUserAsync()` instead.
* [ObjectServer] `SyncUser.Callback` now accepts a generic parameter indicating type of object returned when `onSuccess` is called.
* [ObjectServer] Renamed `SyncUser.getAccessToken` to `SyncUser.getRefreshToken`.
* [ObjectServer] Removed deprecated API `SyncUser.getManagementRealm()`.
* Calling `distinct()` on a sorted `RealmResults` no longer clears any sorting defined (#3503).
* Relaxed upper bound of type parameter of `RealmList`, `RealmQuery`, `RealmResults`, `RealmCollection`, `OrderedRealmCollection` and `OrderedRealmCollectionSnapshot`.
* Realm has upgraded its RxJava1 support to RxJava2 (#3497)
  * `Realm.asObservable()` has been renamed to `Realm.asFlowable()`.
  * `RealmList.asObservable()` has been renamed to `RealmList.asFlowable()`.
  * `RealmResults.asObservable()` has been renamed to `RealmResults.asFlowable()`.
  * `RealmObject.asObservable()` has been renamed to `RealmObject.asFlowable()`.
  * `RxObservableFactory` now return RxJava2 types instead of RxJava1 types.
* Removed deprecated APIs `RealmSchema.close()` and `RealmObjectSchema.close()`. Those don't have to be called anymore.
* Removed deprecated API `RealmResults.removeChangeListeners()`. Use `RealmResults.removeAllChangeListeners()` instead.
* Removed deprecated API `RealmObject.removeChangeListeners()`. Use `RealmObject.removeAllChangeListeners()` instead.
* Removed `UNSUPPORTED_TABLE`, `UNSUPPORTED_MIXED` and `UNSUPPORTED_DATE` from `RealmFieldType`.
* Removed deprecated API `RealmResults.distinct()`/`RealmResults.distinctAsync()`. Use `RealmQuery.distinct()`/`RealmQuery.distinctAsync()` instead.
* `RealmQuery.createQuery(Realm, Class)`, `RealmQuery.createDynamicQuery(DynamicRealm, String)`, `RealmQuery.createQueryFromResult(RealmResults)` and `RealmQuery.createQueryFromList(RealmList)` have been removed. Use `Realm.where(Class)`, `DynamicRealm.where(String)`, `RealmResults.where()` and `RealmList.where()` instead.

### Enhancements

* [ObjectServer] `SyncUserInfo` now also exposes a users metadata using `SyncUserInfo.getMetadata()`
* `RealmList` can now contain `String`, `byte[]`, `Boolean`, `Long`, `Integer`, `Short`, `Byte`, `Double`, `Float` and `Date` values. [Queries](https://github.com/realm/realm-java/issues/5361) and [Importing primitive lists from JSON](https://github.com/realm/realm-java/issues/5362) are not supported yet.
* Added support for lists of primitives in `RealmObjectSchema` with `addRealmListField(String fieldName, Class<?> primitiveType)`
* Added support for lists of primitives in `DynamicRealmObject` with `setList(String fieldName, RealmList<?> list)` and `getList(String fieldName, Class<?> primitiveType)`.
* Minor performance improvement when copy/insert objects into Realm.
* Added `static RealmObject.getRealm(RealmModel)`, `RealmObject.getRealm()` and `DynamicRealmObject.getDynamicRealm()` (#4720).
* Added `RealmResults.asChangesetObservable()` that emits the pair `(results, changeset)` (#4277).
* Added `RealmList.asChangesetObservable()` that emits the pair `(list, changeset)` (#4277).
* Added `RealmObject.asChangesetObservable()` that emits the pair `(object, changeset)` (#4277).
* All Realm annotations are now kept at runtime, allowing runtime tools access to them (#5344).
* Speedup schema initialization when a Realm file is first accessed (#5391).

### Bug Fixes

* [ObjectServer] Exposing a `RealmConfiguration` that allows a user to open the backup Realm after the client reset (#4759/#5223).
* [ObjectServer] Realm no longer throws a native “unsupported instruction” exception in some cases when opening a synced Realm asynchronously (https://github.com/realm/realm-object-store/issues/502).
* [ObjectServer] Fixed "Cannot open the read only Realm" issue when get`PermissionManager` (#5414).
* Throw `IllegalArgumentException` instead of `IllegalStateException` when calling string/binary data setters if the data length exceeds the limit.
* Added support for ISO8601 2-digit time zone designators (#5309).
* "Bad File Header" caused by the device running out of space while compacting the Realm (#5011).
* `RealmQuery.equalTo()` failed to find null values on an indexed field if using Case.INSENSITIVE (#5299).
* Assigning a managed object's own list to itself would accidentally clear it (#5395).
* Don't try to acquire `ApplicationContext` if not available in `Realm.init(Context)` (#5389).
* Removing and re-adding a changelistener from inside a changelistener sometimes caused notifications to be missed (#5411).

### Internal

* Upgraded to Realm Sync 2.0.2.
* Upgraded to Realm Core 4.0.2.
* Upgraded to OkHttp 3.9.0.
* Upgraded to RxJava 2.1.4.
* Use Object Store to create the primary key table.

### Credits

* Thanks to @JussiPekonen for adding support for 2-digit time zone designators when importing JSON (#5309).


## 3.7.2 (2017-09-12)

### Bug Fixes

* Fixed a JNI memory issue when doing queries which might potentially cause various native crashes.
* Fixed a bug that `RealmList.deleteFromRealm(int)`, `RealmList.deleteFirstFromRealm()` and `RealmList.deleteLastFromRealm()` did not remove target objects from Realm. This bug was introduced in `3.7.1` (#5233).
* Crash with "'xxx' doesn't exist in current schema." when ProGuard is enabled (#5211).


## 3.7.1 (2017-09-07)

### Bug Fixes

* Fixed potential memory leaks of `LinkView` when calling bulk insertions APIs.
* Fixed possible assertion when using `PermissionManager` at the beginning (#5195).
* Crash caused by JNI couldn't find `SharedRealm`'s inner classes when ProGuard is enabled (#5211).

### Internal

* Replaced LinkView with Object Store's List.
* Renaming `io.realm.internal.CollectionChangeSet` to `io.realm.internal.OsCollectionChangeSet`.


## 3.7.0 (2017-09-01)

### Deprecated

* [ObjectServer] `SyncUser.getManagementRealm()`. Use `SyncUser.getPermissionManager()` instead.

### Enhancements

* [ObjectServer] `SyncUser.getPermissionManager` added as a helper API for working with permissions and permission offers.

### Internal

* [ObjectServer] Upgraded OkHttp to 3.7.0.


## 3.6.0 (2017-09-01)

### Breaking Changes

* [ObjectServer] `SyncUser.logout()` no longer throws an exception when associated Realms instances are not closed (#4962).

### Deprecated

* [ObjectServer] `SyncUser#retrieveUser` and `SyncUser#retrieveUserAsync` replaced by `SyncUser#retrieveInfoForUser`
and `SyncUser#retrieveInfoForUserAsync` which returns a `SyncUserInfo` with mode information (#5008).
* [ObjectServer] `SyncUser#Callback` replaced by the generic version `SyncUser#RequestCallback<T>`.

### Enhancements

* [ObjectServer] Added `SyncSession.uploadAllLocalChanges()`.
* [ObjectServer] APIs of `UserStore` have been changed to support same user identity but different authentication server scenario.
* [ObjectServer] Added `SyncUser.allSessions` to retrieve the all valid sessions belonging to the user (#4783).
* Added `Nullable` annotation to methods that may return `null` in order to improve Kotlin usability. This also introduced a dependency to `com.google.code.findbugs:jsr305`.
* `org.jetbrains.annotations.NotNull` is now an alias for `@Required`. This means that the Realm Schema now fully understand Kotlin non-null types.
* Added support for new data type `MutableRealmIntegers`. The new type behaves almost exactly as a reference to a Long (mutable nullable, etc) but supports `increment` and `decrement` methods, which implement a Conflict Free Replicated Data Type, whose value will converge even when changed across distributed devices with poor connections (#4266).
* Added more detailed exception message for `RealmMigrationNeeded`.
* Bumping schema version only without any actual schema changes will just succeed even when the migration block is not supplied. It threw an `RealmMigrationNeededException` before in the same case.
* Throw `IllegalStateException` when schema validation fails because of wrong declaration of `@LinkingObjects`.

### Bug Fixes

* Potential crash after using `Realm.getSchema()` to change the schema of a typed Realm. `Realm.getSchema()` now returns an immutable `RealmSchema` instance.
* `Realm.copyToRealmOrUpdate()` could cause a `RealmList` field to contain duplicated elements (#4957).
* `RealmSchema.create(String)` and `RealmObjectSchema.setClassName(String)` did not accept class name whose length was 51 to 57.
* Workaround for an Android JVM crash when using `compactOnLaunch()` (#4964).
* Class name in exception message from link query is wrong (#5096).
* The `compactOnLaunch` callback is no longer invoked if the Realm at that path is already open on other threads.

### Internal

* [ObjectServer] removed `ObjectServerUser` and its inner classes, in a step to reduce `SyncUser` complexity (#3741).
* [ObjectServer] changed the `SyncSessionStopPolicy` to `AfterChangesUploaded` to align with other binding and to prevent use cases where the Realm might be deleted before the last changes get synchronized (#5028).
* Upgraded Realm Sync to 1.10.8
* Let Object Store handle migration.


## 3.5.0 (2017-07-11)

### Enhancements

* Added `RealmConfiguration.Builder.compactOnLaunch()` to compact the file on launch (#3739).
* [ObjectServer] Adding user lookup API for administrators (#4828).
* An `IllegalStateException` will be thrown if the given `RealmModule` doesn't include all required model classes (#3398).

### Bug Fixes

* Bug in `isNull()`, `isNotNull()`, `isEmpty()`, and `isNotEmpty()` when queries involve nullable fields in link queries (#4856).
* Bug in how to resolve field names when querying `@LinkingObjects` as the last field (#4864).
* Rare crash in `RealmLog` when log level was set to `LogLevel.DEBUG`.
* Broken case insensitive query with indexed field (#4788).
* [ObjectServer] Bug related to the behaviour of `SyncUser#logout` and the use of invalid `SyncUser` with `SyncConfiguration` (#4822).
* [ObjectServer] Not all error codes from the server were recognized correctly, resulting in UNKNOWN being reported instead.
* [ObjectServer] Prevent the use of a `SyncUser` that explicitly logged out, to open a Realm (#4975).

### Internal

* Use Object Store to do table initialization.
* Removed `Table#Table()`, `Table#addEmptyRow()`, `Table#addEmptyRows()`, `Table#add(Object...)`, `Table#pivot(long,long,PivotType)` and `Table#createnative()`.
* Upgraded Realm Core to 2.8.6
* Upgraded Realm Sync to 1.10.5
* Removed `io.realm.internal.OutOfMemoryError`. `java.lang.OutOfMemoryError` will be thrown instead.


## 3.4.0 (2017-06-22)

### Breaking Changes

* [ObjectServer] Updated protocol version to 18 which is only compatible with ROS > 1.6.0.

### Deprecated

* `RealmSchema.close()` and `RealmObjectSchema.close()`. They don't need to be closed manually. They were added to the public API by mistake.

### Enhancements

* [ObjectServer] Added support for Sync Progress Notifications through `SyncSession.addDownloadProgressListener(ProgressMode, ProgressListener)` and `SyncSession.addUploadProgressListener(ProgressMode, ProgressListener)` (#4104).
* [ObjectServer] Added `SyncSession.getState()` (#4784).
* Added support for querying inverse relationships (#2904).
* Moved inverse relationships out of beta stage.
* Added `Realm.getDefaultConfiguration()` (#4725).

### Bug Fixes

* [ObjectServer] Bug which may crash when the JNI local reference limitation was reached on sync client thread.
* [ObjectServer] Retrying connections with exponential backoff, when encountering `ConnectException` (#4310).
* When converting nullable BLOB field to required, `null` values should be converted to `byte[0]` instead of `byte[1]`.
* Bug which may cause duplicated primary key values when migrating a nullable primary key field to not nullable. `RealmObjectSchema.setRequired()` and `RealmObjectSchema.setNullable()` will throw when converting a nullable primary key field with null values stored to a required primary key field.

### Internal

* Upgraded to Realm Sync 1.10.1
* Upgraded to Realm Core 2.8.4

### Credits

* Thanks to Anis Ben Nsir (@abennsir) for upgrading Roboelectric in the unitTestExample (#4698).


## 3.3.2 (2017-06-09)

### Bug Fixes

* [ObjectServer] Crash when an authentication error happens (#4726).
* [ObjectServer] Enabled encryption with Sync (#4561).
* [ObjectServer] Admin users did not connect correctly to the server (#4750).

### Internal

* Factor out internal interface ManagedObject.

## 3.3.1 (2017-05-26)

### Bug Fixes

* [ObjectServer] Accepted extra columns against synced Realm (#4706).


## 3.3.0 (2017-05-24)

### Enhancements

* [ObjectServer] Added two options to `SyncConfiguration` to provide a trusted root CA `trustedRootCA` and to disable SSL validation `disableSSLVerification` (#4371).
* [ObjectServer] Added support for changing passwords through `SyncUser.changePassword()` using an admin user (#4588).

### Bug Fixes

* Queries on proguarded Realm model classes, failed with "Table not found" (#4673).


## 3.2.1 (2017-05-19)

### Enhancements

* Not in transaction illegal state exception message changed to "Cannot modify managed objects outside of a write transaction.".

### Bug Fixes

* [ObjectServer] `schemaVersion` was mistakenly required in order to trigger migrations (#4658).
* [ObjectServer] Fields removed from model classes will now correctly be hidden instead of throwing an exception when opening the Realm (#4658).
* Random crashes which were caused by a race condition in encrypted Realm (#4343).

### Internal

* Upgraded to Realm Sync 1.8.5.
* Upgraded to Realm Core 2.8.0.

## 3.2.0 (2017-05-16)

### Enhancements

* [ObjectServer] Added support for `SyncUser.isAdmin()` (#4353).
* [ObjectServer] New set of Permission API's have been added to `SyncUser` through `SyncUser.getPermissionManager()` (#4296).
* [ObjectServer] Added support for changing passwords through `SyncUser.changePassword()` (#4423).
* [ObjectServer] Added support for `SyncConfiguration.Builder.waitForInitialRemoteData()` (#4270).
* Transient fields are now allowed in model classes, but are implicitly treated as having the `@Ignore` annotation (#4279).
* Added `Realm.refresh()` and `DynamicRealm.refresh()` (#3476).
* Added `Realm.getInstanceAsync()` and `DynamicRealm.getInstanceAsync()` (#2299).
* Added `DynamicRealmObject#linkingObjects(String,String)` to support linking objects on `DynamicRealm` (#4492).
* Added support for read only Realms using `RealmConfiguration.Builder.readOnly()` and `SyncConfiguration.Builder.readOnly()`(#1147).
* Change listeners will now auto-expand variable names to be more descriptive when using Android Studio.
* The `toString()` methods for the standard and dynamic proxies now print "proxy", or "dynamic" before the left bracket enclosing the data.

### Bug Fixes

* `@LinkingObjects` annotation now also works with Kotlin (#4611).

### Internal

* Use separated locks for different `RealmCache`s (#4551).

## 3.1.4 (2017-05-04)

## Bug fixes

* Added missing row validation check in certain cases on invalidated/deleted objects (#4540).
* Initializing Realm is now more resilient if `Context.getFilesDir()` isn't working correctly (#4493).
* `OrderedRealmCollectionSnapshot.get()` returned a wrong object (#4554).
* `onSuccess` callback got triggered infinitely if a synced transaction was committed in the async transaction's `onSuccess` callback (#4594).

## 3.1.3 (2017-04-20)

### Enhancements

* [ObjectServer] Resume synchronization as soon as the connectivity is back (#4141).

### Bug Fixes

* `equals()` and `hashCode()` of managed `RealmObject`s that come from linking objects don't work correctly (#4487).
* Field name was missing in exception message when `null` was set to required field (#4484).
* Now throws `IllegalStateException` when a getter of linking objects is called against deleted or not yet loaded `RealmObject`s (#4499).
* `NullPointerException` caused by local transaction inside the listener of `findFirstAsync()`'s results (#4495).
* Native crash when adding listeners to `RealmObject` after removing listeners from the same `RealmObject` before (#4502).
* Native crash with "Invalid argument" error happened on some Android 7.1.1 devices when opening Realm on external storage (#4461).
* `OrderedRealmCollectionChangeListener` didn't report change ranges correctly when circular link's field changed (#4474).

### Internal

* Upgraded to Realm Sync 1.6.0.
* Upgraded to Realm Core 2.6.1.

## 3.1.2 (2017-04-12)

### Bug Fixes

* Crash caused by JNI couldn't find `OsObject.notifyChangeListeners` when ProGuard is enabled (#4461).
* Incompatible return type of `RealmSchema.getAll()` and `BaseRealm.getSchema()` (#4443).
* Memory leaked when synced Realm was initialized (#4465).
* An `IllegalStateException` will be thrown when starting iterating `OrderedRealmCollection` if the Realm is closed (#4471).

## 3.1.1 (2017-04-07)

### Bug Fixes

* Crash caused by Listeners on `RealmObject` getting triggered the 2nd time with different changed field (#4437).
* Unintentionally exposing `StandardRealmSchema` (#4443).
* Workaround for crashes on specific Samsung devices which are caused by a buggy `memmove` call (#3651).

## 3.1.0 (2017-04-05)

### Breaking Changes

* Updated file format of Realm files. Existing Realm files will automatically be migrated to the new format when they are opened, but older versions of Realm cannot open these files.
* [ObjectServer] Due to file format changes, Realm Object Server 1.3.0 or later is required.

### Enhancements

* Added support for reverse relationships through the `@LinkingObjects` annotation. See `io.realm.annotations.LinkingObjects` for documentation.  
  * This feature is in `@Beta`.
  * Queries on linking objects do not work.  Queries like `where(...).equalTo("field.linkingObjects.id", 7).findAll()` are not yet supported.
  * Backlink verification is incomplete.  Evil code can cause native crashes.
* The listener on `RealmObject` will only be triggered if the object changes (#3894).
* Added `RealmObjectChangeListener` interface that provide detailed information about `RealmObject` field changes.
* Listeners on `RealmList` and `RealmResults` will be triggered immediately when the transaction is committed on the same thread (#4245).
* The real `RealmMigrationNeededException` is now thrown instead of `IllegalArgumentException` if no migration is provided for a Realm that requires it.
* `RealmQuery.distinct()` can be performed on unindexed fields (#2285).
* `targetSdkVersion` is now 25.
* [ObjectServer] In case of a Client Reset, information about the location of the backed up Realm file is now reported through the `ErrorHandler` interface (#4080).
* [ObjectServer] Authentication URLs now automatically append `/auth` if no other path segment is set (#4370).

### Bug Fixes

* Crash with `LogicError` with `Bad version number` on notifier thread (#4369).
* `Realm.migrateRealm(RealmConfiguration)` now fails correctly with an `IllegalArgumentException` if a `SyncConfiguration` is provided (#4075).
* Potential cause for Realm file corruptions (never reported).
* Add `@Override` annotation to proxy class accessors and stop using raw type in proxy classes in order to remove warnings from javac (#4329).
* `findFirstAsync()` now returns an invalid object if there is no object matches the query condition instead of running the query repeatedly until it can find one (#4352).
* [ObjectServer] Changing the log level after starting a session now works correctly (#4337).

### Internal

* Using the Object Store's Session and SyncManager.
* Upgraded to Realm Sync 1.5.0.
* Upgraded to Realm Core 2.5.1.
* Upgraded Gradle to 3.4.1

## 3.0.0 (2017-02-28)

### Breaking Changes

* `RealmResults.distinct()` returns a new `RealmResults` object instead of filtering on the original object (#2947).
* `RealmResults` is auto-updated continuously. Any transaction on the current thread which may have an impact on the order or elements of the `RealmResults` will change the `RealmResults` immediately instead of change it in the next event loop. The standard `RealmResults.iterator()` will continue to work as normal, which means that you can still delete or modify elements without impacting the iterator. The same is not true for simple for-loops. In some cases a simple for-loop will not work (https://realm.io/docs/java/3.0.0/api/io/realm/OrderedRealmCollection.html#loops), and you must use the new createSnapshot() method.
* `RealmChangeListener` on `RealmObject` will now also be triggered when the object is deleted. Use `RealmObject.isValid()` to check this state(#3138).
* `RealmObject.asObservable()` will now emit the object when it is deleted. Use `RealmObject.isValid()` to check this state (#3138).
* Removed deprecated classes `Logger` and `AndroidLogger` (#4050).

### Deprecated

* `RealmResults.removeChangeListeners()`. Use `RealmResults.removeAllChangeListeners()` instead.
* `RealmObject.removeChangeListeners()`. Use `RealmObject.removeAllChangeListeners()` instead.
* `RealmResults.distinct()` and `RealmResults.distinctAsync()`. Use `RealmQuery.distinct()` and `RealmQuery.distinctAsync()` instead.

### Enhancements

* Added support for sorting by link's field (#672).
* Added `OrderedRealmCollectionSnapshot` class and `OrderedRealmCollection.createSnapshot()` method. `OrderedRealmCollectionSnapshot` is useful when changing `RealmResults` or `RealmList` in simple loops.
* Added `OrderedRealmCollectionChangeListener` interface for supporting fine-grained collection notifications.
* Added support for ChangeListeners on `RealmList`.
* Added `RealmList.asObservable()`.

### Bug Fixes

* Element type checking in `DynamicRealmObject#setList()` (#4252).
* Now throws `IllegalStateException` instead of process crash when any of thread confined methods in `RealmQuery` is called from wrong thread (#4228).
* Now throws `IllegalStateException` when any of thread confined methods in `DynamicRealmObject` is called from wrong thread (#4258).

### Internal

* Use Object Store's `Results` as the backend for `RealmResults` (#3372).
  - Use Object Store's notification mechanism to trigger listeners.
  - Local commits triggers Realm global listener and `RealmObject` listener on current thread immediately instead of in the next event loop.


## 2.3.2 (2017-02-27)

### Bug fixes

* Log levels in JNI layer were all reported as "Error" (#4204).
* Encrypted realms can end up corrupted if many threads are reading and writing at the same time (#4128).
* "Read-only file system" exception when compacting Realm file on external storage (#4140).

### Internal

* Updated to Realm Sync v1.2.1.
* Updated to Realm Core v2.3.2.

### Enhancements

* Improved performance of getters and setters in proxy classes.


## 2.3.1 (2017-02-07)

### Enhancements

* [ObjectServer] The `serverUrl` given to `SyncConfiguration.Builder()` is now more lenient and will also accept only paths as argument (#4144).
* [ObjectServer] Add a timer to refresh periodically the access_token.

### Bug fixes

* NPE problem in SharedRealm.finalize() (#3730).
* `RealmList.contains()` and `RealmResults.contains()` now correctly use custom `equals()` method on Realm model classes.
* Build error when the project is using Kotlin (#4087).
* Bug causing classes to be replaced by classes already in Gradle's classpath (#3568).
* NullPointerException when notifying a single object that it changed (#4086).


## 2.3.0 (2017-01-19)

### Object Server API Changes

* Realm Sync v1.0.0 has been released, and Realm Mobile Platform is no longer considered in beta.
* Breaking change: Location of Realm files are now placed in `getFilesDir()/<userIdentifier>` instead of `getFilesDir()/`.
  This is done in order to support shared Realms among users, while each user retaining their own local copy.
* Breaking change: `SyncUser.all()` now returns Map instead of List.
* Breaking change: Added a default `UserStore` saving users in a Realm file (`RealmFileUserStore`).
* Breaking change: Added multi-user support to `UserStore`. Added `get(String)` and `remove(String)`, removed `remove()` and renamed `get()` to `getCurrent()`.
* Breaking change: Changed the order of arguments to `SyncCredentials.custom()` to match iOS: token, provider, userInfo.
* Added support for `PermissionOffer` and `PermissionOfferResponse` to `SyncUser.getManagementRealm()`.
* Exceptions thrown in error handlers are ignored but logged (#3559).
* Removed unused public constants in `SyncConfiguration` (#4047).
* Fixed bug, preventing Sync client to renew the access token (#4038) (#4039).
* Now `SyncUser.logout()` properly revokes tokens (#3639).

### Bug fixes

* Fixed native memory leak setting the value of a primary key (#3993).
* Activated Realm's annotation processor on connectedTest when the project is using kapt (#4008).
* Fixed "too many open files" issue (#4002).
* Added temporary work-around for bug crashing Samsung Tab 3 devices on startup (#3651).

### Enhancements

* Added `like` predicate for String fields (#3752).

### Internal

* Updated to Realm Sync v1.0.0.
* Added a Realm backup when receiving a Sync client reset message from the server.

## 2.2.2 (2017-01-16)

### Object Server API Changes (In Beta)

* Disabled `Realm.compactRealm()` when sync is enabled as it might corrupt the Realm (https://github.com/realm/realm-core/issues/2345).

### Bug fixes

* "operation not permitted" issue when creating Realm file on some devices' external storage (#3629).
* Crash on API 10 devices (#3726).
* `UnsatisfiedLinkError` caused by `pipe2` (#3945).
* Unrecoverable error with message "Try again" when the notification fifo is full (#3964).
* Realm migration wasn't triggered when the primary key definition was altered (#3966).
* Use phantom reference to solve the finalize time out issue (#2496).

### Enhancements

* All major public classes are now non-final. This is mostly a compromise to support Mockito. All protected fields/methods are still not considered part of the public API and can change without notice (#3869).
* All Realm instances share a single notification daemon thread.
* Fixed Java lint warnings with generated proxy classes (#2929).

### Internal

* Upgraded Realm Core to 2.3.0.
* Upgraded Realm Sync to 1.0.0-BETA-6.5.

## 2.2.1 (2016-11-12)

### Object Server API Changes (In Beta)

* Fixed `SyncConfiguration.toString()` so it now outputs a correct description instead of an empty string (#3787).

### Bug fixes

* Added version number to the native library, preventing ReLinker from accidentally loading old code (#3775).
* `Realm.getLocalInstanceCount(config)` throwing NullPointerException if called after all Realms have been closed (#3791).

## 2.2.0 (2016-11-12)

### Object Server API Changes (In Beta)

* Added support for `SyncUser.getManagementRealm()` and permission changes.

### Bug fixes

* Kotlin projects no longer create the `RealmDefaultModule` if no Realm model classes are present (#3746).
* Remove `includedescriptorclasses` option from ProGuard rule file in order to support built-in shrinker of Android Gradle Plugin (#3714).
* Unexpected `RealmMigrationNeededException` was thrown when a field was added to synced Realm.

### Enhancements

* Added support for the `annotationProcessor` configuration provided by Android Gradle Plugin 2.2.0 or later. Realm plugin adds its annotation processor to the `annotationProcessor` configuration instead of `apt` configuration if it is available and the `com.neenbedankt.android-apt` plugin is not used. In Kotlin projects, `kapt` is used instead of the `annotationProcessor` configuration (#3026).

## 2.1.1 (2016-10-27)

### Bug fixes

* Fixed a bug in `Realm.insert` and `Realm.insertOrUpdate` methods causing a `StackOverFlow` when you try to insert a cyclic graph of objects between Realms (#3732).

### Object Server API Changes (In Beta)

* Set default RxFactory to `SyncConfiguration`.

### Bug fixes

* ProGuard configuration introduced in 2.1.0 unexpectedly kept classes that did not have the @KeepMember annotation (#3689).

## 2.1.0 (2016-10-25)

### Breaking changes

* * `SecureUserStore` has been moved to its own GitHub repository: https://github.com/realm/realm-android-user-store
  See https://github.com/realm/realm-android-user-store/blob/master/README.md for further info on how to include it.


### Object Server API Changes (In Beta)

* Renamed `User` to `SyncUser`, `Credentials` to `SyncCredentials` and `Session` to `SyncSession` to align names with Cocoa.
* Removed `SyncManager.setLogLevel()`. Use `RealmLog.setLevel()` instead.
* `SyncUser.logout()` now correctly clears `SyncUser.currentUser()` (#3638).
* Missing ProGuard configuration for libraries used by Sync extension (#3596).
* Error handler was not called when sync session failed (#3597).
* Added `User.all()` that returns all known Realm Object Server users.
* Upgraded Realm Sync to 1.0.0-BETA-3.2

### Deprecated

* `Logger`. Use `RealmLogger` instead.
* `AndroidLogger`. The logger for Android is implemented in native code instead.

### Bug fixes

* The following were not kept by ProGuard: names of native methods not in the `io.realm.internal` package, names of classes used in method signature (#3596).
* Permission error when a database file was located on external storage (#3140).
* Memory leak when unsubscribing from a RealmResults/RealmObject RxJava Observable (#3552).

### Enhancements

* `Realm.compactRealm()` now works for encrypted Realms.
* Added `first(E defaultValue)` and `last(E defaultValue)` methods to `RealmList` and `RealmResult`. These methods will return the provided object instead of throwing an `IndexOutOfBoundsException` if the list is empty.
* Reduce transformer logger verbosity (#3608).
* `RealmLog.setLevel(int)` for setting the log level across all loggers.

### Internal

* Upgraded Realm Core to 2.1.3

### Credits

* Thanks to Max Furman (@maxfurman) for adding support for `first()` and `last()` default values.

## 2.0.2 (2016-10-06)

This release is not protocol-compatible with previous versions of the Realm Mobile Platform. The base library is still fully compatible.

### Bug fixes

* Build error when using Java 7 (#3563).

### Internal

* Upgraded Realm Core to 2.1.0
* Upgraded Realm Sync to 1.0.0-BETA-2.0.

## 2.0.1 (2016-10-05)

### Bug fixes

* `android.net.conn.CONNECTIVITY_CHANGE` broadcast caused `RuntimeException` if sync extension was disabled (#3505).
* `android.net.conn.CONNECTIVITY_CHANGE` was not delivered on Android 7 devices.
* `distinctAsync` did not respect other query parameters (#3537).
* `ConcurrentModificationException` from Gradle when building an application (#3501).

### Internal

* Upgraded to Realm Core 2.0.1 / Realm Sync 1.3-BETA

## 2.0.0 (2016-09-27)

This release introduces support for the Realm Mobile Platform!
See <https://realm.io/news/introducing-realm-mobile-platform/> for an overview of these great new features.

### Breaking Changes

* Files written by Realm 2.0 cannot be read by 1.x or earlier versions. Old files can still be opened.
* It is now required to call `Realm.init(Context)` before calling any other Realm API.
* Removed `RealmConfiguration.Builder(Context)`, `RealmConfiguration.Builder(Context, File)` and `RealmConfiguration.Builder(File)` constructors.
* `isValid()` now always returns `true` instead of `false` for unmanaged `RealmObject` and `RealmList`. This puts it in line with the behaviour of the Cocoa and .NET API's (#3101).
* armeabi is not supported anymore.
* Added new `RealmFileException`.
  - `IncompatibleLockFileException` has been removed and replaced by `RealmFileException` with kind `INCOMPATIBLE_LOCK_FILE`.
  - `RealmIOExcpetion` has been removed and replaced by `RealmFileException`.
* `RealmConfiguration.Builder.assetFile(Context, String)` has been renamed to `RealmConfiguration.Builder.assetFile(String)`.
* Object with primary key is now required to define it when the object is created. This means that `Realm.createObject(Class<E>)` and `DynamicRealm.createObject(String)` now throws `RealmException` if they are used to create an object with a primary key field. Use `Realm.createObject(Class<E>, Object)` or `DynamicRealm.createObject(String, Object)` instead.
* Importing from JSON without the primary key field defined in the JSON object now throws `IllegalArgumentException`.
* Now `Realm.beginTransaction()`, `Realm.executeTransaction()` and `Realm.waitForChange()` throw `RealmMigrationNeededException` if a remote process introduces incompatible schema changes (#3409).
* The primary key value of an object can no longer be changed after the object was created. Instead a new object must be created and all fields copied over.
* Now `Realm.createObject(Class)` and `Realm.createObject(Class,Object)` take the values from the model's fields and default constructor. Creating objects through the `DynamicRealm` does not use these values (#777).
* When `Realm.create*FromJson()`s create a new `RealmObject`, now they take the default values defined by the field itself and its default constructor for those fields that are not defined in the JSON object.

### Enhancements

* Added `realmObject.isManaged()`, `RealmObject.isManaged(obj)` and `RealmCollection.isManaged()` (#3101).
* Added `RealmConfiguration.Builder.directory(File)`.
* `RealmLog` has been moved to the public API. It is now possible to control which events Realm emit to Logcat. See the `RealmLog` class for more details.
* Typed `RealmObject`s can now continue to access their fields properly even though the schema was changed while the Realm was open (#3409).
* A `RealmMigrationNeededException` will be thrown with a cause to show the detailed message when a migration is needed and the migration block is not in the `RealmConfiguration`.


### Bug fixes

* Fixed a lint error in proxy classes when the 'minSdkVersion' of user's project is smaller than 11 (#3356).
* Fixed a potential crash when there were lots of async queries waiting in the queue.
* Fixed a bug causing the Realm Transformer to not transform field access in the model's constructors (#3361).
* Fixed a bug causing a build failure when the Realm Transformer adds accessors to a model class that was already transformed in other project (#3469).
* Fixed a bug causing the `NullPointerException` when calling getters/setters in the model's constructors (#2536).

### Internal

* Moved JNI build to CMake.
* Updated Realm Core to 2.0.0.
* Updated ReLinker to 1.2.2.

## 1.2.0 (2016-08-19)

### Bug fixes

* Throw a proper exception when operating on a non-existing field with the dynamic API (#3292).
* `DynamicRealmObject.setList` should only accept `RealmList<DynamicRealmObject>` (#3280).
* `DynamicRealmObject.getX(fieldName)` now throws a proper exception instead of a native crash when called with a field name of the wrong type (#3294).
* Fixed a concurrency crash which might happen when `Realm.executeTransactionAsync()` tried to call `onSucess` after the Realm was closed.

### Enhancements

* Added `RealmQuery.in()` for a comparison against multiple values.
* Added byte array (`byte[]`) support to `RealmQuery`'s `equalTo` and `notEqualTo` methods.
* Optimized internal caching of schema classes (#3315).

### Internal

* Updated Realm Core to 1.5.1.
* Improved sorting speed.
* Completely removed the `OptionalAPITransformer`.

### Credits

* Thanks to Brenden Kromhout (@bkromhout) for adding binary array support to `equalTo` and `notEqualTo`.

## 1.1.1 (2016-07-01)

### Bug fixes

* Fixed a wrong JNI method declaration which might cause "method not found" crash on some devices.
* Fixed a bug that `Error` in the background async thread is not forwarded to the caller thread.
* Fixed a crash when an empty `Collection` is passed to `insert()`/`insertOrUpdate()` (#3103).
* Fixed a bug that does not transfer the primary key when `RealmSchemaObject.setClassName()` is called to rename a class (#3118).
* Fixed bug in `Realm.insert` and `Realm.insertOrUpdate` methods causing a `RealmList` to be cleared when inserting a managed `RealmModel` (#3105).
* Fixed a concurrency allocation bug in storage engine which might lead to some random crashes.
* Bulk insertion now throws if it is not called in a transaction (#3173).
* The IllegalStateException thrown when accessing an empty RealmObject is now more meaningful (#3200).
* `insert()` now correctly throws an exception if two different objects have the same primary key (#3212).
* Blackberry Z10 throwing "Function not implemented" (#3178).
* Reduced the number of file descriptors used by Realm Core (#3197).
* Throw a proper `IllegalStateException` if a `RealmChangeListener` is used inside an IntentService (#2875).

### Enhancements

* The Realm Annotation processor no longer consumes the Realm annotations. Allowing other annotation processors to run.

### Internal

* Updated Realm Core to 1.4.2.
* Improved sorting speed.

## 1.1.0 (2016-06-30)

### Bug fixes

* A number of bug fixes in the storage engine related to memory management in rare cases when a Realm has been compacted.
* Disabled the optional API transformer since it has problems with DexGuard (#3022).
* `OnSuccess.OnSuccess()` might not be called with the correct Realm version for async transaction (#1893).
* Fixed a bug in `copyToRealm()` causing a cyclic dependency objects being duplicated.
* Fixed a build failure when model class has a conflicting name such as `Map`, `List`, `String`, ... (#3077).

### Enhancements

* Added `insert(RealmModel obj)`, `insertOrUpdate(RealmModel obj)`, `insert(Collection<RealmModel> collection)` and `insertOrUpdate(Collection<RealmModel> collection)` to perform batch inserts (#1684).
* Enhanced `Table.toString()` to show a PrimaryKey field details (#2903).
* Enabled ReLinker when loading a Realm from a custom path by adding a `RealmConfiguration.Builder(Context, File)` constructor (#2900).
* Changed `targetSdkVersion` of `realm-library` to 24.
* Logs warning if `DynamicRealm` is not closed when GC happens as it does for `Realm`.

### Deprecated

* `RealmConfiguration.Builder(File)`. Use `RealmConfiguration.Builder(Context, File)` instead.

### Internal

* Updated Realm Core to 1.2.0.

## 1.0.1 (2016-05-25)

### Bug fixes

* Fixed a crash when calling `Table.toString()` in debugger (#2429).
* Fixed a race condition which would cause some `RealmResults` to not be properly updated inside a `RealmChangeListener`. This could result in crashes when accessing items from those results (#2926/#2951).
* Revised `RealmResults.isLoaded()` description (#2895).
* Fixed a bug that could cause Realm to lose track of primary key when using `RealmObjectSchema.removeField()` and `RealmObjectSchema.renameField()` (#2829/#2926).
* Fixed a bug that prevented some devices from finding async related JNI methods correctly.
* Updated ProGuard configuration in order not to depend on Android's default configuration (#2972).
* Fixed a race condition between Realms notifications and other UI events. This could e.g. cause ListView to crash (#2990).
* Fixed a bug that allowed both `RealmConfiguration.Builder.assetFile()`/`deleteRealmIfMigrationNeeded()` to be configured at the same time, which leads to the asset file accidentally being deleted in migrations (#2933).
* Realm crashed outright when the same Realm file was opened in two processes. Realm will now optimistically retry opening for 1 second before throwing an Error (#2459).

### Enhancements

* Removes RxJava related APIs during bytecode transforming to make RealmObject plays well with reflection when rx.Observable doesn't exist.

## 1.0.0 (2016-05-25)

No changes since 0.91.1.

## 0.91.1 (2016-05-25)

* Updated Realm Core to 1.0.1.

### Bug fixes

* Fixed a bug when opening a Realm causes a staled memory mapping. Symptoms are error messages like "Bad or incompatible history type", "File format version doesn't match", and "Encrypted interprocess sharing is currently unsupported".

## 0.91.0 (2016-05-20)

* Updated Realm Core to 1.0.0.

### Breaking changes

* Removed all `@Deprecated` methods.
* Calling `Realm.setAutoRefresh()` or `DynamicRealm.setAutoRefresh()` from non-Looper thread throws `IllegalStateException` even if the `autoRefresh` is false (#2820).

### Bug fixes

* Calling RealmResults.deleteAllFromRealm() might lead to native crash (#2759).
* The annotation processor now correctly reports an error if trying to reference interfaces in model classes (#2808).
* Added null check to `addChangeListener` and `removeChangeListener` in `Realm` and `DynamicRealm` (#2772).
* Calling `RealmObjectSchema.addPrimaryKey()` adds an index to the primary key field, and calling `RealmObjectSchema.removePrimaryKey()` removes the index from the field (#2832).
* Log files are not deleted when calling `Realm.deleteRealm()` (#2834).

### Enhancements

* Upgrading to OpenSSL 1.0.1t. From July 11, 2016, Google Play only accept apps using OpenSSL 1.0.1r or later (https://support.google.com/faqs/answer/6376725, #2749).
* Added support for automatically copying an initial database from assets using `RealmConfiguration.Builder.assetFile()`.
* Better error messages when certain file operations fail.

### Credits

* Paweł Surówka (@thesurix) for adding the `RealmConfiguration.Builder.assetFile()`.

## 0.90.1

* Updated Realm Core to 0.100.2.

### Bug fixes

* Opening a Realm while closing a Realm in another thread could lead to a race condition.
* Automatic migration to the new file format could in rare circumstances lead to a crash.
* Fixing a race condition that may occur when using Async API (#2724).
* Fixed CannotCompileException when related class definition in android.jar cannot be found (#2703).

### Enhancements

* Prints path when file related exceptions are thrown.

## 0.90.0

* Updated Realm Core to 0.100.0.

### Breaking changes

* RealmChangeListener provides the changed object/Realm/collection as well (#1594).
* All JSON methods on Realm now only wraps JSONException in RealmException. All other Exceptions are thrown as they are.
* Marked all methods on `RealmObject` and all public classes final (#1594).
* Removed `BaseRealm` from the public API.
* Removed `HandlerController` from the public API.
* Removed constructor of `RealmAsyncTask` from the public API (#1594).
* `RealmBaseAdapter` has been moved to its own GitHub repository: https://github.com/realm/realm-android-adapters
  See https://github.com/realm/realm-android-adapters/blob/master/README.md for further info on how to include it.
* File format of Realm files is changed. Files will be automatically upgraded but opening a Realm file with older
  versions of Realm is not possible.

### Deprecated

* `Realm.allObjects*()`. Use `Realm.where(clazz).findAll*()` instead.
* `Realm.distinct*()`. Use `Realm.where(clazz).distinct*()` instead.
* `DynamicRealm.allObjects*()`. Use `DynamicRealm.where(className).findAll*()` instead.
* `DynamicRealm.distinct*()`. Use `DynamicRealm.where(className).distinct*()` instead.
* `Realm.allObjectsSorted(field, sort, field, sort, field, sort)`. Use `RealmQuery.findAllSorted(field[], sort[])`` instead.
* `RealmQuery.findAllSorted(field, sort, field, sort, field, sort)`. Use `RealmQuery.findAllSorted(field[], sort[])`` instead.
* `RealmQuery.findAllSortedAsync(field, sort, field, sort, field, sort)`. Use `RealmQuery.findAllSortedAsync(field[], sort[])`` instead.
* `RealmConfiguration.setModules()`. Use `RealmConfiguration.modules()` instead.
* `Realm.refresh()` and `DynamicRealm.refresh()`. Use `Realm.waitForChange()`/`stopWaitForChange()` or `DynamicRealm.waitForChange()`/`stopWaitForChange()` instead.

### Enhancements

* `RealmObjectSchema.getPrimaryKey()` (#2636).
* `Realm.createObject(Class, Object)` for creating objects with a primary key directly.
* Unit tests in Android library projects now detect Realm model classes.
* Better error message if `equals()` and `hashCode()` are not properly overridden in custom Migration classes.
* Expanding the precision of `Date` fields to cover full range (#833).
* `Realm.waitForChange()`/`stopWaitForChange()` and `DynamicRealm.waitForChange()`/`stopWaitForChange()` (#2386).

### Bug fixes

* `RealmChangeListener` on `RealmObject` is not triggered when adding listener on returned `RealmObject` of `copyToRealmOrUpdate()` (#2569).

### Credits

* Thanks to Brenden Kromhout (@bkromhout) for adding `RealmObjectSchema.getPrimaryKey()`.

## 0.89.1

### Bug fixes

* @PrimaryKey + @Required on String type primary key no longer throws when using copyToRealm or copyToRealmOrUpdate (#2653).
* Primary key is cleared/changed when calling RealmSchema.remove()/RealmSchema.rename() (#2555).
* Objects implementing RealmModel can be used as a field of RealmModel/RealmObject (#2654).

## 0.89.0

### Breaking changes

* @PrimaryKey field value can now be null for String, Byte, Short, Integer, and Long types. Older Realms should be migrated, using RealmObjectSchema.setNullable(), or by adding the @Required annotation (#2515).
* `RealmResults.clear()` now throws UnsupportedOperationException. Use `RealmResults.deleteAllFromRealm()` instead.
* `RealmResults.remove(int)` now throws UnsupportedOperationException. Use `RealmResults.deleteFromRealm(int)` instead.
* `RealmResults.sort()` and `RealmList.sort()` now return the sorted result instead of sorting in-place.
* `RealmList.first()` and `RealmList.last()` now throw `ArrayIndexOutOfBoundsException` if `RealmList` is empty.
* Removed deprecated method `Realm.getTable()` from public API.
* `Realm.refresh()` and `DynamicRealm.refresh()` on a Looper no longer have any effect. `RealmObject` and `RealmResults` are always updated on the next event loop.

### Deprecated

* `RealmObject.removeFromRealm()` in place of `RealmObject.deleteFromRealm()`
* `Realm.clear(Class)` in favour of `Realm.delete(Class)`.
* `DynamicRealm.clear(Class)` in place of `DynamicRealm.delete(Class)`.

### Enhancements

* Added a `RealmModel` interface that can be used instead of extending `RealmObject`.
* `RealmCollection` and `OrderedRealmCollection` interfaces have been added. `RealmList` and `RealmResults` both implement these.
* `RealmBaseAdapter` now accept an `OrderedRealmCollection` instead of only `RealmResults`.
* `RealmObjectSchema.isPrimaryKey(String)` (#2440)
* `RealmConfiguration.initialData(Realm.Transaction)` can now be used to populate a Realm file before it is used for the first time.

### Bug fixes

* `RealmObjectSchema.isRequired(String)` and `RealmObjectSchema.isNullable(String)` don't throw when the given field name doesn't exist.

### Credits

* Thanks to @thesurix for adding `RealmConfiguration.initialData()`.

## 0.88.3

* Updated Realm Core to 0.97.3.

### Enhancements

* Throws an IllegalArgumentException when calling Realm.copyToRealm()/Realm.copyToRealmOrUpdate() with a RealmObject which belongs to another Realm instance in a different thread.
* Improved speed of cleaning up native resources (#2496).

### Bug fixes

* Field annotated with @Ignored should not have accessors generated by the bytecode transformer (#2478).
* RealmResults and RealmObjects can no longer accidentially be GC'ed if using `asObservable()`. Previously this caused the observable to stop emitting (#2485).
* Fixed an build issue when using Realm in library projects on Windows (#2484).
* Custom equals(), toString() and hashCode() are no longer incorrectly overwritten by the proxy class (#2545).

## 0.88.2

* Updated Realm Core to 0.97.2.

### Enhancements

* Outputs additional information when incompatible lock file error occurs.

### Bug fixes

* Race condition causing BadVersionException when running multiple async writes and queries at the same time (#2021/#2391/#2417).

## 0.88.1

### Bug fixes

* Prevent throwing NullPointerException in RealmConfiguration.equals(RealmConfiguration) when RxJava is not in the classpath (#2416).
* RealmTransformer fails because of missing annotation classes in user's project (#2413).
* Added SONAME header to shared libraries (#2432).
* now DynamicRealmObject.toString() correctly shows null value as "null" and the format is aligned to the String from typed RealmObject (#2439).
* Fixed an issue occurring while resolving ReLinker in apps using a library based on Realm (#2415).

## 0.88.0 (2016-03-10)

* Updated Realm Core to 0.97.0.

### Breaking changes

* Realm has now to be installed as a Gradle plugin.
* DynamicRealm.executeTransaction() now directly throws any RuntimeException instead of wrapping it in a RealmException (#1682).
* DynamicRealm.executeTransaction() now throws IllegalArgumentException instead of silently accepting a null Transaction object.
* String setters now throw IllegalArgumentException instead of RealmError for invalid surrogates.
* DynamicRealm.distinct()/distinctAsync() and Realm.distinct()/distinctAsync() now throw IllegalArgumentException instead of UnsupportedOperationException for invalid type or unindexed field.
* All thread local change listeners are now delayed until the next Looper event instead of being triggered when committing.
* Removed RealmConfiguration.getSchemaMediator() from public API which was deprecated in 0.86.0. Please use RealmConfiguration.getRealmObjectClasses() to obtain the set of model classes (#1797).
* Realm.migrateRealm() throws a FileNotFoundException if the Realm file doesn't exist.
* It is now required to unsubscribe from all Realm RxJava observables in order to fully close the Realm (#2357).

### Deprecated

* Realm.getInstance(Context). Use Realm.getInstance(RealmConfiguration) or Realm.getDefaultInstance() instead.
* Realm.getTable(Class) which was public because of the old migration API. Use Realm.getSchema() or DynamicRealm.getSchema() instead.
* Realm.executeTransaction(Transaction, Callback) and replaced it with Realm.executeTransactionAsync(Transaction), Realm.executeTransactionAsync(Transaction, OnSuccess), Realm.executeTransactionAsync(Transaction, OnError) and Realm.executeTransactionAsync(Transaction, OnSuccess, OnError).

### Enhancements

* Support for custom methods, custom logic in accessors, custom accessor names, interface implementation and public fields in Realm objects (#909).
* Support to project Lombok (#502).
* RealmQuery.isNotEmpty() (#2025).
* Realm.deleteAll() and RealmList.deleteAllFromRealm() (#1560).
* RealmQuery.distinct() and RealmResults.distinct() (#1568).
* RealmQuery.distinctAsync() and RealmResults.distinctAsync() (#2118).
* Improved .so loading by using [ReLinker](https://github.com/KeepSafe/ReLinker).
* Improved performance of RealmList#contains() (#897).
* distinct(...) for Realm, DynamicRealm, RealmQuery, and RealmResults can take multiple parameters (#2284).
* "realm" and "row" can be used as field name in model classes (#2255).
* RealmResults.size() now returns Integer.MAX_VALUE when actual size is greater than Integer.MAX_VALUE (#2129).
* Removed allowBackup from AndroidManifest (#2307).

### Bug fixes

* Error occurring during test and (#2025).
* Error occurring during test and connectedCheck of unit test example (#1934).
* Bug in jsonExample (#2092).
* Multiple calls of RealmResults.distinct() causes to return wrong results (#2198).
* Calling DynamicRealmObject.setList() with RealmList<DynamicRealmObject> (#2368).
* RealmChangeListeners did not triggering correctly if findFirstAsync() didn't find any object. findFirstAsync() Observables now also correctly call onNext when the query completes in that case (#2200).
* Setting a null value to trigger RealmChangeListener (#2366).
* Preventing throwing BadVersionException (#2391).

### Credits

* Thanks to Bill Best (@wmbest2) for snapshot testing.
* Thanks to Graham Smith (@grahamsmith) for a detailed bug report (#2200).

## 0.87.5 (2016-01-29)
* Updated Realm Core to 0.96.2.
  - IllegalStateException won't be thrown anymore in RealmResults.where() if the RealmList which the RealmResults is created on has been deleted. Instead, the RealmResults will be treated as empty forever.
  - Fixed a bug causing a bad version exception, when using findFirstAsync (#2115).

## 0.87.4 (2016-01-28)
* Updated Realm Core to 0.96.0.
  - Fixed bug causing BadVersionException or crashing core when running async queries.

## 0.87.3 (2016-01-25)
* IllegalArgumentException is now properly thrown when calling Realm.copyFromRealm() with a DynamicRealmObject (#2058).
* Fixed a message in IllegalArgumentException thrown by the accessors of DynamicRealmObject (#2141).
* Fixed RealmList not returning DynamicRealmObjects of the correct underlying type (#2143).
* Fixed potential crash when rolling back removal of classes that reference each other (#1829).
* Updated Realm Core to 0.95.8.
  - Fixed a bug where undetected deleted object might lead to seg. fault (#1945).
  - Better performance when deleting objects (#2015).

## 0.87.2 (2016-01-08)
* Removed explicit GC call when committing a transaction (#1925).
* Fixed a bug when RealmObjectSchema.addField() was called with the PRIMARY_KEY modifier, the field was not set as a required field (#2001).
* Fixed a bug which could throw a ConcurrentModificationException in RealmObject's or RealmResults' change listener (#1970).
* Fixed RealmList.set() so it now correctly returns the old element instead of the new (#2044).
* Fixed the deployment of source and javadoc jars (#1971).

## 0.87.1 (2015-12-23)
* Upgraded to NDK R10e. Using gcc 4.9 for all architectures.
* Updated Realm Core to 0.95.6
  - Fixed a bug where an async query can be copied incomplete in rare cases (#1717).
* Fixed potential memory leak when using async query.
* Added a check to prevent removing a RealmChangeListener from a non-Looper thread (#1962). (Thank you @hohnamkung.)

## 0.87.0 (2015-12-17)
* Added Realm.asObservable(), RealmResults.asObservable(), RealmObject.asObservable(), DynamicRealm.asObservable() and DynamicRealmObject.asObservable().
* Added RealmConfiguration.Builder.rxFactory() and RxObservableFactory for custom RxJava observable factory classes.
* Added Realm.copyFromRealm() for creating detached copies of Realm objects (#931).
* Added RealmObjectSchema.getFieldType() (#1883).
* Added unitTestExample to showcase unit and instrumentation tests. Examples include jUnit3, jUnit4, Espresso, Robolectric, and MPowermock usage with Realm (#1440).
* Added support for ISO8601 based dates for JSON import. If JSON dates are invalid a RealmException will be thrown (#1213).
* Added APK splits to gridViewExample (#1834).

## 0.86.1 (2015-12-11)
* Improved the performance of removing objects (RealmResults.clear() and RealmResults.remove()).
* Updated Realm Core to 0.95.5.
* Updated ProGuard configuration (#1904).
* Fixed a bug where RealmQuery.findFirst() returned a wrong result if the RealmQuery had been created from a RealmResults.where() (#1905).
* Fixed a bug causing DynamicRealmObject.getObject()/setObject() to use the wrong class (#1912).
* Fixed a bug which could cause a crash when closing Realm instances in change listeners (#1900).
* Fixed a crash occurring during update of multiple async queries (#1895).
* Fixed listeners not triggered for RealmObject & RealmResults created using copy or create methods (#1884).
* Fixed RealmChangeListener never called inside RealmResults (#1894).
* Fixed crash when calling clear on a RealmList (#1886).

## 0.86.0 (2015-12-03)
* BREAKING CHANGE: The Migration API has been replaced with a new API.
* BREAKING CHANGE: RealmResults.SORT_ORDER_ASCENDING and RealmResults.SORT_ORDER_DESCENDING constants have been replaced by Sort.ASCENDING and Sort.DESCENDING enums.
* BREAKING CHANGE: RealmQuery.CASE_SENSITIVE and RealmQuery.CASE_INSENSITIVE constants have been replaced by Case.SENSITIVE and Case.INSENSITIVE enums.
* BREAKING CHANGE: Realm.addChangeListener, RealmObject.addChangeListener and RealmResults.addChangeListener hold a strong reference to the listener, you should unregister the listener to avoid memory leaks.
* BREAKING CHANGE: Removed deprecated methods RealmQuery.minimum{Int,Float,Double}, RealmQuery.maximum{Int,Float,Double}, RealmQuery.sum{Int,Float,Double} and RealmQuery.average{Int,Float,Double}. Use RealmQuery.min(), RealmQuery.max(), RealmQuery.sum() and RealmQuery.average() instead.
* BREAKING CHANGE: Removed RealmConfiguration.getSchemaMediator() which is public by mistake. And RealmConfiguration.getRealmObjectClasses() is added as an alternative in order to obtain the set of model classes (#1797).
* BREAKING CHANGE: Realm.addChangeListener, RealmObject.addChangeListener and RealmResults.addChangeListener will throw an IllegalStateException when invoked on a non-Looper thread. This is to prevent registering listeners that will not be invoked.
* BREAKING CHANGE: trying to access a property on an unloaded RealmObject obtained asynchronously will throw an IllegalStateException
* Added new Dynamic API using DynamicRealm and DynamicRealmObject.
* Added Realm.getSchema() and DynamicRealm.getSchema().
* Realm.createOrUpdateObjectFromJson() now works correctly if the RealmObject class contains a primary key (#1777).
* Realm.compactRealm() doesn't throw an exception if the Realm file is opened. It just returns false instead.
* Updated Realm Core to 0.95.3.
  - Fixed a bug where RealmQuery.average(String) returned a wrong value for a nullable Long/Integer/Short/Byte field (#1803).
  - Fixed a bug where RealmQuery.average(String) wrongly counted the null value for average calculation (#1854).

## 0.85.1 (2015-11-23)
* Fixed a bug which could corrupt primary key information when updating from a Realm version <= 0.84.1 (#1775).

## 0.85.0 (2016-11-19)
* BREAKING CHANGE: Removed RealmEncryptionNotSupportedException since the encryption implementation changed in Realm's underlying storage engine. Encryption is now supported on all devices.
* BREAKING CHANGE: Realm.executeTransaction() now directly throws any RuntimeException instead of wrapping it in a RealmException (#1682).
* BREAKING CHANGE: RealmQuery.isNull() and RealmQuery.isNotNull() now throw IllegalArgumentException instead of RealmError if the fieldname is a linked field and the last element is a link (#1693).
* Added Realm.isEmpty().
* Setters in managed object for RealmObject and RealmList now throw IllegalArgumentException if the value contains an invalid (unmanaged, removed, closed, from different Realm) object (#1749).
* Attempting to refresh a Realm while a transaction is in process will now throw an IllegalStateException (#1712).
* The Realm AAR now also contains the ProGuard configuration (#1767). (Thank you @skyisle.)
* Updated Realm Core to 0.95.
  - Removed reliance on POSIX signals when using encryption.

## 0.84.2
* Fixed a bug making it impossible to convert a field to become required during a migration (#1695).
* Fixed a bug making it impossible to read Realms created using primary keys and created by iOS (#1703).
* Fixed some memory leaks when an Exception is thrown (#1730).
* Fixed a memory leak when using relationships (#1285).
* Fixed a bug causing cached column indices to be cleared too soon (#1732).

## 0.84.1 (2015-10-28)
* Updated Realm Core to 0.94.4.
  - Fixed a bug that could cause a crash when running the same query multiple times.
* Updated ProGuard configuration. See [documentation](https://realm.io/docs/java/latest/#proguard) for more details.
* Updated Kotlin example to use 1.0.0-beta.
* Fixed warnings reported by "lint -Xlint:all" (#1644).
* Fixed a bug where simultaneous opening and closing a Realm from different threads might result in a NullPointerException (#1646).
* Fixed a bug which made it possible to externally modify the encryption key in a RealmConfiguration (#1678).

## 0.84.0 (2015-10-22)
* Added support for async queries and transactions.
* Added support for parsing JSON Dates with timezone information. (Thank you @LateralKevin.)
* Added RealmQuery.isEmpty().
* Added Realm.isClosed() method.
* Added Realm.distinct() method.
* Added RealmQuery.isValid(), RealmResults.isValid() and RealmList.isValid(). Each method checks whether the instance is still valid to use or not(for example, the Realm has been closed or any parent object has been removed).
* Added Realm.isInTransaction() method.
* Updated Realm Core to version 0.94.3.
  - Fallback for mremap() now work correctly on BlackBerry devices.
* Following methods in managed RealmList now throw IllegalStateException instead of native crash when RealmList.isValid() returns false: add(int,RealmObject), add(RealmObject)
* Following methods in managed RealmList now throw IllegalStateException instead of ArrayIndexOutOfBoundsException when RealmList.isValid() returns false: set(int,RealmObject), move(int,int), remove(int), get(int)
* Following methods in managed RealmList now throw IllegalStateException instead of returning 0/null when RealmList.isValid() returns false: clear(), removeAll(Collection), remove(RealmObject), first(), last(), size(), where()
* RealmPrimaryKeyConstraintException is now thrown instead of RealmException if two objects with same primary key are inserted.
* IllegalStateException is now thrown when calling Realm's clear(), RealmResults's remove(), removeLast(), clear() or RealmObject's removeFromRealm() from an incorrect thread.
* Fixed a bug affecting RealmConfiguration.equals().
* Fixed a bug in RealmQuery.isNotNull() which produced wrong results for binary data.
* Fixed a bug in RealmQuery.isNull() and RealmQuery.isNotNull() which validated the query prematurely.
* Fixed a bug where closed Realms were trying to refresh themselves resulting in a NullPointerException.
* Fixed a bug that made it possible to migrate open Realms, which could cause undefined behavior when querying, reading or writing data.
* Fixed a bug causing column indices to be wrong for some edge cases. See #1611 for details.

## 0.83.1 (2015-10-15)
* Updated Realm Core to version 0.94.1.
  - Fixed a bug when using Realm.compactRealm() which could make it impossible to open the Realm file again.
  - Fixed a bug, so isNull link queries now always return true if any part is null.

## 0.83 (2015-10-08)
* BREAKING CHANGE: Database file format update. The Realm file created by this version cannot be used by previous versions of Realm.
* BREAKING CHANGE: Removed deprecated methods and constructors from the Realm class.
* BREAKING CHANGE: Introduced boxed types Boolean, Byte, Short, Integer, Long, Float and Double. Added null support. Introduced annotation @Required to indicate a field is not nullable. String, Date and byte[] became nullable by default which means a RealmMigrationNeededException will be thrown if an previous version of a Realm file is opened.
* Deprecated methods: RealmQuery.minimum{Int,Float,Double}, RealmQuery.maximum{Int,Float,Double}. Use RealmQuery.min() and RealmQuery.max() instead.
* Added support for x86_64.
* Fixed an issue where opening the same Realm file on two Looper threads could potentially lead to an IllegalStateException being thrown.
* Fixed an issue preventing the call of listeners on refresh().
* Opening a Realm file from one thread will no longer be blocked by a transaction from another thread.
* Range restrictions of Date fields have been removed. Date fields now accepts any value. Milliseconds are still removed.

## 0.82.2 (2015-09-04)
* Fixed a bug which might cause failure when loading the native library.
* Fixed a bug which might trigger a timeout in Context.finalize().
* Fixed a bug which might cause RealmObject.isValid() to throw an exception if the object is deleted.
* Updated Realm core to version 0.89.9
  - Fixed a potential stack overflow issue which might cause a crash when encryption was used.
  - Embedded crypto functions into Realm dynamic lib to avoid random issues on some devices.
  - Throw RealmEncryptionNotSupportedException if the device doesn't support Realm encryption. At least one device type (HTC One X) contains system bugs that prevents Realm's encryption from functioning properly. This is now detected, and an exception is thrown when trying to open/create an encrypted Realm file. It's up to the application to catch this and decide if it's OK to proceed without encryption instead.

## 0.82.1 (2015-08-06)
* Fixed a bug where using the wrong encryption key first caused the right key to be seen as invalid.
* Fixed a bug where String fields were ignored when updating objects from JSON with null values.
* Fixed a bug when calling System.exit(0), the process might hang.

## 0.82 (2015-07-28)
* BREAKING CHANGE: Fields with annotation @PrimaryKey are indexed automatically now. Older schemas require a migration.
* RealmConfiguration.setModules() now accept ignore null values which Realm.getDefaultModule() might return.
* Trying to access a deleted Realm object throw throws a proper IllegalStateException.
* Added in-memory Realm support.
* Closing realm on another thread different from where it was created now throws an exception.
* Realm will now throw a RealmError when Realm's underlying storage engine encounters an unrecoverable error.
* @Index annotation can also be applied to byte/short/int/long/boolean/Date now.
* Fixed a bug where RealmQuery objects are prematurely garbage collected.
* Removed RealmQuery.between() for link queries.

## 0.81.1 (2015-06-22)
* Fixed memory leak causing Realm to never release Realm objects.

## 0.81 (2015-06-19)
* Introduced RealmModules for working with custom schemas in libraries and apps.
* Introduced Realm.getDefaultInstance(), Realm.setDefaultInstance(RealmConfiguration) and Realm.getInstance(RealmConfiguration).
* Deprecated most constructors. They have been been replaced by Realm.getInstance(RealmConfiguration) and Realm.getDefaultInstance().
* Deprecated Realm.migrateRealmAtPath(). It has been replaced by Realm.migrateRealm(RealmConfiguration).
* Deprecated Realm.deleteFile(). It has been replaced by Realm.deleteRealm(RealmConfiguration).
* Deprecated Realm.compactFile(). It has been replaced by Realm.compactRealm(RealmConfiguration).
* RealmList.add(), RealmList.addAt() and RealmList.set() now copy unmanaged objects transparently into Realm.
* Realm now works with Kotlin (M12+). (Thank you @cypressious.)
* Fixed a performance regression introduced in 0.80.3 occurring during the validation of the Realm schema.
* Added a check to give a better error message when null is used as value for a primary key.
* Fixed unchecked cast warnings when building with Realm.
* Cleaned up examples (remove old test project).
* Added checking for missing generic type in RealmList fields in annotation processor.

## 0.80.3 (2015-05-22)
* Calling Realm.copyToRealmOrUpdate() with an object with a null primary key now throws a proper exception.
* Fixed a bug making it impossible to open Realms created by Realm-Cocoa if a model had a primary key defined.
* Trying to using Realm.copyToRealmOrUpdate() with an object with a null primary key now throws a proper exception.
* RealmChangedListener now also gets called on the same thread that did the commit.
* Fixed bug where Realm.createOrUpdateWithJson() reset Date and Binary data to default values if not found in the JSON output.
* Fixed a memory leak when using RealmBaseAdapter.
* RealmBaseAdapter now allow RealmResults to be null. (Thanks @zaki50.)
* Fixed a bug where a change to a model class (`RealmList<A>` to `RealmList<B>`) would not throw a RealmMigrationNeededException.
* Fixed a bug where setting multiple RealmLists didn't remove the previously added objects.
* Solved ConcurrentModificationException thrown when addChangeListener/removeChangeListener got called in the onChange. (Thanks @beeender)
* Fixed duplicated listeners in the same realm instance. Trying to add duplicated listeners is ignored now. (Thanks @beeender)

## 0.80.2 (2015-05-04)
* Trying to use Realm.copyToRealmOrUpdate() with an object with a null primary key now throws a proper exception.
* RealmMigrationNeedException can now return the path to the Realm that needs to be migrated.
* Fixed bug where creating a Realm instance with a hashcode collision no longer returned the wrong Realm instance.
* Updated Realm Core to version 0.89.2
  - fixed bug causing a crash when opening an encrypted Realm file on ARM64 devices.

## 0.80.1 (2015-04-16)
* Realm.createOrUpdateWithJson() no longer resets fields to their default value if they are not found in the JSON input.
* Realm.compactRealmFile() now uses Realm Core's compact() method which is more failure resilient.
* Realm.copyToRealm() now correctly handles referenced child objects that are already in the Realm.
* The ARM64 binary is now properly a part of the Eclipse distribution package.
* A RealmMigrationExceptionNeeded is now properly thrown if @Index and @PrimaryKey are not set correctly during a migration.
* Fixed bug causing Realms to be cached even though they failed to open correctly.
* Added Realm.deleteRealmFile(File) method.
* Fixed bug causing queries to fail if multiple Realms has different field ordering.
* Fixed bug when using Realm.copyToRealm() with a primary key could crash if default value was already used in the Realm.
* Updated Realm Core to version 0.89.0
  - Improved performance for sorting RealmResults.
  - Improved performance for refreshing a Realm after inserting or modifying strings or binary data.
  - Fixed bug causing incorrect result when querying indexed fields.
  - Fixed bug causing corruption of string index when deleting an object where there are duplicate values for the indexed field.
  - Fixed bug causing a crash after compacting the Realm file.
* Added RealmQuery.isNull() and RealmQuery.isNotNull() for querying relationships.
* Fixed a potential NPE in the RealmList constructor.

## 0.80 (2015-03-11)
* Queries on relationships can be case sensitive.
* Fixed bug when importing JSONObjects containing NULL values.
* Fixed crash when trying to remove last element of a RealmList.
* Fixed bug crashing annotation processor when using "name" in model classes for RealmObject references
* Fixed problem occurring when opening an encrypted Realm with two different instances of the same key.
* Version checker no longer reports that updates are available when latest version is used.
* Added support for static fields in RealmObjects.
* Realm.writeEncryptedCopyTo() has been reenabled.

## 0.79.1 (2015-02-20)
* copyToRealm() no longer crashes on cyclic data structures.
* Fixed potential crash when using copyToRealmOrUpdate with an object graph containing a mix of elements with and without primary keys.

## 0.79 (2015-02-16)
* Added support for ARM64.
* Added RealmQuery.not() to negate a query condition.
* Added copyToRealmOrUpdate() and createOrUpdateFromJson() methods, that works for models with primary keys.
* Made the native libraries much smaller. Arm went from 1.8MB to 800KB.
* Better error reporting when trying to create or open a Realm file fails.
* Improved error reporting in case of missing accessors in model classes.
* Re-enabled RealmResults.remove(index) and RealmResults.removeLast().
* Primary keys are now supported through the @PrimaryKey annotation.
* Fixed error when instantiating a Realm with the wrong key.
* Throw an exception if deleteRealmFile() is called when there is an open instance of the Realm.
* Made migrations and compression methods synchronised.
* Removed methods deprecated in 0.76. Now Realm.allObjectsSorted() and RealmQuery.findAllSorted() need to be used instead.
* Reimplemented Realm.allObjectSorted() for better performance.

## 0.78 (2015-01-22)
* Added proper support for encryption. Encryption support is now included by default. Keys are now 64 bytes long.
* Added support to write an encrypted copy of a Realm.
* Realm no longer incorrectly warns that an instance has been closed too many times.
* Realm now shows a log warning if an instance is being finalized without being closed.
* Fixed bug causing Realms to be cached during a RealmMigration resulting in invalid realms being returned from Realm.getInstance().
* Updated core to 0.88.

## 0.77 (2015-01-16)
* Added Realm.allObjectsSorted() and RealmQuery.findAllSorted() and extending RealmResults.sort() for multi-field sorting.
* Added more logging capabilities at the JNI level.
* Added proper encryption support. NOTE: The key has been increased from 32 bytes to 64 bytes (see example).
* Added support for unmanaged objects and custom constructors.
* Added more precise imports in proxy classes to avoid ambiguous references.
* Added support for executing a transaction with a closure using Realm.executeTransaction().
* Added RealmObject.isValid() to test if an object is still accessible.
* RealmResults.sort() now has better error reporting.
* Fixed bug when doing queries on the elements of a RealmList, ie. like Realm.where(Foo.class).getBars().where().equalTo("name").
* Fixed bug causing refresh() to be called on background threads with closed Realms.
* Fixed bug where calling Realm.close() too many times could result in Realm not getting closed at all. This now triggers a log warning.
* Throw NoSuchMethodError when RealmResults.indexOf() is called, since it's not implemented yet.
* Improved handling of empty model classes in the annotation processor
* Removed deprecated static constructors.
* Introduced new static constructors based on File instead of Context, allowing to save Realm files in custom locations.
* RealmList.remove() now properly returns the removed object.
* Calling realm.close() no longer prevent updates to other open realm instances on the same thread.

## 0.76.0 (2014-12-19)
* RealmObjects can now be imported using JSON.
* Gradle wrapper updated to support Android Studio 1.0.
* Fixed bug in RealmObject.equals() so it now correctly compares two objects from the same Realm.
* Fixed bug in Realm crashing for receiving notifications after close().
* Realm class is now marked as final.
* Replaced concurrency example with a better thread example.
* Allowed to add/remove RealmChangeListeners in RealmChangeListeners.
* Upgraded to core 0.87.0 (encryption support, API changes).
* Close the Realm instance after migrations.
* Added a check to deny the writing of objects outside of a transaction.

## 0.75.1 (2014-12-03)
* Changed sort to be an in-place method.
* Renamed SORT_ORDER_DECENDING to SORT_ORDER_DESCENDING.
* Added sorting functionality to allObjects() and findAll().
* Fixed bug when querying a date column with equalTo(), it would act as lessThan()

## 0.75.0 (2014-11-28)
* Realm now implements Closeable, allowing better cleanup of native resources.
* Added writeCopyTo() and compactRealmFile() to write and compact a Realm to a new file.
* RealmObject.toString(), equals() and hashCode() now support models with cyclic references.
* RealmResults.iterator() and listIterator() now correctly iterates the results when using remove().
* Bug fixed in Exception text when field names was not matching the database.
* Bug fixed so Realm no longer throws an Exception when removing the last object.
* Bug fixed in RealmResults which prevented sub-querying.
* The Date type does not support millisecond resolution, and dates before 1901-12-13 and dates after 2038-01-19 are not supported on 32 bit systems.
* Fixed bug so Realm no longer throws an Exception when removing the last object.
* Fixed bug in RealmResults which prevented sub-querying.

## 0.74.0 (2014-11-19)
* Added support for more field/accessors naming conventions.
* Added case sensitive versions of string comparison operators equalTo and notEqualTo.
* Added where() to RealmList to initiate queries.
* Added verification of fields names in queries with links.
* Added exception for queries with invalid field name.
* Allow static methods in model classes.
* An exception will now be thrown if you try to move Realm, RealmResults or RealmObject between threads.
* Fixed a bug in the calculation of the maximum of date field in a RealmResults.
* Updated core to 0.86.0, fixing a bug in cancelling an empty transaction, and major query speedups with floats/doubles.
* Consistent handling of UTF-8 strings.
* removeFromRealm() now calls moveLastOver() which is faster and more reliable when deleting multiple objects.

## 0.73.1 (2014-11-05)
* Fixed a bug that would send infinite notifications in some instances.

## 0.73.0 (2014-11-04)
* Fixed a bug not allowing queries with more than 1024 conditions.
* Rewritten the notification system. The API did not change but it's now much more reliable.
* Added support for switching auto-refresh on and off (Realm.setAutoRefresh).
* Added RealmBaseAdapter and an example using it.
* Added deleteFromRealm() method to RealmObject.

## 0.72.0 (2014-10-27)
* Extended sorting support to more types: boolean, byte, short, int, long, float, double, Date, and String fields are now supported.
* Better support for Java 7 and 8 in the annotations processor.
* Better support for the Eclipse annotations processor.
* Added Eclipse support to the distribution folder.
* Added Realm.cancelTransaction() to cancel/abort/rollback a transaction.
* Added support for link queries in the form realm.where(Owner.class).equalTo("cat.age", 12).findAll().
* Faster implementation of RealmQuery.findFirst().
* Upgraded core to 0.85.1 (deep copying of strings in queries; preparation for link queries).

## 0.71.0 (2014-10-07)
* Simplified the release artifact to a single Jar file.
* Added support for Eclipse.
* Added support for deploying to Maven.
* Throw exception if nested transactions are used (it's not allowed).
* Javadoc updated.
* Fixed [bug in RealmResults](https://github.com/realm/realm-java/issues/453).
* New annotation @Index to add search index to a field (currently only supporting String fields).
* Made the annotations processor more verbose and strict.
* Added RealmQuery.count() method.
* Added a new example about concurrency.
* Upgraded to core 0.84.0.

## 0.70.1 (2014-09-30)
* Enabled unit testing for the realm project.
* Fixed handling of camel-cased field names.

## 0.70.0 (2014-09-29)
* This is the first public beta release.<|MERGE_RESOLUTION|>--- conflicted
+++ resolved
@@ -5,23 +5,19 @@
 The old Realm Cloud legacy APIs have undergone significant refactoring. The new APIs are all located in the `io.realm.mongodb` package with `io.realm.mongodb.App` as the entry point.
 
 ### Breaking Changes
-* Removed GMS Task framework and added RealmResultTask to provide with a mechanism to operate with asynchronous operations. MongoCollection has been updated to reflect this change.
-
-### Enhancements
-* Credentials information (e.g. username, password) displayed in Logcat is now obfuscated by default, even if [LogLevel] is set to DEBUG, TRACE or ALL.
+* [RealmApp] Removed GMS Task framework and added RealmResultTask to provide with a mechanism to operate with asynchronous operations. MongoCollection has been updated to reflect this change.
+
+### Enhancements
+* [RealmApp] Credentials information (e.g. username, password) displayed in Logcat is now obfuscated by default, even if [LogLevel] is set to DEBUG, TRACE or ALL.
 * RealmLists can now be marked final. (Issue [#6892](https://github.com/realm/realm-java/issues/6892))
 * It is now possible to create embedded objects using [DynamicRealm]s. (Issue [#6982](https://github.com/realm/realm-java/pull/6982))
 * Added extra validation and more meaningful error messages when creating embedded objects pointing to the wrong parent property. (See issue above)
 
 ### Fixed
-<<<<<<< HEAD
-* [RealmApp] Sync would not refresh the access token if started with an expired one. (Since 10.0.0-BETA.1) 
 * [RealmApp] The same user opening different Realms with different partion key values would crash with an IllegalArgumentException. (Issue [#6882](https://github.com/realm/realm-java/issues/6882), since 10.0.0-BETA.1)
-=======
 * [RealmApp] Sync would not refresh the access token if started with an expired one. (Since 10.0.0-BETA.1)
+* [RealmApp] Leaking objects when registering session listeners. (Issue [#6916](https://github.com/realm/realm-java/issues/6916))
 * Added support for Json-import of objects containing embedded objects. (Issue [#6896](https://github.com/realm/realm-java/issues/6896))
-* [RealmApp] Leaking objects when registering session listeners. (Issue [#6916](https://github.com/realm/realm-java/issues/6916))
->>>>>>> 96625f23
 
 ### Compatibility
 * File format: Generates Realms with format v11 (Reads and upgrades all previous formats from Realm Java 2.0 and later).
