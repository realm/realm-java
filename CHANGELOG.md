## 3.2.0 (YYYY-MM-DD)

### Deprecated

### Enhancements

* [ObjectServer] Added support for `SyncUser.isAdmin()` (#4353).
* Transient fields are now allowed in model classes, but are implicitly treated as having the `@Ignore` annotation (#4279).
<<<<<<< HEAD
* Added `DynamicRealmObject#linkingObjects(String,String) to support linking objects on `DynamicRealm` (#4492).
=======
* Added `Realm.refresh()` and `DynamicRealm.refresh()` (#3476).
>>>>>>> fbd6259f

### Bug Fixes

### Internal

## 3.1.4

## Bug fixes

* Added missing row validation check in certain cases on invalidated/deleted objects (#4540).
* Initializing Realm is now more resilient if `Context.getFilesDir()` isn't working correctly (#4493).
* `OrderedRealmCollectionSnapshot.get()` returned a wrong object (#4554).

## 3.1.3 (2017-04-20)

### Enhancements

* [ObjectServer] Resume synchronization as soon as the connectivity is back (#4141).

### Bug Fixes

* `equals()` and `hashCode()` of managed `RealmObject`s that come from linking objects don't work correctly (#4487).
* Field name was missing in exception message when `null` was set to required field (#4484).
* Now throws `IllegalStateException` when a getter of linking objects is called against deleted or not yet loaded `RealmObject`s (#4499).
* `NullPointerException` caused by local transaction inside the listener of `findFirstAsync()`'s results (#4495).
* Native crash when adding listeners to `RealmObject` after removing listeners from the same `RealmObject` before (#4502).
* Native crash with "Invalid argument" error happened on some Android 7.1.1 devices when opening Realm on external storage (#4461).
* `OrderedRealmCollectionChangeListener` didn't report change ranges correctly when circular link's field changed (#4474).

### Internal

* Upgraded to Realm Sync 1.6.0.
* Upgraded to Realm Core 2.6.1.

## 3.1.2 (2017-04-12)

### Bug Fixes

* Crash caused by JNI couldn't find `OsObject.notifyChangeListeners` when ProGuard is enabled (#4461).
* Incompatible return type of `RealmSchema.getAll()` and `BaseRealm.getSchema()` (#4443).
* Memory leaked when synced Realm was initialized (#4465).
* An `IllegalStateException` will be thrown when starting iterating `OrderedRealmCollection` if the Realm is closed (#4471).

## 3.1.1 (2017-04-07)

### Bug Fixes

* Crash caused by Listeners on `RealmObject` getting triggered the 2nd time with different changed field (#4437).
* Unintentionally exposing `StandardRealmSchema` (#4443).
* Workaround for crashes on specific Samsung devices which are caused by a buggy `memmove` call (#3651).

## 3.1.0 (2017-04-05)

### Breaking Changes

* Updated file format of Realm files. Existing Realm files will automatically be migrated to the new format when they are opened, but older versions of Realm cannot open these files.
* [ObjectServer] Due to file format changes, Realm Object Server 1.3.0 or later is required.

### Enhancements

* Added support for reverse relationships through the `@LinkingObjects` annotation. See `io.realm.annotations.LinkingObjects` for documentation.  
  * This feature is in `@Beta`.
  * Queries on linking objects do not work.  Queries like `where(...).equalTo("field.linkingObjects.id", 7).findAll()` are not yet supported.
  * Backlink verification is incomplete.  Evil code can cause native crashes.
* The listener on `RealmObject` will only be triggered if the object changes (#3894).
* Added `RealmObjectChangeListener` interface that provide detailed information about `RealmObject` field changes.
* Listeners on `RealmList` and `RealmResults` will be triggered immediately when the transaction is committed on the same thread (#4245).
* The real `RealmMigrationNeededException` is now thrown instead of `IllegalArgumentException` if no migration is provided for a Realm that requires it.
* `RealmQuery.distinct()` can be performed on unindexed fields (#2285).
* `targetSdkVersion` is now 25.
* [ObjectServer] In case of a Client Reset, information about the location of the backed up Realm file is now reported through the `ErrorHandler` interface (#4080).
* [ObjectServer] Authentication URLs now automatically append `/auth` if no other path segment is set (#4370).

### Bug Fixes

* Crash with `LogicError` with `Bad version number` on notifier thread (#4369).
* `Realm.migrateRealm(RealmConfiguration)` now fails correctly with an `IllegalArgumentException` if a `SyncConfiguration` is provided (#4075).
* Fixed a potential cause for Realm file corruptions (never reported).
* Add `@Override` annotation to proxy class accessors and stop using raw type in proxy classes in order to remove warnings from javac (#4329).
* `findFirstAsync()` now returns an invalid object if there is no object matches the query condition instead of running the query repeatedly until it can find one (#4352).
* [ObjectServer] Changing the log level after starting a session now works correctly (#4337).

### Internal

* Using the Object Store's Session and SyncManager.
* Upgraded to Realm Sync 1.5.0.
* Upgraded to Realm Core 2.5.1.
* Upgraded Gradle to 3.4.1

## 3.0.0 (2017-02-28)

### Breaking Changes

* `RealmResults.distinct()` returns a new `RealmResults` object instead of filtering on the original object (#2947).
* `RealmResults` is auto-updated continuously. Any transaction on the current thread which may have an impact on the order or elements of the `RealmResults` will change the `RealmResults` immediately instead of change it in the next event loop. The standard `RealmResults.iterator()` will continue to work as normal, which means that you can still delete or modify elements without impacting the iterator. The same is not true for simple for-loops. In some cases a simple for-loop will not work (https://realm.io/docs/java/3.0.0/api/io/realm/OrderedRealmCollection.html#loops), and you must use the new createSnapshot() method.
* `RealmChangeListener` on `RealmObject` will now also be triggered when the object is deleted. Use `RealmObject.isValid()` to check this state(#3138).
* `RealmObject.asObservable()` will now emit the object when it is deleted. Use `RealmObject.isValid()` to check this state (#3138).
* Removed deprecated classes `Logger` and `AndroidLogger` (#4050).

### Deprecated

* `RealmResults.removeChangeListeners()`. Use `RealmResults.removeAllChangeListeners()` instead.
* `RealmObject.removeChangeListeners()`. Use `RealmObject.removeAllChangeListeners()` instead.
* `RealmResults.distinct()` and `RealmResults.distinctAsync()`. Use `RealmQuery.distinct()` and `RealmQuery.distinctAsync()` instead.

### Enhancements

* Added support for sorting by link's field (#672).
* Added `OrderedRealmCollectionSnapshot` class and `OrderedRealmCollection.createSnapshot()` method. `OrderedRealmCollectionSnapshot` is useful when changing `RealmResults` or `RealmList` in simple loops.
* Added `OrderedRealmCollectionChangeListener` interface for supporting fine-grained collection notifications.
* Added support for ChangeListeners on `RealmList`.
* Added `RealmList.asObservable()`.

### Bug Fixes

* Element type checking in `DynamicRealmObject#setList()` (#4252).
* Now throws `IllegalStateException` instead of process crash when any of thread confined methods in `RealmQuery` is called from wrong thread (#4228).
* Now throws `IllegalStateException` when any of thread confined methods in `DynamicRealmObject` is called from wrong thread (#4258).

### Internal

* Use Object Store's `Results` as the backend for `RealmResults` (#3372).
  - Use Object Store's notification mechanism to trigger listeners.
  - Local commits triggers Realm global listener and `RealmObject` listener on current thread immediately instead of in the next event loop.


## 2.3.2 (2017-02-27)

### Bug fixes

* Log levels in JNI layer were all reported as "Error" (#4204).
* Encrypted realms can end up corrupted if many threads are reading and writing at the same time (#4128).
* "Read-only file system" exception when compacting Realm file on external storage (#4140).

### Internal

* Updated to Realm Sync v1.2.1.
* Updated to Realm Core v2.3.2.

### Enhancements

* Improved performance of getters and setters in proxy classes.


## 2.3.1 (2017-02-07)

### Enhancements

* [ObjectServer] The `serverUrl` given to `SyncConfiguration.Builder()` is now more lenient and will also accept only paths as argument (#4144).
* [ObjectServer] Add a timer to refresh periodically the access_token.

### Bug fixes

* NPE problem in SharedRealm.finalize() (#3730).
* `RealmList.contains()` and `RealmResults.contains()` now correctly use custom `equals()` method on Realm model classes.
* Build error when the project is using Kotlin (#4087).
* Bug causing classes to be replaced by classes already in Gradle's classpath (#3568).
* NullPointerException when notifying a single object that it changed (#4086).


## 2.3.0 (2017-01-19)

### Object Server API Changes

* Realm Sync v1.0.0 has been released, and Realm Mobile Platform is no longer considered in beta.
* Breaking change: Location of Realm files are now placed in `getFilesDir()/<userIdentifier>` instead of `getFilesDir()/`.
  This is done in order to support shared Realms among users, while each user retaining their own local copy.
* Breaking change: `SyncUser.all()` now returns Map instead of List.
* Breaking change: Added a default `UserStore` saving users in a Realm file (`RealmFileUserStore`).
* Breaking change: Added multi-user support to `UserStore`. Added `get(String)` and `remove(String)`, removed `remove()` and renamed `get()` to `getCurrent()`.
* Breaking change: Changed the order of arguments to `SyncCredentials.custom()` to match iOS: token, provider, userInfo.
* Added support for `PermissionOffer` and `PermissionOfferResponse` to `SyncUser.getManagementRealm()`.
* Exceptions thrown in error handlers are ignored but logged (#3559).
* Removed unused public constants in `SyncConfiguration` (#4047).
* Fixed bug, preventing Sync client to renew the access token (#4038) (#4039).
* Now `SyncUser.logout()` properly revokes tokens (#3639).

### Bug fixes

* Fixed native memory leak setting the value of a primary key (#3993).
* Activated Realm's annotation processor on connectedTest when the project is using kapt (#4008).
* Fixed "too many open files" issue (#4002).
* Added temporary work-around for bug crashing Samsung Tab 3 devices on startup (#3651).

### Enhancements

* Added `like` predicate for String fields (#3752).

### Internal

* Updated to Realm Sync v1.0.0.
* Added a Realm backup when receiving a Sync client reset message from the server.

## 2.2.2 (2017-01-16)

### Object Server API Changes (In Beta)

* Disabled `Realm.compactRealm()` when sync is enabled as it might corrupt the Realm (https://github.com/realm/realm-core/issues/2345).

### Bug fixes

* "operation not permitted" issue when creating Realm file on some devices' external storage (#3629).
* Crash on API 10 devices (#3726).
* `UnsatisfiedLinkError` caused by `pipe2` (#3945).
* Unrecoverable error with message "Try again" when the notification fifo is full (#3964).
* Realm migration wasn't triggered when the primary key definition was altered (#3966).
* Use phantom reference to solve the finalize time out issue (#2496).

### Enhancements

* All major public classes are now non-final. This is mostly a compromise to support Mockito. All protected fields/methods are still not considered part of the public API and can change without notice (#3869).
* All Realm instances share a single notification daemon thread.
* Fixed Java lint warnings with generated proxy classes (#2929).

### Internal

* Upgraded Realm Core to 2.3.0.
* Upgraded Realm Sync to 1.0.0-BETA-6.5.

## 2.2.1 (2016-11-12)

### Object Server API Changes (In Beta)

* Fixed `SyncConfiguration.toString()` so it now outputs a correct description instead of an empty string (#3787).

### Bug fixes

* Added version number to the native library, preventing ReLinker from accidentally loading old code (#3775).
* `Realm.getLocalInstanceCount(config)` throwing NullPointerException if called after all Realms have been closed (#3791).

## 2.2.0 (2016-11-12)

### Object Server API Changes (In Beta)

* Added support for `SyncUser.getManagementRealm()` and permission changes.

### Bug fixes

* Kotlin projects no longer create the `RealmDefaultModule` if no Realm model classes are present (#3746).
* Remove `includedescriptorclasses` option from ProGuard rule file in order to support built-in shrinker of Android Gradle Plugin (#3714).
* Unexpected `RealmMigrationNeededException` was thrown when a field was added to synced Realm.

### Enhancements

* Added support for the `annotationProcessor` configuration provided by Android Gradle Plugin 2.2.0 or later. Realm plugin adds its annotation processor to the `annotationProcessor` configuration instead of `apt` configuration if it is available and the `com.neenbedankt.android-apt` plugin is not used. In Kotlin projects, `kapt` is used instead of the `annotationProcessor` configuration (#3026).

## 2.1.1 (2016-10-27)

### Bug fixes

* Fixed a bug in `Realm.insert` and `Realm.insertOrUpdate` methods causing a `StackOverFlow` when you try to insert a cyclic graph of objects between Realms (#3732).

### Object Server API Changes (In Beta)

* Set default RxFactory to `SyncConfiguration`.

### Bug fixes

* ProGuard configuration introduced in 2.1.0 unexpectedly kept classes that did not have the @KeepMember annotation (#3689).

## 2.1.0 (2016-10-25)

### Breaking changes

* * `SecureUserStore` has been moved to its own GitHub repository: https://github.com/realm/realm-android-user-store
  See https://github.com/realm/realm-android-user-store/blob/master/README.md for further info on how to include it.


### Object Server API Changes (In Beta)

* Renamed `User` to `SyncUser`, `Credentials` to `SyncCredentials` and `Session` to `SyncSession` to align names with Cocoa.
* Removed `SyncManager.setLogLevel()`. Use `RealmLog.setLevel()` instead.
* `SyncUser.logout()` now correctly clears `SyncUser.currentUser()` (#3638).
* Missing ProGuard configuration for libraries used by Sync extension (#3596).
* Error handler was not called when sync session failed (#3597).
* Added `User.all()` that returns all known Realm Object Server users.
* Upgraded Realm Sync to 1.0.0-BETA-3.2

### Deprecated

* `Logger`. Use `RealmLogger` instead.
* `AndroidLogger`. The logger for Android is implemented in native code instead.

### Bug fixes

* The following were not kept by ProGuard: names of native methods not in the `io.realm.internal` package, names of classes used in method signature (#3596).
* Permission error when a database file was located on external storage (#3140).
* Memory leak when unsubscribing from a RealmResults/RealmObject RxJava Observable (#3552).

### Enhancements

* `Realm.compactRealm()` now works for encrypted Realms.
* Added `first(E defaultValue)` and `last(E defaultValue)` methods to `RealmList` and `RealmResult`. These methods will return the provided object instead of throwing an `IndexOutOfBoundsException` if the list is empty.
* Reduce transformer logger verbosity (#3608).
* `RealmLog.setLevel(int)` for setting the log level across all loggers.

### Internal

* Upgraded Realm Core to 2.1.3

### Credits

* Thanks to Max Furman (@maxfurman) for adding support for `first()` and `last()` default values.

## 2.0.2 (2016-10-06)

This release is not protocol-compatible with previous versions of the Realm Mobile Platform. The base library is still fully compatible.

### Bug fixes

* Build error when using Java 7 (#3563).

### Internal

* Upgraded Realm Core to 2.1.0
* Upgraded Realm Sync to 1.0.0-BETA-2.0.

## 2.0.1 (2016-10-05)

### Bug fixes

* `android.net.conn.CONNECTIVITY_CHANGE` broadcast caused `RuntimeException` if sync extension was disabled (#3505).
* `android.net.conn.CONNECTIVITY_CHANGE` was not delivered on Android 7 devices.
* `distinctAsync` did not respect other query parameters (#3537).
* `ConcurrentModificationException` from Gradle when building an application (#3501).

### Internal

* Upgraded to Realm Core 2.0.1 / Realm Sync 1.3-BETA

## 2.0.0 (2016-09-27)

This release introduces support for the Realm Mobile Platform!
See <https://realm.io/news/introducing-realm-mobile-platform/> for an overview of these great new features.

### Breaking Changes

* Files written by Realm 2.0 cannot be read by 1.x or earlier versions. Old files can still be opened.
* It is now required to call `Realm.init(Context)` before calling any other Realm API.
* Removed `RealmConfiguration.Builder(Context)`, `RealmConfiguration.Builder(Context, File)` and `RealmConfiguration.Builder(File)` constructors.
* `isValid()` now always returns `true` instead of `false` for unmanaged `RealmObject` and `RealmList`. This puts it in line with the behaviour of the Cocoa and .NET API's (#3101).
* armeabi is not supported anymore.
* Added new `RealmFileException`.
  - `IncompatibleLockFileException` has been removed and replaced by `RealmFileException` with kind `INCOMPATIBLE_LOCK_FILE`.
  - `RealmIOExcpetion` has been removed and replaced by `RealmFileException`.
* `RealmConfiguration.Builder.assetFile(Context, String)` has been renamed to `RealmConfiguration.Builder.assetFile(String)`.
* Object with primary key is now required to define it when the object is created. This means that `Realm.createObject(Class<E>)` and `DynamicRealm.createObject(String)` now throws `RealmException` if they are used to create an object with a primary key field. Use `Realm.createObject(Class<E>, Object)` or `DynamicRealm.createObject(String, Object)` instead.
* Importing from JSON without the primary key field defined in the JSON object now throws `IllegalArgumentException`.
* Now `Realm.beginTransaction()`, `Realm.executeTransaction()` and `Realm.waitForChange()` throw `RealmMigrationNeededException` if a remote process introduces incompatible schema changes (#3409).
* The primary key value of an object can no longer be changed after the object was created. Instead a new object must be created and all fields copied over.
* Now `Realm.createObject(Class)` and `Realm.createObject(Class,Object)` take the values from the model's fields and default constructor. Creating objects through the `DynamicRealm` does not use these values (#777).
* When `Realm.create*FromJson()`s create a new `RealmObject`, now they take the default values defined by the field itself and its default constructor for those fields that are not defined in the JSON object.

### Enhancements

* Added `realmObject.isManaged()`, `RealmObject.isManaged(obj)` and `RealmCollection.isManaged()` (#3101).
* Added `RealmConfiguration.Builder.directory(File)`.
* `RealmLog` has been moved to the public API. It is now possible to control which events Realm emit to Logcat. See the `RealmLog` class for more details.
* Typed `RealmObject`s can now continue to access their fields properly even though the schema was changed while the Realm was open (#3409).
* A `RealmMigrationNeededException` will be thrown with a cause to show the detailed message when a migration is needed and the migration block is not in the `RealmConfiguration`.


### Bug fixes

* Fixed a lint error in proxy classes when the 'minSdkVersion' of user's project is smaller than 11 (#3356).
* Fixed a potential crash when there were lots of async queries waiting in the queue.
* Fixed a bug causing the Realm Transformer to not transform field access in the model's constructors (#3361).
* Fixed a bug causing a build failure when the Realm Transformer adds accessors to a model class that was already transformed in other project (#3469).
* Fixed a bug causing the `NullPointerException` when calling getters/setters in the model's constructors (#2536).

### Internal

* Moved JNI build to CMake.
* Updated Realm Core to 2.0.0.
* Updated ReLinker to 1.2.2.

## 1.2.0 (2016-08-19)

### Bug fixes

* Throw a proper exception when operating on a non-existing field with the dynamic API (#3292).
* `DynamicRealmObject.setList` should only accept `RealmList<DynamicRealmObject>` (#3280).
* `DynamicRealmObject.getX(fieldName)` now throws a proper exception instead of a native crash when called with a field name of the wrong type (#3294).
* Fixed a concurrency crash which might happen when `Realm.executeTransactionAsync()` tried to call `onSucess` after the Realm was closed.

### Enhancements

* Added `RealmQuery.in()` for a comparison against multiple values.
* Added byte array (`byte[]`) support to `RealmQuery`'s `equalTo` and `notEqualTo` methods.
* Optimized internal caching of schema classes (#3315).

### Internal

* Updated Realm Core to 1.5.1.
* Improved sorting speed.
* Completely removed the `OptionalAPITransformer`.

### Credits

* Thanks to Brenden Kromhout (@bkromhout) for adding binary array support to `equalTo` and `notEqualTo`.

## 1.1.1 (2016-07-01)

### Bug fixes

* Fixed a wrong JNI method declaration which might cause "method not found" crash on some devices.
* Fixed a bug that `Error` in the background async thread is not forwarded to the caller thread.
* Fixed a crash when an empty `Collection` is passed to `insert()`/`insertOrUpdate()` (#3103).
* Fixed a bug that does not transfer the primary key when `RealmSchemaObject.setClassName()` is called to rename a class (#3118).
* Fixed bug in `Realm.insert` and `Realm.insertOrUpdate` methods causing a `RealmList` to be cleared when inserting a managed `RealmModel` (#3105).
* Fixed a concurrency allocation bug in storage engine which might lead to some random crashes.
* Bulk insertion now throws if it is not called in a transaction (#3173).
* The IllegalStateException thrown when accessing an empty RealmObject is now more meaningful (#3200).
* `insert()` now correctly throws an exception if two different objects have the same primary key (#3212).
* Blackberry Z10 throwing "Function not implemented" (#3178).
* Reduced the number of file descriptors used by Realm Core (#3197).
* Throw a proper `IllegalStateException` if a `RealmChangeListener` is used inside an IntentService (#2875).

### Enhancements

* The Realm Annotation processor no longer consumes the Realm annotations. Allowing other annotation processors to run.

### Internal

* Updated Realm Core to 1.4.2.
* Improved sorting speed.

## 1.1.0 (2016-06-30)

### Bug fixes

* A number of bug fixes in the storage engine related to memory management in rare cases when a Realm has been compacted.
* Disabled the optional API transformer since it has problems with DexGuard (#3022).
* `OnSuccess.OnSuccess()` might not be called with the correct Realm version for async transaction (#1893).
* Fixed a bug in `copyToRealm()` causing a cyclic dependency objects being duplicated.
* Fixed a build failure when model class has a conflicting name such as `Map`, `List`, `String`, ... (#3077).

### Enhancements

* Added `insert(RealmModel obj)`, `insertOrUpdate(RealmModel obj)`, `insert(Collection<RealmModel> collection)` and `insertOrUpdate(Collection<RealmModel> collection)` to perform batch inserts (#1684).
* Enhanced `Table.toString()` to show a PrimaryKey field details (#2903).
* Enabled ReLinker when loading a Realm from a custom path by adding a `RealmConfiguration.Builder(Context, File)` constructor (#2900).
* Changed `targetSdkVersion` of `realm-library` to 24.
* Logs warning if `DynamicRealm` is not closed when GC happens as it does for `Realm`.

### Deprecated

* `RealmConfiguration.Builder(File)`. Use `RealmConfiguration.Builder(Context, File)` instead.

### Internal

* Updated Realm Core to 1.2.0.

## 1.0.1 (2016-05-25)

### Bug fixes

* Fixed a crash when calling `Table.toString()` in debugger (#2429).
* Fixed a race condition which would cause some `RealmResults` to not be properly updated inside a `RealmChangeListener`. This could result in crashes when accessing items from those results (#2926/#2951).
* Revised `RealmResults.isLoaded()` description (#2895).
* Fixed a bug that could cause Realm to lose track of primary key when using `RealmObjectSchema.removeField()` and `RealmObjectSchema.renameField()` (#2829/#2926).
* Fixed a bug that prevented some devices from finding async related JNI methods correctly.
* Updated ProGuard configuration in order not to depend on Android's default configuration (#2972).
* Fixed a race condition between Realms notifications and other UI events. This could e.g. cause ListView to crash (#2990).
* Fixed a bug that allowed both `RealmConfiguration.Builder.assetFile()`/`deleteRealmIfMigrationNeeded()` to be configured at the same time, which leads to the asset file accidentally being deleted in migrations (#2933).
* Realm crashed outright when the same Realm file was opened in two processes. Realm will now optimistically retry opening for 1 second before throwing an Error (#2459).

### Enhancements

* Removes RxJava related APIs during bytecode transforming to make RealmObject plays well with reflection when rx.Observable doesn't exist.

## 1.0.0 (2016-05-25)

No changes since 0.91.1.

## 0.91.1 (2016-05-25)

* Updated Realm Core to 1.0.1.

### Bug fixes

* Fixed a bug when opening a Realm causes a staled memory mapping. Symptoms are error messages like "Bad or incompatible history type", "File format version doesn't match", and "Encrypted interprocess sharing is currently unsupported".

## 0.91.0 (2016-05-20)

* Updated Realm Core to 1.0.0.

### Breaking changes

* Removed all `@Deprecated` methods.
* Calling `Realm.setAutoRefresh()` or `DynamicRealm.setAutoRefresh()` from non-Looper thread throws `IllegalStateException` even if the `autoRefresh` is false (#2820).

### Bug fixes

* Calling RealmResults.deleteAllFromRealm() might lead to native crash (#2759).
* The annotation processor now correctly reports an error if trying to reference interfaces in model classes (#2808).
* Added null check to `addChangeListener` and `removeChangeListener` in `Realm` and `DynamicRealm` (#2772).
* Calling `RealmObjectSchema.addPrimaryKey()` adds an index to the primary key field, and calling `RealmObjectSchema.removePrimaryKey()` removes the index from the field (#2832).
* Log files are not deleted when calling `Realm.deleteRealm()` (#2834).

### Enhancements

* Upgrading to OpenSSL 1.0.1t. From July 11, 2016, Google Play only accept apps using OpenSSL 1.0.1r or later (https://support.google.com/faqs/answer/6376725, #2749).
* Added support for automatically copying an initial database from assets using `RealmConfiguration.Builder.assetFile()`.
* Better error messages when certain file operations fail.

### Credits

* Paweł Surówka (@thesurix) for adding the `RealmConfiguration.Builder.assetFile()`.

## 0.90.1

* Updated Realm Core to 0.100.2.

### Bug fixes

* Opening a Realm while closing a Realm in another thread could lead to a race condition.
* Automatic migration to the new file format could in rare circumstances lead to a crash.
* Fixing a race condition that may occur when using Async API (#2724).
* Fixed CannotCompileException when related class definition in android.jar cannot be found (#2703).

### Enhancements

* Prints path when file related exceptions are thrown.

## 0.90.0

* Updated Realm Core to 0.100.0.

### Breaking changes

* RealmChangeListener provides the changed object/Realm/collection as well (#1594).
* All JSON methods on Realm now only wraps JSONException in RealmException. All other Exceptions are thrown as they are.
* Marked all methods on `RealmObject` and all public classes final (#1594).
* Removed `BaseRealm` from the public API.
* Removed `HandlerController` from the public API.
* Removed constructor of `RealmAsyncTask` from the public API (#1594).
* `RealmBaseAdapter` has been moved to its own GitHub repository: https://github.com/realm/realm-android-adapters
  See https://github.com/realm/realm-android-adapters/blob/master/README.md for further info on how to include it.
* File format of Realm files is changed. Files will be automatically upgraded but opening a Realm file with older
  versions of Realm is not possible.

### Deprecated

* `Realm.allObjects*()`. Use `Realm.where(clazz).findAll*()` instead.
* `Realm.distinct*()`. Use `Realm.where(clazz).distinct*()` instead.
* `DynamicRealm.allObjects*()`. Use `DynamicRealm.where(className).findAll*()` instead.
* `DynamicRealm.distinct*()`. Use `DynamicRealm.where(className).distinct*()` instead.
* `Realm.allObjectsSorted(field, sort, field, sort, field, sort)`. Use `RealmQuery.findAllSorted(field[], sort[])`` instead.
* `RealmQuery.findAllSorted(field, sort, field, sort, field, sort)`. Use `RealmQuery.findAllSorted(field[], sort[])`` instead.
* `RealmQuery.findAllSortedAsync(field, sort, field, sort, field, sort)`. Use `RealmQuery.findAllSortedAsync(field[], sort[])`` instead.
* `RealmConfiguration.setModules()`. Use `RealmConfiguration.modules()` instead.
* `Realm.refresh()` and `DynamicRealm.refresh()`. Use `Realm.waitForChange()`/`stopWaitForChange()` or `DynamicRealm.waitForChange()`/`stopWaitForChange()` instead.

### Enhancements

* `RealmObjectSchema.getPrimaryKey()` (#2636).
* `Realm.createObject(Class, Object)` for creating objects with a primary key directly.
* Unit tests in Android library projects now detect Realm model classes.
* Better error message if `equals()` and `hashCode()` are not properly overridden in custom Migration classes.
* Expanding the precision of `Date` fields to cover full range (#833).
* `Realm.waitForChange()`/`stopWaitForChange()` and `DynamicRealm.waitForChange()`/`stopWaitForChange()` (#2386).

### Bug fixes

* `RealmChangeListener` on `RealmObject` is not triggered when adding listener on returned `RealmObject` of `copyToRealmOrUpdate()` (#2569).

### Credits

* Thanks to Brenden Kromhout (@bkromhout) for adding `RealmObjectSchema.getPrimaryKey()`.

## 0.89.1

### Bug fixes

* @PrimaryKey + @Required on String type primary key no longer throws when using copyToRealm or copyToRealmOrUpdate (#2653).
* Primary key is cleared/changed when calling RealmSchema.remove()/RealmSchema.rename() (#2555).
* Objects implementing RealmModel can be used as a field of RealmModel/RealmObject (#2654).

## 0.89.0

### Breaking changes

* @PrimaryKey field value can now be null for String, Byte, Short, Integer, and Long types. Older Realms should be migrated, using RealmObjectSchema.setNullable(), or by adding the @Required annotation. (#2515).
* `RealmResults.clear()` now throws UnsupportedOperationException. Use `RealmResults.deleteAllFromRealm()` instead.
* `RealmResults.remove(int)` now throws UnsupportedOperationException. Use `RealmResults.deleteFromRealm(int)` instead.
* `RealmResults.sort()` and `RealmList.sort()` now return the sorted result instead of sorting in-place.
* `RealmList.first()` and `RealmList.last()` now throw `ArrayIndexOutOfBoundsException` if `RealmList` is empty.
* Removed deprecated method `Realm.getTable()` from public API.
* `Realm.refresh()` and `DynamicRealm.refresh()` on a Looper no longer have any effect. `RealmObject` and `RealmResults` are always updated on the next event loop.

### Deprecated

* `RealmObject.removeFromRealm()` in place of `RealmObject.deleteFromRealm()`
* `Realm.clear(Class)` in favour of `Realm.delete(Class)`.
* `DynamicRealm.clear(Class)` in place of `DynamicRealm.delete(Class)`.

### Enhancements

* Added a `RealmModel` interface that can be used instead of extending `RealmObject`.
* `RealmCollection` and `OrderedRealmCollection` interfaces have been added. `RealmList` and `RealmResults` both implement these.
* `RealmBaseAdapter` now accept an `OrderedRealmCollection` instead of only `RealmResults`.
* `RealmObjectSchema.isPrimaryKey(String)` (#2440)
* `RealmConfiguration.initialData(Realm.Transaction)` can now be used to populate a Realm file before it is used for the first time.

### Bug fixes

* `RealmObjectSchema.isRequired(String)` and `RealmObjectSchema.isNullable(String)` don't throw when the given field name doesn't exist.

### Credits

* Thanks to @thesurix for adding `RealmConfiguration.initialData()`.

## 0.88.3

* Updated Realm Core to 0.97.3.

### Enhancements

* Throws an IllegalArgumentException when calling Realm.copyToRealm()/Realm.copyToRealmOrUpdate() with a RealmObject which belongs to another Realm instance in a different thread.
* Improved speed of cleaning up native resources (#2496).

### Bug fixes

* Field annotated with @Ignored should not have accessors generated by the bytecode transformer (#2478).
* RealmResults and RealmObjects can no longer accidentially be GC'ed if using `asObservable()`. Previously this caused the observable to stop emitting. (#2485).
* Fixed an build issue when using Realm in library projects on Windows (#2484).
* Custom equals(), toString() and hashCode() are no longer incorrectly overwritten by the proxy class (#2545).

## 0.88.2

* Updated Realm Core to 0.97.2.

### Enhancements

* Outputs additional information when incompatible lock file error occurs.

### Bug fixes

* Race condition causing BadVersionException when running multiple async writes and queries at the same time (#2021/#2391/#2417).

## 0.88.1

### Bug fixes

* Prevent throwing NullPointerException in RealmConfiguration.equals(RealmConfiguration) when RxJava is not in the classpath (#2416).
* RealmTransformer fails because of missing annotation classes in user's project (#2413).
* Added SONAME header to shared libraries (#2432).
* now DynamicRealmObject.toString() correctly shows null value as "null" and the format is aligned to the String from typed RealmObject (#2439).
* Fixed an issue occurring while resolving ReLinker in apps using a library based on Realm (#2415).

## 0.88.0 (2016-03-10)

* Updated Realm Core to 0.97.0.

### Breaking changes

* Realm has now to be installed as a Gradle plugin.
* DynamicRealm.executeTransaction() now directly throws any RuntimeException instead of wrapping it in a RealmException (#1682).
* DynamicRealm.executeTransaction() now throws IllegalArgumentException instead of silently accepting a null Transaction object.
* String setters now throw IllegalArgumentException instead of RealmError for invalid surrogates.
* DynamicRealm.distinct()/distinctAsync() and Realm.distinct()/distinctAsync() now throw IllegalArgumentException instead of UnsupportedOperationException for invalid type or unindexed field.
* All thread local change listeners are now delayed until the next Looper event instead of being triggered when committing.
* Removed RealmConfiguration.getSchemaMediator() from public API which was deprecated in 0.86.0. Please use RealmConfiguration.getRealmObjectClasses() to obtain the set of model classes (#1797).
* Realm.migrateRealm() throws a FileNotFoundException if the Realm file doesn't exist.
* It is now required to unsubscribe from all Realm RxJava observables in order to fully close the Realm (#2357).

### Deprecated

* Realm.getInstance(Context). Use Realm.getInstance(RealmConfiguration) or Realm.getDefaultInstance() instead.
* Realm.getTable(Class) which was public because of the old migration API. Use Realm.getSchema() or DynamicRealm.getSchema() instead.
* Realm.executeTransaction(Transaction, Callback) and replaced it with Realm.executeTransactionAsync(Transaction), Realm.executeTransactionAsync(Transaction, OnSuccess), Realm.executeTransactionAsync(Transaction, OnError) and Realm.executeTransactionAsync(Transaction, OnSuccess, OnError).

### Enhancements

* Support for custom methods, custom logic in accessors, custom accessor names, interface implementation and public fields in Realm objects (#909).
* Support to project Lombok (#502).
* RealmQuery.isNotEmpty() (#2025).
* Realm.deleteAll() and RealmList.deleteAllFromRealm() (#1560).
* RealmQuery.distinct() and RealmResults.distinct() (#1568).
* RealmQuery.distinctAsync() and RealmResults.distinctAsync() (#2118).
* Improved .so loading by using [ReLinker](https://github.com/KeepSafe/ReLinker).
* Improved performance of RealmList#contains() (#897).
* distinct(...) for Realm, DynamicRealm, RealmQuery, and RealmResults can take multiple parameters (#2284).
* "realm" and "row" can be used as field name in model classes (#2255).
* RealmResults.size() now returns Integer.MAX_VALUE when actual size is greater than Integer.MAX_VALUE (#2129).
* Removed allowBackup from AndroidManifest (#2307).

### Bug fixes

* Error occurring during test and (#2025).
* Error occurring during test and connectedCheck of unit test example (#1934).
* Bug in jsonExample (#2092).
* Multiple calls of RealmResults.distinct() causes to return wrong results (#2198).
* Calling DynamicRealmObject.setList() with RealmList<DynamicRealmObject> (#2368).
* RealmChangeListeners did not triggering correctly if findFirstAsync() didn't find any object. findFirstAsync() Observables now also correctly call onNext when the query completes in that case (#2200).
* Setting a null value to trigger RealmChangeListener (#2366).
* Preventing throwing BadVersionException (#2391).

### Credits

* Thanks to Bill Best (@wmbest2) for snapshot testing.
* Thanks to Graham Smith (@grahamsmith) for a detailed bug report (#2200).

## 0.87.5 (2016-01-29)
* Updated Realm Core to 0.96.2.
  - IllegalStateException won't be thrown anymore in RealmResults.where() if the RealmList which the RealmResults is created on has been deleted. Instead, the RealmResults will be treated as empty forever.
  - Fixed a bug causing a bad version exception, when using findFirstAsync (#2115).

## 0.87.4 (2016-01-28)
* Updated Realm Core to 0.96.0.
  - Fixed bug causing BadVersionException or crashing core when running async queries.

## 0.87.3 (2016-01-25)
* IllegalArgumentException is now properly thrown when calling Realm.copyFromRealm() with a DynamicRealmObject (#2058).
* Fixed a message in IllegalArgumentException thrown by the accessors of DynamicRealmObject (#2141).
* Fixed RealmList not returning DynamicRealmObjects of the correct underlying type (#2143).
* Fixed potential crash when rolling back removal of classes that reference each other (#1829).
* Updated Realm Core to 0.95.8.
  - Fixed a bug where undetected deleted object might lead to seg. fault (#1945).
  - Better performance when deleting objects (#2015).

## 0.87.2 (2016-01-08)
* Removed explicit GC call when committing a transaction (#1925).
* Fixed a bug when RealmObjectSchema.addField() was called with the PRIMARY_KEY modifier, the field was not set as a required field (#2001).
* Fixed a bug which could throw a ConcurrentModificationException in RealmObject's or RealmResults' change listener (#1970).
* Fixed RealmList.set() so it now correctly returns the old element instead of the new (#2044).
* Fixed the deployment of source and javadoc jars (#1971).

## 0.87.1 (2015-12-23)
* Upgraded to NDK R10e. Using gcc 4.9 for all architectures.
* Updated Realm Core to 0.95.6
  - Fixed a bug where an async query can be copied incomplete in rare cases (#1717).
* Fixed potential memory leak when using async query.
* Added a check to prevent removing a RealmChangeListener from a non-Looper thread (#1962). (Thank you @hohnamkung)

## 0.87.0 (2015-12-17)
* Added Realm.asObservable(), RealmResults.asObservable(), RealmObject.asObservable(), DynamicRealm.asObservable() and DynamicRealmObject.asObservable().
* Added RealmConfiguration.Builder.rxFactory() and RxObservableFactory for custom RxJava observable factory classes.
* Added Realm.copyFromRealm() for creating detached copies of Realm objects (#931).
* Added RealmObjectSchema.getFieldType() (#1883).
* Added unitTestExample to showcase unit and instrumentation tests. Examples include jUnit3, jUnit4, Espresso, Robolectric, and MPowermock usage with Realm (#1440).
* Added support for ISO8601 based dates for JSON import. If JSON dates are invalid a RealmException will be thrown (#1213).
* Added APK splits to gridViewExample (#1834).

## 0.86.1 (2015-12-11)
* Improved the performance of removing objects (RealmResults.clear() and RealmResults.remove()).
* Updated Realm Core to 0.95.5.
* Updated ProGuard configuration (#1904).
* Fixed a bug where RealmQuery.findFirst() returned a wrong result if the RealmQuery had been created from a RealmResults.where() (#1905).
* Fixed a bug causing DynamicRealmObject.getObject()/setObject() to use the wrong class (#1912).
* Fixed a bug which could cause a crash when closing Realm instances in change listeners (#1900).
* Fixed a crash occurring during update of multiple async queries (#1895).
* Fixed listeners not triggered for RealmObject & RealmResults created using copy or create methods (#1884).
* Fixed RealmChangeListener never called inside RealmResults (#1894).
* Fixed crash when calling clear on a RealmList (#1886).

## 0.86.0 (2015-12-03)
* BREAKING CHANGE: The Migration API has been replaced with a new API.
* BREAKING CHANGE: RealmResults.SORT_ORDER_ASCENDING and RealmResults.SORT_ORDER_DESCENDING constants have been replaced by Sort.ASCENDING and Sort.DESCENDING enums.
* BREAKING CHANGE: RealmQuery.CASE_SENSITIVE and RealmQuery.CASE_INSENSITIVE constants have been replaced by Case.SENSITIVE and Case.INSENSITIVE enums.
* BREAKING CHANGE: Realm.addChangeListener, RealmObject.addChangeListener and RealmResults.addChangeListener hold a strong reference to the listener, you should unregister the listener to avoid memory leaks.
* BREAKING CHANGE: Removed deprecated methods RealmQuery.minimum{Int,Float,Double}, RealmQuery.maximum{Int,Float,Double}, RealmQuery.sum{Int,Float,Double} and RealmQuery.average{Int,Float,Double}. Use RealmQuery.min(), RealmQuery.max(), RealmQuery.sum() and RealmQuery.average() instead.
* BREAKING CHANGE: Removed RealmConfiguration.getSchemaMediator() which is public by mistake. And RealmConfiguration.getRealmObjectClasses() is added as an alternative in order to obtain the set of model classes (#1797).
* BREAKING CHANGE: Realm.addChangeListener, RealmObject.addChangeListener and RealmResults.addChangeListener will throw an IllegalStateException when invoked on a non-Looper thread. This is to prevent registering listeners that will not be invoked.
* BREAKING CHANGE: trying to access a property on an unloaded RealmObject obtained asynchronously will throw an IllegalStateException
* Added new Dynamic API using DynamicRealm and DynamicRealmObject.
* Added Realm.getSchema() and DynamicRealm.getSchema().
* Realm.createOrUpdateObjectFromJson() now works correctly if the RealmObject class contains a primary key (#1777).
* Realm.compactRealm() doesn't throw an exception if the Realm file is opened. It just returns false instead.
* Updated Realm Core to 0.95.3.
  - Fixed a bug where RealmQuery.average(String) returned a wrong value for a nullable Long/Integer/Short/Byte field (#1803).
  - Fixed a bug where RealmQuery.average(String) wrongly counted the null value for average calculation (#1854).

## 0.85.1 (2015-11-23)
* Fixed a bug which could corrupt primary key information when updating from a Realm version <= 0.84.1 (#1775).

## 0.85.0 (2016-11-19)
* BREAKING CHANGE: Removed RealmEncryptionNotSupportedException since the encryption implementation changed in Realm's underlying storage engine. Encryption is now supported on all devices.
* BREAKING CHANGE: Realm.executeTransaction() now directly throws any RuntimeException instead of wrapping it in a RealmException (#1682).
* BREAKING CHANGE: RealmQuery.isNull() and RealmQuery.isNotNull() now throw IllegalArgumentException instead of RealmError if the fieldname is a linked field and the last element is a link (#1693).
* Added Realm.isEmpty().
* Setters in managed object for RealmObject and RealmList now throw IllegalArgumentException if the value contains an invalid (unmanaged, removed, closed, from different Realm) object (#1749).
* Attempting to refresh a Realm while a transaction is in process will now throw an IllegalStateException (#1712).
* The Realm AAR now also contains the ProGuard configuration (#1767). (Thank you @skyisle)
* Updated Realm Core to 0.95.
  - Removed reliance on POSIX signals when using encryption.

## 0.84.2
* Fixed a bug making it impossible to convert a field to become required during a migration (#1695).
* Fixed a bug making it impossible to read Realms created using primary keys and created by iOS (#1703).
* Fixed some memory leaks when an Exception is thrown (#1730).
* Fixed a memory leak when using relationships (#1285).
* Fixed a bug causing cached column indices to be cleared too soon (#1732).

## 0.84.1 (2015-10-28)
* Updated Realm Core to 0.94.4.
  - Fixed a bug that could cause a crash when running the same query multiple times.
* Updated ProGuard configuration. See [documentation](https://realm.io/docs/java/latest/#proguard) for more details.
* Updated Kotlin example to use 1.0.0-beta.
* Fixed warnings reported by "lint -Xlint:all" (#1644).
* Fixed a bug where simultaneous opening and closing a Realm from different threads might result in a NullPointerException (#1646).
* Fixed a bug which made it possible to externally modify the encryption key in a RealmConfiguration (#1678).

## 0.84.0 (2015-10-22)
* Added support for async queries and transactions.
* Added support for parsing JSON Dates with timezone information. (Thank you @LateralKevin)
* Added RealmQuery.isEmpty().
* Added Realm.isClosed() method.
* Added Realm.distinct() method.
* Added RealmQuery.isValid(), RealmResults.isValid() and RealmList.isValid(). Each method checks whether the instance is still valid to use or not(for example, the Realm has been closed or any parent object has been removed).
* Added Realm.isInTransaction() method.
* Updated Realm Core to version 0.94.3.
  - Fallback for mremap() now work correctly on BlackBerry devices.
* Following methods in managed RealmList now throw IllegalStateException instead of native crash when RealmList.isValid() returns false: add(int,RealmObject), add(RealmObject)
* Following methods in managed RealmList now throw IllegalStateException instead of ArrayIndexOutOfBoundsException when RealmList.isValid() returns false: set(int,RealmObject), move(int,int), remove(int), get(int)
* Following methods in managed RealmList now throw IllegalStateException instead of returning 0/null when RealmList.isValid() returns false: clear(), removeAll(Collection), remove(RealmObject), first(), last(), size(), where()
* RealmPrimaryKeyConstraintException is now thrown instead of RealmException if two objects with same primary key are inserted.
* IllegalStateException is now thrown when calling Realm's clear(), RealmResults's remove(), removeLast(), clear() or RealmObject's removeFromRealm() from an incorrect thread.
* Fixed a bug affecting RealmConfiguration.equals().
* Fixed a bug in RealmQuery.isNotNull() which produced wrong results for binary data.
* Fixed a bug in RealmQuery.isNull() and RealmQuery.isNotNull() which validated the query prematurely.
* Fixed a bug where closed Realms were trying to refresh themselves resulting in a NullPointerException.
* Fixed a bug that made it possible to migrate open Realms, which could cause undefined behavior when querying, reading or writing data.
* Fixed a bug causing column indices to be wrong for some edge cases. See #1611 for details.

## 0.83.1 (2015-10-15)
* Updated Realm Core to version 0.94.1.
  - Fixed a bug when using Realm.compactRealm() which could make it impossible to open the Realm file again.
  - Fixed a bug, so isNull link queries now always return true if any part is null.

## 0.83 (2015-10-08)
* BREAKING CHANGE: Database file format update. The Realm file created by this version cannot be used by previous versions of Realm.
* BREAKING CHANGE: Removed deprecated methods and constructors from the Realm class.
* BREAKING CHANGE: Introduced boxed types Boolean, Byte, Short, Integer, Long, Float and Double. Added null support. Introduced annotation @Required to indicate a field is not nullable. String, Date and byte[] became nullable by default which means a RealmMigrationNeededException will be thrown if an previous version of a Realm file is opened.
* Deprecated methods: RealmQuery.minimum{Int,Float,Double}, RealmQuery.maximum{Int,Float,Double}. Use RealmQuery.min() and RealmQuery.max() instead.
* Added support for x86_64.
* Fixed an issue where opening the same Realm file on two Looper threads could potentially lead to an IllegalStateException being thrown.
* Fixed an issue preventing the call of listeners on refresh().
* Opening a Realm file from one thread will no longer be blocked by a transaction from another thread.
* Range restrictions of Date fields have been removed. Date fields now accepts any value. Milliseconds are still removed.

## 0.82.2 (2015-09-04)
* Fixed a bug which might cause failure when loading the native library.
* Fixed a bug which might trigger a timeout in Context.finalize().
* Fixed a bug which might cause RealmObject.isValid() to throw an exception if the object is deleted.
* Updated Realm core to version 0.89.9
  - Fixed a potential stack overflow issue which might cause a crash when encryption was used.
  - Embedded crypto functions into Realm dynamic lib to avoid random issues on some devices.
  - Throw RealmEncryptionNotSupportedException if the device doesn't support Realm encryption. At least one device type (HTC One X) contains system bugs that prevents Realm's encryption from functioning properly. This is now detected, and an exception is thrown when trying to open/create an encrypted Realm file. It's up to the application to catch this and decide if it's OK to proceed without encryption instead.

## 0.82.1 (2015-08-06)
* Fixed a bug where using the wrong encryption key first caused the right key to be seen as invalid.
* Fixed a bug where String fields were ignored when updating objects from JSON with null values.
* Fixed a bug when calling System.exit(0), the process might hang.

## 0.82 (2015-07-28)
* BREAKING CHANGE: Fields with annotation @PrimaryKey are indexed automatically now. Older schemas require a migration.
* RealmConfiguration.setModules() now accept ignore null values which Realm.getDefaultModule() might return.
* Trying to access a deleted Realm object throw throws a proper IllegalStateException.
* Added in-memory Realm support.
* Closing realm on another thread different from where it was created now throws an exception.
* Realm will now throw a RealmError when Realm's underlying storage engine encounters an unrecoverable error.
* @Index annotation can also be applied to byte/short/int/long/boolean/Date now.
* Fixed a bug where RealmQuery objects are prematurely garbage collected.
* Removed RealmQuery.between() for link queries.

## 0.81.1 (2015-06-22)
* Fixed memory leak causing Realm to never release Realm objects.

## 0.81 (2015-06-19)
* Introduced RealmModules for working with custom schemas in libraries and apps.
* Introduced Realm.getDefaultInstance(), Realm.setDefaultInstance(RealmConfiguration) and Realm.getInstance(RealmConfiguration).
* Deprecated most constructors. They have been been replaced by Realm.getInstance(RealmConfiguration) and Realm.getDefaultInstance().
* Deprecated Realm.migrateRealmAtPath(). It has been replaced by Realm.migrateRealm(RealmConfiguration).
* Deprecated Realm.deleteFile(). It has been replaced by Realm.deleteRealm(RealmConfiguration).
* Deprecated Realm.compactFile(). It has been replaced by Realm.compactRealm(RealmConfiguration).
* RealmList.add(), RealmList.addAt() and RealmList.set() now copy unmanaged objects transparently into Realm.
* Realm now works with Kotlin (M12+). (Thank you @cypressious)
* Fixed a performance regression introduced in 0.80.3 occurring during the validation of the Realm schema.
* Added a check to give a better error message when null is used as value for a primary key.
* Fixed unchecked cast warnings when building with Realm.
* Cleaned up examples (remove old test project).
* Added checking for missing generic type in RealmList fields in annotation processor.

## 0.80.3 (2015-05-22)
* Calling Realm.copyToRealmOrUpdate() with an object with a null primary key now throws a proper exception.
* Fixed a bug making it impossible to open Realms created by Realm-Cocoa if a model had a primary key defined.
* Trying to using Realm.copyToRealmOrUpdate() with an object with a null primary key now throws a proper exception.
* RealmChangedListener now also gets called on the same thread that did the commit.
* Fixed bug where Realm.createOrUpdateWithJson() reset Date and Binary data to default values if not found in the JSON output.
* Fixed a memory leak when using RealmBaseAdapter.
* RealmBaseAdapter now allow RealmResults to be null. (Thanks @zaki50)
* Fixed a bug where a change to a model class (`RealmList<A>` to `RealmList<B>`) would not throw a RealmMigrationNeededException.
* Fixed a bug where setting multiple RealmLists didn't remove the previously added objects.
* Solved ConcurrentModificationException thrown when addChangeListener/removeChangeListener got called in the onChange. (Thanks @beeender)
* Fixed duplicated listeners in the same realm instance. Trying to add duplicated listeners is ignored now. (Thanks @beeender)

## 0.80.2 (2015-05-04)
* Trying to use Realm.copyToRealmOrUpdate() with an object with a null primary key now throws a proper exception.
* RealmMigrationNeedException can now return the path to the Realm that needs to be migrated.
* Fixed bug where creating a Realm instance with a hashcode collision no longer returned the wrong Realm instance.
* Updated Realm Core to version 0.89.2
  - fixed bug causing a crash when opening an encrypted Realm file on ARM64 devices.

## 0.80.1 (2015-04-16)
* Realm.createOrUpdateWithJson() no longer resets fields to their default value if they are not found in the JSON input.
* Realm.compactRealmFile() now uses Realm Core's compact() method which is more failure resilient.
* Realm.copyToRealm() now correctly handles referenced child objects that are already in the Realm.
* The ARM64 binary is now properly a part of the Eclipse distribution package.
* A RealmMigrationExceptionNeeded is now properly thrown if @Index and @PrimaryKey are not set correctly during a migration.
* Fixed bug causing Realms to be cached even though they failed to open correctly.
* Added Realm.deleteRealmFile(File) method.
* Fixed bug causing queries to fail if multiple Realms has different field ordering.
* Fixed bug when using Realm.copyToRealm() with a primary key could crash if default value was already used in the Realm.
* Updated Realm Core to version 0.89.0
  - Improved performance for sorting RealmResults.
  - Improved performance for refreshing a Realm after inserting or modifying strings or binary data.
  - Fixed bug causing incorrect result when querying indexed fields.
  - Fixed bug causing corruption of string index when deleting an object where there are duplicate values for the indexed field.
  - Fixed bug causing a crash after compacting the Realm file.
* Added RealmQuery.isNull() and RealmQuery.isNotNull() for querying relationships.
* Fixed a potential NPE in the RealmList constructor.

## 0.80 (2015-03-11)
* Queries on relationships can be case sensitive.
* Fixed bug when importing JSONObjects containing NULL values.
* Fixed crash when trying to remove last element of a RealmList.
* Fixed bug crashing annotation processor when using "name" in model classes for RealmObject references
* Fixed problem occurring when opening an encrypted Realm with two different instances of the same key.
* Version checker no longer reports that updates are available when latest version is used.
* Added support for static fields in RealmObjects.
* Realm.writeEncryptedCopyTo() has been reenabled.

## 0.79.1 (2015-02-20)
* copyToRealm() no longer crashes on cyclic data structures.
* Fixed potential crash when using copyToRealmOrUpdate with an object graph containing a mix of elements with and without primary keys.

## 0.79 (2015-02-16)
* Added support for ARM64.
* Added RealmQuery.not() to negate a query condition.
* Added copyToRealmOrUpdate() and createOrUpdateFromJson() methods, that works for models with primary keys.
* Made the native libraries much smaller. Arm went from 1.8MB to 800KB.
* Better error reporting when trying to create or open a Realm file fails.
* Improved error reporting in case of missing accessors in model classes.
* Re-enabled RealmResults.remove(index) and RealmResults.removeLast().
* Primary keys are now supported through the @PrimaryKey annotation.
* Fixed error when instantiating a Realm with the wrong key.
* Throw an exception if deleteRealmFile() is called when there is an open instance of the Realm.
* Made migrations and compression methods synchronised.
* Removed methods deprecated in 0.76. Now Realm.allObjectsSorted() and RealmQuery.findAllSorted() need to be used instead.
* Reimplemented Realm.allObjectSorted() for better performance.

## 0.78 (2015-01-22)
* Added proper support for encryption. Encryption support is now included by default. Keys are now 64 bytes long.
* Added support to write an encrypted copy of a Realm.
* Realm no longer incorrectly warns that an instance has been closed too many times.
* Realm now shows a log warning if an instance is being finalized without being closed.
* Fixed bug causing Realms to be cached during a RealmMigration resulting in invalid realms being returned from Realm.getInstance().
* Updated core to 0.88.

## 0.77 (2015-01-16)
* Added Realm.allObjectsSorted() and RealmQuery.findAllSorted() and extending RealmResults.sort() for multi-field sorting.
* Added more logging capabilities at the JNI level.
* Added proper encryption support. NOTE: The key has been increased from 32 bytes to 64 bytes (see example).
* Added support for unmanaged objects and custom constructors.
* Added more precise imports in proxy classes to avoid ambiguous references.
* Added support for executing a transaction with a closure using Realm.executeTransaction().
* Added RealmObject.isValid() to test if an object is still accessible.
* RealmResults.sort() now has better error reporting.
* Fixed bug when doing queries on the elements of a RealmList, ie. like Realm.where(Foo.class).getBars().where().equalTo("name").
* Fixed bug causing refresh() to be called on background threads with closed Realms.
* Fixed bug where calling Realm.close() too many times could result in Realm not getting closed at all. This now triggers a log warning.
* Throw NoSuchMethodError when RealmResults.indexOf() is called, since it's not implemented yet.
* Improved handling of empty model classes in the annotation processor
* Removed deprecated static constructors.
* Introduced new static constructors based on File instead of Context, allowing to save Realm files in custom locations.
* RealmList.remove() now properly returns the removed object.
* Calling realm.close() no longer prevent updates to other open realm instances on the same thread.

## 0.76.0 (2014-12-19)
* RealmObjects can now be imported using JSON.
* Gradle wrapper updated to support Android Studio 1.0.
* Fixed bug in RealmObject.equals() so it now correctly compares two objects from the same Realm.
* Fixed bug in Realm crashing for receiving notifications after close().
* Realm class is now marked as final.
* Replaced concurrency example with a better thread example.
* Allowed to add/remove RealmChangeListeners in RealmChangeListeners.
* Upgraded to core 0.87.0 (encryption support, API changes).
* Close the Realm instance after migrations.
* Added a check to deny the writing of objects outside of a transaction.

## 0.75.1 (2014-12-03)
* Changed sort to be an in-place method.
* Renamed SORT_ORDER_DECENDING to SORT_ORDER_DESCENDING.
* Added sorting functionality to allObjects() and findAll().
* Fixed bug when querying a date column with equalTo(), it would act as lessThan()

## 0.75.0 (2014-11-28)
* Realm now implements Closeable, allowing better cleanup of native resources.
* Added writeCopyTo() and compactRealmFile() to write and compact a Realm to a new file.
* RealmObject.toString(), equals() and hashCode() now support models with cyclic references.
* RealmResults.iterator() and listIterator() now correctly iterates the results when using remove().
* Bug fixed in Exception text when field names was not matching the database.
* Bug fixed so Realm no longer throws an Exception when removing the last object.
* Bug fixed in RealmResults which prevented sub-querying.
* The Date type does not support millisecond resolution, and dates before 1901-12-13 and dates after 2038-01-19 are not supported on 32 bit systems.
* Fixed bug so Realm no longer throws an Exception when removing the last object.
* Fixed bug in RealmResults which prevented sub-querying.

## 0.74.0 (2014-11-19)
* Added support for more field/accessors naming conventions.
* Added case sensitive versions of string comparison operators equalTo and notEqualTo.
* Added where() to RealmList to initiate queries.
* Added verification of fields names in queries with links.
* Added exception for queries with invalid field name.
* Allow static methods in model classes.
* An exception will now be thrown if you try to move Realm, RealmResults or RealmObject between threads.
* Fixed a bug in the calculation of the maximum of date field in a RealmResults.
* Updated core to 0.86.0, fixing a bug in cancelling an empty transaction, and major query speedups with floats/doubles.
* Consistent handling of UTF-8 strings.
* removeFromRealm() now calls moveLastOver() which is faster and more reliable when deleting multiple objects.

## 0.73.1 (2014-11-05)
* Fixed a bug that would send infinite notifications in some instances.

## 0.73.0 (2014-11-04)
* Fixed a bug not allowing queries with more than 1024 conditions.
* Rewritten the notification system. The API did not change but it's now much more reliable.
* Added support for switching auto-refresh on and off (Realm.setAutoRefresh).
* Added RealmBaseAdapter and an example using it.
* Added deleteFromRealm() method to RealmObject.

## 0.72.0 (2014-10-27)
* Extended sorting support to more types: boolean, byte, short, int, long, float, double, Date, and String fields are now supported.
* Better support for Java 7 and 8 in the annotations processor.
* Better support for the Eclipse annotations processor.
* Added Eclipse support to the distribution folder.
* Added Realm.cancelTransaction() to cancel/abort/rollback a transaction.
* Added support for link queries in the form realm.where(Owner.class).equalTo("cat.age", 12).findAll().
* Faster implementation of RealmQuery.findFirst().
* Upgraded core to 0.85.1 (deep copying of strings in queries; preparation for link queries).

## 0.71.0 (2014-10-07)
* Simplified the release artifact to a single Jar file.
* Added support for Eclipse.
* Added support for deploying to Maven.
* Throw exception if nested transactions are used (it's not allowed).
* Javadoc updated.
* Fixed [bug in RealmResults](https://github.com/realm/realm-java/issues/453).
* New annotation @Index to add search index to a field (currently only supporting String fields).
* Made the annotations processor more verbose and strict.
* Added RealmQuery.count() method.
* Added a new example about concurrency.
* Upgraded to core 0.84.0.

## 0.70.1 (2014-09-30)
* Enabled unit testing for the realm project.
* Fixed handling of camel-cased field names.

## 0.70.0 (2014-09-29)
* This is the first public beta release.<|MERGE_RESOLUTION|>--- conflicted
+++ resolved
@@ -6,11 +6,8 @@
 
 * [ObjectServer] Added support for `SyncUser.isAdmin()` (#4353).
 * Transient fields are now allowed in model classes, but are implicitly treated as having the `@Ignore` annotation (#4279).
-<<<<<<< HEAD
+* Added `Realm.refresh()` and `DynamicRealm.refresh()` (#3476).
 * Added `DynamicRealmObject#linkingObjects(String,String) to support linking objects on `DynamicRealm` (#4492).
-=======
-* Added `Realm.refresh()` and `DynamicRealm.refresh()` (#3476).
->>>>>>> fbd6259f
 
 ### Bug Fixes
 
