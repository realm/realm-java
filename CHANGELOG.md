<<<<<<< HEAD
## 2.0.2

### Bug fixes

* Build error when using Java 7 (#3563).
=======
## 2.1.0

### Enhancement

* `Realm.compactRealm()` works for encrypted Realms.
>>>>>>> 12c2e462

## 2.0.1

### Bug fixes

* `android.net.conn.CONNECTIVITY_CHANGE` broadcast caused `RuntimeException` if sync extension was disabled (#3505).
* `android.net.conn.CONNECTIVITY_CHANGE` was not delivered on Android 7 devices.
* `distinctAsync` did not respect other query parameters (#3537).
* `ConcurrentModificationException` from Gradle when building an application (#3501).

## Internal

* Upgraded to Realm Core 2.0.1 / Realm Sync 1.3-BETA

## 2.0.0

This release introduces support for the Realm Mobile Platform! 
See <https://realm.io/news/introducing-realm-mobile-platform/> for an overview of these great new features.

### Breaking Changes

* Files written by Realm 2.0 cannot be read by 1.x or earlier versions. Old files can still be opened.
* It is now required to call `Realm.init(Context)` before calling any other Realm API.
* Removed `RealmConfiguration.Builder(Context)`, `RealmConfiguration.Builder(Context, File)` and `RealmConfiguration.Builder(File)` constructors.
* `isValid()` now always returns `true` instead of `false` for unmanaged `RealmObject` and `RealmList`. This puts it in line with the behaviour of the Cocoa and .NET API's (#3101).
* armeabi is not supported anymore.
* Added new `RealmFileException`.
  - `IncompatibleLockFileException` has been removed and replaced by `RealmFileException` with kind `INCOMPATIBLE_LOCK_FILE`.
  - `RealmIOExcpetion` has been removed and replaced by `RealmFileException`.
* `RealmConfiguration.Builder.assetFile(Context, String)` has been renamed to `RealmConfiguration.Builder.assetFile(String)`.
* Object with primary key is now required to define it when the object is created. This means that `Realm.createObject(Class<E>)` and `DynamicRealm.createObject(String)` now throws `RealmException` if they are used to create an object with a primary key field. Use `Realm.createObject(Class<E>, Object)` or `DynamicRealm.createObject(String, Object)` instead.
* Importing from JSON without the primary key field defined in the JSON object now throws `IllegalArgumentException`.
* Now `Realm.beginTransaction()`, `Realm.executeTransaction()` and `Realm.waitForChange()` throw `RealmMigrationNeededException` if a remote process introduces incompatible schema changes (#3409).
* The primary key value of an object can no longer be changed after the object was created. Instead a new object must be created and all fields copied over.
* Now `Realm.createObject(Class)` and `Realm.createObject(Class,Object)` take the values from the model's fields and default constructor. Creating objects through the `DynamicRealm` does not use these values (#777).
* When `Realm.create*FromJson()`s create a new `RealmObject`, now they take the default values defined by the field itself and its default constructor for those fields that are not defined in the JSON object.

### Enhancements

* Added `realmObject.isManaged()`, `RealmObject.isManaged(obj)` and `RealmCollection.isManaged()` (#3101).
* Added `RealmConfiguration.Builder.directory(File)`.
* `RealmLog` has been moved to the public API. It is now possible to control which events Realm emit to Logcat. See the `RealmLog` class for more details.
* Typed `RealmObject`s can now continue to access their fields properly even though the schema was changed while the Realm was open (#3409).
* A `RealmMigrationNeededException` will be thrown with a cause to show the detailed message when a migration is needed and the migration block is not in the `RealmConfiguration`.


### Bug fixes

* Fixed a lint error in proxy classes when the 'minSdkVersion' of user's project is smaller than 11 (#3356).
* Fixed a potential crash when there were lots of async queries waiting in the queue.
* Fixed a bug causing the Realm Transformer to not transform field access in the model's constructors (#3361).
* Fixed a bug causing a build failure when the Realm Transformer adds accessors to a model class that was already transformed in other project (#3469).
* Fixed a bug causing the `NullPointerException` when calling getters/setters in the model's constructors (#2536).

### Internal

* Moved JNI build to CMake.
* Updated Realm Core to 2.0.0.
* Updated ReLinker to 1.2.2.

## 1.2.0

### Bug fixes

* Throw a proper exception when operating on a non-existing field with the dynamic API (#3292).
* `DynamicRealmObject.setList` should only accept `RealmList<DynamicRealmObject>` (#3280).
* `DynamicRealmObject.getX(fieldName)` now throws a proper exception instead of a native crash when called with a field name of the wrong type (#3294).
* Fixed a concurrency crash which might happen when `Realm.executeTransactionAsync()` tried to call `onSucess` after the Realm was closed.

### Enhancements

* Added `RealmQuery.in()` for a comparison against multiple values.
* Added byte array (`byte[]`) support to `RealmQuery`'s `equalTo` and `notEqualTo` methods.
* Optimized internal caching of schema classes (#3315).

### Internal

* Updated Realm Core to 1.5.1.
* Improved sorting speed.
* Completely removed the `OptionalAPITransformer`.

### Credits

* Thanks to Brenden Kromhout (@bkromhout) for adding binary array support to `equalTo` and `notEqualTo`.

## 1.1.1

### Bug fixes

* Fixed a wrong JNI method declaration which might cause "method not found" crash on some devices.
* Fixed a bug that `Error` in the background async thread is not forwarded to the caller thread.
* Fixed a crash when an empty `Collection` is passed to `insert()`/`insertOrUpdate()` (#3103).
* Fixed a bug that does not transfer the primary key when `RealmSchemaObject.setClassName()` is called to rename a class (#3118).
* Fixed bug in `Realm.insert` and `Realm.insertOrUpdate` methods causing a `RealmList` to be cleared when inserting a managed `RealmModel` (#3105).
* Fixed a concurrency allocation bug in storage engine which might lead to some random crashes.
* Bulk insertion now throws if it is not called in a transaction (#3173).
* The IllegalStateException thrown when accessing an empty RealmObject is now more meaningful (#3200).
* `insert()` now correctly throws an exception if two different objects have the same primary key (#3212).
* Blackberry Z10 throwing "Function not implemented" (#3178).
* Reduced the number of file descriptors used by Realm Core (#3197).
* Throw a proper `IllegalStateException` if a `RealmChangeListener` is used inside an IntentService (#2875).

### Enhancements

* The Realm Annotation processor no longer consumes the Realm annotations. Allowing other annotation processors to run.

### Internal

* Updated Realm Core to 1.4.2.
* Improved sorting speed.

## 1.1.0

### Bug fixes

* A number of bug fixes in the storage engine related to memory management in rare cases when a Realm has been compacted.
* Disabled the optional API transformer since it has problems with DexGuard (#3022).
* `OnSuccess.OnSuccess()` might not be called with the correct Realm version for async transaction (#1893).
* Fixed a bug in `copyToRealm()` causing a cyclic dependency objects being duplicated.
* Fixed a build failure when model class has a conflicting name such as `Map`, `List`, `String`, ... (#3077).

### Enhancements

* Added `insert(RealmModel obj)`, `insertOrUpdate(RealmModel obj)`, `insert(Collection<RealmModel> collection)` and `insertOrUpdate(Collection<RealmModel> collection)` to perform batch inserts (#1684).
* Enhanced `Table.toString()` to show a PrimaryKey field details (#2903).
* Enabled ReLinker when loading a Realm from a custom path by adding a `RealmConfiguration.Builder(Context, File)` constructor (#2900).
* Changed `targetSdkVersion` of `realm-library` to 24.
* Logs warning if `DynamicRealm` is not closed when GC happens as it does for `Realm`.

### Deprecated

* `RealmConfiguration.Builder(File)`. Use `RealmConfiguration.Builder(Context, File)` instead.

### Internal

* Updated Realm Core to 1.2.0.

## 1.0.1

### Bug fixes

* Fixed a crash when calling `Table.toString()` in debugger (#2429).
* Fixed a race condition which would cause some `RealmResults` to not be properly updated inside a `RealmChangeListener`. This could result in crashes when accessing items from those results (#2926/#2951).
* Revised `RealmResults.isLoaded()` description (#2895).
* Fixed a bug that could cause Realm to lose track of primary key when using `RealmObjectSchema.removeField()` and `RealmObjectSchema.renameField()` (#2829/#2926).
* Fixed a bug that prevented some devices from finding async related JNI methods correctly.
* Updated ProGuard configuration in order not to depend on Android's default configuration (#2972).
* Fixed a race condition between Realms notifications and other UI events. This could e.g. cause ListView to crash (#2990).
* Fixed a bug that allowed both `RealmConfiguration.Builder.assetFile()`/`deleteRealmIfMigrationNeeded()` to be configured at the same time, which leads to the asset file accidentally being deleted in migrations (#2933).
* Realm crashed outright when the same Realm file was opened in two processes. Realm will now optimistically retry opening for 1 second before throwing an Error (#2459).

### Enhancements

* Removes RxJava related APIs during bytecode transforming to make RealmObject plays well with reflection when rx.Observable doesn't exist.

## 1.0.0

No changes since 0.91.1.

## 0.91.1

* Updated Realm Core to 1.0.1.

### Bug fixes

* Fixed a bug when opening a Realm causes a staled memory mapping. Symptoms are error messages like "Bad or incompatible history type", "File format version doesn't match", and "Encrypted interprocess sharing is currently unsupported".

## 0.91.0

* Updated Realm Core to 1.0.0.

### Breaking changes

* Removed all `@Deprecated` methods.
* Calling `Realm.setAutoRefresh()` or `DynamicRealm.setAutoRefresh()` from non-Looper thread throws `IllegalStateException` even if the `autoRefresh` is false (#2820).

### Bug fixes

* Calling RealmResults.deleteAllFromRealm() might lead to native crash (#2759).
* The annotation processor now correctly reports an error if trying to reference interfaces in model classes (#2808).
* Added null check to `addChangeListener` and `removeChangeListener` in `Realm` and `DynamicRealm` (#2772).
* Calling `RealmObjectSchema.addPrimaryKey()` adds an index to the primary key field, and calling `RealmObjectSchema.removePrimaryKey()` removes the index from the field (#2832).
* Log files are not deleted when calling `Realm.deleteRealm()` (#2834).

### Enhancements

* Upgrading to OpenSSL 1.0.1t. From July 11, 2016, Google Play only accept apps using OpenSSL 1.0.1r or later (https://support.google.com/faqs/answer/6376725, #2749).
* Added support for automatically copying an initial database from assets using `RealmConfiguration.Builder.assetFile()`.
* Better error messages when certain file operations fail.

### Credits

* Paweł Surówka (@thesurix) for adding the `RealmConfiguration.Builder.assetFile()`.

## 0.90.1

* Updated Realm Core to 0.100.2.

### Bug fixes

* Opening a Realm while closing a Realm in another thread could lead to a race condition.
* Automatic migration to the new file format could in rare circumstances lead to a crash.
* Fixing a race condition that may occur when using Async API (#2724).
* Fixed CannotCompileException when related class definition in android.jar cannot be found (#2703).

### Enhancements

* Prints path when file related exceptions are thrown.

## 0.90.0

* Updated Realm Core to 0.100.0.

### Breaking changes

* RealmChangeListener provides the changed object/Realm/collection as well (#1594).
* All JSON methods on Realm now only wraps JSONException in RealmException. All other Exceptions are thrown as they are.
* Marked all methods on `RealmObject` and all public classes final (#1594).
* Removed `BaseRealm` from the public API.
* Removed `HandlerController` from the public API.
* Removed constructor of `RealmAsyncTask` from the public API (#1594).
* `RealmBaseAdapter` has been moved to its own GitHub repository: https://github.com/realm/realm-android-adapters
  See https://github.com/realm/realm-android-adapters/README.md for further info on how to include it.
* File format of Realm files is changed. Files will be automatically upgraded but opening a Realm file with older
  versions of Realm is not possible.

### Deprecated

* `Realm.allObjects*()`. Use `Realm.where(clazz).findAll*()` instead.
* `Realm.distinct*()`. Use `Realm.where(clazz).distinct*()` instead.
* `DynamicRealm.allObjects*()`. Use `DynamicRealm.where(className).findAll*()` instead.
* `DynamicRealm.distinct*()`. Use `DynamicRealm.where(className).distinct*()` instead.
* `Realm.allObjectsSorted(field, sort, field, sort, field, sort)`. Use `RealmQuery.findAllSorted(field[], sort[])`` instead.
* `RealmQuery.findAllSorted(field, sort, field, sort, field, sort)`. Use `RealmQuery.findAllSorted(field[], sort[])`` instead.
* `RealmQuery.findAllSortedAsync(field, sort, field, sort, field, sort)`. Use `RealmQuery.findAllSortedAsync(field[], sort[])`` instead.
* `RealmConfiguration.setModules()`. Use `RealmConfiguration.modules()` instead.
* `Realm.refresh()` and `DynamicRealm.refresh()`. Use `Realm.waitForChange()`/`stopWaitForChange()` or `DynamicRealm.waitForChange()`/`stopWaitForChange()` instead.

### Enhancements

* `RealmObjectSchema.getPrimaryKey()` (#2636).
* `Realm.createObject(Class, Object)` for creating objects with a primary key directly.
* Unit tests in Android library projects now detect Realm model classes.
* Better error message if `equals()` and `hashCode()` are not properly overridden in custom Migration classes.
* Expanding the precision of `Date` fields to cover full range (#833).
* `Realm.waitForChange()`/`stopWaitForChange()` and `DynamicRealm.waitForChange()`/`stopWaitForChange()` (#2386).

### Bug fixes

* `RealmChangeListener` on `RealmObject` is not triggered when adding listener on returned `RealmObject` of `copyToRealmOrUpdate()` (#2569).

### Credits

* Thanks to Brenden Kromhout (@bkromhout) for adding `RealmObjectSchema.getPrimaryKey()`.

## 0.89.1

### Bug fixes

* @PrimaryKey + @Required on String type primary key no longer throws when using copyToRealm or copyToRealmOrUpdate (#2653).
* Primary key is cleared/changed when calling RealmSchema.remove()/RealmSchema.rename() (#2555).
* Objects implementing RealmModel can be used as a field of RealmModel/RealmObject (#2654).

## 0.89.0

### Breaking changes

* @PrimaryKey field value can now be null for String, Byte, Short, Integer, and Long types. Older Realms should be migrated, using RealmObjectSchema.setNullable(), or by adding the @Required annotation. (#2515).
* `RealmResults.clear()` now throws UnsupportedOperationException. Use `RealmResults.deleteAllFromRealm()` instead.
* `RealmResults.remove(int)` now throws UnsupportedOperationException. Use `RealmResults.deleteFromRealm(int)` instead.
* `RealmResults.sort()` and `RealmList.sort()` now return the sorted result instead of sorting in-place.
* `RealmList.first()` and `RealmList.last()` now throw `ArrayIndexOutOfBoundsException` if `RealmList` is empty.
* Removed deprecated method `Realm.getTable()` from public API.
* `Realm.refresh()` and `DynamicRealm.refresh()` on a Looper no longer have any effect. `RealmObject` and `RealmResults` are always updated on the next event loop.

### Deprecated

* `RealmObject.removeFromRealm()` in place of `RealmObject.deleteFromRealm()`
* `Realm.clear(Class)` in favour of `Realm.delete(Class)`.
* `DynamicRealm.clear(Class)` in place of `DynamicRealm.delete(Class)`.

### Enhancements

* Added a `RealmModel` interface that can be used instead of extending `RealmObject`.
* `RealmCollection` and `OrderedRealmCollection` interfaces have been added. `RealmList` and `RealmResults` both implement these.
* `RealmBaseAdapter` now accept an `OrderedRealmCollection` instead of only `RealmResults`.
* `RealmObjectSchema.isPrimaryKey(String)` (#2440)
* `RealmConfiguration.initialData(Realm.Transaction)` can now be used to populate a Realm file before it is used for the first time.

### Bug fixes

* `RealmObjectSchema.isRequired(String)` and `RealmObjectSchema.isNullable(String)` don't throw when the given field name doesn't exist.

### Credits

* Thanks to @thesurix for adding `RealmConfiguration.initialData()`.

## 0.88.3

* Updated Realm Core to 0.97.3.

### Enhancements

* Throws an IllegalArgumentException when calling Realm.copyToRealm()/Realm.copyToRealmOrUpdate() with a RealmObject which belongs to another Realm instance in a different thread.
* Improved speed of cleaning up native resources (#2496).

### Bug fixes

* Field annotated with @Ignored should not have accessors generated by the bytecode transformer (#2478).
* RealmResults and RealmObjects can no longer accidentially be GC'ed if using `asObservable()`. Previously this caused the observable to stop emitting. (#2485).
* Fixed an build issue when using Realm in library projects on Windows (#2484).
* Custom equals(), toString() and hashCode() are no longer incorrectly overwritten by the proxy class (#2545).

## 0.88.2

* Updated Realm Core to 0.97.2.

### Enhancements

* Outputs additional information when incompatible lock file error occurs.

### Bug fixes

* Race condition causing BadVersionException when running multiple async writes and queries at the same time (#2021/#2391/#2417).

## 0.88.1

### Bug fixes

* Prevent throwing NullPointerException in RealmConfiguration.equals(RealmConfiguration) when RxJava is not in the classpath (#2416).
* RealmTransformer fails because of missing annotation classes in user's project (#2413).
* Added SONAME header to shared libraries (#2432).
* now DynamicRealmObject.toString() correctly shows null value as "null" and the format is aligned to the String from typed RealmObject (#2439).
* Fixed an issue occurring while resolving ReLinker in apps using a library based on Realm (#2415).

## 0.88.0

* Updated Realm Core to 0.97.0.

### Breaking changes

* Realm has now to be installed as a Gradle plugin.
* DynamicRealm.executeTransaction() now directly throws any RuntimeException instead of wrapping it in a RealmException (#1682).
* DynamicRealm.executeTransaction() now throws IllegalArgumentException instead of silently accepting a null Transaction object.
* String setters now throw IllegalArgumentException instead of RealmError for invalid surrogates.
* DynamicRealm.distinct()/distinctAsync() and Realm.distinct()/distinctAsync() now throw IllegalArgumentException instead of UnsupportedOperationException for invalid type or unindexed field.
* All thread local change listeners are now delayed until the next Looper event instead of being triggered when committing.
* Removed RealmConfiguration.getSchemaMediator() from public API which was deprecated in 0.86.0. Please use RealmConfiguration.getRealmObjectClasses() to obtain the set of model classes (#1797).
* Realm.migrateRealm() throws a FileNotFoundException if the Realm file doesn't exist.
* It is now required to unsubscribe from all Realm RxJava observables in order to fully close the Realm (#2357).

### Deprecated

* Realm.getInstance(Context). Use Realm.getInstance(RealmConfiguration) or Realm.getDefaultInstance() instead.
* Realm.getTable(Class) which was public because of the old migration API. Use Realm.getSchema() or DynamicRealm.getSchema() instead.
* Realm.executeTransaction(Transaction, Callback) and replaced it with Realm.executeTransactionAsync(Transaction), Realm.executeTransactionAsync(Transaction, OnSuccess), Realm.executeTransactionAsync(Transaction, OnError) and Realm.executeTransactionAsync(Transaction, OnSuccess, OnError).

### Enhancements

* Support for custom methods, custom logic in accessors, custom accessor names, interface implementation and public fields in Realm objects (#909).
* Support to project Lombok (#502).
* RealmQuery.isNotEmpty() (#2025).
* Realm.deleteAll() and RealmList.deleteAllFromRealm() (#1560).
* RealmQuery.distinct() and RealmResults.distinct() (#1568).
* RealmQuery.distinctAsync() and RealmResults.distinctAsync() (#2118).
* Improved .so loading by using [ReLinker](https://github.com/KeepSafe/ReLinker).
* Improved performance of RealmList#contains() (#897).
* distinct(...) for Realm, DynamicRealm, RealmQuery, and RealmResults can take multiple parameters (#2284).
* "realm" and "row" can be used as field name in model classes (#2255).
* RealmResults.size() now returns Integer.MAX_VALUE when actual size is greater than Integer.MAX_VALUE (#2129).
* Removed allowBackup from AndroidManifest (#2307).

### Bug fixes

* Error occurring during test and (#2025).
* Error occurring during test and connectedCheck of unit test example (#1934).
* Bug in jsonExample (#2092).
* Multiple calls of RealmResults.distinct() causes to return wrong results (#2198).
* Calling DynamicRealmObject.setList() with RealmList<DynamicRealmObject> (#2368).
* RealmChangeListeners did not triggering correctly if findFirstAsync() didn't find any object. findFirstAsync() Observables now also correctly call onNext when the query completes in that case (#2200).
* Setting a null value to trigger RealmChangeListener (#2366).
* Preventing throwing BadVersionException (#2391).

### Credits

* Thanks to Bill Best (@wmbest2) for snapshot testing.
* Thanks to Graham Smith (@grahamsmith) for a detailed bug report (#2200).

## 0.87.5
* Updated Realm Core to 0.96.2.
  - IllegalStateException won't be thrown anymore in RealmResults.where() if the RealmList which the RealmResults is created on has been deleted. Instead, the RealmResults will be treated as empty forever.
  - Fixed a bug causing a bad version exception, when using findFirstAsync (#2115).

## 0.87.4
* Updated Realm Core to 0.96.0.
  - Fixed bug causing BadVersionException or crashing core when running async queries.

## 0.87.3
* IllegalArgumentException is now properly thrown when calling Realm.copyFromRealm() with a DynamicRealmObject (#2058).
* Fixed a message in IllegalArgumentException thrown by the accessors of DynamicRealmObject (#2141).
* Fixed RealmList not returning DynamicRealmObjects of the correct underlying type (#2143).
* Fixed potential crash when rolling back removal of classes that reference each other (#1829).
* Updated Realm Core to 0.95.8.
  - Fixed a bug where undetected deleted object might lead to seg. fault (#1945).
  - Better performance when deleting objects (#2015).

## 0.87.2
* Removed explicit GC call when committing a transaction (#1925).
* Fixed a bug when RealmObjectSchema.addField() was called with the PRIMARY_KEY modifier, the field was not set as a required field (#2001).
* Fixed a bug which could throw a ConcurrentModificationException in RealmObject's or RealmResults' change listener (#1970).
* Fixed RealmList.set() so it now correctly returns the old element instead of the new (#2044).
* Fixed the deployment of source and javadoc jars (#1971).

## 0.87.1
* Upgraded to NDK R10e. Using gcc 4.9 for all architectures.
* Updated Realm Core to 0.95.6
  - Fixed a bug where an async query can be copied incomplete in rare cases (#1717).
* Fixed potential memory leak when using async query.
* Added a check to prevent removing a RealmChangeListener from a non-Looper thread (#1962). (Thank you @hohnamkung)

## 0.87.0
* Added Realm.asObservable(), RealmResults.asObservable(), RealmObject.asObservable(), DynamicRealm.asObservable() and DynamicRealmObject.asObservable().
* Added RealmConfiguration.Builder.rxFactory() and RxObservableFactory for custom RxJava observable factory classes.
* Added Realm.copyFromRealm() for creating detached copies of Realm objects (#931).
* Added RealmObjectSchema.getFieldType() (#1883).
* Added unitTestExample to showcase unit and instrumentation tests. Examples include jUnit3, jUnit4, Espresso, Robolectric, and MPowermock usage with Realm (#1440).
* Added support for ISO8601 based dates for JSON import. If JSON dates are invalid a RealmException will be thrown (#1213).
* Added APK splits to gridViewExample (#1834).

## 0.86.1
* Improved the performance of removing objects (RealmResults.clear() and RealmResults.remove()).
* Updated Realm Core to 0.95.5.
* Updated ProGuard configuration (#1904).
* Fixed a bug where RealmQuery.findFirst() returned a wrong result if the RealmQuery had been created from a RealmResults.where() (#1905).
* Fixed a bug causing DynamicRealmObject.getObject()/setObject() to use the wrong class (#1912).
* Fixed a bug which could cause a crash when closing Realm instances in change listeners (#1900).
* Fixed a crash occurring during update of multiple async queries (#1895).
* Fixed listeners not triggered for RealmObject & RealmResults created using copy or create methods (#1884).
* Fixed RealmChangeListener never called inside RealmResults (#1894).
* Fixed crash when calling clear on a RealmList (#1886).

## 0.86.0
* BREAKING CHANGE: The Migration API has been replaced with a new API.
* BREAKING CHANGE: RealmResults.SORT_ORDER_ASCENDING and RealmResults.SORT_ORDER_DESCENDING constants have been replaced by Sort.ASCENDING and Sort.DESCENDING enums.
* BREAKING CHANGE: RealmQuery.CASE_SENSITIVE and RealmQuery.CASE_INSENSITIVE constants have been replaced by Case.SENSITIVE and Case.INSENSITIVE enums.
* BREAKING CHANGE: Realm.addChangeListener, RealmObject.addChangeListener and RealmResults.addChangeListener hold a strong reference to the listener, you should unregister the listener to avoid memory leaks.
* BREAKING CHANGE: Removed deprecated methods RealmQuery.minimum{Int,Float,Double}, RealmQuery.maximum{Int,Float,Double}, RealmQuery.sum{Int,Float,Double} and RealmQuery.average{Int,Float,Double}. Use RealmQuery.min(), RealmQuery.max(), RealmQuery.sum() and RealmQuery.average() instead.
* BREAKING CHANGE: Removed RealmConfiguration.getSchemaMediator() which is public by mistake. And RealmConfiguration.getRealmObjectClasses() is added as an alternative in order to obtain the set of model classes (#1797).
* BREAKING CHANGE: Realm.addChangeListener, RealmObject.addChangeListener and RealmResults.addChangeListener will throw an IllegalStateException when invoked on a non-Looper thread. This is to prevent registering listeners that will not be invoked.
* BREAKING CHANGE: trying to access a property on an unloaded RealmObject obtained asynchronously will throw an IllegalStateException
* Added new Dynamic API using DynamicRealm and DynamicRealmObject.
* Added Realm.getSchema() and DynamicRealm.getSchema().
* Realm.createOrUpdateObjectFromJson() now works correctly if the RealmObject class contains a primary key (#1777).
* Realm.compactRealm() doesn't throw an exception if the Realm file is opened. It just returns false instead.
* Updated Realm Core to 0.95.3.
  - Fixed a bug where RealmQuery.average(String) returned a wrong value for a nullable Long/Integer/Short/Byte field (#1803).
  - Fixed a bug where RealmQuery.average(String) wrongly counted the null value for average calculation (#1854).

## 0.85.1
* Fixed a bug which could corrupt primary key information when updating from a Realm version <= 0.84.1 (#1775).

## 0.85.0
* BREAKING CHANGE: Removed RealmEncryptionNotSupportedException since the encryption implementation changed in Realm's underlying storage engine. Encryption is now supported on all devices.
* BREAKING CHANGE: Realm.executeTransaction() now directly throws any RuntimeException instead of wrapping it in a RealmException (#1682).
* BREAKING CHANGE: RealmQuery.isNull() and RealmQuery.isNotNull() now throw IllegalArgumentException instead of RealmError if the fieldname is a linked field and the last element is a link (#1693).
* Added Realm.isEmpty().
* Setters in managed object for RealmObject and RealmList now throw IllegalArgumentException if the value contains an invalid (unmanaged, removed, closed, from different Realm) object (#1749).
* Attempting to refresh a Realm while a transaction is in process will now throw an IllegalStateException (#1712).
* The Realm AAR now also contains the ProGuard configuration (#1767). (Thank you @skyisle)
* Updated Realm Core to 0.95.
  - Removed reliance on POSIX signals when using encryption.

## 0.84.2
* Fixed a bug making it impossible to convert a field to become required during a migration (#1695).
* Fixed a bug making it impossible to read Realms created using primary keys and created by iOS (#1703).
* Fixed some memory leaks when an Exception is thrown (#1730).
* Fixed a memory leak when using relationships (#1285).
* Fixed a bug causing cached column indices to be cleared too soon (#1732).

## 0.84.1
* Updated Realm Core to 0.94.4.
  - Fixed a bug that could cause a crash when running the same query multiple times.
* Updated ProGuard configuration. See [documentation](https://realm.io/docs/java/latest/#proguard) for more details.
* Updated Kotlin example to use 1.0.0-beta.
* Fixed warnings reported by "lint -Xlint:all" (#1644).
* Fixed a bug where simultaneous opening and closing a Realm from different threads might result in a NullPointerException (#1646).
* Fixed a bug which made it possible to externally modify the encryption key in a RealmConfiguration (#1678).

## 0.84.0
* Added support for async queries and transactions.
* Added support for parsing JSON Dates with timezone information. (Thank you @LateralKevin)
* Added RealmQuery.isEmpty().
* Added Realm.isClosed() method.
* Added Realm.distinct() method.
* Added RealmQuery.isValid(), RealmResults.isValid() and RealmList.isValid(). Each method checks whether the instance is still valid to use or not(for example, the Realm has been closed or any parent object has been removed).
* Added Realm.isInTransaction() method.
* Updated Realm Core to version 0.94.3.
  - Fallback for mremap() now work correctly on BlackBerry devices.
* Following methods in managed RealmList now throw IllegalStateException instead of native crash when RealmList.isValid() returns false: add(int,RealmObject), add(RealmObject)
* Following methods in managed RealmList now throw IllegalStateException instead of ArrayIndexOutOfBoundsException when RealmList.isValid() returns false: set(int,RealmObject), move(int,int), remove(int), get(int)
* Following methods in managed RealmList now throw IllegalStateException instead of returning 0/null when RealmList.isValid() returns false: clear(), removeAll(Collection), remove(RealmObject), first(), last(), size(), where()
* RealmPrimaryKeyConstraintException is now thrown instead of RealmException if two objects with same primary key are inserted.
* IllegalStateException is now thrown when calling Realm's clear(), RealmResults's remove(), removeLast(), clear() or RealmObject's removeFromRealm() from an incorrect thread.
* Fixed a bug affecting RealmConfiguration.equals().
* Fixed a bug in RealmQuery.isNotNull() which produced wrong results for binary data.
* Fixed a bug in RealmQuery.isNull() and RealmQuery.isNotNull() which validated the query prematurely.
* Fixed a bug where closed Realms were trying to refresh themselves resulting in a NullPointerException.
* Fixed a bug that made it possible to migrate open Realms, which could cause undefined behavior when querying, reading or writing data.
* Fixed a bug causing column indices to be wrong for some edge cases. See #1611 for details.

## 0.83.1
* Updated Realm Core to version 0.94.1.
  - Fixed a bug when using Realm.compactRealm() which could make it impossible to open the Realm file again.
  - Fixed a bug, so isNull link queries now always return true if any part is null.

## 0.83
* BREAKING CHANGE: Database file format update. The Realm file created by this version cannot be used by previous versions of Realm.
* BREAKING CHANGE: Removed deprecated methods and constructors from the Realm class.
* BREAKING CHANGE: Introduced boxed types Boolean, Byte, Short, Integer, Long, Float and Double. Added null support. Introduced annotation @Required to indicate a field is not nullable. String, Date and byte[] became nullable by default which means a RealmMigrationNeededException will be thrown if an previous version of a Realm file is opened.
* Deprecated methods: RealmQuery.minimum{Int,Float,Double}, RealmQuery.maximum{Int,Float,Double}. Use RealmQuery.min() and RealmQuery.max() instead.
* Added support for x86_64.
* Fixed an issue where opening the same Realm file on two Looper threads could potentially lead to an IllegalStateException being thrown.
* Fixed an issue preventing the call of listeners on refresh().
* Opening a Realm file from one thread will no longer be blocked by a transaction from another thread.
* Range restrictions of Date fields have been removed. Date fields now accepts any value. Milliseconds are still removed.

## 0.82.2
* Fixed a bug which might cause failure when loading the native library.
* Fixed a bug which might trigger a timeout in Context.finalize().
* Fixed a bug which might cause RealmObject.isValid() to throw an exception if the object is deleted.
* Updated Realm core to version 0.89.9
  - Fixed a potential stack overflow issue which might cause a crash when encryption was used.
  - Embedded crypto functions into Realm dynamic lib to avoid random issues on some devices.
  - Throw RealmEncryptionNotSupportedException if the device doesn't support Realm encryption. At least one device type (HTC One X) contains system bugs that prevents Realm's encryption from functioning properly. This is now detected, and an exception is thrown when trying to open/create an encrypted Realm file. It's up to the application to catch this and decide if it's OK to proceed without encryption instead.

## 0.82.1
* Fixed a bug where using the wrong encryption key first caused the right key to be seen as invalid.
* Fixed a bug where String fields were ignored when updating objects from JSON with null values.
* Fixed a bug when calling System.exit(0), the process might hang.

## 0.82
* BREAKING CHANGE: Fields with annotation @PrimaryKey are indexed automatically now. Older schemas require a migration.
* RealmConfiguration.setModules() now accept ignore null values which Realm.getDefaultModule() might return.
* Trying to access a deleted Realm object throw throws a proper IllegalStateException.
* Added in-memory Realm support.
* Closing realm on another thread different from where it was created now throws an exception.
* Realm will now throw a RealmError when Realm's underlying storage engine encounters an unrecoverable error.
* @Index annotation can also be applied to byte/short/int/long/boolean/Date now.
* Fixed a bug where RealmQuery objects are prematurely garbage collected.
* Removed RealmQuery.between() for link queries.

## 0.81.1
* Fixed memory leak causing Realm to never release Realm objects.

## 0.81
* Introduced RealmModules for working with custom schemas in libraries and apps.
* Introduced Realm.getDefaultInstance(), Realm.setDefaultInstance(RealmConfiguration) and Realm.getInstance(RealmConfiguration).
* Deprecated most constructors. They have been been replaced by Realm.getInstance(RealmConfiguration) and Realm.getDefaultInstance().
* Deprecated Realm.migrateRealmAtPath(). It has been replaced by Realm.migrateRealm(RealmConfiguration).
* Deprecated Realm.deleteFile(). It has been replaced by Realm.deleteRealm(RealmConfiguration).
* Deprecated Realm.compactFile(). It has been replaced by Realm.compactRealm(RealmConfiguration).
* RealmList.add(), RealmList.addAt() and RealmList.set() now copy unmanaged objects transparently into Realm.
* Realm now works with Kotlin (M12+). (Thank you @cypressious)
* Fixed a performance regression introduced in 0.80.3 occurring during the validation of the Realm schema.
* Added a check to give a better error message when null is used as value for a primary key.
* Fixed unchecked cast warnings when building with Realm.
* Cleaned up examples (remove old test project).
* Added checking for missing generic type in RealmList fields in annotation processor.

## 0.80.3
* Calling Realm.copyToRealmOrUpdate() with an object with a null primary key now throws a proper exception.
* Fixed a bug making it impossible to open Realms created by Realm-Cocoa if a model had a primary key defined.
* Trying to using Realm.copyToRealmOrUpdate() with an object with a null primary key now throws a proper exception.
* RealmChangedListener now also gets called on the same thread that did the commit.
* Fixed bug where Realm.createOrUpdateWithJson() reset Date and Binary data to default values if not found in the JSON output.
* Fixed a memory leak when using RealmBaseAdapter.
* RealmBaseAdapter now allow RealmResults to be null. (Thanks @zaki50)
* Fixed a bug where a change to a model class (`RealmList<A>` to `RealmList<B>`) would not throw a RealmMigrationNeededException.
* Fixed a bug where setting multiple RealmLists didn't remove the previously added objects.
* Solved ConcurrentModificationException thrown when addChangeListener/removeChangeListener got called in the onChange. (Thanks @beeender)
* Fixed duplicated listeners in the same realm instance. Trying to add duplicated listeners is ignored now. (Thanks @beeender)

## 0.80.2
* Trying to use Realm.copyToRealmOrUpdate() with an object with a null primary key now throws a proper exception.
* RealmMigrationNeedException can now return the path to the Realm that needs to be migrated.
* Fixed bug where creating a Realm instance with a hashcode collision no longer returned the wrong Realm instance.
* Updated Realm Core to version 0.89.2
  - fixed bug causing a crash when opening an encrypted Realm file on ARM64 devices.

## 0.80.1
* Realm.createOrUpdateWithJson() no longer resets fields to their default value if they are not found in the JSON input.
* Realm.compactRealmFile() now uses Realm Core's compact() method which is more failure resilient.
* Realm.copyToRealm() now correctly handles referenced child objects that are already in the Realm.
* The ARM64 binary is now properly a part of the Eclipse distribution package.
* A RealmMigrationExceptionNeeded is now properly thrown if @Index and @PrimaryKey are not set correctly during a migration.
* Fixed bug causing Realms to be cached even though they failed to open correctly.
* Added Realm.deleteRealmFile(File) method.
* Fixed bug causing queries to fail if multiple Realms has different field ordering.
* Fixed bug when using Realm.copyToRealm() with a primary key could crash if default value was already used in the Realm.
* Updated Realm Core to version 0.89.0
  - Improved performance for sorting RealmResults.
  - Improved performance for refreshing a Realm after inserting or modifying strings or binary data.
  - Fixed bug causing incorrect result when querying indexed fields.
  - Fixed bug causing corruption of string index when deleting an object where there are duplicate values for the indexed field.
  - Fixed bug causing a crash after compacting the Realm file.
* Added RealmQuery.isNull() and RealmQuery.isNotNull() for querying relationships.
* Fixed a potential NPE in the RealmList constructor.

## 0.80
* Queries on relationships can be case sensitive.
* Fixed bug when importing JSONObjects containing NULL values.
* Fixed crash when trying to remove last element of a RealmList.
* Fixed bug crashing annotation processor when using "name" in model classes for RealmObject references
* Fixed problem occurring when opening an encrypted Realm with two different instances of the same key.
* Version checker no longer reports that updates are available when latest version is used.
* Added support for static fields in RealmObjects.
* Realm.writeEncryptedCopyTo() has been reenabled.

## 0.79.1
* copyToRealm() no longer crashes on cyclic data structures.
* Fixed potential crash when using copyToRealmOrUpdate with an object graph containing a mix of elements with and without primary keys.

## 0.79
* Added support for ARM64.
* Added RealmQuery.not() to negate a query condition.
* Added copyToRealmOrUpdate() and createOrUpdateFromJson() methods, that works for models with primary keys.
* Made the native libraries much smaller. Arm went from 1.8MB to 800KB.
* Better error reporting when trying to create or open a Realm file fails.
* Improved error reporting in case of missing accessors in model classes.
* Re-enabled RealmResults.remove(index) and RealmResults.removeLast().
* Primary keys are now supported through the @PrimaryKey annotation.
* Fixed error when instantiating a Realm with the wrong key.
* Throw an exception if deleteRealmFile() is called when there is an open instance of the Realm.
* Made migrations and compression methods synchronised.
* Removed methods deprecated in 0.76. Now Realm.allObjectsSorted() and RealmQuery.findAllSorted() need to be used instead.
* Reimplemented Realm.allObjectSorted() for better performance.

## 0.78
* Added proper support for encryption. Encryption support is now included by default. Keys are now 64 bytes long.
* Added support to write an encrypted copy of a Realm.
* Realm no longer incorrectly warns that an instance has been closed too many times.
* Realm now shows a log warning if an instance is being finalized without being closed.
* Fixed bug causing Realms to be cached during a RealmMigration resulting in invalid realms being returned from Realm.getInstance().
* Updated core to 0.88.

## 0.77
* Added Realm.allObjectsSorted() and RealmQuery.findAllSorted() and extending RealmResults.sort() for multi-field sorting.
* Added more logging capabilities at the JNI level.
* Added proper encryption support. NOTE: The key has been increased from 32 bytes to 64 bytes (see example).
* Added support for unmanaged objects and custom constructors.
* Added more precise imports in proxy classes to avoid ambiguous references.
* Added support for executing a transaction with a closure using Realm.executeTransaction().
* Added RealmObject.isValid() to test if an object is still accessible.
* RealmResults.sort() now has better error reporting.
* Fixed bug when doing queries on the elements of a RealmList, ie. like Realm.where(Foo.class).getBars().where().equalTo("name").
* Fixed bug causing refresh() to be called on background threads with closed Realms.
* Fixed bug where calling Realm.close() too many times could result in Realm not getting closed at all. This now triggers a log warning.
* Throw NoSuchMethodError when RealmResults.indexOf() is called, since it's not implemented yet.
* Improved handling of empty model classes in the annotation processor
* Removed deprecated static constructors.
* Introduced new static constructors based on File instead of Context, allowing to save Realm files in custom locations.
* RealmList.remove() now properly returns the removed object.
* Calling realm.close() no longer prevent updates to other open realm instances on the same thread.

## 0.76.0
* RealmObjects can now be imported using JSON.
* Gradle wrapper updated to support Android Studio 1.0.
* Fixed bug in RealmObject.equals() so it now correctly compares two objects from the same Realm.
* Fixed bug in Realm crashing for receiving notifications after close().
* Realm class is now marked as final.
* Replaced concurrency example with a better thread example.
* Allowed to add/remove RealmChangeListeners in RealmChangeListeners.
* Upgraded to core 0.87.0 (encryption support, API changes).
* Close the Realm instance after migrations.
* Added a check to deny the writing of objects outside of a transaction.

## 0.75.1 (03 December 2014)
* Changed sort to be an in-place method.
* Renamed SORT_ORDER_DECENDING to SORT_ORDER_DESCENDING.
* Added sorting functionality to allObjects() and findAll().
* Fixed bug when querying a date column with equalTo(), it would act as lessThan()

## 0.75.0 (28 Nov 2014)
* Realm now implements Closeable, allowing better cleanup of native resources.
* Added writeCopyTo() and compactRealmFile() to write and compact a Realm to a new file.
* RealmObject.toString(), equals() and hashCode() now support models with cyclic references.
* RealmResults.iterator() and listIterator() now correctly iterates the results when using remove().
* Bug fixed in Exception text when field names was not matching the database.
* Bug fixed so Realm no longer throws an Exception when removing the last object.
* Bug fixed in RealmResults which prevented sub-querying.
* The Date type does not support millisecond resolution, and dates before 1901-12-13 and dates after 2038-01-19 are not supported on 32 bit systems.
* Fixed bug so Realm no longer throws an Exception when removing the last object.
* Fixed bug in RealmResults which prevented sub-querying.

## 0.74.0 (19 Nov 2014)
* Added support for more field/accessors naming conventions.
* Added case sensitive versions of string comparison operators equalTo and notEqualTo.
* Added where() to RealmList to initiate queries.
* Added verification of fields names in queries with links.
* Added exception for queries with invalid field name.
* Allow static methods in model classes.
* An exception will now be thrown if you try to move Realm, RealmResults or RealmObject between threads.
* Fixed a bug in the calculation of the maximum of date field in a RealmResults.
* Updated core to 0.86.0, fixing a bug in cancelling an empty transaction, and major query speedups with floats/doubles.
* Consistent handling of UTF-8 strings.
* removeFromRealm() now calls moveLastOver() which is faster and more reliable when deleting multiple objects.

## 0.73.1 (05 Nov 2014)
* Fixed a bug that would send infinite notifications in some instances.

## 0.73.0 (04 Nov 2014)
* Fixed a bug not allowing queries with more than 1024 conditions.
* Rewritten the notification system. The API did not change but it's now much more reliable.
* Added support for switching auto-refresh on and off (Realm.setAutoRefresh).
* Added RealmBaseAdapter and an example using it.
* Added deleteFromRealm() method to RealmObject.

## 0.72.0 (27 Oct 2014)
* Extended sorting support to more types: boolean, byte, short, int, long, float, double, Date, and String fields are now supported.
* Better support for Java 7 and 8 in the annotations processor.
* Better support for the Eclipse annotations processor.
* Added Eclipse support to the distribution folder.
* Added Realm.cancelTransaction() to cancel/abort/rollback a transaction.
* Added support for link queries in the form realm.where(Owner.class).equalTo("cat.age", 12).findAll().
* Faster implementation of RealmQuery.findFirst().
* Upgraded core to 0.85.1 (deep copying of strings in queries; preparation for link queries).

## 0.71.0 (07 Oct 2014)
* Simplified the release artifact to a single Jar file.
* Added support for Eclipse.
* Added support for deploying to Maven.
* Throw exception if nested transactions are used (it's not allowed).
* Javadoc updated.
* Fixed [bug in RealmResults](https://github.com/realm/realm-java/issues/453).
* New annotation @Index to add search index to a field (currently only supporting String fields).
* Made the annotations processor more verbose and strict.
* Added RealmQuery.count() method.
* Added a new example about concurrency.
* Upgraded to core 0.84.0.

## 0.70.1 (30 Sep 2014)
* Enabled unit testing for the realm project.
* Fixed handling of camel-cased field names.

## 0.70.0 (29 Sep 2014)
* This is the first public beta release.<|MERGE_RESOLUTION|>--- conflicted
+++ resolved
@@ -1,16 +1,14 @@
-<<<<<<< HEAD
+## 2.1.0
+
+### Enhancement
+
+* `Realm.compactRealm()` works for encrypted Realms.
+
 ## 2.0.2
 
 ### Bug fixes
 
 * Build error when using Java 7 (#3563).
-=======
-## 2.1.0
-
-### Enhancement
-
-* `Realm.compactRealm()` works for encrypted Realms.
->>>>>>> 12c2e462
 
 ## 2.0.1
 
