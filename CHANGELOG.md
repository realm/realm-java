## 1.0.1

### Bug fixes

<<<<<<< HEAD
* Revised `RealmResults.isLoaded()` description (#2895).
=======
* Fixed a crash when calling Table.toString() in debugger (#2429).
>>>>>>> f949558d

## 1.0.0

No changes since 0.91.1.

## 0.91.1

* Updated Realm Core to 1.0.1.

### Bug fixes

* Fixed a bug when opening a Realm cause a staled memory mapping. Symptoms are error messages like "Bad or incompatible history type", "File format version doesn't match", and "Encrypted interprocess sharing is currently unsupported". 

## 0.91.0

* Updated Realm Core to 1.0.0.

### Breaking changes

* Removed all `@Deprecated` methods.
* Calling `Realm.setAutoRefresh()` or `DynamicRealm.setAutoRefresh()` from non-Looper thread throws `IllegalStateException` even if the `autoRefresh` is false (#2820).

### Bug fixes

* Calling RealmResults.deleteAllFromRealm() might lead to native crash (#2759).
* The annotation processor now correctly reports an error if trying to reference interfaces in model classes (#2808).
* Added null check to `addChangeListener` and `removeChangeListener` in `Realm` and `DynamicRealm` (#2772).
* Calling `RealmObjectSchema.addPrimaryKey()` adds an index to the primary key field, and calling `RealmObjectSchema.removePrimaryKey()` removes the index from the field (#2832).
* Log files are not deleted when calling `Realm.deleteRealm()` (#2834).

### Enhancements

* Upgrading to OpenSSL 1.0.1t. From July 11, 2016, Google Play only accept apps using OpenSSL 1.0.1r or later (https://support.google.com/faqs/answer/6376725, #2749).
* Added support for automatically copying an initial database from assets using `RealmConfiguration.Builder.assetFile()`.
* Better error messages when certain file operations fail.

### Credits

* Paweł Surówka (@thesurix) for adding the `RealmConfiguration.Builder.assetFile()`.

## 0.90.1

* Updated Realm Core to 0.100.2.

### Bug fixes

* Opening a Realm while closing a Realm in another thread could lead to a race condition.
* Automatic migration to the new file format could in rare circumstances lead to a crash.
* Fixing a race condition that may occur when using Async API (#2724).
* Fixed CannotCompileException when related class definition in android.jar cannot be found (#2703).

### Enhancements

* Prints path when file related exceptions are thrown.

## 0.90.0

* Updated Realm Core to 0.100.0.

### Breaking changes

* RealmChangeListener provides the changed object/Realm/collection as well (#1594).
* All JSON methods on Realm now only wraps JSONException in RealmException. All other Exceptions are thrown as they are.
* Marked all methods on `RealmObject` and all public classes final (#1594).
* Removed `BaseRealm` from the public API.
* Removed `HandlerController` from the public API.
* Removed constructor of `RealmAsyncTask` from the public API (#1594).
* `RealmBaseAdapter` has been moved to its own GitHub repository: https://github.com/realm/realm-android-adapters
  See https://github.com/realm/realm-android-adapters/README.md for further info on how to include it.
* File format of Realm files is changed. Files will be automatically upgraded but opening a Realm file with older
  versions of Realm is not possible.

### Deprecated

* `Realm.allObjects*()`. Use `Realm.where(clazz).findAll*()` instead.
* `Realm.distinct*()`. Use `Realm.where(clazz).distinct*()` instead.
* `DynamicRealm.allObjects*()`. Use `DynamicRealm.where(className).findAll*()` instead.
* `DynamicRealm.distinct*()`. Use `DynamicRealm.where(className).distinct*()` instead.
* `Realm.allObjectsSorted(field, sort, field, sort, field, sort)`. Use `RealmQuery.findAllSorted(field[], sort[])`` instead.
* `RealmQuery.findAllSorted(field, sort, field, sort, field, sort)`. Use `RealmQuery.findAllSorted(field[], sort[])`` instead.
* `RealmQuery.findAllSortedAsync(field, sort, field, sort, field, sort)`. Use `RealmQuery.findAllSortedAsync(field[], sort[])`` instead.
* `RealmConfiguration.setModules()`. Use `RealmConfiguration.modules()` instead.
* `Realm.refresh()` and `DynamicRealm.refresh()`. Use `Realm.waitForChange()`/`stopWaitForChange()` or `DynamicRealm.waitForChange()`/`stopWaitForChange()` instead.

### Enhancements

* `RealmObjectSchema.getPrimaryKey()` (#2636).
* `Realm.createObject(Class, Object)` for creating objects with a primary key directly.
* Unit tests in Android library projects now detect Realm model classes.
* Better error message if `equals()` and `hashCode()` are not properly overridden in custom Migration classes.
* Expanding the precision of `Date` fields to cover full range (#833).
* `Realm.waitForChange()`/`stopWaitForChange()` and `DynamicRealm.waitForChange()`/`stopWaitForChange()` (#2386).

### Bug fixes

* `RealmChangeListener` on `RealmObject` is not triggered when adding listener on returned `RealmObject` of `copyToRealmOrUpdate()` (#2569).

### Credits

* Thanks to Brenden Kromhout (@bkromhout) for adding `RealmObjectSchema.getPrimaryKey()`.

## 0.89.1

### Bug fixes

* @PrimaryKey + @Required on String type primary key no longer throws when using copyToRealm or copyToRealmOrUpdate (#2653).
* Primary key is cleared/changed when calling RealmSchema.remove()/RealmSchema.rename() (#2555).
* Objects implementing RealmModel can be used as a field of RealmModel/RealmObject (#2654).

## 0.89.0

### Breaking changes

* @PrimaryKey field value can now be null for String, Byte, Short, Integer, and Long types. Older Realms should be migrated, using RealmObjectSchema.setNullable(), or by adding the @Required annotation. (#2515).
* `RealmResults.clear()` now throws UnsupportedOperationException. Use `RealmResults.deleteAllFromRealm()` instead.
* `RealmResults.remove(int)` now throws UnsupportedOperationException. Use `RealmResults.deleteFromRealm(int)` instead.
* `RealmResults.sort()` and `RealmList.sort()` now return the sorted result instead of sorting in-place.
* `RealmList.first()` and `RealmList.last()` now throw `ArrayIndexOutOfBoundsException` if `RealmList` is empty.
* Removed deprecated method `Realm.getTable()` from public API.
* `Realm.refresh()` and `DynamicRealm.refresh()` on a Looper no longer have any effect. `RealmObject` and `RealmResults` are always updated on the next event loop.

### Deprecated

* `RealmObject.removeFromRealm()` in place of `RealmObject.deleteFromRealm()`
* `Realm.clear(Class)` in favour of `Realm.delete(Class)`.
* `DynamicRealm.clear(Class)` in place of `DynamicRealm.delete(Class)`.

### Enhancements

* Added a `RealmModel` interface that can be used instead of extending `RealmObject`.
* `RealmCollection` and `OrderedRealmCollection` interfaces have been added. `RealmList` and `RealmResults` both implement these.
* `RealmBaseAdapter` now accept an `OrderedRealmCollection` instead of only `RealmResults`.
* `RealmObjectSchema.isPrimaryKey(String)` (#2440)
* `RealmConfiguration.initialData(Realm.Transaction)` can now be used to populate a Realm file before it is used for the first time.

### Bug fixes

* `RealmObjectSchema.isRequired(String)` and `RealmObjectSchema.isNullable(String)` don't throw when the given field name doesn't exist.

### Credits

* Thanks to @thesurix for adding `RealmConfiguration.initialData()`.

## 0.88.3

* Updated Realm Core to 0.97.3.

### Enhancements

* Throws an IllegalArgumentException when calling Realm.copyToRealm()/Realm.copyToRealmOrUpdate() with a RealmObject which belongs to another Realm instance in a different thread.
* Improved speed of cleaning up native resources (#2496).

### Bug fixes

* Field annotated with @Ignored should not have accessors generated by the bytecode transformer (#2478).
* RealmResults and RealmObjects can no longer accidentially be GC'ed if using `asObservable()`. Previously this caused the observable to stop emitting. (#2485).
* Fixed an build issue when using Realm in library projects on Windows (#2484).
* Custom equals(), toString() and hashCode() are no longer incorrectly overwritten by the proxy class (#2545).

## 0.88.2

* Updated Realm Core to 0.97.2.

### Enhancements

* Outputs additional information when incompatible lock file error occurs.

### Bug fixes

* Race condition causing BadVersionException when running multiple async writes and queries at the same time (#2021/#2391/#2417).

## 0.88.1

### Bug fixes

* Prevent throwing NullPointerException in RealmConfiguration.equals(RealmConfiguration) when RxJava is not in the classpath (#2416).
* RealmTransformer fails because of missing annotation classes in user's project (#2413).
* Added SONAME header to shared libraries (#2432).
* now DynamicRealmObject.toString() correctly shows null value as "null" and the format is aligned to the String from typed RealmObject (#2439).
* Fixed an issue occurring while resolving ReLinker in apps using a library based on Realm (#2415).

## 0.88.0

* Updated Realm Core to 0.97.0.

### Breaking changes

* Realm has now to be installed as a Gradle plugin.
* DynamicRealm.executeTransaction() now directly throws any RuntimeException instead of wrapping it in a RealmException (#1682).
* DynamicRealm.executeTransaction() now throws IllegalArgumentException instead of silently accepting a null Transaction object.
* String setters now throw IllegalArgumentException instead of RealmError for invalid surrogates.
* DynamicRealm.distinct()/distinctAsync() and Realm.distinct()/distinctAsync() now throw IllegalArgumentException instead of UnsupportedOperationException for invalid type or unindexed field.
* All thread local change listeners are now delayed until the next Looper event instead of being triggered when committing.
* Removed RealmConfiguration.getSchemaMediator() from public API which was deprecated in 0.86.0. Please use RealmConfiguration.getRealmObjectClasses() to obtain the set of model classes (#1797).
* Realm.migrateRealm() throws a FileNotFoundException if the Realm file doesn't exist.
* It is now required to unsubscribe from all Realm RxJava observables in order to fully close the Realm (#2357).

### Deprecated

* Realm.getInstance(Context). Use Realm.getInstance(RealmConfiguration) or Realm.getDefaultInstance() instead.
* Realm.getTable(Class) which was public because of the old migration API. Use Realm.getSchema() or DynamicRealm.getSchema() instead.
* Realm.executeTransaction(Transaction, Callback) and replaced it with Realm.executeTransactionAsync(Transaction), Realm.executeTransactionAsync(Transaction, OnSuccess), Realm.executeTransactionAsync(Transaction, OnError) and Realm.executeTransactionAsync(Transaction, OnSuccess, OnError).

### Enhancements

* Support for custom methods, custom logic in accessors, custom accessor names, interface implementation and public fields in Realm objects (#909).
* Support to project Lombok (#502).
* RealmQuery.isNotEmpty() (#2025).
* Realm.deleteAll() and RealmList.deleteAllFromRealm() (#1560).
* RealmQuery.distinct() and RealmResults.distinct() (#1568).
* RealmQuery.distinctAsync() and RealmResults.distinctAsync() (#2118).
* Improved .so loading by using [ReLinker](https://github.com/KeepSafe/ReLinker).
* Improved performance of RealmList#contains() (#897).
* distinct(...) for Realm, DynamicRealm, RealmQuery, and RealmResults can take multiple parameters (#2284).
* "realm" and "row" can be used as field name in model classes (#2255).
* RealmResults.size() now returns Integer.MAX_VALUE when actual size is greater than Integer.MAX_VALUE (#2129).
* Removed allowBackup from AndroidManifest (#2307).

### Bug fixes

* Error occurring during test and (#2025).
* Error occurring during test and connectedCheck of unit test example (#1934).
* Bug in jsonExample (#2092).
* Multiple calls of RealmResults.distinct() causes to return wrong results (#2198).
* Calling DynamicRealmObject.setList() with RealmList<DynamicRealmObject> (#2368).
* RealmChangeListeners did not triggering correctly if findFirstAsync() didn't find any object. findFirstAsync() Observables now also correctly call onNext when the query completes in that case (#2200).
* Setting a null value to trigger RealmChangeListener (#2366).
* Preventing throwing BadVersionException (#2391).

### Credits

* Thanks to Bill Best (@wmbest2) for snapshot testing.
* Thanks to Graham Smith (@grahamsmith) for a detailed bug report (#2200).

## 0.87.5
* Updated Realm Core to 0.96.2.
  - IllegalStateException won't be thrown anymore in RealmResults.where() if the RealmList which the RealmResults is created on has been deleted. Instead, the RealmResults will be treated as empty forever.
  - Fixed a bug causing a bad version exception, when using findFirstAsync (#2115).

## 0.87.4
* Updated Realm Core to 0.96.0.
  - Fixed bug causing BadVersionException or crashing core when running async queries.

## 0.87.3
* IllegalArgumentException is now properly thrown when calling Realm.copyFromRealm() with a DynamicRealmObject (#2058).
* Fixed a message in IllegalArgumentException thrown by the accessors of DynamicRealmObject (#2141).
* Fixed RealmList not returning DynamicRealmObjects of the correct underlying type (#2143).
* Fixed potential crash when rolling back removal of classes that reference each other (#1829).
* Updated Realm Core to 0.95.8.
  - Fixed a bug where undetected deleted object might lead to seg. fault (#1945).
  - Better performance when deleting objects (#2015).

## 0.87.2
* Removed explicit GC call when committing a transaction (#1925).
* Fixed a bug when RealmObjectSchema.addField() was called with the PRIMARY_KEY modifier, the field was not set as a required field (#2001).
* Fixed a bug which could throw a ConcurrentModificationException in RealmObject's or RealmResults' change listener (#1970).
* Fixed RealmList.set() so it now correctly returns the old element instead of the new (#2044).
* Fixed the deployment of source and javadoc jars (#1971).

## 0.87.1
* Upgraded to NDK R10e. Using gcc 4.9 for all architectures.
* Updated Realm Core to 0.95.6
  - Fixed a bug where an async query can be copied incomplete in rare cases (#1717).
* Fixed potential memory leak when using async query.
* Added a check to prevent removing a RealmChangeListener from a non-Looper thread (#1962). (Thank you @hohnamkung)

## 0.87.0
* Added Realm.asObservable(), RealmResults.asObservable(), RealmObject.asObservable(), DynamicRealm.asObservable() and DynamicRealmObject.asObservable().
* Added RealmConfiguration.Builder.rxFactory() and RxObservableFactory for custom RxJava observable factory classes.
* Added Realm.copyFromRealm() for creating detached copies of Realm objects (#931).
* Added RealmObjectSchema.getFieldType() (#1883).
* Added unitTestExample to showcase unit and instrumentation tests. Examples include jUnit3, jUnit4, Espresso, Robolectric, and MPowermock usage with Realm (#1440).
* Added support for ISO8601 based dates for JSON import. If JSON dates are invalid a RealmException will be thrown (#1213).
* Added APK splits to gridViewExample (#1834).

## 0.86.1
* Improved the performance of removing objects (RealmResults.clear() and RealmResults.remove()).
* Updated Realm Core to 0.95.5.
* Updated ProGuard configuration (#1904).
* Fixed a bug where RealmQuery.findFirst() returned a wrong result if the RealmQuery had been created from a RealmResults.where() (#1905).
* Fixed a bug causing DynamicRealmObject.getObject()/setObject() to use the wrong class (#1912).
* Fixed a bug which could cause a crash when closing Realm instances in change listeners (#1900).
* Fixed a crash occurring during update of multiple async queries (#1895).
* Fixed listeners not triggered for RealmObject & RealmResults created using copy or create methods (#1884).
* Fixed RealmChangeListener never called inside RealmResults (#1894).
* Fixed crash when calling clear on a RealmList (#1886).

## 0.86.0
* BREAKING CHANGE: The Migration API has been replaced with a new API.
* BREAKING CHANGE: RealmResults.SORT_ORDER_ASCENDING and RealmResults.SORT_ORDER_DESCENDING constants have been replaced by Sort.ASCENDING and Sort.DESCENDING enums.
* BREAKING CHANGE: RealmQuery.CASE_SENSITIVE and RealmQuery.CASE_INSENSITIVE constants have been replaced by Case.SENSITIVE and Case.INSENSITIVE enums.
* BREAKING CHANGE: Realm.addChangeListener, RealmObject.addChangeListener and RealmResults.addChangeListener hold a strong reference to the listener, you should unregister the listener to avoid memory leaks.
* BREAKING CHANGE: Removed deprecated methods RealmQuery.minimum{Int,Float,Double}, RealmQuery.maximum{Int,Float,Double}, RealmQuery.sum{Int,Float,Double} and RealmQuery.average{Int,Float,Double}. Use RealmQuery.min(), RealmQuery.max(), RealmQuery.sum() and RealmQuery.average() instead.
* BREAKING CHANGE: Removed RealmConfiguration.getSchemaMediator() which is public by mistake. And RealmConfiguration.getRealmObjectClasses() is added as an alternative in order to obtain the set of model classes (#1797).
* BREAKING CHANGE: Realm.addChangeListener, RealmObject.addChangeListener and RealmResults.addChangeListener will throw an IllegalStateException when invoked on a non-Looper thread. This is to prevent registering listeners that will not be invoked.
* BREAKING CHANGE: trying to access a property on an unloaded RealmObject obtained asynchronously will throw an IllegalStateException
* Added new Dynamic API using DynamicRealm and DynamicRealmObject.
* Added Realm.getSchema() and DynamicRealm.getSchema().
* Realm.createOrUpdateObjectFromJson() now works correctly if the RealmObject class contains a primary key (#1777).
* Realm.compactRealm() doesn't throw an exception if the Realm file is opened. It just returns false instead.
* Updated Realm Core to 0.95.3.
  - Fixed a bug where RealmQuery.average(String) returned a wrong value for a nullable Long/Integer/Short/Byte field (#1803).
  - Fixed a bug where RealmQuery.average(String) wrongly counted the null value for average calculation (#1854).

## 0.85.1
* Fixed a bug which could corrupt primary key information when updating from a Realm version <= 0.84.1 (#1775).

## 0.85.0
* BREAKING CHANGE: Removed RealmEncryptionNotSupportedException since the encryption implementation changed in Realm's underlying storage engine. Encryption is now supported on all devices.
* BREAKING CHANGE: Realm.executeTransaction() now directly throws any RuntimeException instead of wrapping it in a RealmException (#1682).
* BREAKING CHANGE: RealmQuery.isNull() and RealmQuery.isNotNull() now throw IllegalArgumentException instead of RealmError if the fieldname is a linked field and the last element is a link (#1693).
* Added Realm.isEmpty().
* Setters in managed object for RealmObject and RealmList now throw IllegalArgumentException if the value contains an invalid (unmanaged, removed, closed, from different Realm) object (#1749).
* Attempting to refresh a Realm while a transaction is in process will now throw an IllegalStateException (#1712).
* The Realm AAR now also contains the ProGuard configuration (#1767). (Thank you @skyisle)
* Updated Realm Core to 0.95.
  - Removed reliance on POSIX signals when using encryption.

## 0.84.2
* Fixed a bug making it impossible to convert a field to become required during a migration (#1695).
* Fixed a bug making it impossible to read Realms created using primary keys and created by iOS (#1703).
* Fixed some memory leaks when an Exception is thrown (#1730).
* Fixed a memory leak when using relationships (#1285).
* Fixed a bug causing cached column indices to be cleared too soon (#1732).

## 0.84.1
* Updated Realm Core to 0.94.4.
  - Fixed a bug that could cause a crash when running the same query multiple times.
* Updated ProGuard configuration. See [documentation](https://realm.io/docs/java/latest/#proguard) for more details.
* Updated Kotlin example to use 1.0.0-beta.
* Fixed warnings reported by "lint -Xlint:all" (#1644).
* Fixed a bug where simultaneous opening and closing a Realm from different threads might result in a NullPointerException (#1646).
* Fixed a bug which made it possible to externally modify the encryption key in a RealmConfiguration (#1678).

## 0.84.0
* Added support for async queries and transactions.
* Added support for parsing JSON Dates with timezone information. (Thank you @LateralKevin)
* Added RealmQuery.isEmpty().
* Added Realm.isClosed() method.
* Added Realm.distinct() method.
* Added RealmQuery.isValid(), RealmResults.isValid() and RealmList.isValid(). Each method checks whether the instance is still valid to use or not(for example, the Realm has been closed or any parent object has been removed).
* Added Realm.isInTransaction() method.
* Updated Realm Core to version 0.94.3.
  - Fallback for mremap() now work correctly on BlackBerry devices.
* Following methods in managed RealmList now throw IllegalStateException instead of native crash when RealmList.isValid() returns false: add(int,RealmObject), add(RealmObject)
* Following methods in managed RealmList now throw IllegalStateException instead of ArrayIndexOutOfBoundsException when RealmList.isValid() returns false: set(int,RealmObject), move(int,int), remove(int), get(int)
* Following methods in managed RealmList now throw IllegalStateException instead of returning 0/null when RealmList.isValid() returns false: clear(), removeAll(Collection), remove(RealmObject), first(), last(), size(), where()
* RealmPrimaryKeyConstraintException is now thrown instead of RealmException if two objects with same primary key are inserted.
* IllegalStateException is now thrown when calling Realm's clear(), RealmResults's remove(), removeLast(), clear() or RealmObject's removeFromRealm() from an incorrect thread.
* Fixed a bug affecting RealmConfiguration.equals().
* Fixed a bug in RealmQuery.isNotNull() which produced wrong results for binary data.
* Fixed a bug in RealmQuery.isNull() and RealmQuery.isNotNull() which validated the query prematurely.
* Fixed a bug where closed Realms were trying to refresh themselves resulting in a NullPointerException.
* Fixed a bug that made it possible to migrate open Realms, which could cause undefined behavior when querying, reading or writing data.
* Fixed a bug causing column indices to be wrong for some edge cases. See #1611 for details.

## 0.83.1
* Updated Realm Core to version 0.94.1.
  - Fixed a bug when using Realm.compactRealm() which could make it impossible to open the Realm file again.
  - Fixed a bug, so isNull link queries now always return true if any part is null.

## 0.83
* BREAKING CHANGE: Database file format update. The Realm file created by this version cannot be used by previous versions of Realm.
* BREAKING CHANGE: Removed deprecated methods and constructors from the Realm class.
* BREAKING CHANGE: Introduced boxed types Boolean, Byte, Short, Integer, Long, Float and Double. Added null support. Introduced annotation @Required to indicate a field is not nullable. String, Date and byte[] became nullable by default which means a RealmMigrationNeededException will be thrown if an previous version of a Realm file is opened.
* Deprecated methods: RealmQuery.minimum{Int,Float,Double}, RealmQuery.maximum{Int,Float,Double}. Use RealmQuery.min() and RealmQuery.max() instead.
* Added support for x86_64.
* Fixed an issue where opening the same Realm file on two Looper threads could potentially lead to an IllegalStateException being thrown.
* Fixed an issue preventing the call of listeners on refresh().
* Opening a Realm file from one thread will no longer be blocked by a transaction from another thread.
* Range restrictions of Date fields have been removed. Date fields now accepts any value. Milliseconds are still removed.

## 0.82.2
* Fixed a bug which might cause failure when loading the native library.
* Fixed a bug which might trigger a timeout in Context.finalize().
* Fixed a bug which might cause RealmObject.isValid() to throw an exception if the object is deleted.
* Updated Realm core to version 0.89.9
  - Fixed a potential stack overflow issue which might cause a crash when encryption was used.
  - Embedded crypto functions into Realm dynamic lib to avoid random issues on some devices.
  - Throw RealmEncryptionNotSupportedException if the device doesn't support Realm encryption. At least one device type (HTC One X) contains system bugs that prevents Realm's encryption from functioning properly. This is now detected, and an exception is thrown when trying to open/create an encrypted Realm file. It's up to the application to catch this and decide if it's OK to proceed without encryption instead.

## 0.82.1
* Fixed a bug where using the wrong encryption key first caused the right key to be seen as invalid.
* Fixed a bug where String fields were ignored when updating objects from JSON with null values.
* Fixed a bug when calling System.exit(0), the process might hang.

## 0.82
* BREAKING CHANGE: Fields with annotation @PrimaryKey are indexed automatically now. Older schemas require a migration.
* RealmConfiguration.setModules() now accept ignore null values which Realm.getDefaultModule() might return.
* Trying to access a deleted Realm object throw throws a proper IllegalStateException.
* Added in-memory Realm support.
* Closing realm on another thread different from where it was created now throws an exception.
* Realm will now throw a RealmError when Realm's underlying storage engine encounters an unrecoverable error.
* @Index annotation can also be applied to byte/short/int/long/boolean/Date now.
* Fixed a bug where RealmQuery objects are prematurely garbage collected.
* Removed RealmQuery.between() for link queries.

## 0.81.1
* Fixed memory leak causing Realm to never release Realm objects.

## 0.81
* Introduced RealmModules for working with custom schemas in libraries and apps.
* Introduced Realm.getDefaultInstance(), Realm.setDefaultInstance(RealmConfiguration) and Realm.getInstance(RealmConfiguration).
* Deprecated most constructors. They have been been replaced by Realm.getInstance(RealmConfiguration) and Realm.getDefaultInstance().
* Deprecated Realm.migrateRealmAtPath(). It has been replaced by Realm.migrateRealm(RealmConfiguration).
* Deprecated Realm.deleteFile(). It has been replaced by Realm.deleteRealm(RealmConfiguration).
* Deprecated Realm.compactFile(). It has been replaced by Realm.compactRealm(RealmConfiguration).
* RealmList.add(), RealmList.addAt() and RealmList.set() now copy unmanaged objects transparently into Realm.
* Realm now works with Kotlin (M12+). (Thank you @cypressious)
* Fixed a performance regression introduced in 0.80.3 occurring during the validation of the Realm schema.
* Added a check to give a better error message when null is used as value for a primary key.
* Fixed unchecked cast warnings when building with Realm.
* Cleaned up examples (remove old test project).
* Added checking for missing generic type in RealmList fields in annotation processor.

## 0.80.3
* Calling Realm.copyToRealmOrUpdate() with an object with a null primary key now throws a proper exception.
* Fixed a bug making it impossible to open Realms created by Realm-Cocoa if a model had a primary key defined.
* Trying to using Realm.copyToRealmOrUpdate() with an object with a null primary key now throws a proper exception.
* RealmChangedListener now also gets called on the same thread that did the commit.
* Fixed bug where Realm.createOrUpdateWithJson() reset Date and Binary data to default values if not found in the JSON output.
* Fixed a memory leak when using RealmBaseAdapter.
* RealmBaseAdapter now allow RealmResults to be null. (Thanks @zaki50)
* Fixed a bug where a change to a model class (`RealmList<A>` to `RealmList<B>`) would not throw a RealmMigrationNeededException.
* Fixed a bug where setting multiple RealmLists didn't remove the previously added objects.
* Solved ConcurrentModificationException thrown when addChangeListener/removeChangeListener got called in the onChange. (Thanks @beeender)
* Fixed duplicated listeners in the same realm instance. Trying to add duplicated listeners is ignored now. (Thanks @beeender)

## 0.80.2
* Trying to use Realm.copyToRealmOrUpdate() with an object with a null primary key now throws a proper exception.
* RealmMigrationNeedException can now return the path to the Realm that needs to be migrated.
* Fixed bug where creating a Realm instance with a hashcode collision no longer returned the wrong Realm instance.
* Updated Realm Core to version 0.89.2
  - fixed bug causing a crash when opening an encrypted Realm file on ARM64 devices.

## 0.80.1
* Realm.createOrUpdateWithJson() no longer resets fields to their default value if they are not found in the JSON input.
* Realm.compactRealmFile() now uses Realm Core's compact() method which is more failure resilient.
* Realm.copyToRealm() now correctly handles referenced child objects that are already in the Realm.
* The ARM64 binary is now properly a part of the Eclipse distribution package.
* A RealmMigrationExceptionNeeded is now properly thrown if @Index and @PrimaryKey are not set correctly during a migration.
* Fixed bug causing Realms to be cached even though they failed to open correctly.
* Added Realm.deleteRealmFile(File) method.
* Fixed bug causing queries to fail if multiple Realms has different field ordering.
* Fixed bug when using Realm.copyToRealm() with a primary key could crash if default value was already used in the Realm.
* Updated Realm Core to version 0.89.0
  - Improved performance for sorting RealmResults.
  - Improved performance for refreshing a Realm after inserting or modifying strings or binary data.
  - Fixed bug causing incorrect result when querying indexed fields.
  - Fixed bug causing corruption of string index when deleting an object where there are duplicate values for the indexed field.
  - Fixed bug causing a crash after compacting the Realm file.
* Added RealmQuery.isNull() and RealmQuery.isNotNull() for querying relationships.
* Fixed a potential NPE in the RealmList constructor.

## 0.80
* Queries on relationships can be case sensitive.
* Fixed bug when importing JSONObjects containing NULL values.
* Fixed crash when trying to remove last element of a RealmList.
* Fixed bug crashing annotation processor when using "name" in model classes for RealmObject references
* Fixed problem occurring when opening an encrypted Realm with two different instances of the same key.
* Version checker no longer reports that updates are available when latest version is used.
* Added support for static fields in RealmObjects.
* Realm.writeEncryptedCopyTo() has been reenabled.

## 0.79.1
* copyToRealm() no longer crashes on cyclic data structures.
* Fixed potential crash when using copyToRealmOrUpdate with an object graph containing a mix of elements with and without primary keys.

## 0.79
* Added support for ARM64.
* Added RealmQuery.not() to negate a query condition.
* Added copyToRealmOrUpdate() and createOrUpdateFromJson() methods, that works for models with primary keys.
* Made the native libraries much smaller. Arm went from 1.8MB to 800KB.
* Better error reporting when trying to create or open a Realm file fails.
* Improved error reporting in case of missing accessors in model classes.
* Re-enabled RealmResults.remove(index) and RealmResults.removeLast().
* Primary keys are now supported through the @PrimaryKey annotation.
* Fixed error when instantiating a Realm with the wrong key.
* Throw an exception if deleteRealmFile() is called when there is an open instance of the Realm.
* Made migrations and compression methods synchronised.
* Removed methods deprecated in 0.76. Now Realm.allObjectsSorted() and RealmQuery.findAllSorted() need to be used instead.
* Reimplemented Realm.allObjectSorted() for better performance.

## 0.78
* Added proper support for encryption. Encryption support is now included by default. Keys are now 64 bytes long.
* Added support to write an encrypted copy of a Realm.
* Realm no longer incorrectly warns that an instance has been closed too many times.
* Realm now shows a log warning if an instance is being finalized without being closed.
* Fixed bug causing Realms to be cached during a RealmMigration resulting in invalid realms being returned from Realm.getInstance().
* Updated core to 0.88.

## 0.77
* Added Realm.allObjectsSorted() and RealmQuery.findAllSorted() and extending RealmResults.sort() for multi-field sorting.
* Added more logging capabilities at the JNI level.
* Added proper encryption support. NOTE: The key has been increased from 32 bytes to 64 bytes (see example).
* Added support for unmanaged objects and custom constructors.
* Added more precise imports in proxy classes to avoid ambiguous references.
* Added support for executing a transaction with a closure using Realm.executeTransaction().
* Added RealmObject.isValid() to test if an object is still accessible.
* RealmResults.sort() now has better error reporting.
* Fixed bug when doing queries on the elements of a RealmList, ie. like Realm.where(Foo.class).getBars().where().equalTo("name").
* Fixed bug causing refresh() to be called on background threads with closed Realms.
* Fixed bug where calling Realm.close() too many times could result in Realm not getting closed at all. This now triggers a log warning.
* Throw NoSuchMethodError when RealmResults.indexOf() is called, since it's not implemented yet.
* Improved handling of empty model classes in the annotation processor
* Removed deprecated static constructors.
* Introduced new static constructors based on File instead of Context, allowing to save Realm files in custom locations.
* RealmList.remove() now properly returns the removed object.
* Calling realm.close() no longer prevent updates to other open realm instances on the same thread.

## 0.76.0
* RealmObjects can now be imported using JSON.
* Gradle wrapper updated to support Android Studio 1.0.
* Fixed bug in RealmObject.equals() so it now correctly compares two objects from the same Realm.
* Fixed bug in Realm crashing for receiving notifications after close().
* Realm class is now marked as final.
* Replaced concurrency example with a better thread example.
* Allowed to add/remove RealmChangeListeners in RealmChangeListeners.
* Upgraded to core 0.87.0 (encryption support, API changes).
* Close the Realm instance after migrations.
* Added a check to deny the writing of objects outside of a transaction.

## 0.75.1 (03 December 2014)
* Changed sort to be an in-place method.
* Renamed SORT_ORDER_DECENDING to SORT_ORDER_DESCENDING.
* Added sorting functionality to allObjects() and findAll().
* Fixed bug when querying a date column with equalTo(), it would act as lessThan()

## 0.75.0 (28 Nov 2014)
* Realm now implements Closeable, allowing better cleanup of native resources.
* Added writeCopyTo() and compactRealmFile() to write and compact a Realm to a new file.
* RealmObject.toString(), equals() and hashCode() now support models with cyclic references.
* RealmResults.iterator() and listIterator() now correctly iterates the results when using remove().
* Bug fixed in Exception text when field names was not matching the database.
* Bug fixed so Realm no longer throws an Exception when removing the last object.
* Bug fixed in RealmResults which prevented sub-querying.
* The Date type does not support millisecond resolution, and dates before 1901-12-13 and dates after 2038-01-19 are not supported on 32 bit systems.
* Fixed bug so Realm no longer throws an Exception when removing the last object.
* Fixed bug in RealmResults which prevented sub-querying.

## 0.74.0 (19 Nov 2014)
* Added support for more field/accessors naming conventions.
* Added case sensitive versions of string comparison operators equalTo and notEqualTo.
* Added where() to RealmList to initiate queries.
* Added verification of fields names in queries with links.
* Added exception for queries with invalid field name.
* Allow static methods in model classes.
* An exception will now be thrown if you try to move Realm, RealmResults or RealmObject between threads.
* Fixed a bug in the calculation of the maximum of date field in a RealmResults.
* Updated core to 0.86.0, fixing a bug in cancelling an empty transaction, and major query speedups with floats/doubles.
* Consistent handling of UTF-8 strings.
* removeFromRealm() now calls moveLastOver() which is faster and more reliable when deleting multiple objects.

## 0.73.1 (05 Nov 2014)
* Fixed a bug that would send infinite notifications in some instances.

## 0.73.0 (04 Nov 2014)
* Fixed a bug not allowing queries with more than 1024 conditions.
* Rewritten the notification system. The API did not change but it's now much more reliable.
* Added support for switching auto-refresh on and off (Realm.setAutoRefresh).
* Added RealmBaseAdapter and an example using it.
* Added deleteFromRealm() method to RealmObject.

## 0.72.0 (27 Oct 2014)
* Extended sorting support to more types: boolean, byte, short, int, long, float, double, Date, and String fields are now supported.
* Better support for Java 7 and 8 in the annotations processor.
* Better support for the Eclipse annotations processor.
* Added Eclipse support to the distribution folder.
* Added Realm.cancelTransaction() to cancel/abort/rollback a transaction.
* Added support for link queries in the form realm.where(Owner.class).equalTo("cat.age", 12).findAll().
* Faster implementation of RealmQuery.findFirst().
* Upgraded core to 0.85.1 (deep copying of strings in queries; preparation for link queries).

## 0.71.0 (07 Oct 2014)
* Simplified the release artifact to a single Jar file.
* Added support for Eclipse.
* Added support for deploying to Maven.
* Throw exception if nested transactions are used (it's not allowed).
* Javadoc updated.
* Fixed [bug in RealmResults](https://github.com/realm/realm-java/issues/453).
* New annotation @Index to add search index to a field (currently only supporting String fields).
* Made the annotations processor more verbose and strict.
* Added RealmQuery.count() method.
* Added a new example about concurrency.
* Upgraded to core 0.84.0.

## 0.70.1 (30 Sep 2014)
* Enabled unit testing for the realm project.
* Fixed handling of camel-cased field names.

## 0.70.0 (29 Sep 2014)
* This is the first public beta release.<|MERGE_RESOLUTION|>--- conflicted
+++ resolved
@@ -2,11 +2,8 @@
 
 ### Bug fixes
 
-<<<<<<< HEAD
+* Fixed a crash when calling Table.toString() in debugger (#2429).
 * Revised `RealmResults.isLoaded()` description (#2895).
-=======
-* Fixed a crash when calling Table.toString() in debugger (#2429).
->>>>>>> f949558d
 
 ## 1.0.0
 
