## 2.1.0

### Enhancement

* `Realm.compactRealm()` works for encrypted Realms.

## 2.0.1

### Bug fixes

<<<<<<< HEAD
* `android.net.conn.CONNECTIVITY_CHANGE` broadcast caused `RuntimeException` if sync extension was disabled (#3505).
* `android.net.conn.CONNECTIVITY_CHANGE` was not delivered on Android 7 devices.
* `distinctAsync` did not respect other query parameters (#3537).
* `ConcurrentModificationException` from Gradle when building an application (#3501).
=======
* Fixed a bug that `android.net.conn.CONNECTIVITY_CHANGE` broadcast caused `RuntimeException` if sync extension was disabled (#3505).
* Fixed a bug that `android.net.conn.CONNECTIVITY_CHANGE` was not delivered on Android 7 devices.
* Fixed a bug causing the `ConcurrentModificationException` while building an application (#3501).
>>>>>>> 98f8b9b9

## 2.0.0

This release introduces support for the Realm Mobile Platform! 
See <https://realm.io/news/introducing-realm-mobile-platform/> for an overview of these great new features.

### Breaking Changes

* Files written by Realm 2.0 cannot be read by 1.x or earlier versions. Old files can still be opened.
* It is now required to call `Realm.init(Context)` before calling any other Realm API.
* Removed `RealmConfiguration.Builder(Context)`, `RealmConfiguration.Builder(Context, File)` and `RealmConfiguration.Builder(File)` constructors.
* `isValid()` now always returns `true` instead of `false` for unmanaged `RealmObject` and `RealmList`. This puts it in line with the behaviour of the Cocoa and .NET API's (#3101).
* armeabi is not supported anymore.
* Added new `RealmFileException`.
  - `IncompatibleLockFileException` has been removed and replaced by `RealmFileException` with kind `INCOMPATIBLE_LOCK_FILE`.
  - `RealmIOExcpetion` has been removed and replaced by `RealmFileException`.
* `RealmConfiguration.Builder.assetFile(Context, String)` has been renamed to `RealmConfiguration.Builder.assetFile(String)`.
* Object with primary key is now required to define it when the object is created. This means that `Realm.createObject(Class<E>)` and `DynamicRealm.createObject(String)` now throws `RealmException` if they are used to create an object with a primary key field. Use `Realm.createObject(Class<E>, Object)` or `DynamicRealm.createObject(String, Object)` instead.
* Importing from JSON without the primary key field defined in the JSON object now throws `IllegalArgumentException`.
* Now `Realm.beginTransaction()`, `Realm.executeTransaction()` and `Realm.waitForChange()` throw `RealmMigrationNeededException` if a remote process introduces incompatible schema changes (#3409).
* The primary key value of an object can no longer be changed after the object was created. Instead a new object must be created and all fields copied over.
* Now `Realm.createObject(Class)` and `Realm.createObject(Class,Object)` take the values from the model's fields and default constructor. Creating objects through the `DynamicRealm` does not use these values (#777).
* When `Realm.create*FromJson()`s create a new `RealmObject`, now they take the default values defined by the field itself and its default constructor for those fields that are not defined in the JSON object.

### Enhancements

* Added `realmObject.isManaged()`, `RealmObject.isManaged(obj)` and `RealmCollection.isManaged()` (#3101).
* Added `RealmConfiguration.Builder.directory(File)`.
* `RealmLog` has been moved to the public API. It is now possible to control which events Realm emit to Logcat. See the `RealmLog` class for more details.
* Typed `RealmObject`s can now continue to access their fields properly even though the schema was changed while the Realm was open (#3409).
* A `RealmMigrationNeededException` will be thrown with a cause to show the detailed message when a migration is needed and the migration block is not in the `RealmConfiguration`.


### Bug fixes

* Fixed a lint error in proxy classes when the 'minSdkVersion' of user's project is smaller than 11 (#3356).
* Fixed a potential crash when there were lots of async queries waiting in the queue.
* Fixed a bug causing the Realm Transformer to not transform field access in the model's constructors (#3361).
* Fixed a bug causing a build failure when the Realm Transformer adds accessors to a model class that was already transformed in other project (#3469).
* Fixed a bug causing the `NullPointerException` when calling getters/setters in the model's constructors (#2536).

### Internal

* Moved JNI build to CMake.
* Updated Realm Core to 2.0.0.
* Updated ReLinker to 1.2.2.

## 1.2.0

### Bug fixes

* Throw a proper exception when operating on a non-existing field with the dynamic API (#3292).
* `DynamicRealmObject.setList` should only accept `RealmList<DynamicRealmObject>` (#3280).
* `DynamicRealmObject.getX(fieldName)` now throws a proper exception instead of a native crash when called with a field name of the wrong type (#3294).
* Fixed a concurrency crash which might happen when `Realm.executeTransactionAsync()` tried to call `onSucess` after the Realm was closed.

### Enhancements

* Added `RealmQuery.in()` for a comparison against multiple values.
* Added byte array (`byte[]`) support to `RealmQuery`'s `equalTo` and `notEqualTo` methods.
* Optimized internal caching of schema classes (#3315).

### Internal

* Updated Realm Core to 1.5.1.
* Improved sorting speed.
* Completely removed the `OptionalAPITransformer`.

### Credits

* Thanks to Brenden Kromhout (@bkromhout) for adding binary array support to `equalTo` and `notEqualTo`.

## 1.1.1

### Bug fixes

* Fixed a wrong JNI method declaration which might cause "method not found" crash on some devices.
* Fixed a bug that `Error` in the background async thread is not forwarded to the caller thread.
* Fixed a crash when an empty `Collection` is passed to `insert()`/`insertOrUpdate()` (#3103).
* Fixed a bug that does not transfer the primary key when `RealmSchemaObject.setClassName()` is called to rename a class (#3118).
* Fixed bug in `Realm.insert` and `Realm.insertOrUpdate` methods causing a `RealmList` to be cleared when inserting a managed `RealmModel` (#3105).
* Fixed a concurrency allocation bug in storage engine which might lead to some random crashes.
* Bulk insertion now throws if it is not called in a transaction (#3173).
* The IllegalStateException thrown when accessing an empty RealmObject is now more meaningful (#3200).
* `insert()` now correctly throws an exception if two different objects have the same primary key (#3212).
* Blackberry Z10 throwing "Function not implemented" (#3178).
* Reduced the number of file descriptors used by Realm Core (#3197).
* Throw a proper `IllegalStateException` if a `RealmChangeListener` is used inside an IntentService (#2875).

### Enhancements

* The Realm Annotation processor no longer consumes the Realm annotations. Allowing other annotation processors to run.

### Internal

* Updated Realm Core to 1.4.2.
* Improved sorting speed.

## 1.1.0

### Bug fixes

* A number of bug fixes in the storage engine related to memory management in rare cases when a Realm has been compacted.
* Disabled the optional API transformer since it has problems with DexGuard (#3022).
* `OnSuccess.OnSuccess()` might not be called with the correct Realm version for async transaction (#1893).
* Fixed a bug in `copyToRealm()` causing a cyclic dependency objects being duplicated.
* Fixed a build failure when model class has a conflicting name such as `Map`, `List`, `String`, ... (#3077).

### Enhancements

* Added `insert(RealmModel obj)`, `insertOrUpdate(RealmModel obj)`, `insert(Collection<RealmModel> collection)` and `insertOrUpdate(Collection<RealmModel> collection)` to perform batch inserts (#1684).
* Enhanced `Table.toString()` to show a PrimaryKey field details (#2903).
* Enabled ReLinker when loading a Realm from a custom path by adding a `RealmConfiguration.Builder(Context, File)` constructor (#2900).
* Changed `targetSdkVersion` of `realm-library` to 24.
* Logs warning if `DynamicRealm` is not closed when GC happens as it does for `Realm`.

### Deprecated

* `RealmConfiguration.Builder(File)`. Use `RealmConfiguration.Builder(Context, File)` instead.

### Internal

* Updated Realm Core to 1.2.0.

## 1.0.1

### Bug fixes

* Fixed a crash when calling `Table.toString()` in debugger (#2429).
* Fixed a race condition which would cause some `RealmResults` to not be properly updated inside a `RealmChangeListener`. This could result in crashes when accessing items from those results (#2926/#2951).
* Revised `RealmResults.isLoaded()` description (#2895).
* Fixed a bug that could cause Realm to lose track of primary key when using `RealmObjectSchema.removeField()` and `RealmObjectSchema.renameField()` (#2829/#2926).
* Fixed a bug that prevented some devices from finding async related JNI methods correctly.
* Updated ProGuard configuration in order not to depend on Android's default configuration (#2972).
* Fixed a race condition between Realms notifications and other UI events. This could e.g. cause ListView to crash (#2990).
* Fixed a bug that allowed both `RealmConfiguration.Builder.assetFile()`/`deleteRealmIfMigrationNeeded()` to be configured at the same time, which leads to the asset file accidentally being deleted in migrations (#2933).
* Realm crashed outright when the same Realm file was opened in two processes. Realm will now optimistically retry opening for 1 second before throwing an Error (#2459).

### Enhancements

* Removes RxJava related APIs during bytecode transforming to make RealmObject plays well with reflection when rx.Observable doesn't exist.

## 1.0.0

No changes since 0.91.1.

## 0.91.1

* Updated Realm Core to 1.0.1.

### Bug fixes

* Fixed a bug when opening a Realm causes a staled memory mapping. Symptoms are error messages like "Bad or incompatible history type", "File format version doesn't match", and "Encrypted interprocess sharing is currently unsupported".

## 0.91.0

* Updated Realm Core to 1.0.0.

### Breaking changes

* Removed all `@Deprecated` methods.
* Calling `Realm.setAutoRefresh()` or `DynamicRealm.setAutoRefresh()` from non-Looper thread throws `IllegalStateException` even if the `autoRefresh` is false (#2820).

### Bug fixes

* Calling RealmResults.deleteAllFromRealm() might lead to native crash (#2759).
* The annotation processor now correctly reports an error if trying to reference interfaces in model classes (#2808).
* Added null check to `addChangeListener` and `removeChangeListener` in `Realm` and `DynamicRealm` (#2772).
* Calling `RealmObjectSchema.addPrimaryKey()` adds an index to the primary key field, and calling `RealmObjectSchema.removePrimaryKey()` removes the index from the field (#2832).
* Log files are not deleted when calling `Realm.deleteRealm()` (#2834).

### Enhancements

* Upgrading to OpenSSL 1.0.1t. From July 11, 2016, Google Play only accept apps using OpenSSL 1.0.1r or later (https://support.google.com/faqs/answer/6376725, #2749).
* Added support for automatically copying an initial database from assets using `RealmConfiguration.Builder.assetFile()`.
* Better error messages when certain file operations fail.

### Credits

* Paweł Surówka (@thesurix) for adding the `RealmConfiguration.Builder.assetFile()`.

## 0.90.1

* Updated Realm Core to 0.100.2.

### Bug fixes

* Opening a Realm while closing a Realm in another thread could lead to a race condition.
* Automatic migration to the new file format could in rare circumstances lead to a crash.
* Fixing a race condition that may occur when using Async API (#2724).
* Fixed CannotCompileException when related class definition in android.jar cannot be found (#2703).

### Enhancements

* Prints path when file related exceptions are thrown.

## 0.90.0

* Updated Realm Core to 0.100.0.

### Breaking changes

* RealmChangeListener provides the changed object/Realm/collection as well (#1594).
* All JSON methods on Realm now only wraps JSONException in RealmException. All other Exceptions are thrown as they are.
* Marked all methods on `RealmObject` and all public classes final (#1594).
* Removed `BaseRealm` from the public API.
* Removed `HandlerController` from the public API.
* Removed constructor of `RealmAsyncTask` from the public API (#1594).
* `RealmBaseAdapter` has been moved to its own GitHub repository: https://github.com/realm/realm-android-adapters
  See https://github.com/realm/realm-android-adapters/README.md for further info on how to include it.
* File format of Realm files is changed. Files will be automatically upgraded but opening a Realm file with older
  versions of Realm is not possible.

### Deprecated

* `Realm.allObjects*()`. Use `Realm.where(clazz).findAll*()` instead.
* `Realm.distinct*()`. Use `Realm.where(clazz).distinct*()` instead.
* `DynamicRealm.allObjects*()`. Use `DynamicRealm.where(className).findAll*()` instead.
* `DynamicRealm.distinct*()`. Use `DynamicRealm.where(className).distinct*()` instead.
* `Realm.allObjectsSorted(field, sort, field, sort, field, sort)`. Use `RealmQuery.findAllSorted(field[], sort[])`` instead.
* `RealmQuery.findAllSorted(field, sort, field, sort, field, sort)`. Use `RealmQuery.findAllSorted(field[], sort[])`` instead.
* `RealmQuery.findAllSortedAsync(field, sort, field, sort, field, sort)`. Use `RealmQuery.findAllSortedAsync(field[], sort[])`` instead.
* `RealmConfiguration.setModules()`. Use `RealmConfiguration.modules()` instead.
* `Realm.refresh()` and `DynamicRealm.refresh()`. Use `Realm.waitForChange()`/`stopWaitForChange()` or `DynamicRealm.waitForChange()`/`stopWaitForChange()` instead.

### Enhancements

* `RealmObjectSchema.getPrimaryKey()` (#2636).
* `Realm.createObject(Class, Object)` for creating objects with a primary key directly.
* Unit tests in Android library projects now detect Realm model classes.
* Better error message if `equals()` and `hashCode()` are not properly overridden in custom Migration classes.
* Expanding the precision of `Date` fields to cover full range (#833).
* `Realm.waitForChange()`/`stopWaitForChange()` and `DynamicRealm.waitForChange()`/`stopWaitForChange()` (#2386).

### Bug fixes

* `RealmChangeListener` on `RealmObject` is not triggered when adding listener on returned `RealmObject` of `copyToRealmOrUpdate()` (#2569).

### Credits

* Thanks to Brenden Kromhout (@bkromhout) for adding `RealmObjectSchema.getPrimaryKey()`.

## 0.89.1

### Bug fixes

* @PrimaryKey + @Required on String type primary key no longer throws when using copyToRealm or copyToRealmOrUpdate (#2653).
* Primary key is cleared/changed when calling RealmSchema.remove()/RealmSchema.rename() (#2555).
* Objects implementing RealmModel can be used as a field of RealmModel/RealmObject (#2654).

## 0.89.0

### Breaking changes

* @PrimaryKey field value can now be null for String, Byte, Short, Integer, and Long types. Older Realms should be migrated, using RealmObjectSchema.setNullable(), or by adding the @Required annotation. (#2515).
* `RealmResults.clear()` now throws UnsupportedOperationException. Use `RealmResults.deleteAllFromRealm()` instead.
* `RealmResults.remove(int)` now throws UnsupportedOperationException. Use `RealmResults.deleteFromRealm(int)` instead.
* `RealmResults.sort()` and `RealmList.sort()` now return the sorted result instead of sorting in-place.
* `RealmList.first()` and `RealmList.last()` now throw `ArrayIndexOutOfBoundsException` if `RealmList` is empty.
* Removed deprecated method `Realm.getTable()` from public API.
* `Realm.refresh()` and `DynamicRealm.refresh()` on a Looper no longer have any effect. `RealmObject` and `RealmResults` are always updated on the next event loop.

### Deprecated

* `RealmObject.removeFromRealm()` in place of `RealmObject.deleteFromRealm()`
* `Realm.clear(Class)` in favour of `Realm.delete(Class)`.
* `DynamicRealm.clear(Class)` in place of `DynamicRealm.delete(Class)`.

### Enhancements

* Added a `RealmModel` interface that can be used instead of extending `RealmObject`.
* `RealmCollection` and `OrderedRealmCollection` interfaces have been added. `RealmList` and `RealmResults` both implement these.
* `RealmBaseAdapter` now accept an `OrderedRealmCollection` instead of only `RealmResults`.
* `RealmObjectSchema.isPrimaryKey(String)` (#2440)
* `RealmConfiguration.initialData(Realm.Transaction)` can now be used to populate a Realm file before it is used for the first time.

### Bug fixes

* `RealmObjectSchema.isRequired(String)` and `RealmObjectSchema.isNullable(String)` don't throw when the given field name doesn't exist.

### Credits

* Thanks to @thesurix for adding `RealmConfiguration.initialData()`.

## 0.88.3

* Updated Realm Core to 0.97.3.

### Enhancements

* Throws an IllegalArgumentException when calling Realm.copyToRealm()/Realm.copyToRealmOrUpdate() with a RealmObject which belongs to another Realm instance in a different thread.
* Improved speed of cleaning up native resources (#2496).

### Bug fixes

* Field annotated with @Ignored should not have accessors generated by the bytecode transformer (#2478).
* RealmResults and RealmObjects can no longer accidentially be GC'ed if using `asObservable()`. Previously this caused the observable to stop emitting. (#2485).
* Fixed an build issue when using Realm in library projects on Windows (#2484).
* Custom equals(), toString() and hashCode() are no longer incorrectly overwritten by the proxy class (#2545).

## 0.88.2

* Updated Realm Core to 0.97.2.

### Enhancements

* Outputs additional information when incompatible lock file error occurs.

### Bug fixes

* Race condition causing BadVersionException when running multiple async writes and queries at the same time (#2021/#2391/#2417).

## 0.88.1

### Bug fixes

* Prevent throwing NullPointerException in RealmConfiguration.equals(RealmConfiguration) when RxJava is not in the classpath (#2416).
* RealmTransformer fails because of missing annotation classes in user's project (#2413).
* Added SONAME header to shared libraries (#2432).
* now DynamicRealmObject.toString() correctly shows null value as "null" and the format is aligned to the String from typed RealmObject (#2439).
* Fixed an issue occurring while resolving ReLinker in apps using a library based on Realm (#2415).

## 0.88.0

* Updated Realm Core to 0.97.0.

### Breaking changes

* Realm has now to be installed as a Gradle plugin.
* DynamicRealm.executeTransaction() now directly throws any RuntimeException instead of wrapping it in a RealmException (#1682).
* DynamicRealm.executeTransaction() now throws IllegalArgumentException instead of silently accepting a null Transaction object.
* String setters now throw IllegalArgumentException instead of RealmError for invalid surrogates.
* DynamicRealm.distinct()/distinctAsync() and Realm.distinct()/distinctAsync() now throw IllegalArgumentException instead of UnsupportedOperationException for invalid type or unindexed field.
* All thread local change listeners are now delayed until the next Looper event instead of being triggered when committing.
* Removed RealmConfiguration.getSchemaMediator() from public API which was deprecated in 0.86.0. Please use RealmConfiguration.getRealmObjectClasses() to obtain the set of model classes (#1797).
* Realm.migrateRealm() throws a FileNotFoundException if the Realm file doesn't exist.
* It is now required to unsubscribe from all Realm RxJava observables in order to fully close the Realm (#2357).

### Deprecated

* Realm.getInstance(Context). Use Realm.getInstance(RealmConfiguration) or Realm.getDefaultInstance() instead.
* Realm.getTable(Class) which was public because of the old migration API. Use Realm.getSchema() or DynamicRealm.getSchema() instead.
* Realm.executeTransaction(Transaction, Callback) and replaced it with Realm.executeTransactionAsync(Transaction), Realm.executeTransactionAsync(Transaction, OnSuccess), Realm.executeTransactionAsync(Transaction, OnError) and Realm.executeTransactionAsync(Transaction, OnSuccess, OnError).

### Enhancements

* Support for custom methods, custom logic in accessors, custom accessor names, interface implementation and public fields in Realm objects (#909).
* Support to project Lombok (#502).
* RealmQuery.isNotEmpty() (#2025).
* Realm.deleteAll() and RealmList.deleteAllFromRealm() (#1560).
* RealmQuery.distinct() and RealmResults.distinct() (#1568).
* RealmQuery.distinctAsync() and RealmResults.distinctAsync() (#2118).
* Improved .so loading by using [ReLinker](https://github.com/KeepSafe/ReLinker).
* Improved performance of RealmList#contains() (#897).
* distinct(...) for Realm, DynamicRealm, RealmQuery, and RealmResults can take multiple parameters (#2284).
* "realm" and "row" can be used as field name in model classes (#2255).
* RealmResults.size() now returns Integer.MAX_VALUE when actual size is greater than Integer.MAX_VALUE (#2129).
* Removed allowBackup from AndroidManifest (#2307).

### Bug fixes

* Error occurring during test and (#2025).
* Error occurring during test and connectedCheck of unit test example (#1934).
* Bug in jsonExample (#2092).
* Multiple calls of RealmResults.distinct() causes to return wrong results (#2198).
* Calling DynamicRealmObject.setList() with RealmList<DynamicRealmObject> (#2368).
* RealmChangeListeners did not triggering correctly if findFirstAsync() didn't find any object. findFirstAsync() Observables now also correctly call onNext when the query completes in that case (#2200).
* Setting a null value to trigger RealmChangeListener (#2366).
* Preventing throwing BadVersionException (#2391).

### Credits

* Thanks to Bill Best (@wmbest2) for snapshot testing.
* Thanks to Graham Smith (@grahamsmith) for a detailed bug report (#2200).

## 0.87.5
* Updated Realm Core to 0.96.2.
  - IllegalStateException won't be thrown anymore in RealmResults.where() if the RealmList which the RealmResults is created on has been deleted. Instead, the RealmResults will be treated as empty forever.
  - Fixed a bug causing a bad version exception, when using findFirstAsync (#2115).

## 0.87.4
* Updated Realm Core to 0.96.0.
  - Fixed bug causing BadVersionException or crashing core when running async queries.

## 0.87.3
* IllegalArgumentException is now properly thrown when calling Realm.copyFromRealm() with a DynamicRealmObject (#2058).
* Fixed a message in IllegalArgumentException thrown by the accessors of DynamicRealmObject (#2141).
* Fixed RealmList not returning DynamicRealmObjects of the correct underlying type (#2143).
* Fixed potential crash when rolling back removal of classes that reference each other (#1829).
* Updated Realm Core to 0.95.8.
  - Fixed a bug where undetected deleted object might lead to seg. fault (#1945).
  - Better performance when deleting objects (#2015).

## 0.87.2
* Removed explicit GC call when committing a transaction (#1925).
* Fixed a bug when RealmObjectSchema.addField() was called with the PRIMARY_KEY modifier, the field was not set as a required field (#2001).
* Fixed a bug which could throw a ConcurrentModificationException in RealmObject's or RealmResults' change listener (#1970).
* Fixed RealmList.set() so it now correctly returns the old element instead of the new (#2044).
* Fixed the deployment of source and javadoc jars (#1971).

## 0.87.1
* Upgraded to NDK R10e. Using gcc 4.9 for all architectures.
* Updated Realm Core to 0.95.6
  - Fixed a bug where an async query can be copied incomplete in rare cases (#1717).
* Fixed potential memory leak when using async query.
* Added a check to prevent removing a RealmChangeListener from a non-Looper thread (#1962). (Thank you @hohnamkung)

## 0.87.0
* Added Realm.asObservable(), RealmResults.asObservable(), RealmObject.asObservable(), DynamicRealm.asObservable() and DynamicRealmObject.asObservable().
* Added RealmConfiguration.Builder.rxFactory() and RxObservableFactory for custom RxJava observable factory classes.
* Added Realm.copyFromRealm() for creating detached copies of Realm objects (#931).
* Added RealmObjectSchema.getFieldType() (#1883).
* Added unitTestExample to showcase unit and instrumentation tests. Examples include jUnit3, jUnit4, Espresso, Robolectric, and MPowermock usage with Realm (#1440).
* Added support for ISO8601 based dates for JSON import. If JSON dates are invalid a RealmException will be thrown (#1213).
* Added APK splits to gridViewExample (#1834).

## 0.86.1
* Improved the performance of removing objects (RealmResults.clear() and RealmResults.remove()).
* Updated Realm Core to 0.95.5.
* Updated ProGuard configuration (#1904).
* Fixed a bug where RealmQuery.findFirst() returned a wrong result if the RealmQuery had been created from a RealmResults.where() (#1905).
* Fixed a bug causing DynamicRealmObject.getObject()/setObject() to use the wrong class (#1912).
* Fixed a bug which could cause a crash when closing Realm instances in change listeners (#1900).
* Fixed a crash occurring during update of multiple async queries (#1895).
* Fixed listeners not triggered for RealmObject & RealmResults created using copy or create methods (#1884).
* Fixed RealmChangeListener never called inside RealmResults (#1894).
* Fixed crash when calling clear on a RealmList (#1886).

## 0.86.0
* BREAKING CHANGE: The Migration API has been replaced with a new API.
* BREAKING CHANGE: RealmResults.SORT_ORDER_ASCENDING and RealmResults.SORT_ORDER_DESCENDING constants have been replaced by Sort.ASCENDING and Sort.DESCENDING enums.
* BREAKING CHANGE: RealmQuery.CASE_SENSITIVE and RealmQuery.CASE_INSENSITIVE constants have been replaced by Case.SENSITIVE and Case.INSENSITIVE enums.
* BREAKING CHANGE: Realm.addChangeListener, RealmObject.addChangeListener and RealmResults.addChangeListener hold a strong reference to the listener, you should unregister the listener to avoid memory leaks.
* BREAKING CHANGE: Removed deprecated methods RealmQuery.minimum{Int,Float,Double}, RealmQuery.maximum{Int,Float,Double}, RealmQuery.sum{Int,Float,Double} and RealmQuery.average{Int,Float,Double}. Use RealmQuery.min(), RealmQuery.max(), RealmQuery.sum() and RealmQuery.average() instead.
* BREAKING CHANGE: Removed RealmConfiguration.getSchemaMediator() which is public by mistake. And RealmConfiguration.getRealmObjectClasses() is added as an alternative in order to obtain the set of model classes (#1797).
* BREAKING CHANGE: Realm.addChangeListener, RealmObject.addChangeListener and RealmResults.addChangeListener will throw an IllegalStateException when invoked on a non-Looper thread. This is to prevent registering listeners that will not be invoked.
* BREAKING CHANGE: trying to access a property on an unloaded RealmObject obtained asynchronously will throw an IllegalStateException
* Added new Dynamic API using DynamicRealm and DynamicRealmObject.
* Added Realm.getSchema() and DynamicRealm.getSchema().
* Realm.createOrUpdateObjectFromJson() now works correctly if the RealmObject class contains a primary key (#1777).
* Realm.compactRealm() doesn't throw an exception if the Realm file is opened. It just returns false instead.
* Updated Realm Core to 0.95.3.
  - Fixed a bug where RealmQuery.average(String) returned a wrong value for a nullable Long/Integer/Short/Byte field (#1803).
  - Fixed a bug where RealmQuery.average(String) wrongly counted the null value for average calculation (#1854).

## 0.85.1
* Fixed a bug which could corrupt primary key information when updating from a Realm version <= 0.84.1 (#1775).

## 0.85.0
* BREAKING CHANGE: Removed RealmEncryptionNotSupportedException since the encryption implementation changed in Realm's underlying storage engine. Encryption is now supported on all devices.
* BREAKING CHANGE: Realm.executeTransaction() now directly throws any RuntimeException instead of wrapping it in a RealmException (#1682).
* BREAKING CHANGE: RealmQuery.isNull() and RealmQuery.isNotNull() now throw IllegalArgumentException instead of RealmError if the fieldname is a linked field and the last element is a link (#1693).
* Added Realm.isEmpty().
* Setters in managed object for RealmObject and RealmList now throw IllegalArgumentException if the value contains an invalid (unmanaged, removed, closed, from different Realm) object (#1749).
* Attempting to refresh a Realm while a transaction is in process will now throw an IllegalStateException (#1712).
* The Realm AAR now also contains the ProGuard configuration (#1767). (Thank you @skyisle)
* Updated Realm Core to 0.95.
  - Removed reliance on POSIX signals when using encryption.

## 0.84.2
* Fixed a bug making it impossible to convert a field to become required during a migration (#1695).
* Fixed a bug making it impossible to read Realms created using primary keys and created by iOS (#1703).
* Fixed some memory leaks when an Exception is thrown (#1730).
* Fixed a memory leak when using relationships (#1285).
* Fixed a bug causing cached column indices to be cleared too soon (#1732).

## 0.84.1
* Updated Realm Core to 0.94.4.
  - Fixed a bug that could cause a crash when running the same query multiple times.
* Updated ProGuard configuration. See [documentation](https://realm.io/docs/java/latest/#proguard) for more details.
* Updated Kotlin example to use 1.0.0-beta.
* Fixed warnings reported by "lint -Xlint:all" (#1644).
* Fixed a bug where simultaneous opening and closing a Realm from different threads might result in a NullPointerException (#1646).
* Fixed a bug which made it possible to externally modify the encryption key in a RealmConfiguration (#1678).

## 0.84.0
* Added support for async queries and transactions.
* Added support for parsing JSON Dates with timezone information. (Thank you @LateralKevin)
* Added RealmQuery.isEmpty().
* Added Realm.isClosed() method.
* Added Realm.distinct() method.
* Added RealmQuery.isValid(), RealmResults.isValid() and RealmList.isValid(). Each method checks whether the instance is still valid to use or not(for example, the Realm has been closed or any parent object has been removed).
* Added Realm.isInTransaction() method.
* Updated Realm Core to version 0.94.3.
  - Fallback for mremap() now work correctly on BlackBerry devices.
* Following methods in managed RealmList now throw IllegalStateException instead of native crash when RealmList.isValid() returns false: add(int,RealmObject), add(RealmObject)
* Following methods in managed RealmList now throw IllegalStateException instead of ArrayIndexOutOfBoundsException when RealmList.isValid() returns false: set(int,RealmObject), move(int,int), remove(int), get(int)
* Following methods in managed RealmList now throw IllegalStateException instead of returning 0/null when RealmList.isValid() returns false: clear(), removeAll(Collection), remove(RealmObject), first(), last(), size(), where()
* RealmPrimaryKeyConstraintException is now thrown instead of RealmException if two objects with same primary key are inserted.
* IllegalStateException is now thrown when calling Realm's clear(), RealmResults's remove(), removeLast(), clear() or RealmObject's removeFromRealm() from an incorrect thread.
* Fixed a bug affecting RealmConfiguration.equals().
* Fixed a bug in RealmQuery.isNotNull() which produced wrong results for binary data.
* Fixed a bug in RealmQuery.isNull() and RealmQuery.isNotNull() which validated the query prematurely.
* Fixed a bug where closed Realms were trying to refresh themselves resulting in a NullPointerException.
* Fixed a bug that made it possible to migrate open Realms, which could cause undefined behavior when querying, reading or writing data.
* Fixed a bug causing column indices to be wrong for some edge cases. See #1611 for details.

## 0.83.1
* Updated Realm Core to version 0.94.1.
  - Fixed a bug when using Realm.compactRealm() which could make it impossible to open the Realm file again.
  - Fixed a bug, so isNull link queries now always return true if any part is null.

## 0.83
* BREAKING CHANGE: Database file format update. The Realm file created by this version cannot be used by previous versions of Realm.
* BREAKING CHANGE: Removed deprecated methods and constructors from the Realm class.
* BREAKING CHANGE: Introduced boxed types Boolean, Byte, Short, Integer, Long, Float and Double. Added null support. Introduced annotation @Required to indicate a field is not nullable. String, Date and byte[] became nullable by default which means a RealmMigrationNeededException will be thrown if an previous version of a Realm file is opened.
* Deprecated methods: RealmQuery.minimum{Int,Float,Double}, RealmQuery.maximum{Int,Float,Double}. Use RealmQuery.min() and RealmQuery.max() instead.
* Added support for x86_64.
* Fixed an issue where opening the same Realm file on two Looper threads could potentially lead to an IllegalStateException being thrown.
* Fixed an issue preventing the call of listeners on refresh().
* Opening a Realm file from one thread will no longer be blocked by a transaction from another thread.
* Range restrictions of Date fields have been removed. Date fields now accepts any value. Milliseconds are still removed.

## 0.82.2
* Fixed a bug which might cause failure when loading the native library.
* Fixed a bug which might trigger a timeout in Context.finalize().
* Fixed a bug which might cause RealmObject.isValid() to throw an exception if the object is deleted.
* Updated Realm core to version 0.89.9
  - Fixed a potential stack overflow issue which might cause a crash when encryption was used.
  - Embedded crypto functions into Realm dynamic lib to avoid random issues on some devices.
  - Throw RealmEncryptionNotSupportedException if the device doesn't support Realm encryption. At least one device type (HTC One X) contains system bugs that prevents Realm's encryption from functioning properly. This is now detected, and an exception is thrown when trying to open/create an encrypted Realm file. It's up to the application to catch this and decide if it's OK to proceed without encryption instead.

## 0.82.1
* Fixed a bug where using the wrong encryption key first caused the right key to be seen as invalid.
* Fixed a bug where String fields were ignored when updating objects from JSON with null values.
* Fixed a bug when calling System.exit(0), the process might hang.

## 0.82
* BREAKING CHANGE: Fields with annotation @PrimaryKey are indexed automatically now. Older schemas require a migration.
* RealmConfiguration.setModules() now accept ignore null values which Realm.getDefaultModule() might return.
* Trying to access a deleted Realm object throw throws a proper IllegalStateException.
* Added in-memory Realm support.
* Closing realm on another thread different from where it was created now throws an exception.
* Realm will now throw a RealmError when Realm's underlying storage engine encounters an unrecoverable error.
* @Index annotation can also be applied to byte/short/int/long/boolean/Date now.
* Fixed a bug where RealmQuery objects are prematurely garbage collected.
* Removed RealmQuery.between() for link queries.

## 0.81.1
* Fixed memory leak causing Realm to never release Realm objects.

## 0.81
* Introduced RealmModules for working with custom schemas in libraries and apps.
* Introduced Realm.getDefaultInstance(), Realm.setDefaultInstance(RealmConfiguration) and Realm.getInstance(RealmConfiguration).
* Deprecated most constructors. They have been been replaced by Realm.getInstance(RealmConfiguration) and Realm.getDefaultInstance().
* Deprecated Realm.migrateRealmAtPath(). It has been replaced by Realm.migrateRealm(RealmConfiguration).
* Deprecated Realm.deleteFile(). It has been replaced by Realm.deleteRealm(RealmConfiguration).
* Deprecated Realm.compactFile(). It has been replaced by Realm.compactRealm(RealmConfiguration).
* RealmList.add(), RealmList.addAt() and RealmList.set() now copy unmanaged objects transparently into Realm.
* Realm now works with Kotlin (M12+). (Thank you @cypressious)
* Fixed a performance regression introduced in 0.80.3 occurring during the validation of the Realm schema.
* Added a check to give a better error message when null is used as value for a primary key.
* Fixed unchecked cast warnings when building with Realm.
* Cleaned up examples (remove old test project).
* Added checking for missing generic type in RealmList fields in annotation processor.

## 0.80.3
* Calling Realm.copyToRealmOrUpdate() with an object with a null primary key now throws a proper exception.
* Fixed a bug making it impossible to open Realms created by Realm-Cocoa if a model had a primary key defined.
* Trying to using Realm.copyToRealmOrUpdate() with an object with a null primary key now throws a proper exception.
* RealmChangedListener now also gets called on the same thread that did the commit.
* Fixed bug where Realm.createOrUpdateWithJson() reset Date and Binary data to default values if not found in the JSON output.
* Fixed a memory leak when using RealmBaseAdapter.
* RealmBaseAdapter now allow RealmResults to be null. (Thanks @zaki50)
* Fixed a bug where a change to a model class (`RealmList<A>` to `RealmList<B>`) would not throw a RealmMigrationNeededException.
* Fixed a bug where setting multiple RealmLists didn't remove the previously added objects.
* Solved ConcurrentModificationException thrown when addChangeListener/removeChangeListener got called in the onChange. (Thanks @beeender)
* Fixed duplicated listeners in the same realm instance. Trying to add duplicated listeners is ignored now. (Thanks @beeender)

## 0.80.2
* Trying to use Realm.copyToRealmOrUpdate() with an object with a null primary key now throws a proper exception.
* RealmMigrationNeedException can now return the path to the Realm that needs to be migrated.
* Fixed bug where creating a Realm instance with a hashcode collision no longer returned the wrong Realm instance.
* Updated Realm Core to version 0.89.2
  - fixed bug causing a crash when opening an encrypted Realm file on ARM64 devices.

## 0.80.1
* Realm.createOrUpdateWithJson() no longer resets fields to their default value if they are not found in the JSON input.
* Realm.compactRealmFile() now uses Realm Core's compact() method which is more failure resilient.
* Realm.copyToRealm() now correctly handles referenced child objects that are already in the Realm.
* The ARM64 binary is now properly a part of the Eclipse distribution package.
* A RealmMigrationExceptionNeeded is now properly thrown if @Index and @PrimaryKey are not set correctly during a migration.
* Fixed bug causing Realms to be cached even though they failed to open correctly.
* Added Realm.deleteRealmFile(File) method.
* Fixed bug causing queries to fail if multiple Realms has different field ordering.
* Fixed bug when using Realm.copyToRealm() with a primary key could crash if default value was already used in the Realm.
* Updated Realm Core to version 0.89.0
  - Improved performance for sorting RealmResults.
  - Improved performance for refreshing a Realm after inserting or modifying strings or binary data.
  - Fixed bug causing incorrect result when querying indexed fields.
  - Fixed bug causing corruption of string index when deleting an object where there are duplicate values for the indexed field.
  - Fixed bug causing a crash after compacting the Realm file.
* Added RealmQuery.isNull() and RealmQuery.isNotNull() for querying relationships.
* Fixed a potential NPE in the RealmList constructor.

## 0.80
* Queries on relationships can be case sensitive.
* Fixed bug when importing JSONObjects containing NULL values.
* Fixed crash when trying to remove last element of a RealmList.
* Fixed bug crashing annotation processor when using "name" in model classes for RealmObject references
* Fixed problem occurring when opening an encrypted Realm with two different instances of the same key.
* Version checker no longer reports that updates are available when latest version is used.
* Added support for static fields in RealmObjects.
* Realm.writeEncryptedCopyTo() has been reenabled.

## 0.79.1
* copyToRealm() no longer crashes on cyclic data structures.
* Fixed potential crash when using copyToRealmOrUpdate with an object graph containing a mix of elements with and without primary keys.

## 0.79
* Added support for ARM64.
* Added RealmQuery.not() to negate a query condition.
* Added copyToRealmOrUpdate() and createOrUpdateFromJson() methods, that works for models with primary keys.
* Made the native libraries much smaller. Arm went from 1.8MB to 800KB.
* Better error reporting when trying to create or open a Realm file fails.
* Improved error reporting in case of missing accessors in model classes.
* Re-enabled RealmResults.remove(index) and RealmResults.removeLast().
* Primary keys are now supported through the @PrimaryKey annotation.
* Fixed error when instantiating a Realm with the wrong key.
* Throw an exception if deleteRealmFile() is called when there is an open instance of the Realm.
* Made migrations and compression methods synchronised.
* Removed methods deprecated in 0.76. Now Realm.allObjectsSorted() and RealmQuery.findAllSorted() need to be used instead.
* Reimplemented Realm.allObjectSorted() for better performance.

## 0.78
* Added proper support for encryption. Encryption support is now included by default. Keys are now 64 bytes long.
* Added support to write an encrypted copy of a Realm.
* Realm no longer incorrectly warns that an instance has been closed too many times.
* Realm now shows a log warning if an instance is being finalized without being closed.
* Fixed bug causing Realms to be cached during a RealmMigration resulting in invalid realms being returned from Realm.getInstance().
* Updated core to 0.88.

## 0.77
* Added Realm.allObjectsSorted() and RealmQuery.findAllSorted() and extending RealmResults.sort() for multi-field sorting.
* Added more logging capabilities at the JNI level.
* Added proper encryption support. NOTE: The key has been increased from 32 bytes to 64 bytes (see example).
* Added support for unmanaged objects and custom constructors.
* Added more precise imports in proxy classes to avoid ambiguous references.
* Added support for executing a transaction with a closure using Realm.executeTransaction().
* Added RealmObject.isValid() to test if an object is still accessible.
* RealmResults.sort() now has better error reporting.
* Fixed bug when doing queries on the elements of a RealmList, ie. like Realm.where(Foo.class).getBars().where().equalTo("name").
* Fixed bug causing refresh() to be called on background threads with closed Realms.
* Fixed bug where calling Realm.close() too many times could result in Realm not getting closed at all. This now triggers a log warning.
* Throw NoSuchMethodError when RealmResults.indexOf() is called, since it's not implemented yet.
* Improved handling of empty model classes in the annotation processor
* Removed deprecated static constructors.
* Introduced new static constructors based on File instead of Context, allowing to save Realm files in custom locations.
* RealmList.remove() now properly returns the removed object.
* Calling realm.close() no longer prevent updates to other open realm instances on the same thread.

## 0.76.0
* RealmObjects can now be imported using JSON.
* Gradle wrapper updated to support Android Studio 1.0.
* Fixed bug in RealmObject.equals() so it now correctly compares two objects from the same Realm.
* Fixed bug in Realm crashing for receiving notifications after close().
* Realm class is now marked as final.
* Replaced concurrency example with a better thread example.
* Allowed to add/remove RealmChangeListeners in RealmChangeListeners.
* Upgraded to core 0.87.0 (encryption support, API changes).
* Close the Realm instance after migrations.
* Added a check to deny the writing of objects outside of a transaction.

## 0.75.1 (03 December 2014)
* Changed sort to be an in-place method.
* Renamed SORT_ORDER_DECENDING to SORT_ORDER_DESCENDING.
* Added sorting functionality to allObjects() and findAll().
* Fixed bug when querying a date column with equalTo(), it would act as lessThan()

## 0.75.0 (28 Nov 2014)
* Realm now implements Closeable, allowing better cleanup of native resources.
* Added writeCopyTo() and compactRealmFile() to write and compact a Realm to a new file.
* RealmObject.toString(), equals() and hashCode() now support models with cyclic references.
* RealmResults.iterator() and listIterator() now correctly iterates the results when using remove().
* Bug fixed in Exception text when field names was not matching the database.
* Bug fixed so Realm no longer throws an Exception when removing the last object.
* Bug fixed in RealmResults which prevented sub-querying.
* The Date type does not support millisecond resolution, and dates before 1901-12-13 and dates after 2038-01-19 are not supported on 32 bit systems.
* Fixed bug so Realm no longer throws an Exception when removing the last object.
* Fixed bug in RealmResults which prevented sub-querying.

## 0.74.0 (19 Nov 2014)
* Added support for more field/accessors naming conventions.
* Added case sensitive versions of string comparison operators equalTo and notEqualTo.
* Added where() to RealmList to initiate queries.
* Added verification of fields names in queries with links.
* Added exception for queries with invalid field name.
* Allow static methods in model classes.
* An exception will now be thrown if you try to move Realm, RealmResults or RealmObject between threads.
* Fixed a bug in the calculation of the maximum of date field in a RealmResults.
* Updated core to 0.86.0, fixing a bug in cancelling an empty transaction, and major query speedups with floats/doubles.
* Consistent handling of UTF-8 strings.
* removeFromRealm() now calls moveLastOver() which is faster and more reliable when deleting multiple objects.

## 0.73.1 (05 Nov 2014)
* Fixed a bug that would send infinite notifications in some instances.

## 0.73.0 (04 Nov 2014)
* Fixed a bug not allowing queries with more than 1024 conditions.
* Rewritten the notification system. The API did not change but it's now much more reliable.
* Added support for switching auto-refresh on and off (Realm.setAutoRefresh).
* Added RealmBaseAdapter and an example using it.
* Added deleteFromRealm() method to RealmObject.

## 0.72.0 (27 Oct 2014)
* Extended sorting support to more types: boolean, byte, short, int, long, float, double, Date, and String fields are now supported.
* Better support for Java 7 and 8 in the annotations processor.
* Better support for the Eclipse annotations processor.
* Added Eclipse support to the distribution folder.
* Added Realm.cancelTransaction() to cancel/abort/rollback a transaction.
* Added support for link queries in the form realm.where(Owner.class).equalTo("cat.age", 12).findAll().
* Faster implementation of RealmQuery.findFirst().
* Upgraded core to 0.85.1 (deep copying of strings in queries; preparation for link queries).

## 0.71.0 (07 Oct 2014)
* Simplified the release artifact to a single Jar file.
* Added support for Eclipse.
* Added support for deploying to Maven.
* Throw exception if nested transactions are used (it's not allowed).
* Javadoc updated.
* Fixed [bug in RealmResults](https://github.com/realm/realm-java/issues/453).
* New annotation @Index to add search index to a field (currently only supporting String fields).
* Made the annotations processor more verbose and strict.
* Added RealmQuery.count() method.
* Added a new example about concurrency.
* Upgraded to core 0.84.0.

## 0.70.1 (30 Sep 2014)
* Enabled unit testing for the realm project.
* Fixed handling of camel-cased field names.

## 0.70.0 (29 Sep 2014)
* This is the first public beta release.<|MERGE_RESOLUTION|>--- conflicted
+++ resolved
@@ -8,16 +8,10 @@
 
 ### Bug fixes
 
-<<<<<<< HEAD
 * `android.net.conn.CONNECTIVITY_CHANGE` broadcast caused `RuntimeException` if sync extension was disabled (#3505).
 * `android.net.conn.CONNECTIVITY_CHANGE` was not delivered on Android 7 devices.
 * `distinctAsync` did not respect other query parameters (#3537).
 * `ConcurrentModificationException` from Gradle when building an application (#3501).
-=======
-* Fixed a bug that `android.net.conn.CONNECTIVITY_CHANGE` broadcast caused `RuntimeException` if sync extension was disabled (#3505).
-* Fixed a bug that `android.net.conn.CONNECTIVITY_CHANGE` was not delivered on Android 7 devices.
-* Fixed a bug causing the `ConcurrentModificationException` while building an application (#3501).
->>>>>>> 98f8b9b9
 
 ## 2.0.0
 
