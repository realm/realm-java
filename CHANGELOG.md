--- conflicted
+++ resolved
@@ -2,11 +2,8 @@
 
 ### Breaking Changes
 
-<<<<<<< HEAD
+* [ObjectServer] Updated protocol version to 18 which is only compatible with ROS > 1.6.0.
 * An `IllegalStateException` will be thrown if the given `RealmModule` doesn't include all required model classes (#3398).
-=======
-* [ObjectServer] Updated protocol version to 18 which is only compatible with ROS > 1.6.0.
->>>>>>> ece57be1
 
 ### Enhancements
 
