## 1.0.1

<<<<<<< HEAD
### Enhancements

* Removes RxJava related APIs during bytecode transforming to make RealmObject plays well with reflection when rx.Observable doesn't exist.

# 1.0.0
=======
### Bug fixes

* Fixed a crash when calling Table.toString() in debugger (#2429).

## 1.0.0
>>>>>>> f949558d

No changes since 0.91.1.

## 0.91.1

* Updated Realm Core to 1.0.1.

### Bug fixes

* Fixed a bug when opening a Realm cause a staled memory mapping. Symptoms are error messages like "Bad or incompatible history type", "File format version doesn't match", and "Encrypted interprocess sharing is currently unsupported". 

## 0.91.0

* Updated Realm Core to 1.0.0.

### Breaking changes

* Removed all `@Deprecated` methods.
* Calling `Realm.setAutoRefresh()` or `DynamicRealm.setAutoRefresh()` from non-Looper thread throws `IllegalStateException` even if the `autoRefresh` is false (#2820).

### Bug fixes

* Calling RealmResults.deleteAllFromRealm() might lead to native crash (#2759).
* The annotation processor now correctly reports an error if trying to reference interfaces in model classes (#2808).
* Added null check to `addChangeListener` and `removeChangeListener` in `Realm` and `DynamicRealm` (#2772).
* Calling `RealmObjectSchema.addPrimaryKey()` adds an index to the primary key field, and calling `RealmObjectSchema.removePrimaryKey()` removes the index from the field (#2832).
* Log files are not deleted when calling `Realm.deleteRealm()` (#2834).

### Enhancements

* Upgrading to OpenSSL 1.0.1t. From July 11, 2016, Google Play only accept apps using OpenSSL 1.0.1r or later (https://support.google.com/faqs/answer/6376725, #2749).
* Added support for automatically copying an initial database from assets using `RealmConfiguration.Builder.assetFile()`.
* Better error messages when certain file operations fail.

### Credits

* Paweł Surówka (@thesurix) for adding the `RealmConfiguration.Builder.assetFile()`.

## 0.90.1

* Updated Realm Core to 0.100.2.

### Bug fixes

* Opening a Realm while closing a Realm in another thread could lead to a race condition.
* Automatic migration to the new file format could in rare circumstances lead to a crash.
* Fixing a race condition that may occur when using Async API (#2724).
* Fixed CannotCompileException when related class definition in android.jar cannot be found (#2703).

### Enhancements

* Prints path when file related exceptions are thrown.

## 0.90.0

* Updated Realm Core to 0.100.0.

### Breaking changes

* RealmChangeListener provides the changed object/Realm/collection as well (#1594).
* All JSON methods on Realm now only wraps JSONException in RealmException. All other Exceptions are thrown as they are.
* Marked all methods on `RealmObject` and all public classes final (#1594).
* Removed `BaseRealm` from the public API.
* Removed `HandlerController` from the public API.
* Removed constructor of `RealmAsyncTask` from the public API (#1594).
* `RealmBaseAdapter` has been moved to its own GitHub repository: https://github.com/realm/realm-android-adapters
  See https://github.com/realm/realm-android-adapters/README.md for further info on how to include it.
* File format of Realm files is changed. Files will be automatically upgraded but opening a Realm file with older
  versions of Realm is not possible.

### Deprecated

* `Realm.allObjects*()`. Use `Realm.where(clazz).findAll*()` instead.
* `Realm.distinct*()`. Use `Realm.where(clazz).distinct*()` instead.
* `DynamicRealm.allObjects*()`. Use `DynamicRealm.where(className).findAll*()` instead.
* `DynamicRealm.distinct*()`. Use `DynamicRealm.where(className).distinct*()` instead.
* `Realm.allObjectsSorted(field, sort, field, sort, field, sort)`. Use `RealmQuery.findAllSorted(field[], sort[])`` instead.
* `RealmQuery.findAllSorted(field, sort, field, sort, field, sort)`. Use `RealmQuery.findAllSorted(field[], sort[])`` instead.
* `RealmQuery.findAllSortedAsync(field, sort, field, sort, field, sort)`. Use `RealmQuery.findAllSortedAsync(field[], sort[])`` instead.
* `RealmConfiguration.setModules()`. Use `RealmConfiguration.modules()` instead.
* `Realm.refresh()` and `DynamicRealm.refresh()`. Use `Realm.waitForChange()`/`stopWaitForChange()` or `DynamicRealm.waitForChange()`/`stopWaitForChange()` instead.

### Enhancements

* `RealmObjectSchema.getPrimaryKey()` (#2636).
* `Realm.createObject(Class, Object)` for creating objects with a primary key directly.
* Unit tests in Android library projects now detect Realm model classes.
* Better error message if `equals()` and `hashCode()` are not properly overridden in custom Migration classes.
* Expanding the precision of `Date` fields to cover full range (#833).
* `Realm.waitForChange()`/`stopWaitForChange()` and `DynamicRealm.waitForChange()`/`stopWaitForChange()` (#2386).

### Bug fixes

* `RealmChangeListener` on `RealmObject` is not triggered when adding listener on returned `RealmObject` of `copyToRealmOrUpdate()` (#2569).

### Credits

* Thanks to Brenden Kromhout (@bkromhout) for adding `RealmObjectSchema.getPrimaryKey()`.

## 0.89.1

### Bug fixes

* @PrimaryKey + @Required on String type primary key no longer throws when using copyToRealm or copyToRealmOrUpdate (#2653).
* Primary key is cleared/changed when calling RealmSchema.remove()/RealmSchema.rename() (#2555).
* Objects implementing RealmModel can be used as a field of RealmModel/RealmObject (#2654).

## 0.89.0

### Breaking changes

* @PrimaryKey field value can now be null for String, Byte, Short, Integer, and Long types. Older Realms should be migrated, using RealmObjectSchema.setNullable(), or by adding the @Required annotation. (#2515).
* `RealmResults.clear()` now throws UnsupportedOperationException. Use `RealmResults.deleteAllFromRealm()` instead.
* `RealmResults.remove(int)` now throws UnsupportedOperationException. Use `RealmResults.deleteFromRealm(int)` instead.
* `RealmResults.sort()` and `RealmList.sort()` now return the sorted result instead of sorting in-place.
* `RealmList.first()` and `RealmList.last()` now throw `ArrayIndexOutOfBoundsException` if `RealmList` is empty.
* Removed deprecated method `Realm.getTable()` from public API.
* `Realm.refresh()` and `DynamicRealm.refresh()` on a Looper no longer have any effect. `RealmObject` and `RealmResults` are always updated on the next event loop.

### Deprecated

* `RealmObject.removeFromRealm()` in place of `RealmObject.deleteFromRealm()`
* `Realm.clear(Class)` in favour of `Realm.delete(Class)`.
* `DynamicRealm.clear(Class)` in place of `DynamicRealm.delete(Class)`.

### Enhancements

* Added a `RealmModel` interface that can be used instead of extending `RealmObject`.
* `RealmCollection` and `OrderedRealmCollection` interfaces have been added. `RealmList` and `RealmResults` both implement these.
* `RealmBaseAdapter` now accept an `OrderedRealmCollection` instead of only `RealmResults`.
* `RealmObjectSchema.isPrimaryKey(String)` (#2440)
* `RealmConfiguration.initialData(Realm.Transaction)` can now be used to populate a Realm file before it is used for the first time.

### Bug fixes

* `RealmObjectSchema.isRequired(String)` and `RealmObjectSchema.isNullable(String)` don't throw when the given field name doesn't exist.

### Credits

* Thanks to @thesurix for adding `RealmConfiguration.initialData()`.

## 0.88.3

* Updated Realm Core to 0.97.3.

### Enhancements

* Throws an IllegalArgumentException when calling Realm.copyToRealm()/Realm.copyToRealmOrUpdate() with a RealmObject which belongs to another Realm instance in a different thread.
* Improved speed of cleaning up native resources (#2496).

### Bug fixes

* Field annotated with @Ignored should not have accessors generated by the bytecode transformer (#2478).
* RealmResults and RealmObjects can no longer accidentially be GC'ed if using `asObservable()`. Previously this caused the observable to stop emitting. (#2485).
* Fixed an build issue when using Realm in library projects on Windows (#2484).
* Custom equals(), toString() and hashCode() are no longer incorrectly overwritten by the proxy class (#2545).

## 0.88.2

* Updated Realm Core to 0.97.2.

### Enhancements

* Outputs additional information when incompatible lock file error occurs.

### Bug fixes

* Race condition causing BadVersionException when running multiple async writes and queries at the same time (#2021/#2391/#2417).

## 0.88.1

### Bug fixes

* Prevent throwing NullPointerException in RealmConfiguration.equals(RealmConfiguration) when RxJava is not in the classpath (#2416).
* RealmTransformer fails because of missing annotation classes in user's project (#2413).
* Added SONAME header to shared libraries (#2432).
* now DynamicRealmObject.toString() correctly shows null value as "null" and the format is aligned to the String from typed RealmObject (#2439).
* Fixed an issue occurring while resolving ReLinker in apps using a library based on Realm (#2415).

## 0.88.0

* Updated Realm Core to 0.97.0.

### Breaking changes

* Realm has now to be installed as a Gradle plugin.
* DynamicRealm.executeTransaction() now directly throws any RuntimeException instead of wrapping it in a RealmException (#1682).
* DynamicRealm.executeTransaction() now throws IllegalArgumentException instead of silently accepting a null Transaction object.
* String setters now throw IllegalArgumentException instead of RealmError for invalid surrogates.
* DynamicRealm.distinct()/distinctAsync() and Realm.distinct()/distinctAsync() now throw IllegalArgumentException instead of UnsupportedOperationException for invalid type or unindexed field.
* All thread local change listeners are now delayed until the next Looper event instead of being triggered when committing.
* Removed RealmConfiguration.getSchemaMediator() from public API which was deprecated in 0.86.0. Please use RealmConfiguration.getRealmObjectClasses() to obtain the set of model classes (#1797).
* Realm.migrateRealm() throws a FileNotFoundException if the Realm file doesn't exist.
* It is now required to unsubscribe from all Realm RxJava observables in order to fully close the Realm (#2357).

### Deprecated

* Realm.getInstance(Context). Use Realm.getInstance(RealmConfiguration) or Realm.getDefaultInstance() instead.
* Realm.getTable(Class) which was public because of the old migration API. Use Realm.getSchema() or DynamicRealm.getSchema() instead.
* Realm.executeTransaction(Transaction, Callback) and replaced it with Realm.executeTransactionAsync(Transaction), Realm.executeTransactionAsync(Transaction, OnSuccess), Realm.executeTransactionAsync(Transaction, OnError) and Realm.executeTransactionAsync(Transaction, OnSuccess, OnError).

### Enhancements

* Support for custom methods, custom logic in accessors, custom accessor names, interface implementation and public fields in Realm objects (#909).
* Support to project Lombok (#502).
* RealmQuery.isNotEmpty() (#2025).
* Realm.deleteAll() and RealmList.deleteAllFromRealm() (#1560).
* RealmQuery.distinct() and RealmResults.distinct() (#1568).
* RealmQuery.distinctAsync() and RealmResults.distinctAsync() (#2118).
* Improved .so loading by using [ReLinker](https://github.com/KeepSafe/ReLinker).
* Improved performance of RealmList#contains() (#897).
* distinct(...) for Realm, DynamicRealm, RealmQuery, and RealmResults can take multiple parameters (#2284).
* "realm" and "row" can be used as field name in model classes (#2255).
* RealmResults.size() now returns Integer.MAX_VALUE when actual size is greater than Integer.MAX_VALUE (#2129).
* Removed allowBackup from AndroidManifest (#2307).

### Bug fixes

* Error occurring during test and (#2025).
* Error occurring during test and connectedCheck of unit test example (#1934).
* Bug in jsonExample (#2092).
* Multiple calls of RealmResults.distinct() causes to return wrong results (#2198).
* Calling DynamicRealmObject.setList() with RealmList<DynamicRealmObject> (#2368).
* RealmChangeListeners did not triggering correctly if findFirstAsync() didn't find any object. findFirstAsync() Observables now also correctly call onNext when the query completes in that case (#2200).
* Setting a null value to trigger RealmChangeListener (#2366).
* Preventing throwing BadVersionException (#2391).

### Credits

* Thanks to Bill Best (@wmbest2) for snapshot testing.
* Thanks to Graham Smith (@grahamsmith) for a detailed bug report (#2200).

## 0.87.5
* Updated Realm Core to 0.96.2.
  - IllegalStateException won't be thrown anymore in RealmResults.where() if the RealmList which the RealmResults is created on has been deleted. Instead, the RealmResults will be treated as empty forever.
  - Fixed a bug causing a bad version exception, when using findFirstAsync (#2115).

## 0.87.4
* Updated Realm Core to 0.96.0.
  - Fixed bug causing BadVersionException or crashing core when running async queries.

## 0.87.3
* IllegalArgumentException is now properly thrown when calling Realm.copyFromRealm() with a DynamicRealmObject (#2058).
* Fixed a message in IllegalArgumentException thrown by the accessors of DynamicRealmObject (#2141).
* Fixed RealmList not returning DynamicRealmObjects of the correct underlying type (#2143).
* Fixed potential crash when rolling back removal of classes that reference each other (#1829).
* Updated Realm Core to 0.95.8.
  - Fixed a bug where undetected deleted object might lead to seg. fault (#1945).
  - Better performance when deleting objects (#2015).

## 0.87.2
* Removed explicit GC call when committing a transaction (#1925).
* Fixed a bug when RealmObjectSchema.addField() was called with the PRIMARY_KEY modifier, the field was not set as a required field (#2001).
* Fixed a bug which could throw a ConcurrentModificationException in RealmObject's or RealmResults' change listener (#1970).
* Fixed RealmList.set() so it now correctly returns the old element instead of the new (#2044).
* Fixed the deployment of source and javadoc jars (#1971).

## 0.87.1
* Upgraded to NDK R10e. Using gcc 4.9 for all architectures.
* Updated Realm Core to 0.95.6
  - Fixed a bug where an async query can be copied incomplete in rare cases (#1717).
* Fixed potential memory leak when using async query.
* Added a check to prevent removing a RealmChangeListener from a non-Looper thread (#1962). (Thank you @hohnamkung)

## 0.87.0
* Added Realm.asObservable(), RealmResults.asObservable(), RealmObject.asObservable(), DynamicRealm.asObservable() and DynamicRealmObject.asObservable().
* Added RealmConfiguration.Builder.rxFactory() and RxObservableFactory for custom RxJava observable factory classes.
* Added Realm.copyFromRealm() for creating detached copies of Realm objects (#931).
* Added RealmObjectSchema.getFieldType() (#1883).
* Added unitTestExample to showcase unit and instrumentation tests. Examples include jUnit3, jUnit4, Espresso, Robolectric, and MPowermock usage with Realm (#1440).
* Added support for ISO8601 based dates for JSON import. If JSON dates are invalid a RealmException will be thrown (#1213).
* Added APK splits to gridViewExample (#1834).

## 0.86.1
* Improved the performance of removing objects (RealmResults.clear() and RealmResults.remove()).
* Updated Realm Core to 0.95.5.
* Updated ProGuard configuration (#1904).
* Fixed a bug where RealmQuery.findFirst() returned a wrong result if the RealmQuery had been created from a RealmResults.where() (#1905).
* Fixed a bug causing DynamicRealmObject.getObject()/setObject() to use the wrong class (#1912).
* Fixed a bug which could cause a crash when closing Realm instances in change listeners (#1900).
* Fixed a crash occurring during update of multiple async queries (#1895).
* Fixed listeners not triggered for RealmObject & RealmResults created using copy or create methods (#1884).
* Fixed RealmChangeListener never called inside RealmResults (#1894).
* Fixed crash when calling clear on a RealmList (#1886).

## 0.86.0
* BREAKING CHANGE: The Migration API has been replaced with a new API.
* BREAKING CHANGE: RealmResults.SORT_ORDER_ASCENDING and RealmResults.SORT_ORDER_DESCENDING constants have been replaced by Sort.ASCENDING and Sort.DESCENDING enums.
* BREAKING CHANGE: RealmQuery.CASE_SENSITIVE and RealmQuery.CASE_INSENSITIVE constants have been replaced by Case.SENSITIVE and Case.INSENSITIVE enums.
* BREAKING CHANGE: Realm.addChangeListener, RealmObject.addChangeListener and RealmResults.addChangeListener hold a strong reference to the listener, you should unregister the listener to avoid memory leaks.
* BREAKING CHANGE: Removed deprecated methods RealmQuery.minimum{Int,Float,Double}, RealmQuery.maximum{Int,Float,Double}, RealmQuery.sum{Int,Float,Double} and RealmQuery.average{Int,Float,Double}. Use RealmQuery.min(), RealmQuery.max(), RealmQuery.sum() and RealmQuery.average() instead.
* BREAKING CHANGE: Removed RealmConfiguration.getSchemaMediator() which is public by mistake. And RealmConfiguration.getRealmObjectClasses() is added as an alternative in order to obtain the set of model classes (#1797).
* BREAKING CHANGE: Realm.addChangeListener, RealmObject.addChangeListener and RealmResults.addChangeListener will throw an IllegalStateException when invoked on a non-Looper thread. This is to prevent registering listeners that will not be invoked.
* BREAKING CHANGE: trying to access a property on an unloaded RealmObject obtained asynchronously will throw an IllegalStateException
* Added new Dynamic API using DynamicRealm and DynamicRealmObject.
* Added Realm.getSchema() and DynamicRealm.getSchema().
* Realm.createOrUpdateObjectFromJson() now works correctly if the RealmObject class contains a primary key (#1777).
* Realm.compactRealm() doesn't throw an exception if the Realm file is opened. It just returns false instead.
* Updated Realm Core to 0.95.3.
  - Fixed a bug where RealmQuery.average(String) returned a wrong value for a nullable Long/Integer/Short/Byte field (#1803).
  - Fixed a bug where RealmQuery.average(String) wrongly counted the null value for average calculation (#1854).

## 0.85.1
* Fixed a bug which could corrupt primary key information when updating from a Realm version <= 0.84.1 (#1775).

## 0.85.0
* BREAKING CHANGE: Removed RealmEncryptionNotSupportedException since the encryption implementation changed in Realm's underlying storage engine. Encryption is now supported on all devices.
* BREAKING CHANGE: Realm.executeTransaction() now directly throws any RuntimeException instead of wrapping it in a RealmException (#1682).
* BREAKING CHANGE: RealmQuery.isNull() and RealmQuery.isNotNull() now throw IllegalArgumentException instead of RealmError if the fieldname is a linked field and the last element is a link (#1693).
* Added Realm.isEmpty().
* Setters in managed object for RealmObject and RealmList now throw IllegalArgumentException if the value contains an invalid (unmanaged, removed, closed, from different Realm) object (#1749).
* Attempting to refresh a Realm while a transaction is in process will now throw an IllegalStateException (#1712).
* The Realm AAR now also contains the ProGuard configuration (#1767). (Thank you @skyisle)
* Updated Realm Core to 0.95.
  - Removed reliance on POSIX signals when using encryption.

## 0.84.2
* Fixed a bug making it impossible to convert a field to become required during a migration (#1695).
* Fixed a bug making it impossible to read Realms created using primary keys and created by iOS (#1703).
* Fixed some memory leaks when an Exception is thrown (#1730).
* Fixed a memory leak when using relationships (#1285).
* Fixed a bug causing cached column indices to be cleared too soon (#1732).

## 0.84.1
* Updated Realm Core to 0.94.4.
  - Fixed a bug that could cause a crash when running the same query multiple times.
* Updated ProGuard configuration. See [documentation](https://realm.io/docs/java/latest/#proguard) for more details.
* Updated Kotlin example to use 1.0.0-beta.
* Fixed warnings reported by "lint -Xlint:all" (#1644).
* Fixed a bug where simultaneous opening and closing a Realm from different threads might result in a NullPointerException (#1646).
* Fixed a bug which made it possible to externally modify the encryption key in a RealmConfiguration (#1678).

## 0.84.0
* Added support for async queries and transactions.
* Added support for parsing JSON Dates with timezone information. (Thank you @LateralKevin)
* Added RealmQuery.isEmpty().
* Added Realm.isClosed() method.
* Added Realm.distinct() method.
* Added RealmQuery.isValid(), RealmResults.isValid() and RealmList.isValid(). Each method checks whether the instance is still valid to use or not(for example, the Realm has been closed or any parent object has been removed).
* Added Realm.isInTransaction() method.
* Updated Realm Core to version 0.94.3.
  - Fallback for mremap() now work correctly on BlackBerry devices.
* Following methods in managed RealmList now throw IllegalStateException instead of native crash when RealmList.isValid() returns false: add(int,RealmObject), add(RealmObject)
* Following methods in managed RealmList now throw IllegalStateException instead of ArrayIndexOutOfBoundsException when RealmList.isValid() returns false: set(int,RealmObject), move(int,int), remove(int), get(int)
* Following methods in managed RealmList now throw IllegalStateException instead of returning 0/null when RealmList.isValid() returns false: clear(), removeAll(Collection), remove(RealmObject), first(), last(), size(), where()
* RealmPrimaryKeyConstraintException is now thrown instead of RealmException if two objects with same primary key are inserted.
* IllegalStateException is now thrown when calling Realm's clear(), RealmResults's remove(), removeLast(), clear() or RealmObject's removeFromRealm() from an incorrect thread.
* Fixed a bug affecting RealmConfiguration.equals().
* Fixed a bug in RealmQuery.isNotNull() which produced wrong results for binary data.
* Fixed a bug in RealmQuery.isNull() and RealmQuery.isNotNull() which validated the query prematurely.
* Fixed a bug where closed Realms were trying to refresh themselves resulting in a NullPointerException.
* Fixed a bug that made it possible to migrate open Realms, which could cause undefined behavior when querying, reading or writing data.
* Fixed a bug causing column indices to be wrong for some edge cases. See #1611 for details.

## 0.83.1
* Updated Realm Core to version 0.94.1.
  - Fixed a bug when using Realm.compactRealm() which could make it impossible to open the Realm file again.
  - Fixed a bug, so isNull link queries now always return true if any part is null.

## 0.83
* BREAKING CHANGE: Database file format update. The Realm file created by this version cannot be used by previous versions of Realm.
* BREAKING CHANGE: Removed deprecated methods and constructors from the Realm class.
* BREAKING CHANGE: Introduced boxed types Boolean, Byte, Short, Integer, Long, Float and Double. Added null support. Introduced annotation @Required to indicate a field is not nullable. String, Date and byte[] became nullable by default which means a RealmMigrationNeededException will be thrown if an previous version of a Realm file is opened.
* Deprecated methods: RealmQuery.minimum{Int,Float,Double}, RealmQuery.maximum{Int,Float,Double}. Use RealmQuery.min() and RealmQuery.max() instead.
* Added support for x86_64.
* Fixed an issue where opening the same Realm file on two Looper threads could potentially lead to an IllegalStateException being thrown.
* Fixed an issue preventing the call of listeners on refresh().
* Opening a Realm file from one thread will no longer be blocked by a transaction from another thread.
* Range restrictions of Date fields have been removed. Date fields now accepts any value. Milliseconds are still removed.

## 0.82.2
* Fixed a bug which might cause failure when loading the native library.
* Fixed a bug which might trigger a timeout in Context.finalize().
* Fixed a bug which might cause RealmObject.isValid() to throw an exception if the object is deleted.
* Updated Realm core to version 0.89.9
  - Fixed a potential stack overflow issue which might cause a crash when encryption was used.
  - Embedded crypto functions into Realm dynamic lib to avoid random issues on some devices.
  - Throw RealmEncryptionNotSupportedException if the device doesn't support Realm encryption. At least one device type (HTC One X) contains system bugs that prevents Realm's encryption from functioning properly. This is now detected, and an exception is thrown when trying to open/create an encrypted Realm file. It's up to the application to catch this and decide if it's OK to proceed without encryption instead.

## 0.82.1
* Fixed a bug where using the wrong encryption key first caused the right key to be seen as invalid.
* Fixed a bug where String fields were ignored when updating objects from JSON with null values.
* Fixed a bug when calling System.exit(0), the process might hang.

## 0.82
* BREAKING CHANGE: Fields with annotation @PrimaryKey are indexed automatically now. Older schemas require a migration.
* RealmConfiguration.setModules() now accept ignore null values which Realm.getDefaultModule() might return.
* Trying to access a deleted Realm object throw throws a proper IllegalStateException.
* Added in-memory Realm support.
* Closing realm on another thread different from where it was created now throws an exception.
* Realm will now throw a RealmError when Realm's underlying storage engine encounters an unrecoverable error.
* @Index annotation can also be applied to byte/short/int/long/boolean/Date now.
* Fixed a bug where RealmQuery objects are prematurely garbage collected.
* Removed RealmQuery.between() for link queries.

## 0.81.1
* Fixed memory leak causing Realm to never release Realm objects.

## 0.81
* Introduced RealmModules for working with custom schemas in libraries and apps.
* Introduced Realm.getDefaultInstance(), Realm.setDefaultInstance(RealmConfiguration) and Realm.getInstance(RealmConfiguration).
* Deprecated most constructors. They have been been replaced by Realm.getInstance(RealmConfiguration) and Realm.getDefaultInstance().
* Deprecated Realm.migrateRealmAtPath(). It has been replaced by Realm.migrateRealm(RealmConfiguration).
* Deprecated Realm.deleteFile(). It has been replaced by Realm.deleteRealm(RealmConfiguration).
* Deprecated Realm.compactFile(). It has been replaced by Realm.compactRealm(RealmConfiguration).
* RealmList.add(), RealmList.addAt() and RealmList.set() now copy unmanaged objects transparently into Realm.
* Realm now works with Kotlin (M12+). (Thank you @cypressious)
* Fixed a performance regression introduced in 0.80.3 occurring during the validation of the Realm schema.
* Added a check to give a better error message when null is used as value for a primary key.
* Fixed unchecked cast warnings when building with Realm.
* Cleaned up examples (remove old test project).
* Added checking for missing generic type in RealmList fields in annotation processor.

## 0.80.3
* Calling Realm.copyToRealmOrUpdate() with an object with a null primary key now throws a proper exception.
* Fixed a bug making it impossible to open Realms created by Realm-Cocoa if a model had a primary key defined.
* Trying to using Realm.copyToRealmOrUpdate() with an object with a null primary key now throws a proper exception.
* RealmChangedListener now also gets called on the same thread that did the commit.
* Fixed bug where Realm.createOrUpdateWithJson() reset Date and Binary data to default values if not found in the JSON output.
* Fixed a memory leak when using RealmBaseAdapter.
* RealmBaseAdapter now allow RealmResults to be null. (Thanks @zaki50)
* Fixed a bug where a change to a model class (`RealmList<A>` to `RealmList<B>`) would not throw a RealmMigrationNeededException.
* Fixed a bug where setting multiple RealmLists didn't remove the previously added objects.
* Solved ConcurrentModificationException thrown when addChangeListener/removeChangeListener got called in the onChange. (Thanks @beeender)
* Fixed duplicated listeners in the same realm instance. Trying to add duplicated listeners is ignored now. (Thanks @beeender)

## 0.80.2
* Trying to use Realm.copyToRealmOrUpdate() with an object with a null primary key now throws a proper exception.
* RealmMigrationNeedException can now return the path to the Realm that needs to be migrated.
* Fixed bug where creating a Realm instance with a hashcode collision no longer returned the wrong Realm instance.
* Updated Realm Core to version 0.89.2
  - fixed bug causing a crash when opening an encrypted Realm file on ARM64 devices.

## 0.80.1
* Realm.createOrUpdateWithJson() no longer resets fields to their default value if they are not found in the JSON input.
* Realm.compactRealmFile() now uses Realm Core's compact() method which is more failure resilient.
* Realm.copyToRealm() now correctly handles referenced child objects that are already in the Realm.
* The ARM64 binary is now properly a part of the Eclipse distribution package.
* A RealmMigrationExceptionNeeded is now properly thrown if @Index and @PrimaryKey are not set correctly during a migration.
* Fixed bug causing Realms to be cached even though they failed to open correctly.
* Added Realm.deleteRealmFile(File) method.
* Fixed bug causing queries to fail if multiple Realms has different field ordering.
* Fixed bug when using Realm.copyToRealm() with a primary key could crash if default value was already used in the Realm.
* Updated Realm Core to version 0.89.0
  - Improved performance for sorting RealmResults.
  - Improved performance for refreshing a Realm after inserting or modifying strings or binary data.
  - Fixed bug causing incorrect result when querying indexed fields.
  - Fixed bug causing corruption of string index when deleting an object where there are duplicate values for the indexed field.
  - Fixed bug causing a crash after compacting the Realm file.
* Added RealmQuery.isNull() and RealmQuery.isNotNull() for querying relationships.
* Fixed a potential NPE in the RealmList constructor.

## 0.80
* Queries on relationships can be case sensitive.
* Fixed bug when importing JSONObjects containing NULL values.
* Fixed crash when trying to remove last element of a RealmList.
* Fixed bug crashing annotation processor when using "name" in model classes for RealmObject references
* Fixed problem occurring when opening an encrypted Realm with two different instances of the same key.
* Version checker no longer reports that updates are available when latest version is used.
* Added support for static fields in RealmObjects.
* Realm.writeEncryptedCopyTo() has been reenabled.

## 0.79.1
* copyToRealm() no longer crashes on cyclic data structures.
* Fixed potential crash when using copyToRealmOrUpdate with an object graph containing a mix of elements with and without primary keys.

## 0.79
* Added support for ARM64.
* Added RealmQuery.not() to negate a query condition.
* Added copyToRealmOrUpdate() and createOrUpdateFromJson() methods, that works for models with primary keys.
* Made the native libraries much smaller. Arm went from 1.8MB to 800KB.
* Better error reporting when trying to create or open a Realm file fails.
* Improved error reporting in case of missing accessors in model classes.
* Re-enabled RealmResults.remove(index) and RealmResults.removeLast().
* Primary keys are now supported through the @PrimaryKey annotation.
* Fixed error when instantiating a Realm with the wrong key.
* Throw an exception if deleteRealmFile() is called when there is an open instance of the Realm.
* Made migrations and compression methods synchronised.
* Removed methods deprecated in 0.76. Now Realm.allObjectsSorted() and RealmQuery.findAllSorted() need to be used instead.
* Reimplemented Realm.allObjectSorted() for better performance.

## 0.78
* Added proper support for encryption. Encryption support is now included by default. Keys are now 64 bytes long.
* Added support to write an encrypted copy of a Realm.
* Realm no longer incorrectly warns that an instance has been closed too many times.
* Realm now shows a log warning if an instance is being finalized without being closed.
* Fixed bug causing Realms to be cached during a RealmMigration resulting in invalid realms being returned from Realm.getInstance().
* Updated core to 0.88.

## 0.77
* Added Realm.allObjectsSorted() and RealmQuery.findAllSorted() and extending RealmResults.sort() for multi-field sorting.
* Added more logging capabilities at the JNI level.
* Added proper encryption support. NOTE: The key has been increased from 32 bytes to 64 bytes (see example).
* Added support for unmanaged objects and custom constructors.
* Added more precise imports in proxy classes to avoid ambiguous references.
* Added support for executing a transaction with a closure using Realm.executeTransaction().
* Added RealmObject.isValid() to test if an object is still accessible.
* RealmResults.sort() now has better error reporting.
* Fixed bug when doing queries on the elements of a RealmList, ie. like Realm.where(Foo.class).getBars().where().equalTo("name").
* Fixed bug causing refresh() to be called on background threads with closed Realms.
* Fixed bug where calling Realm.close() too many times could result in Realm not getting closed at all. This now triggers a log warning.
* Throw NoSuchMethodError when RealmResults.indexOf() is called, since it's not implemented yet.
* Improved handling of empty model classes in the annotation processor
* Removed deprecated static constructors.
* Introduced new static constructors based on File instead of Context, allowing to save Realm files in custom locations.
* RealmList.remove() now properly returns the removed object.
* Calling realm.close() no longer prevent updates to other open realm instances on the same thread.

## 0.76.0
* RealmObjects can now be imported using JSON.
* Gradle wrapper updated to support Android Studio 1.0.
* Fixed bug in RealmObject.equals() so it now correctly compares two objects from the same Realm.
* Fixed bug in Realm crashing for receiving notifications after close().
* Realm class is now marked as final.
* Replaced concurrency example with a better thread example.
* Allowed to add/remove RealmChangeListeners in RealmChangeListeners.
* Upgraded to core 0.87.0 (encryption support, API changes).
* Close the Realm instance after migrations.
* Added a check to deny the writing of objects outside of a transaction.

## 0.75.1 (03 December 2014)
* Changed sort to be an in-place method.
* Renamed SORT_ORDER_DECENDING to SORT_ORDER_DESCENDING.
* Added sorting functionality to allObjects() and findAll().
* Fixed bug when querying a date column with equalTo(), it would act as lessThan()

## 0.75.0 (28 Nov 2014)
* Realm now implements Closeable, allowing better cleanup of native resources.
* Added writeCopyTo() and compactRealmFile() to write and compact a Realm to a new file.
* RealmObject.toString(), equals() and hashCode() now support models with cyclic references.
* RealmResults.iterator() and listIterator() now correctly iterates the results when using remove().
* Bug fixed in Exception text when field names was not matching the database.
* Bug fixed so Realm no longer throws an Exception when removing the last object.
* Bug fixed in RealmResults which prevented sub-querying.
* The Date type does not support millisecond resolution, and dates before 1901-12-13 and dates after 2038-01-19 are not supported on 32 bit systems.
* Fixed bug so Realm no longer throws an Exception when removing the last object.
* Fixed bug in RealmResults which prevented sub-querying.

## 0.74.0 (19 Nov 2014)
* Added support for more field/accessors naming conventions.
* Added case sensitive versions of string comparison operators equalTo and notEqualTo.
* Added where() to RealmList to initiate queries.
* Added verification of fields names in queries with links.
* Added exception for queries with invalid field name.
* Allow static methods in model classes.
* An exception will now be thrown if you try to move Realm, RealmResults or RealmObject between threads.
* Fixed a bug in the calculation of the maximum of date field in a RealmResults.
* Updated core to 0.86.0, fixing a bug in cancelling an empty transaction, and major query speedups with floats/doubles.
* Consistent handling of UTF-8 strings.
* removeFromRealm() now calls moveLastOver() which is faster and more reliable when deleting multiple objects.

## 0.73.1 (05 Nov 2014)
* Fixed a bug that would send infinite notifications in some instances.

## 0.73.0 (04 Nov 2014)
* Fixed a bug not allowing queries with more than 1024 conditions.
* Rewritten the notification system. The API did not change but it's now much more reliable.
* Added support for switching auto-refresh on and off (Realm.setAutoRefresh).
* Added RealmBaseAdapter and an example using it.
* Added deleteFromRealm() method to RealmObject.

## 0.72.0 (27 Oct 2014)
* Extended sorting support to more types: boolean, byte, short, int, long, float, double, Date, and String fields are now supported.
* Better support for Java 7 and 8 in the annotations processor.
* Better support for the Eclipse annotations processor.
* Added Eclipse support to the distribution folder.
* Added Realm.cancelTransaction() to cancel/abort/rollback a transaction.
* Added support for link queries in the form realm.where(Owner.class).equalTo("cat.age", 12).findAll().
* Faster implementation of RealmQuery.findFirst().
* Upgraded core to 0.85.1 (deep copying of strings in queries; preparation for link queries).

## 0.71.0 (07 Oct 2014)
* Simplified the release artifact to a single Jar file.
* Added support for Eclipse.
* Added support for deploying to Maven.
* Throw exception if nested transactions are used (it's not allowed).
* Javadoc updated.
* Fixed [bug in RealmResults](https://github.com/realm/realm-java/issues/453).
* New annotation @Index to add search index to a field (currently only supporting String fields).
* Made the annotations processor more verbose and strict.
* Added RealmQuery.count() method.
* Added a new example about concurrency.
* Upgraded to core 0.84.0.

## 0.70.1 (30 Sep 2014)
* Enabled unit testing for the realm project.
* Fixed handling of camel-cased field names.

## 0.70.0 (29 Sep 2014)
* This is the first public beta release.<|MERGE_RESOLUTION|>--- conflicted
+++ resolved
@@ -1,18 +1,14 @@
 ## 1.0.1
 
-<<<<<<< HEAD
+### Bug fixes
+
+* Fixed a crash when calling Table.toString() in debugger (#2429).
+
 ### Enhancements
 
 * Removes RxJava related APIs during bytecode transforming to make RealmObject plays well with reflection when rx.Observable doesn't exist.
 
-# 1.0.0
-=======
-### Bug fixes
-
-* Fixed a crash when calling Table.toString() in debugger (#2429).
-
 ## 1.0.0
->>>>>>> f949558d
 
 No changes since 0.91.1.
 
