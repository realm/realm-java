## 2.3.1

### Bug fixes

<<<<<<< HEAD
* Fixed a build error when the project is using Kotlin (#4087).
=======
* Fixed NPE problem happened in SharedRealm.finalize() (#3730).
>>>>>>> 4eec8918

## 2.3.0

### Object Server API Changes 

* Realm Sync v1.0.0 has been released, and Realm Mobile Platform is no longer considered in beta.
* Breaking change: Location of Realm files are now placed in `getFilesDir()/<userIdentifier>` instead of `getFilesDir()/`.
  This is done in order to support shared Realms among users, while each user retaining their own local copy.
* Breaking change: `SyncUser.all()` now returns Map instead of List.
* Breaking change: Added a default `UserStore` saving users in a Realm file (`RealmFileUserStore`).
* Breaking change: Added multi-user support to `UserStore`. Added `get(String)` and `remove(String)`, removed `remove()` and renamed `get()` to `getCurrent()`.
* Breaking change: Changed the order of arguments to `SyncCredentials.custom()` to match iOS: token, provider, userInfo.
* Added support for `PermissionOffer` and `PermissionOfferResponse` to `SyncUser.getManagementRealm()`.
* Exceptions thrown in error handlers are ignored but logged (#3559).
* Removed unused public constants in `SyncConfiguration` (#4047).
* Fixed bug, preventing Sync client to renew the access token (#4038) (#4039).
* Now `SyncUser.logout()` properly revokes tokens (#3639).

### Bug fixes

* Fixed native memory leak setting the value of a primary key (#3993).
* Activated Realm's annotation processor on connectedTest when the project is using kapt (#4008).
* Fixed "too many open files" issue (#4002).
* Added temporary work-around for bug crashing Samsung Tab 3 devices on startup (#3651).

### Enhancements

* Added `like` predicate for String fields (#3752).

### Internal

* Updated to Realm Sync v1.0.0.
* Added a Realm backup when receiving a Sync client reset message from the server.

## 2.2.2

### Object Server API Changes (In Beta)

* Disabled `Realm.compactRealm()` when sync is enabled as it might corrupt the Realm (https://github.com/realm/realm-core/issues/2345).

### Bug fixes

* "operation not permitted" issue when creating Realm file on some devices' external storage (#3629).
* Crash on API 10 devices (#3726).
* `UnsatisfiedLinkError` caused by `pipe2` (#3945).
* Unrecoverable error with message "Try again" when the notification fifo is full (#3964).
* Realm migration wasn't triggered when the primary key definition was altered (#3966).
* Use phantom reference to solve the finalize time out issue (#2496).

### Enhancements

* All major public classes are now non-final. This is mostly a compromise to support Mockito. All protected fields/methods are still not considered part of the public API and can change without notice (#3869).
* All Realm instances share a single notification daemon thread.
* Fixed Java lint warnings with generated proxy classes (#2929).

### Internal

* Upgraded Realm Core to 2.3.0.
* Upgraded Realm Sync to 1.0.0-BETA-6.5.

## 2.2.1

### Object Server API Changes (In Beta)

* Fixed `SyncConfiguration.toString()` so it now outputs a correct description instead of an empty string (#3787).

### Bug fixes

* Added version number to the native library, preventing ReLinker from accidentally loading old code (#3775).
* `Realm.getLocalInstanceCount(config)` throwing NullPointerException if called after all Realms have been closed (#3791).

## 2.2.0

### Object Server API Changes (In Beta)

* Added support for `SyncUser.getManagementRealm()` and permission changes.

### Bug fixes

* Kotlin projects no longer create the `RealmDefaultModule` if no Realm model classes are present (#3746).
* Remove `includedescriptorclasses` option from ProGuard rule file in order to support built-in shrinker of Android Gradle Plugin (#3714).
* Unexpected `RealmMigrationNeededException` was thrown when a field was added to synced Realm.

### Enhancements

* Added support for the `annotationProcessor` configuration provided by Android Gradle Plugin 2.2.0 or later. Realm plugin adds its annotation processor to the `annotationProcessor` configuration instead of `apt` configuration if it is available and the `com.neenbedankt.android-apt` plugin is not used. In Kotlin projects, `kapt` is used instead of the `annotationProcessor` configuration (#3026).

## 2.1.1

### Bug fixes

* Fixed a bug in `Realm.insert` and `Realm.insertOrUpdate` methods causing a `StackOverFlow` when you try to insert a cyclic graph of objects between Realms (#3732).

### Object Server API Changes (In Beta)

* Set default RxFactory to `SyncConfiguration`.

### Bug fixes

* ProGuard configuration introduced in 2.1.0 unexpectedly kept classes that did not have the @KeepMember annotation (#3689).

## 2.1.0

### Breaking changes

* * `SecureUserStore` has been moved to its own GitHub repository: https://github.com/realm/realm-android-user-store
  See https://github.com/realm/realm-android-user-store/blob/master/README.md for further info on how to include it.


### Object Server API Changes (In Beta)

* Renamed `User` to `SyncUser`, `Credentials` to `SyncCredentials` and `Session` to `SyncSession` to align names with Cocoa.
* Removed `SyncManager.setLogLevel()`. Use `RealmLog.setLevel()` instead.
* `SyncUser.logout()` now correctly clears `SyncUser.currentUser()` (#3638).
* Missing ProGuard configuration for libraries used by Sync extension (#3596).
* Error handler was not called when sync session failed (#3597).
* Added `User.all()` that returns all known Realm Object Server users.
* Upgraded Realm Sync to 1.0.0-BETA-3.2

### Deprecated

* `Logger`. Use `RealmLogger` instead.
* `AndroidLogger`. The logger for Android is implemented in native code instead.

### Bug fixes

* The following were not kept by ProGuard: names of native methods not in the `io.realm.internal` package, names of classes used in method signature (#3596).
* Permission error when a database file was located on external storage (#3140).
* Memory leak when unsubscribing from a RealmResults/RealmObject RxJava Observable (#3552).

### Enhancements

* `Realm.compactRealm()` now works for encrypted Realms.
* Added `first(E defaultValue)` and `last(E defaultValue)` methods to `RealmList` and `RealmResult`. These methods will return the provided object instead of throwing an `IndexOutOfBoundsException` if the list is empty.
* Reduce transformer logger verbosity (#3608).
* `RealmLog.setLevel(int)` for setting the log level across all loggers.

### Internal

* Upgraded Realm Core to 2.1.3

### Credits

* Thanks to Max Furman (@maxfurman) for adding support for `first()` and `last()` default values.

## 2.0.2

This release is not protocol-compatible with previous versions of the Realm Mobile Platform. The base library is still fully compatible.

### Bug fixes

* Build error when using Java 7 (#3563).

### Internal

* Upgraded Realm Core to 2.1.0
* Upgraded Realm Sync to 1.0.0-BETA-2.0.

## 2.0.1

### Bug fixes

* `android.net.conn.CONNECTIVITY_CHANGE` broadcast caused `RuntimeException` if sync extension was disabled (#3505).
* `android.net.conn.CONNECTIVITY_CHANGE` was not delivered on Android 7 devices.
* `distinctAsync` did not respect other query parameters (#3537).
* `ConcurrentModificationException` from Gradle when building an application (#3501).

### Internal

* Upgraded to Realm Core 2.0.1 / Realm Sync 1.3-BETA

## 2.0.0

This release introduces support for the Realm Mobile Platform!
See <https://realm.io/news/introducing-realm-mobile-platform/> for an overview of these great new features.

### Breaking Changes

* Files written by Realm 2.0 cannot be read by 1.x or earlier versions. Old files can still be opened.
* It is now required to call `Realm.init(Context)` before calling any other Realm API.
* Removed `RealmConfiguration.Builder(Context)`, `RealmConfiguration.Builder(Context, File)` and `RealmConfiguration.Builder(File)` constructors.
* `isValid()` now always returns `true` instead of `false` for unmanaged `RealmObject` and `RealmList`. This puts it in line with the behaviour of the Cocoa and .NET API's (#3101).
* armeabi is not supported anymore.
* Added new `RealmFileException`.
  - `IncompatibleLockFileException` has been removed and replaced by `RealmFileException` with kind `INCOMPATIBLE_LOCK_FILE`.
  - `RealmIOExcpetion` has been removed and replaced by `RealmFileException`.
* `RealmConfiguration.Builder.assetFile(Context, String)` has been renamed to `RealmConfiguration.Builder.assetFile(String)`.
* Object with primary key is now required to define it when the object is created. This means that `Realm.createObject(Class<E>)` and `DynamicRealm.createObject(String)` now throws `RealmException` if they are used to create an object with a primary key field. Use `Realm.createObject(Class<E>, Object)` or `DynamicRealm.createObject(String, Object)` instead.
* Importing from JSON without the primary key field defined in the JSON object now throws `IllegalArgumentException`.
* Now `Realm.beginTransaction()`, `Realm.executeTransaction()` and `Realm.waitForChange()` throw `RealmMigrationNeededException` if a remote process introduces incompatible schema changes (#3409).
* The primary key value of an object can no longer be changed after the object was created. Instead a new object must be created and all fields copied over.
* Now `Realm.createObject(Class)` and `Realm.createObject(Class,Object)` take the values from the model's fields and default constructor. Creating objects through the `DynamicRealm` does not use these values (#777).
* When `Realm.create*FromJson()`s create a new `RealmObject`, now they take the default values defined by the field itself and its default constructor for those fields that are not defined in the JSON object.

### Enhancements

* Added `realmObject.isManaged()`, `RealmObject.isManaged(obj)` and `RealmCollection.isManaged()` (#3101).
* Added `RealmConfiguration.Builder.directory(File)`.
* `RealmLog` has been moved to the public API. It is now possible to control which events Realm emit to Logcat. See the `RealmLog` class for more details.
* Typed `RealmObject`s can now continue to access their fields properly even though the schema was changed while the Realm was open (#3409).
* A `RealmMigrationNeededException` will be thrown with a cause to show the detailed message when a migration is needed and the migration block is not in the `RealmConfiguration`.


### Bug fixes

* Fixed a lint error in proxy classes when the 'minSdkVersion' of user's project is smaller than 11 (#3356).
* Fixed a potential crash when there were lots of async queries waiting in the queue.
* Fixed a bug causing the Realm Transformer to not transform field access in the model's constructors (#3361).
* Fixed a bug causing a build failure when the Realm Transformer adds accessors to a model class that was already transformed in other project (#3469).
* Fixed a bug causing the `NullPointerException` when calling getters/setters in the model's constructors (#2536).

### Internal

* Moved JNI build to CMake.
* Updated Realm Core to 2.0.0.
* Updated ReLinker to 1.2.2.

## 1.2.0

### Bug fixes

* Throw a proper exception when operating on a non-existing field with the dynamic API (#3292).
* `DynamicRealmObject.setList` should only accept `RealmList<DynamicRealmObject>` (#3280).
* `DynamicRealmObject.getX(fieldName)` now throws a proper exception instead of a native crash when called with a field name of the wrong type (#3294).
* Fixed a concurrency crash which might happen when `Realm.executeTransactionAsync()` tried to call `onSucess` after the Realm was closed.

### Enhancements

* Added `RealmQuery.in()` for a comparison against multiple values.
* Added byte array (`byte[]`) support to `RealmQuery`'s `equalTo` and `notEqualTo` methods.
* Optimized internal caching of schema classes (#3315).

### Internal

* Updated Realm Core to 1.5.1.
* Improved sorting speed.
* Completely removed the `OptionalAPITransformer`.

### Credits

* Thanks to Brenden Kromhout (@bkromhout) for adding binary array support to `equalTo` and `notEqualTo`.

## 1.1.1

### Bug fixes

* Fixed a wrong JNI method declaration which might cause "method not found" crash on some devices.
* Fixed a bug that `Error` in the background async thread is not forwarded to the caller thread.
* Fixed a crash when an empty `Collection` is passed to `insert()`/`insertOrUpdate()` (#3103).
* Fixed a bug that does not transfer the primary key when `RealmSchemaObject.setClassName()` is called to rename a class (#3118).
* Fixed bug in `Realm.insert` and `Realm.insertOrUpdate` methods causing a `RealmList` to be cleared when inserting a managed `RealmModel` (#3105).
* Fixed a concurrency allocation bug in storage engine which might lead to some random crashes.
* Bulk insertion now throws if it is not called in a transaction (#3173).
* The IllegalStateException thrown when accessing an empty RealmObject is now more meaningful (#3200).
* `insert()` now correctly throws an exception if two different objects have the same primary key (#3212).
* Blackberry Z10 throwing "Function not implemented" (#3178).
* Reduced the number of file descriptors used by Realm Core (#3197).
* Throw a proper `IllegalStateException` if a `RealmChangeListener` is used inside an IntentService (#2875).

### Enhancements

* The Realm Annotation processor no longer consumes the Realm annotations. Allowing other annotation processors to run.

### Internal

* Updated Realm Core to 1.4.2.
* Improved sorting speed.

## 1.1.0

### Bug fixes

* A number of bug fixes in the storage engine related to memory management in rare cases when a Realm has been compacted.
* Disabled the optional API transformer since it has problems with DexGuard (#3022).
* `OnSuccess.OnSuccess()` might not be called with the correct Realm version for async transaction (#1893).
* Fixed a bug in `copyToRealm()` causing a cyclic dependency objects being duplicated.
* Fixed a build failure when model class has a conflicting name such as `Map`, `List`, `String`, ... (#3077).

### Enhancements

* Added `insert(RealmModel obj)`, `insertOrUpdate(RealmModel obj)`, `insert(Collection<RealmModel> collection)` and `insertOrUpdate(Collection<RealmModel> collection)` to perform batch inserts (#1684).
* Enhanced `Table.toString()` to show a PrimaryKey field details (#2903).
* Enabled ReLinker when loading a Realm from a custom path by adding a `RealmConfiguration.Builder(Context, File)` constructor (#2900).
* Changed `targetSdkVersion` of `realm-library` to 24.
* Logs warning if `DynamicRealm` is not closed when GC happens as it does for `Realm`.

### Deprecated

* `RealmConfiguration.Builder(File)`. Use `RealmConfiguration.Builder(Context, File)` instead.

### Internal

* Updated Realm Core to 1.2.0.

## 1.0.1

### Bug fixes

* Fixed a crash when calling `Table.toString()` in debugger (#2429).
* Fixed a race condition which would cause some `RealmResults` to not be properly updated inside a `RealmChangeListener`. This could result in crashes when accessing items from those results (#2926/#2951).
* Revised `RealmResults.isLoaded()` description (#2895).
* Fixed a bug that could cause Realm to lose track of primary key when using `RealmObjectSchema.removeField()` and `RealmObjectSchema.renameField()` (#2829/#2926).
* Fixed a bug that prevented some devices from finding async related JNI methods correctly.
* Updated ProGuard configuration in order not to depend on Android's default configuration (#2972).
* Fixed a race condition between Realms notifications and other UI events. This could e.g. cause ListView to crash (#2990).
* Fixed a bug that allowed both `RealmConfiguration.Builder.assetFile()`/`deleteRealmIfMigrationNeeded()` to be configured at the same time, which leads to the asset file accidentally being deleted in migrations (#2933).
* Realm crashed outright when the same Realm file was opened in two processes. Realm will now optimistically retry opening for 1 second before throwing an Error (#2459).

### Enhancements

* Removes RxJava related APIs during bytecode transforming to make RealmObject plays well with reflection when rx.Observable doesn't exist.

## 1.0.0

No changes since 0.91.1.

## 0.91.1

* Updated Realm Core to 1.0.1.

### Bug fixes

* Fixed a bug when opening a Realm causes a staled memory mapping. Symptoms are error messages like "Bad or incompatible history type", "File format version doesn't match", and "Encrypted interprocess sharing is currently unsupported".

## 0.91.0

* Updated Realm Core to 1.0.0.

### Breaking changes

* Removed all `@Deprecated` methods.
* Calling `Realm.setAutoRefresh()` or `DynamicRealm.setAutoRefresh()` from non-Looper thread throws `IllegalStateException` even if the `autoRefresh` is false (#2820).

### Bug fixes

* Calling RealmResults.deleteAllFromRealm() might lead to native crash (#2759).
* The annotation processor now correctly reports an error if trying to reference interfaces in model classes (#2808).
* Added null check to `addChangeListener` and `removeChangeListener` in `Realm` and `DynamicRealm` (#2772).
* Calling `RealmObjectSchema.addPrimaryKey()` adds an index to the primary key field, and calling `RealmObjectSchema.removePrimaryKey()` removes the index from the field (#2832).
* Log files are not deleted when calling `Realm.deleteRealm()` (#2834).

### Enhancements

* Upgrading to OpenSSL 1.0.1t. From July 11, 2016, Google Play only accept apps using OpenSSL 1.0.1r or later (https://support.google.com/faqs/answer/6376725, #2749).
* Added support for automatically copying an initial database from assets using `RealmConfiguration.Builder.assetFile()`.
* Better error messages when certain file operations fail.

### Credits

* Paweł Surówka (@thesurix) for adding the `RealmConfiguration.Builder.assetFile()`.

## 0.90.1

* Updated Realm Core to 0.100.2.

### Bug fixes

* Opening a Realm while closing a Realm in another thread could lead to a race condition.
* Automatic migration to the new file format could in rare circumstances lead to a crash.
* Fixing a race condition that may occur when using Async API (#2724).
* Fixed CannotCompileException when related class definition in android.jar cannot be found (#2703).

### Enhancements

* Prints path when file related exceptions are thrown.

## 0.90.0

* Updated Realm Core to 0.100.0.

### Breaking changes

* RealmChangeListener provides the changed object/Realm/collection as well (#1594).
* All JSON methods on Realm now only wraps JSONException in RealmException. All other Exceptions are thrown as they are.
* Marked all methods on `RealmObject` and all public classes final (#1594).
* Removed `BaseRealm` from the public API.
* Removed `HandlerController` from the public API.
* Removed constructor of `RealmAsyncTask` from the public API (#1594).
* `RealmBaseAdapter` has been moved to its own GitHub repository: https://github.com/realm/realm-android-adapters
  See https://github.com/realm/realm-android-adapters/blob/master/README.md for further info on how to include it.
* File format of Realm files is changed. Files will be automatically upgraded but opening a Realm file with older
  versions of Realm is not possible.

### Deprecated

* `Realm.allObjects*()`. Use `Realm.where(clazz).findAll*()` instead.
* `Realm.distinct*()`. Use `Realm.where(clazz).distinct*()` instead.
* `DynamicRealm.allObjects*()`. Use `DynamicRealm.where(className).findAll*()` instead.
* `DynamicRealm.distinct*()`. Use `DynamicRealm.where(className).distinct*()` instead.
* `Realm.allObjectsSorted(field, sort, field, sort, field, sort)`. Use `RealmQuery.findAllSorted(field[], sort[])`` instead.
* `RealmQuery.findAllSorted(field, sort, field, sort, field, sort)`. Use `RealmQuery.findAllSorted(field[], sort[])`` instead.
* `RealmQuery.findAllSortedAsync(field, sort, field, sort, field, sort)`. Use `RealmQuery.findAllSortedAsync(field[], sort[])`` instead.
* `RealmConfiguration.setModules()`. Use `RealmConfiguration.modules()` instead.
* `Realm.refresh()` and `DynamicRealm.refresh()`. Use `Realm.waitForChange()`/`stopWaitForChange()` or `DynamicRealm.waitForChange()`/`stopWaitForChange()` instead.

### Enhancements

* `RealmObjectSchema.getPrimaryKey()` (#2636).
* `Realm.createObject(Class, Object)` for creating objects with a primary key directly.
* Unit tests in Android library projects now detect Realm model classes.
* Better error message if `equals()` and `hashCode()` are not properly overridden in custom Migration classes.
* Expanding the precision of `Date` fields to cover full range (#833).
* `Realm.waitForChange()`/`stopWaitForChange()` and `DynamicRealm.waitForChange()`/`stopWaitForChange()` (#2386).

### Bug fixes

* `RealmChangeListener` on `RealmObject` is not triggered when adding listener on returned `RealmObject` of `copyToRealmOrUpdate()` (#2569).

### Credits

* Thanks to Brenden Kromhout (@bkromhout) for adding `RealmObjectSchema.getPrimaryKey()`.

## 0.89.1

### Bug fixes

* @PrimaryKey + @Required on String type primary key no longer throws when using copyToRealm or copyToRealmOrUpdate (#2653).
* Primary key is cleared/changed when calling RealmSchema.remove()/RealmSchema.rename() (#2555).
* Objects implementing RealmModel can be used as a field of RealmModel/RealmObject (#2654).

## 0.89.0

### Breaking changes

* @PrimaryKey field value can now be null for String, Byte, Short, Integer, and Long types. Older Realms should be migrated, using RealmObjectSchema.setNullable(), or by adding the @Required annotation. (#2515).
* `RealmResults.clear()` now throws UnsupportedOperationException. Use `RealmResults.deleteAllFromRealm()` instead.
* `RealmResults.remove(int)` now throws UnsupportedOperationException. Use `RealmResults.deleteFromRealm(int)` instead.
* `RealmResults.sort()` and `RealmList.sort()` now return the sorted result instead of sorting in-place.
* `RealmList.first()` and `RealmList.last()` now throw `ArrayIndexOutOfBoundsException` if `RealmList` is empty.
* Removed deprecated method `Realm.getTable()` from public API.
* `Realm.refresh()` and `DynamicRealm.refresh()` on a Looper no longer have any effect. `RealmObject` and `RealmResults` are always updated on the next event loop.

### Deprecated

* `RealmObject.removeFromRealm()` in place of `RealmObject.deleteFromRealm()`
* `Realm.clear(Class)` in favour of `Realm.delete(Class)`.
* `DynamicRealm.clear(Class)` in place of `DynamicRealm.delete(Class)`.

### Enhancements

* Added a `RealmModel` interface that can be used instead of extending `RealmObject`.
* `RealmCollection` and `OrderedRealmCollection` interfaces have been added. `RealmList` and `RealmResults` both implement these.
* `RealmBaseAdapter` now accept an `OrderedRealmCollection` instead of only `RealmResults`.
* `RealmObjectSchema.isPrimaryKey(String)` (#2440)
* `RealmConfiguration.initialData(Realm.Transaction)` can now be used to populate a Realm file before it is used for the first time.

### Bug fixes

* `RealmObjectSchema.isRequired(String)` and `RealmObjectSchema.isNullable(String)` don't throw when the given field name doesn't exist.

### Credits

* Thanks to @thesurix for adding `RealmConfiguration.initialData()`.

## 0.88.3

* Updated Realm Core to 0.97.3.

### Enhancements

* Throws an IllegalArgumentException when calling Realm.copyToRealm()/Realm.copyToRealmOrUpdate() with a RealmObject which belongs to another Realm instance in a different thread.
* Improved speed of cleaning up native resources (#2496).

### Bug fixes

* Field annotated with @Ignored should not have accessors generated by the bytecode transformer (#2478).
* RealmResults and RealmObjects can no longer accidentially be GC'ed if using `asObservable()`. Previously this caused the observable to stop emitting. (#2485).
* Fixed an build issue when using Realm in library projects on Windows (#2484).
* Custom equals(), toString() and hashCode() are no longer incorrectly overwritten by the proxy class (#2545).

## 0.88.2

* Updated Realm Core to 0.97.2.

### Enhancements

* Outputs additional information when incompatible lock file error occurs.

### Bug fixes

* Race condition causing BadVersionException when running multiple async writes and queries at the same time (#2021/#2391/#2417).

## 0.88.1

### Bug fixes

* Prevent throwing NullPointerException in RealmConfiguration.equals(RealmConfiguration) when RxJava is not in the classpath (#2416).
* RealmTransformer fails because of missing annotation classes in user's project (#2413).
* Added SONAME header to shared libraries (#2432).
* now DynamicRealmObject.toString() correctly shows null value as "null" and the format is aligned to the String from typed RealmObject (#2439).
* Fixed an issue occurring while resolving ReLinker in apps using a library based on Realm (#2415).

## 0.88.0

* Updated Realm Core to 0.97.0.

### Breaking changes

* Realm has now to be installed as a Gradle plugin.
* DynamicRealm.executeTransaction() now directly throws any RuntimeException instead of wrapping it in a RealmException (#1682).
* DynamicRealm.executeTransaction() now throws IllegalArgumentException instead of silently accepting a null Transaction object.
* String setters now throw IllegalArgumentException instead of RealmError for invalid surrogates.
* DynamicRealm.distinct()/distinctAsync() and Realm.distinct()/distinctAsync() now throw IllegalArgumentException instead of UnsupportedOperationException for invalid type or unindexed field.
* All thread local change listeners are now delayed until the next Looper event instead of being triggered when committing.
* Removed RealmConfiguration.getSchemaMediator() from public API which was deprecated in 0.86.0. Please use RealmConfiguration.getRealmObjectClasses() to obtain the set of model classes (#1797).
* Realm.migrateRealm() throws a FileNotFoundException if the Realm file doesn't exist.
* It is now required to unsubscribe from all Realm RxJava observables in order to fully close the Realm (#2357).

### Deprecated

* Realm.getInstance(Context). Use Realm.getInstance(RealmConfiguration) or Realm.getDefaultInstance() instead.
* Realm.getTable(Class) which was public because of the old migration API. Use Realm.getSchema() or DynamicRealm.getSchema() instead.
* Realm.executeTransaction(Transaction, Callback) and replaced it with Realm.executeTransactionAsync(Transaction), Realm.executeTransactionAsync(Transaction, OnSuccess), Realm.executeTransactionAsync(Transaction, OnError) and Realm.executeTransactionAsync(Transaction, OnSuccess, OnError).

### Enhancements

* Support for custom methods, custom logic in accessors, custom accessor names, interface implementation and public fields in Realm objects (#909).
* Support to project Lombok (#502).
* RealmQuery.isNotEmpty() (#2025).
* Realm.deleteAll() and RealmList.deleteAllFromRealm() (#1560).
* RealmQuery.distinct() and RealmResults.distinct() (#1568).
* RealmQuery.distinctAsync() and RealmResults.distinctAsync() (#2118).
* Improved .so loading by using [ReLinker](https://github.com/KeepSafe/ReLinker).
* Improved performance of RealmList#contains() (#897).
* distinct(...) for Realm, DynamicRealm, RealmQuery, and RealmResults can take multiple parameters (#2284).
* "realm" and "row" can be used as field name in model classes (#2255).
* RealmResults.size() now returns Integer.MAX_VALUE when actual size is greater than Integer.MAX_VALUE (#2129).
* Removed allowBackup from AndroidManifest (#2307).

### Bug fixes

* Error occurring during test and (#2025).
* Error occurring during test and connectedCheck of unit test example (#1934).
* Bug in jsonExample (#2092).
* Multiple calls of RealmResults.distinct() causes to return wrong results (#2198).
* Calling DynamicRealmObject.setList() with RealmList<DynamicRealmObject> (#2368).
* RealmChangeListeners did not triggering correctly if findFirstAsync() didn't find any object. findFirstAsync() Observables now also correctly call onNext when the query completes in that case (#2200).
* Setting a null value to trigger RealmChangeListener (#2366).
* Preventing throwing BadVersionException (#2391).

### Credits

* Thanks to Bill Best (@wmbest2) for snapshot testing.
* Thanks to Graham Smith (@grahamsmith) for a detailed bug report (#2200).

## 0.87.5
* Updated Realm Core to 0.96.2.
  - IllegalStateException won't be thrown anymore in RealmResults.where() if the RealmList which the RealmResults is created on has been deleted. Instead, the RealmResults will be treated as empty forever.
  - Fixed a bug causing a bad version exception, when using findFirstAsync (#2115).

## 0.87.4
* Updated Realm Core to 0.96.0.
  - Fixed bug causing BadVersionException or crashing core when running async queries.

## 0.87.3
* IllegalArgumentException is now properly thrown when calling Realm.copyFromRealm() with a DynamicRealmObject (#2058).
* Fixed a message in IllegalArgumentException thrown by the accessors of DynamicRealmObject (#2141).
* Fixed RealmList not returning DynamicRealmObjects of the correct underlying type (#2143).
* Fixed potential crash when rolling back removal of classes that reference each other (#1829).
* Updated Realm Core to 0.95.8.
  - Fixed a bug where undetected deleted object might lead to seg. fault (#1945).
  - Better performance when deleting objects (#2015).

## 0.87.2
* Removed explicit GC call when committing a transaction (#1925).
* Fixed a bug when RealmObjectSchema.addField() was called with the PRIMARY_KEY modifier, the field was not set as a required field (#2001).
* Fixed a bug which could throw a ConcurrentModificationException in RealmObject's or RealmResults' change listener (#1970).
* Fixed RealmList.set() so it now correctly returns the old element instead of the new (#2044).
* Fixed the deployment of source and javadoc jars (#1971).

## 0.87.1
* Upgraded to NDK R10e. Using gcc 4.9 for all architectures.
* Updated Realm Core to 0.95.6
  - Fixed a bug where an async query can be copied incomplete in rare cases (#1717).
* Fixed potential memory leak when using async query.
* Added a check to prevent removing a RealmChangeListener from a non-Looper thread (#1962). (Thank you @hohnamkung)

## 0.87.0
* Added Realm.asObservable(), RealmResults.asObservable(), RealmObject.asObservable(), DynamicRealm.asObservable() and DynamicRealmObject.asObservable().
* Added RealmConfiguration.Builder.rxFactory() and RxObservableFactory for custom RxJava observable factory classes.
* Added Realm.copyFromRealm() for creating detached copies of Realm objects (#931).
* Added RealmObjectSchema.getFieldType() (#1883).
* Added unitTestExample to showcase unit and instrumentation tests. Examples include jUnit3, jUnit4, Espresso, Robolectric, and MPowermock usage with Realm (#1440).
* Added support for ISO8601 based dates for JSON import. If JSON dates are invalid a RealmException will be thrown (#1213).
* Added APK splits to gridViewExample (#1834).

## 0.86.1
* Improved the performance of removing objects (RealmResults.clear() and RealmResults.remove()).
* Updated Realm Core to 0.95.5.
* Updated ProGuard configuration (#1904).
* Fixed a bug where RealmQuery.findFirst() returned a wrong result if the RealmQuery had been created from a RealmResults.where() (#1905).
* Fixed a bug causing DynamicRealmObject.getObject()/setObject() to use the wrong class (#1912).
* Fixed a bug which could cause a crash when closing Realm instances in change listeners (#1900).
* Fixed a crash occurring during update of multiple async queries (#1895).
* Fixed listeners not triggered for RealmObject & RealmResults created using copy or create methods (#1884).
* Fixed RealmChangeListener never called inside RealmResults (#1894).
* Fixed crash when calling clear on a RealmList (#1886).

## 0.86.0
* BREAKING CHANGE: The Migration API has been replaced with a new API.
* BREAKING CHANGE: RealmResults.SORT_ORDER_ASCENDING and RealmResults.SORT_ORDER_DESCENDING constants have been replaced by Sort.ASCENDING and Sort.DESCENDING enums.
* BREAKING CHANGE: RealmQuery.CASE_SENSITIVE and RealmQuery.CASE_INSENSITIVE constants have been replaced by Case.SENSITIVE and Case.INSENSITIVE enums.
* BREAKING CHANGE: Realm.addChangeListener, RealmObject.addChangeListener and RealmResults.addChangeListener hold a strong reference to the listener, you should unregister the listener to avoid memory leaks.
* BREAKING CHANGE: Removed deprecated methods RealmQuery.minimum{Int,Float,Double}, RealmQuery.maximum{Int,Float,Double}, RealmQuery.sum{Int,Float,Double} and RealmQuery.average{Int,Float,Double}. Use RealmQuery.min(), RealmQuery.max(), RealmQuery.sum() and RealmQuery.average() instead.
* BREAKING CHANGE: Removed RealmConfiguration.getSchemaMediator() which is public by mistake. And RealmConfiguration.getRealmObjectClasses() is added as an alternative in order to obtain the set of model classes (#1797).
* BREAKING CHANGE: Realm.addChangeListener, RealmObject.addChangeListener and RealmResults.addChangeListener will throw an IllegalStateException when invoked on a non-Looper thread. This is to prevent registering listeners that will not be invoked.
* BREAKING CHANGE: trying to access a property on an unloaded RealmObject obtained asynchronously will throw an IllegalStateException
* Added new Dynamic API using DynamicRealm and DynamicRealmObject.
* Added Realm.getSchema() and DynamicRealm.getSchema().
* Realm.createOrUpdateObjectFromJson() now works correctly if the RealmObject class contains a primary key (#1777).
* Realm.compactRealm() doesn't throw an exception if the Realm file is opened. It just returns false instead.
* Updated Realm Core to 0.95.3.
  - Fixed a bug where RealmQuery.average(String) returned a wrong value for a nullable Long/Integer/Short/Byte field (#1803).
  - Fixed a bug where RealmQuery.average(String) wrongly counted the null value for average calculation (#1854).

## 0.85.1
* Fixed a bug which could corrupt primary key information when updating from a Realm version <= 0.84.1 (#1775).

## 0.85.0
* BREAKING CHANGE: Removed RealmEncryptionNotSupportedException since the encryption implementation changed in Realm's underlying storage engine. Encryption is now supported on all devices.
* BREAKING CHANGE: Realm.executeTransaction() now directly throws any RuntimeException instead of wrapping it in a RealmException (#1682).
* BREAKING CHANGE: RealmQuery.isNull() and RealmQuery.isNotNull() now throw IllegalArgumentException instead of RealmError if the fieldname is a linked field and the last element is a link (#1693).
* Added Realm.isEmpty().
* Setters in managed object for RealmObject and RealmList now throw IllegalArgumentException if the value contains an invalid (unmanaged, removed, closed, from different Realm) object (#1749).
* Attempting to refresh a Realm while a transaction is in process will now throw an IllegalStateException (#1712).
* The Realm AAR now also contains the ProGuard configuration (#1767). (Thank you @skyisle)
* Updated Realm Core to 0.95.
  - Removed reliance on POSIX signals when using encryption.

## 0.84.2
* Fixed a bug making it impossible to convert a field to become required during a migration (#1695).
* Fixed a bug making it impossible to read Realms created using primary keys and created by iOS (#1703).
* Fixed some memory leaks when an Exception is thrown (#1730).
* Fixed a memory leak when using relationships (#1285).
* Fixed a bug causing cached column indices to be cleared too soon (#1732).

## 0.84.1
* Updated Realm Core to 0.94.4.
  - Fixed a bug that could cause a crash when running the same query multiple times.
* Updated ProGuard configuration. See [documentation](https://realm.io/docs/java/latest/#proguard) for more details.
* Updated Kotlin example to use 1.0.0-beta.
* Fixed warnings reported by "lint -Xlint:all" (#1644).
* Fixed a bug where simultaneous opening and closing a Realm from different threads might result in a NullPointerException (#1646).
* Fixed a bug which made it possible to externally modify the encryption key in a RealmConfiguration (#1678).

## 0.84.0
* Added support for async queries and transactions.
* Added support for parsing JSON Dates with timezone information. (Thank you @LateralKevin)
* Added RealmQuery.isEmpty().
* Added Realm.isClosed() method.
* Added Realm.distinct() method.
* Added RealmQuery.isValid(), RealmResults.isValid() and RealmList.isValid(). Each method checks whether the instance is still valid to use or not(for example, the Realm has been closed or any parent object has been removed).
* Added Realm.isInTransaction() method.
* Updated Realm Core to version 0.94.3.
  - Fallback for mremap() now work correctly on BlackBerry devices.
* Following methods in managed RealmList now throw IllegalStateException instead of native crash when RealmList.isValid() returns false: add(int,RealmObject), add(RealmObject)
* Following methods in managed RealmList now throw IllegalStateException instead of ArrayIndexOutOfBoundsException when RealmList.isValid() returns false: set(int,RealmObject), move(int,int), remove(int), get(int)
* Following methods in managed RealmList now throw IllegalStateException instead of returning 0/null when RealmList.isValid() returns false: clear(), removeAll(Collection), remove(RealmObject), first(), last(), size(), where()
* RealmPrimaryKeyConstraintException is now thrown instead of RealmException if two objects with same primary key are inserted.
* IllegalStateException is now thrown when calling Realm's clear(), RealmResults's remove(), removeLast(), clear() or RealmObject's removeFromRealm() from an incorrect thread.
* Fixed a bug affecting RealmConfiguration.equals().
* Fixed a bug in RealmQuery.isNotNull() which produced wrong results for binary data.
* Fixed a bug in RealmQuery.isNull() and RealmQuery.isNotNull() which validated the query prematurely.
* Fixed a bug where closed Realms were trying to refresh themselves resulting in a NullPointerException.
* Fixed a bug that made it possible to migrate open Realms, which could cause undefined behavior when querying, reading or writing data.
* Fixed a bug causing column indices to be wrong for some edge cases. See #1611 for details.

## 0.83.1
* Updated Realm Core to version 0.94.1.
  - Fixed a bug when using Realm.compactRealm() which could make it impossible to open the Realm file again.
  - Fixed a bug, so isNull link queries now always return true if any part is null.

## 0.83
* BREAKING CHANGE: Database file format update. The Realm file created by this version cannot be used by previous versions of Realm.
* BREAKING CHANGE: Removed deprecated methods and constructors from the Realm class.
* BREAKING CHANGE: Introduced boxed types Boolean, Byte, Short, Integer, Long, Float and Double. Added null support. Introduced annotation @Required to indicate a field is not nullable. String, Date and byte[] became nullable by default which means a RealmMigrationNeededException will be thrown if an previous version of a Realm file is opened.
* Deprecated methods: RealmQuery.minimum{Int,Float,Double}, RealmQuery.maximum{Int,Float,Double}. Use RealmQuery.min() and RealmQuery.max() instead.
* Added support for x86_64.
* Fixed an issue where opening the same Realm file on two Looper threads could potentially lead to an IllegalStateException being thrown.
* Fixed an issue preventing the call of listeners on refresh().
* Opening a Realm file from one thread will no longer be blocked by a transaction from another thread.
* Range restrictions of Date fields have been removed. Date fields now accepts any value. Milliseconds are still removed.

## 0.82.2
* Fixed a bug which might cause failure when loading the native library.
* Fixed a bug which might trigger a timeout in Context.finalize().
* Fixed a bug which might cause RealmObject.isValid() to throw an exception if the object is deleted.
* Updated Realm core to version 0.89.9
  - Fixed a potential stack overflow issue which might cause a crash when encryption was used.
  - Embedded crypto functions into Realm dynamic lib to avoid random issues on some devices.
  - Throw RealmEncryptionNotSupportedException if the device doesn't support Realm encryption. At least one device type (HTC One X) contains system bugs that prevents Realm's encryption from functioning properly. This is now detected, and an exception is thrown when trying to open/create an encrypted Realm file. It's up to the application to catch this and decide if it's OK to proceed without encryption instead.

## 0.82.1
* Fixed a bug where using the wrong encryption key first caused the right key to be seen as invalid.
* Fixed a bug where String fields were ignored when updating objects from JSON with null values.
* Fixed a bug when calling System.exit(0), the process might hang.

## 0.82
* BREAKING CHANGE: Fields with annotation @PrimaryKey are indexed automatically now. Older schemas require a migration.
* RealmConfiguration.setModules() now accept ignore null values which Realm.getDefaultModule() might return.
* Trying to access a deleted Realm object throw throws a proper IllegalStateException.
* Added in-memory Realm support.
* Closing realm on another thread different from where it was created now throws an exception.
* Realm will now throw a RealmError when Realm's underlying storage engine encounters an unrecoverable error.
* @Index annotation can also be applied to byte/short/int/long/boolean/Date now.
* Fixed a bug where RealmQuery objects are prematurely garbage collected.
* Removed RealmQuery.between() for link queries.

## 0.81.1
* Fixed memory leak causing Realm to never release Realm objects.

## 0.81
* Introduced RealmModules for working with custom schemas in libraries and apps.
* Introduced Realm.getDefaultInstance(), Realm.setDefaultInstance(RealmConfiguration) and Realm.getInstance(RealmConfiguration).
* Deprecated most constructors. They have been been replaced by Realm.getInstance(RealmConfiguration) and Realm.getDefaultInstance().
* Deprecated Realm.migrateRealmAtPath(). It has been replaced by Realm.migrateRealm(RealmConfiguration).
* Deprecated Realm.deleteFile(). It has been replaced by Realm.deleteRealm(RealmConfiguration).
* Deprecated Realm.compactFile(). It has been replaced by Realm.compactRealm(RealmConfiguration).
* RealmList.add(), RealmList.addAt() and RealmList.set() now copy unmanaged objects transparently into Realm.
* Realm now works with Kotlin (M12+). (Thank you @cypressious)
* Fixed a performance regression introduced in 0.80.3 occurring during the validation of the Realm schema.
* Added a check to give a better error message when null is used as value for a primary key.
* Fixed unchecked cast warnings when building with Realm.
* Cleaned up examples (remove old test project).
* Added checking for missing generic type in RealmList fields in annotation processor.

## 0.80.3
* Calling Realm.copyToRealmOrUpdate() with an object with a null primary key now throws a proper exception.
* Fixed a bug making it impossible to open Realms created by Realm-Cocoa if a model had a primary key defined.
* Trying to using Realm.copyToRealmOrUpdate() with an object with a null primary key now throws a proper exception.
* RealmChangedListener now also gets called on the same thread that did the commit.
* Fixed bug where Realm.createOrUpdateWithJson() reset Date and Binary data to default values if not found in the JSON output.
* Fixed a memory leak when using RealmBaseAdapter.
* RealmBaseAdapter now allow RealmResults to be null. (Thanks @zaki50)
* Fixed a bug where a change to a model class (`RealmList<A>` to `RealmList<B>`) would not throw a RealmMigrationNeededException.
* Fixed a bug where setting multiple RealmLists didn't remove the previously added objects.
* Solved ConcurrentModificationException thrown when addChangeListener/removeChangeListener got called in the onChange. (Thanks @beeender)
* Fixed duplicated listeners in the same realm instance. Trying to add duplicated listeners is ignored now. (Thanks @beeender)

## 0.80.2
* Trying to use Realm.copyToRealmOrUpdate() with an object with a null primary key now throws a proper exception.
* RealmMigrationNeedException can now return the path to the Realm that needs to be migrated.
* Fixed bug where creating a Realm instance with a hashcode collision no longer returned the wrong Realm instance.
* Updated Realm Core to version 0.89.2
  - fixed bug causing a crash when opening an encrypted Realm file on ARM64 devices.

## 0.80.1
* Realm.createOrUpdateWithJson() no longer resets fields to their default value if they are not found in the JSON input.
* Realm.compactRealmFile() now uses Realm Core's compact() method which is more failure resilient.
* Realm.copyToRealm() now correctly handles referenced child objects that are already in the Realm.
* The ARM64 binary is now properly a part of the Eclipse distribution package.
* A RealmMigrationExceptionNeeded is now properly thrown if @Index and @PrimaryKey are not set correctly during a migration.
* Fixed bug causing Realms to be cached even though they failed to open correctly.
* Added Realm.deleteRealmFile(File) method.
* Fixed bug causing queries to fail if multiple Realms has different field ordering.
* Fixed bug when using Realm.copyToRealm() with a primary key could crash if default value was already used in the Realm.
* Updated Realm Core to version 0.89.0
  - Improved performance for sorting RealmResults.
  - Improved performance for refreshing a Realm after inserting or modifying strings or binary data.
  - Fixed bug causing incorrect result when querying indexed fields.
  - Fixed bug causing corruption of string index when deleting an object where there are duplicate values for the indexed field.
  - Fixed bug causing a crash after compacting the Realm file.
* Added RealmQuery.isNull() and RealmQuery.isNotNull() for querying relationships.
* Fixed a potential NPE in the RealmList constructor.

## 0.80
* Queries on relationships can be case sensitive.
* Fixed bug when importing JSONObjects containing NULL values.
* Fixed crash when trying to remove last element of a RealmList.
* Fixed bug crashing annotation processor when using "name" in model classes for RealmObject references
* Fixed problem occurring when opening an encrypted Realm with two different instances of the same key.
* Version checker no longer reports that updates are available when latest version is used.
* Added support for static fields in RealmObjects.
* Realm.writeEncryptedCopyTo() has been reenabled.

## 0.79.1
* copyToRealm() no longer crashes on cyclic data structures.
* Fixed potential crash when using copyToRealmOrUpdate with an object graph containing a mix of elements with and without primary keys.

## 0.79
* Added support for ARM64.
* Added RealmQuery.not() to negate a query condition.
* Added copyToRealmOrUpdate() and createOrUpdateFromJson() methods, that works for models with primary keys.
* Made the native libraries much smaller. Arm went from 1.8MB to 800KB.
* Better error reporting when trying to create or open a Realm file fails.
* Improved error reporting in case of missing accessors in model classes.
* Re-enabled RealmResults.remove(index) and RealmResults.removeLast().
* Primary keys are now supported through the @PrimaryKey annotation.
* Fixed error when instantiating a Realm with the wrong key.
* Throw an exception if deleteRealmFile() is called when there is an open instance of the Realm.
* Made migrations and compression methods synchronised.
* Removed methods deprecated in 0.76. Now Realm.allObjectsSorted() and RealmQuery.findAllSorted() need to be used instead.
* Reimplemented Realm.allObjectSorted() for better performance.

## 0.78
* Added proper support for encryption. Encryption support is now included by default. Keys are now 64 bytes long.
* Added support to write an encrypted copy of a Realm.
* Realm no longer incorrectly warns that an instance has been closed too many times.
* Realm now shows a log warning if an instance is being finalized without being closed.
* Fixed bug causing Realms to be cached during a RealmMigration resulting in invalid realms being returned from Realm.getInstance().
* Updated core to 0.88.

## 0.77
* Added Realm.allObjectsSorted() and RealmQuery.findAllSorted() and extending RealmResults.sort() for multi-field sorting.
* Added more logging capabilities at the JNI level.
* Added proper encryption support. NOTE: The key has been increased from 32 bytes to 64 bytes (see example).
* Added support for unmanaged objects and custom constructors.
* Added more precise imports in proxy classes to avoid ambiguous references.
* Added support for executing a transaction with a closure using Realm.executeTransaction().
* Added RealmObject.isValid() to test if an object is still accessible.
* RealmResults.sort() now has better error reporting.
* Fixed bug when doing queries on the elements of a RealmList, ie. like Realm.where(Foo.class).getBars().where().equalTo("name").
* Fixed bug causing refresh() to be called on background threads with closed Realms.
* Fixed bug where calling Realm.close() too many times could result in Realm not getting closed at all. This now triggers a log warning.
* Throw NoSuchMethodError when RealmResults.indexOf() is called, since it's not implemented yet.
* Improved handling of empty model classes in the annotation processor
* Removed deprecated static constructors.
* Introduced new static constructors based on File instead of Context, allowing to save Realm files in custom locations.
* RealmList.remove() now properly returns the removed object.
* Calling realm.close() no longer prevent updates to other open realm instances on the same thread.

## 0.76.0
* RealmObjects can now be imported using JSON.
* Gradle wrapper updated to support Android Studio 1.0.
* Fixed bug in RealmObject.equals() so it now correctly compares two objects from the same Realm.
* Fixed bug in Realm crashing for receiving notifications after close().
* Realm class is now marked as final.
* Replaced concurrency example with a better thread example.
* Allowed to add/remove RealmChangeListeners in RealmChangeListeners.
* Upgraded to core 0.87.0 (encryption support, API changes).
* Close the Realm instance after migrations.
* Added a check to deny the writing of objects outside of a transaction.

## 0.75.1 (03 December 2014)
* Changed sort to be an in-place method.
* Renamed SORT_ORDER_DECENDING to SORT_ORDER_DESCENDING.
* Added sorting functionality to allObjects() and findAll().
* Fixed bug when querying a date column with equalTo(), it would act as lessThan()

## 0.75.0 (28 Nov 2014)
* Realm now implements Closeable, allowing better cleanup of native resources.
* Added writeCopyTo() and compactRealmFile() to write and compact a Realm to a new file.
* RealmObject.toString(), equals() and hashCode() now support models with cyclic references.
* RealmResults.iterator() and listIterator() now correctly iterates the results when using remove().
* Bug fixed in Exception text when field names was not matching the database.
* Bug fixed so Realm no longer throws an Exception when removing the last object.
* Bug fixed in RealmResults which prevented sub-querying.
* The Date type does not support millisecond resolution, and dates before 1901-12-13 and dates after 2038-01-19 are not supported on 32 bit systems.
* Fixed bug so Realm no longer throws an Exception when removing the last object.
* Fixed bug in RealmResults which prevented sub-querying.

## 0.74.0 (19 Nov 2014)
* Added support for more field/accessors naming conventions.
* Added case sensitive versions of string comparison operators equalTo and notEqualTo.
* Added where() to RealmList to initiate queries.
* Added verification of fields names in queries with links.
* Added exception for queries with invalid field name.
* Allow static methods in model classes.
* An exception will now be thrown if you try to move Realm, RealmResults or RealmObject between threads.
* Fixed a bug in the calculation of the maximum of date field in a RealmResults.
* Updated core to 0.86.0, fixing a bug in cancelling an empty transaction, and major query speedups with floats/doubles.
* Consistent handling of UTF-8 strings.
* removeFromRealm() now calls moveLastOver() which is faster and more reliable when deleting multiple objects.

## 0.73.1 (05 Nov 2014)
* Fixed a bug that would send infinite notifications in some instances.

## 0.73.0 (04 Nov 2014)
* Fixed a bug not allowing queries with more than 1024 conditions.
* Rewritten the notification system. The API did not change but it's now much more reliable.
* Added support for switching auto-refresh on and off (Realm.setAutoRefresh).
* Added RealmBaseAdapter and an example using it.
* Added deleteFromRealm() method to RealmObject.

## 0.72.0 (27 Oct 2014)
* Extended sorting support to more types: boolean, byte, short, int, long, float, double, Date, and String fields are now supported.
* Better support for Java 7 and 8 in the annotations processor.
* Better support for the Eclipse annotations processor.
* Added Eclipse support to the distribution folder.
* Added Realm.cancelTransaction() to cancel/abort/rollback a transaction.
* Added support for link queries in the form realm.where(Owner.class).equalTo("cat.age", 12).findAll().
* Faster implementation of RealmQuery.findFirst().
* Upgraded core to 0.85.1 (deep copying of strings in queries; preparation for link queries).

## 0.71.0 (07 Oct 2014)
* Simplified the release artifact to a single Jar file.
* Added support for Eclipse.
* Added support for deploying to Maven.
* Throw exception if nested transactions are used (it's not allowed).
* Javadoc updated.
* Fixed [bug in RealmResults](https://github.com/realm/realm-java/issues/453).
* New annotation @Index to add search index to a field (currently only supporting String fields).
* Made the annotations processor more verbose and strict.
* Added RealmQuery.count() method.
* Added a new example about concurrency.
* Upgraded to core 0.84.0.

## 0.70.1 (30 Sep 2014)
* Enabled unit testing for the realm project.
* Fixed handling of camel-cased field names.

## 0.70.0 (29 Sep 2014)
* This is the first public beta release.<|MERGE_RESOLUTION|>--- conflicted
+++ resolved
@@ -2,11 +2,8 @@
 
 ### Bug fixes
 
-<<<<<<< HEAD
+* Fixed NPE problem happened in SharedRealm.finalize() (#3730).
 * Fixed a build error when the project is using Kotlin (#4087).
-=======
-* Fixed NPE problem happened in SharedRealm.finalize() (#3730).
->>>>>>> 4eec8918
 
 ## 2.3.0
 
