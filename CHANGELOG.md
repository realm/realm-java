## 5.3.1 (2018-06-19)

### Bug Fixes

* [ObjectServer] Fixed a bug which could potentially flood Realm Object Server with PING messages.
* Calling `Realm.deleteAll()` on a Realm file that contains more classes than in the schema throws exception (#5745).
* `Realm.isEmpty()` returning false in some cases, even if all tables part of the schema are empty (#5745).
* Fixed rare native crash materializing as `Assertion failed: ref + size <= after_ref with (ref, size, after_ref, ndx, m_free_positions.size())` (#5300).

### Internal

* Upgraded to Realm Core 5.6.2
* Upgraded to Realm Sync 3.5.6
* Upgraded to Object Store commit `0bcb9643b8fb14323df697999b79c4a5341a8a21`


## 5.3.0 (2018-06-12)

### Enhancements

* [ObjectServer] `Realm.compactRealm(config)` now works on synchronized Realms (#5937).
* [ObjectServer] `SyncConfiguration.compactOnLaunch()` and `SyncConfiguration.compactOnLaunch(callback)` has been added (#5937).
* Added `RealmQuery.getRealm()`, `RealmResults.getRealm()`, `RealmList.getRealm()` and `OrderedRealmCollectionSnapshot.getRealm()` (#5997).

<<<<<<< HEAD
* Removing a ChangeListener on invalid objects or `RealmResults` should warn instead of throwing (fixes #5855).
=======
### Internal

* Upgraded to Realm Core 5.6.0
* Upgraded to Realm Sync 3.5.2

>>>>>>> 347a3745

## 5.2.0 (2018-06-06)

The feature previously named Partial Sync is now called Query-Based Sync and is now the default mode when synchronizing Realms.
This has impacted a number of API's. See below for the details.

### Deprecated

* [ObjectServer] `SyncConfiguration.automatic()` has been deprecated in favour of `SyncUser.getDefaultConfiguration()`.
* [ObjectServer] `new SyncConfiguration.Builder(user, url)` has been deprecated in favour of `SyncUser.createConfiguration(url)`. NOTE: Creating configurations using `SyncUser` will default to using query-based Realms, while creating them using `new SyncConfiguration.Builder(user, url)` will default to fully synchronized Realms.
* [ObjectServer] With query-based sync being the default `SyncConfiguration.Builder.partialRealm()` has been deprecated. Use ``SyncConfiguration.Builder.fullSynchronization()` if you want full synchronisation instead.

### Enhancements

* [ObjectServer] Added `SyncUser.createConfiguration(url)`. Realms created this way are query-based Realms by default.
* [ObjectServer] Added `SyncUser.getDefaultConfiguration()`.
* The Realm bytecode transformer now supports incremental builds (#3034).
* Improved speed and allocations when parsing field descriptions in queries (#5547).

### Bug Fixes

* Having files that ends with `RealmProxy` will no longer break the Realm Transformer (#3709).

### Internal

* Module mediator classes being generated now produces a stable output enabling better support for incremental builds (#3034).


## 5.1.0 (2018-04-25)

### Enhancements

* [ObjectServer] Added support for `SyncUser.requestPasswordReset()`, `SyncUser.completePasswordReset()`
  and their async variants. This makes it possible to reset the password for users created using
  `Credentials.usernamePassword()` where they used their email as username (#5821).
* [ObjectServer] Added support for `SyncUser.requestEmailConfirmation()`, `SyncUser.confirmEmail()`
  and their async variants. This makes it possible to ask users to confirm their email. This is only
  supported for users created using `Credentials.usernamePassword()` who have used an email as their
  username (#5821).
* `RealmQuery.in()` now support `null` which will always return no matches (#4011).
* Added support for `RealmQuery.alwaysTrue()` and `RealmQuery.alwaysFalse()`.

### Bug Fixes

* Changing a primary key from being nullable to being required could result in objects being deleted (##5899).


## 5.0.1 (2018-04-09)

### Enhancements

* [ObjectServer] `SyncConfiguration.automatic()` will make use of the host port to work out the default Realm URL.
* [ObjectServer] A role is now automatically created for each user with that user as its only member. This simplifies the common use case of restricting access to specific objects to a single user. This role can be accessed at `PermissionUser.getRole()`.
* [ObjectServer] Expose `Role.getMembers()` to access the list of associated `UserPermission`.

### Bug Fixes

* `RealmList.move()` did not move items correctly for unmanaged lists (#5860).
* `RealmObject.isValid()` not correctly returns `false` if `null` is provided as an argument (#5865).
* `RealmQuery.findFirst()` and `RealmQuery.findFirstAsync()` not working correctly with sorting (#5714).
* Permission `noPrivileges` and `allPrivileges` were returning opposite privileges.
* Fixes an issue caused by JNI local table reference overflow (#5880).

### Internal

* Upgraded to Realm Sync 3.0.1
* Upgraded to Realm Core 5.4.2

## 5.0.0 (2018-03-15)

This release is compatible with the Realm Object Server 3.0.0-beta.3 or later.

### Known Bugs

* API's marked @ObjectServer are shipped as part of the base binary, they should only be available when enabling synchronized Realms.

### Breaking Changes

* [ObjectServer] Renamed `SyncUser.currentUser()` to `SyncUser.current()`.
* [ObjectServer] Renamed `SyncUser.login(...)` and `SyncUser.loginAsync(...)` to `SyncUser.logIn(...)` and `SyncUser.logInAsync(...)`.
* [ObjectServer] Renamed `SyncUser.logout()` to `SyncUser.logOut()`.
* The `OrderedCollectionChangeSet` parameter in `OrderedRealmCollectionChangeListener.onChange()` is no longer nullable. Use `changeSet.getState()` instead (#5619).
* `realm.subscribeForObjects()` have been removed. Use `RealmQuery.findAllAsync(String subscriptionName)` and `RealmQuery.findAllAsync()` instead.
* Removed previously deprecated `RealmQuery.findAllSorted()`, `RealmQuery.findAllSortedAsync()` `RealmQuery.distinct()` and `RealmQuery.distinctAsync()`.
* Renamed `RealmQuery.distinctValues()` to `RealmQuery.distinct()`

### Enhancements

* [ObjectServer] Added support for partial Realms. Read [here](https://realm.io/docs/java/latest/#partial-realms) for more information.
* [ObjectServer] Added support for Object Level Permissions (requires partial synchronized Realms). Read [here](https://realm.io/docs/java/latest/#partial-realms) for more information.
* [ObjectServer] Added `SyncConfiguration.automatic()` and `SyncConfiguration.automatic(SyncUser user)` (#5806).
* Added two new methods to `OrderedCollectionChangeSet`: `getState()` and `getError()` (#5619).

## Bug Fixes

* Better exception message if a non model class is provided to methods only accepting those (#5779).

### Internal

* Upgraded to Realm Sync 3.0.0
* Upgraded to Realm Core 5.3.0


## 4.4.0 (2018-03-13)

### Enhancements

* Added support for mapping between a Java name and the underlying name in the Realm file using `@RealmModule`, `@RealmClass` and `@RealmField` annotations (#5280).

## Bug Fixes

* [ObjectServer] Fixed an issue where login after a logout will not resume Syncing (https://github.com/realm/my-first-realm-app/issues/22).


## 4.3.4 (2018-02-06)

## Bug Fixes

* Added missing `RealmQuery.oneOf()` for Kotlin that accepts non-nullable types (#5717).
* [ObjectServer] Fixed an issue preventing sync to resume when the network is back (#5677).

## 4.3.3 (2018-01-19)

### Internal

* Downgrade JavaAssist to 3.21.0-GA to fix an issue with a `ClassNotFoundException` at runtime (#5641).


## 4.3.2 (2018-01-17)

### Bug Fixes

* Throws a better exception message when calling `RealmObjectSchema.addField()` with a `RealmModel` class (#3388).
* Use https for Realm version checker (#4043).
* Prevent Realms Gradle plugin from transitively forcing specific versions of Google Build Tools onto downstream projects (#5640).
* [ObjectServer] logging a warning message instead of throwing an exception, when sync report an unknown error code (#5403).

### Enhancements

* [ObjectServer] added support for both Anonymous and Nickname authentication.


### Internal

* Upgraded to Realm Sync 2.2.9
* Upgraded to Realm Core 5.1.2

## 4.3.1 (2017-12-06)

### Bug Fixes

* Fixed kotlin standard library being added to both Java and Kotlin projects (#5587).


## 4.3.0 (2017-12-05)

### Deprecated

* Support for mips devices are deprecated.
* `RealmQuery.findAllSorted()` and `RealmQuery.findAllSortedAsync()` variants in favor of predicate `RealmQuery.sort().findAll()`.
* `RealmQuery.distinct()` and `RealmQuery.distinctAsync()` variants in favor of predicate `RealmQuery.distinctValues().findAll()`

### Enhancements

* [ObjectServer] Added explicit support for JSON Web Tokens (JWT) using `SyncCredentials.jwt(String token)`. It requires Object Server 2.0.23+ (#5580).
* Projects using Kotlin now include additional extension functions that make working with Kotlin easier. See [docs](https://realm.io/docs/java/latest/#kotlin) for more info (#4684).
* New query predicate: `sort()`.
* New query predicate: `distinctValues()`. Will be renamed to `distinct` in next major version.
* The Realm annotation processor now has a stable output when there are no changes to model classes, improving support for incremental compilers (#5567).

### Bug Fixes

* Added missing `toString()` for the implementation of `OrderedCollectionChangeSet`.
* Sync queries are evaluated immediately to solve the performance issue when the query results are huge, `RealmResults.size()` takes too long time (#5387).
* Correctly close the Realm instance if an exception was thrown while opening it. This avoids `IllegalStateException` when deleting the Realm in the catch block (#5570).
* Fixed the listener on `RealmList` not being called when removing the listener then adding it again (#5507). Please notice that a similar issue still exists for `RealmResults`.

### Internal

* Use `OsList` instead of `OsResults` to add notification token on for `RealmList<RealmModel>`.
* Updated Gradle and plugins to support Android Studio `3.0.0` (#5472).
* Upgraded to Realm Sync 2.1.8.
* Upgraded to Realm Core 4.0.4.

### Credits

* Thanks to @tbsandee for fixing a typo (#5548).
* Thanks to @vivekkiran for updating Gradle and plugins to support Android Studio `3.0.0` (#5472).
* Thanks to @madisp for adding better support for incremental compilers (#5567).


## 4.2.0 (2017-11-17)

### Enhancements

* Added support for using non-encrypted Realms in multiple processes. Some caveats apply. Read [doc](https://realm.io/docs/java/latest/#multiprocess) for more info (#1091).
* Added support for importing primitive lists from JSON (#5362).
* [ObjectServer] Support SSL validation using Android TrustManager (no need to specify `trustedRootCA` in `SynConfiguration` if the certificate is installed on the device), fixes (#4759).
* Added the and() function to `RealmQuery` in order to improve readability.

### Bug Fixes

* Leaked file handler in the Realm Transformer (#5521).
* Potential fix for "RealmError: Incompatible lock file" crash (#2459).

### Internal

* Updated JavaAssist to 3.22.0-GA.
* Upgraded to Realm Sync 2.1.4.
* Upgraded to Realm Core 4.0.3.

### Credits

* Thanks to @rakshithravi1997 for adding `RealmQuery.and()` (#5520).


## 4.1.1 (2017-10-27)

### Bug Fixes

* Fixed the compile warnings of using deprecated method `RealmProxyMediator.getTableName()` in generated mediator classes (#5455).
* [ObjectServer] now retrying network query when encountering any `IOException` (#5453).
* Fixed a `NoClassDefFoundError` due to using `@SafeVarargs` below API 19 (#5463).

### Internal

* Updated Realm Sync to 2.1.0.


## 4.1.0 (2017-10-20)

### Enhancements

* `Realm.deleteRealm()` and `RealmConfiguration.assetFile()` are multi-processes safe now.

### Bug Fixes

* Fix some potential database corruption caused by deleting the Realm file while a Realm instance are still opened in another process or the sync client thread.
* Added `realm.ignoreKotlinNullability` as a kapt argument to disable treating kotlin non-null types as `@Required` (#5412) (introduced in `v3.6.0`).
* Increased http connect/write timeout for low bandwidth network.


## 4.0.0 (2017-10-16)

### Breaking Changes

The internal file format has been upgraded. Opening an older Realm will upgrade the file automatically, but older versions of Realm will no longer be able to read the file.

* [ObjectServer] Updated protocol version to 22 which is only compatible with Realm Object Server >= 2.0.0.
* [ObjectServer] Removed deprecated APIs `SyncUser.retrieveUser()` and `SyncUser.retrieveUserAsync()`. Use `SyncUser.retrieveInfoForUser()` and `retrieveInfoForUserAsync()` instead.
* [ObjectServer] `SyncUser.Callback` now accepts a generic parameter indicating type of object returned when `onSuccess` is called.
* [ObjectServer] Renamed `SyncUser.getAccessToken` to `SyncUser.getRefreshToken`.
* [ObjectServer] Removed deprecated API `SyncUser.getManagementRealm()`.
* Calling `distinct()` on a sorted `RealmResults` no longer clears any sorting defined (#3503).
* Relaxed upper bound of type parameter of `RealmList`, `RealmQuery`, `RealmResults`, `RealmCollection`, `OrderedRealmCollection` and `OrderedRealmCollectionSnapshot`.
* Realm has upgraded its RxJava1 support to RxJava2 (#3497)
  * `Realm.asObservable()` has been renamed to `Realm.asFlowable()`.
  * `RealmList.asObservable()` has been renamed to `RealmList.asFlowable()`.
  * `RealmResults.asObservable()` has been renamed to `RealmResults.asFlowable()`.
  * `RealmObject.asObservable()` has been renamed to `RealmObject.asFlowable()`.
  * `RxObservableFactory` now return RxJava2 types instead of RxJava1 types.
* Removed deprecated APIs `RealmSchema.close()` and `RealmObjectSchema.close()`. Those don't have to be called anymore.
* Removed deprecated API `RealmResults.removeChangeListeners()`. Use `RealmResults.removeAllChangeListeners()` instead.
* Removed deprecated API `RealmObject.removeChangeListeners()`. Use `RealmObject.removeAllChangeListeners()` instead.
* Removed `UNSUPPORTED_TABLE`, `UNSUPPORTED_MIXED` and `UNSUPPORTED_DATE` from `RealmFieldType`.
* Removed deprecated API `RealmResults.distinct()`/`RealmResults.distinctAsync()`. Use `RealmQuery.distinct()`/`RealmQuery.distinctAsync()` instead.
* `RealmQuery.createQuery(Realm, Class)`, `RealmQuery.createDynamicQuery(DynamicRealm, String)`, `RealmQuery.createQueryFromResult(RealmResults)` and `RealmQuery.createQueryFromList(RealmList)` have been removed. Use `Realm.where(Class)`, `DynamicRealm.where(String)`, `RealmResults.where()` and `RealmList.where()` instead.

### Enhancements

* [ObjectServer] `SyncUserInfo` now also exposes a users metadata using `SyncUserInfo.getMetadata()`
* `RealmList` can now contain `String`, `byte[]`, `Boolean`, `Long`, `Integer`, `Short`, `Byte`, `Double`, `Float` and `Date` values. [Queries](https://github.com/realm/realm-java/issues/5361) and [Importing primitive lists from JSON](https://github.com/realm/realm-java/issues/5362) are not supported yet.
* Added support for lists of primitives in `RealmObjectSchema` with `addRealmListField(String fieldName, Class<?> primitiveType)`
* Added support for lists of primitives in `DynamicRealmObject` with `setList(String fieldName, RealmList<?> list)` and `getList(String fieldName, Class<?> primitiveType)`.
* Minor performance improvement when copy/insert objects into Realm.
* Added `static RealmObject.getRealm(RealmModel)`, `RealmObject.getRealm()` and `DynamicRealmObject.getDynamicRealm()` (#4720).
* Added `RealmResults.asChangesetObservable()` that emits the pair `(results, changeset)` (#4277).
* Added `RealmList.asChangesetObservable()` that emits the pair `(list, changeset)` (#4277).
* Added `RealmObject.asChangesetObservable()` that emits the pair `(object, changeset)` (#4277).
* All Realm annotations are now kept at runtime, allowing runtime tools access to them (#5344).
* Speedup schema initialization when a Realm file is first accessed (#5391).

### Bug Fixes

* [ObjectServer] Exposing a `RealmConfiguration` that allows a user to open the backup Realm after the client reset (#4759/#5223).
* [ObjectServer] Realm no longer throws a native “unsupported instruction” exception in some cases when opening a synced Realm asynchronously (https://github.com/realm/realm-object-store/issues/502).
* [ObjectServer] Fixed "Cannot open the read only Realm" issue when get`PermissionManager` (#5414).
* Throw `IllegalArgumentException` instead of `IllegalStateException` when calling string/binary data setters if the data length exceeds the limit.
* Added support for ISO8601 2-digit time zone designators (#5309).
* "Bad File Header" caused by the device running out of space while compacting the Realm (#5011).
* `RealmQuery.equalTo()` failed to find null values on an indexed field if using Case.INSENSITIVE (#5299).
* Assigning a managed object's own list to itself would accidentally clear it (#5395).
* Don't try to acquire `ApplicationContext` if not available in `Realm.init(Context)` (#5389).
* Removing and re-adding a changelistener from inside a changelistener sometimes caused notifications to be missed (#5411).

### Internal

* Upgraded to Realm Sync 2.0.2.
* Upgraded to Realm Core 4.0.2.
* Upgraded to OkHttp 3.9.0.
* Upgraded to RxJava 2.1.4.
* Use Object Store to create the primary key table.

### Credits

* Thanks to @JussiPekonen for adding support for 2-digit time zone designators when importing JSON (#5309).


## 3.7.2 (2017-09-12)

### Bug Fixes

* Fixed a JNI memory issue when doing queries which might potentially cause various native crashes.
* Fixed a bug that `RealmList.deleteFromRealm(int)`, `RealmList.deleteFirstFromRealm()` and `RealmList.deleteLastFromRealm()` did not remove target objects from Realm. This bug was introduced in `3.7.1` (#5233).
* Crash with "'xxx' doesn't exist in current schema." when ProGuard is enabled (#5211).


## 3.7.1 (2017-09-07)

### Bug Fixes

* Fixed potential memory leaks of `LinkView` when calling bulk insertions APIs.
* Fixed possible assertion when using `PermissionManager` at the beginning (#5195).
* Crash caused by JNI couldn't find `SharedRealm`'s inner classes when ProGuard is enabled (#5211).

### Internal

* Replaced LinkView with Object Store's List.
* Renaming `io.realm.internal.CollectionChangeSet` to `io.realm.internal.OsCollectionChangeSet`.


## 3.7.0 (2017-09-01)

### Deprecated

* [ObjectServer] `SyncUser.getManagementRealm()`. Use `SyncUser.getPermissionManager()` instead.

### Enhancements

* [ObjectServer] `SyncUser.getPermissionManager` added as a helper API for working with permissions and permission offers.

### Internal

* [ObjectServer] Upgraded OkHttp to 3.7.0.


## 3.6.0 (2017-09-01)

### Breaking Changes

* [ObjectServer] `SyncUser.logout()` no longer throws an exception when associated Realms instances are not closed (#4962).

### Deprecated

* [ObjectServer] `SyncUser#retrieveUser` and `SyncUser#retrieveUserAsync` replaced by `SyncUser#retrieveInfoForUser`
and `SyncUser#retrieveInfoForUserAsync` which returns a `SyncUserInfo` with mode information (#5008).
* [ObjectServer] `SyncUser#Callback` replaced by the generic version `SyncUser#RequestCallback<T>`.

### Enhancements

* [ObjectServer] Added `SyncSession.uploadAllLocalChanges()`.
* [ObjectServer] APIs of `UserStore` have been changed to support same user identity but different authentication server scenario.
* [ObjectServer] Added `SyncUser.allSessions` to retrieve the all valid sessions belonging to the user (#4783).
* Added `Nullable` annotation to methods that may return `null` in order to improve Kotlin usability. This also introduced a dependency to `com.google.code.findbugs:jsr305`.
* `org.jetbrains.annotations.NotNull` is now an alias for `@Required`. This means that the Realm Schema now fully understand Kotlin non-null types.
* Added support for new data type `MutableRealmIntegers`. The new type behaves almost exactly as a reference to a Long (mutable nullable, etc) but supports `increment` and `decrement` methods, which implement a Conflict Free Replicated Data Type, whose value will converge even when changed across distributed devices with poor connections (#4266).
* Added more detailed exception message for `RealmMigrationNeeded`.
* Bumping schema version only without any actual schema changes will just succeed even when the migration block is not supplied. It threw an `RealmMigrationNeededException` before in the same case.
* Throw `IllegalStateException` when schema validation fails because of wrong declaration of `@LinkingObjects`.

### Bug Fixes

* Potential crash after using `Realm.getSchema()` to change the schema of a typed Realm. `Realm.getSchema()` now returns an immutable `RealmSchema` instance.
* `Realm.copyToRealmOrUpdate()` could cause a `RealmList` field to contain duplicated elements (#4957).
* `RealmSchema.create(String)` and `RealmObjectSchema.setClassName(String)` did not accept class name whose length was 51 to 57.
* Workaround for an Android JVM crash when using `compactOnLaunch()` (#4964).
* Class name in exception message from link query is wrong (#5096).
* The `compactOnLaunch` callback is no longer invoked if the Realm at that path is already open on other threads.

### Internal

* [ObjectServer] removed `ObjectServerUser` and its inner classes, in a step to reduce `SyncUser` complexity (#3741).
* [ObjectServer] changed the `SyncSessionStopPolicy` to `AfterChangesUploaded` to align with other binding and to prevent use cases where the Realm might be deleted before the last changes get synchronized (#5028).
* Upgraded Realm Sync to 1.10.8
* Let Object Store handle migration.


## 3.5.0 (2017-07-11)

### Enhancements

* Added `RealmConfiguration.Builder.compactOnLaunch()` to compact the file on launch (#3739).
* [ObjectServer] Adding user lookup API for administrators (#4828).
* An `IllegalStateException` will be thrown if the given `RealmModule` doesn't include all required model classes (#3398).

### Bug Fixes

* Bug in `isNull()`, `isNotNull()`, `isEmpty()`, and `isNotEmpty()` when queries involve nullable fields in link queries (#4856).
* Bug in how to resolve field names when querying `@LinkingObjects` as the last field (#4864).
* Rare crash in `RealmLog` when log level was set to `LogLevel.DEBUG`.
* Broken case insensitive query with indexed field (#4788).
* [ObjectServer] Bug related to the behaviour of `SyncUser#logout` and the use of invalid `SyncUser` with `SyncConfiguration` (#4822).
* [ObjectServer] Not all error codes from the server were recognized correctly, resulting in UNKNOWN being reported instead.
* [ObjectServer] Prevent the use of a `SyncUser` that explicitly logged out, to open a Realm (#4975).

### Internal

* Use Object Store to do table initialization.
* Removed `Table#Table()`, `Table#addEmptyRow()`, `Table#addEmptyRows()`, `Table#add(Object...)`, `Table#pivot(long,long,PivotType)` and `Table#createnative()`.
* Upgraded Realm Core to 2.8.6
* Upgraded Realm Sync to 1.10.5
* Removed `io.realm.internal.OutOfMemoryError`. `java.lang.OutOfMemoryError` will be thrown instead.


## 3.4.0 (2017-06-22)

### Breaking Changes

* [ObjectServer] Updated protocol version to 18 which is only compatible with ROS > 1.6.0.

### Deprecated

* `RealmSchema.close()` and `RealmObjectSchema.close()`. They don't need to be closed manually. They were added to the public API by mistake.

### Enhancements

* [ObjectServer] Added support for Sync Progress Notifications through `SyncSession.addDownloadProgressListener(ProgressMode, ProgressListener)` and `SyncSession.addUploadProgressListener(ProgressMode, ProgressListener)` (#4104).
* [ObjectServer] Added `SyncSession.getState()` (#4784).
* Added support for querying inverse relationships (#2904).
* Moved inverse relationships out of beta stage.
* Added `Realm.getDefaultConfiguration()` (#4725).

### Bug Fixes

* [ObjectServer] Bug which may crash when the JNI local reference limitation was reached on sync client thread.
* [ObjectServer] Retrying connections with exponential backoff, when encountering `ConnectException` (#4310).
* When converting nullable BLOB field to required, `null` values should be converted to `byte[0]` instead of `byte[1]`.
* Bug which may cause duplicated primary key values when migrating a nullable primary key field to not nullable. `RealmObjectSchema.setRequired()` and `RealmObjectSchema.setNullable()` will throw when converting a nullable primary key field with null values stored to a required primary key field.

### Internal

* Upgraded to Realm Sync 1.10.1
* Upgraded to Realm Core 2.8.4

### Credits

* Thanks to Anis Ben Nsir (@abennsir) for upgrading Roboelectric in the unitTestExample (#4698).


## 3.3.2 (2017-06-09)

### Bug Fixes

* [ObjectServer] Crash when an authentication error happens (#4726).
* [ObjectServer] Enabled encryption with Sync (#4561).
* [ObjectServer] Admin users did not connect correctly to the server (#4750).

### Internal

* Factor out internal interface ManagedObject.

## 3.3.1 (2017-05-26)

### Bug Fixes

* [ObjectServer] Accepted extra columns against synced Realm (#4706).


## 3.3.0 (2017-05-24)

### Enhancements

* [ObjectServer] Added two options to `SyncConfiguration` to provide a trusted root CA `trustedRootCA` and to disable SSL validation `disableSSLVerification` (#4371).
* [ObjectServer] Added support for changing passwords through `SyncUser.changePassword()` using an admin user (#4588).

### Bug Fixes

* Queries on proguarded Realm model classes, failed with "Table not found" (#4673).


## 3.2.1 (2017-05-19)

### Enhancements

* Not in transaction illegal state exception message changed to "Cannot modify managed objects outside of a write transaction.".

### Bug Fixes

* [ObjectServer] `schemaVersion` was mistakenly required in order to trigger migrations (#4658).
* [ObjectServer] Fields removed from model classes will now correctly be hidden instead of throwing an exception when opening the Realm (#4658).
* Random crashes which were caused by a race condition in encrypted Realm (#4343).

### Internal

* Upgraded to Realm Sync 1.8.5.
* Upgraded to Realm Core 2.8.0.

## 3.2.0 (2017-05-16)

### Enhancements

* [ObjectServer] Added support for `SyncUser.isAdmin()` (#4353).
* [ObjectServer] New set of Permission API's have been added to `SyncUser` through `SyncUser.getPermissionManager()` (#4296).
* [ObjectServer] Added support for changing passwords through `SyncUser.changePassword()` (#4423).
* [ObjectServer] Added support for `SyncConfiguration.Builder.waitForInitialRemoteData()` (#4270).
* Transient fields are now allowed in model classes, but are implicitly treated as having the `@Ignore` annotation (#4279).
* Added `Realm.refresh()` and `DynamicRealm.refresh()` (#3476).
* Added `Realm.getInstanceAsync()` and `DynamicRealm.getInstanceAsync()` (#2299).
* Added `DynamicRealmObject#linkingObjects(String,String)` to support linking objects on `DynamicRealm` (#4492).
* Added support for read only Realms using `RealmConfiguration.Builder.readOnly()` and `SyncConfiguration.Builder.readOnly()`(#1147).
* Change listeners will now auto-expand variable names to be more descriptive when using Android Studio.
* The `toString()` methods for the standard and dynamic proxies now print "proxy", or "dynamic" before the left bracket enclosing the data.

### Bug Fixes

* `@LinkingObjects` annotation now also works with Kotlin (#4611).

### Internal

* Use separated locks for different `RealmCache`s (#4551).

## 3.1.4 (2017-05-04)

## Bug fixes

* Added missing row validation check in certain cases on invalidated/deleted objects (#4540).
* Initializing Realm is now more resilient if `Context.getFilesDir()` isn't working correctly (#4493).
* `OrderedRealmCollectionSnapshot.get()` returned a wrong object (#4554).
* `onSuccess` callback got triggered infinitely if a synced transaction was committed in the async transaction's `onSuccess` callback (#4594).

## 3.1.3 (2017-04-20)

### Enhancements

* [ObjectServer] Resume synchronization as soon as the connectivity is back (#4141).

### Bug Fixes

* `equals()` and `hashCode()` of managed `RealmObject`s that come from linking objects don't work correctly (#4487).
* Field name was missing in exception message when `null` was set to required field (#4484).
* Now throws `IllegalStateException` when a getter of linking objects is called against deleted or not yet loaded `RealmObject`s (#4499).
* `NullPointerException` caused by local transaction inside the listener of `findFirstAsync()`'s results (#4495).
* Native crash when adding listeners to `RealmObject` after removing listeners from the same `RealmObject` before (#4502).
* Native crash with "Invalid argument" error happened on some Android 7.1.1 devices when opening Realm on external storage (#4461).
* `OrderedRealmCollectionChangeListener` didn't report change ranges correctly when circular link's field changed (#4474).

### Internal

* Upgraded to Realm Sync 1.6.0.
* Upgraded to Realm Core 2.6.1.

## 3.1.2 (2017-04-12)

### Bug Fixes

* Crash caused by JNI couldn't find `OsObject.notifyChangeListeners` when ProGuard is enabled (#4461).
* Incompatible return type of `RealmSchema.getAll()` and `BaseRealm.getSchema()` (#4443).
* Memory leaked when synced Realm was initialized (#4465).
* An `IllegalStateException` will be thrown when starting iterating `OrderedRealmCollection` if the Realm is closed (#4471).

## 3.1.1 (2017-04-07)

### Bug Fixes

* Crash caused by Listeners on `RealmObject` getting triggered the 2nd time with different changed field (#4437).
* Unintentionally exposing `StandardRealmSchema` (#4443).
* Workaround for crashes on specific Samsung devices which are caused by a buggy `memmove` call (#3651).

## 3.1.0 (2017-04-05)

### Breaking Changes

* Updated file format of Realm files. Existing Realm files will automatically be migrated to the new format when they are opened, but older versions of Realm cannot open these files.
* [ObjectServer] Due to file format changes, Realm Object Server 1.3.0 or later is required.

### Enhancements

* Added support for reverse relationships through the `@LinkingObjects` annotation. See `io.realm.annotations.LinkingObjects` for documentation.  
  * This feature is in `@Beta`.
  * Queries on linking objects do not work.  Queries like `where(...).equalTo("field.linkingObjects.id", 7).findAll()` are not yet supported.
  * Backlink verification is incomplete.  Evil code can cause native crashes.
* The listener on `RealmObject` will only be triggered if the object changes (#3894).
* Added `RealmObjectChangeListener` interface that provide detailed information about `RealmObject` field changes.
* Listeners on `RealmList` and `RealmResults` will be triggered immediately when the transaction is committed on the same thread (#4245).
* The real `RealmMigrationNeededException` is now thrown instead of `IllegalArgumentException` if no migration is provided for a Realm that requires it.
* `RealmQuery.distinct()` can be performed on unindexed fields (#2285).
* `targetSdkVersion` is now 25.
* [ObjectServer] In case of a Client Reset, information about the location of the backed up Realm file is now reported through the `ErrorHandler` interface (#4080).
* [ObjectServer] Authentication URLs now automatically append `/auth` if no other path segment is set (#4370).

### Bug Fixes

* Crash with `LogicError` with `Bad version number` on notifier thread (#4369).
* `Realm.migrateRealm(RealmConfiguration)` now fails correctly with an `IllegalArgumentException` if a `SyncConfiguration` is provided (#4075).
* Potential cause for Realm file corruptions (never reported).
* Add `@Override` annotation to proxy class accessors and stop using raw type in proxy classes in order to remove warnings from javac (#4329).
* `findFirstAsync()` now returns an invalid object if there is no object matches the query condition instead of running the query repeatedly until it can find one (#4352).
* [ObjectServer] Changing the log level after starting a session now works correctly (#4337).

### Internal

* Using the Object Store's Session and SyncManager.
* Upgraded to Realm Sync 1.5.0.
* Upgraded to Realm Core 2.5.1.
* Upgraded Gradle to 3.4.1

## 3.0.0 (2017-02-28)

### Breaking Changes

* `RealmResults.distinct()` returns a new `RealmResults` object instead of filtering on the original object (#2947).
* `RealmResults` is auto-updated continuously. Any transaction on the current thread which may have an impact on the order or elements of the `RealmResults` will change the `RealmResults` immediately instead of change it in the next event loop. The standard `RealmResults.iterator()` will continue to work as normal, which means that you can still delete or modify elements without impacting the iterator. The same is not true for simple for-loops. In some cases a simple for-loop will not work (https://realm.io/docs/java/3.0.0/api/io/realm/OrderedRealmCollection.html#loops), and you must use the new createSnapshot() method.
* `RealmChangeListener` on `RealmObject` will now also be triggered when the object is deleted. Use `RealmObject.isValid()` to check this state(#3138).
* `RealmObject.asObservable()` will now emit the object when it is deleted. Use `RealmObject.isValid()` to check this state (#3138).
* Removed deprecated classes `Logger` and `AndroidLogger` (#4050).

### Deprecated

* `RealmResults.removeChangeListeners()`. Use `RealmResults.removeAllChangeListeners()` instead.
* `RealmObject.removeChangeListeners()`. Use `RealmObject.removeAllChangeListeners()` instead.
* `RealmResults.distinct()` and `RealmResults.distinctAsync()`. Use `RealmQuery.distinct()` and `RealmQuery.distinctAsync()` instead.

### Enhancements

* Added support for sorting by link's field (#672).
* Added `OrderedRealmCollectionSnapshot` class and `OrderedRealmCollection.createSnapshot()` method. `OrderedRealmCollectionSnapshot` is useful when changing `RealmResults` or `RealmList` in simple loops.
* Added `OrderedRealmCollectionChangeListener` interface for supporting fine-grained collection notifications.
* Added support for ChangeListeners on `RealmList`.
* Added `RealmList.asObservable()`.

### Bug Fixes

* Element type checking in `DynamicRealmObject#setList()` (#4252).
* Now throws `IllegalStateException` instead of process crash when any of thread confined methods in `RealmQuery` is called from wrong thread (#4228).
* Now throws `IllegalStateException` when any of thread confined methods in `DynamicRealmObject` is called from wrong thread (#4258).

### Internal

* Use Object Store's `Results` as the backend for `RealmResults` (#3372).
  - Use Object Store's notification mechanism to trigger listeners.
  - Local commits triggers Realm global listener and `RealmObject` listener on current thread immediately instead of in the next event loop.


## 2.3.2 (2017-02-27)

### Bug fixes

* Log levels in JNI layer were all reported as "Error" (#4204).
* Encrypted realms can end up corrupted if many threads are reading and writing at the same time (#4128).
* "Read-only file system" exception when compacting Realm file on external storage (#4140).

### Internal

* Updated to Realm Sync v1.2.1.
* Updated to Realm Core v2.3.2.

### Enhancements

* Improved performance of getters and setters in proxy classes.


## 2.3.1 (2017-02-07)

### Enhancements

* [ObjectServer] The `serverUrl` given to `SyncConfiguration.Builder()` is now more lenient and will also accept only paths as argument (#4144).
* [ObjectServer] Add a timer to refresh periodically the access_token.

### Bug fixes

* NPE problem in SharedRealm.finalize() (#3730).
* `RealmList.contains()` and `RealmResults.contains()` now correctly use custom `equals()` method on Realm model classes.
* Build error when the project is using Kotlin (#4087).
* Bug causing classes to be replaced by classes already in Gradle's classpath (#3568).
* NullPointerException when notifying a single object that it changed (#4086).


## 2.3.0 (2017-01-19)

### Object Server API Changes

* Realm Sync v1.0.0 has been released, and Realm Mobile Platform is no longer considered in beta.
* Breaking change: Location of Realm files are now placed in `getFilesDir()/<userIdentifier>` instead of `getFilesDir()/`.
  This is done in order to support shared Realms among users, while each user retaining their own local copy.
* Breaking change: `SyncUser.all()` now returns Map instead of List.
* Breaking change: Added a default `UserStore` saving users in a Realm file (`RealmFileUserStore`).
* Breaking change: Added multi-user support to `UserStore`. Added `get(String)` and `remove(String)`, removed `remove()` and renamed `get()` to `getCurrent()`.
* Breaking change: Changed the order of arguments to `SyncCredentials.custom()` to match iOS: token, provider, userInfo.
* Added support for `PermissionOffer` and `PermissionOfferResponse` to `SyncUser.getManagementRealm()`.
* Exceptions thrown in error handlers are ignored but logged (#3559).
* Removed unused public constants in `SyncConfiguration` (#4047).
* Fixed bug, preventing Sync client to renew the access token (#4038) (#4039).
* Now `SyncUser.logout()` properly revokes tokens (#3639).

### Bug fixes

* Fixed native memory leak setting the value of a primary key (#3993).
* Activated Realm's annotation processor on connectedTest when the project is using kapt (#4008).
* Fixed "too many open files" issue (#4002).
* Added temporary work-around for bug crashing Samsung Tab 3 devices on startup (#3651).

### Enhancements

* Added `like` predicate for String fields (#3752).

### Internal

* Updated to Realm Sync v1.0.0.
* Added a Realm backup when receiving a Sync client reset message from the server.

## 2.2.2 (2017-01-16)

### Object Server API Changes (In Beta)

* Disabled `Realm.compactRealm()` when sync is enabled as it might corrupt the Realm (https://github.com/realm/realm-core/issues/2345).

### Bug fixes

* "operation not permitted" issue when creating Realm file on some devices' external storage (#3629).
* Crash on API 10 devices (#3726).
* `UnsatisfiedLinkError` caused by `pipe2` (#3945).
* Unrecoverable error with message "Try again" when the notification fifo is full (#3964).
* Realm migration wasn't triggered when the primary key definition was altered (#3966).
* Use phantom reference to solve the finalize time out issue (#2496).

### Enhancements

* All major public classes are now non-final. This is mostly a compromise to support Mockito. All protected fields/methods are still not considered part of the public API and can change without notice (#3869).
* All Realm instances share a single notification daemon thread.
* Fixed Java lint warnings with generated proxy classes (#2929).

### Internal

* Upgraded Realm Core to 2.3.0.
* Upgraded Realm Sync to 1.0.0-BETA-6.5.

## 2.2.1 (2016-11-12)

### Object Server API Changes (In Beta)

* Fixed `SyncConfiguration.toString()` so it now outputs a correct description instead of an empty string (#3787).

### Bug fixes

* Added version number to the native library, preventing ReLinker from accidentally loading old code (#3775).
* `Realm.getLocalInstanceCount(config)` throwing NullPointerException if called after all Realms have been closed (#3791).

## 2.2.0 (2016-11-12)

### Object Server API Changes (In Beta)

* Added support for `SyncUser.getManagementRealm()` and permission changes.

### Bug fixes

* Kotlin projects no longer create the `RealmDefaultModule` if no Realm model classes are present (#3746).
* Remove `includedescriptorclasses` option from ProGuard rule file in order to support built-in shrinker of Android Gradle Plugin (#3714).
* Unexpected `RealmMigrationNeededException` was thrown when a field was added to synced Realm.

### Enhancements

* Added support for the `annotationProcessor` configuration provided by Android Gradle Plugin 2.2.0 or later. Realm plugin adds its annotation processor to the `annotationProcessor` configuration instead of `apt` configuration if it is available and the `com.neenbedankt.android-apt` plugin is not used. In Kotlin projects, `kapt` is used instead of the `annotationProcessor` configuration (#3026).

## 2.1.1 (2016-10-27)

### Bug fixes

* Fixed a bug in `Realm.insert` and `Realm.insertOrUpdate` methods causing a `StackOverFlow` when you try to insert a cyclic graph of objects between Realms (#3732).

### Object Server API Changes (In Beta)

* Set default RxFactory to `SyncConfiguration`.

### Bug fixes

* ProGuard configuration introduced in 2.1.0 unexpectedly kept classes that did not have the @KeepMember annotation (#3689).

## 2.1.0 (2016-10-25)

### Breaking changes

* * `SecureUserStore` has been moved to its own GitHub repository: https://github.com/realm/realm-android-user-store
  See https://github.com/realm/realm-android-user-store/blob/master/README.md for further info on how to include it.


### Object Server API Changes (In Beta)

* Renamed `User` to `SyncUser`, `Credentials` to `SyncCredentials` and `Session` to `SyncSession` to align names with Cocoa.
* Removed `SyncManager.setLogLevel()`. Use `RealmLog.setLevel()` instead.
* `SyncUser.logout()` now correctly clears `SyncUser.currentUser()` (#3638).
* Missing ProGuard configuration for libraries used by Sync extension (#3596).
* Error handler was not called when sync session failed (#3597).
* Added `User.all()` that returns all known Realm Object Server users.
* Upgraded Realm Sync to 1.0.0-BETA-3.2

### Deprecated

* `Logger`. Use `RealmLogger` instead.
* `AndroidLogger`. The logger for Android is implemented in native code instead.

### Bug fixes

* The following were not kept by ProGuard: names of native methods not in the `io.realm.internal` package, names of classes used in method signature (#3596).
* Permission error when a database file was located on external storage (#3140).
* Memory leak when unsubscribing from a RealmResults/RealmObject RxJava Observable (#3552).

### Enhancements

* `Realm.compactRealm()` now works for encrypted Realms.
* Added `first(E defaultValue)` and `last(E defaultValue)` methods to `RealmList` and `RealmResult`. These methods will return the provided object instead of throwing an `IndexOutOfBoundsException` if the list is empty.
* Reduce transformer logger verbosity (#3608).
* `RealmLog.setLevel(int)` for setting the log level across all loggers.

### Internal

* Upgraded Realm Core to 2.1.3

### Credits

* Thanks to Max Furman (@maxfurman) for adding support for `first()` and `last()` default values.

## 2.0.2 (2016-10-06)

This release is not protocol-compatible with previous versions of the Realm Mobile Platform. The base library is still fully compatible.

### Bug fixes

* Build error when using Java 7 (#3563).

### Internal

* Upgraded Realm Core to 2.1.0
* Upgraded Realm Sync to 1.0.0-BETA-2.0.

## 2.0.1 (2016-10-05)

### Bug fixes

* `android.net.conn.CONNECTIVITY_CHANGE` broadcast caused `RuntimeException` if sync extension was disabled (#3505).
* `android.net.conn.CONNECTIVITY_CHANGE` was not delivered on Android 7 devices.
* `distinctAsync` did not respect other query parameters (#3537).
* `ConcurrentModificationException` from Gradle when building an application (#3501).

### Internal

* Upgraded to Realm Core 2.0.1 / Realm Sync 1.3-BETA

## 2.0.0 (2016-09-27)

This release introduces support for the Realm Mobile Platform!
See <https://realm.io/news/introducing-realm-mobile-platform/> for an overview of these great new features.

### Breaking Changes

* Files written by Realm 2.0 cannot be read by 1.x or earlier versions. Old files can still be opened.
* It is now required to call `Realm.init(Context)` before calling any other Realm API.
* Removed `RealmConfiguration.Builder(Context)`, `RealmConfiguration.Builder(Context, File)` and `RealmConfiguration.Builder(File)` constructors.
* `isValid()` now always returns `true` instead of `false` for unmanaged `RealmObject` and `RealmList`. This puts it in line with the behaviour of the Cocoa and .NET API's (#3101).
* armeabi is not supported anymore.
* Added new `RealmFileException`.
  - `IncompatibleLockFileException` has been removed and replaced by `RealmFileException` with kind `INCOMPATIBLE_LOCK_FILE`.
  - `RealmIOExcpetion` has been removed and replaced by `RealmFileException`.
* `RealmConfiguration.Builder.assetFile(Context, String)` has been renamed to `RealmConfiguration.Builder.assetFile(String)`.
* Object with primary key is now required to define it when the object is created. This means that `Realm.createObject(Class<E>)` and `DynamicRealm.createObject(String)` now throws `RealmException` if they are used to create an object with a primary key field. Use `Realm.createObject(Class<E>, Object)` or `DynamicRealm.createObject(String, Object)` instead.
* Importing from JSON without the primary key field defined in the JSON object now throws `IllegalArgumentException`.
* Now `Realm.beginTransaction()`, `Realm.executeTransaction()` and `Realm.waitForChange()` throw `RealmMigrationNeededException` if a remote process introduces incompatible schema changes (#3409).
* The primary key value of an object can no longer be changed after the object was created. Instead a new object must be created and all fields copied over.
* Now `Realm.createObject(Class)` and `Realm.createObject(Class,Object)` take the values from the model's fields and default constructor. Creating objects through the `DynamicRealm` does not use these values (#777).
* When `Realm.create*FromJson()`s create a new `RealmObject`, now they take the default values defined by the field itself and its default constructor for those fields that are not defined in the JSON object.

### Enhancements

* Added `realmObject.isManaged()`, `RealmObject.isManaged(obj)` and `RealmCollection.isManaged()` (#3101).
* Added `RealmConfiguration.Builder.directory(File)`.
* `RealmLog` has been moved to the public API. It is now possible to control which events Realm emit to Logcat. See the `RealmLog` class for more details.
* Typed `RealmObject`s can now continue to access their fields properly even though the schema was changed while the Realm was open (#3409).
* A `RealmMigrationNeededException` will be thrown with a cause to show the detailed message when a migration is needed and the migration block is not in the `RealmConfiguration`.


### Bug fixes

* Fixed a lint error in proxy classes when the 'minSdkVersion' of user's project is smaller than 11 (#3356).
* Fixed a potential crash when there were lots of async queries waiting in the queue.
* Fixed a bug causing the Realm Transformer to not transform field access in the model's constructors (#3361).
* Fixed a bug causing a build failure when the Realm Transformer adds accessors to a model class that was already transformed in other project (#3469).
* Fixed a bug causing the `NullPointerException` when calling getters/setters in the model's constructors (#2536).

### Internal

* Moved JNI build to CMake.
* Updated Realm Core to 2.0.0.
* Updated ReLinker to 1.2.2.

## 1.2.0 (2016-08-19)

### Bug fixes

* Throw a proper exception when operating on a non-existing field with the dynamic API (#3292).
* `DynamicRealmObject.setList` should only accept `RealmList<DynamicRealmObject>` (#3280).
* `DynamicRealmObject.getX(fieldName)` now throws a proper exception instead of a native crash when called with a field name of the wrong type (#3294).
* Fixed a concurrency crash which might happen when `Realm.executeTransactionAsync()` tried to call `onSucess` after the Realm was closed.

### Enhancements

* Added `RealmQuery.in()` for a comparison against multiple values.
* Added byte array (`byte[]`) support to `RealmQuery`'s `equalTo` and `notEqualTo` methods.
* Optimized internal caching of schema classes (#3315).

### Internal

* Updated Realm Core to 1.5.1.
* Improved sorting speed.
* Completely removed the `OptionalAPITransformer`.

### Credits

* Thanks to Brenden Kromhout (@bkromhout) for adding binary array support to `equalTo` and `notEqualTo`.

## 1.1.1 (2016-07-01)

### Bug fixes

* Fixed a wrong JNI method declaration which might cause "method not found" crash on some devices.
* Fixed a bug that `Error` in the background async thread is not forwarded to the caller thread.
* Fixed a crash when an empty `Collection` is passed to `insert()`/`insertOrUpdate()` (#3103).
* Fixed a bug that does not transfer the primary key when `RealmSchemaObject.setClassName()` is called to rename a class (#3118).
* Fixed bug in `Realm.insert` and `Realm.insertOrUpdate` methods causing a `RealmList` to be cleared when inserting a managed `RealmModel` (#3105).
* Fixed a concurrency allocation bug in storage engine which might lead to some random crashes.
* Bulk insertion now throws if it is not called in a transaction (#3173).
* The IllegalStateException thrown when accessing an empty RealmObject is now more meaningful (#3200).
* `insert()` now correctly throws an exception if two different objects have the same primary key (#3212).
* Blackberry Z10 throwing "Function not implemented" (#3178).
* Reduced the number of file descriptors used by Realm Core (#3197).
* Throw a proper `IllegalStateException` if a `RealmChangeListener` is used inside an IntentService (#2875).

### Enhancements

* The Realm Annotation processor no longer consumes the Realm annotations. Allowing other annotation processors to run.

### Internal

* Updated Realm Core to 1.4.2.
* Improved sorting speed.

## 1.1.0 (2016-06-30)

### Bug fixes

* A number of bug fixes in the storage engine related to memory management in rare cases when a Realm has been compacted.
* Disabled the optional API transformer since it has problems with DexGuard (#3022).
* `OnSuccess.OnSuccess()` might not be called with the correct Realm version for async transaction (#1893).
* Fixed a bug in `copyToRealm()` causing a cyclic dependency objects being duplicated.
* Fixed a build failure when model class has a conflicting name such as `Map`, `List`, `String`, ... (#3077).

### Enhancements

* Added `insert(RealmModel obj)`, `insertOrUpdate(RealmModel obj)`, `insert(Collection<RealmModel> collection)` and `insertOrUpdate(Collection<RealmModel> collection)` to perform batch inserts (#1684).
* Enhanced `Table.toString()` to show a PrimaryKey field details (#2903).
* Enabled ReLinker when loading a Realm from a custom path by adding a `RealmConfiguration.Builder(Context, File)` constructor (#2900).
* Changed `targetSdkVersion` of `realm-library` to 24.
* Logs warning if `DynamicRealm` is not closed when GC happens as it does for `Realm`.

### Deprecated

* `RealmConfiguration.Builder(File)`. Use `RealmConfiguration.Builder(Context, File)` instead.

### Internal

* Updated Realm Core to 1.2.0.

## 1.0.1 (2016-05-25)

### Bug fixes

* Fixed a crash when calling `Table.toString()` in debugger (#2429).
* Fixed a race condition which would cause some `RealmResults` to not be properly updated inside a `RealmChangeListener`. This could result in crashes when accessing items from those results (#2926/#2951).
* Revised `RealmResults.isLoaded()` description (#2895).
* Fixed a bug that could cause Realm to lose track of primary key when using `RealmObjectSchema.removeField()` and `RealmObjectSchema.renameField()` (#2829/#2926).
* Fixed a bug that prevented some devices from finding async related JNI methods correctly.
* Updated ProGuard configuration in order not to depend on Android's default configuration (#2972).
* Fixed a race condition between Realms notifications and other UI events. This could e.g. cause ListView to crash (#2990).
* Fixed a bug that allowed both `RealmConfiguration.Builder.assetFile()`/`deleteRealmIfMigrationNeeded()` to be configured at the same time, which leads to the asset file accidentally being deleted in migrations (#2933).
* Realm crashed outright when the same Realm file was opened in two processes. Realm will now optimistically retry opening for 1 second before throwing an Error (#2459).

### Enhancements

* Removes RxJava related APIs during bytecode transforming to make RealmObject plays well with reflection when rx.Observable doesn't exist.

## 1.0.0 (2016-05-25)

No changes since 0.91.1.

## 0.91.1 (2016-05-25)

* Updated Realm Core to 1.0.1.

### Bug fixes

* Fixed a bug when opening a Realm causes a staled memory mapping. Symptoms are error messages like "Bad or incompatible history type", "File format version doesn't match", and "Encrypted interprocess sharing is currently unsupported".

## 0.91.0 (2016-05-20)

* Updated Realm Core to 1.0.0.

### Breaking changes

* Removed all `@Deprecated` methods.
* Calling `Realm.setAutoRefresh()` or `DynamicRealm.setAutoRefresh()` from non-Looper thread throws `IllegalStateException` even if the `autoRefresh` is false (#2820).

### Bug fixes

* Calling RealmResults.deleteAllFromRealm() might lead to native crash (#2759).
* The annotation processor now correctly reports an error if trying to reference interfaces in model classes (#2808).
* Added null check to `addChangeListener` and `removeChangeListener` in `Realm` and `DynamicRealm` (#2772).
* Calling `RealmObjectSchema.addPrimaryKey()` adds an index to the primary key field, and calling `RealmObjectSchema.removePrimaryKey()` removes the index from the field (#2832).
* Log files are not deleted when calling `Realm.deleteRealm()` (#2834).

### Enhancements

* Upgrading to OpenSSL 1.0.1t. From July 11, 2016, Google Play only accept apps using OpenSSL 1.0.1r or later (https://support.google.com/faqs/answer/6376725, #2749).
* Added support for automatically copying an initial database from assets using `RealmConfiguration.Builder.assetFile()`.
* Better error messages when certain file operations fail.

### Credits

* Paweł Surówka (@thesurix) for adding the `RealmConfiguration.Builder.assetFile()`.

## 0.90.1

* Updated Realm Core to 0.100.2.

### Bug fixes

* Opening a Realm while closing a Realm in another thread could lead to a race condition.
* Automatic migration to the new file format could in rare circumstances lead to a crash.
* Fixing a race condition that may occur when using Async API (#2724).
* Fixed CannotCompileException when related class definition in android.jar cannot be found (#2703).

### Enhancements

* Prints path when file related exceptions are thrown.

## 0.90.0

* Updated Realm Core to 0.100.0.

### Breaking changes

* RealmChangeListener provides the changed object/Realm/collection as well (#1594).
* All JSON methods on Realm now only wraps JSONException in RealmException. All other Exceptions are thrown as they are.
* Marked all methods on `RealmObject` and all public classes final (#1594).
* Removed `BaseRealm` from the public API.
* Removed `HandlerController` from the public API.
* Removed constructor of `RealmAsyncTask` from the public API (#1594).
* `RealmBaseAdapter` has been moved to its own GitHub repository: https://github.com/realm/realm-android-adapters
  See https://github.com/realm/realm-android-adapters/blob/master/README.md for further info on how to include it.
* File format of Realm files is changed. Files will be automatically upgraded but opening a Realm file with older
  versions of Realm is not possible.

### Deprecated

* `Realm.allObjects*()`. Use `Realm.where(clazz).findAll*()` instead.
* `Realm.distinct*()`. Use `Realm.where(clazz).distinct*()` instead.
* `DynamicRealm.allObjects*()`. Use `DynamicRealm.where(className).findAll*()` instead.
* `DynamicRealm.distinct*()`. Use `DynamicRealm.where(className).distinct*()` instead.
* `Realm.allObjectsSorted(field, sort, field, sort, field, sort)`. Use `RealmQuery.findAllSorted(field[], sort[])`` instead.
* `RealmQuery.findAllSorted(field, sort, field, sort, field, sort)`. Use `RealmQuery.findAllSorted(field[], sort[])`` instead.
* `RealmQuery.findAllSortedAsync(field, sort, field, sort, field, sort)`. Use `RealmQuery.findAllSortedAsync(field[], sort[])`` instead.
* `RealmConfiguration.setModules()`. Use `RealmConfiguration.modules()` instead.
* `Realm.refresh()` and `DynamicRealm.refresh()`. Use `Realm.waitForChange()`/`stopWaitForChange()` or `DynamicRealm.waitForChange()`/`stopWaitForChange()` instead.

### Enhancements

* `RealmObjectSchema.getPrimaryKey()` (#2636).
* `Realm.createObject(Class, Object)` for creating objects with a primary key directly.
* Unit tests in Android library projects now detect Realm model classes.
* Better error message if `equals()` and `hashCode()` are not properly overridden in custom Migration classes.
* Expanding the precision of `Date` fields to cover full range (#833).
* `Realm.waitForChange()`/`stopWaitForChange()` and `DynamicRealm.waitForChange()`/`stopWaitForChange()` (#2386).

### Bug fixes

* `RealmChangeListener` on `RealmObject` is not triggered when adding listener on returned `RealmObject` of `copyToRealmOrUpdate()` (#2569).

### Credits

* Thanks to Brenden Kromhout (@bkromhout) for adding `RealmObjectSchema.getPrimaryKey()`.

## 0.89.1

### Bug fixes

* @PrimaryKey + @Required on String type primary key no longer throws when using copyToRealm or copyToRealmOrUpdate (#2653).
* Primary key is cleared/changed when calling RealmSchema.remove()/RealmSchema.rename() (#2555).
* Objects implementing RealmModel can be used as a field of RealmModel/RealmObject (#2654).

## 0.89.0

### Breaking changes

* @PrimaryKey field value can now be null for String, Byte, Short, Integer, and Long types. Older Realms should be migrated, using RealmObjectSchema.setNullable(), or by adding the @Required annotation (#2515).
* `RealmResults.clear()` now throws UnsupportedOperationException. Use `RealmResults.deleteAllFromRealm()` instead.
* `RealmResults.remove(int)` now throws UnsupportedOperationException. Use `RealmResults.deleteFromRealm(int)` instead.
* `RealmResults.sort()` and `RealmList.sort()` now return the sorted result instead of sorting in-place.
* `RealmList.first()` and `RealmList.last()` now throw `ArrayIndexOutOfBoundsException` if `RealmList` is empty.
* Removed deprecated method `Realm.getTable()` from public API.
* `Realm.refresh()` and `DynamicRealm.refresh()` on a Looper no longer have any effect. `RealmObject` and `RealmResults` are always updated on the next event loop.

### Deprecated

* `RealmObject.removeFromRealm()` in place of `RealmObject.deleteFromRealm()`
* `Realm.clear(Class)` in favour of `Realm.delete(Class)`.
* `DynamicRealm.clear(Class)` in place of `DynamicRealm.delete(Class)`.

### Enhancements

* Added a `RealmModel` interface that can be used instead of extending `RealmObject`.
* `RealmCollection` and `OrderedRealmCollection` interfaces have been added. `RealmList` and `RealmResults` both implement these.
* `RealmBaseAdapter` now accept an `OrderedRealmCollection` instead of only `RealmResults`.
* `RealmObjectSchema.isPrimaryKey(String)` (#2440)
* `RealmConfiguration.initialData(Realm.Transaction)` can now be used to populate a Realm file before it is used for the first time.

### Bug fixes

* `RealmObjectSchema.isRequired(String)` and `RealmObjectSchema.isNullable(String)` don't throw when the given field name doesn't exist.

### Credits

* Thanks to @thesurix for adding `RealmConfiguration.initialData()`.

## 0.88.3

* Updated Realm Core to 0.97.3.

### Enhancements

* Throws an IllegalArgumentException when calling Realm.copyToRealm()/Realm.copyToRealmOrUpdate() with a RealmObject which belongs to another Realm instance in a different thread.
* Improved speed of cleaning up native resources (#2496).

### Bug fixes

* Field annotated with @Ignored should not have accessors generated by the bytecode transformer (#2478).
* RealmResults and RealmObjects can no longer accidentially be GC'ed if using `asObservable()`. Previously this caused the observable to stop emitting (#2485).
* Fixed an build issue when using Realm in library projects on Windows (#2484).
* Custom equals(), toString() and hashCode() are no longer incorrectly overwritten by the proxy class (#2545).

## 0.88.2

* Updated Realm Core to 0.97.2.

### Enhancements

* Outputs additional information when incompatible lock file error occurs.

### Bug fixes

* Race condition causing BadVersionException when running multiple async writes and queries at the same time (#2021/#2391/#2417).

## 0.88.1

### Bug fixes

* Prevent throwing NullPointerException in RealmConfiguration.equals(RealmConfiguration) when RxJava is not in the classpath (#2416).
* RealmTransformer fails because of missing annotation classes in user's project (#2413).
* Added SONAME header to shared libraries (#2432).
* now DynamicRealmObject.toString() correctly shows null value as "null" and the format is aligned to the String from typed RealmObject (#2439).
* Fixed an issue occurring while resolving ReLinker in apps using a library based on Realm (#2415).

## 0.88.0 (2016-03-10)

* Updated Realm Core to 0.97.0.

### Breaking changes

* Realm has now to be installed as a Gradle plugin.
* DynamicRealm.executeTransaction() now directly throws any RuntimeException instead of wrapping it in a RealmException (#1682).
* DynamicRealm.executeTransaction() now throws IllegalArgumentException instead of silently accepting a null Transaction object.
* String setters now throw IllegalArgumentException instead of RealmError for invalid surrogates.
* DynamicRealm.distinct()/distinctAsync() and Realm.distinct()/distinctAsync() now throw IllegalArgumentException instead of UnsupportedOperationException for invalid type or unindexed field.
* All thread local change listeners are now delayed until the next Looper event instead of being triggered when committing.
* Removed RealmConfiguration.getSchemaMediator() from public API which was deprecated in 0.86.0. Please use RealmConfiguration.getRealmObjectClasses() to obtain the set of model classes (#1797).
* Realm.migrateRealm() throws a FileNotFoundException if the Realm file doesn't exist.
* It is now required to unsubscribe from all Realm RxJava observables in order to fully close the Realm (#2357).

### Deprecated

* Realm.getInstance(Context). Use Realm.getInstance(RealmConfiguration) or Realm.getDefaultInstance() instead.
* Realm.getTable(Class) which was public because of the old migration API. Use Realm.getSchema() or DynamicRealm.getSchema() instead.
* Realm.executeTransaction(Transaction, Callback) and replaced it with Realm.executeTransactionAsync(Transaction), Realm.executeTransactionAsync(Transaction, OnSuccess), Realm.executeTransactionAsync(Transaction, OnError) and Realm.executeTransactionAsync(Transaction, OnSuccess, OnError).

### Enhancements

* Support for custom methods, custom logic in accessors, custom accessor names, interface implementation and public fields in Realm objects (#909).
* Support to project Lombok (#502).
* RealmQuery.isNotEmpty() (#2025).
* Realm.deleteAll() and RealmList.deleteAllFromRealm() (#1560).
* RealmQuery.distinct() and RealmResults.distinct() (#1568).
* RealmQuery.distinctAsync() and RealmResults.distinctAsync() (#2118).
* Improved .so loading by using [ReLinker](https://github.com/KeepSafe/ReLinker).
* Improved performance of RealmList#contains() (#897).
* distinct(...) for Realm, DynamicRealm, RealmQuery, and RealmResults can take multiple parameters (#2284).
* "realm" and "row" can be used as field name in model classes (#2255).
* RealmResults.size() now returns Integer.MAX_VALUE when actual size is greater than Integer.MAX_VALUE (#2129).
* Removed allowBackup from AndroidManifest (#2307).

### Bug fixes

* Error occurring during test and (#2025).
* Error occurring during test and connectedCheck of unit test example (#1934).
* Bug in jsonExample (#2092).
* Multiple calls of RealmResults.distinct() causes to return wrong results (#2198).
* Calling DynamicRealmObject.setList() with RealmList<DynamicRealmObject> (#2368).
* RealmChangeListeners did not triggering correctly if findFirstAsync() didn't find any object. findFirstAsync() Observables now also correctly call onNext when the query completes in that case (#2200).
* Setting a null value to trigger RealmChangeListener (#2366).
* Preventing throwing BadVersionException (#2391).

### Credits

* Thanks to Bill Best (@wmbest2) for snapshot testing.
* Thanks to Graham Smith (@grahamsmith) for a detailed bug report (#2200).

## 0.87.5 (2016-01-29)
* Updated Realm Core to 0.96.2.
  - IllegalStateException won't be thrown anymore in RealmResults.where() if the RealmList which the RealmResults is created on has been deleted. Instead, the RealmResults will be treated as empty forever.
  - Fixed a bug causing a bad version exception, when using findFirstAsync (#2115).

## 0.87.4 (2016-01-28)
* Updated Realm Core to 0.96.0.
  - Fixed bug causing BadVersionException or crashing core when running async queries.

## 0.87.3 (2016-01-25)
* IllegalArgumentException is now properly thrown when calling Realm.copyFromRealm() with a DynamicRealmObject (#2058).
* Fixed a message in IllegalArgumentException thrown by the accessors of DynamicRealmObject (#2141).
* Fixed RealmList not returning DynamicRealmObjects of the correct underlying type (#2143).
* Fixed potential crash when rolling back removal of classes that reference each other (#1829).
* Updated Realm Core to 0.95.8.
  - Fixed a bug where undetected deleted object might lead to seg. fault (#1945).
  - Better performance when deleting objects (#2015).

## 0.87.2 (2016-01-08)
* Removed explicit GC call when committing a transaction (#1925).
* Fixed a bug when RealmObjectSchema.addField() was called with the PRIMARY_KEY modifier, the field was not set as a required field (#2001).
* Fixed a bug which could throw a ConcurrentModificationException in RealmObject's or RealmResults' change listener (#1970).
* Fixed RealmList.set() so it now correctly returns the old element instead of the new (#2044).
* Fixed the deployment of source and javadoc jars (#1971).

## 0.87.1 (2015-12-23)
* Upgraded to NDK R10e. Using gcc 4.9 for all architectures.
* Updated Realm Core to 0.95.6
  - Fixed a bug where an async query can be copied incomplete in rare cases (#1717).
* Fixed potential memory leak when using async query.
* Added a check to prevent removing a RealmChangeListener from a non-Looper thread (#1962). (Thank you @hohnamkung.)

## 0.87.0 (2015-12-17)
* Added Realm.asObservable(), RealmResults.asObservable(), RealmObject.asObservable(), DynamicRealm.asObservable() and DynamicRealmObject.asObservable().
* Added RealmConfiguration.Builder.rxFactory() and RxObservableFactory for custom RxJava observable factory classes.
* Added Realm.copyFromRealm() for creating detached copies of Realm objects (#931).
* Added RealmObjectSchema.getFieldType() (#1883).
* Added unitTestExample to showcase unit and instrumentation tests. Examples include jUnit3, jUnit4, Espresso, Robolectric, and MPowermock usage with Realm (#1440).
* Added support for ISO8601 based dates for JSON import. If JSON dates are invalid a RealmException will be thrown (#1213).
* Added APK splits to gridViewExample (#1834).

## 0.86.1 (2015-12-11)
* Improved the performance of removing objects (RealmResults.clear() and RealmResults.remove()).
* Updated Realm Core to 0.95.5.
* Updated ProGuard configuration (#1904).
* Fixed a bug where RealmQuery.findFirst() returned a wrong result if the RealmQuery had been created from a RealmResults.where() (#1905).
* Fixed a bug causing DynamicRealmObject.getObject()/setObject() to use the wrong class (#1912).
* Fixed a bug which could cause a crash when closing Realm instances in change listeners (#1900).
* Fixed a crash occurring during update of multiple async queries (#1895).
* Fixed listeners not triggered for RealmObject & RealmResults created using copy or create methods (#1884).
* Fixed RealmChangeListener never called inside RealmResults (#1894).
* Fixed crash when calling clear on a RealmList (#1886).

## 0.86.0 (2015-12-03)
* BREAKING CHANGE: The Migration API has been replaced with a new API.
* BREAKING CHANGE: RealmResults.SORT_ORDER_ASCENDING and RealmResults.SORT_ORDER_DESCENDING constants have been replaced by Sort.ASCENDING and Sort.DESCENDING enums.
* BREAKING CHANGE: RealmQuery.CASE_SENSITIVE and RealmQuery.CASE_INSENSITIVE constants have been replaced by Case.SENSITIVE and Case.INSENSITIVE enums.
* BREAKING CHANGE: Realm.addChangeListener, RealmObject.addChangeListener and RealmResults.addChangeListener hold a strong reference to the listener, you should unregister the listener to avoid memory leaks.
* BREAKING CHANGE: Removed deprecated methods RealmQuery.minimum{Int,Float,Double}, RealmQuery.maximum{Int,Float,Double}, RealmQuery.sum{Int,Float,Double} and RealmQuery.average{Int,Float,Double}. Use RealmQuery.min(), RealmQuery.max(), RealmQuery.sum() and RealmQuery.average() instead.
* BREAKING CHANGE: Removed RealmConfiguration.getSchemaMediator() which is public by mistake. And RealmConfiguration.getRealmObjectClasses() is added as an alternative in order to obtain the set of model classes (#1797).
* BREAKING CHANGE: Realm.addChangeListener, RealmObject.addChangeListener and RealmResults.addChangeListener will throw an IllegalStateException when invoked on a non-Looper thread. This is to prevent registering listeners that will not be invoked.
* BREAKING CHANGE: trying to access a property on an unloaded RealmObject obtained asynchronously will throw an IllegalStateException
* Added new Dynamic API using DynamicRealm and DynamicRealmObject.
* Added Realm.getSchema() and DynamicRealm.getSchema().
* Realm.createOrUpdateObjectFromJson() now works correctly if the RealmObject class contains a primary key (#1777).
* Realm.compactRealm() doesn't throw an exception if the Realm file is opened. It just returns false instead.
* Updated Realm Core to 0.95.3.
  - Fixed a bug where RealmQuery.average(String) returned a wrong value for a nullable Long/Integer/Short/Byte field (#1803).
  - Fixed a bug where RealmQuery.average(String) wrongly counted the null value for average calculation (#1854).

## 0.85.1 (2015-11-23)
* Fixed a bug which could corrupt primary key information when updating from a Realm version <= 0.84.1 (#1775).

## 0.85.0 (2016-11-19)
* BREAKING CHANGE: Removed RealmEncryptionNotSupportedException since the encryption implementation changed in Realm's underlying storage engine. Encryption is now supported on all devices.
* BREAKING CHANGE: Realm.executeTransaction() now directly throws any RuntimeException instead of wrapping it in a RealmException (#1682).
* BREAKING CHANGE: RealmQuery.isNull() and RealmQuery.isNotNull() now throw IllegalArgumentException instead of RealmError if the fieldname is a linked field and the last element is a link (#1693).
* Added Realm.isEmpty().
* Setters in managed object for RealmObject and RealmList now throw IllegalArgumentException if the value contains an invalid (unmanaged, removed, closed, from different Realm) object (#1749).
* Attempting to refresh a Realm while a transaction is in process will now throw an IllegalStateException (#1712).
* The Realm AAR now also contains the ProGuard configuration (#1767). (Thank you @skyisle.)
* Updated Realm Core to 0.95.
  - Removed reliance on POSIX signals when using encryption.

## 0.84.2
* Fixed a bug making it impossible to convert a field to become required during a migration (#1695).
* Fixed a bug making it impossible to read Realms created using primary keys and created by iOS (#1703).
* Fixed some memory leaks when an Exception is thrown (#1730).
* Fixed a memory leak when using relationships (#1285).
* Fixed a bug causing cached column indices to be cleared too soon (#1732).

## 0.84.1 (2015-10-28)
* Updated Realm Core to 0.94.4.
  - Fixed a bug that could cause a crash when running the same query multiple times.
* Updated ProGuard configuration. See [documentation](https://realm.io/docs/java/latest/#proguard) for more details.
* Updated Kotlin example to use 1.0.0-beta.
* Fixed warnings reported by "lint -Xlint:all" (#1644).
* Fixed a bug where simultaneous opening and closing a Realm from different threads might result in a NullPointerException (#1646).
* Fixed a bug which made it possible to externally modify the encryption key in a RealmConfiguration (#1678).

## 0.84.0 (2015-10-22)
* Added support for async queries and transactions.
* Added support for parsing JSON Dates with timezone information. (Thank you @LateralKevin.)
* Added RealmQuery.isEmpty().
* Added Realm.isClosed() method.
* Added Realm.distinct() method.
* Added RealmQuery.isValid(), RealmResults.isValid() and RealmList.isValid(). Each method checks whether the instance is still valid to use or not(for example, the Realm has been closed or any parent object has been removed).
* Added Realm.isInTransaction() method.
* Updated Realm Core to version 0.94.3.
  - Fallback for mremap() now work correctly on BlackBerry devices.
* Following methods in managed RealmList now throw IllegalStateException instead of native crash when RealmList.isValid() returns false: add(int,RealmObject), add(RealmObject)
* Following methods in managed RealmList now throw IllegalStateException instead of ArrayIndexOutOfBoundsException when RealmList.isValid() returns false: set(int,RealmObject), move(int,int), remove(int), get(int)
* Following methods in managed RealmList now throw IllegalStateException instead of returning 0/null when RealmList.isValid() returns false: clear(), removeAll(Collection), remove(RealmObject), first(), last(), size(), where()
* RealmPrimaryKeyConstraintException is now thrown instead of RealmException if two objects with same primary key are inserted.
* IllegalStateException is now thrown when calling Realm's clear(), RealmResults's remove(), removeLast(), clear() or RealmObject's removeFromRealm() from an incorrect thread.
* Fixed a bug affecting RealmConfiguration.equals().
* Fixed a bug in RealmQuery.isNotNull() which produced wrong results for binary data.
* Fixed a bug in RealmQuery.isNull() and RealmQuery.isNotNull() which validated the query prematurely.
* Fixed a bug where closed Realms were trying to refresh themselves resulting in a NullPointerException.
* Fixed a bug that made it possible to migrate open Realms, which could cause undefined behavior when querying, reading or writing data.
* Fixed a bug causing column indices to be wrong for some edge cases. See #1611 for details.

## 0.83.1 (2015-10-15)
* Updated Realm Core to version 0.94.1.
  - Fixed a bug when using Realm.compactRealm() which could make it impossible to open the Realm file again.
  - Fixed a bug, so isNull link queries now always return true if any part is null.

## 0.83 (2015-10-08)
* BREAKING CHANGE: Database file format update. The Realm file created by this version cannot be used by previous versions of Realm.
* BREAKING CHANGE: Removed deprecated methods and constructors from the Realm class.
* BREAKING CHANGE: Introduced boxed types Boolean, Byte, Short, Integer, Long, Float and Double. Added null support. Introduced annotation @Required to indicate a field is not nullable. String, Date and byte[] became nullable by default which means a RealmMigrationNeededException will be thrown if an previous version of a Realm file is opened.
* Deprecated methods: RealmQuery.minimum{Int,Float,Double}, RealmQuery.maximum{Int,Float,Double}. Use RealmQuery.min() and RealmQuery.max() instead.
* Added support for x86_64.
* Fixed an issue where opening the same Realm file on two Looper threads could potentially lead to an IllegalStateException being thrown.
* Fixed an issue preventing the call of listeners on refresh().
* Opening a Realm file from one thread will no longer be blocked by a transaction from another thread.
* Range restrictions of Date fields have been removed. Date fields now accepts any value. Milliseconds are still removed.

## 0.82.2 (2015-09-04)
* Fixed a bug which might cause failure when loading the native library.
* Fixed a bug which might trigger a timeout in Context.finalize().
* Fixed a bug which might cause RealmObject.isValid() to throw an exception if the object is deleted.
* Updated Realm core to version 0.89.9
  - Fixed a potential stack overflow issue which might cause a crash when encryption was used.
  - Embedded crypto functions into Realm dynamic lib to avoid random issues on some devices.
  - Throw RealmEncryptionNotSupportedException if the device doesn't support Realm encryption. At least one device type (HTC One X) contains system bugs that prevents Realm's encryption from functioning properly. This is now detected, and an exception is thrown when trying to open/create an encrypted Realm file. It's up to the application to catch this and decide if it's OK to proceed without encryption instead.

## 0.82.1 (2015-08-06)
* Fixed a bug where using the wrong encryption key first caused the right key to be seen as invalid.
* Fixed a bug where String fields were ignored when updating objects from JSON with null values.
* Fixed a bug when calling System.exit(0), the process might hang.

## 0.82 (2015-07-28)
* BREAKING CHANGE: Fields with annotation @PrimaryKey are indexed automatically now. Older schemas require a migration.
* RealmConfiguration.setModules() now accept ignore null values which Realm.getDefaultModule() might return.
* Trying to access a deleted Realm object throw throws a proper IllegalStateException.
* Added in-memory Realm support.
* Closing realm on another thread different from where it was created now throws an exception.
* Realm will now throw a RealmError when Realm's underlying storage engine encounters an unrecoverable error.
* @Index annotation can also be applied to byte/short/int/long/boolean/Date now.
* Fixed a bug where RealmQuery objects are prematurely garbage collected.
* Removed RealmQuery.between() for link queries.

## 0.81.1 (2015-06-22)
* Fixed memory leak causing Realm to never release Realm objects.

## 0.81 (2015-06-19)
* Introduced RealmModules for working with custom schemas in libraries and apps.
* Introduced Realm.getDefaultInstance(), Realm.setDefaultInstance(RealmConfiguration) and Realm.getInstance(RealmConfiguration).
* Deprecated most constructors. They have been been replaced by Realm.getInstance(RealmConfiguration) and Realm.getDefaultInstance().
* Deprecated Realm.migrateRealmAtPath(). It has been replaced by Realm.migrateRealm(RealmConfiguration).
* Deprecated Realm.deleteFile(). It has been replaced by Realm.deleteRealm(RealmConfiguration).
* Deprecated Realm.compactFile(). It has been replaced by Realm.compactRealm(RealmConfiguration).
* RealmList.add(), RealmList.addAt() and RealmList.set() now copy unmanaged objects transparently into Realm.
* Realm now works with Kotlin (M12+). (Thank you @cypressious.)
* Fixed a performance regression introduced in 0.80.3 occurring during the validation of the Realm schema.
* Added a check to give a better error message when null is used as value for a primary key.
* Fixed unchecked cast warnings when building with Realm.
* Cleaned up examples (remove old test project).
* Added checking for missing generic type in RealmList fields in annotation processor.

## 0.80.3 (2015-05-22)
* Calling Realm.copyToRealmOrUpdate() with an object with a null primary key now throws a proper exception.
* Fixed a bug making it impossible to open Realms created by Realm-Cocoa if a model had a primary key defined.
* Trying to using Realm.copyToRealmOrUpdate() with an object with a null primary key now throws a proper exception.
* RealmChangedListener now also gets called on the same thread that did the commit.
* Fixed bug where Realm.createOrUpdateWithJson() reset Date and Binary data to default values if not found in the JSON output.
* Fixed a memory leak when using RealmBaseAdapter.
* RealmBaseAdapter now allow RealmResults to be null. (Thanks @zaki50.)
* Fixed a bug where a change to a model class (`RealmList<A>` to `RealmList<B>`) would not throw a RealmMigrationNeededException.
* Fixed a bug where setting multiple RealmLists didn't remove the previously added objects.
* Solved ConcurrentModificationException thrown when addChangeListener/removeChangeListener got called in the onChange. (Thanks @beeender)
* Fixed duplicated listeners in the same realm instance. Trying to add duplicated listeners is ignored now. (Thanks @beeender)

## 0.80.2 (2015-05-04)
* Trying to use Realm.copyToRealmOrUpdate() with an object with a null primary key now throws a proper exception.
* RealmMigrationNeedException can now return the path to the Realm that needs to be migrated.
* Fixed bug where creating a Realm instance with a hashcode collision no longer returned the wrong Realm instance.
* Updated Realm Core to version 0.89.2
  - fixed bug causing a crash when opening an encrypted Realm file on ARM64 devices.

## 0.80.1 (2015-04-16)
* Realm.createOrUpdateWithJson() no longer resets fields to their default value if they are not found in the JSON input.
* Realm.compactRealmFile() now uses Realm Core's compact() method which is more failure resilient.
* Realm.copyToRealm() now correctly handles referenced child objects that are already in the Realm.
* The ARM64 binary is now properly a part of the Eclipse distribution package.
* A RealmMigrationExceptionNeeded is now properly thrown if @Index and @PrimaryKey are not set correctly during a migration.
* Fixed bug causing Realms to be cached even though they failed to open correctly.
* Added Realm.deleteRealmFile(File) method.
* Fixed bug causing queries to fail if multiple Realms has different field ordering.
* Fixed bug when using Realm.copyToRealm() with a primary key could crash if default value was already used in the Realm.
* Updated Realm Core to version 0.89.0
  - Improved performance for sorting RealmResults.
  - Improved performance for refreshing a Realm after inserting or modifying strings or binary data.
  - Fixed bug causing incorrect result when querying indexed fields.
  - Fixed bug causing corruption of string index when deleting an object where there are duplicate values for the indexed field.
  - Fixed bug causing a crash after compacting the Realm file.
* Added RealmQuery.isNull() and RealmQuery.isNotNull() for querying relationships.
* Fixed a potential NPE in the RealmList constructor.

## 0.80 (2015-03-11)
* Queries on relationships can be case sensitive.
* Fixed bug when importing JSONObjects containing NULL values.
* Fixed crash when trying to remove last element of a RealmList.
* Fixed bug crashing annotation processor when using "name" in model classes for RealmObject references
* Fixed problem occurring when opening an encrypted Realm with two different instances of the same key.
* Version checker no longer reports that updates are available when latest version is used.
* Added support for static fields in RealmObjects.
* Realm.writeEncryptedCopyTo() has been reenabled.

## 0.79.1 (2015-02-20)
* copyToRealm() no longer crashes on cyclic data structures.
* Fixed potential crash when using copyToRealmOrUpdate with an object graph containing a mix of elements with and without primary keys.

## 0.79 (2015-02-16)
* Added support for ARM64.
* Added RealmQuery.not() to negate a query condition.
* Added copyToRealmOrUpdate() and createOrUpdateFromJson() methods, that works for models with primary keys.
* Made the native libraries much smaller. Arm went from 1.8MB to 800KB.
* Better error reporting when trying to create or open a Realm file fails.
* Improved error reporting in case of missing accessors in model classes.
* Re-enabled RealmResults.remove(index) and RealmResults.removeLast().
* Primary keys are now supported through the @PrimaryKey annotation.
* Fixed error when instantiating a Realm with the wrong key.
* Throw an exception if deleteRealmFile() is called when there is an open instance of the Realm.
* Made migrations and compression methods synchronised.
* Removed methods deprecated in 0.76. Now Realm.allObjectsSorted() and RealmQuery.findAllSorted() need to be used instead.
* Reimplemented Realm.allObjectSorted() for better performance.

## 0.78 (2015-01-22)
* Added proper support for encryption. Encryption support is now included by default. Keys are now 64 bytes long.
* Added support to write an encrypted copy of a Realm.
* Realm no longer incorrectly warns that an instance has been closed too many times.
* Realm now shows a log warning if an instance is being finalized without being closed.
* Fixed bug causing Realms to be cached during a RealmMigration resulting in invalid realms being returned from Realm.getInstance().
* Updated core to 0.88.

## 0.77 (2015-01-16)
* Added Realm.allObjectsSorted() and RealmQuery.findAllSorted() and extending RealmResults.sort() for multi-field sorting.
* Added more logging capabilities at the JNI level.
* Added proper encryption support. NOTE: The key has been increased from 32 bytes to 64 bytes (see example).
* Added support for unmanaged objects and custom constructors.
* Added more precise imports in proxy classes to avoid ambiguous references.
* Added support for executing a transaction with a closure using Realm.executeTransaction().
* Added RealmObject.isValid() to test if an object is still accessible.
* RealmResults.sort() now has better error reporting.
* Fixed bug when doing queries on the elements of a RealmList, ie. like Realm.where(Foo.class).getBars().where().equalTo("name").
* Fixed bug causing refresh() to be called on background threads with closed Realms.
* Fixed bug where calling Realm.close() too many times could result in Realm not getting closed at all. This now triggers a log warning.
* Throw NoSuchMethodError when RealmResults.indexOf() is called, since it's not implemented yet.
* Improved handling of empty model classes in the annotation processor
* Removed deprecated static constructors.
* Introduced new static constructors based on File instead of Context, allowing to save Realm files in custom locations.
* RealmList.remove() now properly returns the removed object.
* Calling realm.close() no longer prevent updates to other open realm instances on the same thread.

## 0.76.0 (2014-12-19)
* RealmObjects can now be imported using JSON.
* Gradle wrapper updated to support Android Studio 1.0.
* Fixed bug in RealmObject.equals() so it now correctly compares two objects from the same Realm.
* Fixed bug in Realm crashing for receiving notifications after close().
* Realm class is now marked as final.
* Replaced concurrency example with a better thread example.
* Allowed to add/remove RealmChangeListeners in RealmChangeListeners.
* Upgraded to core 0.87.0 (encryption support, API changes).
* Close the Realm instance after migrations.
* Added a check to deny the writing of objects outside of a transaction.

## 0.75.1 (2014-12-03)
* Changed sort to be an in-place method.
* Renamed SORT_ORDER_DECENDING to SORT_ORDER_DESCENDING.
* Added sorting functionality to allObjects() and findAll().
* Fixed bug when querying a date column with equalTo(), it would act as lessThan()

## 0.75.0 (2014-11-28)
* Realm now implements Closeable, allowing better cleanup of native resources.
* Added writeCopyTo() and compactRealmFile() to write and compact a Realm to a new file.
* RealmObject.toString(), equals() and hashCode() now support models with cyclic references.
* RealmResults.iterator() and listIterator() now correctly iterates the results when using remove().
* Bug fixed in Exception text when field names was not matching the database.
* Bug fixed so Realm no longer throws an Exception when removing the last object.
* Bug fixed in RealmResults which prevented sub-querying.
* The Date type does not support millisecond resolution, and dates before 1901-12-13 and dates after 2038-01-19 are not supported on 32 bit systems.
* Fixed bug so Realm no longer throws an Exception when removing the last object.
* Fixed bug in RealmResults which prevented sub-querying.

## 0.74.0 (2014-11-19)
* Added support for more field/accessors naming conventions.
* Added case sensitive versions of string comparison operators equalTo and notEqualTo.
* Added where() to RealmList to initiate queries.
* Added verification of fields names in queries with links.
* Added exception for queries with invalid field name.
* Allow static methods in model classes.
* An exception will now be thrown if you try to move Realm, RealmResults or RealmObject between threads.
* Fixed a bug in the calculation of the maximum of date field in a RealmResults.
* Updated core to 0.86.0, fixing a bug in cancelling an empty transaction, and major query speedups with floats/doubles.
* Consistent handling of UTF-8 strings.
* removeFromRealm() now calls moveLastOver() which is faster and more reliable when deleting multiple objects.

## 0.73.1 (2014-11-05)
* Fixed a bug that would send infinite notifications in some instances.

## 0.73.0 (2014-11-04)
* Fixed a bug not allowing queries with more than 1024 conditions.
* Rewritten the notification system. The API did not change but it's now much more reliable.
* Added support for switching auto-refresh on and off (Realm.setAutoRefresh).
* Added RealmBaseAdapter and an example using it.
* Added deleteFromRealm() method to RealmObject.

## 0.72.0 (2014-10-27)
* Extended sorting support to more types: boolean, byte, short, int, long, float, double, Date, and String fields are now supported.
* Better support for Java 7 and 8 in the annotations processor.
* Better support for the Eclipse annotations processor.
* Added Eclipse support to the distribution folder.
* Added Realm.cancelTransaction() to cancel/abort/rollback a transaction.
* Added support for link queries in the form realm.where(Owner.class).equalTo("cat.age", 12).findAll().
* Faster implementation of RealmQuery.findFirst().
* Upgraded core to 0.85.1 (deep copying of strings in queries; preparation for link queries).

## 0.71.0 (2014-10-07)
* Simplified the release artifact to a single Jar file.
* Added support for Eclipse.
* Added support for deploying to Maven.
* Throw exception if nested transactions are used (it's not allowed).
* Javadoc updated.
* Fixed [bug in RealmResults](https://github.com/realm/realm-java/issues/453).
* New annotation @Index to add search index to a field (currently only supporting String fields).
* Made the annotations processor more verbose and strict.
* Added RealmQuery.count() method.
* Added a new example about concurrency.
* Upgraded to core 0.84.0.

## 0.70.1 (2014-09-30)
* Enabled unit testing for the realm project.
* Fixed handling of camel-cased field names.

## 0.70.0 (2014-09-29)
* This is the first public beta release.<|MERGE_RESOLUTION|>--- conflicted
+++ resolved
@@ -1,3 +1,10 @@
+## 5.4.0 (YYYY-MM-DD)
+
+### Enhancements
+
+* Removing a ChangeListener on invalid objects or `RealmResults` should warn instead of throwing (fixes #5855).
+
+
 ## 5.3.1 (2018-06-19)
 
 ### Bug Fixes
@@ -22,15 +29,11 @@
 * [ObjectServer] `SyncConfiguration.compactOnLaunch()` and `SyncConfiguration.compactOnLaunch(callback)` has been added (#5937).
 * Added `RealmQuery.getRealm()`, `RealmResults.getRealm()`, `RealmList.getRealm()` and `OrderedRealmCollectionSnapshot.getRealm()` (#5997).
 
-<<<<<<< HEAD
-* Removing a ChangeListener on invalid objects or `RealmResults` should warn instead of throwing (fixes #5855).
-=======
 ### Internal
 
 * Upgraded to Realm Core 5.6.0
 * Upgraded to Realm Sync 3.5.2
 
->>>>>>> 347a3745
 
 ## 5.2.0 (2018-06-06)
 
