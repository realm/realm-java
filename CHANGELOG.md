--- conflicted
+++ resolved
@@ -3,11 +3,8 @@
 ### Bug Fixes
 
 * `equals()` and `hashCode()` of managed `RealmObject`s that come from linking objects don't work correctly (#4487).
-<<<<<<< HEAD
+* Field name was missing in exception message when `null` was set to required field (#4484).
 * `NullPointerException` caused by local transaction inside the listener of `findFirstAsync()`'s results (#4495).
-=======
-* Field name was missing in exception message when `null` was set to required field (#4484).
->>>>>>> bad5b7fa
 
 ### Internal
 
