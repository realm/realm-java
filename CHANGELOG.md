## 4.1.1 (YYYY-MM-DD)

### Breaking Changes

### Enhancements

### Bug Fixes

* Fixed the compile warnings of using deprecated method `RealmProxyMediator.getTableName()` in generated mediator classes (#5455).
* [ObjectServer] now retrying network query when encountering any `IOException` (#5453).
* Fixed a `NoClassDefFoundError` due to using `@SafeVarargs` (#5463). 

### Interal

* Updated Realm Sync to 2.1.0

### Credits


## 4.1.0 (2017-10-20)

## Enhancements

* `Realm.deleteRealm()` and `RealmConfiguration.assetFile()` are multi-processes safe now.

## Bug Fixes

* Fix some potential database corruption caused by deleting the Realm file while a Realm instance are still opened in another process or the sync client thread.
* Added `realm.ignoreKotlinNullability` as a kapt argument to disable treating kotlin non-null types as `@Required` (#5412) (introduced in `v3.6.0`).
* Increased http connect/write timeout for low bandwidth network.
<<<<<<< HEAD
=======
* [ObjectServer] now retrying network query when encountering any `IOException` (#5453).
>>>>>>> dc0f5ecd

## 4.0.0 (2017-10-16)

## Breaking Changes

The internal file format has been upgraded. Opening an older Realm will upgrade the file automatically, but older versions of Realm will no longer be able to read the file.

* [ObjectServer] Updated protocol version to 22 which is only compatible with Realm Object Server >= 2.0.0.
* [ObjectServer] Removed deprecated APIs `SyncUser.retrieveUser()` and `SyncUser.retrieveUserAsync()`. Use `SyncUser.retrieveInfoForUser()` and `retrieveInfoForUserAsync()` instead.
* [ObjectServer] `SyncUser.Callback` now accepts a generic parameter indicating type of object returned when `onSuccess` is called.
* [ObjectServer] Renamed `SyncUser.getAccessToken` to `SyncUser.getRefreshToken`.
* [ObjectServer] Removed deprecated API `SyncUser.getManagementRealm()`.
* Calling `distinct()` on a sorted `RealmResults` no longer clears any sorting defined (#3503).
* Relaxed upper bound of type parameter of `RealmList`, `RealmQuery`, `RealmResults`, `RealmCollection`, `OrderedRealmCollection` and `OrderedRealmCollectionSnapshot`.
* Realm has upgraded its RxJava1 support to RxJava2 (#3497)
  * `Realm.asObservable()` has been renamed to `Realm.asFlowable()`.
  * `RealmList.asObservable()` has been renamed to `RealmList.asFlowable()`.
  * `RealmResults.asObservable()` has been renamed to `RealmResults.asFlowable()`.
  * `RealmObject.asObservable()` has been renamed to `RealmObject.asFlowable()`.
  * `RxObservableFactory` now return RxJava2 types instead of RxJava1 types.
* Removed deprecated APIs `RealmSchema.close()` and `RealmObjectSchema.close()`. Those don't have to be called anymore.
* Removed deprecated API `RealmResults.removeChangeListeners()`. Use `RealmResults.removeAllChangeListeners()` instead.
* Removed deprecated API `RealmObject.removeChangeListeners()`. Use `RealmObject.removeAllChangeListeners()` instead.
* Removed `UNSUPPORTED_TABLE`, `UNSUPPORTED_MIXED` and `UNSUPPORTED_DATE` from `RealmFieldType`.
* Removed deprecated API `RealmResults.distinct()`/`RealmResults.distinctAsync()`. Use `RealmQuery.distinct()`/`RealmQuery.distinctAsync()` instead.
* `RealmQuery.createQuery(Realm, Class)`, `RealmQuery.createDynamicQuery(DynamicRealm, String)`, `RealmQuery.createQueryFromResult(RealmResults)` and `RealmQuery.createQueryFromList(RealmList)` have been removed. Use `Realm.where(Class)`, `DynamicRealm.where(String)`, `RealmResults.where()` and `RealmList.where()` instead.

## Enhancements

* [ObjectServer] `SyncUserInfo` now also exposes a users metadata using `SyncUserInfo.getMetadata()`
* `RealmList` can now contain `String`, `byte[]`, `Boolean`, `Long`, `Integer`, `Short`, `Byte`, `Double`, `Float` and `Date` values. [Queries](https://github.com/realm/realm-java/issues/5361) and [Importing primitive lists from JSON](https://github.com/realm/realm-java/issues/5361) are not supported yet.
* Added support for lists of primitives in `RealmObjectSchema` with `addRealmListField(String fieldName, Class<?> primitiveType)`
* Added support for lists of primitives in `DynamicRealmObject` with `setList(String fieldName, RealmList<?> list)` and `getList(String fieldName, Class<?> primitiveType)`.
* Minor performance improvement when copy/insert objects into Realm.
* Added `static RealmObject.getRealm(RealmModel)`, `RealmObject.getRealm()` and `DynamicRealmObject.getDynamicRealm()` (#4720).
* Added `RealmResults.asChangesetObservable()` that emits the pair `(results, changeset)` (#4277).
* Added `RealmList.asChangesetObservable()` that emits the pair `(list, changeset)` (#4277).
* Added `RealmObject.asChangesetObservable()` that emits the pair `(object, changeset)` (#4277).
* All Realm annotations are now kept at runtime, allowing runtime tools access to them (#5344).
* Speedup schema initialization when a Realm file is first accessed (#5391).

## Bug Fixes

* [ObjectServer] Exposing a `RealmConfiguration` that allows a user to open the backup Realm after the client reset (#4759/#5223).
* [ObjectServer] Realm no longer throws a native “unsupported instruction” exception in some cases when opening a synced Realm asynchronously (https://github.com/realm/realm-object-store/issues/502).
* [ObjectServer] Fixed "Cannot open the read only Realm" issue when get`PermissionManager` (#5414).
* Throw `IllegalArgumentException` instead of `IllegalStateException` when calling string/binary data setters if the data length exceeds the limit.
* Added support for ISO8601 2-digit time zone designators (#5309).
* "Bad File Header" caused by the device running out of space while compacting the Realm (#5011).
* `RealmQuery.equalTo()` failed to find null values on an indexed field if using Case.INSENSITIVE (#5299).
* Assigning a managed object's own list to itself would accidentally clear it (#5395).
* Don't try to acquire `ApplicationContext` if not available in `Realm.init(Context)` (#5389).
* Removing and re-adding a changelistener from inside a changelistener sometimes caused notifications to be missed (#5411).

## Internal

* Upgraded to Realm Sync 2.0.2.
* Upgraded to Realm Core 4.0.2.
* Upgraded to OkHttp 3.9.0.
* Upgraded to RxJava 2.1.4.
* Use Object Store to create the primary key table.

### Credits

Thanks to @JussiPekonen for adding support for 2-digit time zone designators when importing JSON (#5309).


## 3.7.2 (2017-09-12)

### Bug Fixes

* Fixed a JNI memory issue when doing queries which might potentially cause various native crashes.
* Fixed a bug that `RealmList.deleteFromRealm(int)`, `RealmList.deleteFirstFromRealm()` and `RealmList.deleteLastFromRealm()` did not remove target objects from Realm. This bug was introduced in `3.7.1` (#5233).
* Crash with "'xxx' doesn't exist in current schema." when ProGuard is enabled (#5211).


## 3.7.1 (2017-09-07)

### Bug Fixes

* Fixed potential memory leaks of `LinkView` when calling bulk insertions APIs.
* Fixed possible assertion when using `PermissionManager` at the beginning (#5195).
* Crash caused by JNI couldn't find `SharedRealm`'s inner classes when ProGuard is enabled (#5211).

### Internal

* Replaced LinkView with Object Store's List.
* Renaming `io.realm.internal.CollectionChangeSet` to `io.realm.internal.OsCollectionChangeSet`.


## 3.7.0 (2017-09-01)

### Deprecated

* [ObjectServer] `SyncUser.getManagementRealm()`. Use `SyncUser.getPermissionManager()` instead.

### Enhancements

* [ObjectServer] `SyncUser.getPermissionManager` added as a helper API for working with permissions and permission offers.

### Internal

* [ObjectServer] Upgraded OkHttp to 3.7.0.


## 3.6.0 (2017-09-01)

### Breaking Changes

* [ObjectServer] `SyncUser.logout()` no longer throws an exception when associated Realms instances are not closed (#4962).

### Deprecated

* [ObjectServer] `SyncUser#retrieveUser` and `SyncUser#retrieveUserAsync` replaced by `SyncUser#retrieveInfoForUser`
and `SyncUser#retrieveInfoForUserAsync` which returns a `SyncUserInfo` with mode information (#5008).
* [ObjectServer] `SyncUser#Callback` replaced by the generic version `SyncUser#RequestCallback<T>`.

### Enhancements

* [ObjectServer] Added `SyncSession.uploadAllLocalChanges()`.
* [ObjectServer] APIs of `UserStore` have been changed to support same user identity but different authentication server scenario.
* [ObjectServer] Added `SyncUser.allSessions` to retrieve the all valid sessions belonging to the user (#4783).
* Added `Nullable` annotation to methods that may return `null` in order to improve Kotlin usability. This also introduced a dependency to `com.google.code.findbugs:jsr305`.
* `org.jetbrains.annotations.NotNull` is now an alias for `@Required`. This means that the Realm Schema now fully understand Kotlin non-null types.
* Added support for new data type `MutableRealmIntegers`. The new type behaves almost exactly as a reference to a Long (mutable nullable, etc) but supports `increment` and `decrement` methods, which implement a Conflict Free Replicated Data Type, whose value will converge even when changed across distributed devices with poor connections (#4266).
* Added more detailed exception message for `RealmMigrationNeeded`.
* Bumping schema version only without any actual schema changes will just succeed even when the migration block is not supplied. It threw an `RealmMigrationNeededException` before in the same case.
* Throw `IllegalStateException` when schema validation fails because of wrong declaration of `@LinkingObjects`.

### Bug Fixes

* Potential crash after using `Realm.getSchema()` to change the schema of a typed Realm. `Realm.getSchema()` now returns an immutable `RealmSchema` instance.
* `Realm.copyToRealmOrUpdate()` could cause a `RealmList` field to contain duplicated elements (#4957).
* `RealmSchema.create(String)` and `RealmObjectSchema.setClassName(String)` did not accept class name whose length was 51 to 57.
* Workaround for an Android JVM crash when using `compactOnLaunch()` (#4964).
* Class name in exception message from link query is wrong (#5096).
* The `compactOnLaunch` callback is no longer invoked if the Realm at that path is already open on other threads.

### Internal

* [ObjectServer] removed `ObjectServerUser` and its inner classes, in a step to reduce `SyncUser` complexity (#3741).
* [ObjectServer] changed the `SyncSessionStopPolicy` to `AfterChangesUploaded` to align with other binding and to prevent use cases where the Realm might be deleted before the last changes get synchronized (#5028).
* Upgraded Realm Sync to 1.10.8
* Let Object Store handle migration.


## 3.5.0 (2017-07-11)

### Enhancements

* Added `RealmConfiguration.Builder.compactOnLaunch()` to compact the file on launch (#3739).
* [ObjectServer] Adding user lookup API for administrators (#4828).
* An `IllegalStateException` will be thrown if the given `RealmModule` doesn't include all required model classes (#3398).

### Bug Fixes

* Bug in `isNull()`, `isNotNull()`, `isEmpty()`, and `isNotEmpty()` when queries involve nullable fields in link queries (#4856).
* Bug in how to resolve field names when querying `@LinkingObjects` as the last field (#4864).
* Rare crash in `RealmLog` when log level was set to `LogLevel.DEBUG`.
* Broken case insensitive query with indexed field (#4788).
* [ObjectServer] Bug related to the behaviour of `SyncUser#logout` and the use of invalid `SyncUser` with `SyncConfiguration` (#4822).
* [ObjectServer] Not all error codes from the server were recognized correctly, resulting in UNKNOWN being reported instead.
* [ObjectServer] Prevent the use of a `SyncUser` that explicitly logged out, to open a Realm (#4975).

### Internal

* Use Object Store to do table initialization.
* Removed `Table#Table()`, `Table#addEmptyRow()`, `Table#addEmptyRows()`, `Table#add(Object...)`, `Table#pivot(long,long,PivotType)` and `Table#createnative()`.
* Upgraded Realm Core to 2.8.6
* Upgraded Realm Sync to 1.10.5
* Removed `io.realm.internal.OutOfMemoryError`. `java.lang.OutOfMemoryError` will be thrown instead.


## 3.4.0 (2017-06-22)

### Breaking Changes

* [ObjectServer] Updated protocol version to 18 which is only compatible with ROS > 1.6.0.

### Deprecated

* `RealmSchema.close()` and `RealmObjectSchema.close()`. They don't need to be closed manually. They were added to the public API by mistake.

### Enhancements

* [ObjectServer] Added support for Sync Progress Notifications through `SyncSession.addDownloadProgressListener(ProgressMode, ProgressListener)` and `SyncSession.addUploadProgressListener(ProgressMode, ProgressListener)` (#4104).
* [ObjectServer] Added `SyncSession.getState()` (#4784).
* Added support for querying inverse relationships (#2904).
* Moved inverse relationships out of beta stage.
* Added `Realm.getDefaultConfiguration()` (#4725).

### Bug Fixes

* [ObjectServer] Bug which may crash when the JNI local reference limitation was reached on sync client thread.
* [ObjectServer] Retrying connections with exponential backoff, when encountering `ConnectException` (#4310).
* When converting nullable BLOB field to required, `null` values should be converted to `byte[0]` instead of `byte[1]`.
* Bug which may cause duplicated primary key values when migrating a nullable primary key field to not nullable. `RealmObjectSchema.setRequired()` and `RealmObjectSchema.setNullable()` will throw when converting a nullable primary key field with null values stored to a required primary key field.

### Internal

* Upgraded to Realm Sync 1.10.1
* Upgraded to Realm Core 2.8.4

### Credits

* Thanks to Anis Ben Nsir (@abennsir) for upgrading Roboelectric in the unitTestExample (#4698).


## 3.3.2 (2017-06-09)

### Bug Fixes

* [ObjectServer] Crash when an authentication error happens (#4726).
* [ObjectServer] Enabled encryption with Sync (#4561).
* [ObjectServer] Admin users did not connect correctly to the server (#4750).

### Internal

* Factor out internal interface ManagedObject.

## 3.3.1 (2017-05-26)

### Bug Fixes

* [ObjectServer] Accepted extra columns against synced Realm (#4706).


## 3.3.0 (2017-05-24)

### Enhancements

* [ObjectServer] Added two options to `SyncConfiguration` to provide a trusted root CA `trustedRootCA` and to disable SSL validation `disableSSLVerification` (#4371).
* [ObjectServer] Added support for changing passwords through `SyncUser.changePassword()` using an admin user (#4588).

### Bug Fixes

* Queries on proguarded Realm model classes, failed with "Table not found" (#4673).


## 3.2.1 (2017-05-19)

### Enhancements

* Not in transaction illegal state exception message changed to "Cannot modify managed objects outside of a write transaction.".

### Bug Fixes

* [ObjectServer] `schemaVersion` was mistakenly required in order to trigger migrations (#4658).
* [ObjectServer] Fields removed from model classes will now correctly be hidden instead of throwing an exception when opening the Realm (#4658).
* Random crashes which were caused by a race condition in encrypted Realm (#4343).

### Internal

* Upgraded to Realm Sync 1.8.5.
* Upgraded to Realm Core 2.8.0.

## 3.2.0 (2017-05-16)

### Enhancements

* [ObjectServer] Added support for `SyncUser.isAdmin()` (#4353).
* [ObjectServer] New set of Permission API's have been added to `SyncUser` through `SyncUser.getPermissionManager()` (#4296).
* [ObjectServer] Added support for changing passwords through `SyncUser.changePassword()` (#4423).
* [ObjectServer] Added support for `SyncConfiguration.Builder.waitForInitialRemoteData()` (#4270).
* Transient fields are now allowed in model classes, but are implicitly treated as having the `@Ignore` annotation (#4279).
* Added `Realm.refresh()` and `DynamicRealm.refresh()` (#3476).
* Added `Realm.getInstanceAsync()` and `DynamicRealm.getInstanceAsync()` (#2299).
* Added `DynamicRealmObject#linkingObjects(String,String)` to support linking objects on `DynamicRealm` (#4492).
* Added support for read only Realms using `RealmConfiguration.Builder.readOnly()` and `SyncConfiguration.Builder.readOnly()`(#1147).
* Change listeners will now auto-expand variable names to be more descriptive when using Android Studio.
* The `toString()` methods for the standard and dynamic proxies now print "proxy", or "dynamic" before the left bracket enclosing the data.

### Bug Fixes

* `@LinkingObjects` annotation now also works with Kotlin (#4611).

### Internal

* Use separated locks for different `RealmCache`s (#4551).

## 3.1.4 (2017-05-04)

## Bug fixes

* Added missing row validation check in certain cases on invalidated/deleted objects (#4540).
* Initializing Realm is now more resilient if `Context.getFilesDir()` isn't working correctly (#4493).
* `OrderedRealmCollectionSnapshot.get()` returned a wrong object (#4554).
* `onSuccess` callback got triggered infinitely if a synced transaction was committed in the async transaction's `onSuccess` callback (#4594).

## 3.1.3 (2017-04-20)

### Enhancements

* [ObjectServer] Resume synchronization as soon as the connectivity is back (#4141).

### Bug Fixes

* `equals()` and `hashCode()` of managed `RealmObject`s that come from linking objects don't work correctly (#4487).
* Field name was missing in exception message when `null` was set to required field (#4484).
* Now throws `IllegalStateException` when a getter of linking objects is called against deleted or not yet loaded `RealmObject`s (#4499).
* `NullPointerException` caused by local transaction inside the listener of `findFirstAsync()`'s results (#4495).
* Native crash when adding listeners to `RealmObject` after removing listeners from the same `RealmObject` before (#4502).
* Native crash with "Invalid argument" error happened on some Android 7.1.1 devices when opening Realm on external storage (#4461).
* `OrderedRealmCollectionChangeListener` didn't report change ranges correctly when circular link's field changed (#4474).

### Internal

* Upgraded to Realm Sync 1.6.0.
* Upgraded to Realm Core 2.6.1.

## 3.1.2 (2017-04-12)

### Bug Fixes

* Crash caused by JNI couldn't find `OsObject.notifyChangeListeners` when ProGuard is enabled (#4461).
* Incompatible return type of `RealmSchema.getAll()` and `BaseRealm.getSchema()` (#4443).
* Memory leaked when synced Realm was initialized (#4465).
* An `IllegalStateException` will be thrown when starting iterating `OrderedRealmCollection` if the Realm is closed (#4471).

## 3.1.1 (2017-04-07)

### Bug Fixes

* Crash caused by Listeners on `RealmObject` getting triggered the 2nd time with different changed field (#4437).
* Unintentionally exposing `StandardRealmSchema` (#4443).
* Workaround for crashes on specific Samsung devices which are caused by a buggy `memmove` call (#3651).

## 3.1.0 (2017-04-05)

### Breaking Changes

* Updated file format of Realm files. Existing Realm files will automatically be migrated to the new format when they are opened, but older versions of Realm cannot open these files.
* [ObjectServer] Due to file format changes, Realm Object Server 1.3.0 or later is required.

### Enhancements

* Added support for reverse relationships through the `@LinkingObjects` annotation. See `io.realm.annotations.LinkingObjects` for documentation.  
  * This feature is in `@Beta`.
  * Queries on linking objects do not work.  Queries like `where(...).equalTo("field.linkingObjects.id", 7).findAll()` are not yet supported.
  * Backlink verification is incomplete.  Evil code can cause native crashes.
* The listener on `RealmObject` will only be triggered if the object changes (#3894).
* Added `RealmObjectChangeListener` interface that provide detailed information about `RealmObject` field changes.
* Listeners on `RealmList` and `RealmResults` will be triggered immediately when the transaction is committed on the same thread (#4245).
* The real `RealmMigrationNeededException` is now thrown instead of `IllegalArgumentException` if no migration is provided for a Realm that requires it.
* `RealmQuery.distinct()` can be performed on unindexed fields (#2285).
* `targetSdkVersion` is now 25.
* [ObjectServer] In case of a Client Reset, information about the location of the backed up Realm file is now reported through the `ErrorHandler` interface (#4080).
* [ObjectServer] Authentication URLs now automatically append `/auth` if no other path segment is set (#4370).

### Bug Fixes

* Crash with `LogicError` with `Bad version number` on notifier thread (#4369).
* `Realm.migrateRealm(RealmConfiguration)` now fails correctly with an `IllegalArgumentException` if a `SyncConfiguration` is provided (#4075).
* Potential cause for Realm file corruptions (never reported).
* Add `@Override` annotation to proxy class accessors and stop using raw type in proxy classes in order to remove warnings from javac (#4329).
* `findFirstAsync()` now returns an invalid object if there is no object matches the query condition instead of running the query repeatedly until it can find one (#4352).
* [ObjectServer] Changing the log level after starting a session now works correctly (#4337).

### Internal

* Using the Object Store's Session and SyncManager.
* Upgraded to Realm Sync 1.5.0.
* Upgraded to Realm Core 2.5.1.
* Upgraded Gradle to 3.4.1

## 3.0.0 (2017-02-28)

### Breaking Changes

* `RealmResults.distinct()` returns a new `RealmResults` object instead of filtering on the original object (#2947).
* `RealmResults` is auto-updated continuously. Any transaction on the current thread which may have an impact on the order or elements of the `RealmResults` will change the `RealmResults` immediately instead of change it in the next event loop. The standard `RealmResults.iterator()` will continue to work as normal, which means that you can still delete or modify elements without impacting the iterator. The same is not true for simple for-loops. In some cases a simple for-loop will not work (https://realm.io/docs/java/3.0.0/api/io/realm/OrderedRealmCollection.html#loops), and you must use the new createSnapshot() method.
* `RealmChangeListener` on `RealmObject` will now also be triggered when the object is deleted. Use `RealmObject.isValid()` to check this state(#3138).
* `RealmObject.asObservable()` will now emit the object when it is deleted. Use `RealmObject.isValid()` to check this state (#3138).
* Removed deprecated classes `Logger` and `AndroidLogger` (#4050).

### Deprecated

* `RealmResults.removeChangeListeners()`. Use `RealmResults.removeAllChangeListeners()` instead.
* `RealmObject.removeChangeListeners()`. Use `RealmObject.removeAllChangeListeners()` instead.
* `RealmResults.distinct()` and `RealmResults.distinctAsync()`. Use `RealmQuery.distinct()` and `RealmQuery.distinctAsync()` instead.

### Enhancements

* Added support for sorting by link's field (#672).
* Added `OrderedRealmCollectionSnapshot` class and `OrderedRealmCollection.createSnapshot()` method. `OrderedRealmCollectionSnapshot` is useful when changing `RealmResults` or `RealmList` in simple loops.
* Added `OrderedRealmCollectionChangeListener` interface for supporting fine-grained collection notifications.
* Added support for ChangeListeners on `RealmList`.
* Added `RealmList.asObservable()`.

### Bug Fixes

* Element type checking in `DynamicRealmObject#setList()` (#4252).
* Now throws `IllegalStateException` instead of process crash when any of thread confined methods in `RealmQuery` is called from wrong thread (#4228).
* Now throws `IllegalStateException` when any of thread confined methods in `DynamicRealmObject` is called from wrong thread (#4258).

### Internal

* Use Object Store's `Results` as the backend for `RealmResults` (#3372).
  - Use Object Store's notification mechanism to trigger listeners.
  - Local commits triggers Realm global listener and `RealmObject` listener on current thread immediately instead of in the next event loop.


## 2.3.2 (2017-02-27)

### Bug fixes

* Log levels in JNI layer were all reported as "Error" (#4204).
* Encrypted realms can end up corrupted if many threads are reading and writing at the same time (#4128).
* "Read-only file system" exception when compacting Realm file on external storage (#4140).

### Internal

* Updated to Realm Sync v1.2.1.
* Updated to Realm Core v2.3.2.

### Enhancements

* Improved performance of getters and setters in proxy classes.


## 2.3.1 (2017-02-07)

### Enhancements

* [ObjectServer] The `serverUrl` given to `SyncConfiguration.Builder()` is now more lenient and will also accept only paths as argument (#4144).
* [ObjectServer] Add a timer to refresh periodically the access_token.

### Bug fixes

* NPE problem in SharedRealm.finalize() (#3730).
* `RealmList.contains()` and `RealmResults.contains()` now correctly use custom `equals()` method on Realm model classes.
* Build error when the project is using Kotlin (#4087).
* Bug causing classes to be replaced by classes already in Gradle's classpath (#3568).
* NullPointerException when notifying a single object that it changed (#4086).


## 2.3.0 (2017-01-19)

### Object Server API Changes

* Realm Sync v1.0.0 has been released, and Realm Mobile Platform is no longer considered in beta.
* Breaking change: Location of Realm files are now placed in `getFilesDir()/<userIdentifier>` instead of `getFilesDir()/`.
  This is done in order to support shared Realms among users, while each user retaining their own local copy.
* Breaking change: `SyncUser.all()` now returns Map instead of List.
* Breaking change: Added a default `UserStore` saving users in a Realm file (`RealmFileUserStore`).
* Breaking change: Added multi-user support to `UserStore`. Added `get(String)` and `remove(String)`, removed `remove()` and renamed `get()` to `getCurrent()`.
* Breaking change: Changed the order of arguments to `SyncCredentials.custom()` to match iOS: token, provider, userInfo.
* Added support for `PermissionOffer` and `PermissionOfferResponse` to `SyncUser.getManagementRealm()`.
* Exceptions thrown in error handlers are ignored but logged (#3559).
* Removed unused public constants in `SyncConfiguration` (#4047).
* Fixed bug, preventing Sync client to renew the access token (#4038) (#4039).
* Now `SyncUser.logout()` properly revokes tokens (#3639).

### Bug fixes

* Fixed native memory leak setting the value of a primary key (#3993).
* Activated Realm's annotation processor on connectedTest when the project is using kapt (#4008).
* Fixed "too many open files" issue (#4002).
* Added temporary work-around for bug crashing Samsung Tab 3 devices on startup (#3651).

### Enhancements

* Added `like` predicate for String fields (#3752).

### Internal

* Updated to Realm Sync v1.0.0.
* Added a Realm backup when receiving a Sync client reset message from the server.

## 2.2.2 (2017-01-16)

### Object Server API Changes (In Beta)

* Disabled `Realm.compactRealm()` when sync is enabled as it might corrupt the Realm (https://github.com/realm/realm-core/issues/2345).

### Bug fixes

* "operation not permitted" issue when creating Realm file on some devices' external storage (#3629).
* Crash on API 10 devices (#3726).
* `UnsatisfiedLinkError` caused by `pipe2` (#3945).
* Unrecoverable error with message "Try again" when the notification fifo is full (#3964).
* Realm migration wasn't triggered when the primary key definition was altered (#3966).
* Use phantom reference to solve the finalize time out issue (#2496).

### Enhancements

* All major public classes are now non-final. This is mostly a compromise to support Mockito. All protected fields/methods are still not considered part of the public API and can change without notice (#3869).
* All Realm instances share a single notification daemon thread.
* Fixed Java lint warnings with generated proxy classes (#2929).

### Internal

* Upgraded Realm Core to 2.3.0.
* Upgraded Realm Sync to 1.0.0-BETA-6.5.

## 2.2.1 (2016-11-12)

### Object Server API Changes (In Beta)

* Fixed `SyncConfiguration.toString()` so it now outputs a correct description instead of an empty string (#3787).

### Bug fixes

* Added version number to the native library, preventing ReLinker from accidentally loading old code (#3775).
* `Realm.getLocalInstanceCount(config)` throwing NullPointerException if called after all Realms have been closed (#3791).

## 2.2.0 (2016-11-12)

### Object Server API Changes (In Beta)

* Added support for `SyncUser.getManagementRealm()` and permission changes.

### Bug fixes

* Kotlin projects no longer create the `RealmDefaultModule` if no Realm model classes are present (#3746).
* Remove `includedescriptorclasses` option from ProGuard rule file in order to support built-in shrinker of Android Gradle Plugin (#3714).
* Unexpected `RealmMigrationNeededException` was thrown when a field was added to synced Realm.

### Enhancements

* Added support for the `annotationProcessor` configuration provided by Android Gradle Plugin 2.2.0 or later. Realm plugin adds its annotation processor to the `annotationProcessor` configuration instead of `apt` configuration if it is available and the `com.neenbedankt.android-apt` plugin is not used. In Kotlin projects, `kapt` is used instead of the `annotationProcessor` configuration (#3026).

## 2.1.1 (2016-10-27)

### Bug fixes

* Fixed a bug in `Realm.insert` and `Realm.insertOrUpdate` methods causing a `StackOverFlow` when you try to insert a cyclic graph of objects between Realms (#3732).

### Object Server API Changes (In Beta)

* Set default RxFactory to `SyncConfiguration`.

### Bug fixes

* ProGuard configuration introduced in 2.1.0 unexpectedly kept classes that did not have the @KeepMember annotation (#3689).

## 2.1.0 (2016-10-25)

### Breaking changes

* * `SecureUserStore` has been moved to its own GitHub repository: https://github.com/realm/realm-android-user-store
  See https://github.com/realm/realm-android-user-store/blob/master/README.md for further info on how to include it.


### Object Server API Changes (In Beta)

* Renamed `User` to `SyncUser`, `Credentials` to `SyncCredentials` and `Session` to `SyncSession` to align names with Cocoa.
* Removed `SyncManager.setLogLevel()`. Use `RealmLog.setLevel()` instead.
* `SyncUser.logout()` now correctly clears `SyncUser.currentUser()` (#3638).
* Missing ProGuard configuration for libraries used by Sync extension (#3596).
* Error handler was not called when sync session failed (#3597).
* Added `User.all()` that returns all known Realm Object Server users.
* Upgraded Realm Sync to 1.0.0-BETA-3.2

### Deprecated

* `Logger`. Use `RealmLogger` instead.
* `AndroidLogger`. The logger for Android is implemented in native code instead.

### Bug fixes

* The following were not kept by ProGuard: names of native methods not in the `io.realm.internal` package, names of classes used in method signature (#3596).
* Permission error when a database file was located on external storage (#3140).
* Memory leak when unsubscribing from a RealmResults/RealmObject RxJava Observable (#3552).

### Enhancements

* `Realm.compactRealm()` now works for encrypted Realms.
* Added `first(E defaultValue)` and `last(E defaultValue)` methods to `RealmList` and `RealmResult`. These methods will return the provided object instead of throwing an `IndexOutOfBoundsException` if the list is empty.
* Reduce transformer logger verbosity (#3608).
* `RealmLog.setLevel(int)` for setting the log level across all loggers.

### Internal

* Upgraded Realm Core to 2.1.3

### Credits

* Thanks to Max Furman (@maxfurman) for adding support for `first()` and `last()` default values.

## 2.0.2 (2016-10-06)

This release is not protocol-compatible with previous versions of the Realm Mobile Platform. The base library is still fully compatible.

### Bug fixes

* Build error when using Java 7 (#3563).

### Internal

* Upgraded Realm Core to 2.1.0
* Upgraded Realm Sync to 1.0.0-BETA-2.0.

## 2.0.1 (2016-10-05)

### Bug fixes

* `android.net.conn.CONNECTIVITY_CHANGE` broadcast caused `RuntimeException` if sync extension was disabled (#3505).
* `android.net.conn.CONNECTIVITY_CHANGE` was not delivered on Android 7 devices.
* `distinctAsync` did not respect other query parameters (#3537).
* `ConcurrentModificationException` from Gradle when building an application (#3501).

### Internal

* Upgraded to Realm Core 2.0.1 / Realm Sync 1.3-BETA

## 2.0.0 (2016-09-27)

This release introduces support for the Realm Mobile Platform!
See <https://realm.io/news/introducing-realm-mobile-platform/> for an overview of these great new features.

### Breaking Changes

* Files written by Realm 2.0 cannot be read by 1.x or earlier versions. Old files can still be opened.
* It is now required to call `Realm.init(Context)` before calling any other Realm API.
* Removed `RealmConfiguration.Builder(Context)`, `RealmConfiguration.Builder(Context, File)` and `RealmConfiguration.Builder(File)` constructors.
* `isValid()` now always returns `true` instead of `false` for unmanaged `RealmObject` and `RealmList`. This puts it in line with the behaviour of the Cocoa and .NET API's (#3101).
* armeabi is not supported anymore.
* Added new `RealmFileException`.
  - `IncompatibleLockFileException` has been removed and replaced by `RealmFileException` with kind `INCOMPATIBLE_LOCK_FILE`.
  - `RealmIOExcpetion` has been removed and replaced by `RealmFileException`.
* `RealmConfiguration.Builder.assetFile(Context, String)` has been renamed to `RealmConfiguration.Builder.assetFile(String)`.
* Object with primary key is now required to define it when the object is created. This means that `Realm.createObject(Class<E>)` and `DynamicRealm.createObject(String)` now throws `RealmException` if they are used to create an object with a primary key field. Use `Realm.createObject(Class<E>, Object)` or `DynamicRealm.createObject(String, Object)` instead.
* Importing from JSON without the primary key field defined in the JSON object now throws `IllegalArgumentException`.
* Now `Realm.beginTransaction()`, `Realm.executeTransaction()` and `Realm.waitForChange()` throw `RealmMigrationNeededException` if a remote process introduces incompatible schema changes (#3409).
* The primary key value of an object can no longer be changed after the object was created. Instead a new object must be created and all fields copied over.
* Now `Realm.createObject(Class)` and `Realm.createObject(Class,Object)` take the values from the model's fields and default constructor. Creating objects through the `DynamicRealm` does not use these values (#777).
* When `Realm.create*FromJson()`s create a new `RealmObject`, now they take the default values defined by the field itself and its default constructor for those fields that are not defined in the JSON object.

### Enhancements

* Added `realmObject.isManaged()`, `RealmObject.isManaged(obj)` and `RealmCollection.isManaged()` (#3101).
* Added `RealmConfiguration.Builder.directory(File)`.
* `RealmLog` has been moved to the public API. It is now possible to control which events Realm emit to Logcat. See the `RealmLog` class for more details.
* Typed `RealmObject`s can now continue to access their fields properly even though the schema was changed while the Realm was open (#3409).
* A `RealmMigrationNeededException` will be thrown with a cause to show the detailed message when a migration is needed and the migration block is not in the `RealmConfiguration`.


### Bug fixes

* Fixed a lint error in proxy classes when the 'minSdkVersion' of user's project is smaller than 11 (#3356).
* Fixed a potential crash when there were lots of async queries waiting in the queue.
* Fixed a bug causing the Realm Transformer to not transform field access in the model's constructors (#3361).
* Fixed a bug causing a build failure when the Realm Transformer adds accessors to a model class that was already transformed in other project (#3469).
* Fixed a bug causing the `NullPointerException` when calling getters/setters in the model's constructors (#2536).

### Internal

* Moved JNI build to CMake.
* Updated Realm Core to 2.0.0.
* Updated ReLinker to 1.2.2.

## 1.2.0 (2016-08-19)

### Bug fixes

* Throw a proper exception when operating on a non-existing field with the dynamic API (#3292).
* `DynamicRealmObject.setList` should only accept `RealmList<DynamicRealmObject>` (#3280).
* `DynamicRealmObject.getX(fieldName)` now throws a proper exception instead of a native crash when called with a field name of the wrong type (#3294).
* Fixed a concurrency crash which might happen when `Realm.executeTransactionAsync()` tried to call `onSucess` after the Realm was closed.

### Enhancements

* Added `RealmQuery.in()` for a comparison against multiple values.
* Added byte array (`byte[]`) support to `RealmQuery`'s `equalTo` and `notEqualTo` methods.
* Optimized internal caching of schema classes (#3315).

### Internal

* Updated Realm Core to 1.5.1.
* Improved sorting speed.
* Completely removed the `OptionalAPITransformer`.

### Credits

* Thanks to Brenden Kromhout (@bkromhout) for adding binary array support to `equalTo` and `notEqualTo`.

## 1.1.1 (2016-07-01)

### Bug fixes

* Fixed a wrong JNI method declaration which might cause "method not found" crash on some devices.
* Fixed a bug that `Error` in the background async thread is not forwarded to the caller thread.
* Fixed a crash when an empty `Collection` is passed to `insert()`/`insertOrUpdate()` (#3103).
* Fixed a bug that does not transfer the primary key when `RealmSchemaObject.setClassName()` is called to rename a class (#3118).
* Fixed bug in `Realm.insert` and `Realm.insertOrUpdate` methods causing a `RealmList` to be cleared when inserting a managed `RealmModel` (#3105).
* Fixed a concurrency allocation bug in storage engine which might lead to some random crashes.
* Bulk insertion now throws if it is not called in a transaction (#3173).
* The IllegalStateException thrown when accessing an empty RealmObject is now more meaningful (#3200).
* `insert()` now correctly throws an exception if two different objects have the same primary key (#3212).
* Blackberry Z10 throwing "Function not implemented" (#3178).
* Reduced the number of file descriptors used by Realm Core (#3197).
* Throw a proper `IllegalStateException` if a `RealmChangeListener` is used inside an IntentService (#2875).

### Enhancements

* The Realm Annotation processor no longer consumes the Realm annotations. Allowing other annotation processors to run.

### Internal

* Updated Realm Core to 1.4.2.
* Improved sorting speed.

## 1.1.0 (2016-06-30)

### Bug fixes

* A number of bug fixes in the storage engine related to memory management in rare cases when a Realm has been compacted.
* Disabled the optional API transformer since it has problems with DexGuard (#3022).
* `OnSuccess.OnSuccess()` might not be called with the correct Realm version for async transaction (#1893).
* Fixed a bug in `copyToRealm()` causing a cyclic dependency objects being duplicated.
* Fixed a build failure when model class has a conflicting name such as `Map`, `List`, `String`, ... (#3077).

### Enhancements

* Added `insert(RealmModel obj)`, `insertOrUpdate(RealmModel obj)`, `insert(Collection<RealmModel> collection)` and `insertOrUpdate(Collection<RealmModel> collection)` to perform batch inserts (#1684).
* Enhanced `Table.toString()` to show a PrimaryKey field details (#2903).
* Enabled ReLinker when loading a Realm from a custom path by adding a `RealmConfiguration.Builder(Context, File)` constructor (#2900).
* Changed `targetSdkVersion` of `realm-library` to 24.
* Logs warning if `DynamicRealm` is not closed when GC happens as it does for `Realm`.

### Deprecated

* `RealmConfiguration.Builder(File)`. Use `RealmConfiguration.Builder(Context, File)` instead.

### Internal

* Updated Realm Core to 1.2.0.

## 1.0.1 (2016-05-25)

### Bug fixes

* Fixed a crash when calling `Table.toString()` in debugger (#2429).
* Fixed a race condition which would cause some `RealmResults` to not be properly updated inside a `RealmChangeListener`. This could result in crashes when accessing items from those results (#2926/#2951).
* Revised `RealmResults.isLoaded()` description (#2895).
* Fixed a bug that could cause Realm to lose track of primary key when using `RealmObjectSchema.removeField()` and `RealmObjectSchema.renameField()` (#2829/#2926).
* Fixed a bug that prevented some devices from finding async related JNI methods correctly.
* Updated ProGuard configuration in order not to depend on Android's default configuration (#2972).
* Fixed a race condition between Realms notifications and other UI events. This could e.g. cause ListView to crash (#2990).
* Fixed a bug that allowed both `RealmConfiguration.Builder.assetFile()`/`deleteRealmIfMigrationNeeded()` to be configured at the same time, which leads to the asset file accidentally being deleted in migrations (#2933).
* Realm crashed outright when the same Realm file was opened in two processes. Realm will now optimistically retry opening for 1 second before throwing an Error (#2459).

### Enhancements

* Removes RxJava related APIs during bytecode transforming to make RealmObject plays well with reflection when rx.Observable doesn't exist.

## 1.0.0 (2016-05-25)

No changes since 0.91.1.

## 0.91.1 (2016-05-25)

* Updated Realm Core to 1.0.1.

### Bug fixes

* Fixed a bug when opening a Realm causes a staled memory mapping. Symptoms are error messages like "Bad or incompatible history type", "File format version doesn't match", and "Encrypted interprocess sharing is currently unsupported".

## 0.91.0 (2016-05-20)

* Updated Realm Core to 1.0.0.

### Breaking changes

* Removed all `@Deprecated` methods.
* Calling `Realm.setAutoRefresh()` or `DynamicRealm.setAutoRefresh()` from non-Looper thread throws `IllegalStateException` even if the `autoRefresh` is false (#2820).

### Bug fixes

* Calling RealmResults.deleteAllFromRealm() might lead to native crash (#2759).
* The annotation processor now correctly reports an error if trying to reference interfaces in model classes (#2808).
* Added null check to `addChangeListener` and `removeChangeListener` in `Realm` and `DynamicRealm` (#2772).
* Calling `RealmObjectSchema.addPrimaryKey()` adds an index to the primary key field, and calling `RealmObjectSchema.removePrimaryKey()` removes the index from the field (#2832).
* Log files are not deleted when calling `Realm.deleteRealm()` (#2834).

### Enhancements

* Upgrading to OpenSSL 1.0.1t. From July 11, 2016, Google Play only accept apps using OpenSSL 1.0.1r or later (https://support.google.com/faqs/answer/6376725, #2749).
* Added support for automatically copying an initial database from assets using `RealmConfiguration.Builder.assetFile()`.
* Better error messages when certain file operations fail.

### Credits

* Paweł Surówka (@thesurix) for adding the `RealmConfiguration.Builder.assetFile()`.

## 0.90.1

* Updated Realm Core to 0.100.2.

### Bug fixes

* Opening a Realm while closing a Realm in another thread could lead to a race condition.
* Automatic migration to the new file format could in rare circumstances lead to a crash.
* Fixing a race condition that may occur when using Async API (#2724).
* Fixed CannotCompileException when related class definition in android.jar cannot be found (#2703).

### Enhancements

* Prints path when file related exceptions are thrown.

## 0.90.0

* Updated Realm Core to 0.100.0.

### Breaking changes

* RealmChangeListener provides the changed object/Realm/collection as well (#1594).
* All JSON methods on Realm now only wraps JSONException in RealmException. All other Exceptions are thrown as they are.
* Marked all methods on `RealmObject` and all public classes final (#1594).
* Removed `BaseRealm` from the public API.
* Removed `HandlerController` from the public API.
* Removed constructor of `RealmAsyncTask` from the public API (#1594).
* `RealmBaseAdapter` has been moved to its own GitHub repository: https://github.com/realm/realm-android-adapters
  See https://github.com/realm/realm-android-adapters/blob/master/README.md for further info on how to include it.
* File format of Realm files is changed. Files will be automatically upgraded but opening a Realm file with older
  versions of Realm is not possible.

### Deprecated

* `Realm.allObjects*()`. Use `Realm.where(clazz).findAll*()` instead.
* `Realm.distinct*()`. Use `Realm.where(clazz).distinct*()` instead.
* `DynamicRealm.allObjects*()`. Use `DynamicRealm.where(className).findAll*()` instead.
* `DynamicRealm.distinct*()`. Use `DynamicRealm.where(className).distinct*()` instead.
* `Realm.allObjectsSorted(field, sort, field, sort, field, sort)`. Use `RealmQuery.findAllSorted(field[], sort[])`` instead.
* `RealmQuery.findAllSorted(field, sort, field, sort, field, sort)`. Use `RealmQuery.findAllSorted(field[], sort[])`` instead.
* `RealmQuery.findAllSortedAsync(field, sort, field, sort, field, sort)`. Use `RealmQuery.findAllSortedAsync(field[], sort[])`` instead.
* `RealmConfiguration.setModules()`. Use `RealmConfiguration.modules()` instead.
* `Realm.refresh()` and `DynamicRealm.refresh()`. Use `Realm.waitForChange()`/`stopWaitForChange()` or `DynamicRealm.waitForChange()`/`stopWaitForChange()` instead.

### Enhancements

* `RealmObjectSchema.getPrimaryKey()` (#2636).
* `Realm.createObject(Class, Object)` for creating objects with a primary key directly.
* Unit tests in Android library projects now detect Realm model classes.
* Better error message if `equals()` and `hashCode()` are not properly overridden in custom Migration classes.
* Expanding the precision of `Date` fields to cover full range (#833).
* `Realm.waitForChange()`/`stopWaitForChange()` and `DynamicRealm.waitForChange()`/`stopWaitForChange()` (#2386).

### Bug fixes

* `RealmChangeListener` on `RealmObject` is not triggered when adding listener on returned `RealmObject` of `copyToRealmOrUpdate()` (#2569).

### Credits

* Thanks to Brenden Kromhout (@bkromhout) for adding `RealmObjectSchema.getPrimaryKey()`.

## 0.89.1

### Bug fixes

* @PrimaryKey + @Required on String type primary key no longer throws when using copyToRealm or copyToRealmOrUpdate (#2653).
* Primary key is cleared/changed when calling RealmSchema.remove()/RealmSchema.rename() (#2555).
* Objects implementing RealmModel can be used as a field of RealmModel/RealmObject (#2654).

## 0.89.0

### Breaking changes

* @PrimaryKey field value can now be null for String, Byte, Short, Integer, and Long types. Older Realms should be migrated, using RealmObjectSchema.setNullable(), or by adding the @Required annotation (#2515).
* `RealmResults.clear()` now throws UnsupportedOperationException. Use `RealmResults.deleteAllFromRealm()` instead.
* `RealmResults.remove(int)` now throws UnsupportedOperationException. Use `RealmResults.deleteFromRealm(int)` instead.
* `RealmResults.sort()` and `RealmList.sort()` now return the sorted result instead of sorting in-place.
* `RealmList.first()` and `RealmList.last()` now throw `ArrayIndexOutOfBoundsException` if `RealmList` is empty.
* Removed deprecated method `Realm.getTable()` from public API.
* `Realm.refresh()` and `DynamicRealm.refresh()` on a Looper no longer have any effect. `RealmObject` and `RealmResults` are always updated on the next event loop.

### Deprecated

* `RealmObject.removeFromRealm()` in place of `RealmObject.deleteFromRealm()`
* `Realm.clear(Class)` in favour of `Realm.delete(Class)`.
* `DynamicRealm.clear(Class)` in place of `DynamicRealm.delete(Class)`.

### Enhancements

* Added a `RealmModel` interface that can be used instead of extending `RealmObject`.
* `RealmCollection` and `OrderedRealmCollection` interfaces have been added. `RealmList` and `RealmResults` both implement these.
* `RealmBaseAdapter` now accept an `OrderedRealmCollection` instead of only `RealmResults`.
* `RealmObjectSchema.isPrimaryKey(String)` (#2440)
* `RealmConfiguration.initialData(Realm.Transaction)` can now be used to populate a Realm file before it is used for the first time.

### Bug fixes

* `RealmObjectSchema.isRequired(String)` and `RealmObjectSchema.isNullable(String)` don't throw when the given field name doesn't exist.

### Credits

* Thanks to @thesurix for adding `RealmConfiguration.initialData()`.

## 0.88.3

* Updated Realm Core to 0.97.3.

### Enhancements

* Throws an IllegalArgumentException when calling Realm.copyToRealm()/Realm.copyToRealmOrUpdate() with a RealmObject which belongs to another Realm instance in a different thread.
* Improved speed of cleaning up native resources (#2496).

### Bug fixes

* Field annotated with @Ignored should not have accessors generated by the bytecode transformer (#2478).
* RealmResults and RealmObjects can no longer accidentially be GC'ed if using `asObservable()`. Previously this caused the observable to stop emitting (#2485).
* Fixed an build issue when using Realm in library projects on Windows (#2484).
* Custom equals(), toString() and hashCode() are no longer incorrectly overwritten by the proxy class (#2545).

## 0.88.2

* Updated Realm Core to 0.97.2.

### Enhancements

* Outputs additional information when incompatible lock file error occurs.

### Bug fixes

* Race condition causing BadVersionException when running multiple async writes and queries at the same time (#2021/#2391/#2417).

## 0.88.1

### Bug fixes

* Prevent throwing NullPointerException in RealmConfiguration.equals(RealmConfiguration) when RxJava is not in the classpath (#2416).
* RealmTransformer fails because of missing annotation classes in user's project (#2413).
* Added SONAME header to shared libraries (#2432).
* now DynamicRealmObject.toString() correctly shows null value as "null" and the format is aligned to the String from typed RealmObject (#2439).
* Fixed an issue occurring while resolving ReLinker in apps using a library based on Realm (#2415).

## 0.88.0 (2016-03-10)

* Updated Realm Core to 0.97.0.

### Breaking changes

* Realm has now to be installed as a Gradle plugin.
* DynamicRealm.executeTransaction() now directly throws any RuntimeException instead of wrapping it in a RealmException (#1682).
* DynamicRealm.executeTransaction() now throws IllegalArgumentException instead of silently accepting a null Transaction object.
* String setters now throw IllegalArgumentException instead of RealmError for invalid surrogates.
* DynamicRealm.distinct()/distinctAsync() and Realm.distinct()/distinctAsync() now throw IllegalArgumentException instead of UnsupportedOperationException for invalid type or unindexed field.
* All thread local change listeners are now delayed until the next Looper event instead of being triggered when committing.
* Removed RealmConfiguration.getSchemaMediator() from public API which was deprecated in 0.86.0. Please use RealmConfiguration.getRealmObjectClasses() to obtain the set of model classes (#1797).
* Realm.migrateRealm() throws a FileNotFoundException if the Realm file doesn't exist.
* It is now required to unsubscribe from all Realm RxJava observables in order to fully close the Realm (#2357).

### Deprecated

* Realm.getInstance(Context). Use Realm.getInstance(RealmConfiguration) or Realm.getDefaultInstance() instead.
* Realm.getTable(Class) which was public because of the old migration API. Use Realm.getSchema() or DynamicRealm.getSchema() instead.
* Realm.executeTransaction(Transaction, Callback) and replaced it with Realm.executeTransactionAsync(Transaction), Realm.executeTransactionAsync(Transaction, OnSuccess), Realm.executeTransactionAsync(Transaction, OnError) and Realm.executeTransactionAsync(Transaction, OnSuccess, OnError).

### Enhancements

* Support for custom methods, custom logic in accessors, custom accessor names, interface implementation and public fields in Realm objects (#909).
* Support to project Lombok (#502).
* RealmQuery.isNotEmpty() (#2025).
* Realm.deleteAll() and RealmList.deleteAllFromRealm() (#1560).
* RealmQuery.distinct() and RealmResults.distinct() (#1568).
* RealmQuery.distinctAsync() and RealmResults.distinctAsync() (#2118).
* Improved .so loading by using [ReLinker](https://github.com/KeepSafe/ReLinker).
* Improved performance of RealmList#contains() (#897).
* distinct(...) for Realm, DynamicRealm, RealmQuery, and RealmResults can take multiple parameters (#2284).
* "realm" and "row" can be used as field name in model classes (#2255).
* RealmResults.size() now returns Integer.MAX_VALUE when actual size is greater than Integer.MAX_VALUE (#2129).
* Removed allowBackup from AndroidManifest (#2307).

### Bug fixes

* Error occurring during test and (#2025).
* Error occurring during test and connectedCheck of unit test example (#1934).
* Bug in jsonExample (#2092).
* Multiple calls of RealmResults.distinct() causes to return wrong results (#2198).
* Calling DynamicRealmObject.setList() with RealmList<DynamicRealmObject> (#2368).
* RealmChangeListeners did not triggering correctly if findFirstAsync() didn't find any object. findFirstAsync() Observables now also correctly call onNext when the query completes in that case (#2200).
* Setting a null value to trigger RealmChangeListener (#2366).
* Preventing throwing BadVersionException (#2391).

### Credits

* Thanks to Bill Best (@wmbest2) for snapshot testing.
* Thanks to Graham Smith (@grahamsmith) for a detailed bug report (#2200).

## 0.87.5 (2016-01-29)
* Updated Realm Core to 0.96.2.
  - IllegalStateException won't be thrown anymore in RealmResults.where() if the RealmList which the RealmResults is created on has been deleted. Instead, the RealmResults will be treated as empty forever.
  - Fixed a bug causing a bad version exception, when using findFirstAsync (#2115).

## 0.87.4 (2016-01-28)
* Updated Realm Core to 0.96.0.
  - Fixed bug causing BadVersionException or crashing core when running async queries.

## 0.87.3 (2016-01-25)
* IllegalArgumentException is now properly thrown when calling Realm.copyFromRealm() with a DynamicRealmObject (#2058).
* Fixed a message in IllegalArgumentException thrown by the accessors of DynamicRealmObject (#2141).
* Fixed RealmList not returning DynamicRealmObjects of the correct underlying type (#2143).
* Fixed potential crash when rolling back removal of classes that reference each other (#1829).
* Updated Realm Core to 0.95.8.
  - Fixed a bug where undetected deleted object might lead to seg. fault (#1945).
  - Better performance when deleting objects (#2015).

## 0.87.2 (2016-01-08)
* Removed explicit GC call when committing a transaction (#1925).
* Fixed a bug when RealmObjectSchema.addField() was called with the PRIMARY_KEY modifier, the field was not set as a required field (#2001).
* Fixed a bug which could throw a ConcurrentModificationException in RealmObject's or RealmResults' change listener (#1970).
* Fixed RealmList.set() so it now correctly returns the old element instead of the new (#2044).
* Fixed the deployment of source and javadoc jars (#1971).

## 0.87.1 (2015-12-23)
* Upgraded to NDK R10e. Using gcc 4.9 for all architectures.
* Updated Realm Core to 0.95.6
  - Fixed a bug where an async query can be copied incomplete in rare cases (#1717).
* Fixed potential memory leak when using async query.
* Added a check to prevent removing a RealmChangeListener from a non-Looper thread (#1962). (Thank you @hohnamkung.)

## 0.87.0 (2015-12-17)
* Added Realm.asObservable(), RealmResults.asObservable(), RealmObject.asObservable(), DynamicRealm.asObservable() and DynamicRealmObject.asObservable().
* Added RealmConfiguration.Builder.rxFactory() and RxObservableFactory for custom RxJava observable factory classes.
* Added Realm.copyFromRealm() for creating detached copies of Realm objects (#931).
* Added RealmObjectSchema.getFieldType() (#1883).
* Added unitTestExample to showcase unit and instrumentation tests. Examples include jUnit3, jUnit4, Espresso, Robolectric, and MPowermock usage with Realm (#1440).
* Added support for ISO8601 based dates for JSON import. If JSON dates are invalid a RealmException will be thrown (#1213).
* Added APK splits to gridViewExample (#1834).

## 0.86.1 (2015-12-11)
* Improved the performance of removing objects (RealmResults.clear() and RealmResults.remove()).
* Updated Realm Core to 0.95.5.
* Updated ProGuard configuration (#1904).
* Fixed a bug where RealmQuery.findFirst() returned a wrong result if the RealmQuery had been created from a RealmResults.where() (#1905).
* Fixed a bug causing DynamicRealmObject.getObject()/setObject() to use the wrong class (#1912).
* Fixed a bug which could cause a crash when closing Realm instances in change listeners (#1900).
* Fixed a crash occurring during update of multiple async queries (#1895).
* Fixed listeners not triggered for RealmObject & RealmResults created using copy or create methods (#1884).
* Fixed RealmChangeListener never called inside RealmResults (#1894).
* Fixed crash when calling clear on a RealmList (#1886).

## 0.86.0 (2015-12-03)
* BREAKING CHANGE: The Migration API has been replaced with a new API.
* BREAKING CHANGE: RealmResults.SORT_ORDER_ASCENDING and RealmResults.SORT_ORDER_DESCENDING constants have been replaced by Sort.ASCENDING and Sort.DESCENDING enums.
* BREAKING CHANGE: RealmQuery.CASE_SENSITIVE and RealmQuery.CASE_INSENSITIVE constants have been replaced by Case.SENSITIVE and Case.INSENSITIVE enums.
* BREAKING CHANGE: Realm.addChangeListener, RealmObject.addChangeListener and RealmResults.addChangeListener hold a strong reference to the listener, you should unregister the listener to avoid memory leaks.
* BREAKING CHANGE: Removed deprecated methods RealmQuery.minimum{Int,Float,Double}, RealmQuery.maximum{Int,Float,Double}, RealmQuery.sum{Int,Float,Double} and RealmQuery.average{Int,Float,Double}. Use RealmQuery.min(), RealmQuery.max(), RealmQuery.sum() and RealmQuery.average() instead.
* BREAKING CHANGE: Removed RealmConfiguration.getSchemaMediator() which is public by mistake. And RealmConfiguration.getRealmObjectClasses() is added as an alternative in order to obtain the set of model classes (#1797).
* BREAKING CHANGE: Realm.addChangeListener, RealmObject.addChangeListener and RealmResults.addChangeListener will throw an IllegalStateException when invoked on a non-Looper thread. This is to prevent registering listeners that will not be invoked.
* BREAKING CHANGE: trying to access a property on an unloaded RealmObject obtained asynchronously will throw an IllegalStateException
* Added new Dynamic API using DynamicRealm and DynamicRealmObject.
* Added Realm.getSchema() and DynamicRealm.getSchema().
* Realm.createOrUpdateObjectFromJson() now works correctly if the RealmObject class contains a primary key (#1777).
* Realm.compactRealm() doesn't throw an exception if the Realm file is opened. It just returns false instead.
* Updated Realm Core to 0.95.3.
  - Fixed a bug where RealmQuery.average(String) returned a wrong value for a nullable Long/Integer/Short/Byte field (#1803).
  - Fixed a bug where RealmQuery.average(String) wrongly counted the null value for average calculation (#1854).

## 0.85.1 (2015-11-23)
* Fixed a bug which could corrupt primary key information when updating from a Realm version <= 0.84.1 (#1775).

## 0.85.0 (2016-11-19)
* BREAKING CHANGE: Removed RealmEncryptionNotSupportedException since the encryption implementation changed in Realm's underlying storage engine. Encryption is now supported on all devices.
* BREAKING CHANGE: Realm.executeTransaction() now directly throws any RuntimeException instead of wrapping it in a RealmException (#1682).
* BREAKING CHANGE: RealmQuery.isNull() and RealmQuery.isNotNull() now throw IllegalArgumentException instead of RealmError if the fieldname is a linked field and the last element is a link (#1693).
* Added Realm.isEmpty().
* Setters in managed object for RealmObject and RealmList now throw IllegalArgumentException if the value contains an invalid (unmanaged, removed, closed, from different Realm) object (#1749).
* Attempting to refresh a Realm while a transaction is in process will now throw an IllegalStateException (#1712).
* The Realm AAR now also contains the ProGuard configuration (#1767). (Thank you @skyisle.)
* Updated Realm Core to 0.95.
  - Removed reliance on POSIX signals when using encryption.

## 0.84.2
* Fixed a bug making it impossible to convert a field to become required during a migration (#1695).
* Fixed a bug making it impossible to read Realms created using primary keys and created by iOS (#1703).
* Fixed some memory leaks when an Exception is thrown (#1730).
* Fixed a memory leak when using relationships (#1285).
* Fixed a bug causing cached column indices to be cleared too soon (#1732).

## 0.84.1 (2015-10-28)
* Updated Realm Core to 0.94.4.
  - Fixed a bug that could cause a crash when running the same query multiple times.
* Updated ProGuard configuration. See [documentation](https://realm.io/docs/java/latest/#proguard) for more details.
* Updated Kotlin example to use 1.0.0-beta.
* Fixed warnings reported by "lint -Xlint:all" (#1644).
* Fixed a bug where simultaneous opening and closing a Realm from different threads might result in a NullPointerException (#1646).
* Fixed a bug which made it possible to externally modify the encryption key in a RealmConfiguration (#1678).

## 0.84.0 (2015-10-22)
* Added support for async queries and transactions.
* Added support for parsing JSON Dates with timezone information. (Thank you @LateralKevin.)
* Added RealmQuery.isEmpty().
* Added Realm.isClosed() method.
* Added Realm.distinct() method.
* Added RealmQuery.isValid(), RealmResults.isValid() and RealmList.isValid(). Each method checks whether the instance is still valid to use or not(for example, the Realm has been closed or any parent object has been removed).
* Added Realm.isInTransaction() method.
* Updated Realm Core to version 0.94.3.
  - Fallback for mremap() now work correctly on BlackBerry devices.
* Following methods in managed RealmList now throw IllegalStateException instead of native crash when RealmList.isValid() returns false: add(int,RealmObject), add(RealmObject)
* Following methods in managed RealmList now throw IllegalStateException instead of ArrayIndexOutOfBoundsException when RealmList.isValid() returns false: set(int,RealmObject), move(int,int), remove(int), get(int)
* Following methods in managed RealmList now throw IllegalStateException instead of returning 0/null when RealmList.isValid() returns false: clear(), removeAll(Collection), remove(RealmObject), first(), last(), size(), where()
* RealmPrimaryKeyConstraintException is now thrown instead of RealmException if two objects with same primary key are inserted.
* IllegalStateException is now thrown when calling Realm's clear(), RealmResults's remove(), removeLast(), clear() or RealmObject's removeFromRealm() from an incorrect thread.
* Fixed a bug affecting RealmConfiguration.equals().
* Fixed a bug in RealmQuery.isNotNull() which produced wrong results for binary data.
* Fixed a bug in RealmQuery.isNull() and RealmQuery.isNotNull() which validated the query prematurely.
* Fixed a bug where closed Realms were trying to refresh themselves resulting in a NullPointerException.
* Fixed a bug that made it possible to migrate open Realms, which could cause undefined behavior when querying, reading or writing data.
* Fixed a bug causing column indices to be wrong for some edge cases. See #1611 for details.

## 0.83.1 (2015-10-15)
* Updated Realm Core to version 0.94.1.
  - Fixed a bug when using Realm.compactRealm() which could make it impossible to open the Realm file again.
  - Fixed a bug, so isNull link queries now always return true if any part is null.

## 0.83 (2015-10-08)
* BREAKING CHANGE: Database file format update. The Realm file created by this version cannot be used by previous versions of Realm.
* BREAKING CHANGE: Removed deprecated methods and constructors from the Realm class.
* BREAKING CHANGE: Introduced boxed types Boolean, Byte, Short, Integer, Long, Float and Double. Added null support. Introduced annotation @Required to indicate a field is not nullable. String, Date and byte[] became nullable by default which means a RealmMigrationNeededException will be thrown if an previous version of a Realm file is opened.
* Deprecated methods: RealmQuery.minimum{Int,Float,Double}, RealmQuery.maximum{Int,Float,Double}. Use RealmQuery.min() and RealmQuery.max() instead.
* Added support for x86_64.
* Fixed an issue where opening the same Realm file on two Looper threads could potentially lead to an IllegalStateException being thrown.
* Fixed an issue preventing the call of listeners on refresh().
* Opening a Realm file from one thread will no longer be blocked by a transaction from another thread.
* Range restrictions of Date fields have been removed. Date fields now accepts any value. Milliseconds are still removed.

## 0.82.2 (2015-09-04)
* Fixed a bug which might cause failure when loading the native library.
* Fixed a bug which might trigger a timeout in Context.finalize().
* Fixed a bug which might cause RealmObject.isValid() to throw an exception if the object is deleted.
* Updated Realm core to version 0.89.9
  - Fixed a potential stack overflow issue which might cause a crash when encryption was used.
  - Embedded crypto functions into Realm dynamic lib to avoid random issues on some devices.
  - Throw RealmEncryptionNotSupportedException if the device doesn't support Realm encryption. At least one device type (HTC One X) contains system bugs that prevents Realm's encryption from functioning properly. This is now detected, and an exception is thrown when trying to open/create an encrypted Realm file. It's up to the application to catch this and decide if it's OK to proceed without encryption instead.

## 0.82.1 (2015-08-06)
* Fixed a bug where using the wrong encryption key first caused the right key to be seen as invalid.
* Fixed a bug where String fields were ignored when updating objects from JSON with null values.
* Fixed a bug when calling System.exit(0), the process might hang.

## 0.82 (2015-07-28)
* BREAKING CHANGE: Fields with annotation @PrimaryKey are indexed automatically now. Older schemas require a migration.
* RealmConfiguration.setModules() now accept ignore null values which Realm.getDefaultModule() might return.
* Trying to access a deleted Realm object throw throws a proper IllegalStateException.
* Added in-memory Realm support.
* Closing realm on another thread different from where it was created now throws an exception.
* Realm will now throw a RealmError when Realm's underlying storage engine encounters an unrecoverable error.
* @Index annotation can also be applied to byte/short/int/long/boolean/Date now.
* Fixed a bug where RealmQuery objects are prematurely garbage collected.
* Removed RealmQuery.between() for link queries.

## 0.81.1 (2015-06-22)
* Fixed memory leak causing Realm to never release Realm objects.

## 0.81 (2015-06-19)
* Introduced RealmModules for working with custom schemas in libraries and apps.
* Introduced Realm.getDefaultInstance(), Realm.setDefaultInstance(RealmConfiguration) and Realm.getInstance(RealmConfiguration).
* Deprecated most constructors. They have been been replaced by Realm.getInstance(RealmConfiguration) and Realm.getDefaultInstance().
* Deprecated Realm.migrateRealmAtPath(). It has been replaced by Realm.migrateRealm(RealmConfiguration).
* Deprecated Realm.deleteFile(). It has been replaced by Realm.deleteRealm(RealmConfiguration).
* Deprecated Realm.compactFile(). It has been replaced by Realm.compactRealm(RealmConfiguration).
* RealmList.add(), RealmList.addAt() and RealmList.set() now copy unmanaged objects transparently into Realm.
* Realm now works with Kotlin (M12+). (Thank you @cypressious.)
* Fixed a performance regression introduced in 0.80.3 occurring during the validation of the Realm schema.
* Added a check to give a better error message when null is used as value for a primary key.
* Fixed unchecked cast warnings when building with Realm.
* Cleaned up examples (remove old test project).
* Added checking for missing generic type in RealmList fields in annotation processor.

## 0.80.3 (2015-05-22)
* Calling Realm.copyToRealmOrUpdate() with an object with a null primary key now throws a proper exception.
* Fixed a bug making it impossible to open Realms created by Realm-Cocoa if a model had a primary key defined.
* Trying to using Realm.copyToRealmOrUpdate() with an object with a null primary key now throws a proper exception.
* RealmChangedListener now also gets called on the same thread that did the commit.
* Fixed bug where Realm.createOrUpdateWithJson() reset Date and Binary data to default values if not found in the JSON output.
* Fixed a memory leak when using RealmBaseAdapter.
* RealmBaseAdapter now allow RealmResults to be null. (Thanks @zaki50.)
* Fixed a bug where a change to a model class (`RealmList<A>` to `RealmList<B>`) would not throw a RealmMigrationNeededException.
* Fixed a bug where setting multiple RealmLists didn't remove the previously added objects.
* Solved ConcurrentModificationException thrown when addChangeListener/removeChangeListener got called in the onChange. (Thanks @beeender)
* Fixed duplicated listeners in the same realm instance. Trying to add duplicated listeners is ignored now. (Thanks @beeender)

## 0.80.2 (2015-05-04)
* Trying to use Realm.copyToRealmOrUpdate() with an object with a null primary key now throws a proper exception.
* RealmMigrationNeedException can now return the path to the Realm that needs to be migrated.
* Fixed bug where creating a Realm instance with a hashcode collision no longer returned the wrong Realm instance.
* Updated Realm Core to version 0.89.2
  - fixed bug causing a crash when opening an encrypted Realm file on ARM64 devices.

## 0.80.1 (2015-04-16)
* Realm.createOrUpdateWithJson() no longer resets fields to their default value if they are not found in the JSON input.
* Realm.compactRealmFile() now uses Realm Core's compact() method which is more failure resilient.
* Realm.copyToRealm() now correctly handles referenced child objects that are already in the Realm.
* The ARM64 binary is now properly a part of the Eclipse distribution package.
* A RealmMigrationExceptionNeeded is now properly thrown if @Index and @PrimaryKey are not set correctly during a migration.
* Fixed bug causing Realms to be cached even though they failed to open correctly.
* Added Realm.deleteRealmFile(File) method.
* Fixed bug causing queries to fail if multiple Realms has different field ordering.
* Fixed bug when using Realm.copyToRealm() with a primary key could crash if default value was already used in the Realm.
* Updated Realm Core to version 0.89.0
  - Improved performance for sorting RealmResults.
  - Improved performance for refreshing a Realm after inserting or modifying strings or binary data.
  - Fixed bug causing incorrect result when querying indexed fields.
  - Fixed bug causing corruption of string index when deleting an object where there are duplicate values for the indexed field.
  - Fixed bug causing a crash after compacting the Realm file.
* Added RealmQuery.isNull() and RealmQuery.isNotNull() for querying relationships.
* Fixed a potential NPE in the RealmList constructor.

## 0.80 (2015-03-11)
* Queries on relationships can be case sensitive.
* Fixed bug when importing JSONObjects containing NULL values.
* Fixed crash when trying to remove last element of a RealmList.
* Fixed bug crashing annotation processor when using "name" in model classes for RealmObject references
* Fixed problem occurring when opening an encrypted Realm with two different instances of the same key.
* Version checker no longer reports that updates are available when latest version is used.
* Added support for static fields in RealmObjects.
* Realm.writeEncryptedCopyTo() has been reenabled.

## 0.79.1 (2015-02-20)
* copyToRealm() no longer crashes on cyclic data structures.
* Fixed potential crash when using copyToRealmOrUpdate with an object graph containing a mix of elements with and without primary keys.

## 0.79 (2015-02-16)
* Added support for ARM64.
* Added RealmQuery.not() to negate a query condition.
* Added copyToRealmOrUpdate() and createOrUpdateFromJson() methods, that works for models with primary keys.
* Made the native libraries much smaller. Arm went from 1.8MB to 800KB.
* Better error reporting when trying to create or open a Realm file fails.
* Improved error reporting in case of missing accessors in model classes.
* Re-enabled RealmResults.remove(index) and RealmResults.removeLast().
* Primary keys are now supported through the @PrimaryKey annotation.
* Fixed error when instantiating a Realm with the wrong key.
* Throw an exception if deleteRealmFile() is called when there is an open instance of the Realm.
* Made migrations and compression methods synchronised.
* Removed methods deprecated in 0.76. Now Realm.allObjectsSorted() and RealmQuery.findAllSorted() need to be used instead.
* Reimplemented Realm.allObjectSorted() for better performance.

## 0.78 (2015-01-22)
* Added proper support for encryption. Encryption support is now included by default. Keys are now 64 bytes long.
* Added support to write an encrypted copy of a Realm.
* Realm no longer incorrectly warns that an instance has been closed too many times.
* Realm now shows a log warning if an instance is being finalized without being closed.
* Fixed bug causing Realms to be cached during a RealmMigration resulting in invalid realms being returned from Realm.getInstance().
* Updated core to 0.88.

## 0.77 (2015-01-16)
* Added Realm.allObjectsSorted() and RealmQuery.findAllSorted() and extending RealmResults.sort() for multi-field sorting.
* Added more logging capabilities at the JNI level.
* Added proper encryption support. NOTE: The key has been increased from 32 bytes to 64 bytes (see example).
* Added support for unmanaged objects and custom constructors.
* Added more precise imports in proxy classes to avoid ambiguous references.
* Added support for executing a transaction with a closure using Realm.executeTransaction().
* Added RealmObject.isValid() to test if an object is still accessible.
* RealmResults.sort() now has better error reporting.
* Fixed bug when doing queries on the elements of a RealmList, ie. like Realm.where(Foo.class).getBars().where().equalTo("name").
* Fixed bug causing refresh() to be called on background threads with closed Realms.
* Fixed bug where calling Realm.close() too many times could result in Realm not getting closed at all. This now triggers a log warning.
* Throw NoSuchMethodError when RealmResults.indexOf() is called, since it's not implemented yet.
* Improved handling of empty model classes in the annotation processor
* Removed deprecated static constructors.
* Introduced new static constructors based on File instead of Context, allowing to save Realm files in custom locations.
* RealmList.remove() now properly returns the removed object.
* Calling realm.close() no longer prevent updates to other open realm instances on the same thread.

## 0.76.0 (2014-12-19)
* RealmObjects can now be imported using JSON.
* Gradle wrapper updated to support Android Studio 1.0.
* Fixed bug in RealmObject.equals() so it now correctly compares two objects from the same Realm.
* Fixed bug in Realm crashing for receiving notifications after close().
* Realm class is now marked as final.
* Replaced concurrency example with a better thread example.
* Allowed to add/remove RealmChangeListeners in RealmChangeListeners.
* Upgraded to core 0.87.0 (encryption support, API changes).
* Close the Realm instance after migrations.
* Added a check to deny the writing of objects outside of a transaction.

## 0.75.1 (2014-12-03)
* Changed sort to be an in-place method.
* Renamed SORT_ORDER_DECENDING to SORT_ORDER_DESCENDING.
* Added sorting functionality to allObjects() and findAll().
* Fixed bug when querying a date column with equalTo(), it would act as lessThan()

## 0.75.0 (2014-11-28)
* Realm now implements Closeable, allowing better cleanup of native resources.
* Added writeCopyTo() and compactRealmFile() to write and compact a Realm to a new file.
* RealmObject.toString(), equals() and hashCode() now support models with cyclic references.
* RealmResults.iterator() and listIterator() now correctly iterates the results when using remove().
* Bug fixed in Exception text when field names was not matching the database.
* Bug fixed so Realm no longer throws an Exception when removing the last object.
* Bug fixed in RealmResults which prevented sub-querying.
* The Date type does not support millisecond resolution, and dates before 1901-12-13 and dates after 2038-01-19 are not supported on 32 bit systems.
* Fixed bug so Realm no longer throws an Exception when removing the last object.
* Fixed bug in RealmResults which prevented sub-querying.

## 0.74.0 (2014-11-19)
* Added support for more field/accessors naming conventions.
* Added case sensitive versions of string comparison operators equalTo and notEqualTo.
* Added where() to RealmList to initiate queries.
* Added verification of fields names in queries with links.
* Added exception for queries with invalid field name.
* Allow static methods in model classes.
* An exception will now be thrown if you try to move Realm, RealmResults or RealmObject between threads.
* Fixed a bug in the calculation of the maximum of date field in a RealmResults.
* Updated core to 0.86.0, fixing a bug in cancelling an empty transaction, and major query speedups with floats/doubles.
* Consistent handling of UTF-8 strings.
* removeFromRealm() now calls moveLastOver() which is faster and more reliable when deleting multiple objects.

## 0.73.1 (2014-11-05)
* Fixed a bug that would send infinite notifications in some instances.

## 0.73.0 (2014-11-04)
* Fixed a bug not allowing queries with more than 1024 conditions.
* Rewritten the notification system. The API did not change but it's now much more reliable.
* Added support for switching auto-refresh on and off (Realm.setAutoRefresh).
* Added RealmBaseAdapter and an example using it.
* Added deleteFromRealm() method to RealmObject.

## 0.72.0 (2014-10-27)
* Extended sorting support to more types: boolean, byte, short, int, long, float, double, Date, and String fields are now supported.
* Better support for Java 7 and 8 in the annotations processor.
* Better support for the Eclipse annotations processor.
* Added Eclipse support to the distribution folder.
* Added Realm.cancelTransaction() to cancel/abort/rollback a transaction.
* Added support for link queries in the form realm.where(Owner.class).equalTo("cat.age", 12).findAll().
* Faster implementation of RealmQuery.findFirst().
* Upgraded core to 0.85.1 (deep copying of strings in queries; preparation for link queries).

## 0.71.0 (2014-10-07)
* Simplified the release artifact to a single Jar file.
* Added support for Eclipse.
* Added support for deploying to Maven.
* Throw exception if nested transactions are used (it's not allowed).
* Javadoc updated.
* Fixed [bug in RealmResults](https://github.com/realm/realm-java/issues/453).
* New annotation @Index to add search index to a field (currently only supporting String fields).
* Made the annotations processor more verbose and strict.
* Added RealmQuery.count() method.
* Added a new example about concurrency.
* Upgraded to core 0.84.0.

## 0.70.1 (2014-09-30)
* Enabled unit testing for the realm project.
* Fixed handling of camel-cased field names.

## 0.70.0 (2014-09-29)
* This is the first public beta release.<|MERGE_RESOLUTION|>--- conflicted
+++ resolved
@@ -28,10 +28,7 @@
 * Fix some potential database corruption caused by deleting the Realm file while a Realm instance are still opened in another process or the sync client thread.
 * Added `realm.ignoreKotlinNullability` as a kapt argument to disable treating kotlin non-null types as `@Required` (#5412) (introduced in `v3.6.0`).
 * Increased http connect/write timeout for low bandwidth network.
-<<<<<<< HEAD
-=======
-* [ObjectServer] now retrying network query when encountering any `IOException` (#5453).
->>>>>>> dc0f5ecd
+
 
 ## 4.0.0 (2017-10-16)
 
