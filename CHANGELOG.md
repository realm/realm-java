## 2.2.3

### Bug fixes

* Fixed native memory leak setting the value of a primary key (#3993).
* Activated Realm's annotation processor on connectedTest when the project is using kapt (#4008).
* Fixed bug, preventing Sync client to renew the access token (#4038) (#4039).
* Fixed "too many open files" issue (#4002).

### Object Server API Changes (In Beta)

* Exceptions thrown in error handlers are ignored but logged (#3559).
* Removed unused public constants in `SyncConfiguration` (#4047).

### Internal

<<<<<<< HEAD
* Updated Realm Sync to 1.0.0-BETA-7.1.
=======
* Updated Realm Sync to 1.0.0-BETA-7.2.
>>>>>>> 88ea9680
* Add a Realm backup when receiving a Sync client reset message from the server.

## 2.2.2

### Object Server API Changes (In Beta)

* Disabled `Realm.compactRealm()` when sync is enabled as it might corrupt the Realm (https://github.com/realm/realm-core/issues/2345).

### Bug fixes

* "operation not permitted" issue when creating Realm file on some devices' external storage (#3629).
* Crash on API 10 devices (#3726).
* `UnsatisfiedLinkError` caused by `pipe2` (#3945).
* Unrecoverable error with message "Try again" when the notification fifo is full (#3964).
* Realm migration wasn't triggered when the primary key definition was altered (#3966).
* Use phantom reference to solve the finalize time out issue (#2496).

### Enhancements

* All major public classes are now non-final. This is mostly a compromise to support Mockito. All protected fields/methods are still not considered part of the public API and can change without notice (#3869).
* All Realm instances share a single notification daemon thread.
* Fixed Java lint warnings with generated proxy classes (#2929).

### Internal

* Upgraded Realm Core to 2.3.0.
* Upgraded Realm Sync to 1.0.0-BETA-6.5.

## 2.2.1

### Object Server API Changes (In Beta)

* Fixed `SyncConfiguration.toString()` so it now outputs a correct description instead of an empty string (#3787).

### Bug fixes

* Added version number to the native library, preventing ReLinker from accidentally loading old code (#3775).
* `Realm.getLocalInstanceCount(config)` throwing NullPointerException if called after all Realms have been closed (#3791).

## 2.2.0

### Object Server API Changes (In Beta)

* Added support for `SyncUser.getManagementRealm()` and permission changes.

### Bug fixes

* Kotlin projects no longer create the `RealmDefaultModule` if no Realm model classes are present (#3746).
* Remove `includedescriptorclasses` option from ProGuard rule file in order to support built-in shrinker of Android Gradle Plugin (#3714).
* Unexpected `RealmMigrationNeededException` was thrown when a field was added to synced Realm.

### Enhancements

* Added support for the `annotationProcessor` configuration provided by Android Gradle Plugin 2.2.0 or later. Realm plugin adds its annotation processor to the `annotationProcessor` configuration instead of `apt` configuration if it is available and the `com.neenbedankt.android-apt` plugin is not used. In Kotlin projects, `kapt` is used instead of the `annotationProcessor` configuration (#3026).

## 2.1.1

### Bug fixes

* Fixed a bug in `Realm.insert` and `Realm.insertOrUpdate` methods causing a `StackOverFlow` when you try to insert a cyclic graph of objects between Realms (#3732).

### Object Server API Changes (In Beta)

* Set default RxFactory to `SyncConfiguration`.

### Bug fixes

* ProGuard configuration introduced in 2.1.0 unexpectedly kept classes that did not have the @KeepMember annotation (#3689).

## 2.1.0

### Breaking changes

* * `SecureUserStore` has been moved to its own GitHub repository: https://github.com/realm/realm-android-user-store
  See https://github.com/realm/realm-android-user-store/blob/master/README.md for further info on how to include it.


### Object Server API Changes (In Beta)

* Renamed `User` to `SyncUser`, `Credentials` to `SyncCredentials` and `Session` to `SyncSession` to align names with Cocoa.
* Removed `SyncManager.setLogLevel()`. Use `RealmLog.setLevel()` instead.
* `SyncUser.logout()` now correctly clears `SyncUser.currentUser()` (#3638).
* Missing ProGuard configuration for libraries used by Sync extension (#3596).
* Error handler was not called when sync session failed (#3597).
* Added `User.all()` that returns all known Realm Object Server users.
* Upgraded Realm Sync to 1.0.0-BETA-3.2

### Deprecated

* `Logger`. Use `RealmLogger` instead.
* `AndroidLogger`. The logger for Android is implemented in native code instead.

### Bug fixes

* The following were not kept by ProGuard: names of native methods not in the `io.realm.internal` package, names of classes used in method signature (#3596).
* Permission error when a database file was located on external storage (#3140).
* Memory leak when unsubscribing from a RealmResults/RealmObject RxJava Observable (#3552).

### Enhancements

* `Realm.compactRealm()` now works for encrypted Realms.
* Added `first(E defaultValue)` and `last(E defaultValue)` methods to `RealmList` and `RealmResult`. These methods will return the provided object instead of throwing an `IndexOutOfBoundsException` if the list is empty.
* Reduce transformer logger verbosity (#3608).
* `RealmLog.setLevel(int)` for setting the log level across all loggers.

### Internal

* Upgraded Realm Core to 2.1.3

### Credits

* Thanks to Max Furman (@maxfurman) for adding support for `first()` and `last()` default values.

## 2.0.2

This release is not protocol-compatible with previous versions of the Realm Mobile Platform. The base library is still fully compatible.

### Bug fixes

* Build error when using Java 7 (#3563).

### Internal

* Upgraded Realm Core to 2.1.0
* Upgraded Realm Sync to 1.0.0-BETA-2.0.

## 2.0.1

### Bug fixes

* `android.net.conn.CONNECTIVITY_CHANGE` broadcast caused `RuntimeException` if sync extension was disabled (#3505).
* `android.net.conn.CONNECTIVITY_CHANGE` was not delivered on Android 7 devices.
* `distinctAsync` did not respect other query parameters (#3537).
* `ConcurrentModificationException` from Gradle when building an application (#3501).

### Internal

* Upgraded to Realm Core 2.0.1 / Realm Sync 1.3-BETA

## 2.0.0

This release introduces support for the Realm Mobile Platform!
See <https://realm.io/news/introducing-realm-mobile-platform/> for an overview of these great new features.

### Breaking Changes

* Files written by Realm 2.0 cannot be read by 1.x or earlier versions. Old files can still be opened.
* It is now required to call `Realm.init(Context)` before calling any other Realm API.
* Removed `RealmConfiguration.Builder(Context)`, `RealmConfiguration.Builder(Context, File)` and `RealmConfiguration.Builder(File)` constructors.
* `isValid()` now always returns `true` instead of `false` for unmanaged `RealmObject` and `RealmList`. This puts it in line with the behaviour of the Cocoa and .NET API's (#3101).
* armeabi is not supported anymore.
* Added new `RealmFileException`.
  - `IncompatibleLockFileException` has been removed and replaced by `RealmFileException` with kind `INCOMPATIBLE_LOCK_FILE`.
  - `RealmIOExcpetion` has been removed and replaced by `RealmFileException`.
* `RealmConfiguration.Builder.assetFile(Context, String)` has been renamed to `RealmConfiguration.Builder.assetFile(String)`.
* Object with primary key is now required to define it when the object is created. This means that `Realm.createObject(Class<E>)` and `DynamicRealm.createObject(String)` now throws `RealmException` if they are used to create an object with a primary key field. Use `Realm.createObject(Class<E>, Object)` or `DynamicRealm.createObject(String, Object)` instead.
* Importing from JSON without the primary key field defined in the JSON object now throws `IllegalArgumentException`.
* Now `Realm.beginTransaction()`, `Realm.executeTransaction()` and `Realm.waitForChange()` throw `RealmMigrationNeededException` if a remote process introduces incompatible schema changes (#3409).
* The primary key value of an object can no longer be changed after the object was created. Instead a new object must be created and all fields copied over.
* Now `Realm.createObject(Class)` and `Realm.createObject(Class,Object)` take the values from the model's fields and default constructor. Creating objects through the `DynamicRealm` does not use these values (#777).
* When `Realm.create*FromJson()`s create a new `RealmObject`, now they take the default values defined by the field itself and its default constructor for those fields that are not defined in the JSON object.

### Enhancements

* Added `realmObject.isManaged()`, `RealmObject.isManaged(obj)` and `RealmCollection.isManaged()` (#3101).
* Added `RealmConfiguration.Builder.directory(File)`.
* `RealmLog` has been moved to the public API. It is now possible to control which events Realm emit to Logcat. See the `RealmLog` class for more details.
* Typed `RealmObject`s can now continue to access their fields properly even though the schema was changed while the Realm was open (#3409).
* A `RealmMigrationNeededException` will be thrown with a cause to show the detailed message when a migration is needed and the migration block is not in the `RealmConfiguration`.


### Bug fixes

* Fixed a lint error in proxy classes when the 'minSdkVersion' of user's project is smaller than 11 (#3356).
* Fixed a potential crash when there were lots of async queries waiting in the queue.
* Fixed a bug causing the Realm Transformer to not transform field access in the model's constructors (#3361).
* Fixed a bug causing a build failure when the Realm Transformer adds accessors to a model class that was already transformed in other project (#3469).
* Fixed a bug causing the `NullPointerException` when calling getters/setters in the model's constructors (#2536).

### Internal

* Moved JNI build to CMake.
* Updated Realm Core to 2.0.0.
* Updated ReLinker to 1.2.2.

## 1.2.0

### Bug fixes

* Throw a proper exception when operating on a non-existing field with the dynamic API (#3292).
* `DynamicRealmObject.setList` should only accept `RealmList<DynamicRealmObject>` (#3280).
* `DynamicRealmObject.getX(fieldName)` now throws a proper exception instead of a native crash when called with a field name of the wrong type (#3294).
* Fixed a concurrency crash which might happen when `Realm.executeTransactionAsync()` tried to call `onSucess` after the Realm was closed.

### Enhancements

* Added `RealmQuery.in()` for a comparison against multiple values.
* Added byte array (`byte[]`) support to `RealmQuery`'s `equalTo` and `notEqualTo` methods.
* Optimized internal caching of schema classes (#3315).

### Internal

* Updated Realm Core to 1.5.1.
* Improved sorting speed.
* Completely removed the `OptionalAPITransformer`.

### Credits

* Thanks to Brenden Kromhout (@bkromhout) for adding binary array support to `equalTo` and `notEqualTo`.

## 1.1.1

### Bug fixes

* Fixed a wrong JNI method declaration which might cause "method not found" crash on some devices.
* Fixed a bug that `Error` in the background async thread is not forwarded to the caller thread.
* Fixed a crash when an empty `Collection` is passed to `insert()`/`insertOrUpdate()` (#3103).
* Fixed a bug that does not transfer the primary key when `RealmSchemaObject.setClassName()` is called to rename a class (#3118).
* Fixed bug in `Realm.insert` and `Realm.insertOrUpdate` methods causing a `RealmList` to be cleared when inserting a managed `RealmModel` (#3105).
* Fixed a concurrency allocation bug in storage engine which might lead to some random crashes.
* Bulk insertion now throws if it is not called in a transaction (#3173).
* The IllegalStateException thrown when accessing an empty RealmObject is now more meaningful (#3200).
* `insert()` now correctly throws an exception if two different objects have the same primary key (#3212).
* Blackberry Z10 throwing "Function not implemented" (#3178).
* Reduced the number of file descriptors used by Realm Core (#3197).
* Throw a proper `IllegalStateException` if a `RealmChangeListener` is used inside an IntentService (#2875).

### Enhancements

* The Realm Annotation processor no longer consumes the Realm annotations. Allowing other annotation processors to run.

### Internal

* Updated Realm Core to 1.4.2.
* Improved sorting speed.

## 1.1.0

### Bug fixes

* A number of bug fixes in the storage engine related to memory management in rare cases when a Realm has been compacted.
* Disabled the optional API transformer since it has problems with DexGuard (#3022).
* `OnSuccess.OnSuccess()` might not be called with the correct Realm version for async transaction (#1893).
* Fixed a bug in `copyToRealm()` causing a cyclic dependency objects being duplicated.
* Fixed a build failure when model class has a conflicting name such as `Map`, `List`, `String`, ... (#3077).

### Enhancements

* Added `insert(RealmModel obj)`, `insertOrUpdate(RealmModel obj)`, `insert(Collection<RealmModel> collection)` and `insertOrUpdate(Collection<RealmModel> collection)` to perform batch inserts (#1684).
* Enhanced `Table.toString()` to show a PrimaryKey field details (#2903).
* Enabled ReLinker when loading a Realm from a custom path by adding a `RealmConfiguration.Builder(Context, File)` constructor (#2900).
* Changed `targetSdkVersion` of `realm-library` to 24.
* Logs warning if `DynamicRealm` is not closed when GC happens as it does for `Realm`.

### Deprecated

* `RealmConfiguration.Builder(File)`. Use `RealmConfiguration.Builder(Context, File)` instead.

### Internal

* Updated Realm Core to 1.2.0.

## 1.0.1

### Bug fixes

* Fixed a crash when calling `Table.toString()` in debugger (#2429).
* Fixed a race condition which would cause some `RealmResults` to not be properly updated inside a `RealmChangeListener`. This could result in crashes when accessing items from those results (#2926/#2951).
* Revised `RealmResults.isLoaded()` description (#2895).
* Fixed a bug that could cause Realm to lose track of primary key when using `RealmObjectSchema.removeField()` and `RealmObjectSchema.renameField()` (#2829/#2926).
* Fixed a bug that prevented some devices from finding async related JNI methods correctly.
* Updated ProGuard configuration in order not to depend on Android's default configuration (#2972).
* Fixed a race condition between Realms notifications and other UI events. This could e.g. cause ListView to crash (#2990).
* Fixed a bug that allowed both `RealmConfiguration.Builder.assetFile()`/`deleteRealmIfMigrationNeeded()` to be configured at the same time, which leads to the asset file accidentally being deleted in migrations (#2933).
* Realm crashed outright when the same Realm file was opened in two processes. Realm will now optimistically retry opening for 1 second before throwing an Error (#2459).

### Enhancements

* Removes RxJava related APIs during bytecode transforming to make RealmObject plays well with reflection when rx.Observable doesn't exist.

## 1.0.0

No changes since 0.91.1.

## 0.91.1

* Updated Realm Core to 1.0.1.

### Bug fixes

* Fixed a bug when opening a Realm causes a staled memory mapping. Symptoms are error messages like "Bad or incompatible history type", "File format version doesn't match", and "Encrypted interprocess sharing is currently unsupported".

## 0.91.0

* Updated Realm Core to 1.0.0.

### Breaking changes

* Removed all `@Deprecated` methods.
* Calling `Realm.setAutoRefresh()` or `DynamicRealm.setAutoRefresh()` from non-Looper thread throws `IllegalStateException` even if the `autoRefresh` is false (#2820).

### Bug fixes

* Calling RealmResults.deleteAllFromRealm() might lead to native crash (#2759).
* The annotation processor now correctly reports an error if trying to reference interfaces in model classes (#2808).
* Added null check to `addChangeListener` and `removeChangeListener` in `Realm` and `DynamicRealm` (#2772).
* Calling `RealmObjectSchema.addPrimaryKey()` adds an index to the primary key field, and calling `RealmObjectSchema.removePrimaryKey()` removes the index from the field (#2832).
* Log files are not deleted when calling `Realm.deleteRealm()` (#2834).

### Enhancements

* Upgrading to OpenSSL 1.0.1t. From July 11, 2016, Google Play only accept apps using OpenSSL 1.0.1r or later (https://support.google.com/faqs/answer/6376725, #2749).
* Added support for automatically copying an initial database from assets using `RealmConfiguration.Builder.assetFile()`.
* Better error messages when certain file operations fail.

### Credits

* Paweł Surówka (@thesurix) for adding the `RealmConfiguration.Builder.assetFile()`.

## 0.90.1

* Updated Realm Core to 0.100.2.

### Bug fixes

* Opening a Realm while closing a Realm in another thread could lead to a race condition.
* Automatic migration to the new file format could in rare circumstances lead to a crash.
* Fixing a race condition that may occur when using Async API (#2724).
* Fixed CannotCompileException when related class definition in android.jar cannot be found (#2703).

### Enhancements

* Prints path when file related exceptions are thrown.

## 0.90.0

* Updated Realm Core to 0.100.0.

### Breaking changes

* RealmChangeListener provides the changed object/Realm/collection as well (#1594).
* All JSON methods on Realm now only wraps JSONException in RealmException. All other Exceptions are thrown as they are.
* Marked all methods on `RealmObject` and all public classes final (#1594).
* Removed `BaseRealm` from the public API.
* Removed `HandlerController` from the public API.
* Removed constructor of `RealmAsyncTask` from the public API (#1594).
* `RealmBaseAdapter` has been moved to its own GitHub repository: https://github.com/realm/realm-android-adapters
  See https://github.com/realm/realm-android-adapters/blob/master/README.md for further info on how to include it.
* File format of Realm files is changed. Files will be automatically upgraded but opening a Realm file with older
  versions of Realm is not possible.

### Deprecated

* `Realm.allObjects*()`. Use `Realm.where(clazz).findAll*()` instead.
* `Realm.distinct*()`. Use `Realm.where(clazz).distinct*()` instead.
* `DynamicRealm.allObjects*()`. Use `DynamicRealm.where(className).findAll*()` instead.
* `DynamicRealm.distinct*()`. Use `DynamicRealm.where(className).distinct*()` instead.
* `Realm.allObjectsSorted(field, sort, field, sort, field, sort)`. Use `RealmQuery.findAllSorted(field[], sort[])`` instead.
* `RealmQuery.findAllSorted(field, sort, field, sort, field, sort)`. Use `RealmQuery.findAllSorted(field[], sort[])`` instead.
* `RealmQuery.findAllSortedAsync(field, sort, field, sort, field, sort)`. Use `RealmQuery.findAllSortedAsync(field[], sort[])`` instead.
* `RealmConfiguration.setModules()`. Use `RealmConfiguration.modules()` instead.
* `Realm.refresh()` and `DynamicRealm.refresh()`. Use `Realm.waitForChange()`/`stopWaitForChange()` or `DynamicRealm.waitForChange()`/`stopWaitForChange()` instead.

### Enhancements

* `RealmObjectSchema.getPrimaryKey()` (#2636).
* `Realm.createObject(Class, Object)` for creating objects with a primary key directly.
* Unit tests in Android library projects now detect Realm model classes.
* Better error message if `equals()` and `hashCode()` are not properly overridden in custom Migration classes.
* Expanding the precision of `Date` fields to cover full range (#833).
* `Realm.waitForChange()`/`stopWaitForChange()` and `DynamicRealm.waitForChange()`/`stopWaitForChange()` (#2386).

### Bug fixes

* `RealmChangeListener` on `RealmObject` is not triggered when adding listener on returned `RealmObject` of `copyToRealmOrUpdate()` (#2569).

### Credits

* Thanks to Brenden Kromhout (@bkromhout) for adding `RealmObjectSchema.getPrimaryKey()`.

## 0.89.1

### Bug fixes

* @PrimaryKey + @Required on String type primary key no longer throws when using copyToRealm or copyToRealmOrUpdate (#2653).
* Primary key is cleared/changed when calling RealmSchema.remove()/RealmSchema.rename() (#2555).
* Objects implementing RealmModel can be used as a field of RealmModel/RealmObject (#2654).

## 0.89.0

### Breaking changes

* @PrimaryKey field value can now be null for String, Byte, Short, Integer, and Long types. Older Realms should be migrated, using RealmObjectSchema.setNullable(), or by adding the @Required annotation. (#2515).
* `RealmResults.clear()` now throws UnsupportedOperationException. Use `RealmResults.deleteAllFromRealm()` instead.
* `RealmResults.remove(int)` now throws UnsupportedOperationException. Use `RealmResults.deleteFromRealm(int)` instead.
* `RealmResults.sort()` and `RealmList.sort()` now return the sorted result instead of sorting in-place.
* `RealmList.first()` and `RealmList.last()` now throw `ArrayIndexOutOfBoundsException` if `RealmList` is empty.
* Removed deprecated method `Realm.getTable()` from public API.
* `Realm.refresh()` and `DynamicRealm.refresh()` on a Looper no longer have any effect. `RealmObject` and `RealmResults` are always updated on the next event loop.

### Deprecated

* `RealmObject.removeFromRealm()` in place of `RealmObject.deleteFromRealm()`
* `Realm.clear(Class)` in favour of `Realm.delete(Class)`.
* `DynamicRealm.clear(Class)` in place of `DynamicRealm.delete(Class)`.

### Enhancements

* Added a `RealmModel` interface that can be used instead of extending `RealmObject`.
* `RealmCollection` and `OrderedRealmCollection` interfaces have been added. `RealmList` and `RealmResults` both implement these.
* `RealmBaseAdapter` now accept an `OrderedRealmCollection` instead of only `RealmResults`.
* `RealmObjectSchema.isPrimaryKey(String)` (#2440)
* `RealmConfiguration.initialData(Realm.Transaction)` can now be used to populate a Realm file before it is used for the first time.

### Bug fixes

* `RealmObjectSchema.isRequired(String)` and `RealmObjectSchema.isNullable(String)` don't throw when the given field name doesn't exist.

### Credits

* Thanks to @thesurix for adding `RealmConfiguration.initialData()`.

## 0.88.3

* Updated Realm Core to 0.97.3.

### Enhancements

* Throws an IllegalArgumentException when calling Realm.copyToRealm()/Realm.copyToRealmOrUpdate() with a RealmObject which belongs to another Realm instance in a different thread.
* Improved speed of cleaning up native resources (#2496).

### Bug fixes

* Field annotated with @Ignored should not have accessors generated by the bytecode transformer (#2478).
* RealmResults and RealmObjects can no longer accidentially be GC'ed if using `asObservable()`. Previously this caused the observable to stop emitting. (#2485).
* Fixed an build issue when using Realm in library projects on Windows (#2484).
* Custom equals(), toString() and hashCode() are no longer incorrectly overwritten by the proxy class (#2545).

## 0.88.2

* Updated Realm Core to 0.97.2.

### Enhancements

* Outputs additional information when incompatible lock file error occurs.

### Bug fixes

* Race condition causing BadVersionException when running multiple async writes and queries at the same time (#2021/#2391/#2417).

## 0.88.1

### Bug fixes

* Prevent throwing NullPointerException in RealmConfiguration.equals(RealmConfiguration) when RxJava is not in the classpath (#2416).
* RealmTransformer fails because of missing annotation classes in user's project (#2413).
* Added SONAME header to shared libraries (#2432).
* now DynamicRealmObject.toString() correctly shows null value as "null" and the format is aligned to the String from typed RealmObject (#2439).
* Fixed an issue occurring while resolving ReLinker in apps using a library based on Realm (#2415).

## 0.88.0

* Updated Realm Core to 0.97.0.

### Breaking changes

* Realm has now to be installed as a Gradle plugin.
* DynamicRealm.executeTransaction() now directly throws any RuntimeException instead of wrapping it in a RealmException (#1682).
* DynamicRealm.executeTransaction() now throws IllegalArgumentException instead of silently accepting a null Transaction object.
* String setters now throw IllegalArgumentException instead of RealmError for invalid surrogates.
* DynamicRealm.distinct()/distinctAsync() and Realm.distinct()/distinctAsync() now throw IllegalArgumentException instead of UnsupportedOperationException for invalid type or unindexed field.
* All thread local change listeners are now delayed until the next Looper event instead of being triggered when committing.
* Removed RealmConfiguration.getSchemaMediator() from public API which was deprecated in 0.86.0. Please use RealmConfiguration.getRealmObjectClasses() to obtain the set of model classes (#1797).
* Realm.migrateRealm() throws a FileNotFoundException if the Realm file doesn't exist.
* It is now required to unsubscribe from all Realm RxJava observables in order to fully close the Realm (#2357).

### Deprecated

* Realm.getInstance(Context). Use Realm.getInstance(RealmConfiguration) or Realm.getDefaultInstance() instead.
* Realm.getTable(Class) which was public because of the old migration API. Use Realm.getSchema() or DynamicRealm.getSchema() instead.
* Realm.executeTransaction(Transaction, Callback) and replaced it with Realm.executeTransactionAsync(Transaction), Realm.executeTransactionAsync(Transaction, OnSuccess), Realm.executeTransactionAsync(Transaction, OnError) and Realm.executeTransactionAsync(Transaction, OnSuccess, OnError).

### Enhancements

* Support for custom methods, custom logic in accessors, custom accessor names, interface implementation and public fields in Realm objects (#909).
* Support to project Lombok (#502).
* RealmQuery.isNotEmpty() (#2025).
* Realm.deleteAll() and RealmList.deleteAllFromRealm() (#1560).
* RealmQuery.distinct() and RealmResults.distinct() (#1568).
* RealmQuery.distinctAsync() and RealmResults.distinctAsync() (#2118).
* Improved .so loading by using [ReLinker](https://github.com/KeepSafe/ReLinker).
* Improved performance of RealmList#contains() (#897).
* distinct(...) for Realm, DynamicRealm, RealmQuery, and RealmResults can take multiple parameters (#2284).
* "realm" and "row" can be used as field name in model classes (#2255).
* RealmResults.size() now returns Integer.MAX_VALUE when actual size is greater than Integer.MAX_VALUE (#2129).
* Removed allowBackup from AndroidManifest (#2307).

### Bug fixes

* Error occurring during test and (#2025).
* Error occurring during test and connectedCheck of unit test example (#1934).
* Bug in jsonExample (#2092).
* Multiple calls of RealmResults.distinct() causes to return wrong results (#2198).
* Calling DynamicRealmObject.setList() with RealmList<DynamicRealmObject> (#2368).
* RealmChangeListeners did not triggering correctly if findFirstAsync() didn't find any object. findFirstAsync() Observables now also correctly call onNext when the query completes in that case (#2200).
* Setting a null value to trigger RealmChangeListener (#2366).
* Preventing throwing BadVersionException (#2391).

### Credits

* Thanks to Bill Best (@wmbest2) for snapshot testing.
* Thanks to Graham Smith (@grahamsmith) for a detailed bug report (#2200).

## 0.87.5
* Updated Realm Core to 0.96.2.
  - IllegalStateException won't be thrown anymore in RealmResults.where() if the RealmList which the RealmResults is created on has been deleted. Instead, the RealmResults will be treated as empty forever.
  - Fixed a bug causing a bad version exception, when using findFirstAsync (#2115).

## 0.87.4
* Updated Realm Core to 0.96.0.
  - Fixed bug causing BadVersionException or crashing core when running async queries.

## 0.87.3
* IllegalArgumentException is now properly thrown when calling Realm.copyFromRealm() with a DynamicRealmObject (#2058).
* Fixed a message in IllegalArgumentException thrown by the accessors of DynamicRealmObject (#2141).
* Fixed RealmList not returning DynamicRealmObjects of the correct underlying type (#2143).
* Fixed potential crash when rolling back removal of classes that reference each other (#1829).
* Updated Realm Core to 0.95.8.
  - Fixed a bug where undetected deleted object might lead to seg. fault (#1945).
  - Better performance when deleting objects (#2015).

## 0.87.2
* Removed explicit GC call when committing a transaction (#1925).
* Fixed a bug when RealmObjectSchema.addField() was called with the PRIMARY_KEY modifier, the field was not set as a required field (#2001).
* Fixed a bug which could throw a ConcurrentModificationException in RealmObject's or RealmResults' change listener (#1970).
* Fixed RealmList.set() so it now correctly returns the old element instead of the new (#2044).
* Fixed the deployment of source and javadoc jars (#1971).

## 0.87.1
* Upgraded to NDK R10e. Using gcc 4.9 for all architectures.
* Updated Realm Core to 0.95.6
  - Fixed a bug where an async query can be copied incomplete in rare cases (#1717).
* Fixed potential memory leak when using async query.
* Added a check to prevent removing a RealmChangeListener from a non-Looper thread (#1962). (Thank you @hohnamkung)

## 0.87.0
* Added Realm.asObservable(), RealmResults.asObservable(), RealmObject.asObservable(), DynamicRealm.asObservable() and DynamicRealmObject.asObservable().
* Added RealmConfiguration.Builder.rxFactory() and RxObservableFactory for custom RxJava observable factory classes.
* Added Realm.copyFromRealm() for creating detached copies of Realm objects (#931).
* Added RealmObjectSchema.getFieldType() (#1883).
* Added unitTestExample to showcase unit and instrumentation tests. Examples include jUnit3, jUnit4, Espresso, Robolectric, and MPowermock usage with Realm (#1440).
* Added support for ISO8601 based dates for JSON import. If JSON dates are invalid a RealmException will be thrown (#1213).
* Added APK splits to gridViewExample (#1834).

## 0.86.1
* Improved the performance of removing objects (RealmResults.clear() and RealmResults.remove()).
* Updated Realm Core to 0.95.5.
* Updated ProGuard configuration (#1904).
* Fixed a bug where RealmQuery.findFirst() returned a wrong result if the RealmQuery had been created from a RealmResults.where() (#1905).
* Fixed a bug causing DynamicRealmObject.getObject()/setObject() to use the wrong class (#1912).
* Fixed a bug which could cause a crash when closing Realm instances in change listeners (#1900).
* Fixed a crash occurring during update of multiple async queries (#1895).
* Fixed listeners not triggered for RealmObject & RealmResults created using copy or create methods (#1884).
* Fixed RealmChangeListener never called inside RealmResults (#1894).
* Fixed crash when calling clear on a RealmList (#1886).

## 0.86.0
* BREAKING CHANGE: The Migration API has been replaced with a new API.
* BREAKING CHANGE: RealmResults.SORT_ORDER_ASCENDING and RealmResults.SORT_ORDER_DESCENDING constants have been replaced by Sort.ASCENDING and Sort.DESCENDING enums.
* BREAKING CHANGE: RealmQuery.CASE_SENSITIVE and RealmQuery.CASE_INSENSITIVE constants have been replaced by Case.SENSITIVE and Case.INSENSITIVE enums.
* BREAKING CHANGE: Realm.addChangeListener, RealmObject.addChangeListener and RealmResults.addChangeListener hold a strong reference to the listener, you should unregister the listener to avoid memory leaks.
* BREAKING CHANGE: Removed deprecated methods RealmQuery.minimum{Int,Float,Double}, RealmQuery.maximum{Int,Float,Double}, RealmQuery.sum{Int,Float,Double} and RealmQuery.average{Int,Float,Double}. Use RealmQuery.min(), RealmQuery.max(), RealmQuery.sum() and RealmQuery.average() instead.
* BREAKING CHANGE: Removed RealmConfiguration.getSchemaMediator() which is public by mistake. And RealmConfiguration.getRealmObjectClasses() is added as an alternative in order to obtain the set of model classes (#1797).
* BREAKING CHANGE: Realm.addChangeListener, RealmObject.addChangeListener and RealmResults.addChangeListener will throw an IllegalStateException when invoked on a non-Looper thread. This is to prevent registering listeners that will not be invoked.
* BREAKING CHANGE: trying to access a property on an unloaded RealmObject obtained asynchronously will throw an IllegalStateException
* Added new Dynamic API using DynamicRealm and DynamicRealmObject.
* Added Realm.getSchema() and DynamicRealm.getSchema().
* Realm.createOrUpdateObjectFromJson() now works correctly if the RealmObject class contains a primary key (#1777).
* Realm.compactRealm() doesn't throw an exception if the Realm file is opened. It just returns false instead.
* Updated Realm Core to 0.95.3.
  - Fixed a bug where RealmQuery.average(String) returned a wrong value for a nullable Long/Integer/Short/Byte field (#1803).
  - Fixed a bug where RealmQuery.average(String) wrongly counted the null value for average calculation (#1854).

## 0.85.1
* Fixed a bug which could corrupt primary key information when updating from a Realm version <= 0.84.1 (#1775).

## 0.85.0
* BREAKING CHANGE: Removed RealmEncryptionNotSupportedException since the encryption implementation changed in Realm's underlying storage engine. Encryption is now supported on all devices.
* BREAKING CHANGE: Realm.executeTransaction() now directly throws any RuntimeException instead of wrapping it in a RealmException (#1682).
* BREAKING CHANGE: RealmQuery.isNull() and RealmQuery.isNotNull() now throw IllegalArgumentException instead of RealmError if the fieldname is a linked field and the last element is a link (#1693).
* Added Realm.isEmpty().
* Setters in managed object for RealmObject and RealmList now throw IllegalArgumentException if the value contains an invalid (unmanaged, removed, closed, from different Realm) object (#1749).
* Attempting to refresh a Realm while a transaction is in process will now throw an IllegalStateException (#1712).
* The Realm AAR now also contains the ProGuard configuration (#1767). (Thank you @skyisle)
* Updated Realm Core to 0.95.
  - Removed reliance on POSIX signals when using encryption.

## 0.84.2
* Fixed a bug making it impossible to convert a field to become required during a migration (#1695).
* Fixed a bug making it impossible to read Realms created using primary keys and created by iOS (#1703).
* Fixed some memory leaks when an Exception is thrown (#1730).
* Fixed a memory leak when using relationships (#1285).
* Fixed a bug causing cached column indices to be cleared too soon (#1732).

## 0.84.1
* Updated Realm Core to 0.94.4.
  - Fixed a bug that could cause a crash when running the same query multiple times.
* Updated ProGuard configuration. See [documentation](https://realm.io/docs/java/latest/#proguard) for more details.
* Updated Kotlin example to use 1.0.0-beta.
* Fixed warnings reported by "lint -Xlint:all" (#1644).
* Fixed a bug where simultaneous opening and closing a Realm from different threads might result in a NullPointerException (#1646).
* Fixed a bug which made it possible to externally modify the encryption key in a RealmConfiguration (#1678).

## 0.84.0
* Added support for async queries and transactions.
* Added support for parsing JSON Dates with timezone information. (Thank you @LateralKevin)
* Added RealmQuery.isEmpty().
* Added Realm.isClosed() method.
* Added Realm.distinct() method.
* Added RealmQuery.isValid(), RealmResults.isValid() and RealmList.isValid(). Each method checks whether the instance is still valid to use or not(for example, the Realm has been closed or any parent object has been removed).
* Added Realm.isInTransaction() method.
* Updated Realm Core to version 0.94.3.
  - Fallback for mremap() now work correctly on BlackBerry devices.
* Following methods in managed RealmList now throw IllegalStateException instead of native crash when RealmList.isValid() returns false: add(int,RealmObject), add(RealmObject)
* Following methods in managed RealmList now throw IllegalStateException instead of ArrayIndexOutOfBoundsException when RealmList.isValid() returns false: set(int,RealmObject), move(int,int), remove(int), get(int)
* Following methods in managed RealmList now throw IllegalStateException instead of returning 0/null when RealmList.isValid() returns false: clear(), removeAll(Collection), remove(RealmObject), first(), last(), size(), where()
* RealmPrimaryKeyConstraintException is now thrown instead of RealmException if two objects with same primary key are inserted.
* IllegalStateException is now thrown when calling Realm's clear(), RealmResults's remove(), removeLast(), clear() or RealmObject's removeFromRealm() from an incorrect thread.
* Fixed a bug affecting RealmConfiguration.equals().
* Fixed a bug in RealmQuery.isNotNull() which produced wrong results for binary data.
* Fixed a bug in RealmQuery.isNull() and RealmQuery.isNotNull() which validated the query prematurely.
* Fixed a bug where closed Realms were trying to refresh themselves resulting in a NullPointerException.
* Fixed a bug that made it possible to migrate open Realms, which could cause undefined behavior when querying, reading or writing data.
* Fixed a bug causing column indices to be wrong for some edge cases. See #1611 for details.

## 0.83.1
* Updated Realm Core to version 0.94.1.
  - Fixed a bug when using Realm.compactRealm() which could make it impossible to open the Realm file again.
  - Fixed a bug, so isNull link queries now always return true if any part is null.

## 0.83
* BREAKING CHANGE: Database file format update. The Realm file created by this version cannot be used by previous versions of Realm.
* BREAKING CHANGE: Removed deprecated methods and constructors from the Realm class.
* BREAKING CHANGE: Introduced boxed types Boolean, Byte, Short, Integer, Long, Float and Double. Added null support. Introduced annotation @Required to indicate a field is not nullable. String, Date and byte[] became nullable by default which means a RealmMigrationNeededException will be thrown if an previous version of a Realm file is opened.
* Deprecated methods: RealmQuery.minimum{Int,Float,Double}, RealmQuery.maximum{Int,Float,Double}. Use RealmQuery.min() and RealmQuery.max() instead.
* Added support for x86_64.
* Fixed an issue where opening the same Realm file on two Looper threads could potentially lead to an IllegalStateException being thrown.
* Fixed an issue preventing the call of listeners on refresh().
* Opening a Realm file from one thread will no longer be blocked by a transaction from another thread.
* Range restrictions of Date fields have been removed. Date fields now accepts any value. Milliseconds are still removed.

## 0.82.2
* Fixed a bug which might cause failure when loading the native library.
* Fixed a bug which might trigger a timeout in Context.finalize().
* Fixed a bug which might cause RealmObject.isValid() to throw an exception if the object is deleted.
* Updated Realm core to version 0.89.9
  - Fixed a potential stack overflow issue which might cause a crash when encryption was used.
  - Embedded crypto functions into Realm dynamic lib to avoid random issues on some devices.
  - Throw RealmEncryptionNotSupportedException if the device doesn't support Realm encryption. At least one device type (HTC One X) contains system bugs that prevents Realm's encryption from functioning properly. This is now detected, and an exception is thrown when trying to open/create an encrypted Realm file. It's up to the application to catch this and decide if it's OK to proceed without encryption instead.

## 0.82.1
* Fixed a bug where using the wrong encryption key first caused the right key to be seen as invalid.
* Fixed a bug where String fields were ignored when updating objects from JSON with null values.
* Fixed a bug when calling System.exit(0), the process might hang.

## 0.82
* BREAKING CHANGE: Fields with annotation @PrimaryKey are indexed automatically now. Older schemas require a migration.
* RealmConfiguration.setModules() now accept ignore null values which Realm.getDefaultModule() might return.
* Trying to access a deleted Realm object throw throws a proper IllegalStateException.
* Added in-memory Realm support.
* Closing realm on another thread different from where it was created now throws an exception.
* Realm will now throw a RealmError when Realm's underlying storage engine encounters an unrecoverable error.
* @Index annotation can also be applied to byte/short/int/long/boolean/Date now.
* Fixed a bug where RealmQuery objects are prematurely garbage collected.
* Removed RealmQuery.between() for link queries.

## 0.81.1
* Fixed memory leak causing Realm to never release Realm objects.

## 0.81
* Introduced RealmModules for working with custom schemas in libraries and apps.
* Introduced Realm.getDefaultInstance(), Realm.setDefaultInstance(RealmConfiguration) and Realm.getInstance(RealmConfiguration).
* Deprecated most constructors. They have been been replaced by Realm.getInstance(RealmConfiguration) and Realm.getDefaultInstance().
* Deprecated Realm.migrateRealmAtPath(). It has been replaced by Realm.migrateRealm(RealmConfiguration).
* Deprecated Realm.deleteFile(). It has been replaced by Realm.deleteRealm(RealmConfiguration).
* Deprecated Realm.compactFile(). It has been replaced by Realm.compactRealm(RealmConfiguration).
* RealmList.add(), RealmList.addAt() and RealmList.set() now copy unmanaged objects transparently into Realm.
* Realm now works with Kotlin (M12+). (Thank you @cypressious)
* Fixed a performance regression introduced in 0.80.3 occurring during the validation of the Realm schema.
* Added a check to give a better error message when null is used as value for a primary key.
* Fixed unchecked cast warnings when building with Realm.
* Cleaned up examples (remove old test project).
* Added checking for missing generic type in RealmList fields in annotation processor.

## 0.80.3
* Calling Realm.copyToRealmOrUpdate() with an object with a null primary key now throws a proper exception.
* Fixed a bug making it impossible to open Realms created by Realm-Cocoa if a model had a primary key defined.
* Trying to using Realm.copyToRealmOrUpdate() with an object with a null primary key now throws a proper exception.
* RealmChangedListener now also gets called on the same thread that did the commit.
* Fixed bug where Realm.createOrUpdateWithJson() reset Date and Binary data to default values if not found in the JSON output.
* Fixed a memory leak when using RealmBaseAdapter.
* RealmBaseAdapter now allow RealmResults to be null. (Thanks @zaki50)
* Fixed a bug where a change to a model class (`RealmList<A>` to `RealmList<B>`) would not throw a RealmMigrationNeededException.
* Fixed a bug where setting multiple RealmLists didn't remove the previously added objects.
* Solved ConcurrentModificationException thrown when addChangeListener/removeChangeListener got called in the onChange. (Thanks @beeender)
* Fixed duplicated listeners in the same realm instance. Trying to add duplicated listeners is ignored now. (Thanks @beeender)

## 0.80.2
* Trying to use Realm.copyToRealmOrUpdate() with an object with a null primary key now throws a proper exception.
* RealmMigrationNeedException can now return the path to the Realm that needs to be migrated.
* Fixed bug where creating a Realm instance with a hashcode collision no longer returned the wrong Realm instance.
* Updated Realm Core to version 0.89.2
  - fixed bug causing a crash when opening an encrypted Realm file on ARM64 devices.

## 0.80.1
* Realm.createOrUpdateWithJson() no longer resets fields to their default value if they are not found in the JSON input.
* Realm.compactRealmFile() now uses Realm Core's compact() method which is more failure resilient.
* Realm.copyToRealm() now correctly handles referenced child objects that are already in the Realm.
* The ARM64 binary is now properly a part of the Eclipse distribution package.
* A RealmMigrationExceptionNeeded is now properly thrown if @Index and @PrimaryKey are not set correctly during a migration.
* Fixed bug causing Realms to be cached even though they failed to open correctly.
* Added Realm.deleteRealmFile(File) method.
* Fixed bug causing queries to fail if multiple Realms has different field ordering.
* Fixed bug when using Realm.copyToRealm() with a primary key could crash if default value was already used in the Realm.
* Updated Realm Core to version 0.89.0
  - Improved performance for sorting RealmResults.
  - Improved performance for refreshing a Realm after inserting or modifying strings or binary data.
  - Fixed bug causing incorrect result when querying indexed fields.
  - Fixed bug causing corruption of string index when deleting an object where there are duplicate values for the indexed field.
  - Fixed bug causing a crash after compacting the Realm file.
* Added RealmQuery.isNull() and RealmQuery.isNotNull() for querying relationships.
* Fixed a potential NPE in the RealmList constructor.

## 0.80
* Queries on relationships can be case sensitive.
* Fixed bug when importing JSONObjects containing NULL values.
* Fixed crash when trying to remove last element of a RealmList.
* Fixed bug crashing annotation processor when using "name" in model classes for RealmObject references
* Fixed problem occurring when opening an encrypted Realm with two different instances of the same key.
* Version checker no longer reports that updates are available when latest version is used.
* Added support for static fields in RealmObjects.
* Realm.writeEncryptedCopyTo() has been reenabled.

## 0.79.1
* copyToRealm() no longer crashes on cyclic data structures.
* Fixed potential crash when using copyToRealmOrUpdate with an object graph containing a mix of elements with and without primary keys.

## 0.79
* Added support for ARM64.
* Added RealmQuery.not() to negate a query condition.
* Added copyToRealmOrUpdate() and createOrUpdateFromJson() methods, that works for models with primary keys.
* Made the native libraries much smaller. Arm went from 1.8MB to 800KB.
* Better error reporting when trying to create or open a Realm file fails.
* Improved error reporting in case of missing accessors in model classes.
* Re-enabled RealmResults.remove(index) and RealmResults.removeLast().
* Primary keys are now supported through the @PrimaryKey annotation.
* Fixed error when instantiating a Realm with the wrong key.
* Throw an exception if deleteRealmFile() is called when there is an open instance of the Realm.
* Made migrations and compression methods synchronised.
* Removed methods deprecated in 0.76. Now Realm.allObjectsSorted() and RealmQuery.findAllSorted() need to be used instead.
* Reimplemented Realm.allObjectSorted() for better performance.

## 0.78
* Added proper support for encryption. Encryption support is now included by default. Keys are now 64 bytes long.
* Added support to write an encrypted copy of a Realm.
* Realm no longer incorrectly warns that an instance has been closed too many times.
* Realm now shows a log warning if an instance is being finalized without being closed.
* Fixed bug causing Realms to be cached during a RealmMigration resulting in invalid realms being returned from Realm.getInstance().
* Updated core to 0.88.

## 0.77
* Added Realm.allObjectsSorted() and RealmQuery.findAllSorted() and extending RealmResults.sort() for multi-field sorting.
* Added more logging capabilities at the JNI level.
* Added proper encryption support. NOTE: The key has been increased from 32 bytes to 64 bytes (see example).
* Added support for unmanaged objects and custom constructors.
* Added more precise imports in proxy classes to avoid ambiguous references.
* Added support for executing a transaction with a closure using Realm.executeTransaction().
* Added RealmObject.isValid() to test if an object is still accessible.
* RealmResults.sort() now has better error reporting.
* Fixed bug when doing queries on the elements of a RealmList, ie. like Realm.where(Foo.class).getBars().where().equalTo("name").
* Fixed bug causing refresh() to be called on background threads with closed Realms.
* Fixed bug where calling Realm.close() too many times could result in Realm not getting closed at all. This now triggers a log warning.
* Throw NoSuchMethodError when RealmResults.indexOf() is called, since it's not implemented yet.
* Improved handling of empty model classes in the annotation processor
* Removed deprecated static constructors.
* Introduced new static constructors based on File instead of Context, allowing to save Realm files in custom locations.
* RealmList.remove() now properly returns the removed object.
* Calling realm.close() no longer prevent updates to other open realm instances on the same thread.

## 0.76.0
* RealmObjects can now be imported using JSON.
* Gradle wrapper updated to support Android Studio 1.0.
* Fixed bug in RealmObject.equals() so it now correctly compares two objects from the same Realm.
* Fixed bug in Realm crashing for receiving notifications after close().
* Realm class is now marked as final.
* Replaced concurrency example with a better thread example.
* Allowed to add/remove RealmChangeListeners in RealmChangeListeners.
* Upgraded to core 0.87.0 (encryption support, API changes).
* Close the Realm instance after migrations.
* Added a check to deny the writing of objects outside of a transaction.

## 0.75.1 (03 December 2014)
* Changed sort to be an in-place method.
* Renamed SORT_ORDER_DECENDING to SORT_ORDER_DESCENDING.
* Added sorting functionality to allObjects() and findAll().
* Fixed bug when querying a date column with equalTo(), it would act as lessThan()

## 0.75.0 (28 Nov 2014)
* Realm now implements Closeable, allowing better cleanup of native resources.
* Added writeCopyTo() and compactRealmFile() to write and compact a Realm to a new file.
* RealmObject.toString(), equals() and hashCode() now support models with cyclic references.
* RealmResults.iterator() and listIterator() now correctly iterates the results when using remove().
* Bug fixed in Exception text when field names was not matching the database.
* Bug fixed so Realm no longer throws an Exception when removing the last object.
* Bug fixed in RealmResults which prevented sub-querying.
* The Date type does not support millisecond resolution, and dates before 1901-12-13 and dates after 2038-01-19 are not supported on 32 bit systems.
* Fixed bug so Realm no longer throws an Exception when removing the last object.
* Fixed bug in RealmResults which prevented sub-querying.

## 0.74.0 (19 Nov 2014)
* Added support for more field/accessors naming conventions.
* Added case sensitive versions of string comparison operators equalTo and notEqualTo.
* Added where() to RealmList to initiate queries.
* Added verification of fields names in queries with links.
* Added exception for queries with invalid field name.
* Allow static methods in model classes.
* An exception will now be thrown if you try to move Realm, RealmResults or RealmObject between threads.
* Fixed a bug in the calculation of the maximum of date field in a RealmResults.
* Updated core to 0.86.0, fixing a bug in cancelling an empty transaction, and major query speedups with floats/doubles.
* Consistent handling of UTF-8 strings.
* removeFromRealm() now calls moveLastOver() which is faster and more reliable when deleting multiple objects.

## 0.73.1 (05 Nov 2014)
* Fixed a bug that would send infinite notifications in some instances.

## 0.73.0 (04 Nov 2014)
* Fixed a bug not allowing queries with more than 1024 conditions.
* Rewritten the notification system. The API did not change but it's now much more reliable.
* Added support for switching auto-refresh on and off (Realm.setAutoRefresh).
* Added RealmBaseAdapter and an example using it.
* Added deleteFromRealm() method to RealmObject.

## 0.72.0 (27 Oct 2014)
* Extended sorting support to more types: boolean, byte, short, int, long, float, double, Date, and String fields are now supported.
* Better support for Java 7 and 8 in the annotations processor.
* Better support for the Eclipse annotations processor.
* Added Eclipse support to the distribution folder.
* Added Realm.cancelTransaction() to cancel/abort/rollback a transaction.
* Added support for link queries in the form realm.where(Owner.class).equalTo("cat.age", 12).findAll().
* Faster implementation of RealmQuery.findFirst().
* Upgraded core to 0.85.1 (deep copying of strings in queries; preparation for link queries).

## 0.71.0 (07 Oct 2014)
* Simplified the release artifact to a single Jar file.
* Added support for Eclipse.
* Added support for deploying to Maven.
* Throw exception if nested transactions are used (it's not allowed).
* Javadoc updated.
* Fixed [bug in RealmResults](https://github.com/realm/realm-java/issues/453).
* New annotation @Index to add search index to a field (currently only supporting String fields).
* Made the annotations processor more verbose and strict.
* Added RealmQuery.count() method.
* Added a new example about concurrency.
* Upgraded to core 0.84.0.

## 0.70.1 (30 Sep 2014)
* Enabled unit testing for the realm project.
* Fixed handling of camel-cased field names.

## 0.70.0 (29 Sep 2014)
* This is the first public beta release.<|MERGE_RESOLUTION|>--- conflicted
+++ resolved
@@ -14,11 +14,7 @@
 
 ### Internal
 
-<<<<<<< HEAD
-* Updated Realm Sync to 1.0.0-BETA-7.1.
-=======
 * Updated Realm Sync to 1.0.0-BETA-7.2.
->>>>>>> 88ea9680
 * Add a Realm backup when receiving a Sync client reset message from the server.
 
 ## 2.2.2
