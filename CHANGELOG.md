<<<<<<< HEAD
## 2.0.3

### Bug fixes

* Those were not kept by ProGuard: names of native methods not in the `io.realm.internal` package, names of classes used in method signature (#3596).
* Missing ProGuard configuration for libraries used by Sync extension (#3596).
=======
## 2.1.0

### Enhancement

* `Realm.compactRealm()` works for encrypted Realms.
>>>>>>> 3117b155

## 2.0.2

This release is not protocol-compatible with previous versions of the Realm Mobile Platform. The base library is still fully compatible.

### Bug fixes

* Build error when using Java 7 (#3563).

## Internal

* Upgraded to Realm Core 2.1.0 / Realm Sync 2.0-BETA. 

## 2.0.1

### Bug fixes

* `android.net.conn.CONNECTIVITY_CHANGE` broadcast caused `RuntimeException` if sync extension was disabled (#3505).
* `android.net.conn.CONNECTIVITY_CHANGE` was not delivered on Android 7 devices.
* `distinctAsync` did not respect other query parameters (#3537).
* `ConcurrentModificationException` from Gradle when building an application (#3501).

## Internal

* Upgraded to Realm Core 2.0.1 / Realm Sync 1.3-BETA

## 2.0.0

This release introduces support for the Realm Mobile Platform! 
See <https://realm.io/news/introducing-realm-mobile-platform/> for an overview of these great new features.

### Breaking Changes

* Files written by Realm 2.0 cannot be read by 1.x or earlier versions. Old files can still be opened.
* It is now required to call `Realm.init(Context)` before calling any other Realm API.
* Removed `RealmConfiguration.Builder(Context)`, `RealmConfiguration.Builder(Context, File)` and `RealmConfiguration.Builder(File)` constructors.
* `isValid()` now always returns `true` instead of `false` for unmanaged `RealmObject` and `RealmList`. This puts it in line with the behaviour of the Cocoa and .NET API's (#3101).
* armeabi is not supported anymore.
* Added new `RealmFileException`.
  - `IncompatibleLockFileException` has been removed and replaced by `RealmFileException` with kind `INCOMPATIBLE_LOCK_FILE`.
  - `RealmIOExcpetion` has been removed and replaced by `RealmFileException`.
* `RealmConfiguration.Builder.assetFile(Context, String)` has been renamed to `RealmConfiguration.Builder.assetFile(String)`.
* Object with primary key is now required to define it when the object is created. This means that `Realm.createObject(Class<E>)` and `DynamicRealm.createObject(String)` now throws `RealmException` if they are used to create an object with a primary key field. Use `Realm.createObject(Class<E>, Object)` or `DynamicRealm.createObject(String, Object)` instead.
* Importing from JSON without the primary key field defined in the JSON object now throws `IllegalArgumentException`.
* Now `Realm.beginTransaction()`, `Realm.executeTransaction()` and `Realm.waitForChange()` throw `RealmMigrationNeededException` if a remote process introduces incompatible schema changes (#3409).
* The primary key value of an object can no longer be changed after the object was created. Instead a new object must be created and all fields copied over.
* Now `Realm.createObject(Class)` and `Realm.createObject(Class,Object)` take the values from the model's fields and default constructor. Creating objects through the `DynamicRealm` does not use these values (#777).
* When `Realm.create*FromJson()`s create a new `RealmObject`, now they take the default values defined by the field itself and its default constructor for those fields that are not defined in the JSON object.

### Enhancements

* Added `realmObject.isManaged()`, `RealmObject.isManaged(obj)` and `RealmCollection.isManaged()` (#3101).
* Added `RealmConfiguration.Builder.directory(File)`.
* `RealmLog` has been moved to the public API. It is now possible to control which events Realm emit to Logcat. See the `RealmLog` class for more details.
* Typed `RealmObject`s can now continue to access their fields properly even though the schema was changed while the Realm was open (#3409).
* A `RealmMigrationNeededException` will be thrown with a cause to show the detailed message when a migration is needed and the migration block is not in the `RealmConfiguration`.


### Bug fixes

* Fixed a lint error in proxy classes when the 'minSdkVersion' of user's project is smaller than 11 (#3356).
* Fixed a potential crash when there were lots of async queries waiting in the queue.
* Fixed a bug causing the Realm Transformer to not transform field access in the model's constructors (#3361).
* Fixed a bug causing a build failure when the Realm Transformer adds accessors to a model class that was already transformed in other project (#3469).
* Fixed a bug causing the `NullPointerException` when calling getters/setters in the model's constructors (#2536).

### Internal

* Moved JNI build to CMake.
* Updated Realm Core to 2.0.0.
* Updated ReLinker to 1.2.2.

## 1.2.0

### Bug fixes

* Throw a proper exception when operating on a non-existing field with the dynamic API (#3292).
* `DynamicRealmObject.setList` should only accept `RealmList<DynamicRealmObject>` (#3280).
* `DynamicRealmObject.getX(fieldName)` now throws a proper exception instead of a native crash when called with a field name of the wrong type (#3294).
* Fixed a concurrency crash which might happen when `Realm.executeTransactionAsync()` tried to call `onSucess` after the Realm was closed.

### Enhancements

* Added `RealmQuery.in()` for a comparison against multiple values.
* Added byte array (`byte[]`) support to `RealmQuery`'s `equalTo` and `notEqualTo` methods.
* Optimized internal caching of schema classes (#3315).

### Internal

* Updated Realm Core to 1.5.1.
* Improved sorting speed.
* Completely removed the `OptionalAPITransformer`.

### Credits

* Thanks to Brenden Kromhout (@bkromhout) for adding binary array support to `equalTo` and `notEqualTo`.

## 1.1.1

### Bug fixes

* Fixed a wrong JNI method declaration which might cause "method not found" crash on some devices.
* Fixed a bug that `Error` in the background async thread is not forwarded to the caller thread.
* Fixed a crash when an empty `Collection` is passed to `insert()`/`insertOrUpdate()` (#3103).
* Fixed a bug that does not transfer the primary key when `RealmSchemaObject.setClassName()` is called to rename a class (#3118).
* Fixed bug in `Realm.insert` and `Realm.insertOrUpdate` methods causing a `RealmList` to be cleared when inserting a managed `RealmModel` (#3105).
* Fixed a concurrency allocation bug in storage engine which might lead to some random crashes.
* Bulk insertion now throws if it is not called in a transaction (#3173).
* The IllegalStateException thrown when accessing an empty RealmObject is now more meaningful (#3200).
* `insert()` now correctly throws an exception if two different objects have the same primary key (#3212).
* Blackberry Z10 throwing "Function not implemented" (#3178).
* Reduced the number of file descriptors used by Realm Core (#3197).
* Throw a proper `IllegalStateException` if a `RealmChangeListener` is used inside an IntentService (#2875).

### Enhancements

* The Realm Annotation processor no longer consumes the Realm annotations. Allowing other annotation processors to run.

### Internal

* Updated Realm Core to 1.4.2.
* Improved sorting speed.

## 1.1.0

### Bug fixes

* A number of bug fixes in the storage engine related to memory management in rare cases when a Realm has been compacted.
* Disabled the optional API transformer since it has problems with DexGuard (#3022).
* `OnSuccess.OnSuccess()` might not be called with the correct Realm version for async transaction (#1893).
* Fixed a bug in `copyToRealm()` causing a cyclic dependency objects being duplicated.
* Fixed a build failure when model class has a conflicting name such as `Map`, `List`, `String`, ... (#3077).

### Enhancements

* Added `insert(RealmModel obj)`, `insertOrUpdate(RealmModel obj)`, `insert(Collection<RealmModel> collection)` and `insertOrUpdate(Collection<RealmModel> collection)` to perform batch inserts (#1684).
* Enhanced `Table.toString()` to show a PrimaryKey field details (#2903).
* Enabled ReLinker when loading a Realm from a custom path by adding a `RealmConfiguration.Builder(Context, File)` constructor (#2900).
* Changed `targetSdkVersion` of `realm-library` to 24.
* Logs warning if `DynamicRealm` is not closed when GC happens as it does for `Realm`.

### Deprecated

* `RealmConfiguration.Builder(File)`. Use `RealmConfiguration.Builder(Context, File)` instead.

### Internal

* Updated Realm Core to 1.2.0.

## 1.0.1

### Bug fixes

* Fixed a crash when calling `Table.toString()` in debugger (#2429).
* Fixed a race condition which would cause some `RealmResults` to not be properly updated inside a `RealmChangeListener`. This could result in crashes when accessing items from those results (#2926/#2951).
* Revised `RealmResults.isLoaded()` description (#2895).
* Fixed a bug that could cause Realm to lose track of primary key when using `RealmObjectSchema.removeField()` and `RealmObjectSchema.renameField()` (#2829/#2926).
* Fixed a bug that prevented some devices from finding async related JNI methods correctly.
* Updated ProGuard configuration in order not to depend on Android's default configuration (#2972).
* Fixed a race condition between Realms notifications and other UI events. This could e.g. cause ListView to crash (#2990).
* Fixed a bug that allowed both `RealmConfiguration.Builder.assetFile()`/`deleteRealmIfMigrationNeeded()` to be configured at the same time, which leads to the asset file accidentally being deleted in migrations (#2933).
* Realm crashed outright when the same Realm file was opened in two processes. Realm will now optimistically retry opening for 1 second before throwing an Error (#2459).

### Enhancements

* Removes RxJava related APIs during bytecode transforming to make RealmObject plays well with reflection when rx.Observable doesn't exist.

## 1.0.0

No changes since 0.91.1.

## 0.91.1

* Updated Realm Core to 1.0.1.

### Bug fixes

* Fixed a bug when opening a Realm causes a staled memory mapping. Symptoms are error messages like "Bad or incompatible history type", "File format version doesn't match", and "Encrypted interprocess sharing is currently unsupported".

## 0.91.0

* Updated Realm Core to 1.0.0.

### Breaking changes

* Removed all `@Deprecated` methods.
* Calling `Realm.setAutoRefresh()` or `DynamicRealm.setAutoRefresh()` from non-Looper thread throws `IllegalStateException` even if the `autoRefresh` is false (#2820).

### Bug fixes

* Calling RealmResults.deleteAllFromRealm() might lead to native crash (#2759).
* The annotation processor now correctly reports an error if trying to reference interfaces in model classes (#2808).
* Added null check to `addChangeListener` and `removeChangeListener` in `Realm` and `DynamicRealm` (#2772).
* Calling `RealmObjectSchema.addPrimaryKey()` adds an index to the primary key field, and calling `RealmObjectSchema.removePrimaryKey()` removes the index from the field (#2832).
* Log files are not deleted when calling `Realm.deleteRealm()` (#2834).

### Enhancements

* Upgrading to OpenSSL 1.0.1t. From July 11, 2016, Google Play only accept apps using OpenSSL 1.0.1r or later (https://support.google.com/faqs/answer/6376725, #2749).
* Added support for automatically copying an initial database from assets using `RealmConfiguration.Builder.assetFile()`.
* Better error messages when certain file operations fail.

### Credits

* Paweł Surówka (@thesurix) for adding the `RealmConfiguration.Builder.assetFile()`.

## 0.90.1

* Updated Realm Core to 0.100.2.

### Bug fixes

* Opening a Realm while closing a Realm in another thread could lead to a race condition.
* Automatic migration to the new file format could in rare circumstances lead to a crash.
* Fixing a race condition that may occur when using Async API (#2724).
* Fixed CannotCompileException when related class definition in android.jar cannot be found (#2703).

### Enhancements

* Prints path when file related exceptions are thrown.

## 0.90.0

* Updated Realm Core to 0.100.0.

### Breaking changes

* RealmChangeListener provides the changed object/Realm/collection as well (#1594).
* All JSON methods on Realm now only wraps JSONException in RealmException. All other Exceptions are thrown as they are.
* Marked all methods on `RealmObject` and all public classes final (#1594).
* Removed `BaseRealm` from the public API.
* Removed `HandlerController` from the public API.
* Removed constructor of `RealmAsyncTask` from the public API (#1594).
* `RealmBaseAdapter` has been moved to its own GitHub repository: https://github.com/realm/realm-android-adapters
  See https://github.com/realm/realm-android-adapters/README.md for further info on how to include it.
* File format of Realm files is changed. Files will be automatically upgraded but opening a Realm file with older
  versions of Realm is not possible.

### Deprecated

* `Realm.allObjects*()`. Use `Realm.where(clazz).findAll*()` instead.
* `Realm.distinct*()`. Use `Realm.where(clazz).distinct*()` instead.
* `DynamicRealm.allObjects*()`. Use `DynamicRealm.where(className).findAll*()` instead.
* `DynamicRealm.distinct*()`. Use `DynamicRealm.where(className).distinct*()` instead.
* `Realm.allObjectsSorted(field, sort, field, sort, field, sort)`. Use `RealmQuery.findAllSorted(field[], sort[])`` instead.
* `RealmQuery.findAllSorted(field, sort, field, sort, field, sort)`. Use `RealmQuery.findAllSorted(field[], sort[])`` instead.
* `RealmQuery.findAllSortedAsync(field, sort, field, sort, field, sort)`. Use `RealmQuery.findAllSortedAsync(field[], sort[])`` instead.
* `RealmConfiguration.setModules()`. Use `RealmConfiguration.modules()` instead.
* `Realm.refresh()` and `DynamicRealm.refresh()`. Use `Realm.waitForChange()`/`stopWaitForChange()` or `DynamicRealm.waitForChange()`/`stopWaitForChange()` instead.

### Enhancements

* `RealmObjectSchema.getPrimaryKey()` (#2636).
* `Realm.createObject(Class, Object)` for creating objects with a primary key directly.
* Unit tests in Android library projects now detect Realm model classes.
* Better error message if `equals()` and `hashCode()` are not properly overridden in custom Migration classes.
* Expanding the precision of `Date` fields to cover full range (#833).
* `Realm.waitForChange()`/`stopWaitForChange()` and `DynamicRealm.waitForChange()`/`stopWaitForChange()` (#2386).

### Bug fixes

* `RealmChangeListener` on `RealmObject` is not triggered when adding listener on returned `RealmObject` of `copyToRealmOrUpdate()` (#2569).

### Credits

* Thanks to Brenden Kromhout (@bkromhout) for adding `RealmObjectSchema.getPrimaryKey()`.

## 0.89.1

### Bug fixes

* @PrimaryKey + @Required on String type primary key no longer throws when using copyToRealm or copyToRealmOrUpdate (#2653).
* Primary key is cleared/changed when calling RealmSchema.remove()/RealmSchema.rename() (#2555).
* Objects implementing RealmModel can be used as a field of RealmModel/RealmObject (#2654).

## 0.89.0

### Breaking changes

* @PrimaryKey field value can now be null for String, Byte, Short, Integer, and Long types. Older Realms should be migrated, using RealmObjectSchema.setNullable(), or by adding the @Required annotation. (#2515).
* `RealmResults.clear()` now throws UnsupportedOperationException. Use `RealmResults.deleteAllFromRealm()` instead.
* `RealmResults.remove(int)` now throws UnsupportedOperationException. Use `RealmResults.deleteFromRealm(int)` instead.
* `RealmResults.sort()` and `RealmList.sort()` now return the sorted result instead of sorting in-place.
* `RealmList.first()` and `RealmList.last()` now throw `ArrayIndexOutOfBoundsException` if `RealmList` is empty.
* Removed deprecated method `Realm.getTable()` from public API.
* `Realm.refresh()` and `DynamicRealm.refresh()` on a Looper no longer have any effect. `RealmObject` and `RealmResults` are always updated on the next event loop.

### Deprecated

* `RealmObject.removeFromRealm()` in place of `RealmObject.deleteFromRealm()`
* `Realm.clear(Class)` in favour of `Realm.delete(Class)`.
* `DynamicRealm.clear(Class)` in place of `DynamicRealm.delete(Class)`.

### Enhancements

* Added a `RealmModel` interface that can be used instead of extending `RealmObject`.
* `RealmCollection` and `OrderedRealmCollection` interfaces have been added. `RealmList` and `RealmResults` both implement these.
* `RealmBaseAdapter` now accept an `OrderedRealmCollection` instead of only `RealmResults`.
* `RealmObjectSchema.isPrimaryKey(String)` (#2440)
* `RealmConfiguration.initialData(Realm.Transaction)` can now be used to populate a Realm file before it is used for the first time.

### Bug fixes

* `RealmObjectSchema.isRequired(String)` and `RealmObjectSchema.isNullable(String)` don't throw when the given field name doesn't exist.

### Credits

* Thanks to @thesurix for adding `RealmConfiguration.initialData()`.

## 0.88.3

* Updated Realm Core to 0.97.3.

### Enhancements

* Throws an IllegalArgumentException when calling Realm.copyToRealm()/Realm.copyToRealmOrUpdate() with a RealmObject which belongs to another Realm instance in a different thread.
* Improved speed of cleaning up native resources (#2496).

### Bug fixes

* Field annotated with @Ignored should not have accessors generated by the bytecode transformer (#2478).
* RealmResults and RealmObjects can no longer accidentially be GC'ed if using `asObservable()`. Previously this caused the observable to stop emitting. (#2485).
* Fixed an build issue when using Realm in library projects on Windows (#2484).
* Custom equals(), toString() and hashCode() are no longer incorrectly overwritten by the proxy class (#2545).

## 0.88.2

* Updated Realm Core to 0.97.2.

### Enhancements

* Outputs additional information when incompatible lock file error occurs.

### Bug fixes

* Race condition causing BadVersionException when running multiple async writes and queries at the same time (#2021/#2391/#2417).

## 0.88.1

### Bug fixes

* Prevent throwing NullPointerException in RealmConfiguration.equals(RealmConfiguration) when RxJava is not in the classpath (#2416).
* RealmTransformer fails because of missing annotation classes in user's project (#2413).
* Added SONAME header to shared libraries (#2432).
* now DynamicRealmObject.toString() correctly shows null value as "null" and the format is aligned to the String from typed RealmObject (#2439).
* Fixed an issue occurring while resolving ReLinker in apps using a library based on Realm (#2415).

## 0.88.0

* Updated Realm Core to 0.97.0.

### Breaking changes

* Realm has now to be installed as a Gradle plugin.
* DynamicRealm.executeTransaction() now directly throws any RuntimeException instead of wrapping it in a RealmException (#1682).
* DynamicRealm.executeTransaction() now throws IllegalArgumentException instead of silently accepting a null Transaction object.
* String setters now throw IllegalArgumentException instead of RealmError for invalid surrogates.
* DynamicRealm.distinct()/distinctAsync() and Realm.distinct()/distinctAsync() now throw IllegalArgumentException instead of UnsupportedOperationException for invalid type or unindexed field.
* All thread local change listeners are now delayed until the next Looper event instead of being triggered when committing.
* Removed RealmConfiguration.getSchemaMediator() from public API which was deprecated in 0.86.0. Please use RealmConfiguration.getRealmObjectClasses() to obtain the set of model classes (#1797).
* Realm.migrateRealm() throws a FileNotFoundException if the Realm file doesn't exist.
* It is now required to unsubscribe from all Realm RxJava observables in order to fully close the Realm (#2357).

### Deprecated

* Realm.getInstance(Context). Use Realm.getInstance(RealmConfiguration) or Realm.getDefaultInstance() instead.
* Realm.getTable(Class) which was public because of the old migration API. Use Realm.getSchema() or DynamicRealm.getSchema() instead.
* Realm.executeTransaction(Transaction, Callback) and replaced it with Realm.executeTransactionAsync(Transaction), Realm.executeTransactionAsync(Transaction, OnSuccess), Realm.executeTransactionAsync(Transaction, OnError) and Realm.executeTransactionAsync(Transaction, OnSuccess, OnError).

### Enhancements

* Support for custom methods, custom logic in accessors, custom accessor names, interface implementation and public fields in Realm objects (#909).
* Support to project Lombok (#502).
* RealmQuery.isNotEmpty() (#2025).
* Realm.deleteAll() and RealmList.deleteAllFromRealm() (#1560).
* RealmQuery.distinct() and RealmResults.distinct() (#1568).
* RealmQuery.distinctAsync() and RealmResults.distinctAsync() (#2118).
* Improved .so loading by using [ReLinker](https://github.com/KeepSafe/ReLinker).
* Improved performance of RealmList#contains() (#897).
* distinct(...) for Realm, DynamicRealm, RealmQuery, and RealmResults can take multiple parameters (#2284).
* "realm" and "row" can be used as field name in model classes (#2255).
* RealmResults.size() now returns Integer.MAX_VALUE when actual size is greater than Integer.MAX_VALUE (#2129).
* Removed allowBackup from AndroidManifest (#2307).

### Bug fixes

* Error occurring during test and (#2025).
* Error occurring during test and connectedCheck of unit test example (#1934).
* Bug in jsonExample (#2092).
* Multiple calls of RealmResults.distinct() causes to return wrong results (#2198).
* Calling DynamicRealmObject.setList() with RealmList<DynamicRealmObject> (#2368).
* RealmChangeListeners did not triggering correctly if findFirstAsync() didn't find any object. findFirstAsync() Observables now also correctly call onNext when the query completes in that case (#2200).
* Setting a null value to trigger RealmChangeListener (#2366).
* Preventing throwing BadVersionException (#2391).

### Credits

* Thanks to Bill Best (@wmbest2) for snapshot testing.
* Thanks to Graham Smith (@grahamsmith) for a detailed bug report (#2200).

## 0.87.5
* Updated Realm Core to 0.96.2.
  - IllegalStateException won't be thrown anymore in RealmResults.where() if the RealmList which the RealmResults is created on has been deleted. Instead, the RealmResults will be treated as empty forever.
  - Fixed a bug causing a bad version exception, when using findFirstAsync (#2115).

## 0.87.4
* Updated Realm Core to 0.96.0.
  - Fixed bug causing BadVersionException or crashing core when running async queries.

## 0.87.3
* IllegalArgumentException is now properly thrown when calling Realm.copyFromRealm() with a DynamicRealmObject (#2058).
* Fixed a message in IllegalArgumentException thrown by the accessors of DynamicRealmObject (#2141).
* Fixed RealmList not returning DynamicRealmObjects of the correct underlying type (#2143).
* Fixed potential crash when rolling back removal of classes that reference each other (#1829).
* Updated Realm Core to 0.95.8.
  - Fixed a bug where undetected deleted object might lead to seg. fault (#1945).
  - Better performance when deleting objects (#2015).

## 0.87.2
* Removed explicit GC call when committing a transaction (#1925).
* Fixed a bug when RealmObjectSchema.addField() was called with the PRIMARY_KEY modifier, the field was not set as a required field (#2001).
* Fixed a bug which could throw a ConcurrentModificationException in RealmObject's or RealmResults' change listener (#1970).
* Fixed RealmList.set() so it now correctly returns the old element instead of the new (#2044).
* Fixed the deployment of source and javadoc jars (#1971).

## 0.87.1
* Upgraded to NDK R10e. Using gcc 4.9 for all architectures.
* Updated Realm Core to 0.95.6
  - Fixed a bug where an async query can be copied incomplete in rare cases (#1717).
* Fixed potential memory leak when using async query.
* Added a check to prevent removing a RealmChangeListener from a non-Looper thread (#1962). (Thank you @hohnamkung)

## 0.87.0
* Added Realm.asObservable(), RealmResults.asObservable(), RealmObject.asObservable(), DynamicRealm.asObservable() and DynamicRealmObject.asObservable().
* Added RealmConfiguration.Builder.rxFactory() and RxObservableFactory for custom RxJava observable factory classes.
* Added Realm.copyFromRealm() for creating detached copies of Realm objects (#931).
* Added RealmObjectSchema.getFieldType() (#1883).
* Added unitTestExample to showcase unit and instrumentation tests. Examples include jUnit3, jUnit4, Espresso, Robolectric, and MPowermock usage with Realm (#1440).
* Added support for ISO8601 based dates for JSON import. If JSON dates are invalid a RealmException will be thrown (#1213).
* Added APK splits to gridViewExample (#1834).

## 0.86.1
* Improved the performance of removing objects (RealmResults.clear() and RealmResults.remove()).
* Updated Realm Core to 0.95.5.
* Updated ProGuard configuration (#1904).
* Fixed a bug where RealmQuery.findFirst() returned a wrong result if the RealmQuery had been created from a RealmResults.where() (#1905).
* Fixed a bug causing DynamicRealmObject.getObject()/setObject() to use the wrong class (#1912).
* Fixed a bug which could cause a crash when closing Realm instances in change listeners (#1900).
* Fixed a crash occurring during update of multiple async queries (#1895).
* Fixed listeners not triggered for RealmObject & RealmResults created using copy or create methods (#1884).
* Fixed RealmChangeListener never called inside RealmResults (#1894).
* Fixed crash when calling clear on a RealmList (#1886).

## 0.86.0
* BREAKING CHANGE: The Migration API has been replaced with a new API.
* BREAKING CHANGE: RealmResults.SORT_ORDER_ASCENDING and RealmResults.SORT_ORDER_DESCENDING constants have been replaced by Sort.ASCENDING and Sort.DESCENDING enums.
* BREAKING CHANGE: RealmQuery.CASE_SENSITIVE and RealmQuery.CASE_INSENSITIVE constants have been replaced by Case.SENSITIVE and Case.INSENSITIVE enums.
* BREAKING CHANGE: Realm.addChangeListener, RealmObject.addChangeListener and RealmResults.addChangeListener hold a strong reference to the listener, you should unregister the listener to avoid memory leaks.
* BREAKING CHANGE: Removed deprecated methods RealmQuery.minimum{Int,Float,Double}, RealmQuery.maximum{Int,Float,Double}, RealmQuery.sum{Int,Float,Double} and RealmQuery.average{Int,Float,Double}. Use RealmQuery.min(), RealmQuery.max(), RealmQuery.sum() and RealmQuery.average() instead.
* BREAKING CHANGE: Removed RealmConfiguration.getSchemaMediator() which is public by mistake. And RealmConfiguration.getRealmObjectClasses() is added as an alternative in order to obtain the set of model classes (#1797).
* BREAKING CHANGE: Realm.addChangeListener, RealmObject.addChangeListener and RealmResults.addChangeListener will throw an IllegalStateException when invoked on a non-Looper thread. This is to prevent registering listeners that will not be invoked.
* BREAKING CHANGE: trying to access a property on an unloaded RealmObject obtained asynchronously will throw an IllegalStateException
* Added new Dynamic API using DynamicRealm and DynamicRealmObject.
* Added Realm.getSchema() and DynamicRealm.getSchema().
* Realm.createOrUpdateObjectFromJson() now works correctly if the RealmObject class contains a primary key (#1777).
* Realm.compactRealm() doesn't throw an exception if the Realm file is opened. It just returns false instead.
* Updated Realm Core to 0.95.3.
  - Fixed a bug where RealmQuery.average(String) returned a wrong value for a nullable Long/Integer/Short/Byte field (#1803).
  - Fixed a bug where RealmQuery.average(String) wrongly counted the null value for average calculation (#1854).

## 0.85.1
* Fixed a bug which could corrupt primary key information when updating from a Realm version <= 0.84.1 (#1775).

## 0.85.0
* BREAKING CHANGE: Removed RealmEncryptionNotSupportedException since the encryption implementation changed in Realm's underlying storage engine. Encryption is now supported on all devices.
* BREAKING CHANGE: Realm.executeTransaction() now directly throws any RuntimeException instead of wrapping it in a RealmException (#1682).
* BREAKING CHANGE: RealmQuery.isNull() and RealmQuery.isNotNull() now throw IllegalArgumentException instead of RealmError if the fieldname is a linked field and the last element is a link (#1693).
* Added Realm.isEmpty().
* Setters in managed object for RealmObject and RealmList now throw IllegalArgumentException if the value contains an invalid (unmanaged, removed, closed, from different Realm) object (#1749).
* Attempting to refresh a Realm while a transaction is in process will now throw an IllegalStateException (#1712).
* The Realm AAR now also contains the ProGuard configuration (#1767). (Thank you @skyisle)
* Updated Realm Core to 0.95.
  - Removed reliance on POSIX signals when using encryption.

## 0.84.2
* Fixed a bug making it impossible to convert a field to become required during a migration (#1695).
* Fixed a bug making it impossible to read Realms created using primary keys and created by iOS (#1703).
* Fixed some memory leaks when an Exception is thrown (#1730).
* Fixed a memory leak when using relationships (#1285).
* Fixed a bug causing cached column indices to be cleared too soon (#1732).

## 0.84.1
* Updated Realm Core to 0.94.4.
  - Fixed a bug that could cause a crash when running the same query multiple times.
* Updated ProGuard configuration. See [documentation](https://realm.io/docs/java/latest/#proguard) for more details.
* Updated Kotlin example to use 1.0.0-beta.
* Fixed warnings reported by "lint -Xlint:all" (#1644).
* Fixed a bug where simultaneous opening and closing a Realm from different threads might result in a NullPointerException (#1646).
* Fixed a bug which made it possible to externally modify the encryption key in a RealmConfiguration (#1678).

## 0.84.0
* Added support for async queries and transactions.
* Added support for parsing JSON Dates with timezone information. (Thank you @LateralKevin)
* Added RealmQuery.isEmpty().
* Added Realm.isClosed() method.
* Added Realm.distinct() method.
* Added RealmQuery.isValid(), RealmResults.isValid() and RealmList.isValid(). Each method checks whether the instance is still valid to use or not(for example, the Realm has been closed or any parent object has been removed).
* Added Realm.isInTransaction() method.
* Updated Realm Core to version 0.94.3.
  - Fallback for mremap() now work correctly on BlackBerry devices.
* Following methods in managed RealmList now throw IllegalStateException instead of native crash when RealmList.isValid() returns false: add(int,RealmObject), add(RealmObject)
* Following methods in managed RealmList now throw IllegalStateException instead of ArrayIndexOutOfBoundsException when RealmList.isValid() returns false: set(int,RealmObject), move(int,int), remove(int), get(int)
* Following methods in managed RealmList now throw IllegalStateException instead of returning 0/null when RealmList.isValid() returns false: clear(), removeAll(Collection), remove(RealmObject), first(), last(), size(), where()
* RealmPrimaryKeyConstraintException is now thrown instead of RealmException if two objects with same primary key are inserted.
* IllegalStateException is now thrown when calling Realm's clear(), RealmResults's remove(), removeLast(), clear() or RealmObject's removeFromRealm() from an incorrect thread.
* Fixed a bug affecting RealmConfiguration.equals().
* Fixed a bug in RealmQuery.isNotNull() which produced wrong results for binary data.
* Fixed a bug in RealmQuery.isNull() and RealmQuery.isNotNull() which validated the query prematurely.
* Fixed a bug where closed Realms were trying to refresh themselves resulting in a NullPointerException.
* Fixed a bug that made it possible to migrate open Realms, which could cause undefined behavior when querying, reading or writing data.
* Fixed a bug causing column indices to be wrong for some edge cases. See #1611 for details.

## 0.83.1
* Updated Realm Core to version 0.94.1.
  - Fixed a bug when using Realm.compactRealm() which could make it impossible to open the Realm file again.
  - Fixed a bug, so isNull link queries now always return true if any part is null.

## 0.83
* BREAKING CHANGE: Database file format update. The Realm file created by this version cannot be used by previous versions of Realm.
* BREAKING CHANGE: Removed deprecated methods and constructors from the Realm class.
* BREAKING CHANGE: Introduced boxed types Boolean, Byte, Short, Integer, Long, Float and Double. Added null support. Introduced annotation @Required to indicate a field is not nullable. String, Date and byte[] became nullable by default which means a RealmMigrationNeededException will be thrown if an previous version of a Realm file is opened.
* Deprecated methods: RealmQuery.minimum{Int,Float,Double}, RealmQuery.maximum{Int,Float,Double}. Use RealmQuery.min() and RealmQuery.max() instead.
* Added support for x86_64.
* Fixed an issue where opening the same Realm file on two Looper threads could potentially lead to an IllegalStateException being thrown.
* Fixed an issue preventing the call of listeners on refresh().
* Opening a Realm file from one thread will no longer be blocked by a transaction from another thread.
* Range restrictions of Date fields have been removed. Date fields now accepts any value. Milliseconds are still removed.

## 0.82.2
* Fixed a bug which might cause failure when loading the native library.
* Fixed a bug which might trigger a timeout in Context.finalize().
* Fixed a bug which might cause RealmObject.isValid() to throw an exception if the object is deleted.
* Updated Realm core to version 0.89.9
  - Fixed a potential stack overflow issue which might cause a crash when encryption was used.
  - Embedded crypto functions into Realm dynamic lib to avoid random issues on some devices.
  - Throw RealmEncryptionNotSupportedException if the device doesn't support Realm encryption. At least one device type (HTC One X) contains system bugs that prevents Realm's encryption from functioning properly. This is now detected, and an exception is thrown when trying to open/create an encrypted Realm file. It's up to the application to catch this and decide if it's OK to proceed without encryption instead.

## 0.82.1
* Fixed a bug where using the wrong encryption key first caused the right key to be seen as invalid.
* Fixed a bug where String fields were ignored when updating objects from JSON with null values.
* Fixed a bug when calling System.exit(0), the process might hang.

## 0.82
* BREAKING CHANGE: Fields with annotation @PrimaryKey are indexed automatically now. Older schemas require a migration.
* RealmConfiguration.setModules() now accept ignore null values which Realm.getDefaultModule() might return.
* Trying to access a deleted Realm object throw throws a proper IllegalStateException.
* Added in-memory Realm support.
* Closing realm on another thread different from where it was created now throws an exception.
* Realm will now throw a RealmError when Realm's underlying storage engine encounters an unrecoverable error.
* @Index annotation can also be applied to byte/short/int/long/boolean/Date now.
* Fixed a bug where RealmQuery objects are prematurely garbage collected.
* Removed RealmQuery.between() for link queries.

## 0.81.1
* Fixed memory leak causing Realm to never release Realm objects.

## 0.81
* Introduced RealmModules for working with custom schemas in libraries and apps.
* Introduced Realm.getDefaultInstance(), Realm.setDefaultInstance(RealmConfiguration) and Realm.getInstance(RealmConfiguration).
* Deprecated most constructors. They have been been replaced by Realm.getInstance(RealmConfiguration) and Realm.getDefaultInstance().
* Deprecated Realm.migrateRealmAtPath(). It has been replaced by Realm.migrateRealm(RealmConfiguration).
* Deprecated Realm.deleteFile(). It has been replaced by Realm.deleteRealm(RealmConfiguration).
* Deprecated Realm.compactFile(). It has been replaced by Realm.compactRealm(RealmConfiguration).
* RealmList.add(), RealmList.addAt() and RealmList.set() now copy unmanaged objects transparently into Realm.
* Realm now works with Kotlin (M12+). (Thank you @cypressious)
* Fixed a performance regression introduced in 0.80.3 occurring during the validation of the Realm schema.
* Added a check to give a better error message when null is used as value for a primary key.
* Fixed unchecked cast warnings when building with Realm.
* Cleaned up examples (remove old test project).
* Added checking for missing generic type in RealmList fields in annotation processor.

## 0.80.3
* Calling Realm.copyToRealmOrUpdate() with an object with a null primary key now throws a proper exception.
* Fixed a bug making it impossible to open Realms created by Realm-Cocoa if a model had a primary key defined.
* Trying to using Realm.copyToRealmOrUpdate() with an object with a null primary key now throws a proper exception.
* RealmChangedListener now also gets called on the same thread that did the commit.
* Fixed bug where Realm.createOrUpdateWithJson() reset Date and Binary data to default values if not found in the JSON output.
* Fixed a memory leak when using RealmBaseAdapter.
* RealmBaseAdapter now allow RealmResults to be null. (Thanks @zaki50)
* Fixed a bug where a change to a model class (`RealmList<A>` to `RealmList<B>`) would not throw a RealmMigrationNeededException.
* Fixed a bug where setting multiple RealmLists didn't remove the previously added objects.
* Solved ConcurrentModificationException thrown when addChangeListener/removeChangeListener got called in the onChange. (Thanks @beeender)
* Fixed duplicated listeners in the same realm instance. Trying to add duplicated listeners is ignored now. (Thanks @beeender)

## 0.80.2
* Trying to use Realm.copyToRealmOrUpdate() with an object with a null primary key now throws a proper exception.
* RealmMigrationNeedException can now return the path to the Realm that needs to be migrated.
* Fixed bug where creating a Realm instance with a hashcode collision no longer returned the wrong Realm instance.
* Updated Realm Core to version 0.89.2
  - fixed bug causing a crash when opening an encrypted Realm file on ARM64 devices.

## 0.80.1
* Realm.createOrUpdateWithJson() no longer resets fields to their default value if they are not found in the JSON input.
* Realm.compactRealmFile() now uses Realm Core's compact() method which is more failure resilient.
* Realm.copyToRealm() now correctly handles referenced child objects that are already in the Realm.
* The ARM64 binary is now properly a part of the Eclipse distribution package.
* A RealmMigrationExceptionNeeded is now properly thrown if @Index and @PrimaryKey are not set correctly during a migration.
* Fixed bug causing Realms to be cached even though they failed to open correctly.
* Added Realm.deleteRealmFile(File) method.
* Fixed bug causing queries to fail if multiple Realms has different field ordering.
* Fixed bug when using Realm.copyToRealm() with a primary key could crash if default value was already used in the Realm.
* Updated Realm Core to version 0.89.0
  - Improved performance for sorting RealmResults.
  - Improved performance for refreshing a Realm after inserting or modifying strings or binary data.
  - Fixed bug causing incorrect result when querying indexed fields.
  - Fixed bug causing corruption of string index when deleting an object where there are duplicate values for the indexed field.
  - Fixed bug causing a crash after compacting the Realm file.
* Added RealmQuery.isNull() and RealmQuery.isNotNull() for querying relationships.
* Fixed a potential NPE in the RealmList constructor.

## 0.80
* Queries on relationships can be case sensitive.
* Fixed bug when importing JSONObjects containing NULL values.
* Fixed crash when trying to remove last element of a RealmList.
* Fixed bug crashing annotation processor when using "name" in model classes for RealmObject references
* Fixed problem occurring when opening an encrypted Realm with two different instances of the same key.
* Version checker no longer reports that updates are available when latest version is used.
* Added support for static fields in RealmObjects.
* Realm.writeEncryptedCopyTo() has been reenabled.

## 0.79.1
* copyToRealm() no longer crashes on cyclic data structures.
* Fixed potential crash when using copyToRealmOrUpdate with an object graph containing a mix of elements with and without primary keys.

## 0.79
* Added support for ARM64.
* Added RealmQuery.not() to negate a query condition.
* Added copyToRealmOrUpdate() and createOrUpdateFromJson() methods, that works for models with primary keys.
* Made the native libraries much smaller. Arm went from 1.8MB to 800KB.
* Better error reporting when trying to create or open a Realm file fails.
* Improved error reporting in case of missing accessors in model classes.
* Re-enabled RealmResults.remove(index) and RealmResults.removeLast().
* Primary keys are now supported through the @PrimaryKey annotation.
* Fixed error when instantiating a Realm with the wrong key.
* Throw an exception if deleteRealmFile() is called when there is an open instance of the Realm.
* Made migrations and compression methods synchronised.
* Removed methods deprecated in 0.76. Now Realm.allObjectsSorted() and RealmQuery.findAllSorted() need to be used instead.
* Reimplemented Realm.allObjectSorted() for better performance.

## 0.78
* Added proper support for encryption. Encryption support is now included by default. Keys are now 64 bytes long.
* Added support to write an encrypted copy of a Realm.
* Realm no longer incorrectly warns that an instance has been closed too many times.
* Realm now shows a log warning if an instance is being finalized without being closed.
* Fixed bug causing Realms to be cached during a RealmMigration resulting in invalid realms being returned from Realm.getInstance().
* Updated core to 0.88.

## 0.77
* Added Realm.allObjectsSorted() and RealmQuery.findAllSorted() and extending RealmResults.sort() for multi-field sorting.
* Added more logging capabilities at the JNI level.
* Added proper encryption support. NOTE: The key has been increased from 32 bytes to 64 bytes (see example).
* Added support for unmanaged objects and custom constructors.
* Added more precise imports in proxy classes to avoid ambiguous references.
* Added support for executing a transaction with a closure using Realm.executeTransaction().
* Added RealmObject.isValid() to test if an object is still accessible.
* RealmResults.sort() now has better error reporting.
* Fixed bug when doing queries on the elements of a RealmList, ie. like Realm.where(Foo.class).getBars().where().equalTo("name").
* Fixed bug causing refresh() to be called on background threads with closed Realms.
* Fixed bug where calling Realm.close() too many times could result in Realm not getting closed at all. This now triggers a log warning.
* Throw NoSuchMethodError when RealmResults.indexOf() is called, since it's not implemented yet.
* Improved handling of empty model classes in the annotation processor
* Removed deprecated static constructors.
* Introduced new static constructors based on File instead of Context, allowing to save Realm files in custom locations.
* RealmList.remove() now properly returns the removed object.
* Calling realm.close() no longer prevent updates to other open realm instances on the same thread.

## 0.76.0
* RealmObjects can now be imported using JSON.
* Gradle wrapper updated to support Android Studio 1.0.
* Fixed bug in RealmObject.equals() so it now correctly compares two objects from the same Realm.
* Fixed bug in Realm crashing for receiving notifications after close().
* Realm class is now marked as final.
* Replaced concurrency example with a better thread example.
* Allowed to add/remove RealmChangeListeners in RealmChangeListeners.
* Upgraded to core 0.87.0 (encryption support, API changes).
* Close the Realm instance after migrations.
* Added a check to deny the writing of objects outside of a transaction.

## 0.75.1 (03 December 2014)
* Changed sort to be an in-place method.
* Renamed SORT_ORDER_DECENDING to SORT_ORDER_DESCENDING.
* Added sorting functionality to allObjects() and findAll().
* Fixed bug when querying a date column with equalTo(), it would act as lessThan()

## 0.75.0 (28 Nov 2014)
* Realm now implements Closeable, allowing better cleanup of native resources.
* Added writeCopyTo() and compactRealmFile() to write and compact a Realm to a new file.
* RealmObject.toString(), equals() and hashCode() now support models with cyclic references.
* RealmResults.iterator() and listIterator() now correctly iterates the results when using remove().
* Bug fixed in Exception text when field names was not matching the database.
* Bug fixed so Realm no longer throws an Exception when removing the last object.
* Bug fixed in RealmResults which prevented sub-querying.
* The Date type does not support millisecond resolution, and dates before 1901-12-13 and dates after 2038-01-19 are not supported on 32 bit systems.
* Fixed bug so Realm no longer throws an Exception when removing the last object.
* Fixed bug in RealmResults which prevented sub-querying.

## 0.74.0 (19 Nov 2014)
* Added support for more field/accessors naming conventions.
* Added case sensitive versions of string comparison operators equalTo and notEqualTo.
* Added where() to RealmList to initiate queries.
* Added verification of fields names in queries with links.
* Added exception for queries with invalid field name.
* Allow static methods in model classes.
* An exception will now be thrown if you try to move Realm, RealmResults or RealmObject between threads.
* Fixed a bug in the calculation of the maximum of date field in a RealmResults.
* Updated core to 0.86.0, fixing a bug in cancelling an empty transaction, and major query speedups with floats/doubles.
* Consistent handling of UTF-8 strings.
* removeFromRealm() now calls moveLastOver() which is faster and more reliable when deleting multiple objects.

## 0.73.1 (05 Nov 2014)
* Fixed a bug that would send infinite notifications in some instances.

## 0.73.0 (04 Nov 2014)
* Fixed a bug not allowing queries with more than 1024 conditions.
* Rewritten the notification system. The API did not change but it's now much more reliable.
* Added support for switching auto-refresh on and off (Realm.setAutoRefresh).
* Added RealmBaseAdapter and an example using it.
* Added deleteFromRealm() method to RealmObject.

## 0.72.0 (27 Oct 2014)
* Extended sorting support to more types: boolean, byte, short, int, long, float, double, Date, and String fields are now supported.
* Better support for Java 7 and 8 in the annotations processor.
* Better support for the Eclipse annotations processor.
* Added Eclipse support to the distribution folder.
* Added Realm.cancelTransaction() to cancel/abort/rollback a transaction.
* Added support for link queries in the form realm.where(Owner.class).equalTo("cat.age", 12).findAll().
* Faster implementation of RealmQuery.findFirst().
* Upgraded core to 0.85.1 (deep copying of strings in queries; preparation for link queries).

## 0.71.0 (07 Oct 2014)
* Simplified the release artifact to a single Jar file.
* Added support for Eclipse.
* Added support for deploying to Maven.
* Throw exception if nested transactions are used (it's not allowed).
* Javadoc updated.
* Fixed [bug in RealmResults](https://github.com/realm/realm-java/issues/453).
* New annotation @Index to add search index to a field (currently only supporting String fields).
* Made the annotations processor more verbose and strict.
* Added RealmQuery.count() method.
* Added a new example about concurrency.
* Upgraded to core 0.84.0.

## 0.70.1 (30 Sep 2014)
* Enabled unit testing for the realm project.
* Fixed handling of camel-cased field names.

## 0.70.0 (29 Sep 2014)
* This is the first public beta release.<|MERGE_RESOLUTION|>--- conflicted
+++ resolved
@@ -1,17 +1,15 @@
-<<<<<<< HEAD
+## 2.1.0
+
+### Enhancement
+
+* `Realm.compactRealm()` works for encrypted Realms.
+
 ## 2.0.3
 
 ### Bug fixes
 
 * Those were not kept by ProGuard: names of native methods not in the `io.realm.internal` package, names of classes used in method signature (#3596).
 * Missing ProGuard configuration for libraries used by Sync extension (#3596).
-=======
-## 2.1.0
-
-### Enhancement
-
-* `Realm.compactRealm()` works for encrypted Realms.
->>>>>>> 3117b155
 
 ## 2.0.2
 
