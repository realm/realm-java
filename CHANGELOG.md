## X.Y.Z (YYYY-MM-DD)

### Enhancements
* None

### Fixed
* ?? (Issue [#??](https://github.com/realm/realm-java/issues/??), since ??).

### Compatibility
* Realm Object Server: 3.11.0 or later.
* File format: Generates Realms with format v9 (Reads and upgrades all previous formats)
* APIs are backwards compatible with all previous release of realm-java in the 5.x.y series.

### Internal
* None


## 5.8.0 (YYYY-MM-DD)

This release also contains all changes in 5.8.0-BETA1 and 5.8.0-BETA2.

### Enhancements
* [ObjectServer] Added Subscription class available to Query-based Realms. This exposes a Subscription more directly. This class is in beta. [#6231](https://github.com/realm/realm-java/pull/6231).
* [ObjectServer] Added `Realm.getSubscriptions()`, `Realm.getSubscriptions(String pattern)` and `Realm.getSubscription` to make it easier to find existing subscriptions. These API's are in beta. [#6231](https://github.com/realm/realm-java/pull/6231).
* [ObjectServer] Added `RealmQuery.subscribe()` and `RealmQuery.subscribe(String name)` to subscribe immediately inside a transaction. These API's are in beta. [#6231](https://github.com/realm/realm-java/pull/6231).
* [ObjectServer] Added support for subscribing directly inside `SyncConfiguration.initialData()`. This can be coupled with `SyncConfiguration.waitForInitialRemoteData()` in order to block a Realm from opening until the initial subscriptions are ready and have downloaded data. This API are in beta. [#6231](https://github.com/realm/realm-java/pull/6231).
<<<<<<< HEAD
* Added support for `ImportFlag`s to `Realm.copyToRealm()` and `Realm.copyToRealmOrUpdate()`. This makes it possible to choose a mode so only fields that actually changed are written to disk. This improves notifications and Object Server performance. [#6224](https://github.com/realm/realm-java/pull/6224).
* Added support for bulk updating the same property in all objects part of a query result using `RealmResults.setValue(String fieldName, Object value)` or one of the specialized overrides that have been added for all supported types, e.g. `RealmResults.setString(String fieldName, String value)` [#762](https://github.com/realm/realm-java/issues/762).
=======
* [ObjectServer] Improved performance when merging changes from the server.
* [ObjectServer] Added support for timeouts when uploading or downloading data manually using `SyncSession.downloadAllServerChanges(long timeout, TimeUnit unit)` and `SyncSession.uploadAllLocalChanges(long timeout, TimeUnit unit)`. [#6073](https://github.com/realm/realm-java/pull/6073)
* [ObjectServer] Added support for timing out when downloading initial data for synchronized Realms using `SyncConfiguration.waitForInitialRemoteData(long timeout, TimeUnit unit)`. [#6247](https://github.com/realm/realm-java/issues/6247)
* Added support for `ImportFlag`s to `Realm.copyToRealm()` and `Realm.copyToRealmOrUpdate()`. This makes it possible to choose a mode so only fields that actually changed are written to disk. This improves notifications and Object Server performance. [#6224](https://github.com/realm/realm-java/pull/6224).
>>>>>>> d8f65132

### Fixed
* All known bugs introduced in 5.8.0-BETA1 and 5.8.0-BETA2. See the release notes for these releases.

### Compatibility
* Realm Object Server: 3.11.0 or later.
* File format: Generates Realms with format v9 (Reads and upgrades all previous formats)
* APIs are backwards compatible with all previous release of realm-java in the 5.x.y series.

### Internal
<<<<<<< HEAD
* Updated to Object Store commit: 1f91c82eb34cf4eaa2900794a9268390876f19f1
=======
* Updated to Object Store commit: f0dfe6c03be49194bc40777901059eaf55e7bff6
* Updated Realm Sync to 3.13.1
* Updated Realm Core to 5.12.0
>>>>>>> d8f65132


## 5.8.0-BETA2 (2018-10-19)

### Enhancements
* None

### Fixed
* `RealmResults` listeners not triggering the initial callback for Query-based Realm when the device is offline [#6235](https://github.com/realm/realm-java/issues/6235). 

### Known Bugs
* `Realm.copyToRealm()` and `Realm.copyToRealmOrUpdate` has been rewritten to support import flags. It is currently ~30% slower than in 5.7.0.
* IllegalStateException thrown when trying to create an object with a primary key that already exists when using `Realm.copyToRealm`, will always report "null" instead of the correct primary key value.
* When using `ImportFlag.DO_NOT_SET_SAME_VALUES`, lists will still be written and reported as changed, even if they didn't change.
<<<<<<< HEAD

### Compatibility
* Realm Object Server: 3.11.0 or later.
* File format: Generates Realms with format v9 (Reads and upgrades all previous formats)
* APIs are backwards compatible with all previous release of realm-java in the 5.x.y series.

### Internal
* None


## 5.8.0-BETA1 (2018-10-11)

### Enhancements
* Added new `ImportFlag` class that is used to specify additional behaviour when importing
  data into Realm [#6224](https://github.com/realm/realm-java/pull/6224).
* Added support for `ImportFlag` to `Realm.copyToRealm()` and `Realm.copyToRealmOrUpdate()` [#6224](https://github.com/realm/realm-java/pull/6224).

### Fixed
* None

### Known Bugs
* `Realm.copyToRealm()` and `Realm.copyToRealmOrUpdate` has been rewritten to support import flags. It is currently ~30% slower than in 5.7.0.
* IllegalStateException thrown when trying to create an object with a primary key that already exists when using `Realm.copyToRealm`, will always report "null" instead of the correct primary key value.
* When using `ImportFlag.DO_NOT_SET_SAME_VALUES`, lists will still be written and reported as changed, even if they didn't change.
=======
>>>>>>> d8f65132

### Compatibility
* Realm Object Server: 3.11.0 or later.
* File format: Generates Realms with format v9 (Reads and upgrades all previous formats)
* APIs are backwards compatible with all previous release of realm-java in the 5.x.y series.

### Internal
* None


## 5.8.0-BETA1 (2018-10-11)

### Enhancements
* Added new `ImportFlag` class that is used to specify additional behaviour when importing
  data into Realm [#6224](https://github.com/realm/realm-java/pull/6224).
* Added support for `ImportFlag` to `Realm.copyToRealm()` and `Realm.copyToRealmOrUpdate()` [#6224](https://github.com/realm/realm-java/pull/6224).

### Fixed
* None

### Known Bugs
* `Realm.copyToRealm()` and `Realm.copyToRealmOrUpdate` has been rewritten to support import flags. It is currently ~30% slower than in 5.7.0.
* IllegalStateException thrown when trying to create an object with a primary key that already exists when using `Realm.copyToRealm`, will always report "null" instead of the correct primary key value.
* When using `ImportFlag.DO_NOT_SET_SAME_VALUES`, lists will still be written and reported as changed, even if they didn't change.

### Compatibility
* Realm Object Server: 3.11.0 or later.
* File format: Generates Realms with format v9 (Reads and upgrades all previous formats)
* APIs are backwards compatible with all previous release of realm-java in the 5.x.y series.


## 5.7.1 (2018-10-22)

### Enhancements
* None

### Fixed
* [ObjectServer] `RealmResults` listeners not triggering the initial callback for Query-based Realm when the device is offline. (Issue [#6235](https://github.com/realm/realm-java/issues/6235), since 5.0.0).

### Compatibility
* Realm Object Server: 3.11.0 or later.
* File format: Generates Realms with format v9 (Reads and upgrades all previous formats)
* APIs are backwards compatible with all previous release of realm-java in the 5.x.y series.

### Internal
* Updated to Object Store commit: 362b886628b3aefc5b7a0bc32293d794dc1d4ad5


## 5.7.0 (2018-09-24)

### Enhancements
* [ObjectServer] Devices will now report download progress for read-only Realms which 
  will allow the server to compact files sooner, saving server space. This does not affect 
  the client. You will need to upgrade your Realm Object Server to at least version 3.11.0 
  or use [Realm Cloud](https://cloud.realm.io). If you try to connect to a ROS v3.10.x or 
  previous, you will see an error like `Wrong protocol version in Sync HTTP request, 
  client protocol version = 25, server protocol version = 24`.

### Fixed
* None

### Compatibility
* Realm Object Server: 3.11.0 or later.
* File format: Generates Realms with format v9 (Reads and upgrades all previous formats)
* APIs are backwards compatible with all previous release of realm-java in the 5.x.y series.

### Internal
* Sync Protocol version increased to 25.
* Updated Realm Sync to 3.10.1
* Updated Realm Core to 5.10.2


## 5.6.0 (2018-09-24)

### Enhancements
* [ObjectServer] Added `RealmPermissions.findOrCreate(String roleName)` and
  `ClassPermissions.findOrCreate(String roleName)` ([#6168](https://github.com/realm/realm-java/issues/6168)).
* `@RealmClass("name")` and `@RealmField("name")` can now be used as a shorthand for defining custom
  name mappings ([#6145](https://github.com/realm/realm-java/issues/6145)).
* Added support for `RealmQuery.limit(long limit)` ([#544](https://github.com/realm/realm-java/issues/544)).
  When building a `RealmQuery`, `sort()`, `distinct()` and `limit()` will now be applied in the order
  they are called. Before this release, `sort()`  and `distinct()` could be called any order, but
  `sort()` would always be applied before `distinct()`.
* Building with Android App Bundle is now supported ([#5977](https://github.com/realm/realm-java/issues/5977)).

### Fixed
* None

### Compatibility
* Realm Object Server: 3.11.0 or later.
* File format: Generates Realms with format v9 (Reads and upgrades all previous formats)
* APIs are backwards compatible with all previous release of realm-java in the 5.x.y series.

### Internal
* Updated ReLinker to 1.3.0.
* Updated to Object Store commit: 7e19c51af72c3343b453b8a13c82dfda148e4bbc


## 5.5.0 (2018-08-31)

### Enhancements
* [ObjectServer] Added `ConnectionState` enum describing the states a connection can be in.
* [ObjectServer] Added `SyncSession.isConnected()` and `SyncSession.getConnectionState()`.
* [ObjectServer] Added support for observing connection changes for a session using `SyncSession.addConnectionChangeListener()` and `SyncSession.removeConnectionChangeListener()`.
* [ObjectServer] Added Kotlin extension property `Realm.syncSession` for synchronized Realms.
* [ObjectServer] Added Kotlin extension method `Realm.classPermissions<RealmModel>()`.
* [ObjectServer] Added support for starting and stopping synchronization using `SyncSession.start()` and `SyncSession.stop()` (#6135).
* [ObjectServer] Added API's for making it easier to work with network proxies (#6163): 
  * `SyncManager.setAuthorizationHeaderName(String headerName)`
  * `SyncManager.setAuthorizationHeaderName(String headerName, String host)`
  * `SyncManager.addCustomRequestHeader(String headerName, String headerValue)`
  * `SyncManager.addCustomRequestHeader(String headerName, String headerValue, String host)`
  * `SyncManager.addCustomRequestHeaders(Map<String, String> headers)`
  * `SyncManager.addCustomRequestHeaders(Map<String, String> headers, String host)`
  * `SyncConfiguration.Builder.urlPrefix(String prefix)`
 
### Fixed
* Methods and classes requiring synchronized Realms have been removed from the standard AAR package. They are now only visible when enabling synchronized Realms in Gradle. The methods and classes will still be visible in the source files and docs, but annotated with `@ObjectServer` (#5799).

### Internal
* Updated to Realm Sync 3.9.4
* Updated to Realm Core 5.8.0
* Updated to Object Store commit: b0fc2814d9e6061ce5ba1da887aab6cfba4755ca

### Credits
* Thanks to @lucasdornelasv for improving the performance of `Realm.copyToRealm()`, `Realm.copyToRealmOrUpdate()` and `Realm.copyFromRealm()` #(6124). 


## 5.4.3 (YYYY-MM-DD)

### Bug Fixes

* [ObjectServer] ProGuard was not configured correctly when working with Subscriptions for Query-based Realms.


## 5.4.2 (2018-08-09)

### Bug Fixes

* [ObjectServer] Fixed bugs in the Sync Client that could lead to memory corruption and crashes.

### Internal

* Upgraded to Realm Sync 3.8.8


## 5.4.1 (2018-08-03)

### Bug Fixes

* Compile time crash if no `targetSdk` was defined in Gradle. This was introduced in 5.4.0 (#6082).
* Fix Realm Gradle Plugin adding dependencies in a way incompatible with Kotlin Android Extensions. This was introduced in Realm Java 5.4.0 (#6080).


## 5.4.0 (2018-07-22)

### Enhancements

* Removing a ChangeListener on invalid objects or `RealmResults` should warn instead of throwing (fixes #5855).

### Bug Fixes

* [ObjectServer] Using Android Network Security Configuration is necessary to install the custom root CA for tests (API >= 24) (#5970).
* Fixes issue with the incremental build causing direct access to model without accessor to fail (#6056).
* `RealmQuery.distinct()` is now correctly applied when calling `RealmQuery.count()` (#5958).

### Internal

* Upgraded to Realm Core 5.7.2
* Upgraded to Realm Sync 3.8.1
* [ObjectServer] Improved performance when integrating changes from the server.
* Added extra information about the state of the Realm file if an exception is thrown due to Realm not being able to open it.
* Removed internal dependency on Groovy in the Realm Transformer (#3971).

### Credits

* Thanks to @kageiit for removing Groovy from the Realm Transformer (#3971).


## 5.3.1 (2018-06-19)

### Bug Fixes

* [ObjectServer] Fixed a bug which could potentially flood Realm Object Server with PING messages.
* Calling `Realm.deleteAll()` on a Realm file that contains more classes than in the schema throws exception (#5745).
* `Realm.isEmpty()` returning false in some cases, even if all tables part of the schema are empty (#5745).
* Fixed rare native crash materializing as `Assertion failed: ref + size <= after_ref with (ref, size, after_ref, ndx, m_free_positions.size())` (#5300).

### Internal

* Upgraded to Realm Core 5.6.2
* Upgraded to Realm Sync 3.5.6
* Upgraded to Object Store commit `0bcb9643b8fb14323df697999b79c4a5341a8a21`


## 5.3.0 (2018-06-12)

### Enhancements

* [ObjectServer] `Realm.compactRealm(config)` now works on synchronized Realms (#5937).
* [ObjectServer] `SyncConfiguration.compactOnLaunch()` and `SyncConfiguration.compactOnLaunch(callback)` has been added (#5937).
* Added `RealmQuery.getRealm()`, `RealmResults.getRealm()`, `RealmList.getRealm()` and `OrderedRealmCollectionSnapshot.getRealm()` (#5997).
* Removing a ChangeListener on invalid objects or `RealmResults` should warn instead of throwing (fixes #5855).


### Internal

* Upgraded to Realm Core 5.6.0
* Upgraded to Realm Sync 3.5.2


## 5.2.0 (2018-06-06)

The feature previously named Partial Sync is now called Query-Based Sync and is now the default mode when synchronizing Realms.
This has impacted a number of API's. See below for the details.

### Deprecated

* [ObjectServer] `SyncConfiguration.automatic()` has been deprecated in favour of `SyncUser.getDefaultConfiguration()`.
* [ObjectServer] `new SyncConfiguration.Builder(user, url)` has been deprecated in favour of `SyncUser.createConfiguration(url)`. NOTE: Creating configurations using `SyncUser` will default to using query-based Realms, while creating them using `new SyncConfiguration.Builder(user, url)` will default to fully synchronized Realms.
* [ObjectServer] With query-based sync being the default `SyncConfiguration.Builder.partialRealm()` has been deprecated. Use ``SyncConfiguration.Builder.fullSynchronization()` if you want full synchronisation instead.

### Enhancements

* [ObjectServer] Added `SyncUser.createConfiguration(url)`. Realms created this way are query-based Realms by default.
* [ObjectServer] Added `SyncUser.getDefaultConfiguration()`.
* The Realm bytecode transformer now supports incremental builds (#3034).
* Improved speed and allocations when parsing field descriptions in queries (#5547).

### Bug Fixes

* Having files that ends with `RealmProxy` will no longer break the Realm Transformer (#3709).

### Internal

* Module mediator classes being generated now produces a stable output enabling better support for incremental builds (#3034).


## 5.1.0 (2018-04-25)

### Enhancements

* [ObjectServer] Added support for `SyncUser.requestPasswordReset()`, `SyncUser.completePasswordReset()`
  and their async variants. This makes it possible to reset the password for users created using
  `Credentials.usernamePassword()` where they used their email as username (#5821).
* [ObjectServer] Added support for `SyncUser.requestEmailConfirmation()`, `SyncUser.confirmEmail()`
  and their async variants. This makes it possible to ask users to confirm their email. This is only
  supported for users created using `Credentials.usernamePassword()` who have used an email as their
  username (#5821).
* `RealmQuery.in()` now support `null` which will always return no matches (#4011).
* Added support for `RealmQuery.alwaysTrue()` and `RealmQuery.alwaysFalse()`.

### Bug Fixes

* Changing a primary key from being nullable to being required could result in objects being deleted (##5899).


## 5.0.1 (2018-04-09)

### Enhancements

* [ObjectServer] `SyncConfiguration.automatic()` will make use of the host port to work out the default Realm URL.
* [ObjectServer] A role is now automatically created for each user with that user as its only member. This simplifies the common use case of restricting access to specific objects to a single user. This role can be accessed at `PermissionUser.getRole()`.
* [ObjectServer] Expose `Role.getMembers()` to access the list of associated `UserPermission`.

### Bug Fixes

* `RealmList.move()` did not move items correctly for unmanaged lists (#5860).
* `RealmObject.isValid()` not correctly returns `false` if `null` is provided as an argument (#5865).
* `RealmQuery.findFirst()` and `RealmQuery.findFirstAsync()` not working correctly with sorting (#5714).
* Permission `noPrivileges` and `allPrivileges` were returning opposite privileges.
* Fixes an issue caused by JNI local table reference overflow (#5880).

### Internal

* Upgraded to Realm Sync 3.0.1
* Upgraded to Realm Core 5.4.2

## 5.0.0 (2018-03-15)

This release is compatible with the Realm Object Server 3.0.0-beta.3 or later.

### Known Bugs

* API's marked @ObjectServer are shipped as part of the base binary, they should only be available when enabling synchronized Realms.

### Breaking Changes

* [ObjectServer] Renamed `SyncUser.currentUser()` to `SyncUser.current()`.
* [ObjectServer] Renamed `SyncUser.login(...)` and `SyncUser.loginAsync(...)` to `SyncUser.logIn(...)` and `SyncUser.logInAsync(...)`.
* [ObjectServer] Renamed `SyncUser.logout()` to `SyncUser.logOut()`.
* The `OrderedCollectionChangeSet` parameter in `OrderedRealmCollectionChangeListener.onChange()` is no longer nullable. Use `changeSet.getState()` instead (#5619).
* `realm.subscribeForObjects()` have been removed. Use `RealmQuery.findAllAsync(String subscriptionName)` and `RealmQuery.findAllAsync()` instead.
* Removed previously deprecated `RealmQuery.findAllSorted()`, `RealmQuery.findAllSortedAsync()` `RealmQuery.distinct()` and `RealmQuery.distinctAsync()`.
* Renamed `RealmQuery.distinctValues()` to `RealmQuery.distinct()`

### Enhancements

* [ObjectServer] Added support for partial Realms. Read [here](https://realm.io/docs/java/latest/#partial-realms) for more information.
* [ObjectServer] Added support for Object Level Permissions (requires partial synchronized Realms). Read [here](https://realm.io/docs/java/latest/#partial-realms) for more information.
* [ObjectServer] Added `SyncConfiguration.automatic()` and `SyncConfiguration.automatic(SyncUser user)` (#5806).
* Added two new methods to `OrderedCollectionChangeSet`: `getState()` and `getError()` (#5619).

## Bug Fixes

* Better exception message if a non model class is provided to methods only accepting those (#5779).

### Internal

* Upgraded to Realm Sync 3.0.0
* Upgraded to Realm Core 5.3.0


## 4.4.0 (2018-03-13)

### Enhancements

* Added support for mapping between a Java name and the underlying name in the Realm file using `@RealmModule`, `@RealmClass` and `@RealmField` annotations (#5280).

## Bug Fixes

* [ObjectServer] Fixed an issue where login after a logout will not resume Syncing (https://github.com/realm/my-first-realm-app/issues/22).


## 4.3.4 (2018-02-06)

## Bug Fixes

* Added missing `RealmQuery.oneOf()` for Kotlin that accepts non-nullable types (#5717).
* [ObjectServer] Fixed an issue preventing sync to resume when the network is back (#5677).

## 4.3.3 (2018-01-19)

### Internal

* Downgrade JavaAssist to 3.21.0-GA to fix an issue with a `ClassNotFoundException` at runtime (#5641).


## 4.3.2 (2018-01-17)

### Bug Fixes

* Throws a better exception message when calling `RealmObjectSchema.addField()` with a `RealmModel` class (#3388).
* Use https for Realm version checker (#4043).
* Prevent Realms Gradle plugin from transitively forcing specific versions of Google Build Tools onto downstream projects (#5640).
* [ObjectServer] logging a warning message instead of throwing an exception, when sync report an unknown error code (#5403).

### Enhancements

* [ObjectServer] added support for both Anonymous and Nickname authentication.


### Internal

* Upgraded to Realm Sync 2.2.9
* Upgraded to Realm Core 5.1.2

## 4.3.1 (2017-12-06)

### Bug Fixes

* Fixed kotlin standard library being added to both Java and Kotlin projects (#5587).


## 4.3.0 (2017-12-05)

### Deprecated

* Support for mips devices are deprecated.
* `RealmQuery.findAllSorted()` and `RealmQuery.findAllSortedAsync()` variants in favor of predicate `RealmQuery.sort().findAll()`.
* `RealmQuery.distinct()` and `RealmQuery.distinctAsync()` variants in favor of predicate `RealmQuery.distinctValues().findAll()`

### Enhancements

* [ObjectServer] Added explicit support for JSON Web Tokens (JWT) using `SyncCredentials.jwt(String token)`. It requires Object Server 2.0.23+ (#5580).
* Projects using Kotlin now include additional extension functions that make working with Kotlin easier. See [docs](https://realm.io/docs/java/latest/#kotlin) for more info (#4684).
* New query predicate: `sort()`.
* New query predicate: `distinctValues()`. Will be renamed to `distinct` in next major version.
* The Realm annotation processor now has a stable output when there are no changes to model classes, improving support for incremental compilers (#5567).

### Bug Fixes

* Added missing `toString()` for the implementation of `OrderedCollectionChangeSet`.
* Sync queries are evaluated immediately to solve the performance issue when the query results are huge, `RealmResults.size()` takes too long time (#5387).
* Correctly close the Realm instance if an exception was thrown while opening it. This avoids `IllegalStateException` when deleting the Realm in the catch block (#5570).
* Fixed the listener on `RealmList` not being called when removing the listener then adding it again (#5507). Please notice that a similar issue still exists for `RealmResults`.

### Internal

* Use `OsList` instead of `OsResults` to add notification token on for `RealmList<RealmModel>`.
* Updated Gradle and plugins to support Android Studio `3.0.0` (#5472).
* Upgraded to Realm Sync 2.1.8.
* Upgraded to Realm Core 4.0.4.

### Credits

* Thanks to @tbsandee for fixing a typo (#5548).
* Thanks to @vivekkiran for updating Gradle and plugins to support Android Studio `3.0.0` (#5472).
* Thanks to @madisp for adding better support for incremental compilers (#5567).


## 4.2.0 (2017-11-17)

### Enhancements

* Added support for using non-encrypted Realms in multiple processes. Some caveats apply. Read [doc](https://realm.io/docs/java/latest/#multiprocess) for more info (#1091).
* Added support for importing primitive lists from JSON (#5362).
* [ObjectServer] Support SSL validation using Android TrustManager (no need to specify `trustedRootCA` in `SynConfiguration` if the certificate is installed on the device), fixes (#4759).
* Added the and() function to `RealmQuery` in order to improve readability.

### Bug Fixes

* Leaked file handler in the Realm Transformer (#5521).
* Potential fix for "RealmError: Incompatible lock file" crash (#2459).

### Internal

* Updated JavaAssist to 3.22.0-GA.
* Upgraded to Realm Sync 2.1.4.
* Upgraded to Realm Core 4.0.3.

### Credits

* Thanks to @rakshithravi1997 for adding `RealmQuery.and()` (#5520).


## 4.1.1 (2017-10-27)

### Bug Fixes

* Fixed the compile warnings of using deprecated method `RealmProxyMediator.getTableName()` in generated mediator classes (#5455).
* [ObjectServer] now retrying network query when encountering any `IOException` (#5453).
* Fixed a `NoClassDefFoundError` due to using `@SafeVarargs` below API 19 (#5463).

### Internal

* Updated Realm Sync to 2.1.0.


## 4.1.0 (2017-10-20)

### Enhancements

* `Realm.deleteRealm()` and `RealmConfiguration.assetFile()` are multi-processes safe now.

### Bug Fixes

* Fix some potential database corruption caused by deleting the Realm file while a Realm instance are still opened in another process or the sync client thread.
* Added `realm.ignoreKotlinNullability` as a kapt argument to disable treating kotlin non-null types as `@Required` (#5412) (introduced in `v3.6.0`).
* Increased http connect/write timeout for low bandwidth network.


## 4.0.0 (2017-10-16)

### Breaking Changes

The internal file format has been upgraded. Opening an older Realm will upgrade the file automatically, but older versions of Realm will no longer be able to read the file.

* [ObjectServer] Updated protocol version to 22 which is only compatible with Realm Object Server >= 2.0.0.
* [ObjectServer] Removed deprecated APIs `SyncUser.retrieveUser()` and `SyncUser.retrieveUserAsync()`. Use `SyncUser.retrieveInfoForUser()` and `retrieveInfoForUserAsync()` instead.
* [ObjectServer] `SyncUser.Callback` now accepts a generic parameter indicating type of object returned when `onSuccess` is called.
* [ObjectServer] Renamed `SyncUser.getAccessToken` to `SyncUser.getRefreshToken`.
* [ObjectServer] Removed deprecated API `SyncUser.getManagementRealm()`.
* Calling `distinct()` on a sorted `RealmResults` no longer clears any sorting defined (#3503).
* Relaxed upper bound of type parameter of `RealmList`, `RealmQuery`, `RealmResults`, `RealmCollection`, `OrderedRealmCollection` and `OrderedRealmCollectionSnapshot`.
* Realm has upgraded its RxJava1 support to RxJava2 (#3497)
  * `Realm.asObservable()` has been renamed to `Realm.asFlowable()`.
  * `RealmList.asObservable()` has been renamed to `RealmList.asFlowable()`.
  * `RealmResults.asObservable()` has been renamed to `RealmResults.asFlowable()`.
  * `RealmObject.asObservable()` has been renamed to `RealmObject.asFlowable()`.
  * `RxObservableFactory` now return RxJava2 types instead of RxJava1 types.
* Removed deprecated APIs `RealmSchema.close()` and `RealmObjectSchema.close()`. Those don't have to be called anymore.
* Removed deprecated API `RealmResults.removeChangeListeners()`. Use `RealmResults.removeAllChangeListeners()` instead.
* Removed deprecated API `RealmObject.removeChangeListeners()`. Use `RealmObject.removeAllChangeListeners()` instead.
* Removed `UNSUPPORTED_TABLE`, `UNSUPPORTED_MIXED` and `UNSUPPORTED_DATE` from `RealmFieldType`.
* Removed deprecated API `RealmResults.distinct()`/`RealmResults.distinctAsync()`. Use `RealmQuery.distinct()`/`RealmQuery.distinctAsync()` instead.
* `RealmQuery.createQuery(Realm, Class)`, `RealmQuery.createDynamicQuery(DynamicRealm, String)`, `RealmQuery.createQueryFromResult(RealmResults)` and `RealmQuery.createQueryFromList(RealmList)` have been removed. Use `Realm.where(Class)`, `DynamicRealm.where(String)`, `RealmResults.where()` and `RealmList.where()` instead.

### Enhancements

* [ObjectServer] `SyncUserInfo` now also exposes a users metadata using `SyncUserInfo.getMetadata()`
* `RealmList` can now contain `String`, `byte[]`, `Boolean`, `Long`, `Integer`, `Short`, `Byte`, `Double`, `Float` and `Date` values. [Queries](https://github.com/realm/realm-java/issues/5361) and [Importing primitive lists from JSON](https://github.com/realm/realm-java/issues/5362) are not supported yet.
* Added support for lists of primitives in `RealmObjectSchema` with `addRealmListField(String fieldName, Class<?> primitiveType)`
* Added support for lists of primitives in `DynamicRealmObject` with `setList(String fieldName, RealmList<?> list)` and `getList(String fieldName, Class<?> primitiveType)`.
* Minor performance improvement when copy/insert objects into Realm.
* Added `static RealmObject.getRealm(RealmModel)`, `RealmObject.getRealm()` and `DynamicRealmObject.getDynamicRealm()` (#4720).
* Added `RealmResults.asChangesetObservable()` that emits the pair `(results, changeset)` (#4277).
* Added `RealmList.asChangesetObservable()` that emits the pair `(list, changeset)` (#4277).
* Added `RealmObject.asChangesetObservable()` that emits the pair `(object, changeset)` (#4277).
* All Realm annotations are now kept at runtime, allowing runtime tools access to them (#5344).
* Speedup schema initialization when a Realm file is first accessed (#5391).

### Bug Fixes

* [ObjectServer] Exposing a `RealmConfiguration` that allows a user to open the backup Realm after the client reset (#4759/#5223).
* [ObjectServer] Realm no longer throws a native “unsupported instruction” exception in some cases when opening a synced Realm asynchronously (https://github.com/realm/realm-object-store/issues/502).
* [ObjectServer] Fixed "Cannot open the read only Realm" issue when get`PermissionManager` (#5414).
* Throw `IllegalArgumentException` instead of `IllegalStateException` when calling string/binary data setters if the data length exceeds the limit.
* Added support for ISO8601 2-digit time zone designators (#5309).
* "Bad File Header" caused by the device running out of space while compacting the Realm (#5011).
* `RealmQuery.equalTo()` failed to find null values on an indexed field if using Case.INSENSITIVE (#5299).
* Assigning a managed object's own list to itself would accidentally clear it (#5395).
* Don't try to acquire `ApplicationContext` if not available in `Realm.init(Context)` (#5389).
* Removing and re-adding a changelistener from inside a changelistener sometimes caused notifications to be missed (#5411).

### Internal

* Upgraded to Realm Sync 2.0.2.
* Upgraded to Realm Core 4.0.2.
* Upgraded to OkHttp 3.9.0.
* Upgraded to RxJava 2.1.4.
* Use Object Store to create the primary key table.

### Credits

* Thanks to @JussiPekonen for adding support for 2-digit time zone designators when importing JSON (#5309).


## 3.7.2 (2017-09-12)

### Bug Fixes

* Fixed a JNI memory issue when doing queries which might potentially cause various native crashes.
* Fixed a bug that `RealmList.deleteFromRealm(int)`, `RealmList.deleteFirstFromRealm()` and `RealmList.deleteLastFromRealm()` did not remove target objects from Realm. This bug was introduced in `3.7.1` (#5233).
* Crash with "'xxx' doesn't exist in current schema." when ProGuard is enabled (#5211).


## 3.7.1 (2017-09-07)

### Bug Fixes

* Fixed potential memory leaks of `LinkView` when calling bulk insertions APIs.
* Fixed possible assertion when using `PermissionManager` at the beginning (#5195).
* Crash caused by JNI couldn't find `SharedRealm`'s inner classes when ProGuard is enabled (#5211).

### Internal

* Replaced LinkView with Object Store's List.
* Renaming `io.realm.internal.CollectionChangeSet` to `io.realm.internal.OsCollectionChangeSet`.


## 3.7.0 (2017-09-01)

### Deprecated

* [ObjectServer] `SyncUser.getManagementRealm()`. Use `SyncUser.getPermissionManager()` instead.

### Enhancements

* [ObjectServer] `SyncUser.getPermissionManager` added as a helper API for working with permissions and permission offers.

### Internal

* [ObjectServer] Upgraded OkHttp to 3.7.0.


## 3.6.0 (2017-09-01)

### Breaking Changes

* [ObjectServer] `SyncUser.logout()` no longer throws an exception when associated Realms instances are not closed (#4962).

### Deprecated

* [ObjectServer] `SyncUser#retrieveUser` and `SyncUser#retrieveUserAsync` replaced by `SyncUser#retrieveInfoForUser`
and `SyncUser#retrieveInfoForUserAsync` which returns a `SyncUserInfo` with mode information (#5008).
* [ObjectServer] `SyncUser#Callback` replaced by the generic version `SyncUser#RequestCallback<T>`.

### Enhancements

* [ObjectServer] Added `SyncSession.uploadAllLocalChanges()`.
* [ObjectServer] APIs of `UserStore` have been changed to support same user identity but different authentication server scenario.
* [ObjectServer] Added `SyncUser.allSessions` to retrieve the all valid sessions belonging to the user (#4783).
* Added `Nullable` annotation to methods that may return `null` in order to improve Kotlin usability. This also introduced a dependency to `com.google.code.findbugs:jsr305`.
* `org.jetbrains.annotations.NotNull` is now an alias for `@Required`. This means that the Realm Schema now fully understand Kotlin non-null types.
* Added support for new data type `MutableRealmIntegers`. The new type behaves almost exactly as a reference to a Long (mutable nullable, etc) but supports `increment` and `decrement` methods, which implement a Conflict Free Replicated Data Type, whose value will converge even when changed across distributed devices with poor connections (#4266).
* Added more detailed exception message for `RealmMigrationNeeded`.
* Bumping schema version only without any actual schema changes will just succeed even when the migration block is not supplied. It threw an `RealmMigrationNeededException` before in the same case.
* Throw `IllegalStateException` when schema validation fails because of wrong declaration of `@LinkingObjects`.

### Bug Fixes

* Potential crash after using `Realm.getSchema()` to change the schema of a typed Realm. `Realm.getSchema()` now returns an immutable `RealmSchema` instance.
* `Realm.copyToRealmOrUpdate()` could cause a `RealmList` field to contain duplicated elements (#4957).
* `RealmSchema.create(String)` and `RealmObjectSchema.setClassName(String)` did not accept class name whose length was 51 to 57.
* Workaround for an Android JVM crash when using `compactOnLaunch()` (#4964).
* Class name in exception message from link query is wrong (#5096).
* The `compactOnLaunch` callback is no longer invoked if the Realm at that path is already open on other threads.

### Internal

* [ObjectServer] removed `ObjectServerUser` and its inner classes, in a step to reduce `SyncUser` complexity (#3741).
* [ObjectServer] changed the `SyncSessionStopPolicy` to `AfterChangesUploaded` to align with other binding and to prevent use cases where the Realm might be deleted before the last changes get synchronized (#5028).
* Upgraded Realm Sync to 1.10.8
* Let Object Store handle migration.


## 3.5.0 (2017-07-11)

### Enhancements

* Added `RealmConfiguration.Builder.compactOnLaunch()` to compact the file on launch (#3739).
* [ObjectServer] Adding user lookup API for administrators (#4828).
* An `IllegalStateException` will be thrown if the given `RealmModule` doesn't include all required model classes (#3398).

### Bug Fixes

* Bug in `isNull()`, `isNotNull()`, `isEmpty()`, and `isNotEmpty()` when queries involve nullable fields in link queries (#4856).
* Bug in how to resolve field names when querying `@LinkingObjects` as the last field (#4864).
* Rare crash in `RealmLog` when log level was set to `LogLevel.DEBUG`.
* Broken case insensitive query with indexed field (#4788).
* [ObjectServer] Bug related to the behaviour of `SyncUser#logout` and the use of invalid `SyncUser` with `SyncConfiguration` (#4822).
* [ObjectServer] Not all error codes from the server were recognized correctly, resulting in UNKNOWN being reported instead.
* [ObjectServer] Prevent the use of a `SyncUser` that explicitly logged out, to open a Realm (#4975).

### Internal

* Use Object Store to do table initialization.
* Removed `Table#Table()`, `Table#addEmptyRow()`, `Table#addEmptyRows()`, `Table#add(Object...)`, `Table#pivot(long,long,PivotType)` and `Table#createnative()`.
* Upgraded Realm Core to 2.8.6
* Upgraded Realm Sync to 1.10.5
* Removed `io.realm.internal.OutOfMemoryError`. `java.lang.OutOfMemoryError` will be thrown instead.


## 3.4.0 (2017-06-22)

### Breaking Changes

* [ObjectServer] Updated protocol version to 18 which is only compatible with ROS > 1.6.0.

### Deprecated

* `RealmSchema.close()` and `RealmObjectSchema.close()`. They don't need to be closed manually. They were added to the public API by mistake.

### Enhancements

* [ObjectServer] Added support for Sync Progress Notifications through `SyncSession.addDownloadProgressListener(ProgressMode, ProgressListener)` and `SyncSession.addUploadProgressListener(ProgressMode, ProgressListener)` (#4104).
* [ObjectServer] Added `SyncSession.getState()` (#4784).
* Added support for querying inverse relationships (#2904).
* Moved inverse relationships out of beta stage.
* Added `Realm.getDefaultConfiguration()` (#4725).

### Bug Fixes

* [ObjectServer] Bug which may crash when the JNI local reference limitation was reached on sync client thread.
* [ObjectServer] Retrying connections with exponential backoff, when encountering `ConnectException` (#4310).
* When converting nullable BLOB field to required, `null` values should be converted to `byte[0]` instead of `byte[1]`.
* Bug which may cause duplicated primary key values when migrating a nullable primary key field to not nullable. `RealmObjectSchema.setRequired()` and `RealmObjectSchema.setNullable()` will throw when converting a nullable primary key field with null values stored to a required primary key field.

### Internal

* Upgraded to Realm Sync 1.10.1
* Upgraded to Realm Core 2.8.4

### Credits

* Thanks to Anis Ben Nsir (@abennsir) for upgrading Roboelectric in the unitTestExample (#4698).


## 3.3.2 (2017-06-09)

### Bug Fixes

* [ObjectServer] Crash when an authentication error happens (#4726).
* [ObjectServer] Enabled encryption with Sync (#4561).
* [ObjectServer] Admin users did not connect correctly to the server (#4750).

### Internal

* Factor out internal interface ManagedObject.

## 3.3.1 (2017-05-26)

### Bug Fixes

* [ObjectServer] Accepted extra columns against synced Realm (#4706).


## 3.3.0 (2017-05-24)

### Enhancements

* [ObjectServer] Added two options to `SyncConfiguration` to provide a trusted root CA `trustedRootCA` and to disable SSL validation `disableSSLVerification` (#4371).
* [ObjectServer] Added support for changing passwords through `SyncUser.changePassword()` using an admin user (#4588).

### Bug Fixes

* Queries on proguarded Realm model classes, failed with "Table not found" (#4673).


## 3.2.1 (2017-05-19)

### Enhancements

* Not in transaction illegal state exception message changed to "Cannot modify managed objects outside of a write transaction.".

### Bug Fixes

* [ObjectServer] `schemaVersion` was mistakenly required in order to trigger migrations (#4658).
* [ObjectServer] Fields removed from model classes will now correctly be hidden instead of throwing an exception when opening the Realm (#4658).
* Random crashes which were caused by a race condition in encrypted Realm (#4343).

### Internal

* Upgraded to Realm Sync 1.8.5.
* Upgraded to Realm Core 2.8.0.

## 3.2.0 (2017-05-16)

### Enhancements

* [ObjectServer] Added support for `SyncUser.isAdmin()` (#4353).
* [ObjectServer] New set of Permission API's have been added to `SyncUser` through `SyncUser.getPermissionManager()` (#4296).
* [ObjectServer] Added support for changing passwords through `SyncUser.changePassword()` (#4423).
* [ObjectServer] Added support for `SyncConfiguration.Builder.waitForInitialRemoteData()` (#4270).
* Transient fields are now allowed in model classes, but are implicitly treated as having the `@Ignore` annotation (#4279).
* Added `Realm.refresh()` and `DynamicRealm.refresh()` (#3476).
* Added `Realm.getInstanceAsync()` and `DynamicRealm.getInstanceAsync()` (#2299).
* Added `DynamicRealmObject#linkingObjects(String,String)` to support linking objects on `DynamicRealm` (#4492).
* Added support for read only Realms using `RealmConfiguration.Builder.readOnly()` and `SyncConfiguration.Builder.readOnly()`(#1147).
* Change listeners will now auto-expand variable names to be more descriptive when using Android Studio.
* The `toString()` methods for the standard and dynamic proxies now print "proxy", or "dynamic" before the left bracket enclosing the data.

### Bug Fixes

* `@LinkingObjects` annotation now also works with Kotlin (#4611).

### Internal

* Use separated locks for different `RealmCache`s (#4551).

## 3.1.4 (2017-05-04)

## Bug fixes

* Added missing row validation check in certain cases on invalidated/deleted objects (#4540).
* Initializing Realm is now more resilient if `Context.getFilesDir()` isn't working correctly (#4493).
* `OrderedRealmCollectionSnapshot.get()` returned a wrong object (#4554).
* `onSuccess` callback got triggered infinitely if a synced transaction was committed in the async transaction's `onSuccess` callback (#4594).

## 3.1.3 (2017-04-20)

### Enhancements

* [ObjectServer] Resume synchronization as soon as the connectivity is back (#4141).

### Bug Fixes

* `equals()` and `hashCode()` of managed `RealmObject`s that come from linking objects don't work correctly (#4487).
* Field name was missing in exception message when `null` was set to required field (#4484).
* Now throws `IllegalStateException` when a getter of linking objects is called against deleted or not yet loaded `RealmObject`s (#4499).
* `NullPointerException` caused by local transaction inside the listener of `findFirstAsync()`'s results (#4495).
* Native crash when adding listeners to `RealmObject` after removing listeners from the same `RealmObject` before (#4502).
* Native crash with "Invalid argument" error happened on some Android 7.1.1 devices when opening Realm on external storage (#4461).
* `OrderedRealmCollectionChangeListener` didn't report change ranges correctly when circular link's field changed (#4474).

### Internal

* Upgraded to Realm Sync 1.6.0.
* Upgraded to Realm Core 2.6.1.

## 3.1.2 (2017-04-12)

### Bug Fixes

* Crash caused by JNI couldn't find `OsObject.notifyChangeListeners` when ProGuard is enabled (#4461).
* Incompatible return type of `RealmSchema.getAll()` and `BaseRealm.getSchema()` (#4443).
* Memory leaked when synced Realm was initialized (#4465).
* An `IllegalStateException` will be thrown when starting iterating `OrderedRealmCollection` if the Realm is closed (#4471).

## 3.1.1 (2017-04-07)

### Bug Fixes

* Crash caused by Listeners on `RealmObject` getting triggered the 2nd time with different changed field (#4437).
* Unintentionally exposing `StandardRealmSchema` (#4443).
* Workaround for crashes on specific Samsung devices which are caused by a buggy `memmove` call (#3651).

## 3.1.0 (2017-04-05)

### Breaking Changes

* Updated file format of Realm files. Existing Realm files will automatically be migrated to the new format when they are opened, but older versions of Realm cannot open these files.
* [ObjectServer] Due to file format changes, Realm Object Server 1.3.0 or later is required.

### Enhancements

* Added support for reverse relationships through the `@LinkingObjects` annotation. See `io.realm.annotations.LinkingObjects` for documentation.  
  * This feature is in `@Beta`.
  * Queries on linking objects do not work.  Queries like `where(...).equalTo("field.linkingObjects.id", 7).findAll()` are not yet supported.
  * Backlink verification is incomplete.  Evil code can cause native crashes.
* The listener on `RealmObject` will only be triggered if the object changes (#3894).
* Added `RealmObjectChangeListener` interface that provide detailed information about `RealmObject` field changes.
* Listeners on `RealmList` and `RealmResults` will be triggered immediately when the transaction is committed on the same thread (#4245).
* The real `RealmMigrationNeededException` is now thrown instead of `IllegalArgumentException` if no migration is provided for a Realm that requires it.
* `RealmQuery.distinct()` can be performed on unindexed fields (#2285).
* `targetSdkVersion` is now 25.
* [ObjectServer] In case of a Client Reset, information about the location of the backed up Realm file is now reported through the `ErrorHandler` interface (#4080).
* [ObjectServer] Authentication URLs now automatically append `/auth` if no other path segment is set (#4370).

### Bug Fixes

* Crash with `LogicError` with `Bad version number` on notifier thread (#4369).
* `Realm.migrateRealm(RealmConfiguration)` now fails correctly with an `IllegalArgumentException` if a `SyncConfiguration` is provided (#4075).
* Potential cause for Realm file corruptions (never reported).
* Add `@Override` annotation to proxy class accessors and stop using raw type in proxy classes in order to remove warnings from javac (#4329).
* `findFirstAsync()` now returns an invalid object if there is no object matches the query condition instead of running the query repeatedly until it can find one (#4352).
* [ObjectServer] Changing the log level after starting a session now works correctly (#4337).

### Internal

* Using the Object Store's Session and SyncManager.
* Upgraded to Realm Sync 1.5.0.
* Upgraded to Realm Core 2.5.1.
* Upgraded Gradle to 3.4.1

## 3.0.0 (2017-02-28)

### Breaking Changes

* `RealmResults.distinct()` returns a new `RealmResults` object instead of filtering on the original object (#2947).
* `RealmResults` is auto-updated continuously. Any transaction on the current thread which may have an impact on the order or elements of the `RealmResults` will change the `RealmResults` immediately instead of change it in the next event loop. The standard `RealmResults.iterator()` will continue to work as normal, which means that you can still delete or modify elements without impacting the iterator. The same is not true for simple for-loops. In some cases a simple for-loop will not work (https://realm.io/docs/java/3.0.0/api/io/realm/OrderedRealmCollection.html#loops), and you must use the new createSnapshot() method.
* `RealmChangeListener` on `RealmObject` will now also be triggered when the object is deleted. Use `RealmObject.isValid()` to check this state(#3138).
* `RealmObject.asObservable()` will now emit the object when it is deleted. Use `RealmObject.isValid()` to check this state (#3138).
* Removed deprecated classes `Logger` and `AndroidLogger` (#4050).

### Deprecated

* `RealmResults.removeChangeListeners()`. Use `RealmResults.removeAllChangeListeners()` instead.
* `RealmObject.removeChangeListeners()`. Use `RealmObject.removeAllChangeListeners()` instead.
* `RealmResults.distinct()` and `RealmResults.distinctAsync()`. Use `RealmQuery.distinct()` and `RealmQuery.distinctAsync()` instead.

### Enhancements

* Added support for sorting by link's field (#672).
* Added `OrderedRealmCollectionSnapshot` class and `OrderedRealmCollection.createSnapshot()` method. `OrderedRealmCollectionSnapshot` is useful when changing `RealmResults` or `RealmList` in simple loops.
* Added `OrderedRealmCollectionChangeListener` interface for supporting fine-grained collection notifications.
* Added support for ChangeListeners on `RealmList`.
* Added `RealmList.asObservable()`.

### Bug Fixes

* Element type checking in `DynamicRealmObject#setList()` (#4252).
* Now throws `IllegalStateException` instead of process crash when any of thread confined methods in `RealmQuery` is called from wrong thread (#4228).
* Now throws `IllegalStateException` when any of thread confined methods in `DynamicRealmObject` is called from wrong thread (#4258).

### Internal

* Use Object Store's `Results` as the backend for `RealmResults` (#3372).
  - Use Object Store's notification mechanism to trigger listeners.
  - Local commits triggers Realm global listener and `RealmObject` listener on current thread immediately instead of in the next event loop.


## 2.3.2 (2017-02-27)

### Bug fixes

* Log levels in JNI layer were all reported as "Error" (#4204).
* Encrypted realms can end up corrupted if many threads are reading and writing at the same time (#4128).
* "Read-only file system" exception when compacting Realm file on external storage (#4140).

### Internal

* Updated to Realm Sync v1.2.1.
* Updated to Realm Core v2.3.2.

### Enhancements

* Improved performance of getters and setters in proxy classes.


## 2.3.1 (2017-02-07)

### Enhancements

* [ObjectServer] The `serverUrl` given to `SyncConfiguration.Builder()` is now more lenient and will also accept only paths as argument (#4144).
* [ObjectServer] Add a timer to refresh periodically the access_token.

### Bug fixes

* NPE problem in SharedRealm.finalize() (#3730).
* `RealmList.contains()` and `RealmResults.contains()` now correctly use custom `equals()` method on Realm model classes.
* Build error when the project is using Kotlin (#4087).
* Bug causing classes to be replaced by classes already in Gradle's classpath (#3568).
* NullPointerException when notifying a single object that it changed (#4086).


## 2.3.0 (2017-01-19)

### Object Server API Changes

* Realm Sync v1.0.0 has been released, and Realm Mobile Platform is no longer considered in beta.
* Breaking change: Location of Realm files are now placed in `getFilesDir()/<userIdentifier>` instead of `getFilesDir()/`.
  This is done in order to support shared Realms among users, while each user retaining their own local copy.
* Breaking change: `SyncUser.all()` now returns Map instead of List.
* Breaking change: Added a default `UserStore` saving users in a Realm file (`RealmFileUserStore`).
* Breaking change: Added multi-user support to `UserStore`. Added `get(String)` and `remove(String)`, removed `remove()` and renamed `get()` to `getCurrent()`.
* Breaking change: Changed the order of arguments to `SyncCredentials.custom()` to match iOS: token, provider, userInfo.
* Added support for `PermissionOffer` and `PermissionOfferResponse` to `SyncUser.getManagementRealm()`.
* Exceptions thrown in error handlers are ignored but logged (#3559).
* Removed unused public constants in `SyncConfiguration` (#4047).
* Fixed bug, preventing Sync client to renew the access token (#4038) (#4039).
* Now `SyncUser.logout()` properly revokes tokens (#3639).

### Bug fixes

* Fixed native memory leak setting the value of a primary key (#3993).
* Activated Realm's annotation processor on connectedTest when the project is using kapt (#4008).
* Fixed "too many open files" issue (#4002).
* Added temporary work-around for bug crashing Samsung Tab 3 devices on startup (#3651).

### Enhancements

* Added `like` predicate for String fields (#3752).

### Internal

* Updated to Realm Sync v1.0.0.
* Added a Realm backup when receiving a Sync client reset message from the server.

## 2.2.2 (2017-01-16)

### Object Server API Changes (In Beta)

* Disabled `Realm.compactRealm()` when sync is enabled as it might corrupt the Realm (https://github.com/realm/realm-core/issues/2345).

### Bug fixes

* "operation not permitted" issue when creating Realm file on some devices' external storage (#3629).
* Crash on API 10 devices (#3726).
* `UnsatisfiedLinkError` caused by `pipe2` (#3945).
* Unrecoverable error with message "Try again" when the notification fifo is full (#3964).
* Realm migration wasn't triggered when the primary key definition was altered (#3966).
* Use phantom reference to solve the finalize time out issue (#2496).

### Enhancements

* All major public classes are now non-final. This is mostly a compromise to support Mockito. All protected fields/methods are still not considered part of the public API and can change without notice (#3869).
* All Realm instances share a single notification daemon thread.
* Fixed Java lint warnings with generated proxy classes (#2929).

### Internal

* Upgraded Realm Core to 2.3.0.
* Upgraded Realm Sync to 1.0.0-BETA-6.5.

## 2.2.1 (2016-11-12)

### Object Server API Changes (In Beta)

* Fixed `SyncConfiguration.toString()` so it now outputs a correct description instead of an empty string (#3787).

### Bug fixes

* Added version number to the native library, preventing ReLinker from accidentally loading old code (#3775).
* `Realm.getLocalInstanceCount(config)` throwing NullPointerException if called after all Realms have been closed (#3791).

## 2.2.0 (2016-11-12)

### Object Server API Changes (In Beta)

* Added support for `SyncUser.getManagementRealm()` and permission changes.

### Bug fixes

* Kotlin projects no longer create the `RealmDefaultModule` if no Realm model classes are present (#3746).
* Remove `includedescriptorclasses` option from ProGuard rule file in order to support built-in shrinker of Android Gradle Plugin (#3714).
* Unexpected `RealmMigrationNeededException` was thrown when a field was added to synced Realm.

### Enhancements

* Added support for the `annotationProcessor` configuration provided by Android Gradle Plugin 2.2.0 or later. Realm plugin adds its annotation processor to the `annotationProcessor` configuration instead of `apt` configuration if it is available and the `com.neenbedankt.android-apt` plugin is not used. In Kotlin projects, `kapt` is used instead of the `annotationProcessor` configuration (#3026).

## 2.1.1 (2016-10-27)

### Bug fixes

* Fixed a bug in `Realm.insert` and `Realm.insertOrUpdate` methods causing a `StackOverFlow` when you try to insert a cyclic graph of objects between Realms (#3732).

### Object Server API Changes (In Beta)

* Set default RxFactory to `SyncConfiguration`.

### Bug fixes

* ProGuard configuration introduced in 2.1.0 unexpectedly kept classes that did not have the @KeepMember annotation (#3689).

## 2.1.0 (2016-10-25)

### Breaking changes

* * `SecureUserStore` has been moved to its own GitHub repository: https://github.com/realm/realm-android-user-store
  See https://github.com/realm/realm-android-user-store/blob/master/README.md for further info on how to include it.


### Object Server API Changes (In Beta)

* Renamed `User` to `SyncUser`, `Credentials` to `SyncCredentials` and `Session` to `SyncSession` to align names with Cocoa.
* Removed `SyncManager.setLogLevel()`. Use `RealmLog.setLevel()` instead.
* `SyncUser.logout()` now correctly clears `SyncUser.currentUser()` (#3638).
* Missing ProGuard configuration for libraries used by Sync extension (#3596).
* Error handler was not called when sync session failed (#3597).
* Added `User.all()` that returns all known Realm Object Server users.
* Upgraded Realm Sync to 1.0.0-BETA-3.2

### Deprecated

* `Logger`. Use `RealmLogger` instead.
* `AndroidLogger`. The logger for Android is implemented in native code instead.

### Bug fixes

* The following were not kept by ProGuard: names of native methods not in the `io.realm.internal` package, names of classes used in method signature (#3596).
* Permission error when a database file was located on external storage (#3140).
* Memory leak when unsubscribing from a RealmResults/RealmObject RxJava Observable (#3552).

### Enhancements

* `Realm.compactRealm()` now works for encrypted Realms.
* Added `first(E defaultValue)` and `last(E defaultValue)` methods to `RealmList` and `RealmResult`. These methods will return the provided object instead of throwing an `IndexOutOfBoundsException` if the list is empty.
* Reduce transformer logger verbosity (#3608).
* `RealmLog.setLevel(int)` for setting the log level across all loggers.

### Internal

* Upgraded Realm Core to 2.1.3

### Credits

* Thanks to Max Furman (@maxfurman) for adding support for `first()` and `last()` default values.

## 2.0.2 (2016-10-06)

This release is not protocol-compatible with previous versions of the Realm Mobile Platform. The base library is still fully compatible.

### Bug fixes

* Build error when using Java 7 (#3563).

### Internal

* Upgraded Realm Core to 2.1.0
* Upgraded Realm Sync to 1.0.0-BETA-2.0.

## 2.0.1 (2016-10-05)

### Bug fixes

* `android.net.conn.CONNECTIVITY_CHANGE` broadcast caused `RuntimeException` if sync extension was disabled (#3505).
* `android.net.conn.CONNECTIVITY_CHANGE` was not delivered on Android 7 devices.
* `distinctAsync` did not respect other query parameters (#3537).
* `ConcurrentModificationException` from Gradle when building an application (#3501).

### Internal

* Upgraded to Realm Core 2.0.1 / Realm Sync 1.3-BETA

## 2.0.0 (2016-09-27)

This release introduces support for the Realm Mobile Platform!
See <https://realm.io/news/introducing-realm-mobile-platform/> for an overview of these great new features.

### Breaking Changes

* Files written by Realm 2.0 cannot be read by 1.x or earlier versions. Old files can still be opened.
* It is now required to call `Realm.init(Context)` before calling any other Realm API.
* Removed `RealmConfiguration.Builder(Context)`, `RealmConfiguration.Builder(Context, File)` and `RealmConfiguration.Builder(File)` constructors.
* `isValid()` now always returns `true` instead of `false` for unmanaged `RealmObject` and `RealmList`. This puts it in line with the behaviour of the Cocoa and .NET API's (#3101).
* armeabi is not supported anymore.
* Added new `RealmFileException`.
  - `IncompatibleLockFileException` has been removed and replaced by `RealmFileException` with kind `INCOMPATIBLE_LOCK_FILE`.
  - `RealmIOExcpetion` has been removed and replaced by `RealmFileException`.
* `RealmConfiguration.Builder.assetFile(Context, String)` has been renamed to `RealmConfiguration.Builder.assetFile(String)`.
* Object with primary key is now required to define it when the object is created. This means that `Realm.createObject(Class<E>)` and `DynamicRealm.createObject(String)` now throws `RealmException` if they are used to create an object with a primary key field. Use `Realm.createObject(Class<E>, Object)` or `DynamicRealm.createObject(String, Object)` instead.
* Importing from JSON without the primary key field defined in the JSON object now throws `IllegalArgumentException`.
* Now `Realm.beginTransaction()`, `Realm.executeTransaction()` and `Realm.waitForChange()` throw `RealmMigrationNeededException` if a remote process introduces incompatible schema changes (#3409).
* The primary key value of an object can no longer be changed after the object was created. Instead a new object must be created and all fields copied over.
* Now `Realm.createObject(Class)` and `Realm.createObject(Class,Object)` take the values from the model's fields and default constructor. Creating objects through the `DynamicRealm` does not use these values (#777).
* When `Realm.create*FromJson()`s create a new `RealmObject`, now they take the default values defined by the field itself and its default constructor for those fields that are not defined in the JSON object.

### Enhancements

* Added `realmObject.isManaged()`, `RealmObject.isManaged(obj)` and `RealmCollection.isManaged()` (#3101).
* Added `RealmConfiguration.Builder.directory(File)`.
* `RealmLog` has been moved to the public API. It is now possible to control which events Realm emit to Logcat. See the `RealmLog` class for more details.
* Typed `RealmObject`s can now continue to access their fields properly even though the schema was changed while the Realm was open (#3409).
* A `RealmMigrationNeededException` will be thrown with a cause to show the detailed message when a migration is needed and the migration block is not in the `RealmConfiguration`.


### Bug fixes

* Fixed a lint error in proxy classes when the 'minSdkVersion' of user's project is smaller than 11 (#3356).
* Fixed a potential crash when there were lots of async queries waiting in the queue.
* Fixed a bug causing the Realm Transformer to not transform field access in the model's constructors (#3361).
* Fixed a bug causing a build failure when the Realm Transformer adds accessors to a model class that was already transformed in other project (#3469).
* Fixed a bug causing the `NullPointerException` when calling getters/setters in the model's constructors (#2536).

### Internal

* Moved JNI build to CMake.
* Updated Realm Core to 2.0.0.
* Updated ReLinker to 1.2.2.

## 1.2.0 (2016-08-19)

### Bug fixes

* Throw a proper exception when operating on a non-existing field with the dynamic API (#3292).
* `DynamicRealmObject.setList` should only accept `RealmList<DynamicRealmObject>` (#3280).
* `DynamicRealmObject.getX(fieldName)` now throws a proper exception instead of a native crash when called with a field name of the wrong type (#3294).
* Fixed a concurrency crash which might happen when `Realm.executeTransactionAsync()` tried to call `onSucess` after the Realm was closed.

### Enhancements

* Added `RealmQuery.in()` for a comparison against multiple values.
* Added byte array (`byte[]`) support to `RealmQuery`'s `equalTo` and `notEqualTo` methods.
* Optimized internal caching of schema classes (#3315).

### Internal

* Updated Realm Core to 1.5.1.
* Improved sorting speed.
* Completely removed the `OptionalAPITransformer`.

### Credits

* Thanks to Brenden Kromhout (@bkromhout) for adding binary array support to `equalTo` and `notEqualTo`.

## 1.1.1 (2016-07-01)

### Bug fixes

* Fixed a wrong JNI method declaration which might cause "method not found" crash on some devices.
* Fixed a bug that `Error` in the background async thread is not forwarded to the caller thread.
* Fixed a crash when an empty `Collection` is passed to `insert()`/`insertOrUpdate()` (#3103).
* Fixed a bug that does not transfer the primary key when `RealmSchemaObject.setClassName()` is called to rename a class (#3118).
* Fixed bug in `Realm.insert` and `Realm.insertOrUpdate` methods causing a `RealmList` to be cleared when inserting a managed `RealmModel` (#3105).
* Fixed a concurrency allocation bug in storage engine which might lead to some random crashes.
* Bulk insertion now throws if it is not called in a transaction (#3173).
* The IllegalStateException thrown when accessing an empty RealmObject is now more meaningful (#3200).
* `insert()` now correctly throws an exception if two different objects have the same primary key (#3212).
* Blackberry Z10 throwing "Function not implemented" (#3178).
* Reduced the number of file descriptors used by Realm Core (#3197).
* Throw a proper `IllegalStateException` if a `RealmChangeListener` is used inside an IntentService (#2875).

### Enhancements

* The Realm Annotation processor no longer consumes the Realm annotations. Allowing other annotation processors to run.

### Internal

* Updated Realm Core to 1.4.2.
* Improved sorting speed.

## 1.1.0 (2016-06-30)

### Bug fixes

* A number of bug fixes in the storage engine related to memory management in rare cases when a Realm has been compacted.
* Disabled the optional API transformer since it has problems with DexGuard (#3022).
* `OnSuccess.OnSuccess()` might not be called with the correct Realm version for async transaction (#1893).
* Fixed a bug in `copyToRealm()` causing a cyclic dependency objects being duplicated.
* Fixed a build failure when model class has a conflicting name such as `Map`, `List`, `String`, ... (#3077).

### Enhancements

* Added `insert(RealmModel obj)`, `insertOrUpdate(RealmModel obj)`, `insert(Collection<RealmModel> collection)` and `insertOrUpdate(Collection<RealmModel> collection)` to perform batch inserts (#1684).
* Enhanced `Table.toString()` to show a PrimaryKey field details (#2903).
* Enabled ReLinker when loading a Realm from a custom path by adding a `RealmConfiguration.Builder(Context, File)` constructor (#2900).
* Changed `targetSdkVersion` of `realm-library` to 24.
* Logs warning if `DynamicRealm` is not closed when GC happens as it does for `Realm`.

### Deprecated

* `RealmConfiguration.Builder(File)`. Use `RealmConfiguration.Builder(Context, File)` instead.

### Internal

* Updated Realm Core to 1.2.0.

## 1.0.1 (2016-05-25)

### Bug fixes

* Fixed a crash when calling `Table.toString()` in debugger (#2429).
* Fixed a race condition which would cause some `RealmResults` to not be properly updated inside a `RealmChangeListener`. This could result in crashes when accessing items from those results (#2926/#2951).
* Revised `RealmResults.isLoaded()` description (#2895).
* Fixed a bug that could cause Realm to lose track of primary key when using `RealmObjectSchema.removeField()` and `RealmObjectSchema.renameField()` (#2829/#2926).
* Fixed a bug that prevented some devices from finding async related JNI methods correctly.
* Updated ProGuard configuration in order not to depend on Android's default configuration (#2972).
* Fixed a race condition between Realms notifications and other UI events. This could e.g. cause ListView to crash (#2990).
* Fixed a bug that allowed both `RealmConfiguration.Builder.assetFile()`/`deleteRealmIfMigrationNeeded()` to be configured at the same time, which leads to the asset file accidentally being deleted in migrations (#2933).
* Realm crashed outright when the same Realm file was opened in two processes. Realm will now optimistically retry opening for 1 second before throwing an Error (#2459).

### Enhancements

* Removes RxJava related APIs during bytecode transforming to make RealmObject plays well with reflection when rx.Observable doesn't exist.

## 1.0.0 (2016-05-25)

No changes since 0.91.1.

## 0.91.1 (2016-05-25)

* Updated Realm Core to 1.0.1.

### Bug fixes

* Fixed a bug when opening a Realm causes a staled memory mapping. Symptoms are error messages like "Bad or incompatible history type", "File format version doesn't match", and "Encrypted interprocess sharing is currently unsupported".

## 0.91.0 (2016-05-20)

* Updated Realm Core to 1.0.0.

### Breaking changes

* Removed all `@Deprecated` methods.
* Calling `Realm.setAutoRefresh()` or `DynamicRealm.setAutoRefresh()` from non-Looper thread throws `IllegalStateException` even if the `autoRefresh` is false (#2820).

### Bug fixes

* Calling RealmResults.deleteAllFromRealm() might lead to native crash (#2759).
* The annotation processor now correctly reports an error if trying to reference interfaces in model classes (#2808).
* Added null check to `addChangeListener` and `removeChangeListener` in `Realm` and `DynamicRealm` (#2772).
* Calling `RealmObjectSchema.addPrimaryKey()` adds an index to the primary key field, and calling `RealmObjectSchema.removePrimaryKey()` removes the index from the field (#2832).
* Log files are not deleted when calling `Realm.deleteRealm()` (#2834).

### Enhancements

* Upgrading to OpenSSL 1.0.1t. From July 11, 2016, Google Play only accept apps using OpenSSL 1.0.1r or later (https://support.google.com/faqs/answer/6376725, #2749).
* Added support for automatically copying an initial database from assets using `RealmConfiguration.Builder.assetFile()`.
* Better error messages when certain file operations fail.

### Credits

* Paweł Surówka (@thesurix) for adding the `RealmConfiguration.Builder.assetFile()`.

## 0.90.1

* Updated Realm Core to 0.100.2.

### Bug fixes

* Opening a Realm while closing a Realm in another thread could lead to a race condition.
* Automatic migration to the new file format could in rare circumstances lead to a crash.
* Fixing a race condition that may occur when using Async API (#2724).
* Fixed CannotCompileException when related class definition in android.jar cannot be found (#2703).

### Enhancements

* Prints path when file related exceptions are thrown.

## 0.90.0

* Updated Realm Core to 0.100.0.

### Breaking changes

* RealmChangeListener provides the changed object/Realm/collection as well (#1594).
* All JSON methods on Realm now only wraps JSONException in RealmException. All other Exceptions are thrown as they are.
* Marked all methods on `RealmObject` and all public classes final (#1594).
* Removed `BaseRealm` from the public API.
* Removed `HandlerController` from the public API.
* Removed constructor of `RealmAsyncTask` from the public API (#1594).
* `RealmBaseAdapter` has been moved to its own GitHub repository: https://github.com/realm/realm-android-adapters
  See https://github.com/realm/realm-android-adapters/blob/master/README.md for further info on how to include it.
* File format of Realm files is changed. Files will be automatically upgraded but opening a Realm file with older
  versions of Realm is not possible.

### Deprecated

* `Realm.allObjects*()`. Use `Realm.where(clazz).findAll*()` instead.
* `Realm.distinct*()`. Use `Realm.where(clazz).distinct*()` instead.
* `DynamicRealm.allObjects*()`. Use `DynamicRealm.where(className).findAll*()` instead.
* `DynamicRealm.distinct*()`. Use `DynamicRealm.where(className).distinct*()` instead.
* `Realm.allObjectsSorted(field, sort, field, sort, field, sort)`. Use `RealmQuery.findAllSorted(field[], sort[])`` instead.
* `RealmQuery.findAllSorted(field, sort, field, sort, field, sort)`. Use `RealmQuery.findAllSorted(field[], sort[])`` instead.
* `RealmQuery.findAllSortedAsync(field, sort, field, sort, field, sort)`. Use `RealmQuery.findAllSortedAsync(field[], sort[])`` instead.
* `RealmConfiguration.setModules()`. Use `RealmConfiguration.modules()` instead.
* `Realm.refresh()` and `DynamicRealm.refresh()`. Use `Realm.waitForChange()`/`stopWaitForChange()` or `DynamicRealm.waitForChange()`/`stopWaitForChange()` instead.

### Enhancements

* `RealmObjectSchema.getPrimaryKey()` (#2636).
* `Realm.createObject(Class, Object)` for creating objects with a primary key directly.
* Unit tests in Android library projects now detect Realm model classes.
* Better error message if `equals()` and `hashCode()` are not properly overridden in custom Migration classes.
* Expanding the precision of `Date` fields to cover full range (#833).
* `Realm.waitForChange()`/`stopWaitForChange()` and `DynamicRealm.waitForChange()`/`stopWaitForChange()` (#2386).

### Bug fixes

* `RealmChangeListener` on `RealmObject` is not triggered when adding listener on returned `RealmObject` of `copyToRealmOrUpdate()` (#2569).

### Credits

* Thanks to Brenden Kromhout (@bkromhout) for adding `RealmObjectSchema.getPrimaryKey()`.

## 0.89.1

### Bug fixes

* @PrimaryKey + @Required on String type primary key no longer throws when using copyToRealm or copyToRealmOrUpdate (#2653).
* Primary key is cleared/changed when calling RealmSchema.remove()/RealmSchema.rename() (#2555).
* Objects implementing RealmModel can be used as a field of RealmModel/RealmObject (#2654).

## 0.89.0

### Breaking changes

* @PrimaryKey field value can now be null for String, Byte, Short, Integer, and Long types. Older Realms should be migrated, using RealmObjectSchema.setNullable(), or by adding the @Required annotation (#2515).
* `RealmResults.clear()` now throws UnsupportedOperationException. Use `RealmResults.deleteAllFromRealm()` instead.
* `RealmResults.remove(int)` now throws UnsupportedOperationException. Use `RealmResults.deleteFromRealm(int)` instead.
* `RealmResults.sort()` and `RealmList.sort()` now return the sorted result instead of sorting in-place.
* `RealmList.first()` and `RealmList.last()` now throw `ArrayIndexOutOfBoundsException` if `RealmList` is empty.
* Removed deprecated method `Realm.getTable()` from public API.
* `Realm.refresh()` and `DynamicRealm.refresh()` on a Looper no longer have any effect. `RealmObject` and `RealmResults` are always updated on the next event loop.

### Deprecated

* `RealmObject.removeFromRealm()` in place of `RealmObject.deleteFromRealm()`
* `Realm.clear(Class)` in favour of `Realm.delete(Class)`.
* `DynamicRealm.clear(Class)` in place of `DynamicRealm.delete(Class)`.

### Enhancements

* Added a `RealmModel` interface that can be used instead of extending `RealmObject`.
* `RealmCollection` and `OrderedRealmCollection` interfaces have been added. `RealmList` and `RealmResults` both implement these.
* `RealmBaseAdapter` now accept an `OrderedRealmCollection` instead of only `RealmResults`.
* `RealmObjectSchema.isPrimaryKey(String)` (#2440)
* `RealmConfiguration.initialData(Realm.Transaction)` can now be used to populate a Realm file before it is used for the first time.

### Bug fixes

* `RealmObjectSchema.isRequired(String)` and `RealmObjectSchema.isNullable(String)` don't throw when the given field name doesn't exist.

### Credits

* Thanks to @thesurix for adding `RealmConfiguration.initialData()`.

## 0.88.3

* Updated Realm Core to 0.97.3.

### Enhancements

* Throws an IllegalArgumentException when calling Realm.copyToRealm()/Realm.copyToRealmOrUpdate() with a RealmObject which belongs to another Realm instance in a different thread.
* Improved speed of cleaning up native resources (#2496).

### Bug fixes

* Field annotated with @Ignored should not have accessors generated by the bytecode transformer (#2478).
* RealmResults and RealmObjects can no longer accidentially be GC'ed if using `asObservable()`. Previously this caused the observable to stop emitting (#2485).
* Fixed an build issue when using Realm in library projects on Windows (#2484).
* Custom equals(), toString() and hashCode() are no longer incorrectly overwritten by the proxy class (#2545).

## 0.88.2

* Updated Realm Core to 0.97.2.

### Enhancements

* Outputs additional information when incompatible lock file error occurs.

### Bug fixes

* Race condition causing BadVersionException when running multiple async writes and queries at the same time (#2021/#2391/#2417).

## 0.88.1

### Bug fixes

* Prevent throwing NullPointerException in RealmConfiguration.equals(RealmConfiguration) when RxJava is not in the classpath (#2416).
* RealmTransformer fails because of missing annotation classes in user's project (#2413).
* Added SONAME header to shared libraries (#2432).
* now DynamicRealmObject.toString() correctly shows null value as "null" and the format is aligned to the String from typed RealmObject (#2439).
* Fixed an issue occurring while resolving ReLinker in apps using a library based on Realm (#2415).

## 0.88.0 (2016-03-10)

* Updated Realm Core to 0.97.0.

### Breaking changes

* Realm has now to be installed as a Gradle plugin.
* DynamicRealm.executeTransaction() now directly throws any RuntimeException instead of wrapping it in a RealmException (#1682).
* DynamicRealm.executeTransaction() now throws IllegalArgumentException instead of silently accepting a null Transaction object.
* String setters now throw IllegalArgumentException instead of RealmError for invalid surrogates.
* DynamicRealm.distinct()/distinctAsync() and Realm.distinct()/distinctAsync() now throw IllegalArgumentException instead of UnsupportedOperationException for invalid type or unindexed field.
* All thread local change listeners are now delayed until the next Looper event instead of being triggered when committing.
* Removed RealmConfiguration.getSchemaMediator() from public API which was deprecated in 0.86.0. Please use RealmConfiguration.getRealmObjectClasses() to obtain the set of model classes (#1797).
* Realm.migrateRealm() throws a FileNotFoundException if the Realm file doesn't exist.
* It is now required to unsubscribe from all Realm RxJava observables in order to fully close the Realm (#2357).

### Deprecated

* Realm.getInstance(Context). Use Realm.getInstance(RealmConfiguration) or Realm.getDefaultInstance() instead.
* Realm.getTable(Class) which was public because of the old migration API. Use Realm.getSchema() or DynamicRealm.getSchema() instead.
* Realm.executeTransaction(Transaction, Callback) and replaced it with Realm.executeTransactionAsync(Transaction), Realm.executeTransactionAsync(Transaction, OnSuccess), Realm.executeTransactionAsync(Transaction, OnError) and Realm.executeTransactionAsync(Transaction, OnSuccess, OnError).

### Enhancements

* Support for custom methods, custom logic in accessors, custom accessor names, interface implementation and public fields in Realm objects (#909).
* Support to project Lombok (#502).
* RealmQuery.isNotEmpty() (#2025).
* Realm.deleteAll() and RealmList.deleteAllFromRealm() (#1560).
* RealmQuery.distinct() and RealmResults.distinct() (#1568).
* RealmQuery.distinctAsync() and RealmResults.distinctAsync() (#2118).
* Improved .so loading by using [ReLinker](https://github.com/KeepSafe/ReLinker).
* Improved performance of RealmList#contains() (#897).
* distinct(...) for Realm, DynamicRealm, RealmQuery, and RealmResults can take multiple parameters (#2284).
* "realm" and "row" can be used as field name in model classes (#2255).
* RealmResults.size() now returns Integer.MAX_VALUE when actual size is greater than Integer.MAX_VALUE (#2129).
* Removed allowBackup from AndroidManifest (#2307).

### Bug fixes

* Error occurring during test and (#2025).
* Error occurring during test and connectedCheck of unit test example (#1934).
* Bug in jsonExample (#2092).
* Multiple calls of RealmResults.distinct() causes to return wrong results (#2198).
* Calling DynamicRealmObject.setList() with RealmList<DynamicRealmObject> (#2368).
* RealmChangeListeners did not triggering correctly if findFirstAsync() didn't find any object. findFirstAsync() Observables now also correctly call onNext when the query completes in that case (#2200).
* Setting a null value to trigger RealmChangeListener (#2366).
* Preventing throwing BadVersionException (#2391).

### Credits

* Thanks to Bill Best (@wmbest2) for snapshot testing.
* Thanks to Graham Smith (@grahamsmith) for a detailed bug report (#2200).

## 0.87.5 (2016-01-29)
* Updated Realm Core to 0.96.2.
  - IllegalStateException won't be thrown anymore in RealmResults.where() if the RealmList which the RealmResults is created on has been deleted. Instead, the RealmResults will be treated as empty forever.
  - Fixed a bug causing a bad version exception, when using findFirstAsync (#2115).

## 0.87.4 (2016-01-28)
* Updated Realm Core to 0.96.0.
  - Fixed bug causing BadVersionException or crashing core when running async queries.

## 0.87.3 (2016-01-25)
* IllegalArgumentException is now properly thrown when calling Realm.copyFromRealm() with a DynamicRealmObject (#2058).
* Fixed a message in IllegalArgumentException thrown by the accessors of DynamicRealmObject (#2141).
* Fixed RealmList not returning DynamicRealmObjects of the correct underlying type (#2143).
* Fixed potential crash when rolling back removal of classes that reference each other (#1829).
* Updated Realm Core to 0.95.8.
  - Fixed a bug where undetected deleted object might lead to seg. fault (#1945).
  - Better performance when deleting objects (#2015).

## 0.87.2 (2016-01-08)
* Removed explicit GC call when committing a transaction (#1925).
* Fixed a bug when RealmObjectSchema.addField() was called with the PRIMARY_KEY modifier, the field was not set as a required field (#2001).
* Fixed a bug which could throw a ConcurrentModificationException in RealmObject's or RealmResults' change listener (#1970).
* Fixed RealmList.set() so it now correctly returns the old element instead of the new (#2044).
* Fixed the deployment of source and javadoc jars (#1971).

## 0.87.1 (2015-12-23)
* Upgraded to NDK R10e. Using gcc 4.9 for all architectures.
* Updated Realm Core to 0.95.6
  - Fixed a bug where an async query can be copied incomplete in rare cases (#1717).
* Fixed potential memory leak when using async query.
* Added a check to prevent removing a RealmChangeListener from a non-Looper thread (#1962). (Thank you @hohnamkung.)

## 0.87.0 (2015-12-17)
* Added Realm.asObservable(), RealmResults.asObservable(), RealmObject.asObservable(), DynamicRealm.asObservable() and DynamicRealmObject.asObservable().
* Added RealmConfiguration.Builder.rxFactory() and RxObservableFactory for custom RxJava observable factory classes.
* Added Realm.copyFromRealm() for creating detached copies of Realm objects (#931).
* Added RealmObjectSchema.getFieldType() (#1883).
* Added unitTestExample to showcase unit and instrumentation tests. Examples include jUnit3, jUnit4, Espresso, Robolectric, and MPowermock usage with Realm (#1440).
* Added support for ISO8601 based dates for JSON import. If JSON dates are invalid a RealmException will be thrown (#1213).
* Added APK splits to gridViewExample (#1834).

## 0.86.1 (2015-12-11)
* Improved the performance of removing objects (RealmResults.clear() and RealmResults.remove()).
* Updated Realm Core to 0.95.5.
* Updated ProGuard configuration (#1904).
* Fixed a bug where RealmQuery.findFirst() returned a wrong result if the RealmQuery had been created from a RealmResults.where() (#1905).
* Fixed a bug causing DynamicRealmObject.getObject()/setObject() to use the wrong class (#1912).
* Fixed a bug which could cause a crash when closing Realm instances in change listeners (#1900).
* Fixed a crash occurring during update of multiple async queries (#1895).
* Fixed listeners not triggered for RealmObject & RealmResults created using copy or create methods (#1884).
* Fixed RealmChangeListener never called inside RealmResults (#1894).
* Fixed crash when calling clear on a RealmList (#1886).

## 0.86.0 (2015-12-03)
* BREAKING CHANGE: The Migration API has been replaced with a new API.
* BREAKING CHANGE: RealmResults.SORT_ORDER_ASCENDING and RealmResults.SORT_ORDER_DESCENDING constants have been replaced by Sort.ASCENDING and Sort.DESCENDING enums.
* BREAKING CHANGE: RealmQuery.CASE_SENSITIVE and RealmQuery.CASE_INSENSITIVE constants have been replaced by Case.SENSITIVE and Case.INSENSITIVE enums.
* BREAKING CHANGE: Realm.addChangeListener, RealmObject.addChangeListener and RealmResults.addChangeListener hold a strong reference to the listener, you should unregister the listener to avoid memory leaks.
* BREAKING CHANGE: Removed deprecated methods RealmQuery.minimum{Int,Float,Double}, RealmQuery.maximum{Int,Float,Double}, RealmQuery.sum{Int,Float,Double} and RealmQuery.average{Int,Float,Double}. Use RealmQuery.min(), RealmQuery.max(), RealmQuery.sum() and RealmQuery.average() instead.
* BREAKING CHANGE: Removed RealmConfiguration.getSchemaMediator() which is public by mistake. And RealmConfiguration.getRealmObjectClasses() is added as an alternative in order to obtain the set of model classes (#1797).
* BREAKING CHANGE: Realm.addChangeListener, RealmObject.addChangeListener and RealmResults.addChangeListener will throw an IllegalStateException when invoked on a non-Looper thread. This is to prevent registering listeners that will not be invoked.
* BREAKING CHANGE: trying to access a property on an unloaded RealmObject obtained asynchronously will throw an IllegalStateException
* Added new Dynamic API using DynamicRealm and DynamicRealmObject.
* Added Realm.getSchema() and DynamicRealm.getSchema().
* Realm.createOrUpdateObjectFromJson() now works correctly if the RealmObject class contains a primary key (#1777).
* Realm.compactRealm() doesn't throw an exception if the Realm file is opened. It just returns false instead.
* Updated Realm Core to 0.95.3.
  - Fixed a bug where RealmQuery.average(String) returned a wrong value for a nullable Long/Integer/Short/Byte field (#1803).
  - Fixed a bug where RealmQuery.average(String) wrongly counted the null value for average calculation (#1854).

## 0.85.1 (2015-11-23)
* Fixed a bug which could corrupt primary key information when updating from a Realm version <= 0.84.1 (#1775).

## 0.85.0 (2016-11-19)
* BREAKING CHANGE: Removed RealmEncryptionNotSupportedException since the encryption implementation changed in Realm's underlying storage engine. Encryption is now supported on all devices.
* BREAKING CHANGE: Realm.executeTransaction() now directly throws any RuntimeException instead of wrapping it in a RealmException (#1682).
* BREAKING CHANGE: RealmQuery.isNull() and RealmQuery.isNotNull() now throw IllegalArgumentException instead of RealmError if the fieldname is a linked field and the last element is a link (#1693).
* Added Realm.isEmpty().
* Setters in managed object for RealmObject and RealmList now throw IllegalArgumentException if the value contains an invalid (unmanaged, removed, closed, from different Realm) object (#1749).
* Attempting to refresh a Realm while a transaction is in process will now throw an IllegalStateException (#1712).
* The Realm AAR now also contains the ProGuard configuration (#1767). (Thank you @skyisle.)
* Updated Realm Core to 0.95.
  - Removed reliance on POSIX signals when using encryption.

## 0.84.2
* Fixed a bug making it impossible to convert a field to become required during a migration (#1695).
* Fixed a bug making it impossible to read Realms created using primary keys and created by iOS (#1703).
* Fixed some memory leaks when an Exception is thrown (#1730).
* Fixed a memory leak when using relationships (#1285).
* Fixed a bug causing cached column indices to be cleared too soon (#1732).

## 0.84.1 (2015-10-28)
* Updated Realm Core to 0.94.4.
  - Fixed a bug that could cause a crash when running the same query multiple times.
* Updated ProGuard configuration. See [documentation](https://realm.io/docs/java/latest/#proguard) for more details.
* Updated Kotlin example to use 1.0.0-beta.
* Fixed warnings reported by "lint -Xlint:all" (#1644).
* Fixed a bug where simultaneous opening and closing a Realm from different threads might result in a NullPointerException (#1646).
* Fixed a bug which made it possible to externally modify the encryption key in a RealmConfiguration (#1678).

## 0.84.0 (2015-10-22)
* Added support for async queries and transactions.
* Added support for parsing JSON Dates with timezone information. (Thank you @LateralKevin.)
* Added RealmQuery.isEmpty().
* Added Realm.isClosed() method.
* Added Realm.distinct() method.
* Added RealmQuery.isValid(), RealmResults.isValid() and RealmList.isValid(). Each method checks whether the instance is still valid to use or not(for example, the Realm has been closed or any parent object has been removed).
* Added Realm.isInTransaction() method.
* Updated Realm Core to version 0.94.3.
  - Fallback for mremap() now work correctly on BlackBerry devices.
* Following methods in managed RealmList now throw IllegalStateException instead of native crash when RealmList.isValid() returns false: add(int,RealmObject), add(RealmObject)
* Following methods in managed RealmList now throw IllegalStateException instead of ArrayIndexOutOfBoundsException when RealmList.isValid() returns false: set(int,RealmObject), move(int,int), remove(int), get(int)
* Following methods in managed RealmList now throw IllegalStateException instead of returning 0/null when RealmList.isValid() returns false: clear(), removeAll(Collection), remove(RealmObject), first(), last(), size(), where()
* RealmPrimaryKeyConstraintException is now thrown instead of RealmException if two objects with same primary key are inserted.
* IllegalStateException is now thrown when calling Realm's clear(), RealmResults's remove(), removeLast(), clear() or RealmObject's removeFromRealm() from an incorrect thread.
* Fixed a bug affecting RealmConfiguration.equals().
* Fixed a bug in RealmQuery.isNotNull() which produced wrong results for binary data.
* Fixed a bug in RealmQuery.isNull() and RealmQuery.isNotNull() which validated the query prematurely.
* Fixed a bug where closed Realms were trying to refresh themselves resulting in a NullPointerException.
* Fixed a bug that made it possible to migrate open Realms, which could cause undefined behavior when querying, reading or writing data.
* Fixed a bug causing column indices to be wrong for some edge cases. See #1611 for details.

## 0.83.1 (2015-10-15)
* Updated Realm Core to version 0.94.1.
  - Fixed a bug when using Realm.compactRealm() which could make it impossible to open the Realm file again.
  - Fixed a bug, so isNull link queries now always return true if any part is null.

## 0.83 (2015-10-08)
* BREAKING CHANGE: Database file format update. The Realm file created by this version cannot be used by previous versions of Realm.
* BREAKING CHANGE: Removed deprecated methods and constructors from the Realm class.
* BREAKING CHANGE: Introduced boxed types Boolean, Byte, Short, Integer, Long, Float and Double. Added null support. Introduced annotation @Required to indicate a field is not nullable. String, Date and byte[] became nullable by default which means a RealmMigrationNeededException will be thrown if an previous version of a Realm file is opened.
* Deprecated methods: RealmQuery.minimum{Int,Float,Double}, RealmQuery.maximum{Int,Float,Double}. Use RealmQuery.min() and RealmQuery.max() instead.
* Added support for x86_64.
* Fixed an issue where opening the same Realm file on two Looper threads could potentially lead to an IllegalStateException being thrown.
* Fixed an issue preventing the call of listeners on refresh().
* Opening a Realm file from one thread will no longer be blocked by a transaction from another thread.
* Range restrictions of Date fields have been removed. Date fields now accepts any value. Milliseconds are still removed.

## 0.82.2 (2015-09-04)
* Fixed a bug which might cause failure when loading the native library.
* Fixed a bug which might trigger a timeout in Context.finalize().
* Fixed a bug which might cause RealmObject.isValid() to throw an exception if the object is deleted.
* Updated Realm core to version 0.89.9
  - Fixed a potential stack overflow issue which might cause a crash when encryption was used.
  - Embedded crypto functions into Realm dynamic lib to avoid random issues on some devices.
  - Throw RealmEncryptionNotSupportedException if the device doesn't support Realm encryption. At least one device type (HTC One X) contains system bugs that prevents Realm's encryption from functioning properly. This is now detected, and an exception is thrown when trying to open/create an encrypted Realm file. It's up to the application to catch this and decide if it's OK to proceed without encryption instead.

## 0.82.1 (2015-08-06)
* Fixed a bug where using the wrong encryption key first caused the right key to be seen as invalid.
* Fixed a bug where String fields were ignored when updating objects from JSON with null values.
* Fixed a bug when calling System.exit(0), the process might hang.

## 0.82 (2015-07-28)
* BREAKING CHANGE: Fields with annotation @PrimaryKey are indexed automatically now. Older schemas require a migration.
* RealmConfiguration.setModules() now accept ignore null values which Realm.getDefaultModule() might return.
* Trying to access a deleted Realm object throw throws a proper IllegalStateException.
* Added in-memory Realm support.
* Closing realm on another thread different from where it was created now throws an exception.
* Realm will now throw a RealmError when Realm's underlying storage engine encounters an unrecoverable error.
* @Index annotation can also be applied to byte/short/int/long/boolean/Date now.
* Fixed a bug where RealmQuery objects are prematurely garbage collected.
* Removed RealmQuery.between() for link queries.

## 0.81.1 (2015-06-22)
* Fixed memory leak causing Realm to never release Realm objects.

## 0.81 (2015-06-19)
* Introduced RealmModules for working with custom schemas in libraries and apps.
* Introduced Realm.getDefaultInstance(), Realm.setDefaultInstance(RealmConfiguration) and Realm.getInstance(RealmConfiguration).
* Deprecated most constructors. They have been been replaced by Realm.getInstance(RealmConfiguration) and Realm.getDefaultInstance().
* Deprecated Realm.migrateRealmAtPath(). It has been replaced by Realm.migrateRealm(RealmConfiguration).
* Deprecated Realm.deleteFile(). It has been replaced by Realm.deleteRealm(RealmConfiguration).
* Deprecated Realm.compactFile(). It has been replaced by Realm.compactRealm(RealmConfiguration).
* RealmList.add(), RealmList.addAt() and RealmList.set() now copy unmanaged objects transparently into Realm.
* Realm now works with Kotlin (M12+). (Thank you @cypressious.)
* Fixed a performance regression introduced in 0.80.3 occurring during the validation of the Realm schema.
* Added a check to give a better error message when null is used as value for a primary key.
* Fixed unchecked cast warnings when building with Realm.
* Cleaned up examples (remove old test project).
* Added checking for missing generic type in RealmList fields in annotation processor.

## 0.80.3 (2015-05-22)
* Calling Realm.copyToRealmOrUpdate() with an object with a null primary key now throws a proper exception.
* Fixed a bug making it impossible to open Realms created by Realm-Cocoa if a model had a primary key defined.
* Trying to using Realm.copyToRealmOrUpdate() with an object with a null primary key now throws a proper exception.
* RealmChangedListener now also gets called on the same thread that did the commit.
* Fixed bug where Realm.createOrUpdateWithJson() reset Date and Binary data to default values if not found in the JSON output.
* Fixed a memory leak when using RealmBaseAdapter.
* RealmBaseAdapter now allow RealmResults to be null. (Thanks @zaki50.)
* Fixed a bug where a change to a model class (`RealmList<A>` to `RealmList<B>`) would not throw a RealmMigrationNeededException.
* Fixed a bug where setting multiple RealmLists didn't remove the previously added objects.
* Solved ConcurrentModificationException thrown when addChangeListener/removeChangeListener got called in the onChange. (Thanks @beeender)
* Fixed duplicated listeners in the same realm instance. Trying to add duplicated listeners is ignored now. (Thanks @beeender)

## 0.80.2 (2015-05-04)
* Trying to use Realm.copyToRealmOrUpdate() with an object with a null primary key now throws a proper exception.
* RealmMigrationNeedException can now return the path to the Realm that needs to be migrated.
* Fixed bug where creating a Realm instance with a hashcode collision no longer returned the wrong Realm instance.
* Updated Realm Core to version 0.89.2
  - fixed bug causing a crash when opening an encrypted Realm file on ARM64 devices.

## 0.80.1 (2015-04-16)
* Realm.createOrUpdateWithJson() no longer resets fields to their default value if they are not found in the JSON input.
* Realm.compactRealmFile() now uses Realm Core's compact() method which is more failure resilient.
* Realm.copyToRealm() now correctly handles referenced child objects that are already in the Realm.
* The ARM64 binary is now properly a part of the Eclipse distribution package.
* A RealmMigrationExceptionNeeded is now properly thrown if @Index and @PrimaryKey are not set correctly during a migration.
* Fixed bug causing Realms to be cached even though they failed to open correctly.
* Added Realm.deleteRealmFile(File) method.
* Fixed bug causing queries to fail if multiple Realms has different field ordering.
* Fixed bug when using Realm.copyToRealm() with a primary key could crash if default value was already used in the Realm.
* Updated Realm Core to version 0.89.0
  - Improved performance for sorting RealmResults.
  - Improved performance for refreshing a Realm after inserting or modifying strings or binary data.
  - Fixed bug causing incorrect result when querying indexed fields.
  - Fixed bug causing corruption of string index when deleting an object where there are duplicate values for the indexed field.
  - Fixed bug causing a crash after compacting the Realm file.
* Added RealmQuery.isNull() and RealmQuery.isNotNull() for querying relationships.
* Fixed a potential NPE in the RealmList constructor.

## 0.80 (2015-03-11)
* Queries on relationships can be case sensitive.
* Fixed bug when importing JSONObjects containing NULL values.
* Fixed crash when trying to remove last element of a RealmList.
* Fixed bug crashing annotation processor when using "name" in model classes for RealmObject references
* Fixed problem occurring when opening an encrypted Realm with two different instances of the same key.
* Version checker no longer reports that updates are available when latest version is used.
* Added support for static fields in RealmObjects.
* Realm.writeEncryptedCopyTo() has been reenabled.

## 0.79.1 (2015-02-20)
* copyToRealm() no longer crashes on cyclic data structures.
* Fixed potential crash when using copyToRealmOrUpdate with an object graph containing a mix of elements with and without primary keys.

## 0.79 (2015-02-16)
* Added support for ARM64.
* Added RealmQuery.not() to negate a query condition.
* Added copyToRealmOrUpdate() and createOrUpdateFromJson() methods, that works for models with primary keys.
* Made the native libraries much smaller. Arm went from 1.8MB to 800KB.
* Better error reporting when trying to create or open a Realm file fails.
* Improved error reporting in case of missing accessors in model classes.
* Re-enabled RealmResults.remove(index) and RealmResults.removeLast().
* Primary keys are now supported through the @PrimaryKey annotation.
* Fixed error when instantiating a Realm with the wrong key.
* Throw an exception if deleteRealmFile() is called when there is an open instance of the Realm.
* Made migrations and compression methods synchronised.
* Removed methods deprecated in 0.76. Now Realm.allObjectsSorted() and RealmQuery.findAllSorted() need to be used instead.
* Reimplemented Realm.allObjectSorted() for better performance.

## 0.78 (2015-01-22)
* Added proper support for encryption. Encryption support is now included by default. Keys are now 64 bytes long.
* Added support to write an encrypted copy of a Realm.
* Realm no longer incorrectly warns that an instance has been closed too many times.
* Realm now shows a log warning if an instance is being finalized without being closed.
* Fixed bug causing Realms to be cached during a RealmMigration resulting in invalid realms being returned from Realm.getInstance().
* Updated core to 0.88.

## 0.77 (2015-01-16)
* Added Realm.allObjectsSorted() and RealmQuery.findAllSorted() and extending RealmResults.sort() for multi-field sorting.
* Added more logging capabilities at the JNI level.
* Added proper encryption support. NOTE: The key has been increased from 32 bytes to 64 bytes (see example).
* Added support for unmanaged objects and custom constructors.
* Added more precise imports in proxy classes to avoid ambiguous references.
* Added support for executing a transaction with a closure using Realm.executeTransaction().
* Added RealmObject.isValid() to test if an object is still accessible.
* RealmResults.sort() now has better error reporting.
* Fixed bug when doing queries on the elements of a RealmList, ie. like Realm.where(Foo.class).getBars().where().equalTo("name").
* Fixed bug causing refresh() to be called on background threads with closed Realms.
* Fixed bug where calling Realm.close() too many times could result in Realm not getting closed at all. This now triggers a log warning.
* Throw NoSuchMethodError when RealmResults.indexOf() is called, since it's not implemented yet.
* Improved handling of empty model classes in the annotation processor
* Removed deprecated static constructors.
* Introduced new static constructors based on File instead of Context, allowing to save Realm files in custom locations.
* RealmList.remove() now properly returns the removed object.
* Calling realm.close() no longer prevent updates to other open realm instances on the same thread.

## 0.76.0 (2014-12-19)
* RealmObjects can now be imported using JSON.
* Gradle wrapper updated to support Android Studio 1.0.
* Fixed bug in RealmObject.equals() so it now correctly compares two objects from the same Realm.
* Fixed bug in Realm crashing for receiving notifications after close().
* Realm class is now marked as final.
* Replaced concurrency example with a better thread example.
* Allowed to add/remove RealmChangeListeners in RealmChangeListeners.
* Upgraded to core 0.87.0 (encryption support, API changes).
* Close the Realm instance after migrations.
* Added a check to deny the writing of objects outside of a transaction.

## 0.75.1 (2014-12-03)
* Changed sort to be an in-place method.
* Renamed SORT_ORDER_DECENDING to SORT_ORDER_DESCENDING.
* Added sorting functionality to allObjects() and findAll().
* Fixed bug when querying a date column with equalTo(), it would act as lessThan()

## 0.75.0 (2014-11-28)
* Realm now implements Closeable, allowing better cleanup of native resources.
* Added writeCopyTo() and compactRealmFile() to write and compact a Realm to a new file.
* RealmObject.toString(), equals() and hashCode() now support models with cyclic references.
* RealmResults.iterator() and listIterator() now correctly iterates the results when using remove().
* Bug fixed in Exception text when field names was not matching the database.
* Bug fixed so Realm no longer throws an Exception when removing the last object.
* Bug fixed in RealmResults which prevented sub-querying.
* The Date type does not support millisecond resolution, and dates before 1901-12-13 and dates after 2038-01-19 are not supported on 32 bit systems.
* Fixed bug so Realm no longer throws an Exception when removing the last object.
* Fixed bug in RealmResults which prevented sub-querying.

## 0.74.0 (2014-11-19)
* Added support for more field/accessors naming conventions.
* Added case sensitive versions of string comparison operators equalTo and notEqualTo.
* Added where() to RealmList to initiate queries.
* Added verification of fields names in queries with links.
* Added exception for queries with invalid field name.
* Allow static methods in model classes.
* An exception will now be thrown if you try to move Realm, RealmResults or RealmObject between threads.
* Fixed a bug in the calculation of the maximum of date field in a RealmResults.
* Updated core to 0.86.0, fixing a bug in cancelling an empty transaction, and major query speedups with floats/doubles.
* Consistent handling of UTF-8 strings.
* removeFromRealm() now calls moveLastOver() which is faster and more reliable when deleting multiple objects.

## 0.73.1 (2014-11-05)
* Fixed a bug that would send infinite notifications in some instances.

## 0.73.0 (2014-11-04)
* Fixed a bug not allowing queries with more than 1024 conditions.
* Rewritten the notification system. The API did not change but it's now much more reliable.
* Added support for switching auto-refresh on and off (Realm.setAutoRefresh).
* Added RealmBaseAdapter and an example using it.
* Added deleteFromRealm() method to RealmObject.

## 0.72.0 (2014-10-27)
* Extended sorting support to more types: boolean, byte, short, int, long, float, double, Date, and String fields are now supported.
* Better support for Java 7 and 8 in the annotations processor.
* Better support for the Eclipse annotations processor.
* Added Eclipse support to the distribution folder.
* Added Realm.cancelTransaction() to cancel/abort/rollback a transaction.
* Added support for link queries in the form realm.where(Owner.class).equalTo("cat.age", 12).findAll().
* Faster implementation of RealmQuery.findFirst().
* Upgraded core to 0.85.1 (deep copying of strings in queries; preparation for link queries).

## 0.71.0 (2014-10-07)
* Simplified the release artifact to a single Jar file.
* Added support for Eclipse.
* Added support for deploying to Maven.
* Throw exception if nested transactions are used (it's not allowed).
* Javadoc updated.
* Fixed [bug in RealmResults](https://github.com/realm/realm-java/issues/453).
* New annotation @Index to add search index to a field (currently only supporting String fields).
* Made the annotations processor more verbose and strict.
* Added RealmQuery.count() method.
* Added a new example about concurrency.
* Upgraded to core 0.84.0.

## 0.70.1 (2014-09-30)
* Enabled unit testing for the realm project.
* Fixed handling of camel-cased field names.

## 0.70.0 (2014-09-29)
* This is the first public beta release.<|MERGE_RESOLUTION|>--- conflicted
+++ resolved
@@ -24,15 +24,11 @@
 * [ObjectServer] Added `Realm.getSubscriptions()`, `Realm.getSubscriptions(String pattern)` and `Realm.getSubscription` to make it easier to find existing subscriptions. These API's are in beta. [#6231](https://github.com/realm/realm-java/pull/6231).
 * [ObjectServer] Added `RealmQuery.subscribe()` and `RealmQuery.subscribe(String name)` to subscribe immediately inside a transaction. These API's are in beta. [#6231](https://github.com/realm/realm-java/pull/6231).
 * [ObjectServer] Added support for subscribing directly inside `SyncConfiguration.initialData()`. This can be coupled with `SyncConfiguration.waitForInitialRemoteData()` in order to block a Realm from opening until the initial subscriptions are ready and have downloaded data. This API are in beta. [#6231](https://github.com/realm/realm-java/pull/6231).
-<<<<<<< HEAD
-* Added support for `ImportFlag`s to `Realm.copyToRealm()` and `Realm.copyToRealmOrUpdate()`. This makes it possible to choose a mode so only fields that actually changed are written to disk. This improves notifications and Object Server performance. [#6224](https://github.com/realm/realm-java/pull/6224).
-* Added support for bulk updating the same property in all objects part of a query result using `RealmResults.setValue(String fieldName, Object value)` or one of the specialized overrides that have been added for all supported types, e.g. `RealmResults.setString(String fieldName, String value)` [#762](https://github.com/realm/realm-java/issues/762).
-=======
 * [ObjectServer] Improved performance when merging changes from the server.
 * [ObjectServer] Added support for timeouts when uploading or downloading data manually using `SyncSession.downloadAllServerChanges(long timeout, TimeUnit unit)` and `SyncSession.uploadAllLocalChanges(long timeout, TimeUnit unit)`. [#6073](https://github.com/realm/realm-java/pull/6073)
 * [ObjectServer] Added support for timing out when downloading initial data for synchronized Realms using `SyncConfiguration.waitForInitialRemoteData(long timeout, TimeUnit unit)`. [#6247](https://github.com/realm/realm-java/issues/6247)
 * Added support for `ImportFlag`s to `Realm.copyToRealm()` and `Realm.copyToRealmOrUpdate()`. This makes it possible to choose a mode so only fields that actually changed are written to disk. This improves notifications and Object Server performance. [#6224](https://github.com/realm/realm-java/pull/6224).
->>>>>>> d8f65132
+* Added support for bulk updating the same property in all objects part of a query result using `RealmResults.setValue(String fieldName, Object value)` or one of the specialized overrides that have been added for all supported types, e.g. `RealmResults.setString(String fieldName, String value)` [#762](https://github.com/realm/realm-java/issues/762).
 
 ### Fixed
 * All known bugs introduced in 5.8.0-BETA1 and 5.8.0-BETA2. See the release notes for these releases.
@@ -43,13 +39,9 @@
 * APIs are backwards compatible with all previous release of realm-java in the 5.x.y series.
 
 ### Internal
-<<<<<<< HEAD
-* Updated to Object Store commit: 1f91c82eb34cf4eaa2900794a9268390876f19f1
-=======
 * Updated to Object Store commit: f0dfe6c03be49194bc40777901059eaf55e7bff6
 * Updated Realm Sync to 3.13.1
 * Updated Realm Core to 5.12.0
->>>>>>> d8f65132
 
 
 ## 5.8.0-BETA2 (2018-10-19)
@@ -64,33 +56,6 @@
 * `Realm.copyToRealm()` and `Realm.copyToRealmOrUpdate` has been rewritten to support import flags. It is currently ~30% slower than in 5.7.0.
 * IllegalStateException thrown when trying to create an object with a primary key that already exists when using `Realm.copyToRealm`, will always report "null" instead of the correct primary key value.
 * When using `ImportFlag.DO_NOT_SET_SAME_VALUES`, lists will still be written and reported as changed, even if they didn't change.
-<<<<<<< HEAD
-
-### Compatibility
-* Realm Object Server: 3.11.0 or later.
-* File format: Generates Realms with format v9 (Reads and upgrades all previous formats)
-* APIs are backwards compatible with all previous release of realm-java in the 5.x.y series.
-
-### Internal
-* None
-
-
-## 5.8.0-BETA1 (2018-10-11)
-
-### Enhancements
-* Added new `ImportFlag` class that is used to specify additional behaviour when importing
-  data into Realm [#6224](https://github.com/realm/realm-java/pull/6224).
-* Added support for `ImportFlag` to `Realm.copyToRealm()` and `Realm.copyToRealmOrUpdate()` [#6224](https://github.com/realm/realm-java/pull/6224).
-
-### Fixed
-* None
-
-### Known Bugs
-* `Realm.copyToRealm()` and `Realm.copyToRealmOrUpdate` has been rewritten to support import flags. It is currently ~30% slower than in 5.7.0.
-* IllegalStateException thrown when trying to create an object with a primary key that already exists when using `Realm.copyToRealm`, will always report "null" instead of the correct primary key value.
-* When using `ImportFlag.DO_NOT_SET_SAME_VALUES`, lists will still be written and reported as changed, even if they didn't change.
-=======
->>>>>>> d8f65132
 
 ### Compatibility
 * Realm Object Server: 3.11.0 or later.
