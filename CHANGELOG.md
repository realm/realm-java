<<<<<<< HEAD
## 3.1.2 (YYYY-MM-DD)

### Bug Fixes

* Crash caused by JNI couldn't find `OsObject.notifyChangeListeners` when ProGurad is enabled (#4461).
=======
## 3.2.0 (YYYY-MM-DD)

### Enhancements

* Transient fields are now allowed in model classes, but are implicitly treated as having the `@Ignore' annotation (#4279).
>>>>>>> ee994100

## 3.1.1 (2017-04-07)

### Deprecated

### Enhancements

### Bug Fixes

* Crash caused by Listeners on `RealmObject` getting triggered the 2nd time with different changed field (#4437).
* Unintentionally exposing `StandardRealmSchema` (#4443).
* Workaround for crashes on specific Samsung devices which are caused by a buggy `memmove` call (#3651).

### Internal


## 3.1.0 (2017-04-05)

### Breaking Changes

* Updated file format of Realm files. Existing Realm files will automatically be migrated to the new format when they are opened, but older versions of Realm cannot open these files.
* [ObjectServer] Due to file format changes, Realm Object Server 1.3.0 or later is required.

### Enhancements

* Added support for reverse relationships through the `@LinkingObjects` annotation. See `io.realm.annotations.LinkingObjects` for documentation.  
  * This feature is in `@Beta`.
  * Queries on linking objects do not work.  Queries like `where(...).equalTo("field.linkingObjects.id", 7).findAll()` are not yet supported.
  * Backlink verification is incomplete.  Evil code can cause native crashes.
* The listener on `RealmObject` will only be triggered if the object changes (#3894).
* Added `RealmObjectChangeListener` interface that provide detailed information about `RealmObject` field changes.
* Listeners on `RealmList` and `RealmResults` will be triggered immediately when the transaction is committed on the same thread (#4245).
* The real `RealmMigrationNeededException` is now thrown instead of `IllegalArgumentException` if no migration is provided for a Realm that requires it.
* `RealmQuery.distinct()` can be performed on unindexed fields (#2285).
* `targetSdkVersion` is now 25.
* [ObjectServer] In case of a Client Reset, information about the location of the backed up Realm file is now reported through the `ErrorHandler` interface (#4080).
* [ObjectServer] Authentication URLs now automatically append `/auth` if no other path segment is set (#4370).

### Bug Fixes

* Crash with `LogicError` with `Bad version number` on notifier thread (#4369).
* `Realm.migrateRealm(RealmConfiguration)` now fails correctly with an `IllegalArgumentException` if a `SyncConfiguration` is provided (#4075).
* Fixed a potential cause for Realm file corruptions (never reported).
* Add `@Override` annotation to proxy class accessors and stop using raw type in proxy classes in order to remove warnings from javac (#4329).
* `findFirstAsync()` now returns an invalid object if there is no object matches the query condition instead of running the query repeatedly until it can find one (#4352).
* [ObjectServer] Changing the log level after starting a session now works correctly (#4337).

### Internal

* Using the Object Store's Session and SyncManager.
* Upgraded to Realm Sync 1.5.0.
* Upgraded to Realm Core 2.5.1.
* Upgraded Gradle to 3.4.1

## 3.0.0 (2017-02-28)

### Breaking Changes

* `RealmResults.distinct()` returns a new `RealmResults` object instead of filtering on the original object (#2947).
* `RealmResults` is auto-updated continuously. Any transaction on the current thread which may have an impact on the order or elements of the `RealmResults` will change the `RealmResults` immediately instead of change it in the next event loop. The standard `RealmResults.iterator()` will continue to work as normal, which means that you can still delete or modify elements without impacting the iterator. The same is not true for simple for-loops. In some cases a simple for-loop will not work (https://realm.io/docs/java/3.0.0/api/io/realm/OrderedRealmCollection.html#loops), and you must use the new createSnapshot() method.
* `RealmChangeListener` on `RealmObject` will now also be triggered when the object is deleted. Use `RealmObject.isValid()` to check this state(#3138).
* `RealmObject.asObservable()` will now emit the object when it is deleted. Use `RealmObject.isValid()` to check this state (#3138).
* Removed deprecated classes `Logger` and `AndroidLogger` (#4050).

### Deprecated

* `RealmResults.removeChangeListeners()`. Use `RealmResults.removeAllChangeListeners()` instead.
* `RealmObject.removeChangeListeners()`. Use `RealmObject.removeAllChangeListeners()` instead.
* `RealmResults.distinct()` and `RealmResults.distinctAsync()`. Use `RealmQuery.distinct()` and `RealmQuery.distinctAsync()` instead.

### Enhancements

* Added support for sorting by link's field (#672).
* Added `OrderedRealmCollectionSnapshot` class and `OrderedRealmCollection.createSnapshot()` method. `OrderedRealmCollectionSnapshot` is useful when changing `RealmResults` or `RealmList` in simple loops.
* Added `OrderedRealmCollectionChangeListener` interface for supporting fine-grained collection notifications.
* Added support for ChangeListeners on `RealmList`.
* Added `RealmList.asObservable()`.

### Bug Fixes

* Element type checking in `DynamicRealmObject#setList()` (#4252).
* Now throws `IllegalStateException` instead of process crash when any of thread confined methods in `RealmQuery` is called from wrong thread (#4228).
* Now throws `IllegalStateException` when any of thread confined methods in `DynamicRealmObject` is called from wrong thread (#4258).

### Internal

* Use Object Store's `Results` as the backend for `RealmResults` (#3372).
  - Use Object Store's notification mechanism to trigger listeners.
  - Local commits triggers Realm global listener and `RealmObject` listener on current thread immediately instead of in the next event loop.


## 2.3.2 (2017-02-27)

### Bug fixes

* Log levels in JNI layer were all reported as "Error" (#4204).
* Encrypted realms can end up corrupted if many threads are reading and writing at the same time (#4128).
* "Read-only file system" exception when compacting Realm file on external storage (#4140).

### Internal

* Updated to Realm Sync v1.2.1.
* Updated to Realm Core v2.3.2.

### Enhancements

* Improved performance of getters and setters in proxy classes.


## 2.3.1 (2017-02-07)

### Enhancements

* [ObjectServer] The `serverUrl` given to `SyncConfiguration.Builder()` is now more lenient and will also accept only paths as argument (#4144).
* [ObjectServer] Add a timer to refresh periodically the access_token.

### Bug fixes

* NPE problem in SharedRealm.finalize() (#3730).
* `RealmList.contains()` and `RealmResults.contains()` now correctly use custom `equals()` method on Realm model classes.
* Build error when the project is using Kotlin (#4087).
* Bug causing classes to be replaced by classes already in Gradle's classpath (#3568).
* NullPointerException when notifying a single object that it changed (#4086).


## 2.3.0 (2017-01-19)

### Object Server API Changes

* Realm Sync v1.0.0 has been released, and Realm Mobile Platform is no longer considered in beta.
* Breaking change: Location of Realm files are now placed in `getFilesDir()/<userIdentifier>` instead of `getFilesDir()/`.
  This is done in order to support shared Realms among users, while each user retaining their own local copy.
* Breaking change: `SyncUser.all()` now returns Map instead of List.
* Breaking change: Added a default `UserStore` saving users in a Realm file (`RealmFileUserStore`).
* Breaking change: Added multi-user support to `UserStore`. Added `get(String)` and `remove(String)`, removed `remove()` and renamed `get()` to `getCurrent()`.
* Breaking change: Changed the order of arguments to `SyncCredentials.custom()` to match iOS: token, provider, userInfo.
* Added support for `PermissionOffer` and `PermissionOfferResponse` to `SyncUser.getManagementRealm()`.
* Exceptions thrown in error handlers are ignored but logged (#3559).
* Removed unused public constants in `SyncConfiguration` (#4047).
* Fixed bug, preventing Sync client to renew the access token (#4038) (#4039).
* Now `SyncUser.logout()` properly revokes tokens (#3639).

### Bug fixes

* Fixed native memory leak setting the value of a primary key (#3993).
* Activated Realm's annotation processor on connectedTest when the project is using kapt (#4008).
* Fixed "too many open files" issue (#4002).
* Added temporary work-around for bug crashing Samsung Tab 3 devices on startup (#3651).

### Enhancements

* Added `like` predicate for String fields (#3752).

### Internal

* Updated to Realm Sync v1.0.0.
* Added a Realm backup when receiving a Sync client reset message from the server.

## 2.2.2 (2017-01-16)

### Object Server API Changes (In Beta)

* Disabled `Realm.compactRealm()` when sync is enabled as it might corrupt the Realm (https://github.com/realm/realm-core/issues/2345).

### Bug fixes

* "operation not permitted" issue when creating Realm file on some devices' external storage (#3629).
* Crash on API 10 devices (#3726).
* `UnsatisfiedLinkError` caused by `pipe2` (#3945).
* Unrecoverable error with message "Try again" when the notification fifo is full (#3964).
* Realm migration wasn't triggered when the primary key definition was altered (#3966).
* Use phantom reference to solve the finalize time out issue (#2496).

### Enhancements

* All major public classes are now non-final. This is mostly a compromise to support Mockito. All protected fields/methods are still not considered part of the public API and can change without notice (#3869).
* All Realm instances share a single notification daemon thread.
* Fixed Java lint warnings with generated proxy classes (#2929).

### Internal

* Upgraded Realm Core to 2.3.0.
* Upgraded Realm Sync to 1.0.0-BETA-6.5.

## 2.2.1 (2016-11-12)

### Object Server API Changes (In Beta)

* Fixed `SyncConfiguration.toString()` so it now outputs a correct description instead of an empty string (#3787).

### Bug fixes

* Added version number to the native library, preventing ReLinker from accidentally loading old code (#3775).
* `Realm.getLocalInstanceCount(config)` throwing NullPointerException if called after all Realms have been closed (#3791).

## 2.2.0 (2016-11-12)

### Object Server API Changes (In Beta)

* Added support for `SyncUser.getManagementRealm()` and permission changes.

### Bug fixes

* Kotlin projects no longer create the `RealmDefaultModule` if no Realm model classes are present (#3746).
* Remove `includedescriptorclasses` option from ProGuard rule file in order to support built-in shrinker of Android Gradle Plugin (#3714).
* Unexpected `RealmMigrationNeededException` was thrown when a field was added to synced Realm.

### Enhancements

* Added support for the `annotationProcessor` configuration provided by Android Gradle Plugin 2.2.0 or later. Realm plugin adds its annotation processor to the `annotationProcessor` configuration instead of `apt` configuration if it is available and the `com.neenbedankt.android-apt` plugin is not used. In Kotlin projects, `kapt` is used instead of the `annotationProcessor` configuration (#3026).

## 2.1.1 (2016-10-27)

### Bug fixes

* Fixed a bug in `Realm.insert` and `Realm.insertOrUpdate` methods causing a `StackOverFlow` when you try to insert a cyclic graph of objects between Realms (#3732).

### Object Server API Changes (In Beta)

* Set default RxFactory to `SyncConfiguration`.

### Bug fixes

* ProGuard configuration introduced in 2.1.0 unexpectedly kept classes that did not have the @KeepMember annotation (#3689).

## 2.1.0 (2016-10-25)

### Breaking changes

* * `SecureUserStore` has been moved to its own GitHub repository: https://github.com/realm/realm-android-user-store
  See https://github.com/realm/realm-android-user-store/blob/master/README.md for further info on how to include it.


### Object Server API Changes (In Beta)

* Renamed `User` to `SyncUser`, `Credentials` to `SyncCredentials` and `Session` to `SyncSession` to align names with Cocoa.
* Removed `SyncManager.setLogLevel()`. Use `RealmLog.setLevel()` instead.
* `SyncUser.logout()` now correctly clears `SyncUser.currentUser()` (#3638).
* Missing ProGuard configuration for libraries used by Sync extension (#3596).
* Error handler was not called when sync session failed (#3597).
* Added `User.all()` that returns all known Realm Object Server users.
* Upgraded Realm Sync to 1.0.0-BETA-3.2

### Deprecated

* `Logger`. Use `RealmLogger` instead.
* `AndroidLogger`. The logger for Android is implemented in native code instead.

### Bug fixes

* The following were not kept by ProGuard: names of native methods not in the `io.realm.internal` package, names of classes used in method signature (#3596).
* Permission error when a database file was located on external storage (#3140).
* Memory leak when unsubscribing from a RealmResults/RealmObject RxJava Observable (#3552).

### Enhancements

* `Realm.compactRealm()` now works for encrypted Realms.
* Added `first(E defaultValue)` and `last(E defaultValue)` methods to `RealmList` and `RealmResult`. These methods will return the provided object instead of throwing an `IndexOutOfBoundsException` if the list is empty.
* Reduce transformer logger verbosity (#3608).
* `RealmLog.setLevel(int)` for setting the log level across all loggers.

### Internal

* Upgraded Realm Core to 2.1.3

### Credits

* Thanks to Max Furman (@maxfurman) for adding support for `first()` and `last()` default values.

## 2.0.2 (2016-10-06)

This release is not protocol-compatible with previous versions of the Realm Mobile Platform. The base library is still fully compatible.

### Bug fixes

* Build error when using Java 7 (#3563).

### Internal

* Upgraded Realm Core to 2.1.0
* Upgraded Realm Sync to 1.0.0-BETA-2.0.

## 2.0.1 (2016-10-05)

### Bug fixes

* `android.net.conn.CONNECTIVITY_CHANGE` broadcast caused `RuntimeException` if sync extension was disabled (#3505).
* `android.net.conn.CONNECTIVITY_CHANGE` was not delivered on Android 7 devices.
* `distinctAsync` did not respect other query parameters (#3537).
* `ConcurrentModificationException` from Gradle when building an application (#3501).

### Internal

* Upgraded to Realm Core 2.0.1 / Realm Sync 1.3-BETA

## 2.0.0 (2016-09-27)

This release introduces support for the Realm Mobile Platform!
See <https://realm.io/news/introducing-realm-mobile-platform/> for an overview of these great new features.

### Breaking Changes

* Files written by Realm 2.0 cannot be read by 1.x or earlier versions. Old files can still be opened.
* It is now required to call `Realm.init(Context)` before calling any other Realm API.
* Removed `RealmConfiguration.Builder(Context)`, `RealmConfiguration.Builder(Context, File)` and `RealmConfiguration.Builder(File)` constructors.
* `isValid()` now always returns `true` instead of `false` for unmanaged `RealmObject` and `RealmList`. This puts it in line with the behaviour of the Cocoa and .NET API's (#3101).
* armeabi is not supported anymore.
* Added new `RealmFileException`.
  - `IncompatibleLockFileException` has been removed and replaced by `RealmFileException` with kind `INCOMPATIBLE_LOCK_FILE`.
  - `RealmIOExcpetion` has been removed and replaced by `RealmFileException`.
* `RealmConfiguration.Builder.assetFile(Context, String)` has been renamed to `RealmConfiguration.Builder.assetFile(String)`.
* Object with primary key is now required to define it when the object is created. This means that `Realm.createObject(Class<E>)` and `DynamicRealm.createObject(String)` now throws `RealmException` if they are used to create an object with a primary key field. Use `Realm.createObject(Class<E>, Object)` or `DynamicRealm.createObject(String, Object)` instead.
* Importing from JSON without the primary key field defined in the JSON object now throws `IllegalArgumentException`.
* Now `Realm.beginTransaction()`, `Realm.executeTransaction()` and `Realm.waitForChange()` throw `RealmMigrationNeededException` if a remote process introduces incompatible schema changes (#3409).
* The primary key value of an object can no longer be changed after the object was created. Instead a new object must be created and all fields copied over.
* Now `Realm.createObject(Class)` and `Realm.createObject(Class,Object)` take the values from the model's fields and default constructor. Creating objects through the `DynamicRealm` does not use these values (#777).
* When `Realm.create*FromJson()`s create a new `RealmObject`, now they take the default values defined by the field itself and its default constructor for those fields that are not defined in the JSON object.

### Enhancements

* Added `realmObject.isManaged()`, `RealmObject.isManaged(obj)` and `RealmCollection.isManaged()` (#3101).
* Added `RealmConfiguration.Builder.directory(File)`.
* `RealmLog` has been moved to the public API. It is now possible to control which events Realm emit to Logcat. See the `RealmLog` class for more details.
* Typed `RealmObject`s can now continue to access their fields properly even though the schema was changed while the Realm was open (#3409).
* A `RealmMigrationNeededException` will be thrown with a cause to show the detailed message when a migration is needed and the migration block is not in the `RealmConfiguration`.


### Bug fixes

* Fixed a lint error in proxy classes when the 'minSdkVersion' of user's project is smaller than 11 (#3356).
* Fixed a potential crash when there were lots of async queries waiting in the queue.
* Fixed a bug causing the Realm Transformer to not transform field access in the model's constructors (#3361).
* Fixed a bug causing a build failure when the Realm Transformer adds accessors to a model class that was already transformed in other project (#3469).
* Fixed a bug causing the `NullPointerException` when calling getters/setters in the model's constructors (#2536).

### Internal

* Moved JNI build to CMake.
* Updated Realm Core to 2.0.0.
* Updated ReLinker to 1.2.2.

## 1.2.0 (2016-08-19)

### Bug fixes

* Throw a proper exception when operating on a non-existing field with the dynamic API (#3292).
* `DynamicRealmObject.setList` should only accept `RealmList<DynamicRealmObject>` (#3280).
* `DynamicRealmObject.getX(fieldName)` now throws a proper exception instead of a native crash when called with a field name of the wrong type (#3294).
* Fixed a concurrency crash which might happen when `Realm.executeTransactionAsync()` tried to call `onSucess` after the Realm was closed.

### Enhancements

* Added `RealmQuery.in()` for a comparison against multiple values.
* Added byte array (`byte[]`) support to `RealmQuery`'s `equalTo` and `notEqualTo` methods.
* Optimized internal caching of schema classes (#3315).

### Internal

* Updated Realm Core to 1.5.1.
* Improved sorting speed.
* Completely removed the `OptionalAPITransformer`.

### Credits

* Thanks to Brenden Kromhout (@bkromhout) for adding binary array support to `equalTo` and `notEqualTo`.

## 1.1.1 (2016-07-01)

### Bug fixes

* Fixed a wrong JNI method declaration which might cause "method not found" crash on some devices.
* Fixed a bug that `Error` in the background async thread is not forwarded to the caller thread.
* Fixed a crash when an empty `Collection` is passed to `insert()`/`insertOrUpdate()` (#3103).
* Fixed a bug that does not transfer the primary key when `RealmSchemaObject.setClassName()` is called to rename a class (#3118).
* Fixed bug in `Realm.insert` and `Realm.insertOrUpdate` methods causing a `RealmList` to be cleared when inserting a managed `RealmModel` (#3105).
* Fixed a concurrency allocation bug in storage engine which might lead to some random crashes.
* Bulk insertion now throws if it is not called in a transaction (#3173).
* The IllegalStateException thrown when accessing an empty RealmObject is now more meaningful (#3200).
* `insert()` now correctly throws an exception if two different objects have the same primary key (#3212).
* Blackberry Z10 throwing "Function not implemented" (#3178).
* Reduced the number of file descriptors used by Realm Core (#3197).
* Throw a proper `IllegalStateException` if a `RealmChangeListener` is used inside an IntentService (#2875).

### Enhancements

* The Realm Annotation processor no longer consumes the Realm annotations. Allowing other annotation processors to run.

### Internal

* Updated Realm Core to 1.4.2.
* Improved sorting speed.

## 1.1.0 (2016-06-30)

### Bug fixes

* A number of bug fixes in the storage engine related to memory management in rare cases when a Realm has been compacted.
* Disabled the optional API transformer since it has problems with DexGuard (#3022).
* `OnSuccess.OnSuccess()` might not be called with the correct Realm version for async transaction (#1893).
* Fixed a bug in `copyToRealm()` causing a cyclic dependency objects being duplicated.
* Fixed a build failure when model class has a conflicting name such as `Map`, `List`, `String`, ... (#3077).

### Enhancements

* Added `insert(RealmModel obj)`, `insertOrUpdate(RealmModel obj)`, `insert(Collection<RealmModel> collection)` and `insertOrUpdate(Collection<RealmModel> collection)` to perform batch inserts (#1684).
* Enhanced `Table.toString()` to show a PrimaryKey field details (#2903).
* Enabled ReLinker when loading a Realm from a custom path by adding a `RealmConfiguration.Builder(Context, File)` constructor (#2900).
* Changed `targetSdkVersion` of `realm-library` to 24.
* Logs warning if `DynamicRealm` is not closed when GC happens as it does for `Realm`.

### Deprecated

* `RealmConfiguration.Builder(File)`. Use `RealmConfiguration.Builder(Context, File)` instead.

### Internal

* Updated Realm Core to 1.2.0.

## 1.0.1 (2016-05-25)

### Bug fixes

* Fixed a crash when calling `Table.toString()` in debugger (#2429).
* Fixed a race condition which would cause some `RealmResults` to not be properly updated inside a `RealmChangeListener`. This could result in crashes when accessing items from those results (#2926/#2951).
* Revised `RealmResults.isLoaded()` description (#2895).
* Fixed a bug that could cause Realm to lose track of primary key when using `RealmObjectSchema.removeField()` and `RealmObjectSchema.renameField()` (#2829/#2926).
* Fixed a bug that prevented some devices from finding async related JNI methods correctly.
* Updated ProGuard configuration in order not to depend on Android's default configuration (#2972).
* Fixed a race condition between Realms notifications and other UI events. This could e.g. cause ListView to crash (#2990).
* Fixed a bug that allowed both `RealmConfiguration.Builder.assetFile()`/`deleteRealmIfMigrationNeeded()` to be configured at the same time, which leads to the asset file accidentally being deleted in migrations (#2933).
* Realm crashed outright when the same Realm file was opened in two processes. Realm will now optimistically retry opening for 1 second before throwing an Error (#2459).

### Enhancements

* Removes RxJava related APIs during bytecode transforming to make RealmObject plays well with reflection when rx.Observable doesn't exist.

## 1.0.0 (2016-05-25)

No changes since 0.91.1.

## 0.91.1 (2016-05-25)

* Updated Realm Core to 1.0.1.

### Bug fixes

* Fixed a bug when opening a Realm causes a staled memory mapping. Symptoms are error messages like "Bad or incompatible history type", "File format version doesn't match", and "Encrypted interprocess sharing is currently unsupported".

## 0.91.0 (2016-05-20)

* Updated Realm Core to 1.0.0.

### Breaking changes

* Removed all `@Deprecated` methods.
* Calling `Realm.setAutoRefresh()` or `DynamicRealm.setAutoRefresh()` from non-Looper thread throws `IllegalStateException` even if the `autoRefresh` is false (#2820).

### Bug fixes

* Calling RealmResults.deleteAllFromRealm() might lead to native crash (#2759).
* The annotation processor now correctly reports an error if trying to reference interfaces in model classes (#2808).
* Added null check to `addChangeListener` and `removeChangeListener` in `Realm` and `DynamicRealm` (#2772).
* Calling `RealmObjectSchema.addPrimaryKey()` adds an index to the primary key field, and calling `RealmObjectSchema.removePrimaryKey()` removes the index from the field (#2832).
* Log files are not deleted when calling `Realm.deleteRealm()` (#2834).

### Enhancements

* Upgrading to OpenSSL 1.0.1t. From July 11, 2016, Google Play only accept apps using OpenSSL 1.0.1r or later (https://support.google.com/faqs/answer/6376725, #2749).
* Added support for automatically copying an initial database from assets using `RealmConfiguration.Builder.assetFile()`.
* Better error messages when certain file operations fail.

### Credits

* Paweł Surówka (@thesurix) for adding the `RealmConfiguration.Builder.assetFile()`.

## 0.90.1

* Updated Realm Core to 0.100.2.

### Bug fixes

* Opening a Realm while closing a Realm in another thread could lead to a race condition.
* Automatic migration to the new file format could in rare circumstances lead to a crash.
* Fixing a race condition that may occur when using Async API (#2724).
* Fixed CannotCompileException when related class definition in android.jar cannot be found (#2703).

### Enhancements

* Prints path when file related exceptions are thrown.

## 0.90.0

* Updated Realm Core to 0.100.0.

### Breaking changes

* RealmChangeListener provides the changed object/Realm/collection as well (#1594).
* All JSON methods on Realm now only wraps JSONException in RealmException. All other Exceptions are thrown as they are.
* Marked all methods on `RealmObject` and all public classes final (#1594).
* Removed `BaseRealm` from the public API.
* Removed `HandlerController` from the public API.
* Removed constructor of `RealmAsyncTask` from the public API (#1594).
* `RealmBaseAdapter` has been moved to its own GitHub repository: https://github.com/realm/realm-android-adapters
  See https://github.com/realm/realm-android-adapters/blob/master/README.md for further info on how to include it.
* File format of Realm files is changed. Files will be automatically upgraded but opening a Realm file with older
  versions of Realm is not possible.

### Deprecated

* `Realm.allObjects*()`. Use `Realm.where(clazz).findAll*()` instead.
* `Realm.distinct*()`. Use `Realm.where(clazz).distinct*()` instead.
* `DynamicRealm.allObjects*()`. Use `DynamicRealm.where(className).findAll*()` instead.
* `DynamicRealm.distinct*()`. Use `DynamicRealm.where(className).distinct*()` instead.
* `Realm.allObjectsSorted(field, sort, field, sort, field, sort)`. Use `RealmQuery.findAllSorted(field[], sort[])`` instead.
* `RealmQuery.findAllSorted(field, sort, field, sort, field, sort)`. Use `RealmQuery.findAllSorted(field[], sort[])`` instead.
* `RealmQuery.findAllSortedAsync(field, sort, field, sort, field, sort)`. Use `RealmQuery.findAllSortedAsync(field[], sort[])`` instead.
* `RealmConfiguration.setModules()`. Use `RealmConfiguration.modules()` instead.
* `Realm.refresh()` and `DynamicRealm.refresh()`. Use `Realm.waitForChange()`/`stopWaitForChange()` or `DynamicRealm.waitForChange()`/`stopWaitForChange()` instead.

### Enhancements

* `RealmObjectSchema.getPrimaryKey()` (#2636).
* `Realm.createObject(Class, Object)` for creating objects with a primary key directly.
* Unit tests in Android library projects now detect Realm model classes.
* Better error message if `equals()` and `hashCode()` are not properly overridden in custom Migration classes.
* Expanding the precision of `Date` fields to cover full range (#833).
* `Realm.waitForChange()`/`stopWaitForChange()` and `DynamicRealm.waitForChange()`/`stopWaitForChange()` (#2386).

### Bug fixes

* `RealmChangeListener` on `RealmObject` is not triggered when adding listener on returned `RealmObject` of `copyToRealmOrUpdate()` (#2569).

### Credits

* Thanks to Brenden Kromhout (@bkromhout) for adding `RealmObjectSchema.getPrimaryKey()`.

## 0.89.1

### Bug fixes

* @PrimaryKey + @Required on String type primary key no longer throws when using copyToRealm or copyToRealmOrUpdate (#2653).
* Primary key is cleared/changed when calling RealmSchema.remove()/RealmSchema.rename() (#2555).
* Objects implementing RealmModel can be used as a field of RealmModel/RealmObject (#2654).

## 0.89.0

### Breaking changes

* @PrimaryKey field value can now be null for String, Byte, Short, Integer, and Long types. Older Realms should be migrated, using RealmObjectSchema.setNullable(), or by adding the @Required annotation. (#2515).
* `RealmResults.clear()` now throws UnsupportedOperationException. Use `RealmResults.deleteAllFromRealm()` instead.
* `RealmResults.remove(int)` now throws UnsupportedOperationException. Use `RealmResults.deleteFromRealm(int)` instead.
* `RealmResults.sort()` and `RealmList.sort()` now return the sorted result instead of sorting in-place.
* `RealmList.first()` and `RealmList.last()` now throw `ArrayIndexOutOfBoundsException` if `RealmList` is empty.
* Removed deprecated method `Realm.getTable()` from public API.
* `Realm.refresh()` and `DynamicRealm.refresh()` on a Looper no longer have any effect. `RealmObject` and `RealmResults` are always updated on the next event loop.

### Deprecated

* `RealmObject.removeFromRealm()` in place of `RealmObject.deleteFromRealm()`
* `Realm.clear(Class)` in favour of `Realm.delete(Class)`.
* `DynamicRealm.clear(Class)` in place of `DynamicRealm.delete(Class)`.

### Enhancements

* Added a `RealmModel` interface that can be used instead of extending `RealmObject`.
* `RealmCollection` and `OrderedRealmCollection` interfaces have been added. `RealmList` and `RealmResults` both implement these.
* `RealmBaseAdapter` now accept an `OrderedRealmCollection` instead of only `RealmResults`.
* `RealmObjectSchema.isPrimaryKey(String)` (#2440)
* `RealmConfiguration.initialData(Realm.Transaction)` can now be used to populate a Realm file before it is used for the first time.

### Bug fixes

* `RealmObjectSchema.isRequired(String)` and `RealmObjectSchema.isNullable(String)` don't throw when the given field name doesn't exist.

### Credits

* Thanks to @thesurix for adding `RealmConfiguration.initialData()`.

## 0.88.3

* Updated Realm Core to 0.97.3.

### Enhancements

* Throws an IllegalArgumentException when calling Realm.copyToRealm()/Realm.copyToRealmOrUpdate() with a RealmObject which belongs to another Realm instance in a different thread.
* Improved speed of cleaning up native resources (#2496).

### Bug fixes

* Field annotated with @Ignored should not have accessors generated by the bytecode transformer (#2478).
* RealmResults and RealmObjects can no longer accidentially be GC'ed if using `asObservable()`. Previously this caused the observable to stop emitting. (#2485).
* Fixed an build issue when using Realm in library projects on Windows (#2484).
* Custom equals(), toString() and hashCode() are no longer incorrectly overwritten by the proxy class (#2545).

## 0.88.2

* Updated Realm Core to 0.97.2.

### Enhancements

* Outputs additional information when incompatible lock file error occurs.

### Bug fixes

* Race condition causing BadVersionException when running multiple async writes and queries at the same time (#2021/#2391/#2417).

## 0.88.1

### Bug fixes

* Prevent throwing NullPointerException in RealmConfiguration.equals(RealmConfiguration) when RxJava is not in the classpath (#2416).
* RealmTransformer fails because of missing annotation classes in user's project (#2413).
* Added SONAME header to shared libraries (#2432).
* now DynamicRealmObject.toString() correctly shows null value as "null" and the format is aligned to the String from typed RealmObject (#2439).
* Fixed an issue occurring while resolving ReLinker in apps using a library based on Realm (#2415).

## 0.88.0 (2016-03-10)

* Updated Realm Core to 0.97.0.

### Breaking changes

* Realm has now to be installed as a Gradle plugin.
* DynamicRealm.executeTransaction() now directly throws any RuntimeException instead of wrapping it in a RealmException (#1682).
* DynamicRealm.executeTransaction() now throws IllegalArgumentException instead of silently accepting a null Transaction object.
* String setters now throw IllegalArgumentException instead of RealmError for invalid surrogates.
* DynamicRealm.distinct()/distinctAsync() and Realm.distinct()/distinctAsync() now throw IllegalArgumentException instead of UnsupportedOperationException for invalid type or unindexed field.
* All thread local change listeners are now delayed until the next Looper event instead of being triggered when committing.
* Removed RealmConfiguration.getSchemaMediator() from public API which was deprecated in 0.86.0. Please use RealmConfiguration.getRealmObjectClasses() to obtain the set of model classes (#1797).
* Realm.migrateRealm() throws a FileNotFoundException if the Realm file doesn't exist.
* It is now required to unsubscribe from all Realm RxJava observables in order to fully close the Realm (#2357).

### Deprecated

* Realm.getInstance(Context). Use Realm.getInstance(RealmConfiguration) or Realm.getDefaultInstance() instead.
* Realm.getTable(Class) which was public because of the old migration API. Use Realm.getSchema() or DynamicRealm.getSchema() instead.
* Realm.executeTransaction(Transaction, Callback) and replaced it with Realm.executeTransactionAsync(Transaction), Realm.executeTransactionAsync(Transaction, OnSuccess), Realm.executeTransactionAsync(Transaction, OnError) and Realm.executeTransactionAsync(Transaction, OnSuccess, OnError).

### Enhancements

* Support for custom methods, custom logic in accessors, custom accessor names, interface implementation and public fields in Realm objects (#909).
* Support to project Lombok (#502).
* RealmQuery.isNotEmpty() (#2025).
* Realm.deleteAll() and RealmList.deleteAllFromRealm() (#1560).
* RealmQuery.distinct() and RealmResults.distinct() (#1568).
* RealmQuery.distinctAsync() and RealmResults.distinctAsync() (#2118).
* Improved .so loading by using [ReLinker](https://github.com/KeepSafe/ReLinker).
* Improved performance of RealmList#contains() (#897).
* distinct(...) for Realm, DynamicRealm, RealmQuery, and RealmResults can take multiple parameters (#2284).
* "realm" and "row" can be used as field name in model classes (#2255).
* RealmResults.size() now returns Integer.MAX_VALUE when actual size is greater than Integer.MAX_VALUE (#2129).
* Removed allowBackup from AndroidManifest (#2307).

### Bug fixes

* Error occurring during test and (#2025).
* Error occurring during test and connectedCheck of unit test example (#1934).
* Bug in jsonExample (#2092).
* Multiple calls of RealmResults.distinct() causes to return wrong results (#2198).
* Calling DynamicRealmObject.setList() with RealmList<DynamicRealmObject> (#2368).
* RealmChangeListeners did not triggering correctly if findFirstAsync() didn't find any object. findFirstAsync() Observables now also correctly call onNext when the query completes in that case (#2200).
* Setting a null value to trigger RealmChangeListener (#2366).
* Preventing throwing BadVersionException (#2391).

### Credits

* Thanks to Bill Best (@wmbest2) for snapshot testing.
* Thanks to Graham Smith (@grahamsmith) for a detailed bug report (#2200).

## 0.87.5 (2016-01-29)
* Updated Realm Core to 0.96.2.
  - IllegalStateException won't be thrown anymore in RealmResults.where() if the RealmList which the RealmResults is created on has been deleted. Instead, the RealmResults will be treated as empty forever.
  - Fixed a bug causing a bad version exception, when using findFirstAsync (#2115).

## 0.87.4 (2016-01-28)
* Updated Realm Core to 0.96.0.
  - Fixed bug causing BadVersionException or crashing core when running async queries.

## 0.87.3 (2016-01-25)
* IllegalArgumentException is now properly thrown when calling Realm.copyFromRealm() with a DynamicRealmObject (#2058).
* Fixed a message in IllegalArgumentException thrown by the accessors of DynamicRealmObject (#2141).
* Fixed RealmList not returning DynamicRealmObjects of the correct underlying type (#2143).
* Fixed potential crash when rolling back removal of classes that reference each other (#1829).
* Updated Realm Core to 0.95.8.
  - Fixed a bug where undetected deleted object might lead to seg. fault (#1945).
  - Better performance when deleting objects (#2015).

## 0.87.2 (2016-01-08)
* Removed explicit GC call when committing a transaction (#1925).
* Fixed a bug when RealmObjectSchema.addField() was called with the PRIMARY_KEY modifier, the field was not set as a required field (#2001).
* Fixed a bug which could throw a ConcurrentModificationException in RealmObject's or RealmResults' change listener (#1970).
* Fixed RealmList.set() so it now correctly returns the old element instead of the new (#2044).
* Fixed the deployment of source and javadoc jars (#1971).

## 0.87.1 (2015-12-23)
* Upgraded to NDK R10e. Using gcc 4.9 for all architectures.
* Updated Realm Core to 0.95.6
  - Fixed a bug where an async query can be copied incomplete in rare cases (#1717).
* Fixed potential memory leak when using async query.
* Added a check to prevent removing a RealmChangeListener from a non-Looper thread (#1962). (Thank you @hohnamkung)

## 0.87.0 (2015-12-17)
* Added Realm.asObservable(), RealmResults.asObservable(), RealmObject.asObservable(), DynamicRealm.asObservable() and DynamicRealmObject.asObservable().
* Added RealmConfiguration.Builder.rxFactory() and RxObservableFactory for custom RxJava observable factory classes.
* Added Realm.copyFromRealm() for creating detached copies of Realm objects (#931).
* Added RealmObjectSchema.getFieldType() (#1883).
* Added unitTestExample to showcase unit and instrumentation tests. Examples include jUnit3, jUnit4, Espresso, Robolectric, and MPowermock usage with Realm (#1440).
* Added support for ISO8601 based dates for JSON import. If JSON dates are invalid a RealmException will be thrown (#1213).
* Added APK splits to gridViewExample (#1834).

## 0.86.1 (2015-12-11)
* Improved the performance of removing objects (RealmResults.clear() and RealmResults.remove()).
* Updated Realm Core to 0.95.5.
* Updated ProGuard configuration (#1904).
* Fixed a bug where RealmQuery.findFirst() returned a wrong result if the RealmQuery had been created from a RealmResults.where() (#1905).
* Fixed a bug causing DynamicRealmObject.getObject()/setObject() to use the wrong class (#1912).
* Fixed a bug which could cause a crash when closing Realm instances in change listeners (#1900).
* Fixed a crash occurring during update of multiple async queries (#1895).
* Fixed listeners not triggered for RealmObject & RealmResults created using copy or create methods (#1884).
* Fixed RealmChangeListener never called inside RealmResults (#1894).
* Fixed crash when calling clear on a RealmList (#1886).

## 0.86.0 (2015-12-03)
* BREAKING CHANGE: The Migration API has been replaced with a new API.
* BREAKING CHANGE: RealmResults.SORT_ORDER_ASCENDING and RealmResults.SORT_ORDER_DESCENDING constants have been replaced by Sort.ASCENDING and Sort.DESCENDING enums.
* BREAKING CHANGE: RealmQuery.CASE_SENSITIVE and RealmQuery.CASE_INSENSITIVE constants have been replaced by Case.SENSITIVE and Case.INSENSITIVE enums.
* BREAKING CHANGE: Realm.addChangeListener, RealmObject.addChangeListener and RealmResults.addChangeListener hold a strong reference to the listener, you should unregister the listener to avoid memory leaks.
* BREAKING CHANGE: Removed deprecated methods RealmQuery.minimum{Int,Float,Double}, RealmQuery.maximum{Int,Float,Double}, RealmQuery.sum{Int,Float,Double} and RealmQuery.average{Int,Float,Double}. Use RealmQuery.min(), RealmQuery.max(), RealmQuery.sum() and RealmQuery.average() instead.
* BREAKING CHANGE: Removed RealmConfiguration.getSchemaMediator() which is public by mistake. And RealmConfiguration.getRealmObjectClasses() is added as an alternative in order to obtain the set of model classes (#1797).
* BREAKING CHANGE: Realm.addChangeListener, RealmObject.addChangeListener and RealmResults.addChangeListener will throw an IllegalStateException when invoked on a non-Looper thread. This is to prevent registering listeners that will not be invoked.
* BREAKING CHANGE: trying to access a property on an unloaded RealmObject obtained asynchronously will throw an IllegalStateException
* Added new Dynamic API using DynamicRealm and DynamicRealmObject.
* Added Realm.getSchema() and DynamicRealm.getSchema().
* Realm.createOrUpdateObjectFromJson() now works correctly if the RealmObject class contains a primary key (#1777).
* Realm.compactRealm() doesn't throw an exception if the Realm file is opened. It just returns false instead.
* Updated Realm Core to 0.95.3.
  - Fixed a bug where RealmQuery.average(String) returned a wrong value for a nullable Long/Integer/Short/Byte field (#1803).
  - Fixed a bug where RealmQuery.average(String) wrongly counted the null value for average calculation (#1854).

## 0.85.1 (2015-11-23)
* Fixed a bug which could corrupt primary key information when updating from a Realm version <= 0.84.1 (#1775).

## 0.85.0 (2016-11-19)
* BREAKING CHANGE: Removed RealmEncryptionNotSupportedException since the encryption implementation changed in Realm's underlying storage engine. Encryption is now supported on all devices.
* BREAKING CHANGE: Realm.executeTransaction() now directly throws any RuntimeException instead of wrapping it in a RealmException (#1682).
* BREAKING CHANGE: RealmQuery.isNull() and RealmQuery.isNotNull() now throw IllegalArgumentException instead of RealmError if the fieldname is a linked field and the last element is a link (#1693).
* Added Realm.isEmpty().
* Setters in managed object for RealmObject and RealmList now throw IllegalArgumentException if the value contains an invalid (unmanaged, removed, closed, from different Realm) object (#1749).
* Attempting to refresh a Realm while a transaction is in process will now throw an IllegalStateException (#1712).
* The Realm AAR now also contains the ProGuard configuration (#1767). (Thank you @skyisle)
* Updated Realm Core to 0.95.
  - Removed reliance on POSIX signals when using encryption.

## 0.84.2
* Fixed a bug making it impossible to convert a field to become required during a migration (#1695).
* Fixed a bug making it impossible to read Realms created using primary keys and created by iOS (#1703).
* Fixed some memory leaks when an Exception is thrown (#1730).
* Fixed a memory leak when using relationships (#1285).
* Fixed a bug causing cached column indices to be cleared too soon (#1732).

## 0.84.1 (2015-10-28)
* Updated Realm Core to 0.94.4.
  - Fixed a bug that could cause a crash when running the same query multiple times.
* Updated ProGuard configuration. See [documentation](https://realm.io/docs/java/latest/#proguard) for more details.
* Updated Kotlin example to use 1.0.0-beta.
* Fixed warnings reported by "lint -Xlint:all" (#1644).
* Fixed a bug where simultaneous opening and closing a Realm from different threads might result in a NullPointerException (#1646).
* Fixed a bug which made it possible to externally modify the encryption key in a RealmConfiguration (#1678).

## 0.84.0 (2015-10-22)
* Added support for async queries and transactions.
* Added support for parsing JSON Dates with timezone information. (Thank you @LateralKevin)
* Added RealmQuery.isEmpty().
* Added Realm.isClosed() method.
* Added Realm.distinct() method.
* Added RealmQuery.isValid(), RealmResults.isValid() and RealmList.isValid(). Each method checks whether the instance is still valid to use or not(for example, the Realm has been closed or any parent object has been removed).
* Added Realm.isInTransaction() method.
* Updated Realm Core to version 0.94.3.
  - Fallback for mremap() now work correctly on BlackBerry devices.
* Following methods in managed RealmList now throw IllegalStateException instead of native crash when RealmList.isValid() returns false: add(int,RealmObject), add(RealmObject)
* Following methods in managed RealmList now throw IllegalStateException instead of ArrayIndexOutOfBoundsException when RealmList.isValid() returns false: set(int,RealmObject), move(int,int), remove(int), get(int)
* Following methods in managed RealmList now throw IllegalStateException instead of returning 0/null when RealmList.isValid() returns false: clear(), removeAll(Collection), remove(RealmObject), first(), last(), size(), where()
* RealmPrimaryKeyConstraintException is now thrown instead of RealmException if two objects with same primary key are inserted.
* IllegalStateException is now thrown when calling Realm's clear(), RealmResults's remove(), removeLast(), clear() or RealmObject's removeFromRealm() from an incorrect thread.
* Fixed a bug affecting RealmConfiguration.equals().
* Fixed a bug in RealmQuery.isNotNull() which produced wrong results for binary data.
* Fixed a bug in RealmQuery.isNull() and RealmQuery.isNotNull() which validated the query prematurely.
* Fixed a bug where closed Realms were trying to refresh themselves resulting in a NullPointerException.
* Fixed a bug that made it possible to migrate open Realms, which could cause undefined behavior when querying, reading or writing data.
* Fixed a bug causing column indices to be wrong for some edge cases. See #1611 for details.

## 0.83.1 (2015-10-15)
* Updated Realm Core to version 0.94.1.
  - Fixed a bug when using Realm.compactRealm() which could make it impossible to open the Realm file again.
  - Fixed a bug, so isNull link queries now always return true if any part is null.

## 0.83 (2015-10-08)
* BREAKING CHANGE: Database file format update. The Realm file created by this version cannot be used by previous versions of Realm.
* BREAKING CHANGE: Removed deprecated methods and constructors from the Realm class.
* BREAKING CHANGE: Introduced boxed types Boolean, Byte, Short, Integer, Long, Float and Double. Added null support. Introduced annotation @Required to indicate a field is not nullable. String, Date and byte[] became nullable by default which means a RealmMigrationNeededException will be thrown if an previous version of a Realm file is opened.
* Deprecated methods: RealmQuery.minimum{Int,Float,Double}, RealmQuery.maximum{Int,Float,Double}. Use RealmQuery.min() and RealmQuery.max() instead.
* Added support for x86_64.
* Fixed an issue where opening the same Realm file on two Looper threads could potentially lead to an IllegalStateException being thrown.
* Fixed an issue preventing the call of listeners on refresh().
* Opening a Realm file from one thread will no longer be blocked by a transaction from another thread.
* Range restrictions of Date fields have been removed. Date fields now accepts any value. Milliseconds are still removed.

## 0.82.2 (2015-09-04)
* Fixed a bug which might cause failure when loading the native library.
* Fixed a bug which might trigger a timeout in Context.finalize().
* Fixed a bug which might cause RealmObject.isValid() to throw an exception if the object is deleted.
* Updated Realm core to version 0.89.9
  - Fixed a potential stack overflow issue which might cause a crash when encryption was used.
  - Embedded crypto functions into Realm dynamic lib to avoid random issues on some devices.
  - Throw RealmEncryptionNotSupportedException if the device doesn't support Realm encryption. At least one device type (HTC One X) contains system bugs that prevents Realm's encryption from functioning properly. This is now detected, and an exception is thrown when trying to open/create an encrypted Realm file. It's up to the application to catch this and decide if it's OK to proceed without encryption instead.

## 0.82.1 (2015-08-06)
* Fixed a bug where using the wrong encryption key first caused the right key to be seen as invalid.
* Fixed a bug where String fields were ignored when updating objects from JSON with null values.
* Fixed a bug when calling System.exit(0), the process might hang.

## 0.82 (2015-07-28)
* BREAKING CHANGE: Fields with annotation @PrimaryKey are indexed automatically now. Older schemas require a migration.
* RealmConfiguration.setModules() now accept ignore null values which Realm.getDefaultModule() might return.
* Trying to access a deleted Realm object throw throws a proper IllegalStateException.
* Added in-memory Realm support.
* Closing realm on another thread different from where it was created now throws an exception.
* Realm will now throw a RealmError when Realm's underlying storage engine encounters an unrecoverable error.
* @Index annotation can also be applied to byte/short/int/long/boolean/Date now.
* Fixed a bug where RealmQuery objects are prematurely garbage collected.
* Removed RealmQuery.between() for link queries.

## 0.81.1 (2015-06-22)
* Fixed memory leak causing Realm to never release Realm objects.

## 0.81 (2015-06-19)
* Introduced RealmModules for working with custom schemas in libraries and apps.
* Introduced Realm.getDefaultInstance(), Realm.setDefaultInstance(RealmConfiguration) and Realm.getInstance(RealmConfiguration).
* Deprecated most constructors. They have been been replaced by Realm.getInstance(RealmConfiguration) and Realm.getDefaultInstance().
* Deprecated Realm.migrateRealmAtPath(). It has been replaced by Realm.migrateRealm(RealmConfiguration).
* Deprecated Realm.deleteFile(). It has been replaced by Realm.deleteRealm(RealmConfiguration).
* Deprecated Realm.compactFile(). It has been replaced by Realm.compactRealm(RealmConfiguration).
* RealmList.add(), RealmList.addAt() and RealmList.set() now copy unmanaged objects transparently into Realm.
* Realm now works with Kotlin (M12+). (Thank you @cypressious)
* Fixed a performance regression introduced in 0.80.3 occurring during the validation of the Realm schema.
* Added a check to give a better error message when null is used as value for a primary key.
* Fixed unchecked cast warnings when building with Realm.
* Cleaned up examples (remove old test project).
* Added checking for missing generic type in RealmList fields in annotation processor.

## 0.80.3 (2015-05-22)
* Calling Realm.copyToRealmOrUpdate() with an object with a null primary key now throws a proper exception.
* Fixed a bug making it impossible to open Realms created by Realm-Cocoa if a model had a primary key defined.
* Trying to using Realm.copyToRealmOrUpdate() with an object with a null primary key now throws a proper exception.
* RealmChangedListener now also gets called on the same thread that did the commit.
* Fixed bug where Realm.createOrUpdateWithJson() reset Date and Binary data to default values if not found in the JSON output.
* Fixed a memory leak when using RealmBaseAdapter.
* RealmBaseAdapter now allow RealmResults to be null. (Thanks @zaki50)
* Fixed a bug where a change to a model class (`RealmList<A>` to `RealmList<B>`) would not throw a RealmMigrationNeededException.
* Fixed a bug where setting multiple RealmLists didn't remove the previously added objects.
* Solved ConcurrentModificationException thrown when addChangeListener/removeChangeListener got called in the onChange. (Thanks @beeender)
* Fixed duplicated listeners in the same realm instance. Trying to add duplicated listeners is ignored now. (Thanks @beeender)

## 0.80.2 (2015-05-04)
* Trying to use Realm.copyToRealmOrUpdate() with an object with a null primary key now throws a proper exception.
* RealmMigrationNeedException can now return the path to the Realm that needs to be migrated.
* Fixed bug where creating a Realm instance with a hashcode collision no longer returned the wrong Realm instance.
* Updated Realm Core to version 0.89.2
  - fixed bug causing a crash when opening an encrypted Realm file on ARM64 devices.

## 0.80.1 (2015-04-16)
* Realm.createOrUpdateWithJson() no longer resets fields to their default value if they are not found in the JSON input.
* Realm.compactRealmFile() now uses Realm Core's compact() method which is more failure resilient.
* Realm.copyToRealm() now correctly handles referenced child objects that are already in the Realm.
* The ARM64 binary is now properly a part of the Eclipse distribution package.
* A RealmMigrationExceptionNeeded is now properly thrown if @Index and @PrimaryKey are not set correctly during a migration.
* Fixed bug causing Realms to be cached even though they failed to open correctly.
* Added Realm.deleteRealmFile(File) method.
* Fixed bug causing queries to fail if multiple Realms has different field ordering.
* Fixed bug when using Realm.copyToRealm() with a primary key could crash if default value was already used in the Realm.
* Updated Realm Core to version 0.89.0
  - Improved performance for sorting RealmResults.
  - Improved performance for refreshing a Realm after inserting or modifying strings or binary data.
  - Fixed bug causing incorrect result when querying indexed fields.
  - Fixed bug causing corruption of string index when deleting an object where there are duplicate values for the indexed field.
  - Fixed bug causing a crash after compacting the Realm file.
* Added RealmQuery.isNull() and RealmQuery.isNotNull() for querying relationships.
* Fixed a potential NPE in the RealmList constructor.

## 0.80 (2015-03-11)
* Queries on relationships can be case sensitive.
* Fixed bug when importing JSONObjects containing NULL values.
* Fixed crash when trying to remove last element of a RealmList.
* Fixed bug crashing annotation processor when using "name" in model classes for RealmObject references
* Fixed problem occurring when opening an encrypted Realm with two different instances of the same key.
* Version checker no longer reports that updates are available when latest version is used.
* Added support for static fields in RealmObjects.
* Realm.writeEncryptedCopyTo() has been reenabled.

## 0.79.1 (2015-02-20)
* copyToRealm() no longer crashes on cyclic data structures.
* Fixed potential crash when using copyToRealmOrUpdate with an object graph containing a mix of elements with and without primary keys.

## 0.79 (2015-02-16)
* Added support for ARM64.
* Added RealmQuery.not() to negate a query condition.
* Added copyToRealmOrUpdate() and createOrUpdateFromJson() methods, that works for models with primary keys.
* Made the native libraries much smaller. Arm went from 1.8MB to 800KB.
* Better error reporting when trying to create or open a Realm file fails.
* Improved error reporting in case of missing accessors in model classes.
* Re-enabled RealmResults.remove(index) and RealmResults.removeLast().
* Primary keys are now supported through the @PrimaryKey annotation.
* Fixed error when instantiating a Realm with the wrong key.
* Throw an exception if deleteRealmFile() is called when there is an open instance of the Realm.
* Made migrations and compression methods synchronised.
* Removed methods deprecated in 0.76. Now Realm.allObjectsSorted() and RealmQuery.findAllSorted() need to be used instead.
* Reimplemented Realm.allObjectSorted() for better performance.

## 0.78 (2015-01-22)
* Added proper support for encryption. Encryption support is now included by default. Keys are now 64 bytes long.
* Added support to write an encrypted copy of a Realm.
* Realm no longer incorrectly warns that an instance has been closed too many times.
* Realm now shows a log warning if an instance is being finalized without being closed.
* Fixed bug causing Realms to be cached during a RealmMigration resulting in invalid realms being returned from Realm.getInstance().
* Updated core to 0.88.

## 0.77 (2015-01-16)
* Added Realm.allObjectsSorted() and RealmQuery.findAllSorted() and extending RealmResults.sort() for multi-field sorting.
* Added more logging capabilities at the JNI level.
* Added proper encryption support. NOTE: The key has been increased from 32 bytes to 64 bytes (see example).
* Added support for unmanaged objects and custom constructors.
* Added more precise imports in proxy classes to avoid ambiguous references.
* Added support for executing a transaction with a closure using Realm.executeTransaction().
* Added RealmObject.isValid() to test if an object is still accessible.
* RealmResults.sort() now has better error reporting.
* Fixed bug when doing queries on the elements of a RealmList, ie. like Realm.where(Foo.class).getBars().where().equalTo("name").
* Fixed bug causing refresh() to be called on background threads with closed Realms.
* Fixed bug where calling Realm.close() too many times could result in Realm not getting closed at all. This now triggers a log warning.
* Throw NoSuchMethodError when RealmResults.indexOf() is called, since it's not implemented yet.
* Improved handling of empty model classes in the annotation processor
* Removed deprecated static constructors.
* Introduced new static constructors based on File instead of Context, allowing to save Realm files in custom locations.
* RealmList.remove() now properly returns the removed object.
* Calling realm.close() no longer prevent updates to other open realm instances on the same thread.

## 0.76.0 (2014-12-19)
* RealmObjects can now be imported using JSON.
* Gradle wrapper updated to support Android Studio 1.0.
* Fixed bug in RealmObject.equals() so it now correctly compares two objects from the same Realm.
* Fixed bug in Realm crashing for receiving notifications after close().
* Realm class is now marked as final.
* Replaced concurrency example with a better thread example.
* Allowed to add/remove RealmChangeListeners in RealmChangeListeners.
* Upgraded to core 0.87.0 (encryption support, API changes).
* Close the Realm instance after migrations.
* Added a check to deny the writing of objects outside of a transaction.

## 0.75.1 (2014-12-03)
* Changed sort to be an in-place method.
* Renamed SORT_ORDER_DECENDING to SORT_ORDER_DESCENDING.
* Added sorting functionality to allObjects() and findAll().
* Fixed bug when querying a date column with equalTo(), it would act as lessThan()

## 0.75.0 (2014-11-28)
* Realm now implements Closeable, allowing better cleanup of native resources.
* Added writeCopyTo() and compactRealmFile() to write and compact a Realm to a new file.
* RealmObject.toString(), equals() and hashCode() now support models with cyclic references.
* RealmResults.iterator() and listIterator() now correctly iterates the results when using remove().
* Bug fixed in Exception text when field names was not matching the database.
* Bug fixed so Realm no longer throws an Exception when removing the last object.
* Bug fixed in RealmResults which prevented sub-querying.
* The Date type does not support millisecond resolution, and dates before 1901-12-13 and dates after 2038-01-19 are not supported on 32 bit systems.
* Fixed bug so Realm no longer throws an Exception when removing the last object.
* Fixed bug in RealmResults which prevented sub-querying.

## 0.74.0 (2014-11-19)
* Added support for more field/accessors naming conventions.
* Added case sensitive versions of string comparison operators equalTo and notEqualTo.
* Added where() to RealmList to initiate queries.
* Added verification of fields names in queries with links.
* Added exception for queries with invalid field name.
* Allow static methods in model classes.
* An exception will now be thrown if you try to move Realm, RealmResults or RealmObject between threads.
* Fixed a bug in the calculation of the maximum of date field in a RealmResults.
* Updated core to 0.86.0, fixing a bug in cancelling an empty transaction, and major query speedups with floats/doubles.
* Consistent handling of UTF-8 strings.
* removeFromRealm() now calls moveLastOver() which is faster and more reliable when deleting multiple objects.

## 0.73.1 (2014-11-05)
* Fixed a bug that would send infinite notifications in some instances.

## 0.73.0 (2014-11-04)
* Fixed a bug not allowing queries with more than 1024 conditions.
* Rewritten the notification system. The API did not change but it's now much more reliable.
* Added support for switching auto-refresh on and off (Realm.setAutoRefresh).
* Added RealmBaseAdapter and an example using it.
* Added deleteFromRealm() method to RealmObject.

## 0.72.0 (2014-10-27)
* Extended sorting support to more types: boolean, byte, short, int, long, float, double, Date, and String fields are now supported.
* Better support for Java 7 and 8 in the annotations processor.
* Better support for the Eclipse annotations processor.
* Added Eclipse support to the distribution folder.
* Added Realm.cancelTransaction() to cancel/abort/rollback a transaction.
* Added support for link queries in the form realm.where(Owner.class).equalTo("cat.age", 12).findAll().
* Faster implementation of RealmQuery.findFirst().
* Upgraded core to 0.85.1 (deep copying of strings in queries; preparation for link queries).

## 0.71.0 (2014-10-07)
* Simplified the release artifact to a single Jar file.
* Added support for Eclipse.
* Added support for deploying to Maven.
* Throw exception if nested transactions are used (it's not allowed).
* Javadoc updated.
* Fixed [bug in RealmResults](https://github.com/realm/realm-java/issues/453).
* New annotation @Index to add search index to a field (currently only supporting String fields).
* Made the annotations processor more verbose and strict.
* Added RealmQuery.count() method.
* Added a new example about concurrency.
* Upgraded to core 0.84.0.

## 0.70.1 (2014-09-30)
* Enabled unit testing for the realm project.
* Fixed handling of camel-cased field names.

## 0.70.0 (2014-09-29)
* This is the first public beta release.<|MERGE_RESOLUTION|>--- conflicted
+++ resolved
@@ -1,31 +1,22 @@
-<<<<<<< HEAD
+## 3.2.0 (YYYY-MM-DD)
+
+### Enhancements
+
+* Transient fields are now allowed in model classes, but are implicitly treated as having the `@Ignore' annotation (#4279).
+
 ## 3.1.2 (YYYY-MM-DD)
 
 ### Bug Fixes
 
-* Crash caused by JNI couldn't find `OsObject.notifyChangeListeners` when ProGurad is enabled (#4461).
-=======
-## 3.2.0 (YYYY-MM-DD)
-
-### Enhancements
-
-* Transient fields are now allowed in model classes, but are implicitly treated as having the `@Ignore' annotation (#4279).
->>>>>>> ee994100
+* Crash caused by JNI couldn't find `OsObject.notifyChangeListeners` when ProGuard is enabled (#4461).
 
 ## 3.1.1 (2017-04-07)
-
-### Deprecated
-
-### Enhancements
 
 ### Bug Fixes
 
 * Crash caused by Listeners on `RealmObject` getting triggered the 2nd time with different changed field (#4437).
 * Unintentionally exposing `StandardRealmSchema` (#4443).
 * Workaround for crashes on specific Samsung devices which are caused by a buggy `memmove` call (#3651).
-
-### Internal
-
 
 ## 3.1.0 (2017-04-05)
 
