## 6.0.2(YYYY-MM-DD)

### Enhancements
<<<<<<< HEAD
* None.

### Fixed
* The `@RealmModule` annotation would be stripped on an empty class when using R8 resulting in apps crashing on startup with `io.realm.DefaultRealmModule is not a RealmModule. Add @RealmModule to the class definition.`. ([#6449](https://github.com/realm/realm-java/issues/6449))
=======
* None

### Fixed
* [ObjectServer] `SyncSession` progress listeners now work correctly in combination with `SyncConfiguration.waitForInitialRemoteData()`.

### Compatibility
* Realm Object Server: 3.23.1 or later.
* File format: Generates Realms with format v9 (Reads and upgrades all previous formats)
* APIs are backwards compatible with all previous release of realm-java in the 6.x.y series.

### Internal
* Updated to Object Store commit: ad96a4c334b475dd67d50c1ca419e257d7a21e18.

>>>>>>> 92202120

## 6.0.1(2019-11-11)

NOTE: Anyone using encrypted Realms are strongly advised to upgrade to this version.

### Enhancements
* None

### Fixed
* When using encrypted Realms a race condition could lead to the Realm ending up corrupted when the file increased in size. This could manifest as a wide array of different error messages. Most commonly seen has been "Fatal signal 11 (SIGSEGV) from Java_io_realm_internal_UncheckedRow_nativeGetString", "RealmFileException: Top ref outside file" and "Unable to open a realm at path. ACCESS_ERROR: Invalid mnemonic". ([#6152](https://github.com/realm/realm-java/issues/6152), since 5.0.0)
* `RealmResults.asJSON()` now prints lists with primitive values directly instead of wrapping each value in an object with an `!ARRAY_VALUE` property.

### Compatibility
* Realm Object Server: 3.23.1 or later.
* File format: Generates Realms with format v9 (Reads and upgrades all previous formats)
* APIs are backwards compatible with all previous release of realm-java in the 6.x.y series.

### Internal
* Updated to Realm Sync 4.7.12.
* Updated to Realm Core 5.23.6.

### Credits
* Thanks to Vladimir Konkov (@vladimirfx) for help with isolating ([#6152](https://github.com/realm/realm-java/issues/6152)).


## 6.0.0(2019-10-01)

### Breaking Changes
* [ObjectServer] The `PermissionManager` is no longer backed by Realms but instead a REST API. This means that the `PermissionManager` class has been removed and all methods have been moved to `SyncUser`. Some method names have been renamed slightly and return values for methods have changed from `RealmResults<Permission>` to `List<Permission>`. This should only have an impact if change listeners were used to listen for changes. In these cases, you must now manually retry the request.

### Enhancements
None.

### Fixed
None.

### Compatibility
* Realm Object Server: 3.23.1 or later.
* File format: Generates Realms with format v9 (Reads and upgrades all previous formats)
* APIs are backwards compatible with all previous release of realm-java in the 6.x.y series.

### Internal
* [ObjectServer] The OKHttp client will now follow redirects from the Realm Object Server.


## 5.15.2(2019-09-30)

### Enhancements
* None.

### Fixed
* `null` values were not printed correctly when using `RealmResults.asJSON()` (Realm Core Issue [#3399](https://github.com/realm/realm-core/pull/3399))
* [ObjectServer] Queries with nullable `Date`'s did not serialize correctly. Only relevant if using Query-based Synchronization. (Realm Core issue [#3388](https://github.com/realm/realm-core/pull/3388))
* [ObjectServer] Fixed crash with `java.lang.IllegalStateException: The following changes cannot be made in additive-only schema mode` when opening an old Realm created between Realm Java 5.10.0 and Realm Java 5.13.0. (Issue [#6619](https://github.com/realm/realm-java/issues/6619), since 5.13.0).

### Compatibility
* Realm Object Server: 3.21.0 or later.
* File format: Generates Realms with format v9 (Reads and upgrades all previous formats)
* APIs are backwards compatible with all previous release of realm-java in the 5.x.y series.

### Internal
* Updated to Object Store commit: 8416010e4be5e32ba552ff3fb29e500f3102d3db.
* Updated to Realm Sync 4.7.8.
* Updated to Realm Core 5.23.5.
* Updated Docker image used on CI to Node 10.


## 5.15.1(2019-09-09)

### Enhancements
* None.

### Fixed
* Projects with `flatDirs` repositories defined crashed the build with `MissingPropertyException`. (Issue [#6610](https://github.com/realm/realm-java/issues/6610), since 5.15.0).

### Compatibility
* Realm Object Server: 3.21.0 or later.
* File format: Generates Realms with format v9 (Reads and upgrades all previous formats)
* APIs are backwards compatible with all previous release of realm-java in the 5.x.y series.

### Internal
* None.

## 5.15.0(2019-09-05)

### Enhancements
* [ObjectServer] Added support for Client Resync for fully synchronized Realms which automatically will recover the local Realm in case the server is rolled back. This largely replaces the Client Reset mechanism. Can be configured using `SyncConfiguration.Builder.clientResyncMode()`. (Issue [#6487](https://github.com/realm/realm-java/issues/6487))

### Fixed
* Huawei devices reporting `Permission denied` when opening a Realm file after an app upgrade or factory reset. This does not automatically fix already existing Realm files. See [this FAQ entry](https://realm.io/docs/java/latest/#huawei-permission-denied) for more details. (Issue [#5715](https://github.com/realm/realm-java/issues/5715))
* `Realm.copyToRealm()` and `Realm.insertOrUpdate()` crashed on model classes if `@LinkingObjects` was used to target a field with a re-defined internal name in the parent class (e.g. by using `@RealmField`). (Issue [#6581](https://github.com/realm/realm-java/issues/6581))

### Compatibility
* Realm Object Server: 3.21.0 or later.
* File format: Generates Realms with format v9 (Reads and upgrades all previous formats)
* APIs are backwards compatible with all previous release of realm-java in the 5.x.y series.

### Internal
* Implemented direct access to sync workers on Cloud, bypassing the Sync Proxy: the binding will override the sync session's url prefix if the token refresh response for a realm contains a sync worker path field.
* Updated to Object Store commit: 9f19d79fde248ba37cef0bd52fe64984f9d71be0.
* Updated to Realm Sync 4.7.4.
* Updated to Realm Core 5.23.2.


## 5.14.0(2019-08-12)

### Deprecated
* [ObjectServer] `SyncCredentials.nickname()` has been deprecated in favour of `SyncCredentials.usernamePassword()`.
* [ObjectServer] `SyncCredentials.IdentityProvider.NICKNAME` has been deprecated in favour of `SyncCredentials.IdentityProvider.USERNAME_PASSWORD`.

### Enhancements
* None.

### Fixed
* None.

### Compatibility
* Realm Object Server: 3.21.0 or later.
* File format: Generates Realms with format v9 (Reads and upgrades all previous formats)
* APIs are backwards compatible with all previous release of realm-java in the 5.x.y series.

### Internal
* None.


## 5.13.1(2019-08-05)

### Enhancements
* None.

### Fixed
* [ObjectServer] The C++ networking layer now correctly uses any system defined proxy the same way the Java networking layer does. (Issue [#6574](https://github.com/realm/realm-java/pull/6574)). 
* The Realm bytecode transformer now works correctly with Android Gradle Plugin 3.6.0-alpha01 and beyond. (Issue [#6531](https://github.com/realm/realm-java/issues/6531)).
* Queries on RealmLists with objects containing indexed integers could return the wrong result. (Issue [#6522](https://github.com/realm/realm-java/issues/6522), since 5.11.0)

### Compatibility
* Realm Object Server: 3.21.0 or later.
* File format: Generates Realms with format v9 (Reads and upgrades all previous formats)
* APIs are backwards compatible with all previous release of realm-java in the 5.x.y series.

### Internal
* Updated JavaAssist in the Realm Transformer to 3.25.0-GA.
* Updated to Realm Core 5.23.1.
* Updated to Realm Sync 4.7.1.
* Updated to Object Store commit: bcc6a7524e52071bfcd35cf740f506e0cc6a595e


## 5.13.0(2019-07-23)

### Enhancements
* [ObjectServer] Added support for faster initial synchronization for fully synchronized Realms. (Issue [#6469](https://github.com/realm/realm-java/issues/6469)) 
* [ObjectServer] Improved session lifecycle debug output. (Issue [#6552](https://github.com/realm/realm-java/pull/6552)).

### Fixed
* None.

### Compatibility
* Realm Object Server: 3.21.0 or later.
* File format: Generates Realms with format v9 (Reads and upgrades all previous formats)
* APIs are backwards compatible with all previous release of realm-java in the 5.x.y series.

### Internal
* Updated to Realm Core 5.22.0.
* Updated to Realm Sync 4.6.1.
* Updated to Object Store commit f0d75261fc8d332c20dc82f643dd795c0f4c7aec


## 5.12.0(2019-06-20)

### Enhancements
* [ObjectServer] Added `SyncManager.refreshConnections()` that can be used to manually trigger a reconnect for all sessions. This is useful if the device has been offline for a long time or fail to detect that it regained connectivity. (Issue [#259](https://github.com/realm/realm-java-private/issues/259))
* Added `RealmResults.asJson()` in `@Beta` that returns the result of the query as a JSON payload (#6540).

### Fixed
* [ObjectServer] `PermissionManager` stopped working if an intermittent network error was reported. (Issue [#6492](https://github.com/realm/realm-java/issues/6492), since 3.7.0)
* The Kotlin extensions library no longer defines a `app_name`, which in some cases conflicted with the `app_name` defined by applications. (Issue [#6536](https://github.com/realm/realm-java/issues/6536), since 4.3.0) 

### Compatibility
* Realm Object Server: 3.21.0 or later.
* File format: Generates Realms with format v9 (Reads and upgrades all previous formats)
* APIs are backwards compatible with all previous release of realm-java in the 5.x.y series.

### Internal
* Updated to Realm Core 5.22.0.
* Updated to Realm Sync 4.6.1.
* Updated to Object Store commit 7c3ff8235579550a3e3c6060c47140b2005174f5

## 5.11.0(2019-05-01)

NOTE: This version is only compatible with Realm Object Server 3.21.0 or later.

### Enhancements
* [ObjectServer] Added `RealmQuery.includeLinkingObjects()`. This is only relevant for Query-based Realms and tells subscriptions to include objects linked through `@LinkingObjects` fields as part of the subscription as well. Objects referenced through objects and lists are always included as a default. (Issue [#6426](https://github.com/realm/realm-java/issues/6426))
* Encryption now uses hardware optimized functions, which significantly improves the performance of encrypted Realms. ([Realm Core PR #3241](https://github.com/realm/realm-core/pull/3241))
* Improved query performance when using `RealmQuery.in()` queries. ([Realm Core PR #3250](https://github.com/realm/realm-core/pull/3250)).
* Improved query performance when querying Integer fields with indexes, e.g. primary key fields. ([Realm Core PR #3272](https://github.com/realm/realm-core/pull/3272)).
* Improved write performance when writing changes to disk ([Realm Core PR #2927](https://github.com/realm/realm-sync/issues/2927))
* Added support for incremental annotation processing added in Gradle 4.7. (Issue [#5906](https://github.com/realm/realm-java/issues/5906)).

### Fixed
* [ObjectServer] Fix an error in the calculation of the `downloadableBytes` value sent by `ProgressListeners`. 
* [ObjectServer] HTTP requests made by the Sync client now always include a Host: header, as required by HTTP/1.1, although its value will be empty if no value is specified by the application.
* [ObjectServer] The server no longer rejects subscriptions based on queries with distinct and/or limit clauses.
* [ObjectServer] If a user had `canCreate` but not `canUpdate` privileges on a class, the user would be able to create the object, but not actually set any meaningful values on that object, despite the rule that objects created within the same transaction can always be modified.
*  Native crash happening if bulk updating a field in a `RealmResult` would cause the object to no longer be part of the query result. (Issue [#6478](https://github.com/realm/realm-java/issues/6478), since 5.8.0).

### Compatibility
* Realm Object Server: 3.21.0 or later.
* File format: Generates Realms with format v9 (Reads and upgrades all previous formats)
* APIs are backwards compatible with all previous release of realm-java in the 5.x.y series.

### Internal
* Updated to Realm Core 5.19.1.
* Updated to Relm Sync 4.4.2.
* Updated to Object Store commit e4b1314d21b521fd604af7f1aacf3ca94272c19a


## 5.10.0(2019-03-22)

### Enhancements
* [ObjectServer] Added 4 new fields to query-based Subscriptions: `createdAt`, `updatedAt`, `expiresAt` and `timeToLive`. These make it possible to better reason about and control current subscriptions. (Issue [#6453](https://github.com/realm/realm-java/issues/6453))
* [ObjectServer] Added the option of updating the query controlled by a Subscription using either `RealmQuery.findAllAsync(String name, boolean update)`,  `RealmQuery.subscribe(String name, boolean update)` or `Subscription.setQuery(RealmQuery query)`. (Issue [#6453](https://github.com/realm/realm-java/issues/6453))
* [ObjectServer] Added the option of setting a time-to-live for subscriptions. Setting this will automatically delete the subscription after the provided TTL has expired and the subscription hasn't been used. (Issue [#6453](https://github.com/realm/realm-java/issues/6453))

### Fixed
* Dates returned from the Realm file no longer overflow or underflow if they exceed `Long.MAX_VALUE` or `Long.MIN_VALUE` but instead clamp to their respective value. (Issue [#2722](https://github.com/realm/realm-java/issues/2722)) 

### Compatibility
* Realm Object Server: 3.11.0 or later.
* File format: Generates Realms with format v9 (Reads and upgrades all previous formats).
* APIs are backwards compatible with all previous release of realm-java in the 5.x.y series.

### Internal
* Updated to Object Store commit: e9819ed9c77ed87b5d7bed416a76cd5bcf255802


## 5.9.1(2019-02-21)

### Enhancements
* None

### Fixed
* [ObjectServer] Reporting too many errors from the native layer resulted in a native crash with `local reference table overflow`. (Issue [#249](https://github.com/realm/realm-java-private/issues/249), since 5.9.0)

### Compatibility
* Realm Object Server: 3.11.0 or later.
* File format: Generates Realms with format v9 (Reads and upgrades all previous formats)
* APIs are backwards compatible with all previous release of realm-java in the 5.x.y series.

### Internal
* None

## 5.9.0(2019-01-15)

### Enhancements
* [ObjectServer] Added `ObjectServerError.getErrorType()` and `ObjectServerError.getErrorType()` which returns the underlying native error information. This is especially relevant if `ObjectServerError.getErrorCode()` returns `UNKNOWN`. [#6364](https://github.com/realm/realm-java/issues/6364)
* Added better checks for detecting corrupted files, both before and after the file is written to disk.

### Fixed
* [ObjectServer] Native errors sometimes mapped to the wrong Java ErrorCode. (Issue [#6364](https://github.com/realm/realm-java/issues/6364), since 2.0.0)
* [ObjectServer] Query-based Sync queries involving LIMIT, limited the result before permissions were evaluated. This could sometimes result in the wrong number of elements being returned.
* Removed Java 8 bytecode. Resulted in errors like `D8: Invoke-customs are only supported starting with Android O (--min-api 26)` if not compiled with Java 8. (Issue [#6300](https://github.com/realm/realm-java/issues/6300), since 5.8.0).

### Compatibility
* Realm Object Server: 3.11.0 or later.
* File format: Generates Realms with format v9 (Reads and upgrades all previous formats)
* APIs are backwards compatible with all previous release of realm-java in the 5.x.y series.

### Internal
* Updated to Object Store commit: f964c2640f635e76839559cb703732e9e906ba4c
* Updated Realm Sync to 3.14.13
* Updated Realm Core to 5.12.7


## 5.8.0 (2018-11-06)

This release also contains all changes from 5.8.0-BETA1 and 5.8.0-BETA2.

### Enhancements
* [ObjectServer] Added Subscription class available to Query-based Realms. This exposes a Subscription more directly. This class is in beta. [#6231](https://github.com/realm/realm-java/pull/6231).
  * [ObjectServer] Added `Realm.getSubscriptions()`, `Realm.getSubscriptions(String pattern)` and `Realm.getSubscription` to make it easier to find existing subscriptions. These API's are in beta. [#6231](https://github.com/realm/realm-java/pull/6231)
  * [ObjectServer] Added `RealmQuery.subscribe()` and `RealmQuery.subscribe(String name)` to subscribe immediately inside a transaction. These API's are in beta. [#6231](https://github.com/realm/realm-java/pull/6231)
  * [ObjectServer] Added support for subscribing directly inside `SyncConfiguration.initialData()`. This can be coupled with `SyncConfiguration.waitForInitialRemoteData()` in order to block a Realm from opening until the initial subscriptions are ready and have downloaded data. This API are in beta. [#6231](https://github.com/realm/realm-java/pull/6231)
* [ObjectServer] Improved performance when merging changes from the server.
* [ObjectServer] Added support for timeouts when uploading or downloading data manually using `SyncSession.downloadAllServerChanges(long timeout, TimeUnit unit)` and `SyncSession.uploadAllLocalChanges(long timeout, TimeUnit unit)`. [#6073](https://github.com/realm/realm-java/pull/6073)
* [ObjectServer] Added support for timing out when downloading initial data for synchronized Realms using `SyncConfiguration.waitForInitialRemoteData(long timeout, TimeUnit unit)`. [#6247](https://github.com/realm/realm-java/issues/6247)
* [ObjectServer] Added `Realm.init(Context, String)` which defines a custom User-Agent String sent to the Realm Object Server when a session is created. Using this requires Realm Object Server 3.12.4 or later. [#6267](https://github.com/realm/realm-java/issues/6267)
* Added support for `ImportFlag`s to `Realm.copyToRealm()` and `Realm.copyToRealmOrUpdate()`. This makes it possible to choose a mode so only fields that actually changed are written to disk. This improves notifications and Object Server performance. [#6224](https://github.com/realm/realm-java/pull/6224)
* Added support for bulk updating the same property in all objects that are part of a query result using `RealmResults.setValue(String fieldName, Object value)` or one of the specialized overrides that have been added for all supported types, e.g. `RealmResults.setString(String fieldName, String value)`. [#762](https://github.com/realm/realm-java/issues/762)

### Fixed
* All known bugs introduced in 5.8.0-BETA1 and 5.8.0-BETA2. See the release notes for these releases.

### Compatibility
* Realm Object Server: 3.11.0 or later.
* File format: Generates Realms with format v9 (Reads and upgrades all previous formats)
* APIs are backwards compatible with all previous release of realm-java in the 5.x.y series.

### Internal
* Updated to Object Store commit: f0dfe6c03be49194bc40777901059eaf55e7bff6
* Updated Realm Sync to 3.13.1
* Updated Realm Core to 5.12.0


## 5.8.0-BETA2 (2018-10-19)

### Enhancements
* None

### Fixed
* `RealmResults` listeners not triggering the initial callback for Query-based Realm when the device is offline [#6235](https://github.com/realm/realm-java/issues/6235). 

### Known Bugs
* `Realm.copyToRealm()` and `Realm.copyToRealmOrUpdate` has been rewritten to support import flags. It is currently ~30% slower than in 5.7.0.
* IllegalStateException thrown when trying to create an object with a primary key that already exists when using `Realm.copyToRealm`, will always report "null" instead of the correct primary key value.
* When using `ImportFlag.DO_NOT_SET_SAME_VALUES`, lists will still be written and reported as changed, even if they didn't change.

### Compatibility
* Realm Object Server: 3.11.0 or later.
* File format: Generates Realms with format v9 (Reads and upgrades all previous formats)
* APIs are backwards compatible with all previous release of realm-java in the 5.x.y series.

### Internal
* None


## 5.8.0-BETA1 (2018-10-11)

### Enhancements
* Added new `ImportFlag` class that is used to specify additional behaviour when importing
  data into Realm [#6224](https://github.com/realm/realm-java/pull/6224).
* Added support for `ImportFlag` to `Realm.copyToRealm()` and `Realm.copyToRealmOrUpdate()` [#6224](https://github.com/realm/realm-java/pull/6224).

### Fixed
* None

### Known Bugs
* `Realm.copyToRealm()` and `Realm.copyToRealmOrUpdate` has been rewritten to support import flags. It is currently ~30% slower than in 5.7.0.
* IllegalStateException thrown when trying to create an object with a primary key that already exists when using `Realm.copyToRealm`, will always report "null" instead of the correct primary key value.
* When using `ImportFlag.DO_NOT_SET_SAME_VALUES`, lists will still be written and reported as changed, even if they didn't change.

### Compatibility
* Realm Object Server: 3.11.0 or later.
* File format: Generates Realms with format v9 (Reads and upgrades all previous formats)
* APIs are backwards compatible with all previous release of realm-java in the 5.x.y series.


## 5.7.1 (2018-10-22)

### Enhancements
* None

### Fixed
* [ObjectServer] `RealmResults` listeners not triggering the initial callback for Query-based Realm when the device is offline. (Issue [#6235](https://github.com/realm/realm-java/issues/6235), since 5.0.0).

### Compatibility
* Realm Object Server: 3.11.0 or later.
* File format: Generates Realms with format v9 (Reads and upgrades all previous formats)
* APIs are backwards compatible with all previous release of realm-java in the 5.x.y series.

### Internal
* Updated to Object Store commit: 362b886628b3aefc5b7a0bc32293d794dc1d4ad5


## 5.7.0 (2018-09-24)

### Enhancements
* [ObjectServer] Devices will now report download progress for read-only Realms which 
  will allow the server to compact files sooner, saving server space. This does not affect 
  the client. You will need to upgrade your Realm Object Server to at least version 3.11.0 
  or use [Realm Cloud](https://cloud.realm.io). If you try to connect to a ROS v3.10.x or 
  previous, you will see an error like `Wrong protocol version in Sync HTTP request, 
  client protocol version = 25, server protocol version = 24`.

### Fixed
* None

### Compatibility
* Realm Object Server: 3.11.0 or later.
* File format: Generates Realms with format v9 (Reads and upgrades all previous formats)
* APIs are backwards compatible with all previous release of realm-java in the 5.x.y series.

### Internal
* Sync Protocol version increased to 25.
* Updated Realm Sync to 3.10.1
* Updated Realm Core to 5.10.2


## 5.6.0 (2018-09-24)

### Enhancements
* [ObjectServer] Added `RealmPermissions.findOrCreate(String roleName)` and
  `ClassPermissions.findOrCreate(String roleName)` ([#6168](https://github.com/realm/realm-java/issues/6168)).
* `@RealmClass("name")` and `@RealmField("name")` can now be used as a shorthand for defining custom
  name mappings ([#6145](https://github.com/realm/realm-java/issues/6145)).
* Added support for `RealmQuery.limit(long limit)` ([#544](https://github.com/realm/realm-java/issues/544)).
  When building a `RealmQuery`, `sort()`, `distinct()` and `limit()` will now be applied in the order
  they are called. Before this release, `sort()`  and `distinct()` could be called any order, but
  `sort()` would always be applied before `distinct()`.
* Building with Android App Bundle is now supported ([#5977](https://github.com/realm/realm-java/issues/5977)).

### Fixed
* None

### Compatibility
* Realm Object Server: 3.11.0 or later.
* File format: Generates Realms with format v9 (Reads and upgrades all previous formats)
* APIs are backwards compatible with all previous release of realm-java in the 5.x.y series.

### Internal
* Updated ReLinker to 1.3.0.
* Updated to Object Store commit: 7e19c51af72c3343b453b8a13c82dfda148e4bbc


## 5.5.0 (2018-08-31)

### Enhancements
* [ObjectServer] Added `ConnectionState` enum describing the states a connection can be in.
* [ObjectServer] Added `SyncSession.isConnected()` and `SyncSession.getConnectionState()`.
* [ObjectServer] Added support for observing connection changes for a session using `SyncSession.addConnectionChangeListener()` and `SyncSession.removeConnectionChangeListener()`.
* [ObjectServer] Added Kotlin extension property `Realm.syncSession` for synchronized Realms.
* [ObjectServer] Added Kotlin extension method `Realm.classPermissions<RealmModel>()`.
* [ObjectServer] Added support for starting and stopping synchronization using `SyncSession.start()` and `SyncSession.stop()` (#6135).
* [ObjectServer] Added API's for making it easier to work with network proxies (#6163): 
  * `SyncManager.setAuthorizationHeaderName(String headerName)`
  * `SyncManager.setAuthorizationHeaderName(String headerName, String host)`
  * `SyncManager.addCustomRequestHeader(String headerName, String headerValue)`
  * `SyncManager.addCustomRequestHeader(String headerName, String headerValue, String host)`
  * `SyncManager.addCustomRequestHeaders(Map<String, String> headers)`
  * `SyncManager.addCustomRequestHeaders(Map<String, String> headers, String host)`
  * `SyncConfiguration.Builder.urlPrefix(String prefix)`
 
### Fixed
* Methods and classes requiring synchronized Realms have been removed from the standard AAR package. They are now only visible when enabling synchronized Realms in Gradle. The methods and classes will still be visible in the source files and docs, but annotated with `@ObjectServer` (#5799).

### Internal
* Updated to Realm Sync 3.9.4
* Updated to Realm Core 5.8.0
* Updated to Object Store commit: b0fc2814d9e6061ce5ba1da887aab6cfba4755ca

### Credits
* Thanks to @lucasdornelasv for improving the performance of `Realm.copyToRealm()`, `Realm.copyToRealmOrUpdate()` and `Realm.copyFromRealm()` #(6124). 


## 5.4.3 (YYYY-MM-DD)

### Bug Fixes

* [ObjectServer] ProGuard was not configured correctly when working with Subscriptions for Query-based Realms.


## 5.4.2 (2018-08-09)

### Bug Fixes

* [ObjectServer] Fixed bugs in the Sync Client that could lead to memory corruption and crashes.

### Internal

* Upgraded to Realm Sync 3.8.8


## 5.4.1 (2018-08-03)

### Bug Fixes

* Compile time crash if no `targetSdk` was defined in Gradle. This was introduced in 5.4.0 (#6082).
* Fix Realm Gradle Plugin adding dependencies in a way incompatible with Kotlin Android Extensions. This was introduced in Realm Java 5.4.0 (#6080).


## 5.4.0 (2018-07-22)

### Enhancements

* Removing a ChangeListener on invalid objects or `RealmResults` should warn instead of throwing (fixes #5855).

### Bug Fixes

* [ObjectServer] Using Android Network Security Configuration is necessary to install the custom root CA for tests (API >= 24) (#5970).
* Fixes issue with the incremental build causing direct access to model without accessor to fail (#6056).
* `RealmQuery.distinct()` is now correctly applied when calling `RealmQuery.count()` (#5958).

### Internal

* Upgraded to Realm Core 5.7.2
* Upgraded to Realm Sync 3.8.1
* [ObjectServer] Improved performance when integrating changes from the server.
* Added extra information about the state of the Realm file if an exception is thrown due to Realm not being able to open it.
* Removed internal dependency on Groovy in the Realm Transformer (#3971).

### Credits

* Thanks to @kageiit for removing Groovy from the Realm Transformer (#3971).


## 5.3.1 (2018-06-19)

### Bug Fixes

* [ObjectServer] Fixed a bug which could potentially flood Realm Object Server with PING messages.
* Calling `Realm.deleteAll()` on a Realm file that contains more classes than in the schema throws exception (#5745).
* `Realm.isEmpty()` returning false in some cases, even if all tables part of the schema are empty (#5745).
* Fixed rare native crash materializing as `Assertion failed: ref + size <= after_ref with (ref, size, after_ref, ndx, m_free_positions.size())` (#5300).

### Internal

* Upgraded to Realm Core 5.6.2
* Upgraded to Realm Sync 3.5.6
* Upgraded to Object Store commit `0bcb9643b8fb14323df697999b79c4a5341a8a21`


## 5.3.0 (2018-06-12)

### Enhancements

* [ObjectServer] `Realm.compactRealm(config)` now works on synchronized Realms (#5937).
* [ObjectServer] `SyncConfiguration.compactOnLaunch()` and `SyncConfiguration.compactOnLaunch(callback)` has been added (#5937).
* Added `RealmQuery.getRealm()`, `RealmResults.getRealm()`, `RealmList.getRealm()` and `OrderedRealmCollectionSnapshot.getRealm()` (#5997).
* Removing a ChangeListener on invalid objects or `RealmResults` should warn instead of throwing (fixes #5855).


### Internal

* Upgraded to Realm Core 5.6.0
* Upgraded to Realm Sync 3.5.2


## 5.2.0 (2018-06-06)

The feature previously named Partial Sync is now called Query-Based Sync and is now the default mode when synchronizing Realms.
This has impacted a number of API's. See below for the details.

### Deprecated

* [ObjectServer] `SyncConfiguration.automatic()` has been deprecated in favour of `SyncUser.getDefaultConfiguration()`.
* [ObjectServer] `new SyncConfiguration.Builder(user, url)` has been deprecated in favour of `SyncUser.createConfiguration(url)`. NOTE: Creating configurations using `SyncUser` will default to using query-based Realms, while creating them using `new SyncConfiguration.Builder(user, url)` will default to fully synchronized Realms.
* [ObjectServer] With query-based sync being the default `SyncConfiguration.Builder.partialRealm()` has been deprecated. Use ``SyncConfiguration.Builder.fullSynchronization()` if you want full synchronisation instead.

### Enhancements

* [ObjectServer] Added `SyncUser.createConfiguration(url)`. Realms created this way are query-based Realms by default.
* [ObjectServer] Added `SyncUser.getDefaultConfiguration()`.
* The Realm bytecode transformer now supports incremental builds (#3034).
* Improved speed and allocations when parsing field descriptions in queries (#5547).

### Bug Fixes

* Having files that ends with `RealmProxy` will no longer break the Realm Transformer (#3709).

### Internal

* Module mediator classes being generated now produces a stable output enabling better support for incremental builds (#3034).


## 5.1.0 (2018-04-25)

### Enhancements

* [ObjectServer] Added support for `SyncUser.requestPasswordReset()`, `SyncUser.completePasswordReset()`
  and their async variants. This makes it possible to reset the password for users created using
  `Credentials.usernamePassword()` where they used their email as username (#5821).
* [ObjectServer] Added support for `SyncUser.requestEmailConfirmation()`, `SyncUser.confirmEmail()`
  and their async variants. This makes it possible to ask users to confirm their email. This is only
  supported for users created using `Credentials.usernamePassword()` who have used an email as their
  username (#5821).
* `RealmQuery.in()` now support `null` which will always return no matches (#4011).
* Added support for `RealmQuery.alwaysTrue()` and `RealmQuery.alwaysFalse()`.

### Bug Fixes

* Changing a primary key from being nullable to being required could result in objects being deleted (##5899).


## 5.0.1 (2018-04-09)

### Enhancements

* [ObjectServer] `SyncConfiguration.automatic()` will make use of the host port to work out the default Realm URL.
* [ObjectServer] A role is now automatically created for each user with that user as its only member. This simplifies the common use case of restricting access to specific objects to a single user. This role can be accessed at `PermissionUser.getRole()`.
* [ObjectServer] Expose `Role.getMembers()` to access the list of associated `UserPermission`.

### Bug Fixes

* `RealmList.move()` did not move items correctly for unmanaged lists (#5860).
* `RealmObject.isValid()` not correctly returns `false` if `null` is provided as an argument (#5865).
* `RealmQuery.findFirst()` and `RealmQuery.findFirstAsync()` not working correctly with sorting (#5714).
* Permission `noPrivileges` and `allPrivileges` were returning opposite privileges.
* Fixes an issue caused by JNI local table reference overflow (#5880).

### Internal

* Upgraded to Realm Sync 3.0.1
* Upgraded to Realm Core 5.4.2

## 5.0.0 (2018-03-15)

This release is compatible with the Realm Object Server 3.0.0-beta.3 or later.

### Known Bugs

* API's marked @ObjectServer are shipped as part of the base binary, they should only be available when enabling synchronized Realms.

### Breaking Changes

* [ObjectServer] Renamed `SyncUser.currentUser()` to `SyncUser.current()`.
* [ObjectServer] Renamed `SyncUser.login(...)` and `SyncUser.loginAsync(...)` to `SyncUser.logIn(...)` and `SyncUser.logInAsync(...)`.
* [ObjectServer] Renamed `SyncUser.logout()` to `SyncUser.logOut()`.
* The `OrderedCollectionChangeSet` parameter in `OrderedRealmCollectionChangeListener.onChange()` is no longer nullable. Use `changeSet.getState()` instead (#5619).
* `realm.subscribeForObjects()` have been removed. Use `RealmQuery.findAllAsync(String subscriptionName)` and `RealmQuery.findAllAsync()` instead.
* Removed previously deprecated `RealmQuery.findAllSorted()`, `RealmQuery.findAllSortedAsync()` `RealmQuery.distinct()` and `RealmQuery.distinctAsync()`.
* Renamed `RealmQuery.distinctValues()` to `RealmQuery.distinct()`

### Enhancements

* [ObjectServer] Added support for partial Realms. Read [here](https://realm.io/docs/java/latest/#partial-realms) for more information.
* [ObjectServer] Added support for Object Level Permissions (requires partial synchronized Realms). Read [here](https://realm.io/docs/java/latest/#partial-realms) for more information.
* [ObjectServer] Added `SyncConfiguration.automatic()` and `SyncConfiguration.automatic(SyncUser user)` (#5806).
* Added two new methods to `OrderedCollectionChangeSet`: `getState()` and `getError()` (#5619).

## Bug Fixes

* Better exception message if a non model class is provided to methods only accepting those (#5779).

### Internal

* Upgraded to Realm Sync 3.0.0
* Upgraded to Realm Core 5.3.0


## 4.4.0 (2018-03-13)

### Enhancements

* Added support for mapping between a Java name and the underlying name in the Realm file using `@RealmModule`, `@RealmClass` and `@RealmField` annotations (#5280).

## Bug Fixes

* [ObjectServer] Fixed an issue where login after a logout will not resume Syncing (https://github.com/realm/my-first-realm-app/issues/22).


## 4.3.4 (2018-02-06)

## Bug Fixes

* Added missing `RealmQuery.oneOf()` for Kotlin that accepts non-nullable types (#5717).
* [ObjectServer] Fixed an issue preventing sync to resume when the network is back (#5677).

## 4.3.3 (2018-01-19)

### Internal

* Downgrade JavaAssist to 3.21.0-GA to fix an issue with a `ClassNotFoundException` at runtime (#5641).


## 4.3.2 (2018-01-17)

### Bug Fixes

* Throws a better exception message when calling `RealmObjectSchema.addField()` with a `RealmModel` class (#3388).
* Use https for Realm version checker (#4043).
* Prevent Realms Gradle plugin from transitively forcing specific versions of Google Build Tools onto downstream projects (#5640).
* [ObjectServer] logging a warning message instead of throwing an exception, when sync report an unknown error code (#5403).

### Enhancements

* [ObjectServer] added support for both Anonymous and Nickname authentication.


### Internal

* Upgraded to Realm Sync 2.2.9
* Upgraded to Realm Core 5.1.2

## 4.3.1 (2017-12-06)

### Bug Fixes

* Fixed kotlin standard library being added to both Java and Kotlin projects (#5587).


## 4.3.0 (2017-12-05)

### Deprecated

* Support for mips devices are deprecated.
* `RealmQuery.findAllSorted()` and `RealmQuery.findAllSortedAsync()` variants in favor of predicate `RealmQuery.sort().findAll()`.
* `RealmQuery.distinct()` and `RealmQuery.distinctAsync()` variants in favor of predicate `RealmQuery.distinctValues().findAll()`

### Enhancements

* [ObjectServer] Added explicit support for JSON Web Tokens (JWT) using `SyncCredentials.jwt(String token)`. It requires Object Server 2.0.23+ (#5580).
* Projects using Kotlin now include additional extension functions that make working with Kotlin easier. See [docs](https://realm.io/docs/java/latest/#kotlin) for more info (#4684).
* New query predicate: `sort()`.
* New query predicate: `distinctValues()`. Will be renamed to `distinct` in next major version.
* The Realm annotation processor now has a stable output when there are no changes to model classes, improving support for incremental compilers (#5567).

### Bug Fixes

* Added missing `toString()` for the implementation of `OrderedCollectionChangeSet`.
* Sync queries are evaluated immediately to solve the performance issue when the query results are huge, `RealmResults.size()` takes too long time (#5387).
* Correctly close the Realm instance if an exception was thrown while opening it. This avoids `IllegalStateException` when deleting the Realm in the catch block (#5570).
* Fixed the listener on `RealmList` not being called when removing the listener then adding it again (#5507). Please notice that a similar issue still exists for `RealmResults`.

### Internal

* Use `OsList` instead of `OsResults` to add notification token on for `RealmList<RealmModel>`.
* Updated Gradle and plugins to support Android Studio `3.0.0` (#5472).
* Upgraded to Realm Sync 2.1.8.
* Upgraded to Realm Core 4.0.4.

### Credits

* Thanks to @tbsandee for fixing a typo (#5548).
* Thanks to @vivekkiran for updating Gradle and plugins to support Android Studio `3.0.0` (#5472).
* Thanks to @madisp for adding better support for incremental compilers (#5567).


## 4.2.0 (2017-11-17)

### Enhancements

* Added support for using non-encrypted Realms in multiple processes. Some caveats apply. Read [doc](https://realm.io/docs/java/latest/#multiprocess) for more info (#1091).
* Added support for importing primitive lists from JSON (#5362).
* [ObjectServer] Support SSL validation using Android TrustManager (no need to specify `trustedRootCA` in `SynConfiguration` if the certificate is installed on the device), fixes (#4759).
* Added the and() function to `RealmQuery` in order to improve readability.

### Bug Fixes

* Leaked file handler in the Realm Transformer (#5521).
* Potential fix for "RealmError: Incompatible lock file" crash (#2459).

### Internal

* Updated JavaAssist to 3.22.0-GA.
* Upgraded to Realm Sync 2.1.4.
* Upgraded to Realm Core 4.0.3.

### Credits

* Thanks to @rakshithravi1997 for adding `RealmQuery.and()` (#5520).


## 4.1.1 (2017-10-27)

### Bug Fixes

* Fixed the compile warnings of using deprecated method `RealmProxyMediator.getTableName()` in generated mediator classes (#5455).
* [ObjectServer] now retrying network query when encountering any `IOException` (#5453).
* Fixed a `NoClassDefFoundError` due to using `@SafeVarargs` below API 19 (#5463).

### Internal

* Updated Realm Sync to 2.1.0.


## 4.1.0 (2017-10-20)

### Enhancements

* `Realm.deleteRealm()` and `RealmConfiguration.assetFile()` are multi-processes safe now.

### Bug Fixes

* Fix some potential database corruption caused by deleting the Realm file while a Realm instance are still opened in another process or the sync client thread.
* Added `realm.ignoreKotlinNullability` as a kapt argument to disable treating kotlin non-null types as `@Required` (#5412) (introduced in `v3.6.0`).
* Increased http connect/write timeout for low bandwidth network.


## 4.0.0 (2017-10-16)

### Breaking Changes

The internal file format has been upgraded. Opening an older Realm will upgrade the file automatically, but older versions of Realm will no longer be able to read the file.

* [ObjectServer] Updated protocol version to 22 which is only compatible with Realm Object Server >= 2.0.0.
* [ObjectServer] Removed deprecated APIs `SyncUser.retrieveUser()` and `SyncUser.retrieveUserAsync()`. Use `SyncUser.retrieveInfoForUser()` and `retrieveInfoForUserAsync()` instead.
* [ObjectServer] `SyncUser.Callback` now accepts a generic parameter indicating type of object returned when `onSuccess` is called.
* [ObjectServer] Renamed `SyncUser.getAccessToken` to `SyncUser.getRefreshToken`.
* [ObjectServer] Removed deprecated API `SyncUser.getManagementRealm()`.
* Calling `distinct()` on a sorted `RealmResults` no longer clears any sorting defined (#3503).
* Relaxed upper bound of type parameter of `RealmList`, `RealmQuery`, `RealmResults`, `RealmCollection`, `OrderedRealmCollection` and `OrderedRealmCollectionSnapshot`.
* Realm has upgraded its RxJava1 support to RxJava2 (#3497)
  * `Realm.asObservable()` has been renamed to `Realm.asFlowable()`.
  * `RealmList.asObservable()` has been renamed to `RealmList.asFlowable()`.
  * `RealmResults.asObservable()` has been renamed to `RealmResults.asFlowable()`.
  * `RealmObject.asObservable()` has been renamed to `RealmObject.asFlowable()`.
  * `RxObservableFactory` now return RxJava2 types instead of RxJava1 types.
* Removed deprecated APIs `RealmSchema.close()` and `RealmObjectSchema.close()`. Those don't have to be called anymore.
* Removed deprecated API `RealmResults.removeChangeListeners()`. Use `RealmResults.removeAllChangeListeners()` instead.
* Removed deprecated API `RealmObject.removeChangeListeners()`. Use `RealmObject.removeAllChangeListeners()` instead.
* Removed `UNSUPPORTED_TABLE`, `UNSUPPORTED_MIXED` and `UNSUPPORTED_DATE` from `RealmFieldType`.
* Removed deprecated API `RealmResults.distinct()`/`RealmResults.distinctAsync()`. Use `RealmQuery.distinct()`/`RealmQuery.distinctAsync()` instead.
* `RealmQuery.createQuery(Realm, Class)`, `RealmQuery.createDynamicQuery(DynamicRealm, String)`, `RealmQuery.createQueryFromResult(RealmResults)` and `RealmQuery.createQueryFromList(RealmList)` have been removed. Use `Realm.where(Class)`, `DynamicRealm.where(String)`, `RealmResults.where()` and `RealmList.where()` instead.

### Enhancements

* [ObjectServer] `SyncUserInfo` now also exposes a users metadata using `SyncUserInfo.getMetadata()`
* `RealmList` can now contain `String`, `byte[]`, `Boolean`, `Long`, `Integer`, `Short`, `Byte`, `Double`, `Float` and `Date` values. [Queries](https://github.com/realm/realm-java/issues/5361) and [Importing primitive lists from JSON](https://github.com/realm/realm-java/issues/5362) are not supported yet.
* Added support for lists of primitives in `RealmObjectSchema` with `addRealmListField(String fieldName, Class<?> primitiveType)`
* Added support for lists of primitives in `DynamicRealmObject` with `setList(String fieldName, RealmList<?> list)` and `getList(String fieldName, Class<?> primitiveType)`.
* Minor performance improvement when copy/insert objects into Realm.
* Added `static RealmObject.getRealm(RealmModel)`, `RealmObject.getRealm()` and `DynamicRealmObject.getDynamicRealm()` (#4720).
* Added `RealmResults.asChangesetObservable()` that emits the pair `(results, changeset)` (#4277).
* Added `RealmList.asChangesetObservable()` that emits the pair `(list, changeset)` (#4277).
* Added `RealmObject.asChangesetObservable()` that emits the pair `(object, changeset)` (#4277).
* All Realm annotations are now kept at runtime, allowing runtime tools access to them (#5344).
* Speedup schema initialization when a Realm file is first accessed (#5391).

### Bug Fixes

* [ObjectServer] Exposing a `RealmConfiguration` that allows a user to open the backup Realm after the client reset (#4759/#5223).
* [ObjectServer] Realm no longer throws a native “unsupported instruction” exception in some cases when opening a synced Realm asynchronously (https://github.com/realm/realm-object-store/issues/502).
* [ObjectServer] Fixed "Cannot open the read only Realm" issue when get`PermissionManager` (#5414).
* Throw `IllegalArgumentException` instead of `IllegalStateException` when calling string/binary data setters if the data length exceeds the limit.
* Added support for ISO8601 2-digit time zone designators (#5309).
* "Bad File Header" caused by the device running out of space while compacting the Realm (#5011).
* `RealmQuery.equalTo()` failed to find null values on an indexed field if using Case.INSENSITIVE (#5299).
* Assigning a managed object's own list to itself would accidentally clear it (#5395).
* Don't try to acquire `ApplicationContext` if not available in `Realm.init(Context)` (#5389).
* Removing and re-adding a changelistener from inside a changelistener sometimes caused notifications to be missed (#5411).

### Internal

* Upgraded to Realm Sync 2.0.2.
* Upgraded to Realm Core 4.0.2.
* Upgraded to OkHttp 3.9.0.
* Upgraded to RxJava 2.1.4.
* Use Object Store to create the primary key table.

### Credits

* Thanks to @JussiPekonen for adding support for 2-digit time zone designators when importing JSON (#5309).


## 3.7.2 (2017-09-12)

### Bug Fixes

* Fixed a JNI memory issue when doing queries which might potentially cause various native crashes.
* Fixed a bug that `RealmList.deleteFromRealm(int)`, `RealmList.deleteFirstFromRealm()` and `RealmList.deleteLastFromRealm()` did not remove target objects from Realm. This bug was introduced in `3.7.1` (#5233).
* Crash with "'xxx' doesn't exist in current schema." when ProGuard is enabled (#5211).


## 3.7.1 (2017-09-07)

### Bug Fixes

* Fixed potential memory leaks of `LinkView` when calling bulk insertions APIs.
* Fixed possible assertion when using `PermissionManager` at the beginning (#5195).
* Crash caused by JNI couldn't find `SharedRealm`'s inner classes when ProGuard is enabled (#5211).

### Internal

* Replaced LinkView with Object Store's List.
* Renaming `io.realm.internal.CollectionChangeSet` to `io.realm.internal.OsCollectionChangeSet`.


## 3.7.0 (2017-09-01)

### Deprecated

* [ObjectServer] `SyncUser.getManagementRealm()`. Use `SyncUser.getPermissionManager()` instead.

### Enhancements

* [ObjectServer] `SyncUser.getPermissionManager` added as a helper API for working with permissions and permission offers.

### Internal

* [ObjectServer] Upgraded OkHttp to 3.7.0.


## 3.6.0 (2017-09-01)

### Breaking Changes

* [ObjectServer] `SyncUser.logout()` no longer throws an exception when associated Realms instances are not closed (#4962).

### Deprecated

* [ObjectServer] `SyncUser#retrieveUser` and `SyncUser#retrieveUserAsync` replaced by `SyncUser#retrieveInfoForUser`
and `SyncUser#retrieveInfoForUserAsync` which returns a `SyncUserInfo` with mode information (#5008).
* [ObjectServer] `SyncUser#Callback` replaced by the generic version `SyncUser#RequestCallback<T>`.

### Enhancements

* [ObjectServer] Added `SyncSession.uploadAllLocalChanges()`.
* [ObjectServer] APIs of `UserStore` have been changed to support same user identity but different authentication server scenario.
* [ObjectServer] Added `SyncUser.allSessions` to retrieve the all valid sessions belonging to the user (#4783).
* Added `Nullable` annotation to methods that may return `null` in order to improve Kotlin usability. This also introduced a dependency to `com.google.code.findbugs:jsr305`.
* `org.jetbrains.annotations.NotNull` is now an alias for `@Required`. This means that the Realm Schema now fully understand Kotlin non-null types.
* Added support for new data type `MutableRealmIntegers`. The new type behaves almost exactly as a reference to a Long (mutable nullable, etc) but supports `increment` and `decrement` methods, which implement a Conflict Free Replicated Data Type, whose value will converge even when changed across distributed devices with poor connections (#4266).
* Added more detailed exception message for `RealmMigrationNeeded`.
* Bumping schema version only without any actual schema changes will just succeed even when the migration block is not supplied. It threw an `RealmMigrationNeededException` before in the same case.
* Throw `IllegalStateException` when schema validation fails because of wrong declaration of `@LinkingObjects`.

### Bug Fixes

* Potential crash after using `Realm.getSchema()` to change the schema of a typed Realm. `Realm.getSchema()` now returns an immutable `RealmSchema` instance.
* `Realm.copyToRealmOrUpdate()` could cause a `RealmList` field to contain duplicated elements (#4957).
* `RealmSchema.create(String)` and `RealmObjectSchema.setClassName(String)` did not accept class name whose length was 51 to 57.
* Workaround for an Android JVM crash when using `compactOnLaunch()` (#4964).
* Class name in exception message from link query is wrong (#5096).
* The `compactOnLaunch` callback is no longer invoked if the Realm at that path is already open on other threads.

### Internal

* [ObjectServer] removed `ObjectServerUser` and its inner classes, in a step to reduce `SyncUser` complexity (#3741).
* [ObjectServer] changed the `SyncSessionStopPolicy` to `AfterChangesUploaded` to align with other binding and to prevent use cases where the Realm might be deleted before the last changes get synchronized (#5028).
* Upgraded Realm Sync to 1.10.8
* Let Object Store handle migration.


## 3.5.0 (2017-07-11)

### Enhancements

* Added `RealmConfiguration.Builder.compactOnLaunch()` to compact the file on launch (#3739).
* [ObjectServer] Adding user lookup API for administrators (#4828).
* An `IllegalStateException` will be thrown if the given `RealmModule` doesn't include all required model classes (#3398).

### Bug Fixes

* Bug in `isNull()`, `isNotNull()`, `isEmpty()`, and `isNotEmpty()` when queries involve nullable fields in link queries (#4856).
* Bug in how to resolve field names when querying `@LinkingObjects` as the last field (#4864).
* Rare crash in `RealmLog` when log level was set to `LogLevel.DEBUG`.
* Broken case insensitive query with indexed field (#4788).
* [ObjectServer] Bug related to the behaviour of `SyncUser#logout` and the use of invalid `SyncUser` with `SyncConfiguration` (#4822).
* [ObjectServer] Not all error codes from the server were recognized correctly, resulting in UNKNOWN being reported instead.
* [ObjectServer] Prevent the use of a `SyncUser` that explicitly logged out, to open a Realm (#4975).

### Internal

* Use Object Store to do table initialization.
* Removed `Table#Table()`, `Table#addEmptyRow()`, `Table#addEmptyRows()`, `Table#add(Object...)`, `Table#pivot(long,long,PivotType)` and `Table#createnative()`.
* Upgraded Realm Core to 2.8.6
* Upgraded Realm Sync to 1.10.5
* Removed `io.realm.internal.OutOfMemoryError`. `java.lang.OutOfMemoryError` will be thrown instead.


## 3.4.0 (2017-06-22)

### Breaking Changes

* [ObjectServer] Updated protocol version to 18 which is only compatible with ROS > 1.6.0.

### Deprecated

* `RealmSchema.close()` and `RealmObjectSchema.close()`. They don't need to be closed manually. They were added to the public API by mistake.

### Enhancements

* [ObjectServer] Added support for Sync Progress Notifications through `SyncSession.addDownloadProgressListener(ProgressMode, ProgressListener)` and `SyncSession.addUploadProgressListener(ProgressMode, ProgressListener)` (#4104).
* [ObjectServer] Added `SyncSession.getState()` (#4784).
* Added support for querying inverse relationships (#2904).
* Moved inverse relationships out of beta stage.
* Added `Realm.getDefaultConfiguration()` (#4725).

### Bug Fixes

* [ObjectServer] Bug which may crash when the JNI local reference limitation was reached on sync client thread.
* [ObjectServer] Retrying connections with exponential backoff, when encountering `ConnectException` (#4310).
* When converting nullable BLOB field to required, `null` values should be converted to `byte[0]` instead of `byte[1]`.
* Bug which may cause duplicated primary key values when migrating a nullable primary key field to not nullable. `RealmObjectSchema.setRequired()` and `RealmObjectSchema.setNullable()` will throw when converting a nullable primary key field with null values stored to a required primary key field.

### Internal

* Upgraded to Realm Sync 1.10.1
* Upgraded to Realm Core 2.8.4

### Credits

* Thanks to Anis Ben Nsir (@abennsir) for upgrading Roboelectric in the unitTestExample (#4698).


## 3.3.2 (2017-06-09)

### Bug Fixes

* [ObjectServer] Crash when an authentication error happens (#4726).
* [ObjectServer] Enabled encryption with Sync (#4561).
* [ObjectServer] Admin users did not connect correctly to the server (#4750).

### Internal

* Factor out internal interface ManagedObject.

## 3.3.1 (2017-05-26)

### Bug Fixes

* [ObjectServer] Accepted extra columns against synced Realm (#4706).


## 3.3.0 (2017-05-24)

### Enhancements

* [ObjectServer] Added two options to `SyncConfiguration` to provide a trusted root CA `trustedRootCA` and to disable SSL validation `disableSSLVerification` (#4371).
* [ObjectServer] Added support for changing passwords through `SyncUser.changePassword()` using an admin user (#4588).

### Bug Fixes

* Queries on proguarded Realm model classes, failed with "Table not found" (#4673).


## 3.2.1 (2017-05-19)

### Enhancements

* Not in transaction illegal state exception message changed to "Cannot modify managed objects outside of a write transaction.".

### Bug Fixes

* [ObjectServer] `schemaVersion` was mistakenly required in order to trigger migrations (#4658).
* [ObjectServer] Fields removed from model classes will now correctly be hidden instead of throwing an exception when opening the Realm (#4658).
* Random crashes which were caused by a race condition in encrypted Realm (#4343).

### Internal

* Upgraded to Realm Sync 1.8.5.
* Upgraded to Realm Core 2.8.0.

## 3.2.0 (2017-05-16)

### Enhancements

* [ObjectServer] Added support for `SyncUser.isAdmin()` (#4353).
* [ObjectServer] New set of Permission API's have been added to `SyncUser` through `SyncUser.getPermissionManager()` (#4296).
* [ObjectServer] Added support for changing passwords through `SyncUser.changePassword()` (#4423).
* [ObjectServer] Added support for `SyncConfiguration.Builder.waitForInitialRemoteData()` (#4270).
* Transient fields are now allowed in model classes, but are implicitly treated as having the `@Ignore` annotation (#4279).
* Added `Realm.refresh()` and `DynamicRealm.refresh()` (#3476).
* Added `Realm.getInstanceAsync()` and `DynamicRealm.getInstanceAsync()` (#2299).
* Added `DynamicRealmObject#linkingObjects(String,String)` to support linking objects on `DynamicRealm` (#4492).
* Added support for read only Realms using `RealmConfiguration.Builder.readOnly()` and `SyncConfiguration.Builder.readOnly()`(#1147).
* Change listeners will now auto-expand variable names to be more descriptive when using Android Studio.
* The `toString()` methods for the standard and dynamic proxies now print "proxy", or "dynamic" before the left bracket enclosing the data.

### Bug Fixes

* `@LinkingObjects` annotation now also works with Kotlin (#4611).

### Internal

* Use separated locks for different `RealmCache`s (#4551).

## 3.1.4 (2017-05-04)

## Bug fixes

* Added missing row validation check in certain cases on invalidated/deleted objects (#4540).
* Initializing Realm is now more resilient if `Context.getFilesDir()` isn't working correctly (#4493).
* `OrderedRealmCollectionSnapshot.get()` returned a wrong object (#4554).
* `onSuccess` callback got triggered infinitely if a synced transaction was committed in the async transaction's `onSuccess` callback (#4594).

## 3.1.3 (2017-04-20)

### Enhancements

* [ObjectServer] Resume synchronization as soon as the connectivity is back (#4141).

### Bug Fixes

* `equals()` and `hashCode()` of managed `RealmObject`s that come from linking objects don't work correctly (#4487).
* Field name was missing in exception message when `null` was set to required field (#4484).
* Now throws `IllegalStateException` when a getter of linking objects is called against deleted or not yet loaded `RealmObject`s (#4499).
* `NullPointerException` caused by local transaction inside the listener of `findFirstAsync()`'s results (#4495).
* Native crash when adding listeners to `RealmObject` after removing listeners from the same `RealmObject` before (#4502).
* Native crash with "Invalid argument" error happened on some Android 7.1.1 devices when opening Realm on external storage (#4461).
* `OrderedRealmCollectionChangeListener` didn't report change ranges correctly when circular link's field changed (#4474).

### Internal

* Upgraded to Realm Sync 1.6.0.
* Upgraded to Realm Core 2.6.1.

## 3.1.2 (2017-04-12)

### Bug Fixes

* Crash caused by JNI couldn't find `OsObject.notifyChangeListeners` when ProGuard is enabled (#4461).
* Incompatible return type of `RealmSchema.getAll()` and `BaseRealm.getSchema()` (#4443).
* Memory leaked when synced Realm was initialized (#4465).
* An `IllegalStateException` will be thrown when starting iterating `OrderedRealmCollection` if the Realm is closed (#4471).

## 3.1.1 (2017-04-07)

### Bug Fixes

* Crash caused by Listeners on `RealmObject` getting triggered the 2nd time with different changed field (#4437).
* Unintentionally exposing `StandardRealmSchema` (#4443).
* Workaround for crashes on specific Samsung devices which are caused by a buggy `memmove` call (#3651).

## 3.1.0 (2017-04-05)

### Breaking Changes

* Updated file format of Realm files. Existing Realm files will automatically be migrated to the new format when they are opened, but older versions of Realm cannot open these files.
* [ObjectServer] Due to file format changes, Realm Object Server 1.3.0 or later is required.

### Enhancements

* Added support for reverse relationships through the `@LinkingObjects` annotation. See `io.realm.annotations.LinkingObjects` for documentation.  
  * This feature is in `@Beta`.
  * Queries on linking objects do not work.  Queries like `where(...).equalTo("field.linkingObjects.id", 7).findAll()` are not yet supported.
  * Backlink verification is incomplete.  Evil code can cause native crashes.
* The listener on `RealmObject` will only be triggered if the object changes (#3894).
* Added `RealmObjectChangeListener` interface that provide detailed information about `RealmObject` field changes.
* Listeners on `RealmList` and `RealmResults` will be triggered immediately when the transaction is committed on the same thread (#4245).
* The real `RealmMigrationNeededException` is now thrown instead of `IllegalArgumentException` if no migration is provided for a Realm that requires it.
* `RealmQuery.distinct()` can be performed on unindexed fields (#2285).
* `targetSdkVersion` is now 25.
* [ObjectServer] In case of a Client Reset, information about the location of the backed up Realm file is now reported through the `ErrorHandler` interface (#4080).
* [ObjectServer] Authentication URLs now automatically append `/auth` if no other path segment is set (#4370).

### Bug Fixes

* Crash with `LogicError` with `Bad version number` on notifier thread (#4369).
* `Realm.migrateRealm(RealmConfiguration)` now fails correctly with an `IllegalArgumentException` if a `SyncConfiguration` is provided (#4075).
* Potential cause for Realm file corruptions (never reported).
* Add `@Override` annotation to proxy class accessors and stop using raw type in proxy classes in order to remove warnings from javac (#4329).
* `findFirstAsync()` now returns an invalid object if there is no object matches the query condition instead of running the query repeatedly until it can find one (#4352).
* [ObjectServer] Changing the log level after starting a session now works correctly (#4337).

### Internal

* Using the Object Store's Session and SyncManager.
* Upgraded to Realm Sync 1.5.0.
* Upgraded to Realm Core 2.5.1.
* Upgraded Gradle to 3.4.1

## 3.0.0 (2017-02-28)

### Breaking Changes

* `RealmResults.distinct()` returns a new `RealmResults` object instead of filtering on the original object (#2947).
* `RealmResults` is auto-updated continuously. Any transaction on the current thread which may have an impact on the order or elements of the `RealmResults` will change the `RealmResults` immediately instead of change it in the next event loop. The standard `RealmResults.iterator()` will continue to work as normal, which means that you can still delete or modify elements without impacting the iterator. The same is not true for simple for-loops. In some cases a simple for-loop will not work (https://realm.io/docs/java/3.0.0/api/io/realm/OrderedRealmCollection.html#loops), and you must use the new createSnapshot() method.
* `RealmChangeListener` on `RealmObject` will now also be triggered when the object is deleted. Use `RealmObject.isValid()` to check this state(#3138).
* `RealmObject.asObservable()` will now emit the object when it is deleted. Use `RealmObject.isValid()` to check this state (#3138).
* Removed deprecated classes `Logger` and `AndroidLogger` (#4050).

### Deprecated

* `RealmResults.removeChangeListeners()`. Use `RealmResults.removeAllChangeListeners()` instead.
* `RealmObject.removeChangeListeners()`. Use `RealmObject.removeAllChangeListeners()` instead.
* `RealmResults.distinct()` and `RealmResults.distinctAsync()`. Use `RealmQuery.distinct()` and `RealmQuery.distinctAsync()` instead.

### Enhancements

* Added support for sorting by link's field (#672).
* Added `OrderedRealmCollectionSnapshot` class and `OrderedRealmCollection.createSnapshot()` method. `OrderedRealmCollectionSnapshot` is useful when changing `RealmResults` or `RealmList` in simple loops.
* Added `OrderedRealmCollectionChangeListener` interface for supporting fine-grained collection notifications.
* Added support for ChangeListeners on `RealmList`.
* Added `RealmList.asObservable()`.

### Bug Fixes

* Element type checking in `DynamicRealmObject#setList()` (#4252).
* Now throws `IllegalStateException` instead of process crash when any of thread confined methods in `RealmQuery` is called from wrong thread (#4228).
* Now throws `IllegalStateException` when any of thread confined methods in `DynamicRealmObject` is called from wrong thread (#4258).

### Internal

* Use Object Store's `Results` as the backend for `RealmResults` (#3372).
  - Use Object Store's notification mechanism to trigger listeners.
  - Local commits triggers Realm global listener and `RealmObject` listener on current thread immediately instead of in the next event loop.


## 2.3.2 (2017-02-27)

### Bug fixes

* Log levels in JNI layer were all reported as "Error" (#4204).
* Encrypted realms can end up corrupted if many threads are reading and writing at the same time (#4128).
* "Read-only file system" exception when compacting Realm file on external storage (#4140).

### Internal

* Updated to Realm Sync v1.2.1.
* Updated to Realm Core v2.3.2.

### Enhancements

* Improved performance of getters and setters in proxy classes.


## 2.3.1 (2017-02-07)

### Enhancements

* [ObjectServer] The `serverUrl` given to `SyncConfiguration.Builder()` is now more lenient and will also accept only paths as argument (#4144).
* [ObjectServer] Add a timer to refresh periodically the access_token.

### Bug fixes

* NPE problem in SharedRealm.finalize() (#3730).
* `RealmList.contains()` and `RealmResults.contains()` now correctly use custom `equals()` method on Realm model classes.
* Build error when the project is using Kotlin (#4087).
* Bug causing classes to be replaced by classes already in Gradle's classpath (#3568).
* NullPointerException when notifying a single object that it changed (#4086).


## 2.3.0 (2017-01-19)

### Object Server API Changes

* Realm Sync v1.0.0 has been released, and Realm Mobile Platform is no longer considered in beta.
* Breaking change: Location of Realm files are now placed in `getFilesDir()/<userIdentifier>` instead of `getFilesDir()/`.
  This is done in order to support shared Realms among users, while each user retaining their own local copy.
* Breaking change: `SyncUser.all()` now returns Map instead of List.
* Breaking change: Added a default `UserStore` saving users in a Realm file (`RealmFileUserStore`).
* Breaking change: Added multi-user support to `UserStore`. Added `get(String)` and `remove(String)`, removed `remove()` and renamed `get()` to `getCurrent()`.
* Breaking change: Changed the order of arguments to `SyncCredentials.custom()` to match iOS: token, provider, userInfo.
* Added support for `PermissionOffer` and `PermissionOfferResponse` to `SyncUser.getManagementRealm()`.
* Exceptions thrown in error handlers are ignored but logged (#3559).
* Removed unused public constants in `SyncConfiguration` (#4047).
* Fixed bug, preventing Sync client to renew the access token (#4038) (#4039).
* Now `SyncUser.logout()` properly revokes tokens (#3639).

### Bug fixes

* Fixed native memory leak setting the value of a primary key (#3993).
* Activated Realm's annotation processor on connectedTest when the project is using kapt (#4008).
* Fixed "too many open files" issue (#4002).
* Added temporary work-around for bug crashing Samsung Tab 3 devices on startup (#3651).

### Enhancements

* Added `like` predicate for String fields (#3752).

### Internal

* Updated to Realm Sync v1.0.0.
* Added a Realm backup when receiving a Sync client reset message from the server.

## 2.2.2 (2017-01-16)

### Object Server API Changes (In Beta)

* Disabled `Realm.compactRealm()` when sync is enabled as it might corrupt the Realm (https://github.com/realm/realm-core/issues/2345).

### Bug fixes

* "operation not permitted" issue when creating Realm file on some devices' external storage (#3629).
* Crash on API 10 devices (#3726).
* `UnsatisfiedLinkError` caused by `pipe2` (#3945).
* Unrecoverable error with message "Try again" when the notification fifo is full (#3964).
* Realm migration wasn't triggered when the primary key definition was altered (#3966).
* Use phantom reference to solve the finalize time out issue (#2496).

### Enhancements

* All major public classes are now non-final. This is mostly a compromise to support Mockito. All protected fields/methods are still not considered part of the public API and can change without notice (#3869).
* All Realm instances share a single notification daemon thread.
* Fixed Java lint warnings with generated proxy classes (#2929).

### Internal

* Upgraded Realm Core to 2.3.0.
* Upgraded Realm Sync to 1.0.0-BETA-6.5.

## 2.2.1 (2016-11-12)

### Object Server API Changes (In Beta)

* Fixed `SyncConfiguration.toString()` so it now outputs a correct description instead of an empty string (#3787).

### Bug fixes

* Added version number to the native library, preventing ReLinker from accidentally loading old code (#3775).
* `Realm.getLocalInstanceCount(config)` throwing NullPointerException if called after all Realms have been closed (#3791).

## 2.2.0 (2016-11-12)

### Object Server API Changes (In Beta)

* Added support for `SyncUser.getManagementRealm()` and permission changes.

### Bug fixes

* Kotlin projects no longer create the `RealmDefaultModule` if no Realm model classes are present (#3746).
* Remove `includedescriptorclasses` option from ProGuard rule file in order to support built-in shrinker of Android Gradle Plugin (#3714).
* Unexpected `RealmMigrationNeededException` was thrown when a field was added to synced Realm.

### Enhancements

* Added support for the `annotationProcessor` configuration provided by Android Gradle Plugin 2.2.0 or later. Realm plugin adds its annotation processor to the `annotationProcessor` configuration instead of `apt` configuration if it is available and the `com.neenbedankt.android-apt` plugin is not used. In Kotlin projects, `kapt` is used instead of the `annotationProcessor` configuration (#3026).

## 2.1.1 (2016-10-27)

### Bug fixes

* Fixed a bug in `Realm.insert` and `Realm.insertOrUpdate` methods causing a `StackOverFlow` when you try to insert a cyclic graph of objects between Realms (#3732).

### Object Server API Changes (In Beta)

* Set default RxFactory to `SyncConfiguration`.

### Bug fixes

* ProGuard configuration introduced in 2.1.0 unexpectedly kept classes that did not have the @KeepMember annotation (#3689).

## 2.1.0 (2016-10-25)

### Breaking changes

* * `SecureUserStore` has been moved to its own GitHub repository: https://github.com/realm/realm-android-user-store
  See https://github.com/realm/realm-android-user-store/blob/master/README.md for further info on how to include it.


### Object Server API Changes (In Beta)

* Renamed `User` to `SyncUser`, `Credentials` to `SyncCredentials` and `Session` to `SyncSession` to align names with Cocoa.
* Removed `SyncManager.setLogLevel()`. Use `RealmLog.setLevel()` instead.
* `SyncUser.logout()` now correctly clears `SyncUser.currentUser()` (#3638).
* Missing ProGuard configuration for libraries used by Sync extension (#3596).
* Error handler was not called when sync session failed (#3597).
* Added `User.all()` that returns all known Realm Object Server users.
* Upgraded Realm Sync to 1.0.0-BETA-3.2

### Deprecated

* `Logger`. Use `RealmLogger` instead.
* `AndroidLogger`. The logger for Android is implemented in native code instead.

### Bug fixes

* The following were not kept by ProGuard: names of native methods not in the `io.realm.internal` package, names of classes used in method signature (#3596).
* Permission error when a database file was located on external storage (#3140).
* Memory leak when unsubscribing from a RealmResults/RealmObject RxJava Observable (#3552).

### Enhancements

* `Realm.compactRealm()` now works for encrypted Realms.
* Added `first(E defaultValue)` and `last(E defaultValue)` methods to `RealmList` and `RealmResult`. These methods will return the provided object instead of throwing an `IndexOutOfBoundsException` if the list is empty.
* Reduce transformer logger verbosity (#3608).
* `RealmLog.setLevel(int)` for setting the log level across all loggers.

### Internal

* Upgraded Realm Core to 2.1.3

### Credits

* Thanks to Max Furman (@maxfurman) for adding support for `first()` and `last()` default values.

## 2.0.2 (2016-10-06)

This release is not protocol-compatible with previous versions of the Realm Mobile Platform. The base library is still fully compatible.

### Bug fixes

* Build error when using Java 7 (#3563).

### Internal

* Upgraded Realm Core to 2.1.0
* Upgraded Realm Sync to 1.0.0-BETA-2.0.

## 2.0.1 (2016-10-05)

### Bug fixes

* `android.net.conn.CONNECTIVITY_CHANGE` broadcast caused `RuntimeException` if sync extension was disabled (#3505).
* `android.net.conn.CONNECTIVITY_CHANGE` was not delivered on Android 7 devices.
* `distinctAsync` did not respect other query parameters (#3537).
* `ConcurrentModificationException` from Gradle when building an application (#3501).

### Internal

* Upgraded to Realm Core 2.0.1 / Realm Sync 1.3-BETA

## 2.0.0 (2016-09-27)

This release introduces support for the Realm Mobile Platform!
See <https://realm.io/news/introducing-realm-mobile-platform/> for an overview of these great new features.

### Breaking Changes

* Files written by Realm 2.0 cannot be read by 1.x or earlier versions. Old files can still be opened.
* It is now required to call `Realm.init(Context)` before calling any other Realm API.
* Removed `RealmConfiguration.Builder(Context)`, `RealmConfiguration.Builder(Context, File)` and `RealmConfiguration.Builder(File)` constructors.
* `isValid()` now always returns `true` instead of `false` for unmanaged `RealmObject` and `RealmList`. This puts it in line with the behaviour of the Cocoa and .NET API's (#3101).
* armeabi is not supported anymore.
* Added new `RealmFileException`.
  - `IncompatibleLockFileException` has been removed and replaced by `RealmFileException` with kind `INCOMPATIBLE_LOCK_FILE`.
  - `RealmIOExcpetion` has been removed and replaced by `RealmFileException`.
* `RealmConfiguration.Builder.assetFile(Context, String)` has been renamed to `RealmConfiguration.Builder.assetFile(String)`.
* Object with primary key is now required to define it when the object is created. This means that `Realm.createObject(Class<E>)` and `DynamicRealm.createObject(String)` now throws `RealmException` if they are used to create an object with a primary key field. Use `Realm.createObject(Class<E>, Object)` or `DynamicRealm.createObject(String, Object)` instead.
* Importing from JSON without the primary key field defined in the JSON object now throws `IllegalArgumentException`.
* Now `Realm.beginTransaction()`, `Realm.executeTransaction()` and `Realm.waitForChange()` throw `RealmMigrationNeededException` if a remote process introduces incompatible schema changes (#3409).
* The primary key value of an object can no longer be changed after the object was created. Instead a new object must be created and all fields copied over.
* Now `Realm.createObject(Class)` and `Realm.createObject(Class,Object)` take the values from the model's fields and default constructor. Creating objects through the `DynamicRealm` does not use these values (#777).
* When `Realm.create*FromJson()`s create a new `RealmObject`, now they take the default values defined by the field itself and its default constructor for those fields that are not defined in the JSON object.

### Enhancements

* Added `realmObject.isManaged()`, `RealmObject.isManaged(obj)` and `RealmCollection.isManaged()` (#3101).
* Added `RealmConfiguration.Builder.directory(File)`.
* `RealmLog` has been moved to the public API. It is now possible to control which events Realm emit to Logcat. See the `RealmLog` class for more details.
* Typed `RealmObject`s can now continue to access their fields properly even though the schema was changed while the Realm was open (#3409).
* A `RealmMigrationNeededException` will be thrown with a cause to show the detailed message when a migration is needed and the migration block is not in the `RealmConfiguration`.


### Bug fixes

* Fixed a lint error in proxy classes when the 'minSdkVersion' of user's project is smaller than 11 (#3356).
* Fixed a potential crash when there were lots of async queries waiting in the queue.
* Fixed a bug causing the Realm Transformer to not transform field access in the model's constructors (#3361).
* Fixed a bug causing a build failure when the Realm Transformer adds accessors to a model class that was already transformed in other project (#3469).
* Fixed a bug causing the `NullPointerException` when calling getters/setters in the model's constructors (#2536).

### Internal

* Moved JNI build to CMake.
* Updated Realm Core to 2.0.0.
* Updated ReLinker to 1.2.2.

## 1.2.0 (2016-08-19)

### Bug fixes

* Throw a proper exception when operating on a non-existing field with the dynamic API (#3292).
* `DynamicRealmObject.setList` should only accept `RealmList<DynamicRealmObject>` (#3280).
* `DynamicRealmObject.getX(fieldName)` now throws a proper exception instead of a native crash when called with a field name of the wrong type (#3294).
* Fixed a concurrency crash which might happen when `Realm.executeTransactionAsync()` tried to call `onSucess` after the Realm was closed.

### Enhancements

* Added `RealmQuery.in()` for a comparison against multiple values.
* Added byte array (`byte[]`) support to `RealmQuery`'s `equalTo` and `notEqualTo` methods.
* Optimized internal caching of schema classes (#3315).

### Internal

* Updated Realm Core to 1.5.1.
* Improved sorting speed.
* Completely removed the `OptionalAPITransformer`.

### Credits

* Thanks to Brenden Kromhout (@bkromhout) for adding binary array support to `equalTo` and `notEqualTo`.

## 1.1.1 (2016-07-01)

### Bug fixes

* Fixed a wrong JNI method declaration which might cause "method not found" crash on some devices.
* Fixed a bug that `Error` in the background async thread is not forwarded to the caller thread.
* Fixed a crash when an empty `Collection` is passed to `insert()`/`insertOrUpdate()` (#3103).
* Fixed a bug that does not transfer the primary key when `RealmSchemaObject.setClassName()` is called to rename a class (#3118).
* Fixed bug in `Realm.insert` and `Realm.insertOrUpdate` methods causing a `RealmList` to be cleared when inserting a managed `RealmModel` (#3105).
* Fixed a concurrency allocation bug in storage engine which might lead to some random crashes.
* Bulk insertion now throws if it is not called in a transaction (#3173).
* The IllegalStateException thrown when accessing an empty RealmObject is now more meaningful (#3200).
* `insert()` now correctly throws an exception if two different objects have the same primary key (#3212).
* Blackberry Z10 throwing "Function not implemented" (#3178).
* Reduced the number of file descriptors used by Realm Core (#3197).
* Throw a proper `IllegalStateException` if a `RealmChangeListener` is used inside an IntentService (#2875).

### Enhancements

* The Realm Annotation processor no longer consumes the Realm annotations. Allowing other annotation processors to run.

### Internal

* Updated Realm Core to 1.4.2.
* Improved sorting speed.

## 1.1.0 (2016-06-30)

### Bug fixes

* A number of bug fixes in the storage engine related to memory management in rare cases when a Realm has been compacted.
* Disabled the optional API transformer since it has problems with DexGuard (#3022).
* `OnSuccess.OnSuccess()` might not be called with the correct Realm version for async transaction (#1893).
* Fixed a bug in `copyToRealm()` causing a cyclic dependency objects being duplicated.
* Fixed a build failure when model class has a conflicting name such as `Map`, `List`, `String`, ... (#3077).

### Enhancements

* Added `insert(RealmModel obj)`, `insertOrUpdate(RealmModel obj)`, `insert(Collection<RealmModel> collection)` and `insertOrUpdate(Collection<RealmModel> collection)` to perform batch inserts (#1684).
* Enhanced `Table.toString()` to show a PrimaryKey field details (#2903).
* Enabled ReLinker when loading a Realm from a custom path by adding a `RealmConfiguration.Builder(Context, File)` constructor (#2900).
* Changed `targetSdkVersion` of `realm-library` to 24.
* Logs warning if `DynamicRealm` is not closed when GC happens as it does for `Realm`.

### Deprecated

* `RealmConfiguration.Builder(File)`. Use `RealmConfiguration.Builder(Context, File)` instead.

### Internal

* Updated Realm Core to 1.2.0.

## 1.0.1 (2016-05-25)

### Bug fixes

* Fixed a crash when calling `Table.toString()` in debugger (#2429).
* Fixed a race condition which would cause some `RealmResults` to not be properly updated inside a `RealmChangeListener`. This could result in crashes when accessing items from those results (#2926/#2951).
* Revised `RealmResults.isLoaded()` description (#2895).
* Fixed a bug that could cause Realm to lose track of primary key when using `RealmObjectSchema.removeField()` and `RealmObjectSchema.renameField()` (#2829/#2926).
* Fixed a bug that prevented some devices from finding async related JNI methods correctly.
* Updated ProGuard configuration in order not to depend on Android's default configuration (#2972).
* Fixed a race condition between Realms notifications and other UI events. This could e.g. cause ListView to crash (#2990).
* Fixed a bug that allowed both `RealmConfiguration.Builder.assetFile()`/`deleteRealmIfMigrationNeeded()` to be configured at the same time, which leads to the asset file accidentally being deleted in migrations (#2933).
* Realm crashed outright when the same Realm file was opened in two processes. Realm will now optimistically retry opening for 1 second before throwing an Error (#2459).

### Enhancements

* Removes RxJava related APIs during bytecode transforming to make RealmObject plays well with reflection when rx.Observable doesn't exist.

## 1.0.0 (2016-05-25)

No changes since 0.91.1.

## 0.91.1 (2016-05-25)

* Updated Realm Core to 1.0.1.

### Bug fixes

* Fixed a bug when opening a Realm causes a staled memory mapping. Symptoms are error messages like "Bad or incompatible history type", "File format version doesn't match", and "Encrypted interprocess sharing is currently unsupported".

## 0.91.0 (2016-05-20)

* Updated Realm Core to 1.0.0.

### Breaking changes

* Removed all `@Deprecated` methods.
* Calling `Realm.setAutoRefresh()` or `DynamicRealm.setAutoRefresh()` from non-Looper thread throws `IllegalStateException` even if the `autoRefresh` is false (#2820).

### Bug fixes

* Calling RealmResults.deleteAllFromRealm() might lead to native crash (#2759).
* The annotation processor now correctly reports an error if trying to reference interfaces in model classes (#2808).
* Added null check to `addChangeListener` and `removeChangeListener` in `Realm` and `DynamicRealm` (#2772).
* Calling `RealmObjectSchema.addPrimaryKey()` adds an index to the primary key field, and calling `RealmObjectSchema.removePrimaryKey()` removes the index from the field (#2832).
* Log files are not deleted when calling `Realm.deleteRealm()` (#2834).

### Enhancements

* Upgrading to OpenSSL 1.0.1t. From July 11, 2016, Google Play only accept apps using OpenSSL 1.0.1r or later (https://support.google.com/faqs/answer/6376725, #2749).
* Added support for automatically copying an initial database from assets using `RealmConfiguration.Builder.assetFile()`.
* Better error messages when certain file operations fail.

### Credits

* Paweł Surówka (@thesurix) for adding the `RealmConfiguration.Builder.assetFile()`.

## 0.90.1

* Updated Realm Core to 0.100.2.

### Bug fixes

* Opening a Realm while closing a Realm in another thread could lead to a race condition.
* Automatic migration to the new file format could in rare circumstances lead to a crash.
* Fixing a race condition that may occur when using Async API (#2724).
* Fixed CannotCompileException when related class definition in android.jar cannot be found (#2703).

### Enhancements

* Prints path when file related exceptions are thrown.

## 0.90.0

* Updated Realm Core to 0.100.0.

### Breaking changes

* RealmChangeListener provides the changed object/Realm/collection as well (#1594).
* All JSON methods on Realm now only wraps JSONException in RealmException. All other Exceptions are thrown as they are.
* Marked all methods on `RealmObject` and all public classes final (#1594).
* Removed `BaseRealm` from the public API.
* Removed `HandlerController` from the public API.
* Removed constructor of `RealmAsyncTask` from the public API (#1594).
* `RealmBaseAdapter` has been moved to its own GitHub repository: https://github.com/realm/realm-android-adapters
  See https://github.com/realm/realm-android-adapters/blob/master/README.md for further info on how to include it.
* File format of Realm files is changed. Files will be automatically upgraded but opening a Realm file with older
  versions of Realm is not possible.

### Deprecated

* `Realm.allObjects*()`. Use `Realm.where(clazz).findAll*()` instead.
* `Realm.distinct*()`. Use `Realm.where(clazz).distinct*()` instead.
* `DynamicRealm.allObjects*()`. Use `DynamicRealm.where(className).findAll*()` instead.
* `DynamicRealm.distinct*()`. Use `DynamicRealm.where(className).distinct*()` instead.
* `Realm.allObjectsSorted(field, sort, field, sort, field, sort)`. Use `RealmQuery.findAllSorted(field[], sort[])`` instead.
* `RealmQuery.findAllSorted(field, sort, field, sort, field, sort)`. Use `RealmQuery.findAllSorted(field[], sort[])`` instead.
* `RealmQuery.findAllSortedAsync(field, sort, field, sort, field, sort)`. Use `RealmQuery.findAllSortedAsync(field[], sort[])`` instead.
* `RealmConfiguration.setModules()`. Use `RealmConfiguration.modules()` instead.
* `Realm.refresh()` and `DynamicRealm.refresh()`. Use `Realm.waitForChange()`/`stopWaitForChange()` or `DynamicRealm.waitForChange()`/`stopWaitForChange()` instead.

### Enhancements

* `RealmObjectSchema.getPrimaryKey()` (#2636).
* `Realm.createObject(Class, Object)` for creating objects with a primary key directly.
* Unit tests in Android library projects now detect Realm model classes.
* Better error message if `equals()` and `hashCode()` are not properly overridden in custom Migration classes.
* Expanding the precision of `Date` fields to cover full range (#833).
* `Realm.waitForChange()`/`stopWaitForChange()` and `DynamicRealm.waitForChange()`/`stopWaitForChange()` (#2386).

### Bug fixes

* `RealmChangeListener` on `RealmObject` is not triggered when adding listener on returned `RealmObject` of `copyToRealmOrUpdate()` (#2569).

### Credits

* Thanks to Brenden Kromhout (@bkromhout) for adding `RealmObjectSchema.getPrimaryKey()`.

## 0.89.1

### Bug fixes

* @PrimaryKey + @Required on String type primary key no longer throws when using copyToRealm or copyToRealmOrUpdate (#2653).
* Primary key is cleared/changed when calling RealmSchema.remove()/RealmSchema.rename() (#2555).
* Objects implementing RealmModel can be used as a field of RealmModel/RealmObject (#2654).

## 0.89.0

### Breaking changes

* @PrimaryKey field value can now be null for String, Byte, Short, Integer, and Long types. Older Realms should be migrated, using RealmObjectSchema.setNullable(), or by adding the @Required annotation (#2515).
* `RealmResults.clear()` now throws UnsupportedOperationException. Use `RealmResults.deleteAllFromRealm()` instead.
* `RealmResults.remove(int)` now throws UnsupportedOperationException. Use `RealmResults.deleteFromRealm(int)` instead.
* `RealmResults.sort()` and `RealmList.sort()` now return the sorted result instead of sorting in-place.
* `RealmList.first()` and `RealmList.last()` now throw `ArrayIndexOutOfBoundsException` if `RealmList` is empty.
* Removed deprecated method `Realm.getTable()` from public API.
* `Realm.refresh()` and `DynamicRealm.refresh()` on a Looper no longer have any effect. `RealmObject` and `RealmResults` are always updated on the next event loop.

### Deprecated

* `RealmObject.removeFromRealm()` in place of `RealmObject.deleteFromRealm()`
* `Realm.clear(Class)` in favour of `Realm.delete(Class)`.
* `DynamicRealm.clear(Class)` in place of `DynamicRealm.delete(Class)`.

### Enhancements

* Added a `RealmModel` interface that can be used instead of extending `RealmObject`.
* `RealmCollection` and `OrderedRealmCollection` interfaces have been added. `RealmList` and `RealmResults` both implement these.
* `RealmBaseAdapter` now accept an `OrderedRealmCollection` instead of only `RealmResults`.
* `RealmObjectSchema.isPrimaryKey(String)` (#2440)
* `RealmConfiguration.initialData(Realm.Transaction)` can now be used to populate a Realm file before it is used for the first time.

### Bug fixes

* `RealmObjectSchema.isRequired(String)` and `RealmObjectSchema.isNullable(String)` don't throw when the given field name doesn't exist.

### Credits

* Thanks to @thesurix for adding `RealmConfiguration.initialData()`.

## 0.88.3

* Updated Realm Core to 0.97.3.

### Enhancements

* Throws an IllegalArgumentException when calling Realm.copyToRealm()/Realm.copyToRealmOrUpdate() with a RealmObject which belongs to another Realm instance in a different thread.
* Improved speed of cleaning up native resources (#2496).

### Bug fixes

* Field annotated with @Ignored should not have accessors generated by the bytecode transformer (#2478).
* RealmResults and RealmObjects can no longer accidentially be GC'ed if using `asObservable()`. Previously this caused the observable to stop emitting (#2485).
* Fixed an build issue when using Realm in library projects on Windows (#2484).
* Custom equals(), toString() and hashCode() are no longer incorrectly overwritten by the proxy class (#2545).

## 0.88.2

* Updated Realm Core to 0.97.2.

### Enhancements

* Outputs additional information when incompatible lock file error occurs.

### Bug fixes

* Race condition causing BadVersionException when running multiple async writes and queries at the same time (#2021/#2391/#2417).

## 0.88.1

### Bug fixes

* Prevent throwing NullPointerException in RealmConfiguration.equals(RealmConfiguration) when RxJava is not in the classpath (#2416).
* RealmTransformer fails because of missing annotation classes in user's project (#2413).
* Added SONAME header to shared libraries (#2432).
* now DynamicRealmObject.toString() correctly shows null value as "null" and the format is aligned to the String from typed RealmObject (#2439).
* Fixed an issue occurring while resolving ReLinker in apps using a library based on Realm (#2415).

## 0.88.0 (2016-03-10)

* Updated Realm Core to 0.97.0.

### Breaking changes

* Realm has now to be installed as a Gradle plugin.
* DynamicRealm.executeTransaction() now directly throws any RuntimeException instead of wrapping it in a RealmException (#1682).
* DynamicRealm.executeTransaction() now throws IllegalArgumentException instead of silently accepting a null Transaction object.
* String setters now throw IllegalArgumentException instead of RealmError for invalid surrogates.
* DynamicRealm.distinct()/distinctAsync() and Realm.distinct()/distinctAsync() now throw IllegalArgumentException instead of UnsupportedOperationException for invalid type or unindexed field.
* All thread local change listeners are now delayed until the next Looper event instead of being triggered when committing.
* Removed RealmConfiguration.getSchemaMediator() from public API which was deprecated in 0.86.0. Please use RealmConfiguration.getRealmObjectClasses() to obtain the set of model classes (#1797).
* Realm.migrateRealm() throws a FileNotFoundException if the Realm file doesn't exist.
* It is now required to unsubscribe from all Realm RxJava observables in order to fully close the Realm (#2357).

### Deprecated

* Realm.getInstance(Context). Use Realm.getInstance(RealmConfiguration) or Realm.getDefaultInstance() instead.
* Realm.getTable(Class) which was public because of the old migration API. Use Realm.getSchema() or DynamicRealm.getSchema() instead.
* Realm.executeTransaction(Transaction, Callback) and replaced it with Realm.executeTransactionAsync(Transaction), Realm.executeTransactionAsync(Transaction, OnSuccess), Realm.executeTransactionAsync(Transaction, OnError) and Realm.executeTransactionAsync(Transaction, OnSuccess, OnError).

### Enhancements

* Support for custom methods, custom logic in accessors, custom accessor names, interface implementation and public fields in Realm objects (#909).
* Support to project Lombok (#502).
* RealmQuery.isNotEmpty() (#2025).
* Realm.deleteAll() and RealmList.deleteAllFromRealm() (#1560).
* RealmQuery.distinct() and RealmResults.distinct() (#1568).
* RealmQuery.distinctAsync() and RealmResults.distinctAsync() (#2118).
* Improved .so loading by using [ReLinker](https://github.com/KeepSafe/ReLinker).
* Improved performance of RealmList#contains() (#897).
* distinct(...) for Realm, DynamicRealm, RealmQuery, and RealmResults can take multiple parameters (#2284).
* "realm" and "row" can be used as field name in model classes (#2255).
* RealmResults.size() now returns Integer.MAX_VALUE when actual size is greater than Integer.MAX_VALUE (#2129).
* Removed allowBackup from AndroidManifest (#2307).

### Bug fixes

* Error occurring during test and (#2025).
* Error occurring during test and connectedCheck of unit test example (#1934).
* Bug in jsonExample (#2092).
* Multiple calls of RealmResults.distinct() causes to return wrong results (#2198).
* Calling DynamicRealmObject.setList() with RealmList<DynamicRealmObject> (#2368).
* RealmChangeListeners did not triggering correctly if findFirstAsync() didn't find any object. findFirstAsync() Observables now also correctly call onNext when the query completes in that case (#2200).
* Setting a null value to trigger RealmChangeListener (#2366).
* Preventing throwing BadVersionException (#2391).

### Credits

* Thanks to Bill Best (@wmbest2) for snapshot testing.
* Thanks to Graham Smith (@grahamsmith) for a detailed bug report (#2200).

## 0.87.5 (2016-01-29)
* Updated Realm Core to 0.96.2.
  - IllegalStateException won't be thrown anymore in RealmResults.where() if the RealmList which the RealmResults is created on has been deleted. Instead, the RealmResults will be treated as empty forever.
  - Fixed a bug causing a bad version exception, when using findFirstAsync (#2115).

## 0.87.4 (2016-01-28)
* Updated Realm Core to 0.96.0.
  - Fixed bug causing BadVersionException or crashing core when running async queries.

## 0.87.3 (2016-01-25)
* IllegalArgumentException is now properly thrown when calling Realm.copyFromRealm() with a DynamicRealmObject (#2058).
* Fixed a message in IllegalArgumentException thrown by the accessors of DynamicRealmObject (#2141).
* Fixed RealmList not returning DynamicRealmObjects of the correct underlying type (#2143).
* Fixed potential crash when rolling back removal of classes that reference each other (#1829).
* Updated Realm Core to 0.95.8.
  - Fixed a bug where undetected deleted object might lead to seg. fault (#1945).
  - Better performance when deleting objects (#2015).

## 0.87.2 (2016-01-08)
* Removed explicit GC call when committing a transaction (#1925).
* Fixed a bug when RealmObjectSchema.addField() was called with the PRIMARY_KEY modifier, the field was not set as a required field (#2001).
* Fixed a bug which could throw a ConcurrentModificationException in RealmObject's or RealmResults' change listener (#1970).
* Fixed RealmList.set() so it now correctly returns the old element instead of the new (#2044).
* Fixed the deployment of source and javadoc jars (#1971).

## 0.87.1 (2015-12-23)
* Upgraded to NDK R10e. Using gcc 4.9 for all architectures.
* Updated Realm Core to 0.95.6
  - Fixed a bug where an async query can be copied incomplete in rare cases (#1717).
* Fixed potential memory leak when using async query.
* Added a check to prevent removing a RealmChangeListener from a non-Looper thread (#1962). (Thank you @hohnamkung.)

## 0.87.0 (2015-12-17)
* Added Realm.asObservable(), RealmResults.asObservable(), RealmObject.asObservable(), DynamicRealm.asObservable() and DynamicRealmObject.asObservable().
* Added RealmConfiguration.Builder.rxFactory() and RxObservableFactory for custom RxJava observable factory classes.
* Added Realm.copyFromRealm() for creating detached copies of Realm objects (#931).
* Added RealmObjectSchema.getFieldType() (#1883).
* Added unitTestExample to showcase unit and instrumentation tests. Examples include jUnit3, jUnit4, Espresso, Robolectric, and MPowermock usage with Realm (#1440).
* Added support for ISO8601 based dates for JSON import. If JSON dates are invalid a RealmException will be thrown (#1213).
* Added APK splits to gridViewExample (#1834).

## 0.86.1 (2015-12-11)
* Improved the performance of removing objects (RealmResults.clear() and RealmResults.remove()).
* Updated Realm Core to 0.95.5.
* Updated ProGuard configuration (#1904).
* Fixed a bug where RealmQuery.findFirst() returned a wrong result if the RealmQuery had been created from a RealmResults.where() (#1905).
* Fixed a bug causing DynamicRealmObject.getObject()/setObject() to use the wrong class (#1912).
* Fixed a bug which could cause a crash when closing Realm instances in change listeners (#1900).
* Fixed a crash occurring during update of multiple async queries (#1895).
* Fixed listeners not triggered for RealmObject & RealmResults created using copy or create methods (#1884).
* Fixed RealmChangeListener never called inside RealmResults (#1894).
* Fixed crash when calling clear on a RealmList (#1886).

## 0.86.0 (2015-12-03)
* BREAKING CHANGE: The Migration API has been replaced with a new API.
* BREAKING CHANGE: RealmResults.SORT_ORDER_ASCENDING and RealmResults.SORT_ORDER_DESCENDING constants have been replaced by Sort.ASCENDING and Sort.DESCENDING enums.
* BREAKING CHANGE: RealmQuery.CASE_SENSITIVE and RealmQuery.CASE_INSENSITIVE constants have been replaced by Case.SENSITIVE and Case.INSENSITIVE enums.
* BREAKING CHANGE: Realm.addChangeListener, RealmObject.addChangeListener and RealmResults.addChangeListener hold a strong reference to the listener, you should unregister the listener to avoid memory leaks.
* BREAKING CHANGE: Removed deprecated methods RealmQuery.minimum{Int,Float,Double}, RealmQuery.maximum{Int,Float,Double}, RealmQuery.sum{Int,Float,Double} and RealmQuery.average{Int,Float,Double}. Use RealmQuery.min(), RealmQuery.max(), RealmQuery.sum() and RealmQuery.average() instead.
* BREAKING CHANGE: Removed RealmConfiguration.getSchemaMediator() which is public by mistake. And RealmConfiguration.getRealmObjectClasses() is added as an alternative in order to obtain the set of model classes (#1797).
* BREAKING CHANGE: Realm.addChangeListener, RealmObject.addChangeListener and RealmResults.addChangeListener will throw an IllegalStateException when invoked on a non-Looper thread. This is to prevent registering listeners that will not be invoked.
* BREAKING CHANGE: trying to access a property on an unloaded RealmObject obtained asynchronously will throw an IllegalStateException
* Added new Dynamic API using DynamicRealm and DynamicRealmObject.
* Added Realm.getSchema() and DynamicRealm.getSchema().
* Realm.createOrUpdateObjectFromJson() now works correctly if the RealmObject class contains a primary key (#1777).
* Realm.compactRealm() doesn't throw an exception if the Realm file is opened. It just returns false instead.
* Updated Realm Core to 0.95.3.
  - Fixed a bug where RealmQuery.average(String) returned a wrong value for a nullable Long/Integer/Short/Byte field (#1803).
  - Fixed a bug where RealmQuery.average(String) wrongly counted the null value for average calculation (#1854).

## 0.85.1 (2015-11-23)
* Fixed a bug which could corrupt primary key information when updating from a Realm version <= 0.84.1 (#1775).

## 0.85.0 (2016-11-19)
* BREAKING CHANGE: Removed RealmEncryptionNotSupportedException since the encryption implementation changed in Realm's underlying storage engine. Encryption is now supported on all devices.
* BREAKING CHANGE: Realm.executeTransaction() now directly throws any RuntimeException instead of wrapping it in a RealmException (#1682).
* BREAKING CHANGE: RealmQuery.isNull() and RealmQuery.isNotNull() now throw IllegalArgumentException instead of RealmError if the fieldname is a linked field and the last element is a link (#1693).
* Added Realm.isEmpty().
* Setters in managed object for RealmObject and RealmList now throw IllegalArgumentException if the value contains an invalid (unmanaged, removed, closed, from different Realm) object (#1749).
* Attempting to refresh a Realm while a transaction is in process will now throw an IllegalStateException (#1712).
* The Realm AAR now also contains the ProGuard configuration (#1767). (Thank you @skyisle.)
* Updated Realm Core to 0.95.
  - Removed reliance on POSIX signals when using encryption.

## 0.84.2
* Fixed a bug making it impossible to convert a field to become required during a migration (#1695).
* Fixed a bug making it impossible to read Realms created using primary keys and created by iOS (#1703).
* Fixed some memory leaks when an Exception is thrown (#1730).
* Fixed a memory leak when using relationships (#1285).
* Fixed a bug causing cached column indices to be cleared too soon (#1732).

## 0.84.1 (2015-10-28)
* Updated Realm Core to 0.94.4.
  - Fixed a bug that could cause a crash when running the same query multiple times.
* Updated ProGuard configuration. See [documentation](https://realm.io/docs/java/latest/#proguard) for more details.
* Updated Kotlin example to use 1.0.0-beta.
* Fixed warnings reported by "lint -Xlint:all" (#1644).
* Fixed a bug where simultaneous opening and closing a Realm from different threads might result in a NullPointerException (#1646).
* Fixed a bug which made it possible to externally modify the encryption key in a RealmConfiguration (#1678).

## 0.84.0 (2015-10-22)
* Added support for async queries and transactions.
* Added support for parsing JSON Dates with timezone information. (Thank you @LateralKevin.)
* Added RealmQuery.isEmpty().
* Added Realm.isClosed() method.
* Added Realm.distinct() method.
* Added RealmQuery.isValid(), RealmResults.isValid() and RealmList.isValid(). Each method checks whether the instance is still valid to use or not(for example, the Realm has been closed or any parent object has been removed).
* Added Realm.isInTransaction() method.
* Updated Realm Core to version 0.94.3.
  - Fallback for mremap() now work correctly on BlackBerry devices.
* Following methods in managed RealmList now throw IllegalStateException instead of native crash when RealmList.isValid() returns false: add(int,RealmObject), add(RealmObject)
* Following methods in managed RealmList now throw IllegalStateException instead of ArrayIndexOutOfBoundsException when RealmList.isValid() returns false: set(int,RealmObject), move(int,int), remove(int), get(int)
* Following methods in managed RealmList now throw IllegalStateException instead of returning 0/null when RealmList.isValid() returns false: clear(), removeAll(Collection), remove(RealmObject), first(), last(), size(), where()
* RealmPrimaryKeyConstraintException is now thrown instead of RealmException if two objects with same primary key are inserted.
* IllegalStateException is now thrown when calling Realm's clear(), RealmResults's remove(), removeLast(), clear() or RealmObject's removeFromRealm() from an incorrect thread.
* Fixed a bug affecting RealmConfiguration.equals().
* Fixed a bug in RealmQuery.isNotNull() which produced wrong results for binary data.
* Fixed a bug in RealmQuery.isNull() and RealmQuery.isNotNull() which validated the query prematurely.
* Fixed a bug where closed Realms were trying to refresh themselves resulting in a NullPointerException.
* Fixed a bug that made it possible to migrate open Realms, which could cause undefined behavior when querying, reading or writing data.
* Fixed a bug causing column indices to be wrong for some edge cases. See #1611 for details.

## 0.83.1 (2015-10-15)
* Updated Realm Core to version 0.94.1.
  - Fixed a bug when using Realm.compactRealm() which could make it impossible to open the Realm file again.
  - Fixed a bug, so isNull link queries now always return true if any part is null.

## 0.83 (2015-10-08)
* BREAKING CHANGE: Database file format update. The Realm file created by this version cannot be used by previous versions of Realm.
* BREAKING CHANGE: Removed deprecated methods and constructors from the Realm class.
* BREAKING CHANGE: Introduced boxed types Boolean, Byte, Short, Integer, Long, Float and Double. Added null support. Introduced annotation @Required to indicate a field is not nullable. String, Date and byte[] became nullable by default which means a RealmMigrationNeededException will be thrown if an previous version of a Realm file is opened.
* Deprecated methods: RealmQuery.minimum{Int,Float,Double}, RealmQuery.maximum{Int,Float,Double}. Use RealmQuery.min() and RealmQuery.max() instead.
* Added support for x86_64.
* Fixed an issue where opening the same Realm file on two Looper threads could potentially lead to an IllegalStateException being thrown.
* Fixed an issue preventing the call of listeners on refresh().
* Opening a Realm file from one thread will no longer be blocked by a transaction from another thread.
* Range restrictions of Date fields have been removed. Date fields now accepts any value. Milliseconds are still removed.

## 0.82.2 (2015-09-04)
* Fixed a bug which might cause failure when loading the native library.
* Fixed a bug which might trigger a timeout in Context.finalize().
* Fixed a bug which might cause RealmObject.isValid() to throw an exception if the object is deleted.
* Updated Realm core to version 0.89.9
  - Fixed a potential stack overflow issue which might cause a crash when encryption was used.
  - Embedded crypto functions into Realm dynamic lib to avoid random issues on some devices.
  - Throw RealmEncryptionNotSupportedException if the device doesn't support Realm encryption. At least one device type (HTC One X) contains system bugs that prevents Realm's encryption from functioning properly. This is now detected, and an exception is thrown when trying to open/create an encrypted Realm file. It's up to the application to catch this and decide if it's OK to proceed without encryption instead.

## 0.82.1 (2015-08-06)
* Fixed a bug where using the wrong encryption key first caused the right key to be seen as invalid.
* Fixed a bug where String fields were ignored when updating objects from JSON with null values.
* Fixed a bug when calling System.exit(0), the process might hang.

## 0.82 (2015-07-28)
* BREAKING CHANGE: Fields with annotation @PrimaryKey are indexed automatically now. Older schemas require a migration.
* RealmConfiguration.setModules() now accept ignore null values which Realm.getDefaultModule() might return.
* Trying to access a deleted Realm object throw throws a proper IllegalStateException.
* Added in-memory Realm support.
* Closing realm on another thread different from where it was created now throws an exception.
* Realm will now throw a RealmError when Realm's underlying storage engine encounters an unrecoverable error.
* @Index annotation can also be applied to byte/short/int/long/boolean/Date now.
* Fixed a bug where RealmQuery objects are prematurely garbage collected.
* Removed RealmQuery.between() for link queries.

## 0.81.1 (2015-06-22)
* Fixed memory leak causing Realm to never release Realm objects.

## 0.81 (2015-06-19)
* Introduced RealmModules for working with custom schemas in libraries and apps.
* Introduced Realm.getDefaultInstance(), Realm.setDefaultInstance(RealmConfiguration) and Realm.getInstance(RealmConfiguration).
* Deprecated most constructors. They have been been replaced by Realm.getInstance(RealmConfiguration) and Realm.getDefaultInstance().
* Deprecated Realm.migrateRealmAtPath(). It has been replaced by Realm.migrateRealm(RealmConfiguration).
* Deprecated Realm.deleteFile(). It has been replaced by Realm.deleteRealm(RealmConfiguration).
* Deprecated Realm.compactFile(). It has been replaced by Realm.compactRealm(RealmConfiguration).
* RealmList.add(), RealmList.addAt() and RealmList.set() now copy unmanaged objects transparently into Realm.
* Realm now works with Kotlin (M12+). (Thank you @cypressious.)
* Fixed a performance regression introduced in 0.80.3 occurring during the validation of the Realm schema.
* Added a check to give a better error message when null is used as value for a primary key.
* Fixed unchecked cast warnings when building with Realm.
* Cleaned up examples (remove old test project).
* Added checking for missing generic type in RealmList fields in annotation processor.

## 0.80.3 (2015-05-22)
* Calling Realm.copyToRealmOrUpdate() with an object with a null primary key now throws a proper exception.
* Fixed a bug making it impossible to open Realms created by Realm-Cocoa if a model had a primary key defined.
* Trying to using Realm.copyToRealmOrUpdate() with an object with a null primary key now throws a proper exception.
* RealmChangedListener now also gets called on the same thread that did the commit.
* Fixed bug where Realm.createOrUpdateWithJson() reset Date and Binary data to default values if not found in the JSON output.
* Fixed a memory leak when using RealmBaseAdapter.
* RealmBaseAdapter now allow RealmResults to be null. (Thanks @zaki50.)
* Fixed a bug where a change to a model class (`RealmList<A>` to `RealmList<B>`) would not throw a RealmMigrationNeededException.
* Fixed a bug where setting multiple RealmLists didn't remove the previously added objects.
* Solved ConcurrentModificationException thrown when addChangeListener/removeChangeListener got called in the onChange. (Thanks @beeender)
* Fixed duplicated listeners in the same realm instance. Trying to add duplicated listeners is ignored now. (Thanks @beeender)

## 0.80.2 (2015-05-04)
* Trying to use Realm.copyToRealmOrUpdate() with an object with a null primary key now throws a proper exception.
* RealmMigrationNeedException can now return the path to the Realm that needs to be migrated.
* Fixed bug where creating a Realm instance with a hashcode collision no longer returned the wrong Realm instance.
* Updated Realm Core to version 0.89.2
  - fixed bug causing a crash when opening an encrypted Realm file on ARM64 devices.

## 0.80.1 (2015-04-16)
* Realm.createOrUpdateWithJson() no longer resets fields to their default value if they are not found in the JSON input.
* Realm.compactRealmFile() now uses Realm Core's compact() method which is more failure resilient.
* Realm.copyToRealm() now correctly handles referenced child objects that are already in the Realm.
* The ARM64 binary is now properly a part of the Eclipse distribution package.
* A RealmMigrationExceptionNeeded is now properly thrown if @Index and @PrimaryKey are not set correctly during a migration.
* Fixed bug causing Realms to be cached even though they failed to open correctly.
* Added Realm.deleteRealmFile(File) method.
* Fixed bug causing queries to fail if multiple Realms has different field ordering.
* Fixed bug when using Realm.copyToRealm() with a primary key could crash if default value was already used in the Realm.
* Updated Realm Core to version 0.89.0
  - Improved performance for sorting RealmResults.
  - Improved performance for refreshing a Realm after inserting or modifying strings or binary data.
  - Fixed bug causing incorrect result when querying indexed fields.
  - Fixed bug causing corruption of string index when deleting an object where there are duplicate values for the indexed field.
  - Fixed bug causing a crash after compacting the Realm file.
* Added RealmQuery.isNull() and RealmQuery.isNotNull() for querying relationships.
* Fixed a potential NPE in the RealmList constructor.

## 0.80 (2015-03-11)
* Queries on relationships can be case sensitive.
* Fixed bug when importing JSONObjects containing NULL values.
* Fixed crash when trying to remove last element of a RealmList.
* Fixed bug crashing annotation processor when using "name" in model classes for RealmObject references
* Fixed problem occurring when opening an encrypted Realm with two different instances of the same key.
* Version checker no longer reports that updates are available when latest version is used.
* Added support for static fields in RealmObjects.
* Realm.writeEncryptedCopyTo() has been reenabled.

## 0.79.1 (2015-02-20)
* copyToRealm() no longer crashes on cyclic data structures.
* Fixed potential crash when using copyToRealmOrUpdate with an object graph containing a mix of elements with and without primary keys.

## 0.79 (2015-02-16)
* Added support for ARM64.
* Added RealmQuery.not() to negate a query condition.
* Added copyToRealmOrUpdate() and createOrUpdateFromJson() methods, that works for models with primary keys.
* Made the native libraries much smaller. Arm went from 1.8MB to 800KB.
* Better error reporting when trying to create or open a Realm file fails.
* Improved error reporting in case of missing accessors in model classes.
* Re-enabled RealmResults.remove(index) and RealmResults.removeLast().
* Primary keys are now supported through the @PrimaryKey annotation.
* Fixed error when instantiating a Realm with the wrong key.
* Throw an exception if deleteRealmFile() is called when there is an open instance of the Realm.
* Made migrations and compression methods synchronised.
* Removed methods deprecated in 0.76. Now Realm.allObjectsSorted() and RealmQuery.findAllSorted() need to be used instead.
* Reimplemented Realm.allObjectSorted() for better performance.

## 0.78 (2015-01-22)
* Added proper support for encryption. Encryption support is now included by default. Keys are now 64 bytes long.
* Added support to write an encrypted copy of a Realm.
* Realm no longer incorrectly warns that an instance has been closed too many times.
* Realm now shows a log warning if an instance is being finalized without being closed.
* Fixed bug causing Realms to be cached during a RealmMigration resulting in invalid realms being returned from Realm.getInstance().
* Updated core to 0.88.

## 0.77 (2015-01-16)
* Added Realm.allObjectsSorted() and RealmQuery.findAllSorted() and extending RealmResults.sort() for multi-field sorting.
* Added more logging capabilities at the JNI level.
* Added proper encryption support. NOTE: The key has been increased from 32 bytes to 64 bytes (see example).
* Added support for unmanaged objects and custom constructors.
* Added more precise imports in proxy classes to avoid ambiguous references.
* Added support for executing a transaction with a closure using Realm.executeTransaction().
* Added RealmObject.isValid() to test if an object is still accessible.
* RealmResults.sort() now has better error reporting.
* Fixed bug when doing queries on the elements of a RealmList, ie. like Realm.where(Foo.class).getBars().where().equalTo("name").
* Fixed bug causing refresh() to be called on background threads with closed Realms.
* Fixed bug where calling Realm.close() too many times could result in Realm not getting closed at all. This now triggers a log warning.
* Throw NoSuchMethodError when RealmResults.indexOf() is called, since it's not implemented yet.
* Improved handling of empty model classes in the annotation processor
* Removed deprecated static constructors.
* Introduced new static constructors based on File instead of Context, allowing to save Realm files in custom locations.
* RealmList.remove() now properly returns the removed object.
* Calling realm.close() no longer prevent updates to other open realm instances on the same thread.

## 0.76.0 (2014-12-19)
* RealmObjects can now be imported using JSON.
* Gradle wrapper updated to support Android Studio 1.0.
* Fixed bug in RealmObject.equals() so it now correctly compares two objects from the same Realm.
* Fixed bug in Realm crashing for receiving notifications after close().
* Realm class is now marked as final.
* Replaced concurrency example with a better thread example.
* Allowed to add/remove RealmChangeListeners in RealmChangeListeners.
* Upgraded to core 0.87.0 (encryption support, API changes).
* Close the Realm instance after migrations.
* Added a check to deny the writing of objects outside of a transaction.

## 0.75.1 (2014-12-03)
* Changed sort to be an in-place method.
* Renamed SORT_ORDER_DECENDING to SORT_ORDER_DESCENDING.
* Added sorting functionality to allObjects() and findAll().
* Fixed bug when querying a date column with equalTo(), it would act as lessThan()

## 0.75.0 (2014-11-28)
* Realm now implements Closeable, allowing better cleanup of native resources.
* Added writeCopyTo() and compactRealmFile() to write and compact a Realm to a new file.
* RealmObject.toString(), equals() and hashCode() now support models with cyclic references.
* RealmResults.iterator() and listIterator() now correctly iterates the results when using remove().
* Bug fixed in Exception text when field names was not matching the database.
* Bug fixed so Realm no longer throws an Exception when removing the last object.
* Bug fixed in RealmResults which prevented sub-querying.
* The Date type does not support millisecond resolution, and dates before 1901-12-13 and dates after 2038-01-19 are not supported on 32 bit systems.
* Fixed bug so Realm no longer throws an Exception when removing the last object.
* Fixed bug in RealmResults which prevented sub-querying.

## 0.74.0 (2014-11-19)
* Added support for more field/accessors naming conventions.
* Added case sensitive versions of string comparison operators equalTo and notEqualTo.
* Added where() to RealmList to initiate queries.
* Added verification of fields names in queries with links.
* Added exception for queries with invalid field name.
* Allow static methods in model classes.
* An exception will now be thrown if you try to move Realm, RealmResults or RealmObject between threads.
* Fixed a bug in the calculation of the maximum of date field in a RealmResults.
* Updated core to 0.86.0, fixing a bug in cancelling an empty transaction, and major query speedups with floats/doubles.
* Consistent handling of UTF-8 strings.
* removeFromRealm() now calls moveLastOver() which is faster and more reliable when deleting multiple objects.

## 0.73.1 (2014-11-05)
* Fixed a bug that would send infinite notifications in some instances.

## 0.73.0 (2014-11-04)
* Fixed a bug not allowing queries with more than 1024 conditions.
* Rewritten the notification system. The API did not change but it's now much more reliable.
* Added support for switching auto-refresh on and off (Realm.setAutoRefresh).
* Added RealmBaseAdapter and an example using it.
* Added deleteFromRealm() method to RealmObject.

## 0.72.0 (2014-10-27)
* Extended sorting support to more types: boolean, byte, short, int, long, float, double, Date, and String fields are now supported.
* Better support for Java 7 and 8 in the annotations processor.
* Better support for the Eclipse annotations processor.
* Added Eclipse support to the distribution folder.
* Added Realm.cancelTransaction() to cancel/abort/rollback a transaction.
* Added support for link queries in the form realm.where(Owner.class).equalTo("cat.age", 12).findAll().
* Faster implementation of RealmQuery.findFirst().
* Upgraded core to 0.85.1 (deep copying of strings in queries; preparation for link queries).

## 0.71.0 (2014-10-07)
* Simplified the release artifact to a single Jar file.
* Added support for Eclipse.
* Added support for deploying to Maven.
* Throw exception if nested transactions are used (it's not allowed).
* Javadoc updated.
* Fixed [bug in RealmResults](https://github.com/realm/realm-java/issues/453).
* New annotation @Index to add search index to a field (currently only supporting String fields).
* Made the annotations processor more verbose and strict.
* Added RealmQuery.count() method.
* Added a new example about concurrency.
* Upgraded to core 0.84.0.

## 0.70.1 (2014-09-30)
* Enabled unit testing for the realm project.
* Fixed handling of camel-cased field names.

## 0.70.0 (2014-09-29)
* This is the first public beta release.<|MERGE_RESOLUTION|>--- conflicted
+++ resolved
@@ -1,16 +1,11 @@
 ## 6.0.2(YYYY-MM-DD)
 
 ### Enhancements
-<<<<<<< HEAD
 * None.
-
-### Fixed
-* The `@RealmModule` annotation would be stripped on an empty class when using R8 resulting in apps crashing on startup with `io.realm.DefaultRealmModule is not a RealmModule. Add @RealmModule to the class definition.`. ([#6449](https://github.com/realm/realm-java/issues/6449))
-=======
-* None
 
 ### Fixed
 * [ObjectServer] `SyncSession` progress listeners now work correctly in combination with `SyncConfiguration.waitForInitialRemoteData()`.
+* The `@RealmModule` annotation would be stripped on an empty class when using R8 resulting in apps crashing on startup with `io.realm.DefaultRealmModule is not a RealmModule. Add @RealmModule to the class definition.`. ([#6449](https://github.com/realm/realm-java/issues/6449))
 
 ### Compatibility
 * Realm Object Server: 3.23.1 or later.
@@ -20,7 +15,6 @@
 ### Internal
 * Updated to Object Store commit: ad96a4c334b475dd67d50c1ca419e257d7a21e18.
 
->>>>>>> 92202120
 
 ## 6.0.1(2019-11-11)
 
