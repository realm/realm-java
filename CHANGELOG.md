--- conflicted
+++ resolved
@@ -3,16 +3,13 @@
 ### Enhancements
 
 * Now `targetSdkVersion` is 25.
-<<<<<<< HEAD
 * Now using Gradle 3.4.1
+* The real `RealmMigrationNeededException` is now thrown instead of `IllegalArgumentException` if no migration is provided for a Realm that requires it.
 * Partial implementation of `LinkingObjects`.  There is documentation in `io.realm.annotations.LinkingObjects`.  Internal docs are in `io.realm.processor.Backlink`.
   * Queries on linking objects do not work.  Queries like `were(...).equalTo("field.linkingObjects.id", 7).findAll()` are not yet supported.
   * Linking objects are not yet supported on dynamic objects
   * Migration for linking objects is not yet supported.
   * Backlink verification is incomplete.  Evil code can cause native crashes.
-=======
-* The real `RealmMigrationNeededException` is now thrown instead of `IllegalArgumentException` if no migration is provided for a Realm that requires it.
->>>>>>> 47adef18
 
 ### Bug Fixes
 
