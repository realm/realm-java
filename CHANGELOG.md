--- conflicted
+++ resolved
@@ -6,11 +6,8 @@
 
 * Added missing `toString()` for the implementation of `OrderedCollectionChangeSet`.
 * Sync queries are evaluated immediately to solve the performance issue when the query results are huge, `RealmResults.size()` takes too long time (#5387).
-<<<<<<< HEAD
+* Correctly close the Realm instance if an exception was thrown while opening it. This avoids `IllegalStateException` when deleting the Realm in the catch block (#5570).
 * Fixed the listener on `RealmList` not being called when removing the listener then adding it again (#5507). Please notice that a similar issue still exists for `RealmResults`.
-=======
-* Correctly close the Realm instance if an exception was thrown while opening it. This avoids `IllegalStateException` when deleting the Realm in the catch block (#5570).
->>>>>>> a0d73b93
 
 ### Internal
 
