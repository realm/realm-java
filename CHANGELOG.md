## 2.2.3

### Bug fixes

* Fixed native memory leak setting the value of a primary key (#3993).
<<<<<<< HEAD
* Fixed bug, preventing Sync client to renew the access token (#4038) (#4039). 
=======
* Activated Realm's annotation processor on connectedTest when the project is using kapt (#4008).
>>>>>>> 9d96c4e0

### Internal

* Updated Realm Sync to 1.0.0-BETA-7.1.

## 2.2.2

### Object Server API Changes (In Beta)

* Disabled `Realm.compactRealm()` when sync is enabled as it might corrupt the Realm (https://github.com/realm/realm-core/issues/2345).

### Bug fixes

* "operation not permitted" issue when creating Realm file on some devices' external storage (#3629).
* Crash on API 10 devices (#3726).
* `UnsatisfiedLinkError` caused by `pipe2` (#3945).
* Unrecoverable error with message "Try again" when the notification fifo is full (#3964).
* Realm migration wasn't triggered when the primary key definition was altered (#3966).
* Use phantom reference to solve the finalize time out issue (#2496).

### Enhancements

* All major public classes are now non-final. This is mostly a compromise to support Mockito. All protected fields/methods are still not considered part of the public API and can change without notice (#3869).
* All Realm instances share a single notification daemon thread.
* Fixed Java lint warnings with generated proxy classes (#2929).

### Internal

* Upgraded Realm Core to 2.3.0.
* Upgraded Realm Sync to 1.0.0-BETA-6.5.

## 2.2.1

### Object Server API Changes (In Beta)

* Fixed `SyncConfiguration.toString()` so it now outputs a correct description instead of an empty string (#3787).

### Bug fixes

* Added version number to the native library, preventing ReLinker from accidentally loading old code (#3775).
* `Realm.getLocalInstanceCount(config)` throwing NullPointerException if called after all Realms have been closed (#3791).

## 2.2.0

### Object Server API Changes (In Beta)

* Added support for `SyncUser.getManagementRealm()` and permission changes.

### Bug fixes

* Kotlin projects no longer create the `RealmDefaultModule` if no Realm model classes are present (#3746).
* Remove `includedescriptorclasses` option from ProGuard rule file in order to support built-in shrinker of Android Gradle Plugin (#3714).
* Unexpected `RealmMigrationNeededException` was thrown when a field was added to synced Realm.

### Enhancements

* Added support for the `annotationProcessor` configuration provided by Android Gradle Plugin 2.2.0 or later. Realm plugin adds its annotation processor to the `annotationProcessor` configuration instead of `apt` configuration if it is available and the `com.neenbedankt.android-apt` plugin is not used. In Kotlin projects, `kapt` is used instead of the `annotationProcessor` configuration (#3026).

## 2.1.1

### Bug fixes

* Fixed a bug in `Realm.insert` and `Realm.insertOrUpdate` methods causing a `StackOverFlow` when you try to insert a cyclic graph of objects between Realms (#3732).

### Object Server API Changes (In Beta)

* Set default RxFactory to `SyncConfiguration`.

### Bug fixes

* ProGuard configuration introduced in 2.1.0 unexpectedly kept classes that did not have the @KeepMember annotation (#3689).

## 2.1.0

### Breaking changes

* * `SecureUserStore` has been moved to its own GitHub repository: https://github.com/realm/realm-android-user-store
  See https://github.com/realm/realm-android-user-store/blob/master/README.md for further info on how to include it.


### Object Server API Changes (In Beta)

* Renamed `User` to `SyncUser`, `Credentials` to `SyncCredentials` and `Session` to `SyncSession` to align names with Cocoa.
* Removed `SyncManager.setLogLevel()`. Use `RealmLog.setLevel()` instead.
* `SyncUser.logout()` now correctly clears `SyncUser.currentUser()` (#3638).
* Missing ProGuard configuration for libraries used by Sync extension (#3596).
* Error handler was not called when sync session failed (#3597).
* Added `User.all()` that returns all known Realm Object Server users.
* Upgraded Realm Sync to 1.0.0-BETA-3.2

### Deprecated

* `Logger`. Use `RealmLogger` instead.
* `AndroidLogger`. The logger for Android is implemented in native code instead.

### Bug fixes

* The following were not kept by ProGuard: names of native methods not in the `io.realm.internal` package, names of classes used in method signature (#3596).
* Permission error when a database file was located on external storage (#3140).
* Memory leak when unsubscribing from a RealmResults/RealmObject RxJava Observable (#3552).

### Enhancements

* `Realm.compactRealm()` now works for encrypted Realms.
* Added `first(E defaultValue)` and `last(E defaultValue)` methods to `RealmList` and `RealmResult`. These methods will return the provided object instead of throwing an `IndexOutOfBoundsException` if the list is empty.
* Reduce transformer logger verbosity (#3608).
* `RealmLog.setLevel(int)` for setting the log level across all loggers.

### Internal

* Upgraded Realm Core to 2.1.3

### Credits

* Thanks to Max Furman (@maxfurman) for adding support for `first()` and `last()` default values.

## 2.0.2

This release is not protocol-compatible with previous versions of the Realm Mobile Platform. The base library is still fully compatible.

### Bug fixes

* Build error when using Java 7 (#3563).

### Internal

* Upgraded Realm Core to 2.1.0
* Upgraded Realm Sync to 1.0.0-BETA-2.0.

## 2.0.1

### Bug fixes

* `android.net.conn.CONNECTIVITY_CHANGE` broadcast caused `RuntimeException` if sync extension was disabled (#3505).
* `android.net.conn.CONNECTIVITY_CHANGE` was not delivered on Android 7 devices.
* `distinctAsync` did not respect other query parameters (#3537).
* `ConcurrentModificationException` from Gradle when building an application (#3501).

### Internal

* Upgraded to Realm Core 2.0.1 / Realm Sync 1.3-BETA

## 2.0.0

This release introduces support for the Realm Mobile Platform!
See <https://realm.io/news/introducing-realm-mobile-platform/> for an overview of these great new features.

### Breaking Changes

* Files written by Realm 2.0 cannot be read by 1.x or earlier versions. Old files can still be opened.
* It is now required to call `Realm.init(Context)` before calling any other Realm API.
* Removed `RealmConfiguration.Builder(Context)`, `RealmConfiguration.Builder(Context, File)` and `RealmConfiguration.Builder(File)` constructors.
* `isValid()` now always returns `true` instead of `false` for unmanaged `RealmObject` and `RealmList`. This puts it in line with the behaviour of the Cocoa and .NET API's (#3101).
* armeabi is not supported anymore.
* Added new `RealmFileException`.
  - `IncompatibleLockFileException` has been removed and replaced by `RealmFileException` with kind `INCOMPATIBLE_LOCK_FILE`.
  - `RealmIOExcpetion` has been removed and replaced by `RealmFileException`.
* `RealmConfiguration.Builder.assetFile(Context, String)` has been renamed to `RealmConfiguration.Builder.assetFile(String)`.
* Object with primary key is now required to define it when the object is created. This means that `Realm.createObject(Class<E>)` and `DynamicRealm.createObject(String)` now throws `RealmException` if they are used to create an object with a primary key field. Use `Realm.createObject(Class<E>, Object)` or `DynamicRealm.createObject(String, Object)` instead.
* Importing from JSON without the primary key field defined in the JSON object now throws `IllegalArgumentException`.
* Now `Realm.beginTransaction()`, `Realm.executeTransaction()` and `Realm.waitForChange()` throw `RealmMigrationNeededException` if a remote process introduces incompatible schema changes (#3409).
* The primary key value of an object can no longer be changed after the object was created. Instead a new object must be created and all fields copied over.
* Now `Realm.createObject(Class)` and `Realm.createObject(Class,Object)` take the values from the model's fields and default constructor. Creating objects through the `DynamicRealm` does not use these values (#777).
* When `Realm.create*FromJson()`s create a new `RealmObject`, now they take the default values defined by the field itself and its default constructor for those fields that are not defined in the JSON object.

### Enhancements

* Added `realmObject.isManaged()`, `RealmObject.isManaged(obj)` and `RealmCollection.isManaged()` (#3101).
* Added `RealmConfiguration.Builder.directory(File)`.
* `RealmLog` has been moved to the public API. It is now possible to control which events Realm emit to Logcat. See the `RealmLog` class for more details.
* Typed `RealmObject`s can now continue to access their fields properly even though the schema was changed while the Realm was open (#3409).
* A `RealmMigrationNeededException` will be thrown with a cause to show the detailed message when a migration is needed and the migration block is not in the `RealmConfiguration`.


### Bug fixes

* Fixed a lint error in proxy classes when the 'minSdkVersion' of user's project is smaller than 11 (#3356).
* Fixed a potential crash when there were lots of async queries waiting in the queue.
* Fixed a bug causing the Realm Transformer to not transform field access in the model's constructors (#3361).
* Fixed a bug causing a build failure when the Realm Transformer adds accessors to a model class that was already transformed in other project (#3469).
* Fixed a bug causing the `NullPointerException` when calling getters/setters in the model's constructors (#2536).

### Internal

* Moved JNI build to CMake.
* Updated Realm Core to 2.0.0.
* Updated ReLinker to 1.2.2.

## 1.2.0

### Bug fixes

* Throw a proper exception when operating on a non-existing field with the dynamic API (#3292).
* `DynamicRealmObject.setList` should only accept `RealmList<DynamicRealmObject>` (#3280).
* `DynamicRealmObject.getX(fieldName)` now throws a proper exception instead of a native crash when called with a field name of the wrong type (#3294).
* Fixed a concurrency crash which might happen when `Realm.executeTransactionAsync()` tried to call `onSucess` after the Realm was closed.

### Enhancements

* Added `RealmQuery.in()` for a comparison against multiple values.
* Added byte array (`byte[]`) support to `RealmQuery`'s `equalTo` and `notEqualTo` methods.
* Optimized internal caching of schema classes (#3315).

### Internal

* Updated Realm Core to 1.5.1.
* Improved sorting speed.
* Completely removed the `OptionalAPITransformer`.

### Credits

* Thanks to Brenden Kromhout (@bkromhout) for adding binary array support to `equalTo` and `notEqualTo`.

## 1.1.1

### Bug fixes

* Fixed a wrong JNI method declaration which might cause "method not found" crash on some devices.
* Fixed a bug that `Error` in the background async thread is not forwarded to the caller thread.
* Fixed a crash when an empty `Collection` is passed to `insert()`/`insertOrUpdate()` (#3103).
* Fixed a bug that does not transfer the primary key when `RealmSchemaObject.setClassName()` is called to rename a class (#3118).
* Fixed bug in `Realm.insert` and `Realm.insertOrUpdate` methods causing a `RealmList` to be cleared when inserting a managed `RealmModel` (#3105).
* Fixed a concurrency allocation bug in storage engine which might lead to some random crashes.
* Bulk insertion now throws if it is not called in a transaction (#3173).
* The IllegalStateException thrown when accessing an empty RealmObject is now more meaningful (#3200).
* `insert()` now correctly throws an exception if two different objects have the same primary key (#3212).
* Blackberry Z10 throwing "Function not implemented" (#3178).
* Reduced the number of file descriptors used by Realm Core (#3197).
* Throw a proper `IllegalStateException` if a `RealmChangeListener` is used inside an IntentService (#2875).

### Enhancements

* The Realm Annotation processor no longer consumes the Realm annotations. Allowing other annotation processors to run.

### Internal

* Updated Realm Core to 1.4.2.
* Improved sorting speed.

## 1.1.0

### Bug fixes

* A number of bug fixes in the storage engine related to memory management in rare cases when a Realm has been compacted.
* Disabled the optional API transformer since it has problems with DexGuard (#3022).
* `OnSuccess.OnSuccess()` might not be called with the correct Realm version for async transaction (#1893).
* Fixed a bug in `copyToRealm()` causing a cyclic dependency objects being duplicated.
* Fixed a build failure when model class has a conflicting name such as `Map`, `List`, `String`, ... (#3077).

### Enhancements

* Added `insert(RealmModel obj)`, `insertOrUpdate(RealmModel obj)`, `insert(Collection<RealmModel> collection)` and `insertOrUpdate(Collection<RealmModel> collection)` to perform batch inserts (#1684).
* Enhanced `Table.toString()` to show a PrimaryKey field details (#2903).
* Enabled ReLinker when loading a Realm from a custom path by adding a `RealmConfiguration.Builder(Context, File)` constructor (#2900).
* Changed `targetSdkVersion` of `realm-library` to 24.
* Logs warning if `DynamicRealm` is not closed when GC happens as it does for `Realm`.

### Deprecated

* `RealmConfiguration.Builder(File)`. Use `RealmConfiguration.Builder(Context, File)` instead.

### Internal

* Updated Realm Core to 1.2.0.

## 1.0.1

### Bug fixes

* Fixed a crash when calling `Table.toString()` in debugger (#2429).
* Fixed a race condition which would cause some `RealmResults` to not be properly updated inside a `RealmChangeListener`. This could result in crashes when accessing items from those results (#2926/#2951).
* Revised `RealmResults.isLoaded()` description (#2895).
* Fixed a bug that could cause Realm to lose track of primary key when using `RealmObjectSchema.removeField()` and `RealmObjectSchema.renameField()` (#2829/#2926).
* Fixed a bug that prevented some devices from finding async related JNI methods correctly.
* Updated ProGuard configuration in order not to depend on Android's default configuration (#2972).
* Fixed a race condition between Realms notifications and other UI events. This could e.g. cause ListView to crash (#2990).
* Fixed a bug that allowed both `RealmConfiguration.Builder.assetFile()`/`deleteRealmIfMigrationNeeded()` to be configured at the same time, which leads to the asset file accidentally being deleted in migrations (#2933).
* Realm crashed outright when the same Realm file was opened in two processes. Realm will now optimistically retry opening for 1 second before throwing an Error (#2459).

### Enhancements

* Removes RxJava related APIs during bytecode transforming to make RealmObject plays well with reflection when rx.Observable doesn't exist.

## 1.0.0

No changes since 0.91.1.

## 0.91.1

* Updated Realm Core to 1.0.1.

### Bug fixes

* Fixed a bug when opening a Realm causes a staled memory mapping. Symptoms are error messages like "Bad or incompatible history type", "File format version doesn't match", and "Encrypted interprocess sharing is currently unsupported".

## 0.91.0

* Updated Realm Core to 1.0.0.

### Breaking changes

* Removed all `@Deprecated` methods.
* Calling `Realm.setAutoRefresh()` or `DynamicRealm.setAutoRefresh()` from non-Looper thread throws `IllegalStateException` even if the `autoRefresh` is false (#2820).

### Bug fixes

* Calling RealmResults.deleteAllFromRealm() might lead to native crash (#2759).
* The annotation processor now correctly reports an error if trying to reference interfaces in model classes (#2808).
* Added null check to `addChangeListener` and `removeChangeListener` in `Realm` and `DynamicRealm` (#2772).
* Calling `RealmObjectSchema.addPrimaryKey()` adds an index to the primary key field, and calling `RealmObjectSchema.removePrimaryKey()` removes the index from the field (#2832).
* Log files are not deleted when calling `Realm.deleteRealm()` (#2834).

### Enhancements

* Upgrading to OpenSSL 1.0.1t. From July 11, 2016, Google Play only accept apps using OpenSSL 1.0.1r or later (https://support.google.com/faqs/answer/6376725, #2749).
* Added support for automatically copying an initial database from assets using `RealmConfiguration.Builder.assetFile()`.
* Better error messages when certain file operations fail.

### Credits

* Paweł Surówka (@thesurix) for adding the `RealmConfiguration.Builder.assetFile()`.

## 0.90.1

* Updated Realm Core to 0.100.2.

### Bug fixes

* Opening a Realm while closing a Realm in another thread could lead to a race condition.
* Automatic migration to the new file format could in rare circumstances lead to a crash.
* Fixing a race condition that may occur when using Async API (#2724).
* Fixed CannotCompileException when related class definition in android.jar cannot be found (#2703).

### Enhancements

* Prints path when file related exceptions are thrown.

## 0.90.0

* Updated Realm Core to 0.100.0.

### Breaking changes

* RealmChangeListener provides the changed object/Realm/collection as well (#1594).
* All JSON methods on Realm now only wraps JSONException in RealmException. All other Exceptions are thrown as they are.
* Marked all methods on `RealmObject` and all public classes final (#1594).
* Removed `BaseRealm` from the public API.
* Removed `HandlerController` from the public API.
* Removed constructor of `RealmAsyncTask` from the public API (#1594).
* `RealmBaseAdapter` has been moved to its own GitHub repository: https://github.com/realm/realm-android-adapters
  See https://github.com/realm/realm-android-adapters/blob/master/README.md for further info on how to include it.
* File format of Realm files is changed. Files will be automatically upgraded but opening a Realm file with older
  versions of Realm is not possible.

### Deprecated

* `Realm.allObjects*()`. Use `Realm.where(clazz).findAll*()` instead.
* `Realm.distinct*()`. Use `Realm.where(clazz).distinct*()` instead.
* `DynamicRealm.allObjects*()`. Use `DynamicRealm.where(className).findAll*()` instead.
* `DynamicRealm.distinct*()`. Use `DynamicRealm.where(className).distinct*()` instead.
* `Realm.allObjectsSorted(field, sort, field, sort, field, sort)`. Use `RealmQuery.findAllSorted(field[], sort[])`` instead.
* `RealmQuery.findAllSorted(field, sort, field, sort, field, sort)`. Use `RealmQuery.findAllSorted(field[], sort[])`` instead.
* `RealmQuery.findAllSortedAsync(field, sort, field, sort, field, sort)`. Use `RealmQuery.findAllSortedAsync(field[], sort[])`` instead.
* `RealmConfiguration.setModules()`. Use `RealmConfiguration.modules()` instead.
* `Realm.refresh()` and `DynamicRealm.refresh()`. Use `Realm.waitForChange()`/`stopWaitForChange()` or `DynamicRealm.waitForChange()`/`stopWaitForChange()` instead.

### Enhancements

* `RealmObjectSchema.getPrimaryKey()` (#2636).
* `Realm.createObject(Class, Object)` for creating objects with a primary key directly.
* Unit tests in Android library projects now detect Realm model classes.
* Better error message if `equals()` and `hashCode()` are not properly overridden in custom Migration classes.
* Expanding the precision of `Date` fields to cover full range (#833).
* `Realm.waitForChange()`/`stopWaitForChange()` and `DynamicRealm.waitForChange()`/`stopWaitForChange()` (#2386).

### Bug fixes

* `RealmChangeListener` on `RealmObject` is not triggered when adding listener on returned `RealmObject` of `copyToRealmOrUpdate()` (#2569).

### Credits

* Thanks to Brenden Kromhout (@bkromhout) for adding `RealmObjectSchema.getPrimaryKey()`.

## 0.89.1

### Bug fixes

* @PrimaryKey + @Required on String type primary key no longer throws when using copyToRealm or copyToRealmOrUpdate (#2653).
* Primary key is cleared/changed when calling RealmSchema.remove()/RealmSchema.rename() (#2555).
* Objects implementing RealmModel can be used as a field of RealmModel/RealmObject (#2654).

## 0.89.0

### Breaking changes

* @PrimaryKey field value can now be null for String, Byte, Short, Integer, and Long types. Older Realms should be migrated, using RealmObjectSchema.setNullable(), or by adding the @Required annotation. (#2515).
* `RealmResults.clear()` now throws UnsupportedOperationException. Use `RealmResults.deleteAllFromRealm()` instead.
* `RealmResults.remove(int)` now throws UnsupportedOperationException. Use `RealmResults.deleteFromRealm(int)` instead.
* `RealmResults.sort()` and `RealmList.sort()` now return the sorted result instead of sorting in-place.
* `RealmList.first()` and `RealmList.last()` now throw `ArrayIndexOutOfBoundsException` if `RealmList` is empty.
* Removed deprecated method `Realm.getTable()` from public API.
* `Realm.refresh()` and `DynamicRealm.refresh()` on a Looper no longer have any effect. `RealmObject` and `RealmResults` are always updated on the next event loop.

### Deprecated

* `RealmObject.removeFromRealm()` in place of `RealmObject.deleteFromRealm()`
* `Realm.clear(Class)` in favour of `Realm.delete(Class)`.
* `DynamicRealm.clear(Class)` in place of `DynamicRealm.delete(Class)`.

### Enhancements

* Added a `RealmModel` interface that can be used instead of extending `RealmObject`.
* `RealmCollection` and `OrderedRealmCollection` interfaces have been added. `RealmList` and `RealmResults` both implement these.
* `RealmBaseAdapter` now accept an `OrderedRealmCollection` instead of only `RealmResults`.
* `RealmObjectSchema.isPrimaryKey(String)` (#2440)
* `RealmConfiguration.initialData(Realm.Transaction)` can now be used to populate a Realm file before it is used for the first time.

### Bug fixes

* `RealmObjectSchema.isRequired(String)` and `RealmObjectSchema.isNullable(String)` don't throw when the given field name doesn't exist.

### Credits

* Thanks to @thesurix for adding `RealmConfiguration.initialData()`.

## 0.88.3

* Updated Realm Core to 0.97.3.

### Enhancements

* Throws an IllegalArgumentException when calling Realm.copyToRealm()/Realm.copyToRealmOrUpdate() with a RealmObject which belongs to another Realm instance in a different thread.
* Improved speed of cleaning up native resources (#2496).

### Bug fixes

* Field annotated with @Ignored should not have accessors generated by the bytecode transformer (#2478).
* RealmResults and RealmObjects can no longer accidentially be GC'ed if using `asObservable()`. Previously this caused the observable to stop emitting. (#2485).
* Fixed an build issue when using Realm in library projects on Windows (#2484).
* Custom equals(), toString() and hashCode() are no longer incorrectly overwritten by the proxy class (#2545).

## 0.88.2

* Updated Realm Core to 0.97.2.

### Enhancements

* Outputs additional information when incompatible lock file error occurs.

### Bug fixes

* Race condition causing BadVersionException when running multiple async writes and queries at the same time (#2021/#2391/#2417).

## 0.88.1

### Bug fixes

* Prevent throwing NullPointerException in RealmConfiguration.equals(RealmConfiguration) when RxJava is not in the classpath (#2416).
* RealmTransformer fails because of missing annotation classes in user's project (#2413).
* Added SONAME header to shared libraries (#2432).
* now DynamicRealmObject.toString() correctly shows null value as "null" and the format is aligned to the String from typed RealmObject (#2439).
* Fixed an issue occurring while resolving ReLinker in apps using a library based on Realm (#2415).

## 0.88.0

* Updated Realm Core to 0.97.0.

### Breaking changes

* Realm has now to be installed as a Gradle plugin.
* DynamicRealm.executeTransaction() now directly throws any RuntimeException instead of wrapping it in a RealmException (#1682).
* DynamicRealm.executeTransaction() now throws IllegalArgumentException instead of silently accepting a null Transaction object.
* String setters now throw IllegalArgumentException instead of RealmError for invalid surrogates.
* DynamicRealm.distinct()/distinctAsync() and Realm.distinct()/distinctAsync() now throw IllegalArgumentException instead of UnsupportedOperationException for invalid type or unindexed field.
* All thread local change listeners are now delayed until the next Looper event instead of being triggered when committing.
* Removed RealmConfiguration.getSchemaMediator() from public API which was deprecated in 0.86.0. Please use RealmConfiguration.getRealmObjectClasses() to obtain the set of model classes (#1797).
* Realm.migrateRealm() throws a FileNotFoundException if the Realm file doesn't exist.
* It is now required to unsubscribe from all Realm RxJava observables in order to fully close the Realm (#2357).

### Deprecated

* Realm.getInstance(Context). Use Realm.getInstance(RealmConfiguration) or Realm.getDefaultInstance() instead.
* Realm.getTable(Class) which was public because of the old migration API. Use Realm.getSchema() or DynamicRealm.getSchema() instead.
* Realm.executeTransaction(Transaction, Callback) and replaced it with Realm.executeTransactionAsync(Transaction), Realm.executeTransactionAsync(Transaction, OnSuccess), Realm.executeTransactionAsync(Transaction, OnError) and Realm.executeTransactionAsync(Transaction, OnSuccess, OnError).

### Enhancements

* Support for custom methods, custom logic in accessors, custom accessor names, interface implementation and public fields in Realm objects (#909).
* Support to project Lombok (#502).
* RealmQuery.isNotEmpty() (#2025).
* Realm.deleteAll() and RealmList.deleteAllFromRealm() (#1560).
* RealmQuery.distinct() and RealmResults.distinct() (#1568).
* RealmQuery.distinctAsync() and RealmResults.distinctAsync() (#2118).
* Improved .so loading by using [ReLinker](https://github.com/KeepSafe/ReLinker).
* Improved performance of RealmList#contains() (#897).
* distinct(...) for Realm, DynamicRealm, RealmQuery, and RealmResults can take multiple parameters (#2284).
* "realm" and "row" can be used as field name in model classes (#2255).
* RealmResults.size() now returns Integer.MAX_VALUE when actual size is greater than Integer.MAX_VALUE (#2129).
* Removed allowBackup from AndroidManifest (#2307).

### Bug fixes

* Error occurring during test and (#2025).
* Error occurring during test and connectedCheck of unit test example (#1934).
* Bug in jsonExample (#2092).
* Multiple calls of RealmResults.distinct() causes to return wrong results (#2198).
* Calling DynamicRealmObject.setList() with RealmList<DynamicRealmObject> (#2368).
* RealmChangeListeners did not triggering correctly if findFirstAsync() didn't find any object. findFirstAsync() Observables now also correctly call onNext when the query completes in that case (#2200).
* Setting a null value to trigger RealmChangeListener (#2366).
* Preventing throwing BadVersionException (#2391).

### Credits

* Thanks to Bill Best (@wmbest2) for snapshot testing.
* Thanks to Graham Smith (@grahamsmith) for a detailed bug report (#2200).

## 0.87.5
* Updated Realm Core to 0.96.2.
  - IllegalStateException won't be thrown anymore in RealmResults.where() if the RealmList which the RealmResults is created on has been deleted. Instead, the RealmResults will be treated as empty forever.
  - Fixed a bug causing a bad version exception, when using findFirstAsync (#2115).

## 0.87.4
* Updated Realm Core to 0.96.0.
  - Fixed bug causing BadVersionException or crashing core when running async queries.

## 0.87.3
* IllegalArgumentException is now properly thrown when calling Realm.copyFromRealm() with a DynamicRealmObject (#2058).
* Fixed a message in IllegalArgumentException thrown by the accessors of DynamicRealmObject (#2141).
* Fixed RealmList not returning DynamicRealmObjects of the correct underlying type (#2143).
* Fixed potential crash when rolling back removal of classes that reference each other (#1829).
* Updated Realm Core to 0.95.8.
  - Fixed a bug where undetected deleted object might lead to seg. fault (#1945).
  - Better performance when deleting objects (#2015).

## 0.87.2
* Removed explicit GC call when committing a transaction (#1925).
* Fixed a bug when RealmObjectSchema.addField() was called with the PRIMARY_KEY modifier, the field was not set as a required field (#2001).
* Fixed a bug which could throw a ConcurrentModificationException in RealmObject's or RealmResults' change listener (#1970).
* Fixed RealmList.set() so it now correctly returns the old element instead of the new (#2044).
* Fixed the deployment of source and javadoc jars (#1971).

## 0.87.1
* Upgraded to NDK R10e. Using gcc 4.9 for all architectures.
* Updated Realm Core to 0.95.6
  - Fixed a bug where an async query can be copied incomplete in rare cases (#1717).
* Fixed potential memory leak when using async query.
* Added a check to prevent removing a RealmChangeListener from a non-Looper thread (#1962). (Thank you @hohnamkung)

## 0.87.0
* Added Realm.asObservable(), RealmResults.asObservable(), RealmObject.asObservable(), DynamicRealm.asObservable() and DynamicRealmObject.asObservable().
* Added RealmConfiguration.Builder.rxFactory() and RxObservableFactory for custom RxJava observable factory classes.
* Added Realm.copyFromRealm() for creating detached copies of Realm objects (#931).
* Added RealmObjectSchema.getFieldType() (#1883).
* Added unitTestExample to showcase unit and instrumentation tests. Examples include jUnit3, jUnit4, Espresso, Robolectric, and MPowermock usage with Realm (#1440).
* Added support for ISO8601 based dates for JSON import. If JSON dates are invalid a RealmException will be thrown (#1213).
* Added APK splits to gridViewExample (#1834).

## 0.86.1
* Improved the performance of removing objects (RealmResults.clear() and RealmResults.remove()).
* Updated Realm Core to 0.95.5.
* Updated ProGuard configuration (#1904).
* Fixed a bug where RealmQuery.findFirst() returned a wrong result if the RealmQuery had been created from a RealmResults.where() (#1905).
* Fixed a bug causing DynamicRealmObject.getObject()/setObject() to use the wrong class (#1912).
* Fixed a bug which could cause a crash when closing Realm instances in change listeners (#1900).
* Fixed a crash occurring during update of multiple async queries (#1895).
* Fixed listeners not triggered for RealmObject & RealmResults created using copy or create methods (#1884).
* Fixed RealmChangeListener never called inside RealmResults (#1894).
* Fixed crash when calling clear on a RealmList (#1886).

## 0.86.0
* BREAKING CHANGE: The Migration API has been replaced with a new API.
* BREAKING CHANGE: RealmResults.SORT_ORDER_ASCENDING and RealmResults.SORT_ORDER_DESCENDING constants have been replaced by Sort.ASCENDING and Sort.DESCENDING enums.
* BREAKING CHANGE: RealmQuery.CASE_SENSITIVE and RealmQuery.CASE_INSENSITIVE constants have been replaced by Case.SENSITIVE and Case.INSENSITIVE enums.
* BREAKING CHANGE: Realm.addChangeListener, RealmObject.addChangeListener and RealmResults.addChangeListener hold a strong reference to the listener, you should unregister the listener to avoid memory leaks.
* BREAKING CHANGE: Removed deprecated methods RealmQuery.minimum{Int,Float,Double}, RealmQuery.maximum{Int,Float,Double}, RealmQuery.sum{Int,Float,Double} and RealmQuery.average{Int,Float,Double}. Use RealmQuery.min(), RealmQuery.max(), RealmQuery.sum() and RealmQuery.average() instead.
* BREAKING CHANGE: Removed RealmConfiguration.getSchemaMediator() which is public by mistake. And RealmConfiguration.getRealmObjectClasses() is added as an alternative in order to obtain the set of model classes (#1797).
* BREAKING CHANGE: Realm.addChangeListener, RealmObject.addChangeListener and RealmResults.addChangeListener will throw an IllegalStateException when invoked on a non-Looper thread. This is to prevent registering listeners that will not be invoked.
* BREAKING CHANGE: trying to access a property on an unloaded RealmObject obtained asynchronously will throw an IllegalStateException
* Added new Dynamic API using DynamicRealm and DynamicRealmObject.
* Added Realm.getSchema() and DynamicRealm.getSchema().
* Realm.createOrUpdateObjectFromJson() now works correctly if the RealmObject class contains a primary key (#1777).
* Realm.compactRealm() doesn't throw an exception if the Realm file is opened. It just returns false instead.
* Updated Realm Core to 0.95.3.
  - Fixed a bug where RealmQuery.average(String) returned a wrong value for a nullable Long/Integer/Short/Byte field (#1803).
  - Fixed a bug where RealmQuery.average(String) wrongly counted the null value for average calculation (#1854).

## 0.85.1
* Fixed a bug which could corrupt primary key information when updating from a Realm version <= 0.84.1 (#1775).

## 0.85.0
* BREAKING CHANGE: Removed RealmEncryptionNotSupportedException since the encryption implementation changed in Realm's underlying storage engine. Encryption is now supported on all devices.
* BREAKING CHANGE: Realm.executeTransaction() now directly throws any RuntimeException instead of wrapping it in a RealmException (#1682).
* BREAKING CHANGE: RealmQuery.isNull() and RealmQuery.isNotNull() now throw IllegalArgumentException instead of RealmError if the fieldname is a linked field and the last element is a link (#1693).
* Added Realm.isEmpty().
* Setters in managed object for RealmObject and RealmList now throw IllegalArgumentException if the value contains an invalid (unmanaged, removed, closed, from different Realm) object (#1749).
* Attempting to refresh a Realm while a transaction is in process will now throw an IllegalStateException (#1712).
* The Realm AAR now also contains the ProGuard configuration (#1767). (Thank you @skyisle)
* Updated Realm Core to 0.95.
  - Removed reliance on POSIX signals when using encryption.

## 0.84.2
* Fixed a bug making it impossible to convert a field to become required during a migration (#1695).
* Fixed a bug making it impossible to read Realms created using primary keys and created by iOS (#1703).
* Fixed some memory leaks when an Exception is thrown (#1730).
* Fixed a memory leak when using relationships (#1285).
* Fixed a bug causing cached column indices to be cleared too soon (#1732).

## 0.84.1
* Updated Realm Core to 0.94.4.
  - Fixed a bug that could cause a crash when running the same query multiple times.
* Updated ProGuard configuration. See [documentation](https://realm.io/docs/java/latest/#proguard) for more details.
* Updated Kotlin example to use 1.0.0-beta.
* Fixed warnings reported by "lint -Xlint:all" (#1644).
* Fixed a bug where simultaneous opening and closing a Realm from different threads might result in a NullPointerException (#1646).
* Fixed a bug which made it possible to externally modify the encryption key in a RealmConfiguration (#1678).

## 0.84.0
* Added support for async queries and transactions.
* Added support for parsing JSON Dates with timezone information. (Thank you @LateralKevin)
* Added RealmQuery.isEmpty().
* Added Realm.isClosed() method.
* Added Realm.distinct() method.
* Added RealmQuery.isValid(), RealmResults.isValid() and RealmList.isValid(). Each method checks whether the instance is still valid to use or not(for example, the Realm has been closed or any parent object has been removed).
* Added Realm.isInTransaction() method.
* Updated Realm Core to version 0.94.3.
  - Fallback for mremap() now work correctly on BlackBerry devices.
* Following methods in managed RealmList now throw IllegalStateException instead of native crash when RealmList.isValid() returns false: add(int,RealmObject), add(RealmObject)
* Following methods in managed RealmList now throw IllegalStateException instead of ArrayIndexOutOfBoundsException when RealmList.isValid() returns false: set(int,RealmObject), move(int,int), remove(int), get(int)
* Following methods in managed RealmList now throw IllegalStateException instead of returning 0/null when RealmList.isValid() returns false: clear(), removeAll(Collection), remove(RealmObject), first(), last(), size(), where()
* RealmPrimaryKeyConstraintException is now thrown instead of RealmException if two objects with same primary key are inserted.
* IllegalStateException is now thrown when calling Realm's clear(), RealmResults's remove(), removeLast(), clear() or RealmObject's removeFromRealm() from an incorrect thread.
* Fixed a bug affecting RealmConfiguration.equals().
* Fixed a bug in RealmQuery.isNotNull() which produced wrong results for binary data.
* Fixed a bug in RealmQuery.isNull() and RealmQuery.isNotNull() which validated the query prematurely.
* Fixed a bug where closed Realms were trying to refresh themselves resulting in a NullPointerException.
* Fixed a bug that made it possible to migrate open Realms, which could cause undefined behavior when querying, reading or writing data.
* Fixed a bug causing column indices to be wrong for some edge cases. See #1611 for details.

## 0.83.1
* Updated Realm Core to version 0.94.1.
  - Fixed a bug when using Realm.compactRealm() which could make it impossible to open the Realm file again.
  - Fixed a bug, so isNull link queries now always return true if any part is null.

## 0.83
* BREAKING CHANGE: Database file format update. The Realm file created by this version cannot be used by previous versions of Realm.
* BREAKING CHANGE: Removed deprecated methods and constructors from the Realm class.
* BREAKING CHANGE: Introduced boxed types Boolean, Byte, Short, Integer, Long, Float and Double. Added null support. Introduced annotation @Required to indicate a field is not nullable. String, Date and byte[] became nullable by default which means a RealmMigrationNeededException will be thrown if an previous version of a Realm file is opened.
* Deprecated methods: RealmQuery.minimum{Int,Float,Double}, RealmQuery.maximum{Int,Float,Double}. Use RealmQuery.min() and RealmQuery.max() instead.
* Added support for x86_64.
* Fixed an issue where opening the same Realm file on two Looper threads could potentially lead to an IllegalStateException being thrown.
* Fixed an issue preventing the call of listeners on refresh().
* Opening a Realm file from one thread will no longer be blocked by a transaction from another thread.
* Range restrictions of Date fields have been removed. Date fields now accepts any value. Milliseconds are still removed.

## 0.82.2
* Fixed a bug which might cause failure when loading the native library.
* Fixed a bug which might trigger a timeout in Context.finalize().
* Fixed a bug which might cause RealmObject.isValid() to throw an exception if the object is deleted.
* Updated Realm core to version 0.89.9
  - Fixed a potential stack overflow issue which might cause a crash when encryption was used.
  - Embedded crypto functions into Realm dynamic lib to avoid random issues on some devices.
  - Throw RealmEncryptionNotSupportedException if the device doesn't support Realm encryption. At least one device type (HTC One X) contains system bugs that prevents Realm's encryption from functioning properly. This is now detected, and an exception is thrown when trying to open/create an encrypted Realm file. It's up to the application to catch this and decide if it's OK to proceed without encryption instead.

## 0.82.1
* Fixed a bug where using the wrong encryption key first caused the right key to be seen as invalid.
* Fixed a bug where String fields were ignored when updating objects from JSON with null values.
* Fixed a bug when calling System.exit(0), the process might hang.

## 0.82
* BREAKING CHANGE: Fields with annotation @PrimaryKey are indexed automatically now. Older schemas require a migration.
* RealmConfiguration.setModules() now accept ignore null values which Realm.getDefaultModule() might return.
* Trying to access a deleted Realm object throw throws a proper IllegalStateException.
* Added in-memory Realm support.
* Closing realm on another thread different from where it was created now throws an exception.
* Realm will now throw a RealmError when Realm's underlying storage engine encounters an unrecoverable error.
* @Index annotation can also be applied to byte/short/int/long/boolean/Date now.
* Fixed a bug where RealmQuery objects are prematurely garbage collected.
* Removed RealmQuery.between() for link queries.

## 0.81.1
* Fixed memory leak causing Realm to never release Realm objects.

## 0.81
* Introduced RealmModules for working with custom schemas in libraries and apps.
* Introduced Realm.getDefaultInstance(), Realm.setDefaultInstance(RealmConfiguration) and Realm.getInstance(RealmConfiguration).
* Deprecated most constructors. They have been been replaced by Realm.getInstance(RealmConfiguration) and Realm.getDefaultInstance().
* Deprecated Realm.migrateRealmAtPath(). It has been replaced by Realm.migrateRealm(RealmConfiguration).
* Deprecated Realm.deleteFile(). It has been replaced by Realm.deleteRealm(RealmConfiguration).
* Deprecated Realm.compactFile(). It has been replaced by Realm.compactRealm(RealmConfiguration).
* RealmList.add(), RealmList.addAt() and RealmList.set() now copy unmanaged objects transparently into Realm.
* Realm now works with Kotlin (M12+). (Thank you @cypressious)
* Fixed a performance regression introduced in 0.80.3 occurring during the validation of the Realm schema.
* Added a check to give a better error message when null is used as value for a primary key.
* Fixed unchecked cast warnings when building with Realm.
* Cleaned up examples (remove old test project).
* Added checking for missing generic type in RealmList fields in annotation processor.

## 0.80.3
* Calling Realm.copyToRealmOrUpdate() with an object with a null primary key now throws a proper exception.
* Fixed a bug making it impossible to open Realms created by Realm-Cocoa if a model had a primary key defined.
* Trying to using Realm.copyToRealmOrUpdate() with an object with a null primary key now throws a proper exception.
* RealmChangedListener now also gets called on the same thread that did the commit.
* Fixed bug where Realm.createOrUpdateWithJson() reset Date and Binary data to default values if not found in the JSON output.
* Fixed a memory leak when using RealmBaseAdapter.
* RealmBaseAdapter now allow RealmResults to be null. (Thanks @zaki50)
* Fixed a bug where a change to a model class (`RealmList<A>` to `RealmList<B>`) would not throw a RealmMigrationNeededException.
* Fixed a bug where setting multiple RealmLists didn't remove the previously added objects.
* Solved ConcurrentModificationException thrown when addChangeListener/removeChangeListener got called in the onChange. (Thanks @beeender)
* Fixed duplicated listeners in the same realm instance. Trying to add duplicated listeners is ignored now. (Thanks @beeender)

## 0.80.2
* Trying to use Realm.copyToRealmOrUpdate() with an object with a null primary key now throws a proper exception.
* RealmMigrationNeedException can now return the path to the Realm that needs to be migrated.
* Fixed bug where creating a Realm instance with a hashcode collision no longer returned the wrong Realm instance.
* Updated Realm Core to version 0.89.2
  - fixed bug causing a crash when opening an encrypted Realm file on ARM64 devices.

## 0.80.1
* Realm.createOrUpdateWithJson() no longer resets fields to their default value if they are not found in the JSON input.
* Realm.compactRealmFile() now uses Realm Core's compact() method which is more failure resilient.
* Realm.copyToRealm() now correctly handles referenced child objects that are already in the Realm.
* The ARM64 binary is now properly a part of the Eclipse distribution package.
* A RealmMigrationExceptionNeeded is now properly thrown if @Index and @PrimaryKey are not set correctly during a migration.
* Fixed bug causing Realms to be cached even though they failed to open correctly.
* Added Realm.deleteRealmFile(File) method.
* Fixed bug causing queries to fail if multiple Realms has different field ordering.
* Fixed bug when using Realm.copyToRealm() with a primary key could crash if default value was already used in the Realm.
* Updated Realm Core to version 0.89.0
  - Improved performance for sorting RealmResults.
  - Improved performance for refreshing a Realm after inserting or modifying strings or binary data.
  - Fixed bug causing incorrect result when querying indexed fields.
  - Fixed bug causing corruption of string index when deleting an object where there are duplicate values for the indexed field.
  - Fixed bug causing a crash after compacting the Realm file.
* Added RealmQuery.isNull() and RealmQuery.isNotNull() for querying relationships.
* Fixed a potential NPE in the RealmList constructor.

## 0.80
* Queries on relationships can be case sensitive.
* Fixed bug when importing JSONObjects containing NULL values.
* Fixed crash when trying to remove last element of a RealmList.
* Fixed bug crashing annotation processor when using "name" in model classes for RealmObject references
* Fixed problem occurring when opening an encrypted Realm with two different instances of the same key.
* Version checker no longer reports that updates are available when latest version is used.
* Added support for static fields in RealmObjects.
* Realm.writeEncryptedCopyTo() has been reenabled.

## 0.79.1
* copyToRealm() no longer crashes on cyclic data structures.
* Fixed potential crash when using copyToRealmOrUpdate with an object graph containing a mix of elements with and without primary keys.

## 0.79
* Added support for ARM64.
* Added RealmQuery.not() to negate a query condition.
* Added copyToRealmOrUpdate() and createOrUpdateFromJson() methods, that works for models with primary keys.
* Made the native libraries much smaller. Arm went from 1.8MB to 800KB.
* Better error reporting when trying to create or open a Realm file fails.
* Improved error reporting in case of missing accessors in model classes.
* Re-enabled RealmResults.remove(index) and RealmResults.removeLast().
* Primary keys are now supported through the @PrimaryKey annotation.
* Fixed error when instantiating a Realm with the wrong key.
* Throw an exception if deleteRealmFile() is called when there is an open instance of the Realm.
* Made migrations and compression methods synchronised.
* Removed methods deprecated in 0.76. Now Realm.allObjectsSorted() and RealmQuery.findAllSorted() need to be used instead.
* Reimplemented Realm.allObjectSorted() for better performance.

## 0.78
* Added proper support for encryption. Encryption support is now included by default. Keys are now 64 bytes long.
* Added support to write an encrypted copy of a Realm.
* Realm no longer incorrectly warns that an instance has been closed too many times.
* Realm now shows a log warning if an instance is being finalized without being closed.
* Fixed bug causing Realms to be cached during a RealmMigration resulting in invalid realms being returned from Realm.getInstance().
* Updated core to 0.88.

## 0.77
* Added Realm.allObjectsSorted() and RealmQuery.findAllSorted() and extending RealmResults.sort() for multi-field sorting.
* Added more logging capabilities at the JNI level.
* Added proper encryption support. NOTE: The key has been increased from 32 bytes to 64 bytes (see example).
* Added support for unmanaged objects and custom constructors.
* Added more precise imports in proxy classes to avoid ambiguous references.
* Added support for executing a transaction with a closure using Realm.executeTransaction().
* Added RealmObject.isValid() to test if an object is still accessible.
* RealmResults.sort() now has better error reporting.
* Fixed bug when doing queries on the elements of a RealmList, ie. like Realm.where(Foo.class).getBars().where().equalTo("name").
* Fixed bug causing refresh() to be called on background threads with closed Realms.
* Fixed bug where calling Realm.close() too many times could result in Realm not getting closed at all. This now triggers a log warning.
* Throw NoSuchMethodError when RealmResults.indexOf() is called, since it's not implemented yet.
* Improved handling of empty model classes in the annotation processor
* Removed deprecated static constructors.
* Introduced new static constructors based on File instead of Context, allowing to save Realm files in custom locations.
* RealmList.remove() now properly returns the removed object.
* Calling realm.close() no longer prevent updates to other open realm instances on the same thread.

## 0.76.0
* RealmObjects can now be imported using JSON.
* Gradle wrapper updated to support Android Studio 1.0.
* Fixed bug in RealmObject.equals() so it now correctly compares two objects from the same Realm.
* Fixed bug in Realm crashing for receiving notifications after close().
* Realm class is now marked as final.
* Replaced concurrency example with a better thread example.
* Allowed to add/remove RealmChangeListeners in RealmChangeListeners.
* Upgraded to core 0.87.0 (encryption support, API changes).
* Close the Realm instance after migrations.
* Added a check to deny the writing of objects outside of a transaction.

## 0.75.1 (03 December 2014)
* Changed sort to be an in-place method.
* Renamed SORT_ORDER_DECENDING to SORT_ORDER_DESCENDING.
* Added sorting functionality to allObjects() and findAll().
* Fixed bug when querying a date column with equalTo(), it would act as lessThan()

## 0.75.0 (28 Nov 2014)
* Realm now implements Closeable, allowing better cleanup of native resources.
* Added writeCopyTo() and compactRealmFile() to write and compact a Realm to a new file.
* RealmObject.toString(), equals() and hashCode() now support models with cyclic references.
* RealmResults.iterator() and listIterator() now correctly iterates the results when using remove().
* Bug fixed in Exception text when field names was not matching the database.
* Bug fixed so Realm no longer throws an Exception when removing the last object.
* Bug fixed in RealmResults which prevented sub-querying.
* The Date type does not support millisecond resolution, and dates before 1901-12-13 and dates after 2038-01-19 are not supported on 32 bit systems.
* Fixed bug so Realm no longer throws an Exception when removing the last object.
* Fixed bug in RealmResults which prevented sub-querying.

## 0.74.0 (19 Nov 2014)
* Added support for more field/accessors naming conventions.
* Added case sensitive versions of string comparison operators equalTo and notEqualTo.
* Added where() to RealmList to initiate queries.
* Added verification of fields names in queries with links.
* Added exception for queries with invalid field name.
* Allow static methods in model classes.
* An exception will now be thrown if you try to move Realm, RealmResults or RealmObject between threads.
* Fixed a bug in the calculation of the maximum of date field in a RealmResults.
* Updated core to 0.86.0, fixing a bug in cancelling an empty transaction, and major query speedups with floats/doubles.
* Consistent handling of UTF-8 strings.
* removeFromRealm() now calls moveLastOver() which is faster and more reliable when deleting multiple objects.

## 0.73.1 (05 Nov 2014)
* Fixed a bug that would send infinite notifications in some instances.

## 0.73.0 (04 Nov 2014)
* Fixed a bug not allowing queries with more than 1024 conditions.
* Rewritten the notification system. The API did not change but it's now much more reliable.
* Added support for switching auto-refresh on and off (Realm.setAutoRefresh).
* Added RealmBaseAdapter and an example using it.
* Added deleteFromRealm() method to RealmObject.

## 0.72.0 (27 Oct 2014)
* Extended sorting support to more types: boolean, byte, short, int, long, float, double, Date, and String fields are now supported.
* Better support for Java 7 and 8 in the annotations processor.
* Better support for the Eclipse annotations processor.
* Added Eclipse support to the distribution folder.
* Added Realm.cancelTransaction() to cancel/abort/rollback a transaction.
* Added support for link queries in the form realm.where(Owner.class).equalTo("cat.age", 12).findAll().
* Faster implementation of RealmQuery.findFirst().
* Upgraded core to 0.85.1 (deep copying of strings in queries; preparation for link queries).

## 0.71.0 (07 Oct 2014)
* Simplified the release artifact to a single Jar file.
* Added support for Eclipse.
* Added support for deploying to Maven.
* Throw exception if nested transactions are used (it's not allowed).
* Javadoc updated.
* Fixed [bug in RealmResults](https://github.com/realm/realm-java/issues/453).
* New annotation @Index to add search index to a field (currently only supporting String fields).
* Made the annotations processor more verbose and strict.
* Added RealmQuery.count() method.
* Added a new example about concurrency.
* Upgraded to core 0.84.0.

## 0.70.1 (30 Sep 2014)
* Enabled unit testing for the realm project.
* Fixed handling of camel-cased field names.

## 0.70.0 (29 Sep 2014)
* This is the first public beta release.<|MERGE_RESOLUTION|>--- conflicted
+++ resolved
@@ -3,11 +3,8 @@
 ### Bug fixes
 
 * Fixed native memory leak setting the value of a primary key (#3993).
-<<<<<<< HEAD
-* Fixed bug, preventing Sync client to renew the access token (#4038) (#4039). 
-=======
 * Activated Realm's annotation processor on connectedTest when the project is using kapt (#4008).
->>>>>>> 9d96c4e0
+* Fixed bug, preventing Sync client to renew the access token (#4038) (#4039).
 
 ### Internal
 
