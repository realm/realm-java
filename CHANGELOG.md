## 5.3.2 (YYYY-MM-DD)

### Bug Fixes

* [ObjectServer] Using Android Network Security Configuration is necessary to install the custom root CA for tests (API >= 24) (#5970).
<<<<<<< HEAD
* Fixes issue with the incremental build causing direct access to model without accessor to fail (#6056).
=======
* `RealmQuery.distinct()` is now correctly applied when calling `RealmQuery.count()` (#5958).
>>>>>>> 8b8a0063

## 5.3.1 (2018-06-19)

### Bug Fixes

* [ObjectServer] Fixed a bug which could potentially flood Realm Object Server with PING messages.
* Calling `Realm.deleteAll()` on a Realm file that contains more classes than in the schema throws exception (#5745).
* `Realm.isEmpty()` returning false in some cases, even if all tables part of the schema are empty (#5745).
* Fixed rare native crash materializing as `Assertion failed: ref + size <= after_ref with (ref, size, after_ref, ndx, m_free_positions.size())` (#5300).

### Internal

* Upgraded to Realm Core 5.6.2
* Upgraded to Realm Sync 3.5.6
* Upgraded to Object Store commit `0bcb9643b8fb14323df697999b79c4a5341a8a21`


## 5.3.0 (2018-06-12)

### Enhancements

* [ObjectServer] `Realm.compactRealm(config)` now works on synchronized Realms (#5937).
* [ObjectServer] `SyncConfiguration.compactOnLaunch()` and `SyncConfiguration.compactOnLaunch(callback)` has been added (#5937).
* Added `RealmQuery.getRealm()`, `RealmResults.getRealm()`, `RealmList.getRealm()` and `OrderedRealmCollectionSnapshot.getRealm()` (#5997).

### Internal

* Upgraded to Realm Core 5.6.0
* Upgraded to Realm Sync 3.5.2


## 5.2.0 (2018-06-06)

The feature previously named Partial Sync is now called Query-Based Sync and is now the default mode when synchronizing Realms.
This has impacted a number of API's. See below for the details.

### Deprecated

* [ObjectServer] `SyncConfiguration.automatic()` has been deprecated in favour of `SyncUser.getDefaultConfiguration()`.
* [ObjectServer] `new SyncConfiguration.Builder(user, url)` has been deprecated in favour of `SyncUser.createConfiguration(url)`. NOTE: Creating configurations using `SyncUser` will default to using query-based Realms, while creating them using `new SyncConfiguration.Builder(user, url)` will default to fully synchronized Realms.
* [ObjectServer] With query-based sync being the default `SyncConfiguration.Builder.partialRealm()` has been deprecated. Use ``SyncConfiguration.Builder.fullSynchronization()` if you want full synchronisation instead.

### Enhancements

* [ObjectServer] Added `SyncUser.createConfiguration(url)`. Realms created this way are query-based Realms by default.
* [ObjectServer] Added `SyncUser.getDefaultConfiguration()`.
* The Realm bytecode transformer now supports incremental builds (#3034).
* Improved speed and allocations when parsing field descriptions in queries (#5547).

### Bug Fixes

* Having files that ends with `RealmProxy` will no longer break the Realm Transformer (#3709).

### Internal

* Module mediator classes being generated now produces a stable output enabling better support for incremental builds (#3034).


## 5.1.0 (2018-04-25)

### Enhancements

* [ObjectServer] Added support for `SyncUser.requestPasswordReset()`, `SyncUser.completePasswordReset()`
  and their async variants. This makes it possible to reset the password for users created using
  `Credentials.usernamePassword()` where they used their email as username (#5821).
* [ObjectServer] Added support for `SyncUser.requestEmailConfirmation()`, `SyncUser.confirmEmail()`
  and their async variants. This makes it possible to ask users to confirm their email. This is only
  supported for users created using `Credentials.usernamePassword()` who have used an email as their
  username (#5821).
* `RealmQuery.in()` now support `null` which will always return no matches (#4011).
* Added support for `RealmQuery.alwaysTrue()` and `RealmQuery.alwaysFalse()`.

### Bug Fixes

* Changing a primary key from being nullable to being required could result in objects being deleted (##5899).


## 5.0.1 (2018-04-09)

### Enhancements

* [ObjectServer] `SyncConfiguration.automatic()` will make use of the host port to work out the default Realm URL.
* [ObjectServer] A role is now automatically created for each user with that user as its only member. This simplifies the common use case of restricting access to specific objects to a single user. This role can be accessed at `PermissionUser.getRole()`.
* [ObjectServer] Expose `Role.getMembers()` to access the list of associated `UserPermission`.

### Bug Fixes

* `RealmList.move()` did not move items correctly for unmanaged lists (#5860).
* `RealmObject.isValid()` not correctly returns `false` if `null` is provided as an argument (#5865).
* `RealmQuery.findFirst()` and `RealmQuery.findFirstAsync()` not working correctly with sorting (#5714).
* Permission `noPrivileges` and `allPrivileges` were returning opposite privileges.
* Fixes an issue caused by JNI local table reference overflow (#5880).

### Internal

* Upgraded to Realm Sync 3.0.1
* Upgraded to Realm Core 5.4.2

## 5.0.0 (2018-03-15)

This release is compatible with the Realm Object Server 3.0.0-beta.3 or later.

### Known Bugs

* API's marked @ObjectServer are shipped as part of the base binary, they should only be available when enabling synchronized Realms.

### Breaking Changes

* [ObjectServer] Renamed `SyncUser.currentUser()` to `SyncUser.current()`.
* [ObjectServer] Renamed `SyncUser.login(...)` and `SyncUser.loginAsync(...)` to `SyncUser.logIn(...)` and `SyncUser.logInAsync(...)`.
* [ObjectServer] Renamed `SyncUser.logout()` to `SyncUser.logOut()`.
* The `OrderedCollectionChangeSet` parameter in `OrderedRealmCollectionChangeListener.onChange()` is no longer nullable. Use `changeSet.getState()` instead (#5619).
* `realm.subscribeForObjects()` have been removed. Use `RealmQuery.findAllAsync(String subscriptionName)` and `RealmQuery.findAllAsync()` instead.
* Removed previously deprecated `RealmQuery.findAllSorted()`, `RealmQuery.findAllSortedAsync()` `RealmQuery.distinct()` and `RealmQuery.distinctAsync()`.
* Renamed `RealmQuery.distinctValues()` to `RealmQuery.distinct()`

### Enhancements

* [ObjectServer] Added support for partial Realms. Read [here](https://realm.io/docs/java/latest/#partial-realms) for more information.
* [ObjectServer] Added support for Object Level Permissions (requires partial synchronized Realms). Read [here](https://realm.io/docs/java/latest/#partial-realms) for more information.
* [ObjectServer] Added `SyncConfiguration.automatic()` and `SyncConfiguration.automatic(SyncUser user)` (#5806).
* Added two new methods to `OrderedCollectionChangeSet`: `getState()` and `getError()` (#5619).

## Bug Fixes

* Better exception message if a non model class is provided to methods only accepting those (#5779).

### Internal

* Upgraded to Realm Sync 3.0.0
* Upgraded to Realm Core 5.3.0


## 4.4.0 (2018-03-13)

### Enhancements

* Added support for mapping between a Java name and the underlying name in the Realm file using `@RealmModule`, `@RealmClass` and `@RealmField` annotations (#5280).

## Bug Fixes

* [ObjectServer] Fixed an issue where login after a logout will not resume Syncing (https://github.com/realm/my-first-realm-app/issues/22).


## 4.3.4 (2018-02-06)

## Bug Fixes

* Added missing `RealmQuery.oneOf()` for Kotlin that accepts non-nullable types (#5717).
* [ObjectServer] Fixed an issue preventing sync to resume when the network is back (#5677).

## 4.3.3 (2018-01-19)

### Internal

* Downgrade JavaAssist to 3.21.0-GA to fix an issue with a `ClassNotFoundException` at runtime (#5641).


## 4.3.2 (2018-01-17)

### Bug Fixes

* Throws a better exception message when calling `RealmObjectSchema.addField()` with a `RealmModel` class (#3388).
* Use https for Realm version checker (#4043).
* Prevent Realms Gradle plugin from transitively forcing specific versions of Google Build Tools onto downstream projects (#5640).
* [ObjectServer] logging a warning message instead of throwing an exception, when sync report an unknown error code (#5403).

### Enhancements

* [ObjectServer] added support for both Anonymous and Nickname authentication.


### Internal

* Upgraded to Realm Sync 2.2.9
* Upgraded to Realm Core 5.1.2

## 4.3.1 (2017-12-06)

### Bug Fixes

* Fixed kotlin standard library being added to both Java and Kotlin projects (#5587).


## 4.3.0 (2017-12-05)

### Deprecated

* Support for mips devices are deprecated.
* `RealmQuery.findAllSorted()` and `RealmQuery.findAllSortedAsync()` variants in favor of predicate `RealmQuery.sort().findAll()`.
* `RealmQuery.distinct()` and `RealmQuery.distinctAsync()` variants in favor of predicate `RealmQuery.distinctValues().findAll()`

### Enhancements

* [ObjectServer] Added explicit support for JSON Web Tokens (JWT) using `SyncCredentials.jwt(String token)`. It requires Object Server 2.0.23+ (#5580).
* Projects using Kotlin now include additional extension functions that make working with Kotlin easier. See [docs](https://realm.io/docs/java/latest/#kotlin) for more info (#4684).
* New query predicate: `sort()`.
* New query predicate: `distinctValues()`. Will be renamed to `distinct` in next major version.
* The Realm annotation processor now has a stable output when there are no changes to model classes, improving support for incremental compilers (#5567).

### Bug Fixes

* Added missing `toString()` for the implementation of `OrderedCollectionChangeSet`.
* Sync queries are evaluated immediately to solve the performance issue when the query results are huge, `RealmResults.size()` takes too long time (#5387).
* Correctly close the Realm instance if an exception was thrown while opening it. This avoids `IllegalStateException` when deleting the Realm in the catch block (#5570).
* Fixed the listener on `RealmList` not being called when removing the listener then adding it again (#5507). Please notice that a similar issue still exists for `RealmResults`.

### Internal

* Use `OsList` instead of `OsResults` to add notification token on for `RealmList<RealmModel>`.
* Updated Gradle and plugins to support Android Studio `3.0.0` (#5472).
* Upgraded to Realm Sync 2.1.8.
* Upgraded to Realm Core 4.0.4.

### Credits

* Thanks to @tbsandee for fixing a typo (#5548).
* Thanks to @vivekkiran for updating Gradle and plugins to support Android Studio `3.0.0` (#5472).
* Thanks to @madisp for adding better support for incremental compilers (#5567).


## 4.2.0 (2017-11-17)

### Enhancements

* Added support for using non-encrypted Realms in multiple processes. Some caveats apply. Read [doc](https://realm.io/docs/java/latest/#multiprocess) for more info (#1091).
* Added support for importing primitive lists from JSON (#5362).
* [ObjectServer] Support SSL validation using Android TrustManager (no need to specify `trustedRootCA` in `SynConfiguration` if the certificate is installed on the device), fixes (#4759).
* Added the and() function to `RealmQuery` in order to improve readability.

### Bug Fixes

* Leaked file handler in the Realm Transformer (#5521).
* Potential fix for "RealmError: Incompatible lock file" crash (#2459).

### Internal

* Updated JavaAssist to 3.22.0-GA.
* Upgraded to Realm Sync 2.1.4.
* Upgraded to Realm Core 4.0.3.

### Credits

* Thanks to @rakshithravi1997 for adding `RealmQuery.and()` (#5520).


## 4.1.1 (2017-10-27)

### Bug Fixes

* Fixed the compile warnings of using deprecated method `RealmProxyMediator.getTableName()` in generated mediator classes (#5455).
* [ObjectServer] now retrying network query when encountering any `IOException` (#5453).
* Fixed a `NoClassDefFoundError` due to using `@SafeVarargs` below API 19 (#5463).

### Internal

* Updated Realm Sync to 2.1.0.


## 4.1.0 (2017-10-20)

### Enhancements

* `Realm.deleteRealm()` and `RealmConfiguration.assetFile()` are multi-processes safe now.

### Bug Fixes

* Fix some potential database corruption caused by deleting the Realm file while a Realm instance are still opened in another process or the sync client thread.
* Added `realm.ignoreKotlinNullability` as a kapt argument to disable treating kotlin non-null types as `@Required` (#5412) (introduced in `v3.6.0`).
* Increased http connect/write timeout for low bandwidth network.


## 4.0.0 (2017-10-16)

### Breaking Changes

The internal file format has been upgraded. Opening an older Realm will upgrade the file automatically, but older versions of Realm will no longer be able to read the file.

* [ObjectServer] Updated protocol version to 22 which is only compatible with Realm Object Server >= 2.0.0.
* [ObjectServer] Removed deprecated APIs `SyncUser.retrieveUser()` and `SyncUser.retrieveUserAsync()`. Use `SyncUser.retrieveInfoForUser()` and `retrieveInfoForUserAsync()` instead.
* [ObjectServer] `SyncUser.Callback` now accepts a generic parameter indicating type of object returned when `onSuccess` is called.
* [ObjectServer] Renamed `SyncUser.getAccessToken` to `SyncUser.getRefreshToken`.
* [ObjectServer] Removed deprecated API `SyncUser.getManagementRealm()`.
* Calling `distinct()` on a sorted `RealmResults` no longer clears any sorting defined (#3503).
* Relaxed upper bound of type parameter of `RealmList`, `RealmQuery`, `RealmResults`, `RealmCollection`, `OrderedRealmCollection` and `OrderedRealmCollectionSnapshot`.
* Realm has upgraded its RxJava1 support to RxJava2 (#3497)
  * `Realm.asObservable()` has been renamed to `Realm.asFlowable()`.
  * `RealmList.asObservable()` has been renamed to `RealmList.asFlowable()`.
  * `RealmResults.asObservable()` has been renamed to `RealmResults.asFlowable()`.
  * `RealmObject.asObservable()` has been renamed to `RealmObject.asFlowable()`.
  * `RxObservableFactory` now return RxJava2 types instead of RxJava1 types.
* Removed deprecated APIs `RealmSchema.close()` and `RealmObjectSchema.close()`. Those don't have to be called anymore.
* Removed deprecated API `RealmResults.removeChangeListeners()`. Use `RealmResults.removeAllChangeListeners()` instead.
* Removed deprecated API `RealmObject.removeChangeListeners()`. Use `RealmObject.removeAllChangeListeners()` instead.
* Removed `UNSUPPORTED_TABLE`, `UNSUPPORTED_MIXED` and `UNSUPPORTED_DATE` from `RealmFieldType`.
* Removed deprecated API `RealmResults.distinct()`/`RealmResults.distinctAsync()`. Use `RealmQuery.distinct()`/`RealmQuery.distinctAsync()` instead.
* `RealmQuery.createQuery(Realm, Class)`, `RealmQuery.createDynamicQuery(DynamicRealm, String)`, `RealmQuery.createQueryFromResult(RealmResults)` and `RealmQuery.createQueryFromList(RealmList)` have been removed. Use `Realm.where(Class)`, `DynamicRealm.where(String)`, `RealmResults.where()` and `RealmList.where()` instead.

### Enhancements

* [ObjectServer] `SyncUserInfo` now also exposes a users metadata using `SyncUserInfo.getMetadata()`
* `RealmList` can now contain `String`, `byte[]`, `Boolean`, `Long`, `Integer`, `Short`, `Byte`, `Double`, `Float` and `Date` values. [Queries](https://github.com/realm/realm-java/issues/5361) and [Importing primitive lists from JSON](https://github.com/realm/realm-java/issues/5362) are not supported yet.
* Added support for lists of primitives in `RealmObjectSchema` with `addRealmListField(String fieldName, Class<?> primitiveType)`
* Added support for lists of primitives in `DynamicRealmObject` with `setList(String fieldName, RealmList<?> list)` and `getList(String fieldName, Class<?> primitiveType)`.
* Minor performance improvement when copy/insert objects into Realm.
* Added `static RealmObject.getRealm(RealmModel)`, `RealmObject.getRealm()` and `DynamicRealmObject.getDynamicRealm()` (#4720).
* Added `RealmResults.asChangesetObservable()` that emits the pair `(results, changeset)` (#4277).
* Added `RealmList.asChangesetObservable()` that emits the pair `(list, changeset)` (#4277).
* Added `RealmObject.asChangesetObservable()` that emits the pair `(object, changeset)` (#4277).
* All Realm annotations are now kept at runtime, allowing runtime tools access to them (#5344).
* Speedup schema initialization when a Realm file is first accessed (#5391).

### Bug Fixes

* [ObjectServer] Exposing a `RealmConfiguration` that allows a user to open the backup Realm after the client reset (#4759/#5223).
* [ObjectServer] Realm no longer throws a native “unsupported instruction” exception in some cases when opening a synced Realm asynchronously (https://github.com/realm/realm-object-store/issues/502).
* [ObjectServer] Fixed "Cannot open the read only Realm" issue when get`PermissionManager` (#5414).
* Throw `IllegalArgumentException` instead of `IllegalStateException` when calling string/binary data setters if the data length exceeds the limit.
* Added support for ISO8601 2-digit time zone designators (#5309).
* "Bad File Header" caused by the device running out of space while compacting the Realm (#5011).
* `RealmQuery.equalTo()` failed to find null values on an indexed field if using Case.INSENSITIVE (#5299).
* Assigning a managed object's own list to itself would accidentally clear it (#5395).
* Don't try to acquire `ApplicationContext` if not available in `Realm.init(Context)` (#5389).
* Removing and re-adding a changelistener from inside a changelistener sometimes caused notifications to be missed (#5411).

### Internal

* Upgraded to Realm Sync 2.0.2.
* Upgraded to Realm Core 4.0.2.
* Upgraded to OkHttp 3.9.0.
* Upgraded to RxJava 2.1.4.
* Use Object Store to create the primary key table.

### Credits

* Thanks to @JussiPekonen for adding support for 2-digit time zone designators when importing JSON (#5309).


## 3.7.2 (2017-09-12)

### Bug Fixes

* Fixed a JNI memory issue when doing queries which might potentially cause various native crashes.
* Fixed a bug that `RealmList.deleteFromRealm(int)`, `RealmList.deleteFirstFromRealm()` and `RealmList.deleteLastFromRealm()` did not remove target objects from Realm. This bug was introduced in `3.7.1` (#5233).
* Crash with "'xxx' doesn't exist in current schema." when ProGuard is enabled (#5211).


## 3.7.1 (2017-09-07)

### Bug Fixes

* Fixed potential memory leaks of `LinkView` when calling bulk insertions APIs.
* Fixed possible assertion when using `PermissionManager` at the beginning (#5195).
* Crash caused by JNI couldn't find `SharedRealm`'s inner classes when ProGuard is enabled (#5211).

### Internal

* Replaced LinkView with Object Store's List.
* Renaming `io.realm.internal.CollectionChangeSet` to `io.realm.internal.OsCollectionChangeSet`.


## 3.7.0 (2017-09-01)

### Deprecated

* [ObjectServer] `SyncUser.getManagementRealm()`. Use `SyncUser.getPermissionManager()` instead.

### Enhancements

* [ObjectServer] `SyncUser.getPermissionManager` added as a helper API for working with permissions and permission offers.

### Internal

* [ObjectServer] Upgraded OkHttp to 3.7.0.


## 3.6.0 (2017-09-01)

### Breaking Changes

* [ObjectServer] `SyncUser.logout()` no longer throws an exception when associated Realms instances are not closed (#4962).

### Deprecated

* [ObjectServer] `SyncUser#retrieveUser` and `SyncUser#retrieveUserAsync` replaced by `SyncUser#retrieveInfoForUser`
and `SyncUser#retrieveInfoForUserAsync` which returns a `SyncUserInfo` with mode information (#5008).
* [ObjectServer] `SyncUser#Callback` replaced by the generic version `SyncUser#RequestCallback<T>`.

### Enhancements

* [ObjectServer] Added `SyncSession.uploadAllLocalChanges()`.
* [ObjectServer] APIs of `UserStore` have been changed to support same user identity but different authentication server scenario.
* [ObjectServer] Added `SyncUser.allSessions` to retrieve the all valid sessions belonging to the user (#4783).
* Added `Nullable` annotation to methods that may return `null` in order to improve Kotlin usability. This also introduced a dependency to `com.google.code.findbugs:jsr305`.
* `org.jetbrains.annotations.NotNull` is now an alias for `@Required`. This means that the Realm Schema now fully understand Kotlin non-null types.
* Added support for new data type `MutableRealmIntegers`. The new type behaves almost exactly as a reference to a Long (mutable nullable, etc) but supports `increment` and `decrement` methods, which implement a Conflict Free Replicated Data Type, whose value will converge even when changed across distributed devices with poor connections (#4266).
* Added more detailed exception message for `RealmMigrationNeeded`.
* Bumping schema version only without any actual schema changes will just succeed even when the migration block is not supplied. It threw an `RealmMigrationNeededException` before in the same case.
* Throw `IllegalStateException` when schema validation fails because of wrong declaration of `@LinkingObjects`.

### Bug Fixes

* Potential crash after using `Realm.getSchema()` to change the schema of a typed Realm. `Realm.getSchema()` now returns an immutable `RealmSchema` instance.
* `Realm.copyToRealmOrUpdate()` could cause a `RealmList` field to contain duplicated elements (#4957).
* `RealmSchema.create(String)` and `RealmObjectSchema.setClassName(String)` did not accept class name whose length was 51 to 57.
* Workaround for an Android JVM crash when using `compactOnLaunch()` (#4964).
* Class name in exception message from link query is wrong (#5096).
* The `compactOnLaunch` callback is no longer invoked if the Realm at that path is already open on other threads.

### Internal

* [ObjectServer] removed `ObjectServerUser` and its inner classes, in a step to reduce `SyncUser` complexity (#3741).
* [ObjectServer] changed the `SyncSessionStopPolicy` to `AfterChangesUploaded` to align with other binding and to prevent use cases where the Realm might be deleted before the last changes get synchronized (#5028).
* Upgraded Realm Sync to 1.10.8
* Let Object Store handle migration.


## 3.5.0 (2017-07-11)

### Enhancements

* Added `RealmConfiguration.Builder.compactOnLaunch()` to compact the file on launch (#3739).
* [ObjectServer] Adding user lookup API for administrators (#4828).
* An `IllegalStateException` will be thrown if the given `RealmModule` doesn't include all required model classes (#3398).

### Bug Fixes

* Bug in `isNull()`, `isNotNull()`, `isEmpty()`, and `isNotEmpty()` when queries involve nullable fields in link queries (#4856).
* Bug in how to resolve field names when querying `@LinkingObjects` as the last field (#4864).
* Rare crash in `RealmLog` when log level was set to `LogLevel.DEBUG`.
* Broken case insensitive query with indexed field (#4788).
* [ObjectServer] Bug related to the behaviour of `SyncUser#logout` and the use of invalid `SyncUser` with `SyncConfiguration` (#4822).
* [ObjectServer] Not all error codes from the server were recognized correctly, resulting in UNKNOWN being reported instead.
* [ObjectServer] Prevent the use of a `SyncUser` that explicitly logged out, to open a Realm (#4975).

### Internal

* Use Object Store to do table initialization.
* Removed `Table#Table()`, `Table#addEmptyRow()`, `Table#addEmptyRows()`, `Table#add(Object...)`, `Table#pivot(long,long,PivotType)` and `Table#createnative()`.
* Upgraded Realm Core to 2.8.6
* Upgraded Realm Sync to 1.10.5
* Removed `io.realm.internal.OutOfMemoryError`. `java.lang.OutOfMemoryError` will be thrown instead.


## 3.4.0 (2017-06-22)

### Breaking Changes

* [ObjectServer] Updated protocol version to 18 which is only compatible with ROS > 1.6.0.

### Deprecated

* `RealmSchema.close()` and `RealmObjectSchema.close()`. They don't need to be closed manually. They were added to the public API by mistake.

### Enhancements

* [ObjectServer] Added support for Sync Progress Notifications through `SyncSession.addDownloadProgressListener(ProgressMode, ProgressListener)` and `SyncSession.addUploadProgressListener(ProgressMode, ProgressListener)` (#4104).
* [ObjectServer] Added `SyncSession.getState()` (#4784).
* Added support for querying inverse relationships (#2904).
* Moved inverse relationships out of beta stage.
* Added `Realm.getDefaultConfiguration()` (#4725).

### Bug Fixes

* [ObjectServer] Bug which may crash when the JNI local reference limitation was reached on sync client thread.
* [ObjectServer] Retrying connections with exponential backoff, when encountering `ConnectException` (#4310).
* When converting nullable BLOB field to required, `null` values should be converted to `byte[0]` instead of `byte[1]`.
* Bug which may cause duplicated primary key values when migrating a nullable primary key field to not nullable. `RealmObjectSchema.setRequired()` and `RealmObjectSchema.setNullable()` will throw when converting a nullable primary key field with null values stored to a required primary key field.

### Internal

* Upgraded to Realm Sync 1.10.1
* Upgraded to Realm Core 2.8.4

### Credits

* Thanks to Anis Ben Nsir (@abennsir) for upgrading Roboelectric in the unitTestExample (#4698).


## 3.3.2 (2017-06-09)

### Bug Fixes

* [ObjectServer] Crash when an authentication error happens (#4726).
* [ObjectServer] Enabled encryption with Sync (#4561).
* [ObjectServer] Admin users did not connect correctly to the server (#4750).

### Internal

* Factor out internal interface ManagedObject.

## 3.3.1 (2017-05-26)

### Bug Fixes

* [ObjectServer] Accepted extra columns against synced Realm (#4706).


## 3.3.0 (2017-05-24)

### Enhancements

* [ObjectServer] Added two options to `SyncConfiguration` to provide a trusted root CA `trustedRootCA` and to disable SSL validation `disableSSLVerification` (#4371).
* [ObjectServer] Added support for changing passwords through `SyncUser.changePassword()` using an admin user (#4588).

### Bug Fixes

* Queries on proguarded Realm model classes, failed with "Table not found" (#4673).


## 3.2.1 (2017-05-19)

### Enhancements

* Not in transaction illegal state exception message changed to "Cannot modify managed objects outside of a write transaction.".

### Bug Fixes

* [ObjectServer] `schemaVersion` was mistakenly required in order to trigger migrations (#4658).
* [ObjectServer] Fields removed from model classes will now correctly be hidden instead of throwing an exception when opening the Realm (#4658).
* Random crashes which were caused by a race condition in encrypted Realm (#4343).

### Internal

* Upgraded to Realm Sync 1.8.5.
* Upgraded to Realm Core 2.8.0.

## 3.2.0 (2017-05-16)

### Enhancements

* [ObjectServer] Added support for `SyncUser.isAdmin()` (#4353).
* [ObjectServer] New set of Permission API's have been added to `SyncUser` through `SyncUser.getPermissionManager()` (#4296).
* [ObjectServer] Added support for changing passwords through `SyncUser.changePassword()` (#4423).
* [ObjectServer] Added support for `SyncConfiguration.Builder.waitForInitialRemoteData()` (#4270).
* Transient fields are now allowed in model classes, but are implicitly treated as having the `@Ignore` annotation (#4279).
* Added `Realm.refresh()` and `DynamicRealm.refresh()` (#3476).
* Added `Realm.getInstanceAsync()` and `DynamicRealm.getInstanceAsync()` (#2299).
* Added `DynamicRealmObject#linkingObjects(String,String)` to support linking objects on `DynamicRealm` (#4492).
* Added support for read only Realms using `RealmConfiguration.Builder.readOnly()` and `SyncConfiguration.Builder.readOnly()`(#1147).
* Change listeners will now auto-expand variable names to be more descriptive when using Android Studio.
* The `toString()` methods for the standard and dynamic proxies now print "proxy", or "dynamic" before the left bracket enclosing the data.

### Bug Fixes

* `@LinkingObjects` annotation now also works with Kotlin (#4611).

### Internal

* Use separated locks for different `RealmCache`s (#4551).

## 3.1.4 (2017-05-04)

## Bug fixes

* Added missing row validation check in certain cases on invalidated/deleted objects (#4540).
* Initializing Realm is now more resilient if `Context.getFilesDir()` isn't working correctly (#4493).
* `OrderedRealmCollectionSnapshot.get()` returned a wrong object (#4554).
* `onSuccess` callback got triggered infinitely if a synced transaction was committed in the async transaction's `onSuccess` callback (#4594).

## 3.1.3 (2017-04-20)

### Enhancements

* [ObjectServer] Resume synchronization as soon as the connectivity is back (#4141).

### Bug Fixes

* `equals()` and `hashCode()` of managed `RealmObject`s that come from linking objects don't work correctly (#4487).
* Field name was missing in exception message when `null` was set to required field (#4484).
* Now throws `IllegalStateException` when a getter of linking objects is called against deleted or not yet loaded `RealmObject`s (#4499).
* `NullPointerException` caused by local transaction inside the listener of `findFirstAsync()`'s results (#4495).
* Native crash when adding listeners to `RealmObject` after removing listeners from the same `RealmObject` before (#4502).
* Native crash with "Invalid argument" error happened on some Android 7.1.1 devices when opening Realm on external storage (#4461).
* `OrderedRealmCollectionChangeListener` didn't report change ranges correctly when circular link's field changed (#4474).

### Internal

* Upgraded to Realm Sync 1.6.0.
* Upgraded to Realm Core 2.6.1.

## 3.1.2 (2017-04-12)

### Bug Fixes

* Crash caused by JNI couldn't find `OsObject.notifyChangeListeners` when ProGuard is enabled (#4461).
* Incompatible return type of `RealmSchema.getAll()` and `BaseRealm.getSchema()` (#4443).
* Memory leaked when synced Realm was initialized (#4465).
* An `IllegalStateException` will be thrown when starting iterating `OrderedRealmCollection` if the Realm is closed (#4471).

## 3.1.1 (2017-04-07)

### Bug Fixes

* Crash caused by Listeners on `RealmObject` getting triggered the 2nd time with different changed field (#4437).
* Unintentionally exposing `StandardRealmSchema` (#4443).
* Workaround for crashes on specific Samsung devices which are caused by a buggy `memmove` call (#3651).

## 3.1.0 (2017-04-05)

### Breaking Changes

* Updated file format of Realm files. Existing Realm files will automatically be migrated to the new format when they are opened, but older versions of Realm cannot open these files.
* [ObjectServer] Due to file format changes, Realm Object Server 1.3.0 or later is required.

### Enhancements

* Added support for reverse relationships through the `@LinkingObjects` annotation. See `io.realm.annotations.LinkingObjects` for documentation.  
  * This feature is in `@Beta`.
  * Queries on linking objects do not work.  Queries like `where(...).equalTo("field.linkingObjects.id", 7).findAll()` are not yet supported.
  * Backlink verification is incomplete.  Evil code can cause native crashes.
* The listener on `RealmObject` will only be triggered if the object changes (#3894).
* Added `RealmObjectChangeListener` interface that provide detailed information about `RealmObject` field changes.
* Listeners on `RealmList` and `RealmResults` will be triggered immediately when the transaction is committed on the same thread (#4245).
* The real `RealmMigrationNeededException` is now thrown instead of `IllegalArgumentException` if no migration is provided for a Realm that requires it.
* `RealmQuery.distinct()` can be performed on unindexed fields (#2285).
* `targetSdkVersion` is now 25.
* [ObjectServer] In case of a Client Reset, information about the location of the backed up Realm file is now reported through the `ErrorHandler` interface (#4080).
* [ObjectServer] Authentication URLs now automatically append `/auth` if no other path segment is set (#4370).

### Bug Fixes

* Crash with `LogicError` with `Bad version number` on notifier thread (#4369).
* `Realm.migrateRealm(RealmConfiguration)` now fails correctly with an `IllegalArgumentException` if a `SyncConfiguration` is provided (#4075).
* Potential cause for Realm file corruptions (never reported).
* Add `@Override` annotation to proxy class accessors and stop using raw type in proxy classes in order to remove warnings from javac (#4329).
* `findFirstAsync()` now returns an invalid object if there is no object matches the query condition instead of running the query repeatedly until it can find one (#4352).
* [ObjectServer] Changing the log level after starting a session now works correctly (#4337).

### Internal

* Using the Object Store's Session and SyncManager.
* Upgraded to Realm Sync 1.5.0.
* Upgraded to Realm Core 2.5.1.
* Upgraded Gradle to 3.4.1

## 3.0.0 (2017-02-28)

### Breaking Changes

* `RealmResults.distinct()` returns a new `RealmResults` object instead of filtering on the original object (#2947).
* `RealmResults` is auto-updated continuously. Any transaction on the current thread which may have an impact on the order or elements of the `RealmResults` will change the `RealmResults` immediately instead of change it in the next event loop. The standard `RealmResults.iterator()` will continue to work as normal, which means that you can still delete or modify elements without impacting the iterator. The same is not true for simple for-loops. In some cases a simple for-loop will not work (https://realm.io/docs/java/3.0.0/api/io/realm/OrderedRealmCollection.html#loops), and you must use the new createSnapshot() method.
* `RealmChangeListener` on `RealmObject` will now also be triggered when the object is deleted. Use `RealmObject.isValid()` to check this state(#3138).
* `RealmObject.asObservable()` will now emit the object when it is deleted. Use `RealmObject.isValid()` to check this state (#3138).
* Removed deprecated classes `Logger` and `AndroidLogger` (#4050).

### Deprecated

* `RealmResults.removeChangeListeners()`. Use `RealmResults.removeAllChangeListeners()` instead.
* `RealmObject.removeChangeListeners()`. Use `RealmObject.removeAllChangeListeners()` instead.
* `RealmResults.distinct()` and `RealmResults.distinctAsync()`. Use `RealmQuery.distinct()` and `RealmQuery.distinctAsync()` instead.

### Enhancements

* Added support for sorting by link's field (#672).
* Added `OrderedRealmCollectionSnapshot` class and `OrderedRealmCollection.createSnapshot()` method. `OrderedRealmCollectionSnapshot` is useful when changing `RealmResults` or `RealmList` in simple loops.
* Added `OrderedRealmCollectionChangeListener` interface for supporting fine-grained collection notifications.
* Added support for ChangeListeners on `RealmList`.
* Added `RealmList.asObservable()`.

### Bug Fixes

* Element type checking in `DynamicRealmObject#setList()` (#4252).
* Now throws `IllegalStateException` instead of process crash when any of thread confined methods in `RealmQuery` is called from wrong thread (#4228).
* Now throws `IllegalStateException` when any of thread confined methods in `DynamicRealmObject` is called from wrong thread (#4258).

### Internal

* Use Object Store's `Results` as the backend for `RealmResults` (#3372).
  - Use Object Store's notification mechanism to trigger listeners.
  - Local commits triggers Realm global listener and `RealmObject` listener on current thread immediately instead of in the next event loop.


## 2.3.2 (2017-02-27)

### Bug fixes

* Log levels in JNI layer were all reported as "Error" (#4204).
* Encrypted realms can end up corrupted if many threads are reading and writing at the same time (#4128).
* "Read-only file system" exception when compacting Realm file on external storage (#4140).

### Internal

* Updated to Realm Sync v1.2.1.
* Updated to Realm Core v2.3.2.

### Enhancements

* Improved performance of getters and setters in proxy classes.


## 2.3.1 (2017-02-07)

### Enhancements

* [ObjectServer] The `serverUrl` given to `SyncConfiguration.Builder()` is now more lenient and will also accept only paths as argument (#4144).
* [ObjectServer] Add a timer to refresh periodically the access_token.

### Bug fixes

* NPE problem in SharedRealm.finalize() (#3730).
* `RealmList.contains()` and `RealmResults.contains()` now correctly use custom `equals()` method on Realm model classes.
* Build error when the project is using Kotlin (#4087).
* Bug causing classes to be replaced by classes already in Gradle's classpath (#3568).
* NullPointerException when notifying a single object that it changed (#4086).


## 2.3.0 (2017-01-19)

### Object Server API Changes

* Realm Sync v1.0.0 has been released, and Realm Mobile Platform is no longer considered in beta.
* Breaking change: Location of Realm files are now placed in `getFilesDir()/<userIdentifier>` instead of `getFilesDir()/`.
  This is done in order to support shared Realms among users, while each user retaining their own local copy.
* Breaking change: `SyncUser.all()` now returns Map instead of List.
* Breaking change: Added a default `UserStore` saving users in a Realm file (`RealmFileUserStore`).
* Breaking change: Added multi-user support to `UserStore`. Added `get(String)` and `remove(String)`, removed `remove()` and renamed `get()` to `getCurrent()`.
* Breaking change: Changed the order of arguments to `SyncCredentials.custom()` to match iOS: token, provider, userInfo.
* Added support for `PermissionOffer` and `PermissionOfferResponse` to `SyncUser.getManagementRealm()`.
* Exceptions thrown in error handlers are ignored but logged (#3559).
* Removed unused public constants in `SyncConfiguration` (#4047).
* Fixed bug, preventing Sync client to renew the access token (#4038) (#4039).
* Now `SyncUser.logout()` properly revokes tokens (#3639).

### Bug fixes

* Fixed native memory leak setting the value of a primary key (#3993).
* Activated Realm's annotation processor on connectedTest when the project is using kapt (#4008).
* Fixed "too many open files" issue (#4002).
* Added temporary work-around for bug crashing Samsung Tab 3 devices on startup (#3651).

### Enhancements

* Added `like` predicate for String fields (#3752).

### Internal

* Updated to Realm Sync v1.0.0.
* Added a Realm backup when receiving a Sync client reset message from the server.

## 2.2.2 (2017-01-16)

### Object Server API Changes (In Beta)

* Disabled `Realm.compactRealm()` when sync is enabled as it might corrupt the Realm (https://github.com/realm/realm-core/issues/2345).

### Bug fixes

* "operation not permitted" issue when creating Realm file on some devices' external storage (#3629).
* Crash on API 10 devices (#3726).
* `UnsatisfiedLinkError` caused by `pipe2` (#3945).
* Unrecoverable error with message "Try again" when the notification fifo is full (#3964).
* Realm migration wasn't triggered when the primary key definition was altered (#3966).
* Use phantom reference to solve the finalize time out issue (#2496).

### Enhancements

* All major public classes are now non-final. This is mostly a compromise to support Mockito. All protected fields/methods are still not considered part of the public API and can change without notice (#3869).
* All Realm instances share a single notification daemon thread.
* Fixed Java lint warnings with generated proxy classes (#2929).

### Internal

* Upgraded Realm Core to 2.3.0.
* Upgraded Realm Sync to 1.0.0-BETA-6.5.

## 2.2.1 (2016-11-12)

### Object Server API Changes (In Beta)

* Fixed `SyncConfiguration.toString()` so it now outputs a correct description instead of an empty string (#3787).

### Bug fixes

* Added version number to the native library, preventing ReLinker from accidentally loading old code (#3775).
* `Realm.getLocalInstanceCount(config)` throwing NullPointerException if called after all Realms have been closed (#3791).

## 2.2.0 (2016-11-12)

### Object Server API Changes (In Beta)

* Added support for `SyncUser.getManagementRealm()` and permission changes.

### Bug fixes

* Kotlin projects no longer create the `RealmDefaultModule` if no Realm model classes are present (#3746).
* Remove `includedescriptorclasses` option from ProGuard rule file in order to support built-in shrinker of Android Gradle Plugin (#3714).
* Unexpected `RealmMigrationNeededException` was thrown when a field was added to synced Realm.

### Enhancements

* Added support for the `annotationProcessor` configuration provided by Android Gradle Plugin 2.2.0 or later. Realm plugin adds its annotation processor to the `annotationProcessor` configuration instead of `apt` configuration if it is available and the `com.neenbedankt.android-apt` plugin is not used. In Kotlin projects, `kapt` is used instead of the `annotationProcessor` configuration (#3026).

## 2.1.1 (2016-10-27)

### Bug fixes

* Fixed a bug in `Realm.insert` and `Realm.insertOrUpdate` methods causing a `StackOverFlow` when you try to insert a cyclic graph of objects between Realms (#3732).

### Object Server API Changes (In Beta)

* Set default RxFactory to `SyncConfiguration`.

### Bug fixes

* ProGuard configuration introduced in 2.1.0 unexpectedly kept classes that did not have the @KeepMember annotation (#3689).

## 2.1.0 (2016-10-25)

### Breaking changes

* * `SecureUserStore` has been moved to its own GitHub repository: https://github.com/realm/realm-android-user-store
  See https://github.com/realm/realm-android-user-store/blob/master/README.md for further info on how to include it.


### Object Server API Changes (In Beta)

* Renamed `User` to `SyncUser`, `Credentials` to `SyncCredentials` and `Session` to `SyncSession` to align names with Cocoa.
* Removed `SyncManager.setLogLevel()`. Use `RealmLog.setLevel()` instead.
* `SyncUser.logout()` now correctly clears `SyncUser.currentUser()` (#3638).
* Missing ProGuard configuration for libraries used by Sync extension (#3596).
* Error handler was not called when sync session failed (#3597).
* Added `User.all()` that returns all known Realm Object Server users.
* Upgraded Realm Sync to 1.0.0-BETA-3.2

### Deprecated

* `Logger`. Use `RealmLogger` instead.
* `AndroidLogger`. The logger for Android is implemented in native code instead.

### Bug fixes

* The following were not kept by ProGuard: names of native methods not in the `io.realm.internal` package, names of classes used in method signature (#3596).
* Permission error when a database file was located on external storage (#3140).
* Memory leak when unsubscribing from a RealmResults/RealmObject RxJava Observable (#3552).

### Enhancements

* `Realm.compactRealm()` now works for encrypted Realms.
* Added `first(E defaultValue)` and `last(E defaultValue)` methods to `RealmList` and `RealmResult`. These methods will return the provided object instead of throwing an `IndexOutOfBoundsException` if the list is empty.
* Reduce transformer logger verbosity (#3608).
* `RealmLog.setLevel(int)` for setting the log level across all loggers.

### Internal

* Upgraded Realm Core to 2.1.3

### Credits

* Thanks to Max Furman (@maxfurman) for adding support for `first()` and `last()` default values.

## 2.0.2 (2016-10-06)

This release is not protocol-compatible with previous versions of the Realm Mobile Platform. The base library is still fully compatible.

### Bug fixes

* Build error when using Java 7 (#3563).

### Internal

* Upgraded Realm Core to 2.1.0
* Upgraded Realm Sync to 1.0.0-BETA-2.0.

## 2.0.1 (2016-10-05)

### Bug fixes

* `android.net.conn.CONNECTIVITY_CHANGE` broadcast caused `RuntimeException` if sync extension was disabled (#3505).
* `android.net.conn.CONNECTIVITY_CHANGE` was not delivered on Android 7 devices.
* `distinctAsync` did not respect other query parameters (#3537).
* `ConcurrentModificationException` from Gradle when building an application (#3501).

### Internal

* Upgraded to Realm Core 2.0.1 / Realm Sync 1.3-BETA

## 2.0.0 (2016-09-27)

This release introduces support for the Realm Mobile Platform!
See <https://realm.io/news/introducing-realm-mobile-platform/> for an overview of these great new features.

### Breaking Changes

* Files written by Realm 2.0 cannot be read by 1.x or earlier versions. Old files can still be opened.
* It is now required to call `Realm.init(Context)` before calling any other Realm API.
* Removed `RealmConfiguration.Builder(Context)`, `RealmConfiguration.Builder(Context, File)` and `RealmConfiguration.Builder(File)` constructors.
* `isValid()` now always returns `true` instead of `false` for unmanaged `RealmObject` and `RealmList`. This puts it in line with the behaviour of the Cocoa and .NET API's (#3101).
* armeabi is not supported anymore.
* Added new `RealmFileException`.
  - `IncompatibleLockFileException` has been removed and replaced by `RealmFileException` with kind `INCOMPATIBLE_LOCK_FILE`.
  - `RealmIOExcpetion` has been removed and replaced by `RealmFileException`.
* `RealmConfiguration.Builder.assetFile(Context, String)` has been renamed to `RealmConfiguration.Builder.assetFile(String)`.
* Object with primary key is now required to define it when the object is created. This means that `Realm.createObject(Class<E>)` and `DynamicRealm.createObject(String)` now throws `RealmException` if they are used to create an object with a primary key field. Use `Realm.createObject(Class<E>, Object)` or `DynamicRealm.createObject(String, Object)` instead.
* Importing from JSON without the primary key field defined in the JSON object now throws `IllegalArgumentException`.
* Now `Realm.beginTransaction()`, `Realm.executeTransaction()` and `Realm.waitForChange()` throw `RealmMigrationNeededException` if a remote process introduces incompatible schema changes (#3409).
* The primary key value of an object can no longer be changed after the object was created. Instead a new object must be created and all fields copied over.
* Now `Realm.createObject(Class)` and `Realm.createObject(Class,Object)` take the values from the model's fields and default constructor. Creating objects through the `DynamicRealm` does not use these values (#777).
* When `Realm.create*FromJson()`s create a new `RealmObject`, now they take the default values defined by the field itself and its default constructor for those fields that are not defined in the JSON object.

### Enhancements

* Added `realmObject.isManaged()`, `RealmObject.isManaged(obj)` and `RealmCollection.isManaged()` (#3101).
* Added `RealmConfiguration.Builder.directory(File)`.
* `RealmLog` has been moved to the public API. It is now possible to control which events Realm emit to Logcat. See the `RealmLog` class for more details.
* Typed `RealmObject`s can now continue to access their fields properly even though the schema was changed while the Realm was open (#3409).
* A `RealmMigrationNeededException` will be thrown with a cause to show the detailed message when a migration is needed and the migration block is not in the `RealmConfiguration`.


### Bug fixes

* Fixed a lint error in proxy classes when the 'minSdkVersion' of user's project is smaller than 11 (#3356).
* Fixed a potential crash when there were lots of async queries waiting in the queue.
* Fixed a bug causing the Realm Transformer to not transform field access in the model's constructors (#3361).
* Fixed a bug causing a build failure when the Realm Transformer adds accessors to a model class that was already transformed in other project (#3469).
* Fixed a bug causing the `NullPointerException` when calling getters/setters in the model's constructors (#2536).

### Internal

* Moved JNI build to CMake.
* Updated Realm Core to 2.0.0.
* Updated ReLinker to 1.2.2.

## 1.2.0 (2016-08-19)

### Bug fixes

* Throw a proper exception when operating on a non-existing field with the dynamic API (#3292).
* `DynamicRealmObject.setList` should only accept `RealmList<DynamicRealmObject>` (#3280).
* `DynamicRealmObject.getX(fieldName)` now throws a proper exception instead of a native crash when called with a field name of the wrong type (#3294).
* Fixed a concurrency crash which might happen when `Realm.executeTransactionAsync()` tried to call `onSucess` after the Realm was closed.

### Enhancements

* Added `RealmQuery.in()` for a comparison against multiple values.
* Added byte array (`byte[]`) support to `RealmQuery`'s `equalTo` and `notEqualTo` methods.
* Optimized internal caching of schema classes (#3315).

### Internal

* Updated Realm Core to 1.5.1.
* Improved sorting speed.
* Completely removed the `OptionalAPITransformer`.

### Credits

* Thanks to Brenden Kromhout (@bkromhout) for adding binary array support to `equalTo` and `notEqualTo`.

## 1.1.1 (2016-07-01)

### Bug fixes

* Fixed a wrong JNI method declaration which might cause "method not found" crash on some devices.
* Fixed a bug that `Error` in the background async thread is not forwarded to the caller thread.
* Fixed a crash when an empty `Collection` is passed to `insert()`/`insertOrUpdate()` (#3103).
* Fixed a bug that does not transfer the primary key when `RealmSchemaObject.setClassName()` is called to rename a class (#3118).
* Fixed bug in `Realm.insert` and `Realm.insertOrUpdate` methods causing a `RealmList` to be cleared when inserting a managed `RealmModel` (#3105).
* Fixed a concurrency allocation bug in storage engine which might lead to some random crashes.
* Bulk insertion now throws if it is not called in a transaction (#3173).
* The IllegalStateException thrown when accessing an empty RealmObject is now more meaningful (#3200).
* `insert()` now correctly throws an exception if two different objects have the same primary key (#3212).
* Blackberry Z10 throwing "Function not implemented" (#3178).
* Reduced the number of file descriptors used by Realm Core (#3197).
* Throw a proper `IllegalStateException` if a `RealmChangeListener` is used inside an IntentService (#2875).

### Enhancements

* The Realm Annotation processor no longer consumes the Realm annotations. Allowing other annotation processors to run.

### Internal

* Updated Realm Core to 1.4.2.
* Improved sorting speed.

## 1.1.0 (2016-06-30)

### Bug fixes

* A number of bug fixes in the storage engine related to memory management in rare cases when a Realm has been compacted.
* Disabled the optional API transformer since it has problems with DexGuard (#3022).
* `OnSuccess.OnSuccess()` might not be called with the correct Realm version for async transaction (#1893).
* Fixed a bug in `copyToRealm()` causing a cyclic dependency objects being duplicated.
* Fixed a build failure when model class has a conflicting name such as `Map`, `List`, `String`, ... (#3077).

### Enhancements

* Added `insert(RealmModel obj)`, `insertOrUpdate(RealmModel obj)`, `insert(Collection<RealmModel> collection)` and `insertOrUpdate(Collection<RealmModel> collection)` to perform batch inserts (#1684).
* Enhanced `Table.toString()` to show a PrimaryKey field details (#2903).
* Enabled ReLinker when loading a Realm from a custom path by adding a `RealmConfiguration.Builder(Context, File)` constructor (#2900).
* Changed `targetSdkVersion` of `realm-library` to 24.
* Logs warning if `DynamicRealm` is not closed when GC happens as it does for `Realm`.

### Deprecated

* `RealmConfiguration.Builder(File)`. Use `RealmConfiguration.Builder(Context, File)` instead.

### Internal

* Updated Realm Core to 1.2.0.

## 1.0.1 (2016-05-25)

### Bug fixes

* Fixed a crash when calling `Table.toString()` in debugger (#2429).
* Fixed a race condition which would cause some `RealmResults` to not be properly updated inside a `RealmChangeListener`. This could result in crashes when accessing items from those results (#2926/#2951).
* Revised `RealmResults.isLoaded()` description (#2895).
* Fixed a bug that could cause Realm to lose track of primary key when using `RealmObjectSchema.removeField()` and `RealmObjectSchema.renameField()` (#2829/#2926).
* Fixed a bug that prevented some devices from finding async related JNI methods correctly.
* Updated ProGuard configuration in order not to depend on Android's default configuration (#2972).
* Fixed a race condition between Realms notifications and other UI events. This could e.g. cause ListView to crash (#2990).
* Fixed a bug that allowed both `RealmConfiguration.Builder.assetFile()`/`deleteRealmIfMigrationNeeded()` to be configured at the same time, which leads to the asset file accidentally being deleted in migrations (#2933).
* Realm crashed outright when the same Realm file was opened in two processes. Realm will now optimistically retry opening for 1 second before throwing an Error (#2459).

### Enhancements

* Removes RxJava related APIs during bytecode transforming to make RealmObject plays well with reflection when rx.Observable doesn't exist.

## 1.0.0 (2016-05-25)

No changes since 0.91.1.

## 0.91.1 (2016-05-25)

* Updated Realm Core to 1.0.1.

### Bug fixes

* Fixed a bug when opening a Realm causes a staled memory mapping. Symptoms are error messages like "Bad or incompatible history type", "File format version doesn't match", and "Encrypted interprocess sharing is currently unsupported".

## 0.91.0 (2016-05-20)

* Updated Realm Core to 1.0.0.

### Breaking changes

* Removed all `@Deprecated` methods.
* Calling `Realm.setAutoRefresh()` or `DynamicRealm.setAutoRefresh()` from non-Looper thread throws `IllegalStateException` even if the `autoRefresh` is false (#2820).

### Bug fixes

* Calling RealmResults.deleteAllFromRealm() might lead to native crash (#2759).
* The annotation processor now correctly reports an error if trying to reference interfaces in model classes (#2808).
* Added null check to `addChangeListener` and `removeChangeListener` in `Realm` and `DynamicRealm` (#2772).
* Calling `RealmObjectSchema.addPrimaryKey()` adds an index to the primary key field, and calling `RealmObjectSchema.removePrimaryKey()` removes the index from the field (#2832).
* Log files are not deleted when calling `Realm.deleteRealm()` (#2834).

### Enhancements

* Upgrading to OpenSSL 1.0.1t. From July 11, 2016, Google Play only accept apps using OpenSSL 1.0.1r or later (https://support.google.com/faqs/answer/6376725, #2749).
* Added support for automatically copying an initial database from assets using `RealmConfiguration.Builder.assetFile()`.
* Better error messages when certain file operations fail.

### Credits

* Paweł Surówka (@thesurix) for adding the `RealmConfiguration.Builder.assetFile()`.

## 0.90.1

* Updated Realm Core to 0.100.2.

### Bug fixes

* Opening a Realm while closing a Realm in another thread could lead to a race condition.
* Automatic migration to the new file format could in rare circumstances lead to a crash.
* Fixing a race condition that may occur when using Async API (#2724).
* Fixed CannotCompileException when related class definition in android.jar cannot be found (#2703).

### Enhancements

* Prints path when file related exceptions are thrown.

## 0.90.0

* Updated Realm Core to 0.100.0.

### Breaking changes

* RealmChangeListener provides the changed object/Realm/collection as well (#1594).
* All JSON methods on Realm now only wraps JSONException in RealmException. All other Exceptions are thrown as they are.
* Marked all methods on `RealmObject` and all public classes final (#1594).
* Removed `BaseRealm` from the public API.
* Removed `HandlerController` from the public API.
* Removed constructor of `RealmAsyncTask` from the public API (#1594).
* `RealmBaseAdapter` has been moved to its own GitHub repository: https://github.com/realm/realm-android-adapters
  See https://github.com/realm/realm-android-adapters/blob/master/README.md for further info on how to include it.
* File format of Realm files is changed. Files will be automatically upgraded but opening a Realm file with older
  versions of Realm is not possible.

### Deprecated

* `Realm.allObjects*()`. Use `Realm.where(clazz).findAll*()` instead.
* `Realm.distinct*()`. Use `Realm.where(clazz).distinct*()` instead.
* `DynamicRealm.allObjects*()`. Use `DynamicRealm.where(className).findAll*()` instead.
* `DynamicRealm.distinct*()`. Use `DynamicRealm.where(className).distinct*()` instead.
* `Realm.allObjectsSorted(field, sort, field, sort, field, sort)`. Use `RealmQuery.findAllSorted(field[], sort[])`` instead.
* `RealmQuery.findAllSorted(field, sort, field, sort, field, sort)`. Use `RealmQuery.findAllSorted(field[], sort[])`` instead.
* `RealmQuery.findAllSortedAsync(field, sort, field, sort, field, sort)`. Use `RealmQuery.findAllSortedAsync(field[], sort[])`` instead.
* `RealmConfiguration.setModules()`. Use `RealmConfiguration.modules()` instead.
* `Realm.refresh()` and `DynamicRealm.refresh()`. Use `Realm.waitForChange()`/`stopWaitForChange()` or `DynamicRealm.waitForChange()`/`stopWaitForChange()` instead.

### Enhancements

* `RealmObjectSchema.getPrimaryKey()` (#2636).
* `Realm.createObject(Class, Object)` for creating objects with a primary key directly.
* Unit tests in Android library projects now detect Realm model classes.
* Better error message if `equals()` and `hashCode()` are not properly overridden in custom Migration classes.
* Expanding the precision of `Date` fields to cover full range (#833).
* `Realm.waitForChange()`/`stopWaitForChange()` and `DynamicRealm.waitForChange()`/`stopWaitForChange()` (#2386).

### Bug fixes

* `RealmChangeListener` on `RealmObject` is not triggered when adding listener on returned `RealmObject` of `copyToRealmOrUpdate()` (#2569).

### Credits

* Thanks to Brenden Kromhout (@bkromhout) for adding `RealmObjectSchema.getPrimaryKey()`.

## 0.89.1

### Bug fixes

* @PrimaryKey + @Required on String type primary key no longer throws when using copyToRealm or copyToRealmOrUpdate (#2653).
* Primary key is cleared/changed when calling RealmSchema.remove()/RealmSchema.rename() (#2555).
* Objects implementing RealmModel can be used as a field of RealmModel/RealmObject (#2654).

## 0.89.0

### Breaking changes

* @PrimaryKey field value can now be null for String, Byte, Short, Integer, and Long types. Older Realms should be migrated, using RealmObjectSchema.setNullable(), or by adding the @Required annotation (#2515).
* `RealmResults.clear()` now throws UnsupportedOperationException. Use `RealmResults.deleteAllFromRealm()` instead.
* `RealmResults.remove(int)` now throws UnsupportedOperationException. Use `RealmResults.deleteFromRealm(int)` instead.
* `RealmResults.sort()` and `RealmList.sort()` now return the sorted result instead of sorting in-place.
* `RealmList.first()` and `RealmList.last()` now throw `ArrayIndexOutOfBoundsException` if `RealmList` is empty.
* Removed deprecated method `Realm.getTable()` from public API.
* `Realm.refresh()` and `DynamicRealm.refresh()` on a Looper no longer have any effect. `RealmObject` and `RealmResults` are always updated on the next event loop.

### Deprecated

* `RealmObject.removeFromRealm()` in place of `RealmObject.deleteFromRealm()`
* `Realm.clear(Class)` in favour of `Realm.delete(Class)`.
* `DynamicRealm.clear(Class)` in place of `DynamicRealm.delete(Class)`.

### Enhancements

* Added a `RealmModel` interface that can be used instead of extending `RealmObject`.
* `RealmCollection` and `OrderedRealmCollection` interfaces have been added. `RealmList` and `RealmResults` both implement these.
* `RealmBaseAdapter` now accept an `OrderedRealmCollection` instead of only `RealmResults`.
* `RealmObjectSchema.isPrimaryKey(String)` (#2440)
* `RealmConfiguration.initialData(Realm.Transaction)` can now be used to populate a Realm file before it is used for the first time.

### Bug fixes

* `RealmObjectSchema.isRequired(String)` and `RealmObjectSchema.isNullable(String)` don't throw when the given field name doesn't exist.

### Credits

* Thanks to @thesurix for adding `RealmConfiguration.initialData()`.

## 0.88.3

* Updated Realm Core to 0.97.3.

### Enhancements

* Throws an IllegalArgumentException when calling Realm.copyToRealm()/Realm.copyToRealmOrUpdate() with a RealmObject which belongs to another Realm instance in a different thread.
* Improved speed of cleaning up native resources (#2496).

### Bug fixes

* Field annotated with @Ignored should not have accessors generated by the bytecode transformer (#2478).
* RealmResults and RealmObjects can no longer accidentially be GC'ed if using `asObservable()`. Previously this caused the observable to stop emitting (#2485).
* Fixed an build issue when using Realm in library projects on Windows (#2484).
* Custom equals(), toString() and hashCode() are no longer incorrectly overwritten by the proxy class (#2545).

## 0.88.2

* Updated Realm Core to 0.97.2.

### Enhancements

* Outputs additional information when incompatible lock file error occurs.

### Bug fixes

* Race condition causing BadVersionException when running multiple async writes and queries at the same time (#2021/#2391/#2417).

## 0.88.1

### Bug fixes

* Prevent throwing NullPointerException in RealmConfiguration.equals(RealmConfiguration) when RxJava is not in the classpath (#2416).
* RealmTransformer fails because of missing annotation classes in user's project (#2413).
* Added SONAME header to shared libraries (#2432).
* now DynamicRealmObject.toString() correctly shows null value as "null" and the format is aligned to the String from typed RealmObject (#2439).
* Fixed an issue occurring while resolving ReLinker in apps using a library based on Realm (#2415).

## 0.88.0 (2016-03-10)

* Updated Realm Core to 0.97.0.

### Breaking changes

* Realm has now to be installed as a Gradle plugin.
* DynamicRealm.executeTransaction() now directly throws any RuntimeException instead of wrapping it in a RealmException (#1682).
* DynamicRealm.executeTransaction() now throws IllegalArgumentException instead of silently accepting a null Transaction object.
* String setters now throw IllegalArgumentException instead of RealmError for invalid surrogates.
* DynamicRealm.distinct()/distinctAsync() and Realm.distinct()/distinctAsync() now throw IllegalArgumentException instead of UnsupportedOperationException for invalid type or unindexed field.
* All thread local change listeners are now delayed until the next Looper event instead of being triggered when committing.
* Removed RealmConfiguration.getSchemaMediator() from public API which was deprecated in 0.86.0. Please use RealmConfiguration.getRealmObjectClasses() to obtain the set of model classes (#1797).
* Realm.migrateRealm() throws a FileNotFoundException if the Realm file doesn't exist.
* It is now required to unsubscribe from all Realm RxJava observables in order to fully close the Realm (#2357).

### Deprecated

* Realm.getInstance(Context). Use Realm.getInstance(RealmConfiguration) or Realm.getDefaultInstance() instead.
* Realm.getTable(Class) which was public because of the old migration API. Use Realm.getSchema() or DynamicRealm.getSchema() instead.
* Realm.executeTransaction(Transaction, Callback) and replaced it with Realm.executeTransactionAsync(Transaction), Realm.executeTransactionAsync(Transaction, OnSuccess), Realm.executeTransactionAsync(Transaction, OnError) and Realm.executeTransactionAsync(Transaction, OnSuccess, OnError).

### Enhancements

* Support for custom methods, custom logic in accessors, custom accessor names, interface implementation and public fields in Realm objects (#909).
* Support to project Lombok (#502).
* RealmQuery.isNotEmpty() (#2025).
* Realm.deleteAll() and RealmList.deleteAllFromRealm() (#1560).
* RealmQuery.distinct() and RealmResults.distinct() (#1568).
* RealmQuery.distinctAsync() and RealmResults.distinctAsync() (#2118).
* Improved .so loading by using [ReLinker](https://github.com/KeepSafe/ReLinker).
* Improved performance of RealmList#contains() (#897).
* distinct(...) for Realm, DynamicRealm, RealmQuery, and RealmResults can take multiple parameters (#2284).
* "realm" and "row" can be used as field name in model classes (#2255).
* RealmResults.size() now returns Integer.MAX_VALUE when actual size is greater than Integer.MAX_VALUE (#2129).
* Removed allowBackup from AndroidManifest (#2307).

### Bug fixes

* Error occurring during test and (#2025).
* Error occurring during test and connectedCheck of unit test example (#1934).
* Bug in jsonExample (#2092).
* Multiple calls of RealmResults.distinct() causes to return wrong results (#2198).
* Calling DynamicRealmObject.setList() with RealmList<DynamicRealmObject> (#2368).
* RealmChangeListeners did not triggering correctly if findFirstAsync() didn't find any object. findFirstAsync() Observables now also correctly call onNext when the query completes in that case (#2200).
* Setting a null value to trigger RealmChangeListener (#2366).
* Preventing throwing BadVersionException (#2391).

### Credits

* Thanks to Bill Best (@wmbest2) for snapshot testing.
* Thanks to Graham Smith (@grahamsmith) for a detailed bug report (#2200).

## 0.87.5 (2016-01-29)
* Updated Realm Core to 0.96.2.
  - IllegalStateException won't be thrown anymore in RealmResults.where() if the RealmList which the RealmResults is created on has been deleted. Instead, the RealmResults will be treated as empty forever.
  - Fixed a bug causing a bad version exception, when using findFirstAsync (#2115).

## 0.87.4 (2016-01-28)
* Updated Realm Core to 0.96.0.
  - Fixed bug causing BadVersionException or crashing core when running async queries.

## 0.87.3 (2016-01-25)
* IllegalArgumentException is now properly thrown when calling Realm.copyFromRealm() with a DynamicRealmObject (#2058).
* Fixed a message in IllegalArgumentException thrown by the accessors of DynamicRealmObject (#2141).
* Fixed RealmList not returning DynamicRealmObjects of the correct underlying type (#2143).
* Fixed potential crash when rolling back removal of classes that reference each other (#1829).
* Updated Realm Core to 0.95.8.
  - Fixed a bug where undetected deleted object might lead to seg. fault (#1945).
  - Better performance when deleting objects (#2015).

## 0.87.2 (2016-01-08)
* Removed explicit GC call when committing a transaction (#1925).
* Fixed a bug when RealmObjectSchema.addField() was called with the PRIMARY_KEY modifier, the field was not set as a required field (#2001).
* Fixed a bug which could throw a ConcurrentModificationException in RealmObject's or RealmResults' change listener (#1970).
* Fixed RealmList.set() so it now correctly returns the old element instead of the new (#2044).
* Fixed the deployment of source and javadoc jars (#1971).

## 0.87.1 (2015-12-23)
* Upgraded to NDK R10e. Using gcc 4.9 for all architectures.
* Updated Realm Core to 0.95.6
  - Fixed a bug where an async query can be copied incomplete in rare cases (#1717).
* Fixed potential memory leak when using async query.
* Added a check to prevent removing a RealmChangeListener from a non-Looper thread (#1962). (Thank you @hohnamkung.)

## 0.87.0 (2015-12-17)
* Added Realm.asObservable(), RealmResults.asObservable(), RealmObject.asObservable(), DynamicRealm.asObservable() and DynamicRealmObject.asObservable().
* Added RealmConfiguration.Builder.rxFactory() and RxObservableFactory for custom RxJava observable factory classes.
* Added Realm.copyFromRealm() for creating detached copies of Realm objects (#931).
* Added RealmObjectSchema.getFieldType() (#1883).
* Added unitTestExample to showcase unit and instrumentation tests. Examples include jUnit3, jUnit4, Espresso, Robolectric, and MPowermock usage with Realm (#1440).
* Added support for ISO8601 based dates for JSON import. If JSON dates are invalid a RealmException will be thrown (#1213).
* Added APK splits to gridViewExample (#1834).

## 0.86.1 (2015-12-11)
* Improved the performance of removing objects (RealmResults.clear() and RealmResults.remove()).
* Updated Realm Core to 0.95.5.
* Updated ProGuard configuration (#1904).
* Fixed a bug where RealmQuery.findFirst() returned a wrong result if the RealmQuery had been created from a RealmResults.where() (#1905).
* Fixed a bug causing DynamicRealmObject.getObject()/setObject() to use the wrong class (#1912).
* Fixed a bug which could cause a crash when closing Realm instances in change listeners (#1900).
* Fixed a crash occurring during update of multiple async queries (#1895).
* Fixed listeners not triggered for RealmObject & RealmResults created using copy or create methods (#1884).
* Fixed RealmChangeListener never called inside RealmResults (#1894).
* Fixed crash when calling clear on a RealmList (#1886).

## 0.86.0 (2015-12-03)
* BREAKING CHANGE: The Migration API has been replaced with a new API.
* BREAKING CHANGE: RealmResults.SORT_ORDER_ASCENDING and RealmResults.SORT_ORDER_DESCENDING constants have been replaced by Sort.ASCENDING and Sort.DESCENDING enums.
* BREAKING CHANGE: RealmQuery.CASE_SENSITIVE and RealmQuery.CASE_INSENSITIVE constants have been replaced by Case.SENSITIVE and Case.INSENSITIVE enums.
* BREAKING CHANGE: Realm.addChangeListener, RealmObject.addChangeListener and RealmResults.addChangeListener hold a strong reference to the listener, you should unregister the listener to avoid memory leaks.
* BREAKING CHANGE: Removed deprecated methods RealmQuery.minimum{Int,Float,Double}, RealmQuery.maximum{Int,Float,Double}, RealmQuery.sum{Int,Float,Double} and RealmQuery.average{Int,Float,Double}. Use RealmQuery.min(), RealmQuery.max(), RealmQuery.sum() and RealmQuery.average() instead.
* BREAKING CHANGE: Removed RealmConfiguration.getSchemaMediator() which is public by mistake. And RealmConfiguration.getRealmObjectClasses() is added as an alternative in order to obtain the set of model classes (#1797).
* BREAKING CHANGE: Realm.addChangeListener, RealmObject.addChangeListener and RealmResults.addChangeListener will throw an IllegalStateException when invoked on a non-Looper thread. This is to prevent registering listeners that will not be invoked.
* BREAKING CHANGE: trying to access a property on an unloaded RealmObject obtained asynchronously will throw an IllegalStateException
* Added new Dynamic API using DynamicRealm and DynamicRealmObject.
* Added Realm.getSchema() and DynamicRealm.getSchema().
* Realm.createOrUpdateObjectFromJson() now works correctly if the RealmObject class contains a primary key (#1777).
* Realm.compactRealm() doesn't throw an exception if the Realm file is opened. It just returns false instead.
* Updated Realm Core to 0.95.3.
  - Fixed a bug where RealmQuery.average(String) returned a wrong value for a nullable Long/Integer/Short/Byte field (#1803).
  - Fixed a bug where RealmQuery.average(String) wrongly counted the null value for average calculation (#1854).

## 0.85.1 (2015-11-23)
* Fixed a bug which could corrupt primary key information when updating from a Realm version <= 0.84.1 (#1775).

## 0.85.0 (2016-11-19)
* BREAKING CHANGE: Removed RealmEncryptionNotSupportedException since the encryption implementation changed in Realm's underlying storage engine. Encryption is now supported on all devices.
* BREAKING CHANGE: Realm.executeTransaction() now directly throws any RuntimeException instead of wrapping it in a RealmException (#1682).
* BREAKING CHANGE: RealmQuery.isNull() and RealmQuery.isNotNull() now throw IllegalArgumentException instead of RealmError if the fieldname is a linked field and the last element is a link (#1693).
* Added Realm.isEmpty().
* Setters in managed object for RealmObject and RealmList now throw IllegalArgumentException if the value contains an invalid (unmanaged, removed, closed, from different Realm) object (#1749).
* Attempting to refresh a Realm while a transaction is in process will now throw an IllegalStateException (#1712).
* The Realm AAR now also contains the ProGuard configuration (#1767). (Thank you @skyisle.)
* Updated Realm Core to 0.95.
  - Removed reliance on POSIX signals when using encryption.

## 0.84.2
* Fixed a bug making it impossible to convert a field to become required during a migration (#1695).
* Fixed a bug making it impossible to read Realms created using primary keys and created by iOS (#1703).
* Fixed some memory leaks when an Exception is thrown (#1730).
* Fixed a memory leak when using relationships (#1285).
* Fixed a bug causing cached column indices to be cleared too soon (#1732).

## 0.84.1 (2015-10-28)
* Updated Realm Core to 0.94.4.
  - Fixed a bug that could cause a crash when running the same query multiple times.
* Updated ProGuard configuration. See [documentation](https://realm.io/docs/java/latest/#proguard) for more details.
* Updated Kotlin example to use 1.0.0-beta.
* Fixed warnings reported by "lint -Xlint:all" (#1644).
* Fixed a bug where simultaneous opening and closing a Realm from different threads might result in a NullPointerException (#1646).
* Fixed a bug which made it possible to externally modify the encryption key in a RealmConfiguration (#1678).

## 0.84.0 (2015-10-22)
* Added support for async queries and transactions.
* Added support for parsing JSON Dates with timezone information. (Thank you @LateralKevin.)
* Added RealmQuery.isEmpty().
* Added Realm.isClosed() method.
* Added Realm.distinct() method.
* Added RealmQuery.isValid(), RealmResults.isValid() and RealmList.isValid(). Each method checks whether the instance is still valid to use or not(for example, the Realm has been closed or any parent object has been removed).
* Added Realm.isInTransaction() method.
* Updated Realm Core to version 0.94.3.
  - Fallback for mremap() now work correctly on BlackBerry devices.
* Following methods in managed RealmList now throw IllegalStateException instead of native crash when RealmList.isValid() returns false: add(int,RealmObject), add(RealmObject)
* Following methods in managed RealmList now throw IllegalStateException instead of ArrayIndexOutOfBoundsException when RealmList.isValid() returns false: set(int,RealmObject), move(int,int), remove(int), get(int)
* Following methods in managed RealmList now throw IllegalStateException instead of returning 0/null when RealmList.isValid() returns false: clear(), removeAll(Collection), remove(RealmObject), first(), last(), size(), where()
* RealmPrimaryKeyConstraintException is now thrown instead of RealmException if two objects with same primary key are inserted.
* IllegalStateException is now thrown when calling Realm's clear(), RealmResults's remove(), removeLast(), clear() or RealmObject's removeFromRealm() from an incorrect thread.
* Fixed a bug affecting RealmConfiguration.equals().
* Fixed a bug in RealmQuery.isNotNull() which produced wrong results for binary data.
* Fixed a bug in RealmQuery.isNull() and RealmQuery.isNotNull() which validated the query prematurely.
* Fixed a bug where closed Realms were trying to refresh themselves resulting in a NullPointerException.
* Fixed a bug that made it possible to migrate open Realms, which could cause undefined behavior when querying, reading or writing data.
* Fixed a bug causing column indices to be wrong for some edge cases. See #1611 for details.

## 0.83.1 (2015-10-15)
* Updated Realm Core to version 0.94.1.
  - Fixed a bug when using Realm.compactRealm() which could make it impossible to open the Realm file again.
  - Fixed a bug, so isNull link queries now always return true if any part is null.

## 0.83 (2015-10-08)
* BREAKING CHANGE: Database file format update. The Realm file created by this version cannot be used by previous versions of Realm.
* BREAKING CHANGE: Removed deprecated methods and constructors from the Realm class.
* BREAKING CHANGE: Introduced boxed types Boolean, Byte, Short, Integer, Long, Float and Double. Added null support. Introduced annotation @Required to indicate a field is not nullable. String, Date and byte[] became nullable by default which means a RealmMigrationNeededException will be thrown if an previous version of a Realm file is opened.
* Deprecated methods: RealmQuery.minimum{Int,Float,Double}, RealmQuery.maximum{Int,Float,Double}. Use RealmQuery.min() and RealmQuery.max() instead.
* Added support for x86_64.
* Fixed an issue where opening the same Realm file on two Looper threads could potentially lead to an IllegalStateException being thrown.
* Fixed an issue preventing the call of listeners on refresh().
* Opening a Realm file from one thread will no longer be blocked by a transaction from another thread.
* Range restrictions of Date fields have been removed. Date fields now accepts any value. Milliseconds are still removed.

## 0.82.2 (2015-09-04)
* Fixed a bug which might cause failure when loading the native library.
* Fixed a bug which might trigger a timeout in Context.finalize().
* Fixed a bug which might cause RealmObject.isValid() to throw an exception if the object is deleted.
* Updated Realm core to version 0.89.9
  - Fixed a potential stack overflow issue which might cause a crash when encryption was used.
  - Embedded crypto functions into Realm dynamic lib to avoid random issues on some devices.
  - Throw RealmEncryptionNotSupportedException if the device doesn't support Realm encryption. At least one device type (HTC One X) contains system bugs that prevents Realm's encryption from functioning properly. This is now detected, and an exception is thrown when trying to open/create an encrypted Realm file. It's up to the application to catch this and decide if it's OK to proceed without encryption instead.

## 0.82.1 (2015-08-06)
* Fixed a bug where using the wrong encryption key first caused the right key to be seen as invalid.
* Fixed a bug where String fields were ignored when updating objects from JSON with null values.
* Fixed a bug when calling System.exit(0), the process might hang.

## 0.82 (2015-07-28)
* BREAKING CHANGE: Fields with annotation @PrimaryKey are indexed automatically now. Older schemas require a migration.
* RealmConfiguration.setModules() now accept ignore null values which Realm.getDefaultModule() might return.
* Trying to access a deleted Realm object throw throws a proper IllegalStateException.
* Added in-memory Realm support.
* Closing realm on another thread different from where it was created now throws an exception.
* Realm will now throw a RealmError when Realm's underlying storage engine encounters an unrecoverable error.
* @Index annotation can also be applied to byte/short/int/long/boolean/Date now.
* Fixed a bug where RealmQuery objects are prematurely garbage collected.
* Removed RealmQuery.between() for link queries.

## 0.81.1 (2015-06-22)
* Fixed memory leak causing Realm to never release Realm objects.

## 0.81 (2015-06-19)
* Introduced RealmModules for working with custom schemas in libraries and apps.
* Introduced Realm.getDefaultInstance(), Realm.setDefaultInstance(RealmConfiguration) and Realm.getInstance(RealmConfiguration).
* Deprecated most constructors. They have been been replaced by Realm.getInstance(RealmConfiguration) and Realm.getDefaultInstance().
* Deprecated Realm.migrateRealmAtPath(). It has been replaced by Realm.migrateRealm(RealmConfiguration).
* Deprecated Realm.deleteFile(). It has been replaced by Realm.deleteRealm(RealmConfiguration).
* Deprecated Realm.compactFile(). It has been replaced by Realm.compactRealm(RealmConfiguration).
* RealmList.add(), RealmList.addAt() and RealmList.set() now copy unmanaged objects transparently into Realm.
* Realm now works with Kotlin (M12+). (Thank you @cypressious.)
* Fixed a performance regression introduced in 0.80.3 occurring during the validation of the Realm schema.
* Added a check to give a better error message when null is used as value for a primary key.
* Fixed unchecked cast warnings when building with Realm.
* Cleaned up examples (remove old test project).
* Added checking for missing generic type in RealmList fields in annotation processor.

## 0.80.3 (2015-05-22)
* Calling Realm.copyToRealmOrUpdate() with an object with a null primary key now throws a proper exception.
* Fixed a bug making it impossible to open Realms created by Realm-Cocoa if a model had a primary key defined.
* Trying to using Realm.copyToRealmOrUpdate() with an object with a null primary key now throws a proper exception.
* RealmChangedListener now also gets called on the same thread that did the commit.
* Fixed bug where Realm.createOrUpdateWithJson() reset Date and Binary data to default values if not found in the JSON output.
* Fixed a memory leak when using RealmBaseAdapter.
* RealmBaseAdapter now allow RealmResults to be null. (Thanks @zaki50.)
* Fixed a bug where a change to a model class (`RealmList<A>` to `RealmList<B>`) would not throw a RealmMigrationNeededException.
* Fixed a bug where setting multiple RealmLists didn't remove the previously added objects.
* Solved ConcurrentModificationException thrown when addChangeListener/removeChangeListener got called in the onChange. (Thanks @beeender)
* Fixed duplicated listeners in the same realm instance. Trying to add duplicated listeners is ignored now. (Thanks @beeender)

## 0.80.2 (2015-05-04)
* Trying to use Realm.copyToRealmOrUpdate() with an object with a null primary key now throws a proper exception.
* RealmMigrationNeedException can now return the path to the Realm that needs to be migrated.
* Fixed bug where creating a Realm instance with a hashcode collision no longer returned the wrong Realm instance.
* Updated Realm Core to version 0.89.2
  - fixed bug causing a crash when opening an encrypted Realm file on ARM64 devices.

## 0.80.1 (2015-04-16)
* Realm.createOrUpdateWithJson() no longer resets fields to their default value if they are not found in the JSON input.
* Realm.compactRealmFile() now uses Realm Core's compact() method which is more failure resilient.
* Realm.copyToRealm() now correctly handles referenced child objects that are already in the Realm.
* The ARM64 binary is now properly a part of the Eclipse distribution package.
* A RealmMigrationExceptionNeeded is now properly thrown if @Index and @PrimaryKey are not set correctly during a migration.
* Fixed bug causing Realms to be cached even though they failed to open correctly.
* Added Realm.deleteRealmFile(File) method.
* Fixed bug causing queries to fail if multiple Realms has different field ordering.
* Fixed bug when using Realm.copyToRealm() with a primary key could crash if default value was already used in the Realm.
* Updated Realm Core to version 0.89.0
  - Improved performance for sorting RealmResults.
  - Improved performance for refreshing a Realm after inserting or modifying strings or binary data.
  - Fixed bug causing incorrect result when querying indexed fields.
  - Fixed bug causing corruption of string index when deleting an object where there are duplicate values for the indexed field.
  - Fixed bug causing a crash after compacting the Realm file.
* Added RealmQuery.isNull() and RealmQuery.isNotNull() for querying relationships.
* Fixed a potential NPE in the RealmList constructor.

## 0.80 (2015-03-11)
* Queries on relationships can be case sensitive.
* Fixed bug when importing JSONObjects containing NULL values.
* Fixed crash when trying to remove last element of a RealmList.
* Fixed bug crashing annotation processor when using "name" in model classes for RealmObject references
* Fixed problem occurring when opening an encrypted Realm with two different instances of the same key.
* Version checker no longer reports that updates are available when latest version is used.
* Added support for static fields in RealmObjects.
* Realm.writeEncryptedCopyTo() has been reenabled.

## 0.79.1 (2015-02-20)
* copyToRealm() no longer crashes on cyclic data structures.
* Fixed potential crash when using copyToRealmOrUpdate with an object graph containing a mix of elements with and without primary keys.

## 0.79 (2015-02-16)
* Added support for ARM64.
* Added RealmQuery.not() to negate a query condition.
* Added copyToRealmOrUpdate() and createOrUpdateFromJson() methods, that works for models with primary keys.
* Made the native libraries much smaller. Arm went from 1.8MB to 800KB.
* Better error reporting when trying to create or open a Realm file fails.
* Improved error reporting in case of missing accessors in model classes.
* Re-enabled RealmResults.remove(index) and RealmResults.removeLast().
* Primary keys are now supported through the @PrimaryKey annotation.
* Fixed error when instantiating a Realm with the wrong key.
* Throw an exception if deleteRealmFile() is called when there is an open instance of the Realm.
* Made migrations and compression methods synchronised.
* Removed methods deprecated in 0.76. Now Realm.allObjectsSorted() and RealmQuery.findAllSorted() need to be used instead.
* Reimplemented Realm.allObjectSorted() for better performance.

## 0.78 (2015-01-22)
* Added proper support for encryption. Encryption support is now included by default. Keys are now 64 bytes long.
* Added support to write an encrypted copy of a Realm.
* Realm no longer incorrectly warns that an instance has been closed too many times.
* Realm now shows a log warning if an instance is being finalized without being closed.
* Fixed bug causing Realms to be cached during a RealmMigration resulting in invalid realms being returned from Realm.getInstance().
* Updated core to 0.88.

## 0.77 (2015-01-16)
* Added Realm.allObjectsSorted() and RealmQuery.findAllSorted() and extending RealmResults.sort() for multi-field sorting.
* Added more logging capabilities at the JNI level.
* Added proper encryption support. NOTE: The key has been increased from 32 bytes to 64 bytes (see example).
* Added support for unmanaged objects and custom constructors.
* Added more precise imports in proxy classes to avoid ambiguous references.
* Added support for executing a transaction with a closure using Realm.executeTransaction().
* Added RealmObject.isValid() to test if an object is still accessible.
* RealmResults.sort() now has better error reporting.
* Fixed bug when doing queries on the elements of a RealmList, ie. like Realm.where(Foo.class).getBars().where().equalTo("name").
* Fixed bug causing refresh() to be called on background threads with closed Realms.
* Fixed bug where calling Realm.close() too many times could result in Realm not getting closed at all. This now triggers a log warning.
* Throw NoSuchMethodError when RealmResults.indexOf() is called, since it's not implemented yet.
* Improved handling of empty model classes in the annotation processor
* Removed deprecated static constructors.
* Introduced new static constructors based on File instead of Context, allowing to save Realm files in custom locations.
* RealmList.remove() now properly returns the removed object.
* Calling realm.close() no longer prevent updates to other open realm instances on the same thread.

## 0.76.0 (2014-12-19)
* RealmObjects can now be imported using JSON.
* Gradle wrapper updated to support Android Studio 1.0.
* Fixed bug in RealmObject.equals() so it now correctly compares two objects from the same Realm.
* Fixed bug in Realm crashing for receiving notifications after close().
* Realm class is now marked as final.
* Replaced concurrency example with a better thread example.
* Allowed to add/remove RealmChangeListeners in RealmChangeListeners.
* Upgraded to core 0.87.0 (encryption support, API changes).
* Close the Realm instance after migrations.
* Added a check to deny the writing of objects outside of a transaction.

## 0.75.1 (2014-12-03)
* Changed sort to be an in-place method.
* Renamed SORT_ORDER_DECENDING to SORT_ORDER_DESCENDING.
* Added sorting functionality to allObjects() and findAll().
* Fixed bug when querying a date column with equalTo(), it would act as lessThan()

## 0.75.0 (2014-11-28)
* Realm now implements Closeable, allowing better cleanup of native resources.
* Added writeCopyTo() and compactRealmFile() to write and compact a Realm to a new file.
* RealmObject.toString(), equals() and hashCode() now support models with cyclic references.
* RealmResults.iterator() and listIterator() now correctly iterates the results when using remove().
* Bug fixed in Exception text when field names was not matching the database.
* Bug fixed so Realm no longer throws an Exception when removing the last object.
* Bug fixed in RealmResults which prevented sub-querying.
* The Date type does not support millisecond resolution, and dates before 1901-12-13 and dates after 2038-01-19 are not supported on 32 bit systems.
* Fixed bug so Realm no longer throws an Exception when removing the last object.
* Fixed bug in RealmResults which prevented sub-querying.

## 0.74.0 (2014-11-19)
* Added support for more field/accessors naming conventions.
* Added case sensitive versions of string comparison operators equalTo and notEqualTo.
* Added where() to RealmList to initiate queries.
* Added verification of fields names in queries with links.
* Added exception for queries with invalid field name.
* Allow static methods in model classes.
* An exception will now be thrown if you try to move Realm, RealmResults or RealmObject between threads.
* Fixed a bug in the calculation of the maximum of date field in a RealmResults.
* Updated core to 0.86.0, fixing a bug in cancelling an empty transaction, and major query speedups with floats/doubles.
* Consistent handling of UTF-8 strings.
* removeFromRealm() now calls moveLastOver() which is faster and more reliable when deleting multiple objects.

## 0.73.1 (2014-11-05)
* Fixed a bug that would send infinite notifications in some instances.

## 0.73.0 (2014-11-04)
* Fixed a bug not allowing queries with more than 1024 conditions.
* Rewritten the notification system. The API did not change but it's now much more reliable.
* Added support for switching auto-refresh on and off (Realm.setAutoRefresh).
* Added RealmBaseAdapter and an example using it.
* Added deleteFromRealm() method to RealmObject.

## 0.72.0 (2014-10-27)
* Extended sorting support to more types: boolean, byte, short, int, long, float, double, Date, and String fields are now supported.
* Better support for Java 7 and 8 in the annotations processor.
* Better support for the Eclipse annotations processor.
* Added Eclipse support to the distribution folder.
* Added Realm.cancelTransaction() to cancel/abort/rollback a transaction.
* Added support for link queries in the form realm.where(Owner.class).equalTo("cat.age", 12).findAll().
* Faster implementation of RealmQuery.findFirst().
* Upgraded core to 0.85.1 (deep copying of strings in queries; preparation for link queries).

## 0.71.0 (2014-10-07)
* Simplified the release artifact to a single Jar file.
* Added support for Eclipse.
* Added support for deploying to Maven.
* Throw exception if nested transactions are used (it's not allowed).
* Javadoc updated.
* Fixed [bug in RealmResults](https://github.com/realm/realm-java/issues/453).
* New annotation @Index to add search index to a field (currently only supporting String fields).
* Made the annotations processor more verbose and strict.
* Added RealmQuery.count() method.
* Added a new example about concurrency.
* Upgraded to core 0.84.0.

## 0.70.1 (2014-09-30)
* Enabled unit testing for the realm project.
* Fixed handling of camel-cased field names.

## 0.70.0 (2014-09-29)
* This is the first public beta release.<|MERGE_RESOLUTION|>--- conflicted
+++ resolved
@@ -3,11 +3,8 @@
 ### Bug Fixes
 
 * [ObjectServer] Using Android Network Security Configuration is necessary to install the custom root CA for tests (API >= 24) (#5970).
-<<<<<<< HEAD
 * Fixes issue with the incremental build causing direct access to model without accessor to fail (#6056).
-=======
 * `RealmQuery.distinct()` is now correctly applied when calling `RealmQuery.count()` (#5958).
->>>>>>> 8b8a0063
 
 ## 5.3.1 (2018-06-19)
 
