## 4.0.0-BETA3 (YYYY-MM-DD)

<<<<<<< HEAD
### Enhancements

* [ObjectServer] `SyncUserInfo` now also exposes a users metadata using `SyncUserInfo.getMetadata()`
=======
### Bug Fixes

* Throw `IllegalArgumentException` instead of `IllegalStateException` when calling string/binary data setters if the data length exceeds the limit.

### Breaking Changes

* `RealmResults.distinct()`/`RealmResults.distinctAsync()` have been removed. Use `RealmQuery.distinct()`/`RealmQuery.distinctAsync()` instead.
>>>>>>> 8a3c4ce1

### Internal

* Upgraded to Realm Sync 2.0.0-rc16.
* Upgraded to Realm Core 3.0.0-rc5.

## 4.0.0-BETA2 (2017-07-27)

### Bug Fixes

* [ObjectServer] Realm no longer throws a native “unsupported instruction” exception in some cases when opening a synced Realm asynchronously (https://github.com/realm/realm-object-store/issues/502).

## 4.0.0-BETA1 (2017-07-13)

### Breaking Changes

* [ObjectServer] Updated protocol version to 19 which is only compatible with ROS > 2.0.0.
* Realm has upgraded its RxJava1 support to RxJava2 (#3497)
  * `Realm.asObservable()` has been renamed to `Realm.asFlowable()`.
  * `RealmList.asObservable()` has been renamed to `RealmList.asFlowable()`.
  * `RealmResults.asObservable()` has been renamed to `RealmResults.asFlowable()`.
  * `RealmObject.asObservable()` has been renamed to `RealmObject.asFlowable()`.
  * `RxObservableFactory` now return RxJava2 types instead of RxJava1 types.

### Deprecated

### Enhancements

* Added `static RealmObject.getRealm(RealmModel)`, `RealmObject.getRealm()` and `DynamicRealmObject.getDynamicRealm()` (#4720).
* Added `RealmResults.asChangesetObservable()` that emits the pair `(results, changeset)` (#4277).
* Added `RealmList.asChangesetObservable()` that emits the pair `(list, changeset)` (#4277).
* Added `RealmObject.asChangesetObservable()` that emits the pair `(object, changeset)` (#4277).

### Bug Fixes

### Internal

* Upgraded to Realm Sync 2.0.0-rc12.
* Upgraded to Realm Core 3.0.0-rc3.


## 3.7.2 (2017-09-12)

### Bug Fixes

* Fixed a JNI memory issue when doing queries which might potentially cause various native crashes.
* Fixed a bug that `RealmList.deleteFromRealm(int)`, `RealmList.deleteFirstFromRealm()` and `RealmList.deleteLastFromRealm()` did not remove target objects from Realm. This bug was introduced in `3.7.1` (#5233).
* Crash with "'xxx' doesn't exist in current schema." when ProGuard is enabled (#5211).

## 3.7.1 (2017-09-07)

### Bug Fixes

* Fixed potential memory leaks of `LinkView` when calling bulk insertions APIs.
* Fixed possible assertion when using `PermissionManager` at the beginning (#5195).
* Crash caused by JNI couldn't find `SharedRealm`'s inner classes when ProGuard is enabled (#5211).

### Internal

* Replaced LinkView with Object Store's List.
* Renaming `io.realm.internal.CollectionChangeSet` to `io.realm.internal.OsCollectionChangeSet`.


## 3.7.0 (2017-09-01)

### Deprecated

* [ObjectServer] `SyncUser.getManagementRealm()`. Use `SyncUser.getPermissionManager()` instead.

### Enhancements

* [ObjectServer] `SyncUser.getPermissionManager` added as a helper API for working with permissions and permission offers.

### Internal

* [ObjectServer] Upgraded OkHttp to 3.7.0.


## 3.6.0 (2017-09-01)

### Breaking Changes

* [ObjectServer] `SyncUser.logout()` no longer throws an exception when associated Realms instances are not closed (#4962).

### Deprecated

* [ObjectServer] `SyncUser#retrieveUser` and `SyncUser#retrieveUserAsync` replaced by `SyncUser#retrieveInfoForUser`
and `SyncUser#retrieveInfoForUserAsync` which returns a `SyncUserInfo` with mode information (#5008).
* [ObjectServer] `SyncUser#Callback` replaced by the generic version `SyncUser#RequestCallback<T>`.

### Enhancements

* [ObjectServer] Added `SyncSession.uploadAllLocalChanges()`.
* [ObjectServer] APIs of `UserStore` have been changed to support same user identity but different authentication server scenario.
* [ObjectServer] Added `SyncUser.allSessions` to retrieve the all valid sessions belonging to the user (#4783).
* Added `Nullable` annotation to methods that may return `null` in order to improve Kotlin usability. This also introduced a dependency to `com.google.code.findbugs:jsr305`.
* `org.jetbrains.annotations.NotNull` is now an alias for `@Required`. This means that the Realm Schema now fully understand Kotlin non-null types.
* Added support for new data type `MutableRealmIntegers`. The new type behaves almost exactly as a reference to a Long (mutable nullable, etc) but supports `increment` and `decrement` methods, which implement a Conflict Free Replicated Data Type, whose value will converge even when changed across distributed devices with poor connections (#4266).
* Added more detailed exception message for `RealmMigrationNeeded`.
* Bumping schema version only without any actual schema changes will just succeed even when the migration block is not supplied. It threw an `RealmMigrationNeededException` before in the same case.
* Throw `IllegalStateException` when schema validation fails because of wrong declaration of `@LinkingObjects`.

### Bug Fixes

* Potential crash after using `Realm.getSchema()` to change the schema of a typed Realm. `Realm.getSchema()` now returns an immutable `RealmSchema` instance.
* `Realm.copyToRealmOrUpdate()` could cause a `RealmList` field to contain duplicated elements (#4957).
* `RealmSchema.create(String)` and `RealmObjectSchema.setClassName(String)` did not accept class name whose length was 51 to 57.
* Workaround for an Android JVM crash when using `compactOnLaunch()` (#4964).
* Class name in exception message from link query is wrong (#5096).
* The `compactOnLaunch` callback is no longer invoked if the Realm at that path is already open on other threads.

### Internal

* [ObjectServer] removed `ObjectServerUser` and its inner classes, in a step to reduce `SyncUser` complexity (#3741).
* [ObjectServer] changed the `SyncSessionStopPolicy` to `AfterChangesUploaded` to align with other binding and to prevent use cases where the Realm might be deleted before the last changes get synchronized (#5028).
* Upgraded Realm Sync to 1.10.8
* Let Object Store handle migration.


## 3.5.0 (2017-07-11)

### Enhancements

* Added `RealmConfiguration.Builder.compactOnLaunch()` to compact the file on launch (#3739).
* [ObjectServer] Adding user lookup API for administrators (#4828).
* An `IllegalStateException` will be thrown if the given `RealmModule` doesn't include all required model classes (#3398).

### Bug Fixes

* Bug in `isNull()`, `isNotNull()`, `isEmpty()`, and `isNotEmpty()` when queries involve nullable fields in link queries (#4856).
* Bug in how to resolve field names when querying `@LinkingObjects` as the last field (#4864).
* Rare crash in `RealmLog` when log level was set to `LogLevel.DEBUG`.
* Broken case insensitive query with indexed field (#4788).
* [ObjectServer] Bug related to the behaviour of `SyncUser#logout` and the use of invalid `SyncUser` with `SyncConfiguration` (#4822).
* [ObjectServer] Not all error codes from the server were recognized correctly, resulting in UNKNOWN being reported instead.
* [ObjectServer] Prevent the use of a `SyncUser` that explicitly logged out, to open a Realm (#4975).

### Internal

* Use Object Store to do table initialization.
* Removed `Table#Table()`, `Table#addEmptyRow()`, `Table#addEmptyRows()`, `Table#add(Object...)`, `Table#pivot(long,long,PivotType)` and `Table#createnative()`.
* Upgraded Realm Core to 2.8.6
* Upgraded Realm Sync to 1.10.5
* Removed `io.realm.internal.OutOfMemoryError`. `java.lang.OutOfMemoryError` will be thrown instead.


## 3.4.0 (2017-06-22)

### Breaking Changes

* [ObjectServer] Updated protocol version to 18 which is only compatible with ROS > 1.6.0.

### Deprecated

* `RealmSchema.close()` and `RealmObjectSchema.close()`. They don't need to be closed manually. They were added to the public API by mistake.

### Enhancements

* [ObjectServer] Added support for Sync Progress Notifications through `SyncSession.addDownloadProgressListener(ProgressMode, ProgressListener)` and `SyncSession.addUploadProgressListener(ProgressMode, ProgressListener)` (#4104).
* [ObjectServer] Added `SyncSession.getState()` (#4784).
* Added support for querying inverse relationships (#2904).
* Moved inverse relationships out of beta stage.
* Added `Realm.getDefaultConfiguration()` (#4725).

### Bug Fixes

* [ObjectServer] Bug which may crash when the JNI local reference limitation was reached on sync client thread.
* [ObjectServer] Retrying connections with exponential backoff, when encountering `ConnectException` (#4310).
* When converting nullable BLOB field to required, `null` values should be converted to `byte[0]` instead of `byte[1]`.
* Bug which may cause duplicated primary key values when migrating a nullable primary key field to not nullable. `RealmObjectSchema.setRequired()` and `RealmObjectSchema.setNullable()` will throw when converting a nullable primary key field with null values stored to a required primary key field.

### Internal

* Upgraded to Realm Sync 1.10.1
* Upgraded to Realm Core 2.8.4

### Credits

* Thanks to Anis Ben Nsir (@abennsir) for upgrading Roboelectric in the unitTestExample (#4698).


## 3.3.2 (2017-06-09)

### Bug Fixes

* [ObjectServer] Crash when an authentication error happens (#4726).
* [ObjectServer] Enabled encryption with Sync (#4561).
* [ObjectServer] Admin users did not connect correctly to the server (#4750).

### Internal

* Factor out internal interface ManagedObject.

## 3.3.1 (2017-05-26)

### Bug Fixes

* [ObjectServer] Accepted extra columns against synced Realm (#4706).


## 3.3.0 (2017-05-24)

### Enhancements

* [ObjectServer] Added two options to `SyncConfiguration` to provide a trusted root CA `trustedRootCA` and to disable SSL validation `disableSSLVerification` (#4371).
* [ObjectServer] Added support for changing passwords through `SyncUser.changePassword()` using an admin user (#4588).

### Bug Fixes

* Queries on proguarded Realm model classes, failed with "Table not found" (#4673).


## 3.2.1 (2017-05-19)

### Enhancements

* Not in transaction illegal state exception message changed to "Cannot modify managed objects outside of a write transaction.".

### Bug Fixes

* [ObjectServer] `schemaVersion` was mistakenly required in order to trigger migrations (#4658).
* [ObjectServer] Fields removed from model classes will now correctly be hidden instead of throwing an exception when opening the Realm (#4658).
* Random crashes which were caused by a race condition in encrypted Realm (#4343).

### Internal

* Upgraded to Realm Sync 1.8.5.
* Upgraded to Realm Core 2.8.0.

## 3.2.0 (2017-05-16)

### Enhancements

* [ObjectServer] Added support for `SyncUser.isAdmin()` (#4353).
* [ObjectServer] New set of Permission API's have been added to `SyncUser` through `SyncUser.getPermissionManager()` (#4296).
* [ObjectServer] Added support for changing passwords through `SyncUser.changePassword()` (#4423).
* [ObjectServer] Added support for `SyncConfiguration.Builder.waitForInitialRemoteData()` (#4270).
* Transient fields are now allowed in model classes, but are implicitly treated as having the `@Ignore` annotation (#4279).
* Added `Realm.refresh()` and `DynamicRealm.refresh()` (#3476).
* Added `Realm.getInstanceAsync()` and `DynamicRealm.getInstanceAsync()` (#2299).
* Added `DynamicRealmObject#linkingObjects(String,String)` to support linking objects on `DynamicRealm` (#4492).
* Added support for read only Realms using `RealmConfiguration.Builder.readOnly()` and `SyncConfiguration.Builder.readOnly()`(#1147).
* Change listeners will now auto-expand variable names to be more descriptive when using Android Studio.
* The `toString()` methods for the standard and dynamic proxies now print "proxy", or "dynamic" before the left bracket enclosing the data.

### Bug Fixes

* `@LinkingObjects` annotation now also works with Kotlin (#4611).

### Internal

* Use separated locks for different `RealmCache`s (#4551).

## 3.1.4 (2017-05-04)

## Bug fixes

* Added missing row validation check in certain cases on invalidated/deleted objects (#4540).
* Initializing Realm is now more resilient if `Context.getFilesDir()` isn't working correctly (#4493).
* `OrderedRealmCollectionSnapshot.get()` returned a wrong object (#4554).
* `onSuccess` callback got triggered infinitely if a synced transaction was committed in the async transaction's `onSuccess` callback (#4594).

## 3.1.3 (2017-04-20)

### Enhancements

* [ObjectServer] Resume synchronization as soon as the connectivity is back (#4141).

### Bug Fixes

* `equals()` and `hashCode()` of managed `RealmObject`s that come from linking objects don't work correctly (#4487).
* Field name was missing in exception message when `null` was set to required field (#4484).
* Now throws `IllegalStateException` when a getter of linking objects is called against deleted or not yet loaded `RealmObject`s (#4499).
* `NullPointerException` caused by local transaction inside the listener of `findFirstAsync()`'s results (#4495).
* Native crash when adding listeners to `RealmObject` after removing listeners from the same `RealmObject` before (#4502).
* Native crash with "Invalid argument" error happened on some Android 7.1.1 devices when opening Realm on external storage (#4461).
* `OrderedRealmCollectionChangeListener` didn't report change ranges correctly when circular link's field changed (#4474).

### Internal

* Upgraded to Realm Sync 1.6.0.
* Upgraded to Realm Core 2.6.1.

## 3.1.2 (2017-04-12)

### Bug Fixes

* Crash caused by JNI couldn't find `OsObject.notifyChangeListeners` when ProGuard is enabled (#4461).
* Incompatible return type of `RealmSchema.getAll()` and `BaseRealm.getSchema()` (#4443).
* Memory leaked when synced Realm was initialized (#4465).
* An `IllegalStateException` will be thrown when starting iterating `OrderedRealmCollection` if the Realm is closed (#4471).

## 3.1.1 (2017-04-07)

### Bug Fixes

* Crash caused by Listeners on `RealmObject` getting triggered the 2nd time with different changed field (#4437).
* Unintentionally exposing `StandardRealmSchema` (#4443).
* Workaround for crashes on specific Samsung devices which are caused by a buggy `memmove` call (#3651).

## 3.1.0 (2017-04-05)

### Breaking Changes

* Updated file format of Realm files. Existing Realm files will automatically be migrated to the new format when they are opened, but older versions of Realm cannot open these files.
* [ObjectServer] Due to file format changes, Realm Object Server 1.3.0 or later is required.

### Enhancements

* Added support for reverse relationships through the `@LinkingObjects` annotation. See `io.realm.annotations.LinkingObjects` for documentation.  
  * This feature is in `@Beta`.
  * Queries on linking objects do not work.  Queries like `where(...).equalTo("field.linkingObjects.id", 7).findAll()` are not yet supported.
  * Backlink verification is incomplete.  Evil code can cause native crashes.
* The listener on `RealmObject` will only be triggered if the object changes (#3894).
* Added `RealmObjectChangeListener` interface that provide detailed information about `RealmObject` field changes.
* Listeners on `RealmList` and `RealmResults` will be triggered immediately when the transaction is committed on the same thread (#4245).
* The real `RealmMigrationNeededException` is now thrown instead of `IllegalArgumentException` if no migration is provided for a Realm that requires it.
* `RealmQuery.distinct()` can be performed on unindexed fields (#2285).
* `targetSdkVersion` is now 25.
* [ObjectServer] In case of a Client Reset, information about the location of the backed up Realm file is now reported through the `ErrorHandler` interface (#4080).
* [ObjectServer] Authentication URLs now automatically append `/auth` if no other path segment is set (#4370).

### Bug Fixes

* Crash with `LogicError` with `Bad version number` on notifier thread (#4369).
* `Realm.migrateRealm(RealmConfiguration)` now fails correctly with an `IllegalArgumentException` if a `SyncConfiguration` is provided (#4075).
* Potential cause for Realm file corruptions (never reported).
* Add `@Override` annotation to proxy class accessors and stop using raw type in proxy classes in order to remove warnings from javac (#4329).
* `findFirstAsync()` now returns an invalid object if there is no object matches the query condition instead of running the query repeatedly until it can find one (#4352).
* [ObjectServer] Changing the log level after starting a session now works correctly (#4337).

### Internal

* Using the Object Store's Session and SyncManager.
* Upgraded to Realm Sync 1.5.0.
* Upgraded to Realm Core 2.5.1.
* Upgraded Gradle to 3.4.1

## 3.0.0 (2017-02-28)

### Breaking Changes

* `RealmResults.distinct()` returns a new `RealmResults` object instead of filtering on the original object (#2947).
* `RealmResults` is auto-updated continuously. Any transaction on the current thread which may have an impact on the order or elements of the `RealmResults` will change the `RealmResults` immediately instead of change it in the next event loop. The standard `RealmResults.iterator()` will continue to work as normal, which means that you can still delete or modify elements without impacting the iterator. The same is not true for simple for-loops. In some cases a simple for-loop will not work (https://realm.io/docs/java/3.0.0/api/io/realm/OrderedRealmCollection.html#loops), and you must use the new createSnapshot() method.
* `RealmChangeListener` on `RealmObject` will now also be triggered when the object is deleted. Use `RealmObject.isValid()` to check this state(#3138).
* `RealmObject.asObservable()` will now emit the object when it is deleted. Use `RealmObject.isValid()` to check this state (#3138).
* Removed deprecated classes `Logger` and `AndroidLogger` (#4050).

### Deprecated

* `RealmResults.removeChangeListeners()`. Use `RealmResults.removeAllChangeListeners()` instead.
* `RealmObject.removeChangeListeners()`. Use `RealmObject.removeAllChangeListeners()` instead.
* `RealmResults.distinct()` and `RealmResults.distinctAsync()`. Use `RealmQuery.distinct()` and `RealmQuery.distinctAsync()` instead.

### Enhancements

* Added support for sorting by link's field (#672).
* Added `OrderedRealmCollectionSnapshot` class and `OrderedRealmCollection.createSnapshot()` method. `OrderedRealmCollectionSnapshot` is useful when changing `RealmResults` or `RealmList` in simple loops.
* Added `OrderedRealmCollectionChangeListener` interface for supporting fine-grained collection notifications.
* Added support for ChangeListeners on `RealmList`.
* Added `RealmList.asObservable()`.

### Bug Fixes

* Element type checking in `DynamicRealmObject#setList()` (#4252).
* Now throws `IllegalStateException` instead of process crash when any of thread confined methods in `RealmQuery` is called from wrong thread (#4228).
* Now throws `IllegalStateException` when any of thread confined methods in `DynamicRealmObject` is called from wrong thread (#4258).

### Internal

* Use Object Store's `Results` as the backend for `RealmResults` (#3372).
  - Use Object Store's notification mechanism to trigger listeners.
  - Local commits triggers Realm global listener and `RealmObject` listener on current thread immediately instead of in the next event loop.


## 2.3.2 (2017-02-27)

### Bug fixes

* Log levels in JNI layer were all reported as "Error" (#4204).
* Encrypted realms can end up corrupted if many threads are reading and writing at the same time (#4128).
* "Read-only file system" exception when compacting Realm file on external storage (#4140).

### Internal

* Updated to Realm Sync v1.2.1.
* Updated to Realm Core v2.3.2.

### Enhancements

* Improved performance of getters and setters in proxy classes.


## 2.3.1 (2017-02-07)

### Enhancements

* [ObjectServer] The `serverUrl` given to `SyncConfiguration.Builder()` is now more lenient and will also accept only paths as argument (#4144).
* [ObjectServer] Add a timer to refresh periodically the access_token.

### Bug fixes

* NPE problem in SharedRealm.finalize() (#3730).
* `RealmList.contains()` and `RealmResults.contains()` now correctly use custom `equals()` method on Realm model classes.
* Build error when the project is using Kotlin (#4087).
* Bug causing classes to be replaced by classes already in Gradle's classpath (#3568).
* NullPointerException when notifying a single object that it changed (#4086).


## 2.3.0 (2017-01-19)

### Object Server API Changes

* Realm Sync v1.0.0 has been released, and Realm Mobile Platform is no longer considered in beta.
* Breaking change: Location of Realm files are now placed in `getFilesDir()/<userIdentifier>` instead of `getFilesDir()/`.
  This is done in order to support shared Realms among users, while each user retaining their own local copy.
* Breaking change: `SyncUser.all()` now returns Map instead of List.
* Breaking change: Added a default `UserStore` saving users in a Realm file (`RealmFileUserStore`).
* Breaking change: Added multi-user support to `UserStore`. Added `get(String)` and `remove(String)`, removed `remove()` and renamed `get()` to `getCurrent()`.
* Breaking change: Changed the order of arguments to `SyncCredentials.custom()` to match iOS: token, provider, userInfo.
* Added support for `PermissionOffer` and `PermissionOfferResponse` to `SyncUser.getManagementRealm()`.
* Exceptions thrown in error handlers are ignored but logged (#3559).
* Removed unused public constants in `SyncConfiguration` (#4047).
* Fixed bug, preventing Sync client to renew the access token (#4038) (#4039).
* Now `SyncUser.logout()` properly revokes tokens (#3639).

### Bug fixes

* Fixed native memory leak setting the value of a primary key (#3993).
* Activated Realm's annotation processor on connectedTest when the project is using kapt (#4008).
* Fixed "too many open files" issue (#4002).
* Added temporary work-around for bug crashing Samsung Tab 3 devices on startup (#3651).

### Enhancements

* Added `like` predicate for String fields (#3752).

### Internal

* Updated to Realm Sync v1.0.0.
* Added a Realm backup when receiving a Sync client reset message from the server.

## 2.2.2 (2017-01-16)

### Object Server API Changes (In Beta)

* Disabled `Realm.compactRealm()` when sync is enabled as it might corrupt the Realm (https://github.com/realm/realm-core/issues/2345).

### Bug fixes

* "operation not permitted" issue when creating Realm file on some devices' external storage (#3629).
* Crash on API 10 devices (#3726).
* `UnsatisfiedLinkError` caused by `pipe2` (#3945).
* Unrecoverable error with message "Try again" when the notification fifo is full (#3964).
* Realm migration wasn't triggered when the primary key definition was altered (#3966).
* Use phantom reference to solve the finalize time out issue (#2496).

### Enhancements

* All major public classes are now non-final. This is mostly a compromise to support Mockito. All protected fields/methods are still not considered part of the public API and can change without notice (#3869).
* All Realm instances share a single notification daemon thread.
* Fixed Java lint warnings with generated proxy classes (#2929).

### Internal

* Upgraded Realm Core to 2.3.0.
* Upgraded Realm Sync to 1.0.0-BETA-6.5.

## 2.2.1 (2016-11-12)

### Object Server API Changes (In Beta)

* Fixed `SyncConfiguration.toString()` so it now outputs a correct description instead of an empty string (#3787).

### Bug fixes

* Added version number to the native library, preventing ReLinker from accidentally loading old code (#3775).
* `Realm.getLocalInstanceCount(config)` throwing NullPointerException if called after all Realms have been closed (#3791).

## 2.2.0 (2016-11-12)

### Object Server API Changes (In Beta)

* Added support for `SyncUser.getManagementRealm()` and permission changes.

### Bug fixes

* Kotlin projects no longer create the `RealmDefaultModule` if no Realm model classes are present (#3746).
* Remove `includedescriptorclasses` option from ProGuard rule file in order to support built-in shrinker of Android Gradle Plugin (#3714).
* Unexpected `RealmMigrationNeededException` was thrown when a field was added to synced Realm.

### Enhancements

* Added support for the `annotationProcessor` configuration provided by Android Gradle Plugin 2.2.0 or later. Realm plugin adds its annotation processor to the `annotationProcessor` configuration instead of `apt` configuration if it is available and the `com.neenbedankt.android-apt` plugin is not used. In Kotlin projects, `kapt` is used instead of the `annotationProcessor` configuration (#3026).

## 2.1.1 (2016-10-27)

### Bug fixes

* Fixed a bug in `Realm.insert` and `Realm.insertOrUpdate` methods causing a `StackOverFlow` when you try to insert a cyclic graph of objects between Realms (#3732).

### Object Server API Changes (In Beta)

* Set default RxFactory to `SyncConfiguration`.

### Bug fixes

* ProGuard configuration introduced in 2.1.0 unexpectedly kept classes that did not have the @KeepMember annotation (#3689).

## 2.1.0 (2016-10-25)

### Breaking changes

* * `SecureUserStore` has been moved to its own GitHub repository: https://github.com/realm/realm-android-user-store
  See https://github.com/realm/realm-android-user-store/blob/master/README.md for further info on how to include it.


### Object Server API Changes (In Beta)

* Renamed `User` to `SyncUser`, `Credentials` to `SyncCredentials` and `Session` to `SyncSession` to align names with Cocoa.
* Removed `SyncManager.setLogLevel()`. Use `RealmLog.setLevel()` instead.
* `SyncUser.logout()` now correctly clears `SyncUser.currentUser()` (#3638).
* Missing ProGuard configuration for libraries used by Sync extension (#3596).
* Error handler was not called when sync session failed (#3597).
* Added `User.all()` that returns all known Realm Object Server users.
* Upgraded Realm Sync to 1.0.0-BETA-3.2

### Deprecated

* `Logger`. Use `RealmLogger` instead.
* `AndroidLogger`. The logger for Android is implemented in native code instead.

### Bug fixes

* The following were not kept by ProGuard: names of native methods not in the `io.realm.internal` package, names of classes used in method signature (#3596).
* Permission error when a database file was located on external storage (#3140).
* Memory leak when unsubscribing from a RealmResults/RealmObject RxJava Observable (#3552).

### Enhancements

* `Realm.compactRealm()` now works for encrypted Realms.
* Added `first(E defaultValue)` and `last(E defaultValue)` methods to `RealmList` and `RealmResult`. These methods will return the provided object instead of throwing an `IndexOutOfBoundsException` if the list is empty.
* Reduce transformer logger verbosity (#3608).
* `RealmLog.setLevel(int)` for setting the log level across all loggers.

### Internal

* Upgraded Realm Core to 2.1.3

### Credits

* Thanks to Max Furman (@maxfurman) for adding support for `first()` and `last()` default values.

## 2.0.2 (2016-10-06)

This release is not protocol-compatible with previous versions of the Realm Mobile Platform. The base library is still fully compatible.

### Bug fixes

* Build error when using Java 7 (#3563).

### Internal

* Upgraded Realm Core to 2.1.0
* Upgraded Realm Sync to 1.0.0-BETA-2.0.

## 2.0.1 (2016-10-05)

### Bug fixes

* `android.net.conn.CONNECTIVITY_CHANGE` broadcast caused `RuntimeException` if sync extension was disabled (#3505).
* `android.net.conn.CONNECTIVITY_CHANGE` was not delivered on Android 7 devices.
* `distinctAsync` did not respect other query parameters (#3537).
* `ConcurrentModificationException` from Gradle when building an application (#3501).

### Internal

* Upgraded to Realm Core 2.0.1 / Realm Sync 1.3-BETA

## 2.0.0 (2016-09-27)

This release introduces support for the Realm Mobile Platform!
See <https://realm.io/news/introducing-realm-mobile-platform/> for an overview of these great new features.

### Breaking Changes

* Files written by Realm 2.0 cannot be read by 1.x or earlier versions. Old files can still be opened.
* It is now required to call `Realm.init(Context)` before calling any other Realm API.
* Removed `RealmConfiguration.Builder(Context)`, `RealmConfiguration.Builder(Context, File)` and `RealmConfiguration.Builder(File)` constructors.
* `isValid()` now always returns `true` instead of `false` for unmanaged `RealmObject` and `RealmList`. This puts it in line with the behaviour of the Cocoa and .NET API's (#3101).
* armeabi is not supported anymore.
* Added new `RealmFileException`.
  - `IncompatibleLockFileException` has been removed and replaced by `RealmFileException` with kind `INCOMPATIBLE_LOCK_FILE`.
  - `RealmIOExcpetion` has been removed and replaced by `RealmFileException`.
* `RealmConfiguration.Builder.assetFile(Context, String)` has been renamed to `RealmConfiguration.Builder.assetFile(String)`.
* Object with primary key is now required to define it when the object is created. This means that `Realm.createObject(Class<E>)` and `DynamicRealm.createObject(String)` now throws `RealmException` if they are used to create an object with a primary key field. Use `Realm.createObject(Class<E>, Object)` or `DynamicRealm.createObject(String, Object)` instead.
* Importing from JSON without the primary key field defined in the JSON object now throws `IllegalArgumentException`.
* Now `Realm.beginTransaction()`, `Realm.executeTransaction()` and `Realm.waitForChange()` throw `RealmMigrationNeededException` if a remote process introduces incompatible schema changes (#3409).
* The primary key value of an object can no longer be changed after the object was created. Instead a new object must be created and all fields copied over.
* Now `Realm.createObject(Class)` and `Realm.createObject(Class,Object)` take the values from the model's fields and default constructor. Creating objects through the `DynamicRealm` does not use these values (#777).
* When `Realm.create*FromJson()`s create a new `RealmObject`, now they take the default values defined by the field itself and its default constructor for those fields that are not defined in the JSON object.

### Enhancements

* Added `realmObject.isManaged()`, `RealmObject.isManaged(obj)` and `RealmCollection.isManaged()` (#3101).
* Added `RealmConfiguration.Builder.directory(File)`.
* `RealmLog` has been moved to the public API. It is now possible to control which events Realm emit to Logcat. See the `RealmLog` class for more details.
* Typed `RealmObject`s can now continue to access their fields properly even though the schema was changed while the Realm was open (#3409).
* A `RealmMigrationNeededException` will be thrown with a cause to show the detailed message when a migration is needed and the migration block is not in the `RealmConfiguration`.


### Bug fixes

* Fixed a lint error in proxy classes when the 'minSdkVersion' of user's project is smaller than 11 (#3356).
* Fixed a potential crash when there were lots of async queries waiting in the queue.
* Fixed a bug causing the Realm Transformer to not transform field access in the model's constructors (#3361).
* Fixed a bug causing a build failure when the Realm Transformer adds accessors to a model class that was already transformed in other project (#3469).
* Fixed a bug causing the `NullPointerException` when calling getters/setters in the model's constructors (#2536).

### Internal

* Moved JNI build to CMake.
* Updated Realm Core to 2.0.0.
* Updated ReLinker to 1.2.2.

## 1.2.0 (2016-08-19)

### Bug fixes

* Throw a proper exception when operating on a non-existing field with the dynamic API (#3292).
* `DynamicRealmObject.setList` should only accept `RealmList<DynamicRealmObject>` (#3280).
* `DynamicRealmObject.getX(fieldName)` now throws a proper exception instead of a native crash when called with a field name of the wrong type (#3294).
* Fixed a concurrency crash which might happen when `Realm.executeTransactionAsync()` tried to call `onSucess` after the Realm was closed.

### Enhancements

* Added `RealmQuery.in()` for a comparison against multiple values.
* Added byte array (`byte[]`) support to `RealmQuery`'s `equalTo` and `notEqualTo` methods.
* Optimized internal caching of schema classes (#3315).

### Internal

* Updated Realm Core to 1.5.1.
* Improved sorting speed.
* Completely removed the `OptionalAPITransformer`.

### Credits

* Thanks to Brenden Kromhout (@bkromhout) for adding binary array support to `equalTo` and `notEqualTo`.

## 1.1.1 (2016-07-01)

### Bug fixes

* Fixed a wrong JNI method declaration which might cause "method not found" crash on some devices.
* Fixed a bug that `Error` in the background async thread is not forwarded to the caller thread.
* Fixed a crash when an empty `Collection` is passed to `insert()`/`insertOrUpdate()` (#3103).
* Fixed a bug that does not transfer the primary key when `RealmSchemaObject.setClassName()` is called to rename a class (#3118).
* Fixed bug in `Realm.insert` and `Realm.insertOrUpdate` methods causing a `RealmList` to be cleared when inserting a managed `RealmModel` (#3105).
* Fixed a concurrency allocation bug in storage engine which might lead to some random crashes.
* Bulk insertion now throws if it is not called in a transaction (#3173).
* The IllegalStateException thrown when accessing an empty RealmObject is now more meaningful (#3200).
* `insert()` now correctly throws an exception if two different objects have the same primary key (#3212).
* Blackberry Z10 throwing "Function not implemented" (#3178).
* Reduced the number of file descriptors used by Realm Core (#3197).
* Throw a proper `IllegalStateException` if a `RealmChangeListener` is used inside an IntentService (#2875).

### Enhancements

* The Realm Annotation processor no longer consumes the Realm annotations. Allowing other annotation processors to run.

### Internal

* Updated Realm Core to 1.4.2.
* Improved sorting speed.

## 1.1.0 (2016-06-30)

### Bug fixes

* A number of bug fixes in the storage engine related to memory management in rare cases when a Realm has been compacted.
* Disabled the optional API transformer since it has problems with DexGuard (#3022).
* `OnSuccess.OnSuccess()` might not be called with the correct Realm version for async transaction (#1893).
* Fixed a bug in `copyToRealm()` causing a cyclic dependency objects being duplicated.
* Fixed a build failure when model class has a conflicting name such as `Map`, `List`, `String`, ... (#3077).

### Enhancements

* Added `insert(RealmModel obj)`, `insertOrUpdate(RealmModel obj)`, `insert(Collection<RealmModel> collection)` and `insertOrUpdate(Collection<RealmModel> collection)` to perform batch inserts (#1684).
* Enhanced `Table.toString()` to show a PrimaryKey field details (#2903).
* Enabled ReLinker when loading a Realm from a custom path by adding a `RealmConfiguration.Builder(Context, File)` constructor (#2900).
* Changed `targetSdkVersion` of `realm-library` to 24.
* Logs warning if `DynamicRealm` is not closed when GC happens as it does for `Realm`.

### Deprecated

* `RealmConfiguration.Builder(File)`. Use `RealmConfiguration.Builder(Context, File)` instead.

### Internal

* Updated Realm Core to 1.2.0.

## 1.0.1 (2016-05-25)

### Bug fixes

* Fixed a crash when calling `Table.toString()` in debugger (#2429).
* Fixed a race condition which would cause some `RealmResults` to not be properly updated inside a `RealmChangeListener`. This could result in crashes when accessing items from those results (#2926/#2951).
* Revised `RealmResults.isLoaded()` description (#2895).
* Fixed a bug that could cause Realm to lose track of primary key when using `RealmObjectSchema.removeField()` and `RealmObjectSchema.renameField()` (#2829/#2926).
* Fixed a bug that prevented some devices from finding async related JNI methods correctly.
* Updated ProGuard configuration in order not to depend on Android's default configuration (#2972).
* Fixed a race condition between Realms notifications and other UI events. This could e.g. cause ListView to crash (#2990).
* Fixed a bug that allowed both `RealmConfiguration.Builder.assetFile()`/`deleteRealmIfMigrationNeeded()` to be configured at the same time, which leads to the asset file accidentally being deleted in migrations (#2933).
* Realm crashed outright when the same Realm file was opened in two processes. Realm will now optimistically retry opening for 1 second before throwing an Error (#2459).

### Enhancements

* Removes RxJava related APIs during bytecode transforming to make RealmObject plays well with reflection when rx.Observable doesn't exist.

## 1.0.0 (2016-05-25)

No changes since 0.91.1.

## 0.91.1 (2016-05-25)

* Updated Realm Core to 1.0.1.

### Bug fixes

* Fixed a bug when opening a Realm causes a staled memory mapping. Symptoms are error messages like "Bad or incompatible history type", "File format version doesn't match", and "Encrypted interprocess sharing is currently unsupported".

## 0.91.0 (2016-05-20)

* Updated Realm Core to 1.0.0.

### Breaking changes

* Removed all `@Deprecated` methods.
* Calling `Realm.setAutoRefresh()` or `DynamicRealm.setAutoRefresh()` from non-Looper thread throws `IllegalStateException` even if the `autoRefresh` is false (#2820).

### Bug fixes

* Calling RealmResults.deleteAllFromRealm() might lead to native crash (#2759).
* The annotation processor now correctly reports an error if trying to reference interfaces in model classes (#2808).
* Added null check to `addChangeListener` and `removeChangeListener` in `Realm` and `DynamicRealm` (#2772).
* Calling `RealmObjectSchema.addPrimaryKey()` adds an index to the primary key field, and calling `RealmObjectSchema.removePrimaryKey()` removes the index from the field (#2832).
* Log files are not deleted when calling `Realm.deleteRealm()` (#2834).

### Enhancements

* Upgrading to OpenSSL 1.0.1t. From July 11, 2016, Google Play only accept apps using OpenSSL 1.0.1r or later (https://support.google.com/faqs/answer/6376725, #2749).
* Added support for automatically copying an initial database from assets using `RealmConfiguration.Builder.assetFile()`.
* Better error messages when certain file operations fail.

### Credits

* Paweł Surówka (@thesurix) for adding the `RealmConfiguration.Builder.assetFile()`.

## 0.90.1

* Updated Realm Core to 0.100.2.

### Bug fixes

* Opening a Realm while closing a Realm in another thread could lead to a race condition.
* Automatic migration to the new file format could in rare circumstances lead to a crash.
* Fixing a race condition that may occur when using Async API (#2724).
* Fixed CannotCompileException when related class definition in android.jar cannot be found (#2703).

### Enhancements

* Prints path when file related exceptions are thrown.

## 0.90.0

* Updated Realm Core to 0.100.0.

### Breaking changes

* RealmChangeListener provides the changed object/Realm/collection as well (#1594).
* All JSON methods on Realm now only wraps JSONException in RealmException. All other Exceptions are thrown as they are.
* Marked all methods on `RealmObject` and all public classes final (#1594).
* Removed `BaseRealm` from the public API.
* Removed `HandlerController` from the public API.
* Removed constructor of `RealmAsyncTask` from the public API (#1594).
* `RealmBaseAdapter` has been moved to its own GitHub repository: https://github.com/realm/realm-android-adapters
  See https://github.com/realm/realm-android-adapters/blob/master/README.md for further info on how to include it.
* File format of Realm files is changed. Files will be automatically upgraded but opening a Realm file with older
  versions of Realm is not possible.

### Deprecated

* `Realm.allObjects*()`. Use `Realm.where(clazz).findAll*()` instead.
* `Realm.distinct*()`. Use `Realm.where(clazz).distinct*()` instead.
* `DynamicRealm.allObjects*()`. Use `DynamicRealm.where(className).findAll*()` instead.
* `DynamicRealm.distinct*()`. Use `DynamicRealm.where(className).distinct*()` instead.
* `Realm.allObjectsSorted(field, sort, field, sort, field, sort)`. Use `RealmQuery.findAllSorted(field[], sort[])`` instead.
* `RealmQuery.findAllSorted(field, sort, field, sort, field, sort)`. Use `RealmQuery.findAllSorted(field[], sort[])`` instead.
* `RealmQuery.findAllSortedAsync(field, sort, field, sort, field, sort)`. Use `RealmQuery.findAllSortedAsync(field[], sort[])`` instead.
* `RealmConfiguration.setModules()`. Use `RealmConfiguration.modules()` instead.
* `Realm.refresh()` and `DynamicRealm.refresh()`. Use `Realm.waitForChange()`/`stopWaitForChange()` or `DynamicRealm.waitForChange()`/`stopWaitForChange()` instead.

### Enhancements

* `RealmObjectSchema.getPrimaryKey()` (#2636).
* `Realm.createObject(Class, Object)` for creating objects with a primary key directly.
* Unit tests in Android library projects now detect Realm model classes.
* Better error message if `equals()` and `hashCode()` are not properly overridden in custom Migration classes.
* Expanding the precision of `Date` fields to cover full range (#833).
* `Realm.waitForChange()`/`stopWaitForChange()` and `DynamicRealm.waitForChange()`/`stopWaitForChange()` (#2386).

### Bug fixes

* `RealmChangeListener` on `RealmObject` is not triggered when adding listener on returned `RealmObject` of `copyToRealmOrUpdate()` (#2569).

### Credits

* Thanks to Brenden Kromhout (@bkromhout) for adding `RealmObjectSchema.getPrimaryKey()`.

## 0.89.1

### Bug fixes

* @PrimaryKey + @Required on String type primary key no longer throws when using copyToRealm or copyToRealmOrUpdate (#2653).
* Primary key is cleared/changed when calling RealmSchema.remove()/RealmSchema.rename() (#2555).
* Objects implementing RealmModel can be used as a field of RealmModel/RealmObject (#2654).

## 0.89.0

### Breaking changes

* @PrimaryKey field value can now be null for String, Byte, Short, Integer, and Long types. Older Realms should be migrated, using RealmObjectSchema.setNullable(), or by adding the @Required annotation (#2515).
* `RealmResults.clear()` now throws UnsupportedOperationException. Use `RealmResults.deleteAllFromRealm()` instead.
* `RealmResults.remove(int)` now throws UnsupportedOperationException. Use `RealmResults.deleteFromRealm(int)` instead.
* `RealmResults.sort()` and `RealmList.sort()` now return the sorted result instead of sorting in-place.
* `RealmList.first()` and `RealmList.last()` now throw `ArrayIndexOutOfBoundsException` if `RealmList` is empty.
* Removed deprecated method `Realm.getTable()` from public API.
* `Realm.refresh()` and `DynamicRealm.refresh()` on a Looper no longer have any effect. `RealmObject` and `RealmResults` are always updated on the next event loop.

### Deprecated

* `RealmObject.removeFromRealm()` in place of `RealmObject.deleteFromRealm()`
* `Realm.clear(Class)` in favour of `Realm.delete(Class)`.
* `DynamicRealm.clear(Class)` in place of `DynamicRealm.delete(Class)`.

### Enhancements

* Added a `RealmModel` interface that can be used instead of extending `RealmObject`.
* `RealmCollection` and `OrderedRealmCollection` interfaces have been added. `RealmList` and `RealmResults` both implement these.
* `RealmBaseAdapter` now accept an `OrderedRealmCollection` instead of only `RealmResults`.
* `RealmObjectSchema.isPrimaryKey(String)` (#2440)
* `RealmConfiguration.initialData(Realm.Transaction)` can now be used to populate a Realm file before it is used for the first time.

### Bug fixes

* `RealmObjectSchema.isRequired(String)` and `RealmObjectSchema.isNullable(String)` don't throw when the given field name doesn't exist.

### Credits

* Thanks to @thesurix for adding `RealmConfiguration.initialData()`.

## 0.88.3

* Updated Realm Core to 0.97.3.

### Enhancements

* Throws an IllegalArgumentException when calling Realm.copyToRealm()/Realm.copyToRealmOrUpdate() with a RealmObject which belongs to another Realm instance in a different thread.
* Improved speed of cleaning up native resources (#2496).

### Bug fixes

* Field annotated with @Ignored should not have accessors generated by the bytecode transformer (#2478).
* RealmResults and RealmObjects can no longer accidentially be GC'ed if using `asObservable()`. Previously this caused the observable to stop emitting (#2485).
* Fixed an build issue when using Realm in library projects on Windows (#2484).
* Custom equals(), toString() and hashCode() are no longer incorrectly overwritten by the proxy class (#2545).

## 0.88.2

* Updated Realm Core to 0.97.2.

### Enhancements

* Outputs additional information when incompatible lock file error occurs.

### Bug fixes

* Race condition causing BadVersionException when running multiple async writes and queries at the same time (#2021/#2391/#2417).

## 0.88.1

### Bug fixes

* Prevent throwing NullPointerException in RealmConfiguration.equals(RealmConfiguration) when RxJava is not in the classpath (#2416).
* RealmTransformer fails because of missing annotation classes in user's project (#2413).
* Added SONAME header to shared libraries (#2432).
* now DynamicRealmObject.toString() correctly shows null value as "null" and the format is aligned to the String from typed RealmObject (#2439).
* Fixed an issue occurring while resolving ReLinker in apps using a library based on Realm (#2415).

## 0.88.0 (2016-03-10)

* Updated Realm Core to 0.97.0.

### Breaking changes

* Realm has now to be installed as a Gradle plugin.
* DynamicRealm.executeTransaction() now directly throws any RuntimeException instead of wrapping it in a RealmException (#1682).
* DynamicRealm.executeTransaction() now throws IllegalArgumentException instead of silently accepting a null Transaction object.
* String setters now throw IllegalArgumentException instead of RealmError for invalid surrogates.
* DynamicRealm.distinct()/distinctAsync() and Realm.distinct()/distinctAsync() now throw IllegalArgumentException instead of UnsupportedOperationException for invalid type or unindexed field.
* All thread local change listeners are now delayed until the next Looper event instead of being triggered when committing.
* Removed RealmConfiguration.getSchemaMediator() from public API which was deprecated in 0.86.0. Please use RealmConfiguration.getRealmObjectClasses() to obtain the set of model classes (#1797).
* Realm.migrateRealm() throws a FileNotFoundException if the Realm file doesn't exist.
* It is now required to unsubscribe from all Realm RxJava observables in order to fully close the Realm (#2357).

### Deprecated

* Realm.getInstance(Context). Use Realm.getInstance(RealmConfiguration) or Realm.getDefaultInstance() instead.
* Realm.getTable(Class) which was public because of the old migration API. Use Realm.getSchema() or DynamicRealm.getSchema() instead.
* Realm.executeTransaction(Transaction, Callback) and replaced it with Realm.executeTransactionAsync(Transaction), Realm.executeTransactionAsync(Transaction, OnSuccess), Realm.executeTransactionAsync(Transaction, OnError) and Realm.executeTransactionAsync(Transaction, OnSuccess, OnError).

### Enhancements

* Support for custom methods, custom logic in accessors, custom accessor names, interface implementation and public fields in Realm objects (#909).
* Support to project Lombok (#502).
* RealmQuery.isNotEmpty() (#2025).
* Realm.deleteAll() and RealmList.deleteAllFromRealm() (#1560).
* RealmQuery.distinct() and RealmResults.distinct() (#1568).
* RealmQuery.distinctAsync() and RealmResults.distinctAsync() (#2118).
* Improved .so loading by using [ReLinker](https://github.com/KeepSafe/ReLinker).
* Improved performance of RealmList#contains() (#897).
* distinct(...) for Realm, DynamicRealm, RealmQuery, and RealmResults can take multiple parameters (#2284).
* "realm" and "row" can be used as field name in model classes (#2255).
* RealmResults.size() now returns Integer.MAX_VALUE when actual size is greater than Integer.MAX_VALUE (#2129).
* Removed allowBackup from AndroidManifest (#2307).

### Bug fixes

* Error occurring during test and (#2025).
* Error occurring during test and connectedCheck of unit test example (#1934).
* Bug in jsonExample (#2092).
* Multiple calls of RealmResults.distinct() causes to return wrong results (#2198).
* Calling DynamicRealmObject.setList() with RealmList<DynamicRealmObject> (#2368).
* RealmChangeListeners did not triggering correctly if findFirstAsync() didn't find any object. findFirstAsync() Observables now also correctly call onNext when the query completes in that case (#2200).
* Setting a null value to trigger RealmChangeListener (#2366).
* Preventing throwing BadVersionException (#2391).

### Credits

* Thanks to Bill Best (@wmbest2) for snapshot testing.
* Thanks to Graham Smith (@grahamsmith) for a detailed bug report (#2200).

## 0.87.5 (2016-01-29)
* Updated Realm Core to 0.96.2.
  - IllegalStateException won't be thrown anymore in RealmResults.where() if the RealmList which the RealmResults is created on has been deleted. Instead, the RealmResults will be treated as empty forever.
  - Fixed a bug causing a bad version exception, when using findFirstAsync (#2115).

## 0.87.4 (2016-01-28)
* Updated Realm Core to 0.96.0.
  - Fixed bug causing BadVersionException or crashing core when running async queries.

## 0.87.3 (2016-01-25)
* IllegalArgumentException is now properly thrown when calling Realm.copyFromRealm() with a DynamicRealmObject (#2058).
* Fixed a message in IllegalArgumentException thrown by the accessors of DynamicRealmObject (#2141).
* Fixed RealmList not returning DynamicRealmObjects of the correct underlying type (#2143).
* Fixed potential crash when rolling back removal of classes that reference each other (#1829).
* Updated Realm Core to 0.95.8.
  - Fixed a bug where undetected deleted object might lead to seg. fault (#1945).
  - Better performance when deleting objects (#2015).

## 0.87.2 (2016-01-08)
* Removed explicit GC call when committing a transaction (#1925).
* Fixed a bug when RealmObjectSchema.addField() was called with the PRIMARY_KEY modifier, the field was not set as a required field (#2001).
* Fixed a bug which could throw a ConcurrentModificationException in RealmObject's or RealmResults' change listener (#1970).
* Fixed RealmList.set() so it now correctly returns the old element instead of the new (#2044).
* Fixed the deployment of source and javadoc jars (#1971).

## 0.87.1 (2015-12-23)
* Upgraded to NDK R10e. Using gcc 4.9 for all architectures.
* Updated Realm Core to 0.95.6
  - Fixed a bug where an async query can be copied incomplete in rare cases (#1717).
* Fixed potential memory leak when using async query.
* Added a check to prevent removing a RealmChangeListener from a non-Looper thread (#1962). (Thank you @hohnamkung.)

## 0.87.0 (2015-12-17)
* Added Realm.asObservable(), RealmResults.asObservable(), RealmObject.asObservable(), DynamicRealm.asObservable() and DynamicRealmObject.asObservable().
* Added RealmConfiguration.Builder.rxFactory() and RxObservableFactory for custom RxJava observable factory classes.
* Added Realm.copyFromRealm() for creating detached copies of Realm objects (#931).
* Added RealmObjectSchema.getFieldType() (#1883).
* Added unitTestExample to showcase unit and instrumentation tests. Examples include jUnit3, jUnit4, Espresso, Robolectric, and MPowermock usage with Realm (#1440).
* Added support for ISO8601 based dates for JSON import. If JSON dates are invalid a RealmException will be thrown (#1213).
* Added APK splits to gridViewExample (#1834).

## 0.86.1 (2015-12-11)
* Improved the performance of removing objects (RealmResults.clear() and RealmResults.remove()).
* Updated Realm Core to 0.95.5.
* Updated ProGuard configuration (#1904).
* Fixed a bug where RealmQuery.findFirst() returned a wrong result if the RealmQuery had been created from a RealmResults.where() (#1905).
* Fixed a bug causing DynamicRealmObject.getObject()/setObject() to use the wrong class (#1912).
* Fixed a bug which could cause a crash when closing Realm instances in change listeners (#1900).
* Fixed a crash occurring during update of multiple async queries (#1895).
* Fixed listeners not triggered for RealmObject & RealmResults created using copy or create methods (#1884).
* Fixed RealmChangeListener never called inside RealmResults (#1894).
* Fixed crash when calling clear on a RealmList (#1886).

## 0.86.0 (2015-12-03)
* BREAKING CHANGE: The Migration API has been replaced with a new API.
* BREAKING CHANGE: RealmResults.SORT_ORDER_ASCENDING and RealmResults.SORT_ORDER_DESCENDING constants have been replaced by Sort.ASCENDING and Sort.DESCENDING enums.
* BREAKING CHANGE: RealmQuery.CASE_SENSITIVE and RealmQuery.CASE_INSENSITIVE constants have been replaced by Case.SENSITIVE and Case.INSENSITIVE enums.
* BREAKING CHANGE: Realm.addChangeListener, RealmObject.addChangeListener and RealmResults.addChangeListener hold a strong reference to the listener, you should unregister the listener to avoid memory leaks.
* BREAKING CHANGE: Removed deprecated methods RealmQuery.minimum{Int,Float,Double}, RealmQuery.maximum{Int,Float,Double}, RealmQuery.sum{Int,Float,Double} and RealmQuery.average{Int,Float,Double}. Use RealmQuery.min(), RealmQuery.max(), RealmQuery.sum() and RealmQuery.average() instead.
* BREAKING CHANGE: Removed RealmConfiguration.getSchemaMediator() which is public by mistake. And RealmConfiguration.getRealmObjectClasses() is added as an alternative in order to obtain the set of model classes (#1797).
* BREAKING CHANGE: Realm.addChangeListener, RealmObject.addChangeListener and RealmResults.addChangeListener will throw an IllegalStateException when invoked on a non-Looper thread. This is to prevent registering listeners that will not be invoked.
* BREAKING CHANGE: trying to access a property on an unloaded RealmObject obtained asynchronously will throw an IllegalStateException
* Added new Dynamic API using DynamicRealm and DynamicRealmObject.
* Added Realm.getSchema() and DynamicRealm.getSchema().
* Realm.createOrUpdateObjectFromJson() now works correctly if the RealmObject class contains a primary key (#1777).
* Realm.compactRealm() doesn't throw an exception if the Realm file is opened. It just returns false instead.
* Updated Realm Core to 0.95.3.
  - Fixed a bug where RealmQuery.average(String) returned a wrong value for a nullable Long/Integer/Short/Byte field (#1803).
  - Fixed a bug where RealmQuery.average(String) wrongly counted the null value for average calculation (#1854).

## 0.85.1 (2015-11-23)
* Fixed a bug which could corrupt primary key information when updating from a Realm version <= 0.84.1 (#1775).

## 0.85.0 (2016-11-19)
* BREAKING CHANGE: Removed RealmEncryptionNotSupportedException since the encryption implementation changed in Realm's underlying storage engine. Encryption is now supported on all devices.
* BREAKING CHANGE: Realm.executeTransaction() now directly throws any RuntimeException instead of wrapping it in a RealmException (#1682).
* BREAKING CHANGE: RealmQuery.isNull() and RealmQuery.isNotNull() now throw IllegalArgumentException instead of RealmError if the fieldname is a linked field and the last element is a link (#1693).
* Added Realm.isEmpty().
* Setters in managed object for RealmObject and RealmList now throw IllegalArgumentException if the value contains an invalid (unmanaged, removed, closed, from different Realm) object (#1749).
* Attempting to refresh a Realm while a transaction is in process will now throw an IllegalStateException (#1712).
* The Realm AAR now also contains the ProGuard configuration (#1767). (Thank you @skyisle.)
* Updated Realm Core to 0.95.
  - Removed reliance on POSIX signals when using encryption.

## 0.84.2
* Fixed a bug making it impossible to convert a field to become required during a migration (#1695).
* Fixed a bug making it impossible to read Realms created using primary keys and created by iOS (#1703).
* Fixed some memory leaks when an Exception is thrown (#1730).
* Fixed a memory leak when using relationships (#1285).
* Fixed a bug causing cached column indices to be cleared too soon (#1732).

## 0.84.1 (2015-10-28)
* Updated Realm Core to 0.94.4.
  - Fixed a bug that could cause a crash when running the same query multiple times.
* Updated ProGuard configuration. See [documentation](https://realm.io/docs/java/latest/#proguard) for more details.
* Updated Kotlin example to use 1.0.0-beta.
* Fixed warnings reported by "lint -Xlint:all" (#1644).
* Fixed a bug where simultaneous opening and closing a Realm from different threads might result in a NullPointerException (#1646).
* Fixed a bug which made it possible to externally modify the encryption key in a RealmConfiguration (#1678).

## 0.84.0 (2015-10-22)
* Added support for async queries and transactions.
* Added support for parsing JSON Dates with timezone information. (Thank you @LateralKevin.)
* Added RealmQuery.isEmpty().
* Added Realm.isClosed() method.
* Added Realm.distinct() method.
* Added RealmQuery.isValid(), RealmResults.isValid() and RealmList.isValid(). Each method checks whether the instance is still valid to use or not(for example, the Realm has been closed or any parent object has been removed).
* Added Realm.isInTransaction() method.
* Updated Realm Core to version 0.94.3.
  - Fallback for mremap() now work correctly on BlackBerry devices.
* Following methods in managed RealmList now throw IllegalStateException instead of native crash when RealmList.isValid() returns false: add(int,RealmObject), add(RealmObject)
* Following methods in managed RealmList now throw IllegalStateException instead of ArrayIndexOutOfBoundsException when RealmList.isValid() returns false: set(int,RealmObject), move(int,int), remove(int), get(int)
* Following methods in managed RealmList now throw IllegalStateException instead of returning 0/null when RealmList.isValid() returns false: clear(), removeAll(Collection), remove(RealmObject), first(), last(), size(), where()
* RealmPrimaryKeyConstraintException is now thrown instead of RealmException if two objects with same primary key are inserted.
* IllegalStateException is now thrown when calling Realm's clear(), RealmResults's remove(), removeLast(), clear() or RealmObject's removeFromRealm() from an incorrect thread.
* Fixed a bug affecting RealmConfiguration.equals().
* Fixed a bug in RealmQuery.isNotNull() which produced wrong results for binary data.
* Fixed a bug in RealmQuery.isNull() and RealmQuery.isNotNull() which validated the query prematurely.
* Fixed a bug where closed Realms were trying to refresh themselves resulting in a NullPointerException.
* Fixed a bug that made it possible to migrate open Realms, which could cause undefined behavior when querying, reading or writing data.
* Fixed a bug causing column indices to be wrong for some edge cases. See #1611 for details.

## 0.83.1 (2015-10-15)
* Updated Realm Core to version 0.94.1.
  - Fixed a bug when using Realm.compactRealm() which could make it impossible to open the Realm file again.
  - Fixed a bug, so isNull link queries now always return true if any part is null.

## 0.83 (2015-10-08)
* BREAKING CHANGE: Database file format update. The Realm file created by this version cannot be used by previous versions of Realm.
* BREAKING CHANGE: Removed deprecated methods and constructors from the Realm class.
* BREAKING CHANGE: Introduced boxed types Boolean, Byte, Short, Integer, Long, Float and Double. Added null support. Introduced annotation @Required to indicate a field is not nullable. String, Date and byte[] became nullable by default which means a RealmMigrationNeededException will be thrown if an previous version of a Realm file is opened.
* Deprecated methods: RealmQuery.minimum{Int,Float,Double}, RealmQuery.maximum{Int,Float,Double}. Use RealmQuery.min() and RealmQuery.max() instead.
* Added support for x86_64.
* Fixed an issue where opening the same Realm file on two Looper threads could potentially lead to an IllegalStateException being thrown.
* Fixed an issue preventing the call of listeners on refresh().
* Opening a Realm file from one thread will no longer be blocked by a transaction from another thread.
* Range restrictions of Date fields have been removed. Date fields now accepts any value. Milliseconds are still removed.

## 0.82.2 (2015-09-04)
* Fixed a bug which might cause failure when loading the native library.
* Fixed a bug which might trigger a timeout in Context.finalize().
* Fixed a bug which might cause RealmObject.isValid() to throw an exception if the object is deleted.
* Updated Realm core to version 0.89.9
  - Fixed a potential stack overflow issue which might cause a crash when encryption was used.
  - Embedded crypto functions into Realm dynamic lib to avoid random issues on some devices.
  - Throw RealmEncryptionNotSupportedException if the device doesn't support Realm encryption. At least one device type (HTC One X) contains system bugs that prevents Realm's encryption from functioning properly. This is now detected, and an exception is thrown when trying to open/create an encrypted Realm file. It's up to the application to catch this and decide if it's OK to proceed without encryption instead.

## 0.82.1 (2015-08-06)
* Fixed a bug where using the wrong encryption key first caused the right key to be seen as invalid.
* Fixed a bug where String fields were ignored when updating objects from JSON with null values.
* Fixed a bug when calling System.exit(0), the process might hang.

## 0.82 (2015-07-28)
* BREAKING CHANGE: Fields with annotation @PrimaryKey are indexed automatically now. Older schemas require a migration.
* RealmConfiguration.setModules() now accept ignore null values which Realm.getDefaultModule() might return.
* Trying to access a deleted Realm object throw throws a proper IllegalStateException.
* Added in-memory Realm support.
* Closing realm on another thread different from where it was created now throws an exception.
* Realm will now throw a RealmError when Realm's underlying storage engine encounters an unrecoverable error.
* @Index annotation can also be applied to byte/short/int/long/boolean/Date now.
* Fixed a bug where RealmQuery objects are prematurely garbage collected.
* Removed RealmQuery.between() for link queries.

## 0.81.1 (2015-06-22)
* Fixed memory leak causing Realm to never release Realm objects.

## 0.81 (2015-06-19)
* Introduced RealmModules for working with custom schemas in libraries and apps.
* Introduced Realm.getDefaultInstance(), Realm.setDefaultInstance(RealmConfiguration) and Realm.getInstance(RealmConfiguration).
* Deprecated most constructors. They have been been replaced by Realm.getInstance(RealmConfiguration) and Realm.getDefaultInstance().
* Deprecated Realm.migrateRealmAtPath(). It has been replaced by Realm.migrateRealm(RealmConfiguration).
* Deprecated Realm.deleteFile(). It has been replaced by Realm.deleteRealm(RealmConfiguration).
* Deprecated Realm.compactFile(). It has been replaced by Realm.compactRealm(RealmConfiguration).
* RealmList.add(), RealmList.addAt() and RealmList.set() now copy unmanaged objects transparently into Realm.
* Realm now works with Kotlin (M12+). (Thank you @cypressious.)
* Fixed a performance regression introduced in 0.80.3 occurring during the validation of the Realm schema.
* Added a check to give a better error message when null is used as value for a primary key.
* Fixed unchecked cast warnings when building with Realm.
* Cleaned up examples (remove old test project).
* Added checking for missing generic type in RealmList fields in annotation processor.

## 0.80.3 (2015-05-22)
* Calling Realm.copyToRealmOrUpdate() with an object with a null primary key now throws a proper exception.
* Fixed a bug making it impossible to open Realms created by Realm-Cocoa if a model had a primary key defined.
* Trying to using Realm.copyToRealmOrUpdate() with an object with a null primary key now throws a proper exception.
* RealmChangedListener now also gets called on the same thread that did the commit.
* Fixed bug where Realm.createOrUpdateWithJson() reset Date and Binary data to default values if not found in the JSON output.
* Fixed a memory leak when using RealmBaseAdapter.
* RealmBaseAdapter now allow RealmResults to be null. (Thanks @zaki50.)
* Fixed a bug where a change to a model class (`RealmList<A>` to `RealmList<B>`) would not throw a RealmMigrationNeededException.
* Fixed a bug where setting multiple RealmLists didn't remove the previously added objects.
* Solved ConcurrentModificationException thrown when addChangeListener/removeChangeListener got called in the onChange. (Thanks @beeender)
* Fixed duplicated listeners in the same realm instance. Trying to add duplicated listeners is ignored now. (Thanks @beeender)

## 0.80.2 (2015-05-04)
* Trying to use Realm.copyToRealmOrUpdate() with an object with a null primary key now throws a proper exception.
* RealmMigrationNeedException can now return the path to the Realm that needs to be migrated.
* Fixed bug where creating a Realm instance with a hashcode collision no longer returned the wrong Realm instance.
* Updated Realm Core to version 0.89.2
  - fixed bug causing a crash when opening an encrypted Realm file on ARM64 devices.

## 0.80.1 (2015-04-16)
* Realm.createOrUpdateWithJson() no longer resets fields to their default value if they are not found in the JSON input.
* Realm.compactRealmFile() now uses Realm Core's compact() method which is more failure resilient.
* Realm.copyToRealm() now correctly handles referenced child objects that are already in the Realm.
* The ARM64 binary is now properly a part of the Eclipse distribution package.
* A RealmMigrationExceptionNeeded is now properly thrown if @Index and @PrimaryKey are not set correctly during a migration.
* Fixed bug causing Realms to be cached even though they failed to open correctly.
* Added Realm.deleteRealmFile(File) method.
* Fixed bug causing queries to fail if multiple Realms has different field ordering.
* Fixed bug when using Realm.copyToRealm() with a primary key could crash if default value was already used in the Realm.
* Updated Realm Core to version 0.89.0
  - Improved performance for sorting RealmResults.
  - Improved performance for refreshing a Realm after inserting or modifying strings or binary data.
  - Fixed bug causing incorrect result when querying indexed fields.
  - Fixed bug causing corruption of string index when deleting an object where there are duplicate values for the indexed field.
  - Fixed bug causing a crash after compacting the Realm file.
* Added RealmQuery.isNull() and RealmQuery.isNotNull() for querying relationships.
* Fixed a potential NPE in the RealmList constructor.

## 0.80 (2015-03-11)
* Queries on relationships can be case sensitive.
* Fixed bug when importing JSONObjects containing NULL values.
* Fixed crash when trying to remove last element of a RealmList.
* Fixed bug crashing annotation processor when using "name" in model classes for RealmObject references
* Fixed problem occurring when opening an encrypted Realm with two different instances of the same key.
* Version checker no longer reports that updates are available when latest version is used.
* Added support for static fields in RealmObjects.
* Realm.writeEncryptedCopyTo() has been reenabled.

## 0.79.1 (2015-02-20)
* copyToRealm() no longer crashes on cyclic data structures.
* Fixed potential crash when using copyToRealmOrUpdate with an object graph containing a mix of elements with and without primary keys.

## 0.79 (2015-02-16)
* Added support for ARM64.
* Added RealmQuery.not() to negate a query condition.
* Added copyToRealmOrUpdate() and createOrUpdateFromJson() methods, that works for models with primary keys.
* Made the native libraries much smaller. Arm went from 1.8MB to 800KB.
* Better error reporting when trying to create or open a Realm file fails.
* Improved error reporting in case of missing accessors in model classes.
* Re-enabled RealmResults.remove(index) and RealmResults.removeLast().
* Primary keys are now supported through the @PrimaryKey annotation.
* Fixed error when instantiating a Realm with the wrong key.
* Throw an exception if deleteRealmFile() is called when there is an open instance of the Realm.
* Made migrations and compression methods synchronised.
* Removed methods deprecated in 0.76. Now Realm.allObjectsSorted() and RealmQuery.findAllSorted() need to be used instead.
* Reimplemented Realm.allObjectSorted() for better performance.

## 0.78 (2015-01-22)
* Added proper support for encryption. Encryption support is now included by default. Keys are now 64 bytes long.
* Added support to write an encrypted copy of a Realm.
* Realm no longer incorrectly warns that an instance has been closed too many times.
* Realm now shows a log warning if an instance is being finalized without being closed.
* Fixed bug causing Realms to be cached during a RealmMigration resulting in invalid realms being returned from Realm.getInstance().
* Updated core to 0.88.

## 0.77 (2015-01-16)
* Added Realm.allObjectsSorted() and RealmQuery.findAllSorted() and extending RealmResults.sort() for multi-field sorting.
* Added more logging capabilities at the JNI level.
* Added proper encryption support. NOTE: The key has been increased from 32 bytes to 64 bytes (see example).
* Added support for unmanaged objects and custom constructors.
* Added more precise imports in proxy classes to avoid ambiguous references.
* Added support for executing a transaction with a closure using Realm.executeTransaction().
* Added RealmObject.isValid() to test if an object is still accessible.
* RealmResults.sort() now has better error reporting.
* Fixed bug when doing queries on the elements of a RealmList, ie. like Realm.where(Foo.class).getBars().where().equalTo("name").
* Fixed bug causing refresh() to be called on background threads with closed Realms.
* Fixed bug where calling Realm.close() too many times could result in Realm not getting closed at all. This now triggers a log warning.
* Throw NoSuchMethodError when RealmResults.indexOf() is called, since it's not implemented yet.
* Improved handling of empty model classes in the annotation processor
* Removed deprecated static constructors.
* Introduced new static constructors based on File instead of Context, allowing to save Realm files in custom locations.
* RealmList.remove() now properly returns the removed object.
* Calling realm.close() no longer prevent updates to other open realm instances on the same thread.

## 0.76.0 (2014-12-19)
* RealmObjects can now be imported using JSON.
* Gradle wrapper updated to support Android Studio 1.0.
* Fixed bug in RealmObject.equals() so it now correctly compares two objects from the same Realm.
* Fixed bug in Realm crashing for receiving notifications after close().
* Realm class is now marked as final.
* Replaced concurrency example with a better thread example.
* Allowed to add/remove RealmChangeListeners in RealmChangeListeners.
* Upgraded to core 0.87.0 (encryption support, API changes).
* Close the Realm instance after migrations.
* Added a check to deny the writing of objects outside of a transaction.

## 0.75.1 (2014-12-03)
* Changed sort to be an in-place method.
* Renamed SORT_ORDER_DECENDING to SORT_ORDER_DESCENDING.
* Added sorting functionality to allObjects() and findAll().
* Fixed bug when querying a date column with equalTo(), it would act as lessThan()

## 0.75.0 (2014-11-28)
* Realm now implements Closeable, allowing better cleanup of native resources.
* Added writeCopyTo() and compactRealmFile() to write and compact a Realm to a new file.
* RealmObject.toString(), equals() and hashCode() now support models with cyclic references.
* RealmResults.iterator() and listIterator() now correctly iterates the results when using remove().
* Bug fixed in Exception text when field names was not matching the database.
* Bug fixed so Realm no longer throws an Exception when removing the last object.
* Bug fixed in RealmResults which prevented sub-querying.
* The Date type does not support millisecond resolution, and dates before 1901-12-13 and dates after 2038-01-19 are not supported on 32 bit systems.
* Fixed bug so Realm no longer throws an Exception when removing the last object.
* Fixed bug in RealmResults which prevented sub-querying.

## 0.74.0 (2014-11-19)
* Added support for more field/accessors naming conventions.
* Added case sensitive versions of string comparison operators equalTo and notEqualTo.
* Added where() to RealmList to initiate queries.
* Added verification of fields names in queries with links.
* Added exception for queries with invalid field name.
* Allow static methods in model classes.
* An exception will now be thrown if you try to move Realm, RealmResults or RealmObject between threads.
* Fixed a bug in the calculation of the maximum of date field in a RealmResults.
* Updated core to 0.86.0, fixing a bug in cancelling an empty transaction, and major query speedups with floats/doubles.
* Consistent handling of UTF-8 strings.
* removeFromRealm() now calls moveLastOver() which is faster and more reliable when deleting multiple objects.

## 0.73.1 (2014-11-05)
* Fixed a bug that would send infinite notifications in some instances.

## 0.73.0 (2014-11-04)
* Fixed a bug not allowing queries with more than 1024 conditions.
* Rewritten the notification system. The API did not change but it's now much more reliable.
* Added support for switching auto-refresh on and off (Realm.setAutoRefresh).
* Added RealmBaseAdapter and an example using it.
* Added deleteFromRealm() method to RealmObject.

## 0.72.0 (2014-10-27)
* Extended sorting support to more types: boolean, byte, short, int, long, float, double, Date, and String fields are now supported.
* Better support for Java 7 and 8 in the annotations processor.
* Better support for the Eclipse annotations processor.
* Added Eclipse support to the distribution folder.
* Added Realm.cancelTransaction() to cancel/abort/rollback a transaction.
* Added support for link queries in the form realm.where(Owner.class).equalTo("cat.age", 12).findAll().
* Faster implementation of RealmQuery.findFirst().
* Upgraded core to 0.85.1 (deep copying of strings in queries; preparation for link queries).

## 0.71.0 (2014-10-07)
* Simplified the release artifact to a single Jar file.
* Added support for Eclipse.
* Added support for deploying to Maven.
* Throw exception if nested transactions are used (it's not allowed).
* Javadoc updated.
* Fixed [bug in RealmResults](https://github.com/realm/realm-java/issues/453).
* New annotation @Index to add search index to a field (currently only supporting String fields).
* Made the annotations processor more verbose and strict.
* Added RealmQuery.count() method.
* Added a new example about concurrency.
* Upgraded to core 0.84.0.

## 0.70.1 (2014-09-30)
* Enabled unit testing for the realm project.
* Fixed handling of camel-cased field names.

## 0.70.0 (2014-09-29)
* This is the first public beta release.<|MERGE_RESOLUTION|>--- conflicted
+++ resolved
@@ -1,18 +1,16 @@
 ## 4.0.0-BETA3 (YYYY-MM-DD)
 
-<<<<<<< HEAD
+### Breaking Changes
+
+* `RealmResults.distinct()`/`RealmResults.distinctAsync()` have been removed. Use `RealmQuery.distinct()`/`RealmQuery.distinctAsync()` instead.
+
 ### Enhancements
 
 * [ObjectServer] `SyncUserInfo` now also exposes a users metadata using `SyncUserInfo.getMetadata()`
-=======
+
 ### Bug Fixes
 
 * Throw `IllegalArgumentException` instead of `IllegalStateException` when calling string/binary data setters if the data length exceeds the limit.
-
-### Breaking Changes
-
-* `RealmResults.distinct()`/`RealmResults.distinctAsync()` have been removed. Use `RealmQuery.distinct()`/`RealmQuery.distinctAsync()` instead.
->>>>>>> 8a3c4ce1
 
 ### Internal
 
