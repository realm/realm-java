--- conflicted
+++ resolved
@@ -15,11 +15,8 @@
 * `RealmConfiguration.Builder.assetFile(Context, String)` has been renamed to `RealmConfiguration.Builder.assetFile(String)`.
 * Object with primary key is now required to define it when the object is created. This means that `Realm.createObject(Class<E>)` and `DynamicRealm.createObject(String)` now throws `RealmException` if they are used to create an object with a primary key field. Use `Realm.createObject(Class<E>, Object)` or `DynamicRealm.createObject(String, Object)` instead.
 * Importing from JSON without the primary key field defined in the JSON object now throws `IllegalArgumentException`.
-<<<<<<< HEAD
+* Now `Realm.beginTransaction()`, `Realm.executeTransaction()` and `Realm.waitForChange()` throw `RealmMigrationNeededException` if a remote process introduces an incompatible schema changes (#3409).
 * The primary key value of an object can no longer be changed after the object was created. Instead a new object must be created and all fields copied over.
-=======
-* Now `Realm.beginTransaction()`, `Realm.executeTransaction()` and `Realm.waitForChange()` throw `RealmMigrationNeededException` if a remote process introduces an incompatible schema changes (#3409).
->>>>>>> 1b53fbfe
 
 ### Enhancements
 
