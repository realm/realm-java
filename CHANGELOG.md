<<<<<<< HEAD
## 3.1.3

### Internal

* Upgraded to Realm Sync 1.5.2.
=======
## 3.2.0 (YYYY-MM-DD)

### Deprecated

### Enhancements

* Transient fields are now allowed in model classes, but are implicitly treated as having the `@Ignore' annotation (#4279).

### Bug Fixes

### Internal

>>>>>>> 818c06df

## 3.1.2 (2017-04-12)

### Bug Fixes

* Crash caused by JNI couldn't find `OsObject.notifyChangeListeners` when ProGuard is enabled (#4461).
* Incompatible return type of `RealmSchema.getAll()` and `BaseRealm.getSchema()` (#4443).
* Memory leaked when synced Realm was initialized (#4465).
* An `IllegalStateException` will be thrown when starting iterating `OrderedRealmCollection` if the Realm is closed (#4471).

## 3.1.1 (2017-04-07)

### Bug Fixes

* Crash caused by Listeners on `RealmObject` getting triggered the 2nd time with different changed field (#4437).
* Unintentionally exposing `StandardRealmSchema` (#4443).
* Workaround for crashes on specific Samsung devices which are caused by a buggy `memmove` call (#3651).

## 3.1.0 (2017-04-05)

### Breaking Changes

* Updated file format of Realm files. Existing Realm files will automatically be migrated to the new format when they are opened, but older versions of Realm cannot open these files.
* [ObjectServer] Due to file format changes, Realm Object Server 1.3.0 or later is required.

### Enhancements

* Added support for reverse relationships through the `@LinkingObjects` annotation. See `io.realm.annotations.LinkingObjects` for documentation.  
  * This feature is in `@Beta`.
  * Queries on linking objects do not work.  Queries like `where(...).equalTo("field.linkingObjects.id", 7).findAll()` are not yet supported.
  * Backlink verification is incomplete.  Evil code can cause native crashes.
* The listener on `RealmObject` will only be triggered if the object changes (#3894).
* Added `RealmObjectChangeListener` interface that provide detailed information about `RealmObject` field changes.
* Listeners on `RealmList` and `RealmResults` will be triggered immediately when the transaction is committed on the same thread (#4245).
* The real `RealmMigrationNeededException` is now thrown instead of `IllegalArgumentException` if no migration is provided for a Realm that requires it.
* `RealmQuery.distinct()` can be performed on unindexed fields (#2285).
* `targetSdkVersion` is now 25.
* [ObjectServer] In case of a Client Reset, information about the location of the backed up Realm file is now reported through the `ErrorHandler` interface (#4080).
* [ObjectServer] Authentication URLs now automatically append `/auth` if no other path segment is set (#4370).

### Bug Fixes

* Crash with `LogicError` with `Bad version number` on notifier thread (#4369).
* `Realm.migrateRealm(RealmConfiguration)` now fails correctly with an `IllegalArgumentException` if a `SyncConfiguration` is provided (#4075).
* Fixed a potential cause for Realm file corruptions (never reported).
* Add `@Override` annotation to proxy class accessors and stop using raw type in proxy classes in order to remove warnings from javac (#4329).
* `findFirstAsync()` now returns an invalid object if there is no object matches the query condition instead of running the query repeatedly until it can find one (#4352).
* [ObjectServer] Changing the log level after starting a session now works correctly (#4337).

### Internal

* Using the Object Store's Session and SyncManager.
* Upgraded to Realm Sync 1.5.0.
* Upgraded to Realm Core 2.5.1.
* Upgraded Gradle to 3.4.1

## 3.0.0 (2017-02-28)

### Breaking Changes

* `RealmResults.distinct()` returns a new `RealmResults` object instead of filtering on the original object (#2947).
* `RealmResults` is auto-updated continuously. Any transaction on the current thread which may have an impact on the order or elements of the `RealmResults` will change the `RealmResults` immediately instead of change it in the next event loop. The standard `RealmResults.iterator()` will continue to work as normal, which means that you can still delete or modify elements without impacting the iterator. The same is not true for simple for-loops. In some cases a simple for-loop will not work (https://realm.io/docs/java/3.0.0/api/io/realm/OrderedRealmCollection.html#loops), and you must use the new createSnapshot() method.
* `RealmChangeListener` on `RealmObject` will now also be triggered when the object is deleted. Use `RealmObject.isValid()` to check this state(#3138).
* `RealmObject.asObservable()` will now emit the object when it is deleted. Use `RealmObject.isValid()` to check this state (#3138).
* Removed deprecated classes `Logger` and `AndroidLogger` (#4050).

### Deprecated

* `RealmResults.removeChangeListeners()`. Use `RealmResults.removeAllChangeListeners()` instead.
* `RealmObject.removeChangeListeners()`. Use `RealmObject.removeAllChangeListeners()` instead.
* `RealmResults.distinct()` and `RealmResults.distinctAsync()`. Use `RealmQuery.distinct()` and `RealmQuery.distinctAsync()` instead.

### Enhancements

* Added support for sorting by link's field (#672).
* Added `OrderedRealmCollectionSnapshot` class and `OrderedRealmCollection.createSnapshot()` method. `OrderedRealmCollectionSnapshot` is useful when changing `RealmResults` or `RealmList` in simple loops.
* Added `OrderedRealmCollectionChangeListener` interface for supporting fine-grained collection notifications.
* Added support for ChangeListeners on `RealmList`.
* Added `RealmList.asObservable()`.

### Bug Fixes

* Element type checking in `DynamicRealmObject#setList()` (#4252).
* Now throws `IllegalStateException` instead of process crash when any of thread confined methods in `RealmQuery` is called from wrong thread (#4228).
* Now throws `IllegalStateException` when any of thread confined methods in `DynamicRealmObject` is called from wrong thread (#4258).

### Internal

* Use Object Store's `Results` as the backend for `RealmResults` (#3372).
  - Use Object Store's notification mechanism to trigger listeners.
  - Local commits triggers Realm global listener and `RealmObject` listener on current thread immediately instead of in the next event loop.


## 2.3.2 (2017-02-27)

### Bug fixes

* Log levels in JNI layer were all reported as "Error" (#4204).
* Encrypted realms can end up corrupted if many threads are reading and writing at the same time (#4128).
* "Read-only file system" exception when compacting Realm file on external storage (#4140).

### Internal

* Updated to Realm Sync v1.2.1.
* Updated to Realm Core v2.3.2.

### Enhancements

* Improved performance of getters and setters in proxy classes.


## 2.3.1 (2017-02-07)

### Enhancements

* [ObjectServer] The `serverUrl` given to `SyncConfiguration.Builder()` is now more lenient and will also accept only paths as argument (#4144).
* [ObjectServer] Add a timer to refresh periodically the access_token.

### Bug fixes

* NPE problem in SharedRealm.finalize() (#3730).
* `RealmList.contains()` and `RealmResults.contains()` now correctly use custom `equals()` method on Realm model classes.
* Build error when the project is using Kotlin (#4087).
* Bug causing classes to be replaced by classes already in Gradle's classpath (#3568).
* NullPointerException when notifying a single object that it changed (#4086).


## 2.3.0 (2017-01-19)

### Object Server API Changes

* Realm Sync v1.0.0 has been released, and Realm Mobile Platform is no longer considered in beta.
* Breaking change: Location of Realm files are now placed in `getFilesDir()/<userIdentifier>` instead of `getFilesDir()/`.
  This is done in order to support shared Realms among users, while each user retaining their own local copy.
* Breaking change: `SyncUser.all()` now returns Map instead of List.
* Breaking change: Added a default `UserStore` saving users in a Realm file (`RealmFileUserStore`).
* Breaking change: Added multi-user support to `UserStore`. Added `get(String)` and `remove(String)`, removed `remove()` and renamed `get()` to `getCurrent()`.
* Breaking change: Changed the order of arguments to `SyncCredentials.custom()` to match iOS: token, provider, userInfo.
* Added support for `PermissionOffer` and `PermissionOfferResponse` to `SyncUser.getManagementRealm()`.
* Exceptions thrown in error handlers are ignored but logged (#3559).
* Removed unused public constants in `SyncConfiguration` (#4047).
* Fixed bug, preventing Sync client to renew the access token (#4038) (#4039).
* Now `SyncUser.logout()` properly revokes tokens (#3639).

### Bug fixes

* Fixed native memory leak setting the value of a primary key (#3993).
* Activated Realm's annotation processor on connectedTest when the project is using kapt (#4008).
* Fixed "too many open files" issue (#4002).
* Added temporary work-around for bug crashing Samsung Tab 3 devices on startup (#3651).

### Enhancements

* Added `like` predicate for String fields (#3752).

### Internal

* Updated to Realm Sync v1.0.0.
* Added a Realm backup when receiving a Sync client reset message from the server.

## 2.2.2 (2017-01-16)

### Object Server API Changes (In Beta)

* Disabled `Realm.compactRealm()` when sync is enabled as it might corrupt the Realm (https://github.com/realm/realm-core/issues/2345).

### Bug fixes

* "operation not permitted" issue when creating Realm file on some devices' external storage (#3629).
* Crash on API 10 devices (#3726).
* `UnsatisfiedLinkError` caused by `pipe2` (#3945).
* Unrecoverable error with message "Try again" when the notification fifo is full (#3964).
* Realm migration wasn't triggered when the primary key definition was altered (#3966).
* Use phantom reference to solve the finalize time out issue (#2496).

### Enhancements

* All major public classes are now non-final. This is mostly a compromise to support Mockito. All protected fields/methods are still not considered part of the public API and can change without notice (#3869).
* All Realm instances share a single notification daemon thread.
* Fixed Java lint warnings with generated proxy classes (#2929).

### Internal

* Upgraded Realm Core to 2.3.0.
* Upgraded Realm Sync to 1.0.0-BETA-6.5.

## 2.2.1 (2016-11-12)

### Object Server API Changes (In Beta)

* Fixed `SyncConfiguration.toString()` so it now outputs a correct description instead of an empty string (#3787).

### Bug fixes

* Added version number to the native library, preventing ReLinker from accidentally loading old code (#3775).
* `Realm.getLocalInstanceCount(config)` throwing NullPointerException if called after all Realms have been closed (#3791).

## 2.2.0 (2016-11-12)

### Object Server API Changes (In Beta)

* Added support for `SyncUser.getManagementRealm()` and permission changes.

### Bug fixes

* Kotlin projects no longer create the `RealmDefaultModule` if no Realm model classes are present (#3746).
* Remove `includedescriptorclasses` option from ProGuard rule file in order to support built-in shrinker of Android Gradle Plugin (#3714).
* Unexpected `RealmMigrationNeededException` was thrown when a field was added to synced Realm.

### Enhancements

* Added support for the `annotationProcessor` configuration provided by Android Gradle Plugin 2.2.0 or later. Realm plugin adds its annotation processor to the `annotationProcessor` configuration instead of `apt` configuration if it is available and the `com.neenbedankt.android-apt` plugin is not used. In Kotlin projects, `kapt` is used instead of the `annotationProcessor` configuration (#3026).

## 2.1.1 (2016-10-27)

### Bug fixes

* Fixed a bug in `Realm.insert` and `Realm.insertOrUpdate` methods causing a `StackOverFlow` when you try to insert a cyclic graph of objects between Realms (#3732).

### Object Server API Changes (In Beta)

* Set default RxFactory to `SyncConfiguration`.

### Bug fixes

* ProGuard configuration introduced in 2.1.0 unexpectedly kept classes that did not have the @KeepMember annotation (#3689).

## 2.1.0 (2016-10-25)

### Breaking changes

* * `SecureUserStore` has been moved to its own GitHub repository: https://github.com/realm/realm-android-user-store
  See https://github.com/realm/realm-android-user-store/blob/master/README.md for further info on how to include it.


### Object Server API Changes (In Beta)

* Renamed `User` to `SyncUser`, `Credentials` to `SyncCredentials` and `Session` to `SyncSession` to align names with Cocoa.
* Removed `SyncManager.setLogLevel()`. Use `RealmLog.setLevel()` instead.
* `SyncUser.logout()` now correctly clears `SyncUser.currentUser()` (#3638).
* Missing ProGuard configuration for libraries used by Sync extension (#3596).
* Error handler was not called when sync session failed (#3597).
* Added `User.all()` that returns all known Realm Object Server users.
* Upgraded Realm Sync to 1.0.0-BETA-3.2

### Deprecated

* `Logger`. Use `RealmLogger` instead.
* `AndroidLogger`. The logger for Android is implemented in native code instead.

### Bug fixes

* The following were not kept by ProGuard: names of native methods not in the `io.realm.internal` package, names of classes used in method signature (#3596).
* Permission error when a database file was located on external storage (#3140).
* Memory leak when unsubscribing from a RealmResults/RealmObject RxJava Observable (#3552).

### Enhancements

* `Realm.compactRealm()` now works for encrypted Realms.
* Added `first(E defaultValue)` and `last(E defaultValue)` methods to `RealmList` and `RealmResult`. These methods will return the provided object instead of throwing an `IndexOutOfBoundsException` if the list is empty.
* Reduce transformer logger verbosity (#3608).
* `RealmLog.setLevel(int)` for setting the log level across all loggers.

### Internal

* Upgraded Realm Core to 2.1.3

### Credits

* Thanks to Max Furman (@maxfurman) for adding support for `first()` and `last()` default values.

## 2.0.2 (2016-10-06)

This release is not protocol-compatible with previous versions of the Realm Mobile Platform. The base library is still fully compatible.

### Bug fixes

* Build error when using Java 7 (#3563).

### Internal

* Upgraded Realm Core to 2.1.0
* Upgraded Realm Sync to 1.0.0-BETA-2.0.

## 2.0.1 (2016-10-05)

### Bug fixes

* `android.net.conn.CONNECTIVITY_CHANGE` broadcast caused `RuntimeException` if sync extension was disabled (#3505).
* `android.net.conn.CONNECTIVITY_CHANGE` was not delivered on Android 7 devices.
* `distinctAsync` did not respect other query parameters (#3537).
* `ConcurrentModificationException` from Gradle when building an application (#3501).

### Internal

* Upgraded to Realm Core 2.0.1 / Realm Sync 1.3-BETA

## 2.0.0 (2016-09-27)

This release introduces support for the Realm Mobile Platform!
See <https://realm.io/news/introducing-realm-mobile-platform/> for an overview of these great new features.

### Breaking Changes

* Files written by Realm 2.0 cannot be read by 1.x or earlier versions. Old files can still be opened.
* It is now required to call `Realm.init(Context)` before calling any other Realm API.
* Removed `RealmConfiguration.Builder(Context)`, `RealmConfiguration.Builder(Context, File)` and `RealmConfiguration.Builder(File)` constructors.
* `isValid()` now always returns `true` instead of `false` for unmanaged `RealmObject` and `RealmList`. This puts it in line with the behaviour of the Cocoa and .NET API's (#3101).
* armeabi is not supported anymore.
* Added new `RealmFileException`.
  - `IncompatibleLockFileException` has been removed and replaced by `RealmFileException` with kind `INCOMPATIBLE_LOCK_FILE`.
  - `RealmIOExcpetion` has been removed and replaced by `RealmFileException`.
* `RealmConfiguration.Builder.assetFile(Context, String)` has been renamed to `RealmConfiguration.Builder.assetFile(String)`.
* Object with primary key is now required to define it when the object is created. This means that `Realm.createObject(Class<E>)` and `DynamicRealm.createObject(String)` now throws `RealmException` if they are used to create an object with a primary key field. Use `Realm.createObject(Class<E>, Object)` or `DynamicRealm.createObject(String, Object)` instead.
* Importing from JSON without the primary key field defined in the JSON object now throws `IllegalArgumentException`.
* Now `Realm.beginTransaction()`, `Realm.executeTransaction()` and `Realm.waitForChange()` throw `RealmMigrationNeededException` if a remote process introduces incompatible schema changes (#3409).
* The primary key value of an object can no longer be changed after the object was created. Instead a new object must be created and all fields copied over.
* Now `Realm.createObject(Class)` and `Realm.createObject(Class,Object)` take the values from the model's fields and default constructor. Creating objects through the `DynamicRealm` does not use these values (#777).
* When `Realm.create*FromJson()`s create a new `RealmObject`, now they take the default values defined by the field itself and its default constructor for those fields that are not defined in the JSON object.

### Enhancements

* Added `realmObject.isManaged()`, `RealmObject.isManaged(obj)` and `RealmCollection.isManaged()` (#3101).
* Added `RealmConfiguration.Builder.directory(File)`.
* `RealmLog` has been moved to the public API. It is now possible to control which events Realm emit to Logcat. See the `RealmLog` class for more details.
* Typed `RealmObject`s can now continue to access their fields properly even though the schema was changed while the Realm was open (#3409).
* A `RealmMigrationNeededException` will be thrown with a cause to show the detailed message when a migration is needed and the migration block is not in the `RealmConfiguration`.


### Bug fixes

* Fixed a lint error in proxy classes when the 'minSdkVersion' of user's project is smaller than 11 (#3356).
* Fixed a potential crash when there were lots of async queries waiting in the queue.
* Fixed a bug causing the Realm Transformer to not transform field access in the model's constructors (#3361).
* Fixed a bug causing a build failure when the Realm Transformer adds accessors to a model class that was already transformed in other project (#3469).
* Fixed a bug causing the `NullPointerException` when calling getters/setters in the model's constructors (#2536).

### Internal

* Moved JNI build to CMake.
* Updated Realm Core to 2.0.0.
* Updated ReLinker to 1.2.2.

## 1.2.0 (2016-08-19)

### Bug fixes

* Throw a proper exception when operating on a non-existing field with the dynamic API (#3292).
* `DynamicRealmObject.setList` should only accept `RealmList<DynamicRealmObject>` (#3280).
* `DynamicRealmObject.getX(fieldName)` now throws a proper exception instead of a native crash when called with a field name of the wrong type (#3294).
* Fixed a concurrency crash which might happen when `Realm.executeTransactionAsync()` tried to call `onSucess` after the Realm was closed.

### Enhancements

* Added `RealmQuery.in()` for a comparison against multiple values.
* Added byte array (`byte[]`) support to `RealmQuery`'s `equalTo` and `notEqualTo` methods.
* Optimized internal caching of schema classes (#3315).

### Internal

* Updated Realm Core to 1.5.1.
* Improved sorting speed.
* Completely removed the `OptionalAPITransformer`.

### Credits

* Thanks to Brenden Kromhout (@bkromhout) for adding binary array support to `equalTo` and `notEqualTo`.

## 1.1.1 (2016-07-01)

### Bug fixes

* Fixed a wrong JNI method declaration which might cause "method not found" crash on some devices.
* Fixed a bug that `Error` in the background async thread is not forwarded to the caller thread.
* Fixed a crash when an empty `Collection` is passed to `insert()`/`insertOrUpdate()` (#3103).
* Fixed a bug that does not transfer the primary key when `RealmSchemaObject.setClassName()` is called to rename a class (#3118).
* Fixed bug in `Realm.insert` and `Realm.insertOrUpdate` methods causing a `RealmList` to be cleared when inserting a managed `RealmModel` (#3105).
* Fixed a concurrency allocation bug in storage engine which might lead to some random crashes.
* Bulk insertion now throws if it is not called in a transaction (#3173).
* The IllegalStateException thrown when accessing an empty RealmObject is now more meaningful (#3200).
* `insert()` now correctly throws an exception if two different objects have the same primary key (#3212).
* Blackberry Z10 throwing "Function not implemented" (#3178).
* Reduced the number of file descriptors used by Realm Core (#3197).
* Throw a proper `IllegalStateException` if a `RealmChangeListener` is used inside an IntentService (#2875).

### Enhancements

* The Realm Annotation processor no longer consumes the Realm annotations. Allowing other annotation processors to run.

### Internal

* Updated Realm Core to 1.4.2.
* Improved sorting speed.

## 1.1.0 (2016-06-30)

### Bug fixes

* A number of bug fixes in the storage engine related to memory management in rare cases when a Realm has been compacted.
* Disabled the optional API transformer since it has problems with DexGuard (#3022).
* `OnSuccess.OnSuccess()` might not be called with the correct Realm version for async transaction (#1893).
* Fixed a bug in `copyToRealm()` causing a cyclic dependency objects being duplicated.
* Fixed a build failure when model class has a conflicting name such as `Map`, `List`, `String`, ... (#3077).

### Enhancements

* Added `insert(RealmModel obj)`, `insertOrUpdate(RealmModel obj)`, `insert(Collection<RealmModel> collection)` and `insertOrUpdate(Collection<RealmModel> collection)` to perform batch inserts (#1684).
* Enhanced `Table.toString()` to show a PrimaryKey field details (#2903).
* Enabled ReLinker when loading a Realm from a custom path by adding a `RealmConfiguration.Builder(Context, File)` constructor (#2900).
* Changed `targetSdkVersion` of `realm-library` to 24.
* Logs warning if `DynamicRealm` is not closed when GC happens as it does for `Realm`.

### Deprecated

* `RealmConfiguration.Builder(File)`. Use `RealmConfiguration.Builder(Context, File)` instead.

### Internal

* Updated Realm Core to 1.2.0.

## 1.0.1 (2016-05-25)

### Bug fixes

* Fixed a crash when calling `Table.toString()` in debugger (#2429).
* Fixed a race condition which would cause some `RealmResults` to not be properly updated inside a `RealmChangeListener`. This could result in crashes when accessing items from those results (#2926/#2951).
* Revised `RealmResults.isLoaded()` description (#2895).
* Fixed a bug that could cause Realm to lose track of primary key when using `RealmObjectSchema.removeField()` and `RealmObjectSchema.renameField()` (#2829/#2926).
* Fixed a bug that prevented some devices from finding async related JNI methods correctly.
* Updated ProGuard configuration in order not to depend on Android's default configuration (#2972).
* Fixed a race condition between Realms notifications and other UI events. This could e.g. cause ListView to crash (#2990).
* Fixed a bug that allowed both `RealmConfiguration.Builder.assetFile()`/`deleteRealmIfMigrationNeeded()` to be configured at the same time, which leads to the asset file accidentally being deleted in migrations (#2933).
* Realm crashed outright when the same Realm file was opened in two processes. Realm will now optimistically retry opening for 1 second before throwing an Error (#2459).

### Enhancements

* Removes RxJava related APIs during bytecode transforming to make RealmObject plays well with reflection when rx.Observable doesn't exist.

## 1.0.0 (2016-05-25)

No changes since 0.91.1.

## 0.91.1 (2016-05-25)

* Updated Realm Core to 1.0.1.

### Bug fixes

* Fixed a bug when opening a Realm causes a staled memory mapping. Symptoms are error messages like "Bad or incompatible history type", "File format version doesn't match", and "Encrypted interprocess sharing is currently unsupported".

## 0.91.0 (2016-05-20)

* Updated Realm Core to 1.0.0.

### Breaking changes

* Removed all `@Deprecated` methods.
* Calling `Realm.setAutoRefresh()` or `DynamicRealm.setAutoRefresh()` from non-Looper thread throws `IllegalStateException` even if the `autoRefresh` is false (#2820).

### Bug fixes

* Calling RealmResults.deleteAllFromRealm() might lead to native crash (#2759).
* The annotation processor now correctly reports an error if trying to reference interfaces in model classes (#2808).
* Added null check to `addChangeListener` and `removeChangeListener` in `Realm` and `DynamicRealm` (#2772).
* Calling `RealmObjectSchema.addPrimaryKey()` adds an index to the primary key field, and calling `RealmObjectSchema.removePrimaryKey()` removes the index from the field (#2832).
* Log files are not deleted when calling `Realm.deleteRealm()` (#2834).

### Enhancements

* Upgrading to OpenSSL 1.0.1t. From July 11, 2016, Google Play only accept apps using OpenSSL 1.0.1r or later (https://support.google.com/faqs/answer/6376725, #2749).
* Added support for automatically copying an initial database from assets using `RealmConfiguration.Builder.assetFile()`.
* Better error messages when certain file operations fail.

### Credits

* Paweł Surówka (@thesurix) for adding the `RealmConfiguration.Builder.assetFile()`.

## 0.90.1

* Updated Realm Core to 0.100.2.

### Bug fixes

* Opening a Realm while closing a Realm in another thread could lead to a race condition.
* Automatic migration to the new file format could in rare circumstances lead to a crash.
* Fixing a race condition that may occur when using Async API (#2724).
* Fixed CannotCompileException when related class definition in android.jar cannot be found (#2703).

### Enhancements

* Prints path when file related exceptions are thrown.

## 0.90.0

* Updated Realm Core to 0.100.0.

### Breaking changes

* RealmChangeListener provides the changed object/Realm/collection as well (#1594).
* All JSON methods on Realm now only wraps JSONException in RealmException. All other Exceptions are thrown as they are.
* Marked all methods on `RealmObject` and all public classes final (#1594).
* Removed `BaseRealm` from the public API.
* Removed `HandlerController` from the public API.
* Removed constructor of `RealmAsyncTask` from the public API (#1594).
* `RealmBaseAdapter` has been moved to its own GitHub repository: https://github.com/realm/realm-android-adapters
  See https://github.com/realm/realm-android-adapters/blob/master/README.md for further info on how to include it.
* File format of Realm files is changed. Files will be automatically upgraded but opening a Realm file with older
  versions of Realm is not possible.

### Deprecated

* `Realm.allObjects*()`. Use `Realm.where(clazz).findAll*()` instead.
* `Realm.distinct*()`. Use `Realm.where(clazz).distinct*()` instead.
* `DynamicRealm.allObjects*()`. Use `DynamicRealm.where(className).findAll*()` instead.
* `DynamicRealm.distinct*()`. Use `DynamicRealm.where(className).distinct*()` instead.
* `Realm.allObjectsSorted(field, sort, field, sort, field, sort)`. Use `RealmQuery.findAllSorted(field[], sort[])`` instead.
* `RealmQuery.findAllSorted(field, sort, field, sort, field, sort)`. Use `RealmQuery.findAllSorted(field[], sort[])`` instead.
* `RealmQuery.findAllSortedAsync(field, sort, field, sort, field, sort)`. Use `RealmQuery.findAllSortedAsync(field[], sort[])`` instead.
* `RealmConfiguration.setModules()`. Use `RealmConfiguration.modules()` instead.
* `Realm.refresh()` and `DynamicRealm.refresh()`. Use `Realm.waitForChange()`/`stopWaitForChange()` or `DynamicRealm.waitForChange()`/`stopWaitForChange()` instead.

### Enhancements

* `RealmObjectSchema.getPrimaryKey()` (#2636).
* `Realm.createObject(Class, Object)` for creating objects with a primary key directly.
* Unit tests in Android library projects now detect Realm model classes.
* Better error message if `equals()` and `hashCode()` are not properly overridden in custom Migration classes.
* Expanding the precision of `Date` fields to cover full range (#833).
* `Realm.waitForChange()`/`stopWaitForChange()` and `DynamicRealm.waitForChange()`/`stopWaitForChange()` (#2386).

### Bug fixes

* `RealmChangeListener` on `RealmObject` is not triggered when adding listener on returned `RealmObject` of `copyToRealmOrUpdate()` (#2569).

### Credits

* Thanks to Brenden Kromhout (@bkromhout) for adding `RealmObjectSchema.getPrimaryKey()`.

## 0.89.1

### Bug fixes

* @PrimaryKey + @Required on String type primary key no longer throws when using copyToRealm or copyToRealmOrUpdate (#2653).
* Primary key is cleared/changed when calling RealmSchema.remove()/RealmSchema.rename() (#2555).
* Objects implementing RealmModel can be used as a field of RealmModel/RealmObject (#2654).

## 0.89.0

### Breaking changes

* @PrimaryKey field value can now be null for String, Byte, Short, Integer, and Long types. Older Realms should be migrated, using RealmObjectSchema.setNullable(), or by adding the @Required annotation. (#2515).
* `RealmResults.clear()` now throws UnsupportedOperationException. Use `RealmResults.deleteAllFromRealm()` instead.
* `RealmResults.remove(int)` now throws UnsupportedOperationException. Use `RealmResults.deleteFromRealm(int)` instead.
* `RealmResults.sort()` and `RealmList.sort()` now return the sorted result instead of sorting in-place.
* `RealmList.first()` and `RealmList.last()` now throw `ArrayIndexOutOfBoundsException` if `RealmList` is empty.
* Removed deprecated method `Realm.getTable()` from public API.
* `Realm.refresh()` and `DynamicRealm.refresh()` on a Looper no longer have any effect. `RealmObject` and `RealmResults` are always updated on the next event loop.

### Deprecated

* `RealmObject.removeFromRealm()` in place of `RealmObject.deleteFromRealm()`
* `Realm.clear(Class)` in favour of `Realm.delete(Class)`.
* `DynamicRealm.clear(Class)` in place of `DynamicRealm.delete(Class)`.

### Enhancements

* Added a `RealmModel` interface that can be used instead of extending `RealmObject`.
* `RealmCollection` and `OrderedRealmCollection` interfaces have been added. `RealmList` and `RealmResults` both implement these.
* `RealmBaseAdapter` now accept an `OrderedRealmCollection` instead of only `RealmResults`.
* `RealmObjectSchema.isPrimaryKey(String)` (#2440)
* `RealmConfiguration.initialData(Realm.Transaction)` can now be used to populate a Realm file before it is used for the first time.

### Bug fixes

* `RealmObjectSchema.isRequired(String)` and `RealmObjectSchema.isNullable(String)` don't throw when the given field name doesn't exist.

### Credits

* Thanks to @thesurix for adding `RealmConfiguration.initialData()`.

## 0.88.3

* Updated Realm Core to 0.97.3.

### Enhancements

* Throws an IllegalArgumentException when calling Realm.copyToRealm()/Realm.copyToRealmOrUpdate() with a RealmObject which belongs to another Realm instance in a different thread.
* Improved speed of cleaning up native resources (#2496).

### Bug fixes

* Field annotated with @Ignored should not have accessors generated by the bytecode transformer (#2478).
* RealmResults and RealmObjects can no longer accidentially be GC'ed if using `asObservable()`. Previously this caused the observable to stop emitting. (#2485).
* Fixed an build issue when using Realm in library projects on Windows (#2484).
* Custom equals(), toString() and hashCode() are no longer incorrectly overwritten by the proxy class (#2545).

## 0.88.2

* Updated Realm Core to 0.97.2.

### Enhancements

* Outputs additional information when incompatible lock file error occurs.

### Bug fixes

* Race condition causing BadVersionException when running multiple async writes and queries at the same time (#2021/#2391/#2417).

## 0.88.1

### Bug fixes

* Prevent throwing NullPointerException in RealmConfiguration.equals(RealmConfiguration) when RxJava is not in the classpath (#2416).
* RealmTransformer fails because of missing annotation classes in user's project (#2413).
* Added SONAME header to shared libraries (#2432).
* now DynamicRealmObject.toString() correctly shows null value as "null" and the format is aligned to the String from typed RealmObject (#2439).
* Fixed an issue occurring while resolving ReLinker in apps using a library based on Realm (#2415).

## 0.88.0 (2016-03-10)

* Updated Realm Core to 0.97.0.

### Breaking changes

* Realm has now to be installed as a Gradle plugin.
* DynamicRealm.executeTransaction() now directly throws any RuntimeException instead of wrapping it in a RealmException (#1682).
* DynamicRealm.executeTransaction() now throws IllegalArgumentException instead of silently accepting a null Transaction object.
* String setters now throw IllegalArgumentException instead of RealmError for invalid surrogates.
* DynamicRealm.distinct()/distinctAsync() and Realm.distinct()/distinctAsync() now throw IllegalArgumentException instead of UnsupportedOperationException for invalid type or unindexed field.
* All thread local change listeners are now delayed until the next Looper event instead of being triggered when committing.
* Removed RealmConfiguration.getSchemaMediator() from public API which was deprecated in 0.86.0. Please use RealmConfiguration.getRealmObjectClasses() to obtain the set of model classes (#1797).
* Realm.migrateRealm() throws a FileNotFoundException if the Realm file doesn't exist.
* It is now required to unsubscribe from all Realm RxJava observables in order to fully close the Realm (#2357).

### Deprecated

* Realm.getInstance(Context). Use Realm.getInstance(RealmConfiguration) or Realm.getDefaultInstance() instead.
* Realm.getTable(Class) which was public because of the old migration API. Use Realm.getSchema() or DynamicRealm.getSchema() instead.
* Realm.executeTransaction(Transaction, Callback) and replaced it with Realm.executeTransactionAsync(Transaction), Realm.executeTransactionAsync(Transaction, OnSuccess), Realm.executeTransactionAsync(Transaction, OnError) and Realm.executeTransactionAsync(Transaction, OnSuccess, OnError).

### Enhancements

* Support for custom methods, custom logic in accessors, custom accessor names, interface implementation and public fields in Realm objects (#909).
* Support to project Lombok (#502).
* RealmQuery.isNotEmpty() (#2025).
* Realm.deleteAll() and RealmList.deleteAllFromRealm() (#1560).
* RealmQuery.distinct() and RealmResults.distinct() (#1568).
* RealmQuery.distinctAsync() and RealmResults.distinctAsync() (#2118).
* Improved .so loading by using [ReLinker](https://github.com/KeepSafe/ReLinker).
* Improved performance of RealmList#contains() (#897).
* distinct(...) for Realm, DynamicRealm, RealmQuery, and RealmResults can take multiple parameters (#2284).
* "realm" and "row" can be used as field name in model classes (#2255).
* RealmResults.size() now returns Integer.MAX_VALUE when actual size is greater than Integer.MAX_VALUE (#2129).
* Removed allowBackup from AndroidManifest (#2307).

### Bug fixes

* Error occurring during test and (#2025).
* Error occurring during test and connectedCheck of unit test example (#1934).
* Bug in jsonExample (#2092).
* Multiple calls of RealmResults.distinct() causes to return wrong results (#2198).
* Calling DynamicRealmObject.setList() with RealmList<DynamicRealmObject> (#2368).
* RealmChangeListeners did not triggering correctly if findFirstAsync() didn't find any object. findFirstAsync() Observables now also correctly call onNext when the query completes in that case (#2200).
* Setting a null value to trigger RealmChangeListener (#2366).
* Preventing throwing BadVersionException (#2391).

### Credits

* Thanks to Bill Best (@wmbest2) for snapshot testing.
* Thanks to Graham Smith (@grahamsmith) for a detailed bug report (#2200).

## 0.87.5 (2016-01-29)
* Updated Realm Core to 0.96.2.
  - IllegalStateException won't be thrown anymore in RealmResults.where() if the RealmList which the RealmResults is created on has been deleted. Instead, the RealmResults will be treated as empty forever.
  - Fixed a bug causing a bad version exception, when using findFirstAsync (#2115).

## 0.87.4 (2016-01-28)
* Updated Realm Core to 0.96.0.
  - Fixed bug causing BadVersionException or crashing core when running async queries.

## 0.87.3 (2016-01-25)
* IllegalArgumentException is now properly thrown when calling Realm.copyFromRealm() with a DynamicRealmObject (#2058).
* Fixed a message in IllegalArgumentException thrown by the accessors of DynamicRealmObject (#2141).
* Fixed RealmList not returning DynamicRealmObjects of the correct underlying type (#2143).
* Fixed potential crash when rolling back removal of classes that reference each other (#1829).
* Updated Realm Core to 0.95.8.
  - Fixed a bug where undetected deleted object might lead to seg. fault (#1945).
  - Better performance when deleting objects (#2015).

## 0.87.2 (2016-01-08)
* Removed explicit GC call when committing a transaction (#1925).
* Fixed a bug when RealmObjectSchema.addField() was called with the PRIMARY_KEY modifier, the field was not set as a required field (#2001).
* Fixed a bug which could throw a ConcurrentModificationException in RealmObject's or RealmResults' change listener (#1970).
* Fixed RealmList.set() so it now correctly returns the old element instead of the new (#2044).
* Fixed the deployment of source and javadoc jars (#1971).

## 0.87.1 (2015-12-23)
* Upgraded to NDK R10e. Using gcc 4.9 for all architectures.
* Updated Realm Core to 0.95.6
  - Fixed a bug where an async query can be copied incomplete in rare cases (#1717).
* Fixed potential memory leak when using async query.
* Added a check to prevent removing a RealmChangeListener from a non-Looper thread (#1962). (Thank you @hohnamkung)

## 0.87.0 (2015-12-17)
* Added Realm.asObservable(), RealmResults.asObservable(), RealmObject.asObservable(), DynamicRealm.asObservable() and DynamicRealmObject.asObservable().
* Added RealmConfiguration.Builder.rxFactory() and RxObservableFactory for custom RxJava observable factory classes.
* Added Realm.copyFromRealm() for creating detached copies of Realm objects (#931).
* Added RealmObjectSchema.getFieldType() (#1883).
* Added unitTestExample to showcase unit and instrumentation tests. Examples include jUnit3, jUnit4, Espresso, Robolectric, and MPowermock usage with Realm (#1440).
* Added support for ISO8601 based dates for JSON import. If JSON dates are invalid a RealmException will be thrown (#1213).
* Added APK splits to gridViewExample (#1834).

## 0.86.1 (2015-12-11)
* Improved the performance of removing objects (RealmResults.clear() and RealmResults.remove()).
* Updated Realm Core to 0.95.5.
* Updated ProGuard configuration (#1904).
* Fixed a bug where RealmQuery.findFirst() returned a wrong result if the RealmQuery had been created from a RealmResults.where() (#1905).
* Fixed a bug causing DynamicRealmObject.getObject()/setObject() to use the wrong class (#1912).
* Fixed a bug which could cause a crash when closing Realm instances in change listeners (#1900).
* Fixed a crash occurring during update of multiple async queries (#1895).
* Fixed listeners not triggered for RealmObject & RealmResults created using copy or create methods (#1884).
* Fixed RealmChangeListener never called inside RealmResults (#1894).
* Fixed crash when calling clear on a RealmList (#1886).

## 0.86.0 (2015-12-03)
* BREAKING CHANGE: The Migration API has been replaced with a new API.
* BREAKING CHANGE: RealmResults.SORT_ORDER_ASCENDING and RealmResults.SORT_ORDER_DESCENDING constants have been replaced by Sort.ASCENDING and Sort.DESCENDING enums.
* BREAKING CHANGE: RealmQuery.CASE_SENSITIVE and RealmQuery.CASE_INSENSITIVE constants have been replaced by Case.SENSITIVE and Case.INSENSITIVE enums.
* BREAKING CHANGE: Realm.addChangeListener, RealmObject.addChangeListener and RealmResults.addChangeListener hold a strong reference to the listener, you should unregister the listener to avoid memory leaks.
* BREAKING CHANGE: Removed deprecated methods RealmQuery.minimum{Int,Float,Double}, RealmQuery.maximum{Int,Float,Double}, RealmQuery.sum{Int,Float,Double} and RealmQuery.average{Int,Float,Double}. Use RealmQuery.min(), RealmQuery.max(), RealmQuery.sum() and RealmQuery.average() instead.
* BREAKING CHANGE: Removed RealmConfiguration.getSchemaMediator() which is public by mistake. And RealmConfiguration.getRealmObjectClasses() is added as an alternative in order to obtain the set of model classes (#1797).
* BREAKING CHANGE: Realm.addChangeListener, RealmObject.addChangeListener and RealmResults.addChangeListener will throw an IllegalStateException when invoked on a non-Looper thread. This is to prevent registering listeners that will not be invoked.
* BREAKING CHANGE: trying to access a property on an unloaded RealmObject obtained asynchronously will throw an IllegalStateException
* Added new Dynamic API using DynamicRealm and DynamicRealmObject.
* Added Realm.getSchema() and DynamicRealm.getSchema().
* Realm.createOrUpdateObjectFromJson() now works correctly if the RealmObject class contains a primary key (#1777).
* Realm.compactRealm() doesn't throw an exception if the Realm file is opened. It just returns false instead.
* Updated Realm Core to 0.95.3.
  - Fixed a bug where RealmQuery.average(String) returned a wrong value for a nullable Long/Integer/Short/Byte field (#1803).
  - Fixed a bug where RealmQuery.average(String) wrongly counted the null value for average calculation (#1854).

## 0.85.1 (2015-11-23)
* Fixed a bug which could corrupt primary key information when updating from a Realm version <= 0.84.1 (#1775).

## 0.85.0 (2016-11-19)
* BREAKING CHANGE: Removed RealmEncryptionNotSupportedException since the encryption implementation changed in Realm's underlying storage engine. Encryption is now supported on all devices.
* BREAKING CHANGE: Realm.executeTransaction() now directly throws any RuntimeException instead of wrapping it in a RealmException (#1682).
* BREAKING CHANGE: RealmQuery.isNull() and RealmQuery.isNotNull() now throw IllegalArgumentException instead of RealmError if the fieldname is a linked field and the last element is a link (#1693).
* Added Realm.isEmpty().
* Setters in managed object for RealmObject and RealmList now throw IllegalArgumentException if the value contains an invalid (unmanaged, removed, closed, from different Realm) object (#1749).
* Attempting to refresh a Realm while a transaction is in process will now throw an IllegalStateException (#1712).
* The Realm AAR now also contains the ProGuard configuration (#1767). (Thank you @skyisle)
* Updated Realm Core to 0.95.
  - Removed reliance on POSIX signals when using encryption.

## 0.84.2
* Fixed a bug making it impossible to convert a field to become required during a migration (#1695).
* Fixed a bug making it impossible to read Realms created using primary keys and created by iOS (#1703).
* Fixed some memory leaks when an Exception is thrown (#1730).
* Fixed a memory leak when using relationships (#1285).
* Fixed a bug causing cached column indices to be cleared too soon (#1732).

## 0.84.1 (2015-10-28)
* Updated Realm Core to 0.94.4.
  - Fixed a bug that could cause a crash when running the same query multiple times.
* Updated ProGuard configuration. See [documentation](https://realm.io/docs/java/latest/#proguard) for more details.
* Updated Kotlin example to use 1.0.0-beta.
* Fixed warnings reported by "lint -Xlint:all" (#1644).
* Fixed a bug where simultaneous opening and closing a Realm from different threads might result in a NullPointerException (#1646).
* Fixed a bug which made it possible to externally modify the encryption key in a RealmConfiguration (#1678).

## 0.84.0 (2015-10-22)
* Added support for async queries and transactions.
* Added support for parsing JSON Dates with timezone information. (Thank you @LateralKevin)
* Added RealmQuery.isEmpty().
* Added Realm.isClosed() method.
* Added Realm.distinct() method.
* Added RealmQuery.isValid(), RealmResults.isValid() and RealmList.isValid(). Each method checks whether the instance is still valid to use or not(for example, the Realm has been closed or any parent object has been removed).
* Added Realm.isInTransaction() method.
* Updated Realm Core to version 0.94.3.
  - Fallback for mremap() now work correctly on BlackBerry devices.
* Following methods in managed RealmList now throw IllegalStateException instead of native crash when RealmList.isValid() returns false: add(int,RealmObject), add(RealmObject)
* Following methods in managed RealmList now throw IllegalStateException instead of ArrayIndexOutOfBoundsException when RealmList.isValid() returns false: set(int,RealmObject), move(int,int), remove(int), get(int)
* Following methods in managed RealmList now throw IllegalStateException instead of returning 0/null when RealmList.isValid() returns false: clear(), removeAll(Collection), remove(RealmObject), first(), last(), size(), where()
* RealmPrimaryKeyConstraintException is now thrown instead of RealmException if two objects with same primary key are inserted.
* IllegalStateException is now thrown when calling Realm's clear(), RealmResults's remove(), removeLast(), clear() or RealmObject's removeFromRealm() from an incorrect thread.
* Fixed a bug affecting RealmConfiguration.equals().
* Fixed a bug in RealmQuery.isNotNull() which produced wrong results for binary data.
* Fixed a bug in RealmQuery.isNull() and RealmQuery.isNotNull() which validated the query prematurely.
* Fixed a bug where closed Realms were trying to refresh themselves resulting in a NullPointerException.
* Fixed a bug that made it possible to migrate open Realms, which could cause undefined behavior when querying, reading or writing data.
* Fixed a bug causing column indices to be wrong for some edge cases. See #1611 for details.

## 0.83.1 (2015-10-15)
* Updated Realm Core to version 0.94.1.
  - Fixed a bug when using Realm.compactRealm() which could make it impossible to open the Realm file again.
  - Fixed a bug, so isNull link queries now always return true if any part is null.

## 0.83 (2015-10-08)
* BREAKING CHANGE: Database file format update. The Realm file created by this version cannot be used by previous versions of Realm.
* BREAKING CHANGE: Removed deprecated methods and constructors from the Realm class.
* BREAKING CHANGE: Introduced boxed types Boolean, Byte, Short, Integer, Long, Float and Double. Added null support. Introduced annotation @Required to indicate a field is not nullable. String, Date and byte[] became nullable by default which means a RealmMigrationNeededException will be thrown if an previous version of a Realm file is opened.
* Deprecated methods: RealmQuery.minimum{Int,Float,Double}, RealmQuery.maximum{Int,Float,Double}. Use RealmQuery.min() and RealmQuery.max() instead.
* Added support for x86_64.
* Fixed an issue where opening the same Realm file on two Looper threads could potentially lead to an IllegalStateException being thrown.
* Fixed an issue preventing the call of listeners on refresh().
* Opening a Realm file from one thread will no longer be blocked by a transaction from another thread.
* Range restrictions of Date fields have been removed. Date fields now accepts any value. Milliseconds are still removed.

## 0.82.2 (2015-09-04)
* Fixed a bug which might cause failure when loading the native library.
* Fixed a bug which might trigger a timeout in Context.finalize().
* Fixed a bug which might cause RealmObject.isValid() to throw an exception if the object is deleted.
* Updated Realm core to version 0.89.9
  - Fixed a potential stack overflow issue which might cause a crash when encryption was used.
  - Embedded crypto functions into Realm dynamic lib to avoid random issues on some devices.
  - Throw RealmEncryptionNotSupportedException if the device doesn't support Realm encryption. At least one device type (HTC One X) contains system bugs that prevents Realm's encryption from functioning properly. This is now detected, and an exception is thrown when trying to open/create an encrypted Realm file. It's up to the application to catch this and decide if it's OK to proceed without encryption instead.

## 0.82.1 (2015-08-06)
* Fixed a bug where using the wrong encryption key first caused the right key to be seen as invalid.
* Fixed a bug where String fields were ignored when updating objects from JSON with null values.
* Fixed a bug when calling System.exit(0), the process might hang.

## 0.82 (2015-07-28)
* BREAKING CHANGE: Fields with annotation @PrimaryKey are indexed automatically now. Older schemas require a migration.
* RealmConfiguration.setModules() now accept ignore null values which Realm.getDefaultModule() might return.
* Trying to access a deleted Realm object throw throws a proper IllegalStateException.
* Added in-memory Realm support.
* Closing realm on another thread different from where it was created now throws an exception.
* Realm will now throw a RealmError when Realm's underlying storage engine encounters an unrecoverable error.
* @Index annotation can also be applied to byte/short/int/long/boolean/Date now.
* Fixed a bug where RealmQuery objects are prematurely garbage collected.
* Removed RealmQuery.between() for link queries.

## 0.81.1 (2015-06-22)
* Fixed memory leak causing Realm to never release Realm objects.

## 0.81 (2015-06-19)
* Introduced RealmModules for working with custom schemas in libraries and apps.
* Introduced Realm.getDefaultInstance(), Realm.setDefaultInstance(RealmConfiguration) and Realm.getInstance(RealmConfiguration).
* Deprecated most constructors. They have been been replaced by Realm.getInstance(RealmConfiguration) and Realm.getDefaultInstance().
* Deprecated Realm.migrateRealmAtPath(). It has been replaced by Realm.migrateRealm(RealmConfiguration).
* Deprecated Realm.deleteFile(). It has been replaced by Realm.deleteRealm(RealmConfiguration).
* Deprecated Realm.compactFile(). It has been replaced by Realm.compactRealm(RealmConfiguration).
* RealmList.add(), RealmList.addAt() and RealmList.set() now copy unmanaged objects transparently into Realm.
* Realm now works with Kotlin (M12+). (Thank you @cypressious)
* Fixed a performance regression introduced in 0.80.3 occurring during the validation of the Realm schema.
* Added a check to give a better error message when null is used as value for a primary key.
* Fixed unchecked cast warnings when building with Realm.
* Cleaned up examples (remove old test project).
* Added checking for missing generic type in RealmList fields in annotation processor.

## 0.80.3 (2015-05-22)
* Calling Realm.copyToRealmOrUpdate() with an object with a null primary key now throws a proper exception.
* Fixed a bug making it impossible to open Realms created by Realm-Cocoa if a model had a primary key defined.
* Trying to using Realm.copyToRealmOrUpdate() with an object with a null primary key now throws a proper exception.
* RealmChangedListener now also gets called on the same thread that did the commit.
* Fixed bug where Realm.createOrUpdateWithJson() reset Date and Binary data to default values if not found in the JSON output.
* Fixed a memory leak when using RealmBaseAdapter.
* RealmBaseAdapter now allow RealmResults to be null. (Thanks @zaki50)
* Fixed a bug where a change to a model class (`RealmList<A>` to `RealmList<B>`) would not throw a RealmMigrationNeededException.
* Fixed a bug where setting multiple RealmLists didn't remove the previously added objects.
* Solved ConcurrentModificationException thrown when addChangeListener/removeChangeListener got called in the onChange. (Thanks @beeender)
* Fixed duplicated listeners in the same realm instance. Trying to add duplicated listeners is ignored now. (Thanks @beeender)

## 0.80.2 (2015-05-04)
* Trying to use Realm.copyToRealmOrUpdate() with an object with a null primary key now throws a proper exception.
* RealmMigrationNeedException can now return the path to the Realm that needs to be migrated.
* Fixed bug where creating a Realm instance with a hashcode collision no longer returned the wrong Realm instance.
* Updated Realm Core to version 0.89.2
  - fixed bug causing a crash when opening an encrypted Realm file on ARM64 devices.

## 0.80.1 (2015-04-16)
* Realm.createOrUpdateWithJson() no longer resets fields to their default value if they are not found in the JSON input.
* Realm.compactRealmFile() now uses Realm Core's compact() method which is more failure resilient.
* Realm.copyToRealm() now correctly handles referenced child objects that are already in the Realm.
* The ARM64 binary is now properly a part of the Eclipse distribution package.
* A RealmMigrationExceptionNeeded is now properly thrown if @Index and @PrimaryKey are not set correctly during a migration.
* Fixed bug causing Realms to be cached even though they failed to open correctly.
* Added Realm.deleteRealmFile(File) method.
* Fixed bug causing queries to fail if multiple Realms has different field ordering.
* Fixed bug when using Realm.copyToRealm() with a primary key could crash if default value was already used in the Realm.
* Updated Realm Core to version 0.89.0
  - Improved performance for sorting RealmResults.
  - Improved performance for refreshing a Realm after inserting or modifying strings or binary data.
  - Fixed bug causing incorrect result when querying indexed fields.
  - Fixed bug causing corruption of string index when deleting an object where there are duplicate values for the indexed field.
  - Fixed bug causing a crash after compacting the Realm file.
* Added RealmQuery.isNull() and RealmQuery.isNotNull() for querying relationships.
* Fixed a potential NPE in the RealmList constructor.

## 0.80 (2015-03-11)
* Queries on relationships can be case sensitive.
* Fixed bug when importing JSONObjects containing NULL values.
* Fixed crash when trying to remove last element of a RealmList.
* Fixed bug crashing annotation processor when using "name" in model classes for RealmObject references
* Fixed problem occurring when opening an encrypted Realm with two different instances of the same key.
* Version checker no longer reports that updates are available when latest version is used.
* Added support for static fields in RealmObjects.
* Realm.writeEncryptedCopyTo() has been reenabled.

## 0.79.1 (2015-02-20)
* copyToRealm() no longer crashes on cyclic data structures.
* Fixed potential crash when using copyToRealmOrUpdate with an object graph containing a mix of elements with and without primary keys.

## 0.79 (2015-02-16)
* Added support for ARM64.
* Added RealmQuery.not() to negate a query condition.
* Added copyToRealmOrUpdate() and createOrUpdateFromJson() methods, that works for models with primary keys.
* Made the native libraries much smaller. Arm went from 1.8MB to 800KB.
* Better error reporting when trying to create or open a Realm file fails.
* Improved error reporting in case of missing accessors in model classes.
* Re-enabled RealmResults.remove(index) and RealmResults.removeLast().
* Primary keys are now supported through the @PrimaryKey annotation.
* Fixed error when instantiating a Realm with the wrong key.
* Throw an exception if deleteRealmFile() is called when there is an open instance of the Realm.
* Made migrations and compression methods synchronised.
* Removed methods deprecated in 0.76. Now Realm.allObjectsSorted() and RealmQuery.findAllSorted() need to be used instead.
* Reimplemented Realm.allObjectSorted() for better performance.

## 0.78 (2015-01-22)
* Added proper support for encryption. Encryption support is now included by default. Keys are now 64 bytes long.
* Added support to write an encrypted copy of a Realm.
* Realm no longer incorrectly warns that an instance has been closed too many times.
* Realm now shows a log warning if an instance is being finalized without being closed.
* Fixed bug causing Realms to be cached during a RealmMigration resulting in invalid realms being returned from Realm.getInstance().
* Updated core to 0.88.

## 0.77 (2015-01-16)
* Added Realm.allObjectsSorted() and RealmQuery.findAllSorted() and extending RealmResults.sort() for multi-field sorting.
* Added more logging capabilities at the JNI level.
* Added proper encryption support. NOTE: The key has been increased from 32 bytes to 64 bytes (see example).
* Added support for unmanaged objects and custom constructors.
* Added more precise imports in proxy classes to avoid ambiguous references.
* Added support for executing a transaction with a closure using Realm.executeTransaction().
* Added RealmObject.isValid() to test if an object is still accessible.
* RealmResults.sort() now has better error reporting.
* Fixed bug when doing queries on the elements of a RealmList, ie. like Realm.where(Foo.class).getBars().where().equalTo("name").
* Fixed bug causing refresh() to be called on background threads with closed Realms.
* Fixed bug where calling Realm.close() too many times could result in Realm not getting closed at all. This now triggers a log warning.
* Throw NoSuchMethodError when RealmResults.indexOf() is called, since it's not implemented yet.
* Improved handling of empty model classes in the annotation processor
* Removed deprecated static constructors.
* Introduced new static constructors based on File instead of Context, allowing to save Realm files in custom locations.
* RealmList.remove() now properly returns the removed object.
* Calling realm.close() no longer prevent updates to other open realm instances on the same thread.

## 0.76.0 (2014-12-19)
* RealmObjects can now be imported using JSON.
* Gradle wrapper updated to support Android Studio 1.0.
* Fixed bug in RealmObject.equals() so it now correctly compares two objects from the same Realm.
* Fixed bug in Realm crashing for receiving notifications after close().
* Realm class is now marked as final.
* Replaced concurrency example with a better thread example.
* Allowed to add/remove RealmChangeListeners in RealmChangeListeners.
* Upgraded to core 0.87.0 (encryption support, API changes).
* Close the Realm instance after migrations.
* Added a check to deny the writing of objects outside of a transaction.

## 0.75.1 (2014-12-03)
* Changed sort to be an in-place method.
* Renamed SORT_ORDER_DECENDING to SORT_ORDER_DESCENDING.
* Added sorting functionality to allObjects() and findAll().
* Fixed bug when querying a date column with equalTo(), it would act as lessThan()

## 0.75.0 (2014-11-28)
* Realm now implements Closeable, allowing better cleanup of native resources.
* Added writeCopyTo() and compactRealmFile() to write and compact a Realm to a new file.
* RealmObject.toString(), equals() and hashCode() now support models with cyclic references.
* RealmResults.iterator() and listIterator() now correctly iterates the results when using remove().
* Bug fixed in Exception text when field names was not matching the database.
* Bug fixed so Realm no longer throws an Exception when removing the last object.
* Bug fixed in RealmResults which prevented sub-querying.
* The Date type does not support millisecond resolution, and dates before 1901-12-13 and dates after 2038-01-19 are not supported on 32 bit systems.
* Fixed bug so Realm no longer throws an Exception when removing the last object.
* Fixed bug in RealmResults which prevented sub-querying.

## 0.74.0 (2014-11-19)
* Added support for more field/accessors naming conventions.
* Added case sensitive versions of string comparison operators equalTo and notEqualTo.
* Added where() to RealmList to initiate queries.
* Added verification of fields names in queries with links.
* Added exception for queries with invalid field name.
* Allow static methods in model classes.
* An exception will now be thrown if you try to move Realm, RealmResults or RealmObject between threads.
* Fixed a bug in the calculation of the maximum of date field in a RealmResults.
* Updated core to 0.86.0, fixing a bug in cancelling an empty transaction, and major query speedups with floats/doubles.
* Consistent handling of UTF-8 strings.
* removeFromRealm() now calls moveLastOver() which is faster and more reliable when deleting multiple objects.

## 0.73.1 (2014-11-05)
* Fixed a bug that would send infinite notifications in some instances.

## 0.73.0 (2014-11-04)
* Fixed a bug not allowing queries with more than 1024 conditions.
* Rewritten the notification system. The API did not change but it's now much more reliable.
* Added support for switching auto-refresh on and off (Realm.setAutoRefresh).
* Added RealmBaseAdapter and an example using it.
* Added deleteFromRealm() method to RealmObject.

## 0.72.0 (2014-10-27)
* Extended sorting support to more types: boolean, byte, short, int, long, float, double, Date, and String fields are now supported.
* Better support for Java 7 and 8 in the annotations processor.
* Better support for the Eclipse annotations processor.
* Added Eclipse support to the distribution folder.
* Added Realm.cancelTransaction() to cancel/abort/rollback a transaction.
* Added support for link queries in the form realm.where(Owner.class).equalTo("cat.age", 12).findAll().
* Faster implementation of RealmQuery.findFirst().
* Upgraded core to 0.85.1 (deep copying of strings in queries; preparation for link queries).

## 0.71.0 (2014-10-07)
* Simplified the release artifact to a single Jar file.
* Added support for Eclipse.
* Added support for deploying to Maven.
* Throw exception if nested transactions are used (it's not allowed).
* Javadoc updated.
* Fixed [bug in RealmResults](https://github.com/realm/realm-java/issues/453).
* New annotation @Index to add search index to a field (currently only supporting String fields).
* Made the annotations processor more verbose and strict.
* Added RealmQuery.count() method.
* Added a new example about concurrency.
* Upgraded to core 0.84.0.

## 0.70.1 (2014-09-30)
* Enabled unit testing for the realm project.
* Fixed handling of camel-cased field names.

## 0.70.0 (2014-09-29)
* This is the first public beta release.<|MERGE_RESOLUTION|>--- conflicted
+++ resolved
@@ -1,23 +1,22 @@
-<<<<<<< HEAD
-## 3.1.3
+## 3.2.0 (YYYY-MM-DD)
+
+### Deprecated
+
+### Enhancements
+
+* Transient fields are now allowed in model classes, but are implicitly treated as having the `@Ignore' annotation (#4279).
+
+### Bug Fixes
+
+### Internal
+
+## 3.1.3 (YYYY-MM-DD)
+
+### Bug Fixes
 
 ### Internal
 
 * Upgraded to Realm Sync 1.5.2.
-=======
-## 3.2.0 (YYYY-MM-DD)
-
-### Deprecated
-
-### Enhancements
-
-* Transient fields are now allowed in model classes, but are implicitly treated as having the `@Ignore' annotation (#4279).
-
-### Bug Fixes
-
-### Internal
-
->>>>>>> 818c06df
 
 ## 3.1.2 (2017-04-12)
 
