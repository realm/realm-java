## 10.17.0 (YYYY-MM-DD)

### Breaking Changes
* None.

### Enhancements
* None.

### Fixed
* None.

### Compatibility
* File format: Generates Realms with format v23. Unsynced Realms will be upgraded from Realm Java 2.0 and later. Synced Realms can only be read and upgraded if created with Realm Java v10.0.0-BETA.1.
* APIs are backwards compatible with all previous release of realm-java in the 10.6.y series.
* Realm Studio 13.0.0 or above is required to open Realms created by this version.
* Gradle 7.5 and above.
* Android Gradle Plugin 7.4.0 and above.

### Internal
<<<<<<< HEAD
* Updated to Realm Core 13.22.0, commit 0b19887b5b25746afaf474fe298e38f450f0486e.


## 10.16.2 (YYYY-MM-DD)

### Breaking Changes
* None.

### Enhancements
* None.

### Fixed
* Rare corruption causing 'Invalid streaming format cookie'-exception. Typically following compact, convert or copying to a new file. (Issue [#7775](https://github.com/realm/realm-java/issues/7775), since v10.13.0 (Core v12.12.0))
* [RealmApp] Crash when opening a Realm with a proxy enabled. (Issue [#7828](https://github.com/realm/realm-java/issues/7828))

### Compatibility
* File format: Generates Realms with format v23. Unsynced Realms will be upgraded from Realm Java 2.0 and later. Synced Realms can only be read and upgraded if created with Realm Java v10.0.0-BETA.1.
* APIs are backwards compatible with all previous release of realm-java in the 10.6.y series.
* Realm Studio 13.0.0 or above is required to open Realms created by this version.
* Gradle 7.5 and above.
* Android Gradle Plugin 7.4.0 and above.

### Internal
* Updated to Realm Core 13.17.1, commit 59e874a45bce0217bb7d37abe78ed04cebfba5a0.

=======
* None.

>>>>>>> a5a0dd36

## 10.16.1 (2023-06-26)

### Breaking Changes
* None.

### Enhancements
* None.

### Fixed
* [RealmApp] Sync errors could return the error code UNKNOWN instead of the actual error code. (Issue [#7823](https://github.com/realm/realm-java/issues/7823))

### Compatibility
* File format: Generates Realms with format v23. Unsynced Realms will be upgraded from Realm Java 2.0 and later. Synced Realms can only be read and upgraded if created with Realm Java v10.0.0-BETA.1.
* APIs are backwards compatible with all previous release of realm-java in the 10.6.y series.
* Realm Studio 13.0.0 or above is required to open Realms created by this version.
* Gradle 7.5 and above.
* Android Gradle Plugin 7.4.0 and above.

### Internal
* None.


## 10.16.0 (2023-06-02)

### Breaking Changes
* None.

### Enhancements
* Add support for sorting query results on dictionary values through `RealmQuery.rawPredicate("<PREDICATE> SORT(<DICTIONARY-PROPERTY>['<DICTIONARY-KEY>'] <ORDER>)")` (Issue [#7817](https://github.com/realm/realm-java/issues/7817)).
* Improve performance of equality queries on a non-indexed mixed property by about 30%. (Core Issue [#6506](https://github.com/realm/realm-core/issues/6506))
* [RealmApp] Support for migrating from Partition-based to Flexible Sync automatically on the device if the server has migrated to Flexible Sync. (Core Issue [#6554](https://github.com/realm/realm-core/issues/6554))

### Fixed
* Add support for incremental builds on the bytecode transformation with the new AGP transform API. Incremental builds can be disabled by setting the gradle property `io.realm.disableIncrementalBuilds` to `true`. (Issue [#7802](https://github.com/realm/realm-java/issues/7802))

### Compatibility
* File format: Generates Realms with format v23. Unsynced Realms will be upgraded from Realm Java 2.0 and later. Synced Realms can only be read and upgraded if created with Realm Java v10.0.0-BETA.1.
* APIs are backwards compatible with all previous release of realm-java in the 10.6.y series.
* Realm Studio 13.0.0 or above is required to open Realms created by this version.
* Gradle 7.5 and above.
* Android Gradle Plugin 7.4.0 and above.

### Internal
* Updated to Realm Core 13.13.0, commit 79183be6417821431fff44a6d416a68664957c66.


## 10.15.1 (2023-05-20)

### Breaking Changes
* None.

### Enhancements
* None.

### Fixed
* Building with Realm on Java 17 would fail with `java.lang.IllegalAccessError: class io.realm.processor.Utils (in unnamed module @0x5316ec7f) cannot access class com.sun.tools.javac.code.Symbol$ClassSymbol`. (Issue [#7799](https://github.com/realm/realm-java/issues/7799))

### Compatibility
* File format: Generates Realms with format v23. Unsynced Realms will be upgraded from Realm Java 2.0 and later. Synced Realms can only be read and upgraded if created with Realm Java v10.0.0-BETA.1.
* APIs are backwards compatible with all previous release of realm-java in the 10.6.y series.
* Realm Studio 13.0.0 or above is required to open Realms created by this version.
* Gradle 7.5 and above.
* Android Gradle Plugin 7.4.0 and above.

### Internal
* Updated to Google Compile Testing 0.21.0.
* Updated Annotation Processor to use Java 11 reflection API's.


## 10.15.0 (2023-04-19)

### Breaking Changes
* Minimum version of Android Gradle Plugin has been raised to 7.4.
* Minimum version of Java has been raised to 11.
* Minimum supported version of Gradle has been raised to 7.5.

### Enhancements
* None.

### Fixed
* Building with Realm on Java 17 would fail with `java.lang.IllegalAccessError: class io.realm.processor.Utils (in unnamed module @0x5316ec7f) cannot access class com.sun.tools.javac.code.Symbol$ClassSymbol`. (Issue [#7799](https://github.com/realm/realm-java/issues/7799))

### Compatibility
* File format: Generates Realms with format v23. Unsynced Realms will be upgraded from Realm Java 2.0 and later. Synced Realms can only be read and upgraded if created with Realm Java v10.0.0-BETA.1.
* APIs are backwards compatible with all previous release of realm-java in the 10.6.y series.
* Realm Studio 13.0.0 or above is required to open Realms created by this version.
* Gradle 7.5 and above.
* Android Gradle Plugin 7.4.0 and above.

### Internal
* None.


## 10.14.0-transformer-api (2023-04-14)

This release will bump the Realm file format from version 22 to 23. Opening a file with an older format will automatically upgrade it. Downgrading to a previous file format is not possible.

### Breaking Changes
* [RealmApp] As a result of a refactor on the some error codes and categories have been deleted and new ones have been added, see PR for more details. ([#7760](https://github.com/realm/realm-java/pull/7760))

### Enhancements
* Updated OpenSSL from 1.1.1n to 3.0.8. 
* Realm will now use a lot less memory and disk space when different versions of realm objects are used. (Core Issue [#5440](https://github.com/realm/realm-core/issues/5440))
* Realm will now use a lot less memory and disk space when different versions of realm objects are used. (Core Issue [#5440](https://github.com/realm/realm-core/issues/5440))
* Realm will now continuously track and reduce the size of the Realm file when it is in use rather that only when opening the file with Configuration.compactOnLaunch enabled. (Core Issue [#5754](https://github.com/realm/realm-core/issues/5754))
* Multiple processes can now access the same encrypted Realm instead of throwing `Encrypted interprocess sharing is currently unsupported`. (Core Issue [#1845](https://github.com/realm/realm-core/issues/1845))

### Fixed
* Set<Mixed> consider string and binary data equivalent. This could cause the client to be inconsistent with the server if a string and some binary data with equivalent content was inserted from Atlas. ([#4860](https://github.com/realm/realm-core/issues/4860), since v11.0.0)
* Fixed wrong assertion on query error that could result in a crash. ([#6038](https://github.com/realm/realm-core/issues/6038), since v11.7.0)
* Fixed a bug that would result in `RealmDictionary` not being able to find `double` values due not taking the precision of the input parameter into consideration when using `RealmDictionary.contains`.
* Not possible to open an encrypted file on a device with a page size bigger than the one on which the file was produced. ([#8030](https://github.com/realm/realm-swift/issues/8030), since v12.11.0)
* Fix no notification for write transaction that contains only change to backlink property. ([#4994](https://github.com/realm/realm-core/issues/4994), since v11.4.1)

### Compatibility
* File format: Generates Realms with format v23. Unsynced Realms will be upgraded from Realm Java 2.0 and later. Synced Realms can only be read and upgraded if created with Realm Java v10.0.0-BETA.1.
* APIs are backwards compatible with all previous release of realm-java in the 10.6.y series.
* Realm Studio 11.0.0-alpha.0 or above is required to open Realms created by this version.

### Internal
* Updated to Realm Core 13.9.0, commit 063927de66f79a0afffbbe36c0bb14d27deba8f2.


## 10.14.0 (2023-04-13)

This release will bump the Realm file format from version 22 to 23. Opening a file with an older format will automatically upgrade it. Downgrading to a previous file format is not possible.

### Breaking Changes
* [RealmApp] As a result of a refactor on the some error codes and categories have been deleted and new ones have been added, see PR for more details. ([#7760](https://github.com/realm/realm-java/pull/7760))

### Enhancements
* Updated OpenSSL from 1.1.1n to 3.0.8. 
* Realm will now use a lot less memory and disk space when different versions of realm objects are used. (Core Issue [#5440](https://github.com/realm/realm-core/issues/5440))
* Realm will now continuously track and reduce the size of the Realm file when it is in use rather that only when opening the file with Configuration.compactOnLaunch enabled. (Core Issue [#5754](https://github.com/realm/realm-core/issues/5754))
* Multiple processes can now access the same encrypted Realm instead of throwing `Encrypted interprocess sharing is currently unsupported`. (Core Issue [#1845](https://github.com/realm/realm-core/issues/1845))

### Fixed
* Set<Mixed> consider string and binary data equivalent. This could cause the client to be inconsistent with the server if a string and some binary data with equivalent content was inserted from Atlas. ([#4860](https://github.com/realm/realm-core/issues/4860), since v11.0.0)
* Fixed wrong assertion on query error that could result in a crash. ([#6038](https://github.com/realm/realm-core/issues/6038), since v11.7.0)
* Fixed a bug that would result in `RealmDictionary` not being able to find `double` values due not taking the precision of the input parameter into consideration when using `RealmDictionary.contains`.
* Not possible to open an encrypted file on a device with a page size bigger than the one on which the file was produced. ([#8030](https://github.com/realm/realm-swift/issues/8030), since v12.11.0)
* Fix no notification for write transaction that contains only change to backlink property. ([#4994](https://github.com/realm/realm-core/issues/4994), since v11.4.1)

### Compatibility
* File format: Generates Realms with format v23. Unsynced Realms will be upgraded from Realm Java 2.0 and later. Synced Realms can only be read and upgraded if created with Realm Java v10.0.0-BETA.1.
* APIs are backwards compatible with all previous release of realm-java in the 10.6.y series.
* Realm Studio 11.0.0-alpha.0 or above is required to open Realms created by this version.

### Internal
* Updated to Realm Core 13.9.0, commit 063927de66f79a0afffbbe36c0bb14d27deba8f2.


## 10.13.3-transformer-api (2023-03-16)

### Enhancements
* None.

### Fixed
* Added support for automatic handling of orphan embedded objects after migrating regular object properties to become embedded objects. (Issue [#7769](https://github.com/realm/realm-java/issues/7769)).
* Unit tests not being executed. (Issue [#7771](https://github.com/realm/realm-java/issues/7771))
* Instrumented unit tests failed to execute because of the Realm dependencies being missing. (Issue [#7736](https://github.com/realm/realm-java/issues/7736))

### Compatibility
* File format: Generates Realms with format v22. Unsynced Realms will be upgraded from Realm Java 2.0 and later. Synced Realms can only be read and upgraded if created with Realm Java v10.0.0-BETA.1.
* APIs are backwards compatible with all previous release of realm-java in the 10.6.y series.
* Realm Studio 11.0.0-alpha.0 or above is required to open Realms created by this version.

### Internal
* None.


## 10.13.2-transformer-api (2023-01-27)

### Enhancements
* None.

### Fixed
* Fix zip path separator for transformer on Windows (Issue [#7757](https://github.com/realm/realm-java/issues/7757))

### Compatibility
* File format: Generates Realms with format v22. Unsynced Realms will be upgraded from Realm Java 2.0 and later. Synced Realms can only be read and upgraded if created with Realm Java v10.0.0-BETA.1.
* APIs are backwards compatible with all previous release of realm-java in the 10.6.y series.
* Realm Studio 11.0.0-alpha.0 or above is required to open Realms created by this version.

### Internal
* None.


## 10.13.1-transformer-api (2023-01-16)

### Enhancements
* None.

### Fixed
* Add support for Gradle configuration cache. (Issue [#7299](https://github.com/realm/realm-java/issues/7299))

### Compatibility
* File format: Generates Realms with format v22. Unsynced Realms will be upgraded from Realm Java 2.0 and later. Synced Realms can only be read and upgraded if created with Realm Java v10.0.0-BETA.1.
* APIs are backwards compatible with all previous release of realm-java in the 10.6.y series.
* Realm Studio 11.0.0-alpha.0 or above is required to open Realms created by this version.

### Internal
* None.

### Credits
* Thanks to @pstavytskyi-turo for adding support for Gradle configuration cache. (Issue [#7299](https://github.com/realm/realm-java/issues/7299))


## 10.13.1 (2023-03-16)

### Enhancements
* None.

### Fixed
* Added support for automatic handling of orphan embedded objects after migrating regular object properties to become embedded objects. (Issue [#7769](https://github.com/realm/realm-java/issues/7769)).

### Compatibility
* File format: Generates Realms with format v22. Unsynced Realms will be upgraded from Realm Java 2.0 and later. Synced Realms can only be read and upgraded if created with Realm Java v10.0.0-BETA.1.
* APIs are backwards compatible with all previous release of realm-java in the 10.6.y series.
* Realm Studio 11.0.0-alpha.0 or above is required to open Realms created by this version.

### Internal
* None.


## 10.13.0-transformer-api (2012-12-12)

### Enhancements
* [RealmApp] Added option for working with Device Sync from an internal network. `SyncConfiguration.trustedRootCA(assetPath)` can embed a custom certificate in the app that will be used by Sync. (Issue [#7739](https://github.com/realm/realm-java/pull/7739)).
* [RealmApp] Added option for working with Device Sync from an internal network. `SyncConfiguration.disableSSLVerification()` makes it possible to turn off local SSL validation. (Issue [#7739](https://github.com/realm/realm-java/pull/7739)).

### Fixed
* Fixed database corruption and encryption issues on apple platforms. (Issue [#5076](https://github.com/realm/realm-js/issues/5076))
* [Sync] Bootstraps will not be applied in a single write transaction - they will be applied 1MB of changesets at a time. (Issue [#5999](https://github.com/realm/realm-core/pull/5999)).
* [Sync] Fixed a race condition which could result in operation cancelled errors being delivered to `Realm.open` rather than the actual sync error which caused things to fail. (Issue [#5968](https://github.com/realm/realm-core/pull/5968)).

### Compatibility
* File format: Generates Realms with format v22. Unsynced Realms will be upgraded from Realm Java 2.0 and later. Synced Realms can only be read and upgraded if created with Realm Java v10.0.0-BETA.1.
* APIs are backwards compatible with all previous release of realm-java in the 10.6.y series.
* Realm Studio 11.0.0-alpha.0 or above is required to open Realms created by this version.

### Internal
* Updated to Realm Core 12.13.0, commit b77443ca7fa25407869ca537bf3ae912b1427bff.


## 10.13.0 (2022-12-05)

### Enhancements
* [RealmApp] Added option for working with Device Sync from an internal network. `SyncConfiguration.trustedRootCA(assetPath)` can embed a custom certificate in the app that will be used by Sync. (Issue [#7739](https://github.com/realm/realm-java/pull/7739)).
* [RealmApp] Added option for working with Device Sync from an internal network. `SyncConfiguration.disableSSLVerification()` makes it possible to turn off local SSL validation. (Issue [#7739](https://github.com/realm/realm-java/pull/7739)).

### Fixed
* Fixed database corruption and encryption issues on apple platforms. (Issue [#5076](https://github.com/realm/realm-js/issues/5076))
* [Sync] Bootstraps will not be applied in a single write transaction - they will be applied 1MB of changesets at a time. (Issue [#5999](https://github.com/realm/realm-core/pull/5999)).
* [Sync] Fixed a race condition which could result in operation cancelled errors being delivered to `Realm.open` rather than the actual sync error which caused things to fail. (Issue [#5968](https://github.com/realm/realm-core/pull/5968)).

### Compatibility
* File format: Generates Realms with format v22. Unsynced Realms will be upgraded from Realm Java 2.0 and later. Synced Realms can only be read and upgraded if created with Realm Java v10.0.0-BETA.1.
* APIs are backwards compatible with all previous release of realm-java in the 10.6.y series.
* Realm Studio 11.0.0-alpha.0 or above is required to open Realms created by this version.

### Internal
* Updated to Realm Core 12.13.0, commit b77443ca7fa25407869ca537bf3ae912b1427bff.


## 10.12.0-transformer-api (2022-09-28)

### Breaking Changes
* Only works with Android Gradle Plugin 7.4 or newer. (Issue [#7714](https://github.com/realm/realm-java/issues/7714))

### Enhancements
* [RealmApp] Introduced `SyncSession.RecoverOrDiscardUnsyncedChangesStrategy`, an alternative automatic client reset strategy that tries to automatically recover any unsynced data from the client, and discards any unsynced data if not possible. This is now the default client reset policy if not explicitly set in the `SyncConfiguration`.
* [RealmApp] Introduced `SyncSession.RecoverUnsyncedChangesStrategy`, an alternative automatic client reset strategy that tries to automatically recover any unsynced data from the client and will revert to manual client reset if not possible.
* [RealmApp] Flexible sync client reset is no longer limited to `ManuallyRecoverChangesStrategy`, it now supports all available strategies: `RecoverOrDiscardUnsyncedChangesStrategy`, `RecoverUnsyncedChangesStrategy`, `DiscardUnsyncedChangesStrategy` and `ManuallyRecoverChangesStrategy`.

### Fixed
* Now queries can point to fields with query language-reserved words like 'desc', 'sort', 'distinct', etc. Issue [#7705](https://github.com/realm/realm-java/issues/7705)

### Compatibility
* File format: Generates Realms with format v22. Unsynced Realms will be upgraded from Realm Java 2.0 and later. Synced Realms can only be read and upgraded if created with Realm Java v10.0.0-BETA.1.
* APIs are backwards compatible with all previous release of realm-java in the 10.6.y series.
* Realm Studio 11.0.0-alpha.0 or above is required to open Realms created by this version.

### Internal
* Update to Realm Core 12.6.0, commit: 5da7744b4056ad185c025bccf0924f17f73f7a91.


## 10.12.0 (2022-09-22)

### Enhancements
* [RealmApp] Introduced `SyncSession.RecoverOrDiscardUnsyncedChangesStrategy`, an alternative automatic client reset strategy that tries to automatically recover any unsynced data from the client, and discards any unsynced data if not possible. This is now the default client reset policy if not explicitly set in the `SyncConfiguration`.
* [RealmApp] Introduced `SyncSession.RecoverUnsyncedChangesStrategy`, an alternative automatic client reset strategy that tries to automatically recover any unsynced data from the client and will revert to manual client reset if not possible.
* [RealmApp] Flexible sync client reset is no longer limited to `ManuallyRecoverChangesStrategy`, it now supports all available strategies: `RecoverOrDiscardUnsyncedChangesStrategy`, `RecoverUnsyncedChangesStrategy`, `DiscardUnsyncedChangesStrategy` and `ManuallyRecoverChangesStrategy`.

### Fixed
* Now queries can point to fields with query language-reserved words like 'desc', 'sort', 'distinct', etc. Issue [#7705](https://github.com/realm/realm-java/issues/7705)

### Compatibility
* File format: Generates Realms with format v22. Unsynced Realms will be upgraded from Realm Java 2.0 and later. Synced Realms can only be read and upgraded if created with Realm Java v10.0.0-BETA.1.
* APIs are backwards compatible with all previous release of realm-java in the 10.6.y series.
* Realm Studio 11.0.0-alpha.0 or above is required to open Realms created by this version.

### Internal
* Update to Realm Core 12.6.0, commit: 5da7744b4056ad185c025bccf0924f17f73f7a91.


## 10.11.1 (2022-07-14)

### Enhancements
* None

### Fixed
* Fixed deadlock while trying to close all Realm instances during a manual client reset. Issue [#7696](https://github.com/realm/realm-java/pull/7696))
* [RealmApp] Throw RuntimeException if subscription set is requested and flexible sync is not enabled. (Realm Core issue [#5079](https://github.com/realm/realm-core/issues/5079))
* Adding an object to a Set, deleting the parent object, and then deleting the previously mentioned object causes crash. (Realm Core issue [#5387](https://github.com/realm/realm-core/issues/5387), since 11.0.0)
* [RealmApp] The sync client may have sent a corrupted upload cursor leading to a fatal error from the server due to an uninitialized variable. ([#5460](https://github.com/realm/realm-core/pull/5460, since v11.14.0)
* [RealmApp] Flexible sync would not correctly resume syncing if a bootstrap was interrupted. ([#5466](https://github.com/realm/realm-core/pull/5466, since v11.8.0)
* [RealmApp] Flexible sync subscription state changes will now correctly be reported after sync progress is reported. ([#5553](https://github.com/realm/realm-core/pull/5553, since v12.0.0)

### Compatibility
* File format: Generates Realms with format v22. Unsynced Realms will be upgraded from Realm Java 2.0 and later. Synced Realms can only be read and upgraded if created with Realm Java v10.0.0-BETA.1.
* APIs are backwards compatible with all previous release of realm-java in the 10.6.y series.
* Realm Studio 11.0.0-alpha.0 or above is required to open Realms created by this version.

### Internal
* Update to Realm Core 12.3.0, commit: 55a48c287b5e3a8ca129c257ec7e3b92bcb2a05f.


## 10.11.0 (2022-05-20)

### Enhancements
* Throw a more comprehensive error when initializing Realm on an Instant App.

### Fixed
* Fixed various corruption bugs when encryption is used. (Realm Core issue [#5360](https://github.com/realm/realm-core/issues/5360), since 10.10.0)
* Fixed imprecise conversion from double/float to Decimal128. (Realm Core issue [#5191](https://github.com/realm/realm-core/pull/5191))
* Fixed `RealmQuery.distinct` when it receives three or more arguments. (Issue [#7639](https://github.com/realm/realm-java/pull/7639))
* Fix issues resolving class information for `copyToRealmOrUpdate` for already managed objects in multi module projects. (Issue [#7650](https://github.com/realm/realm-java/issues/7650))

### Compatibility
* File format: Generates Realms with format v22. Unsynced Realms will be upgraded from Realm Java 2.0 and later. Synced Realms can only be read and upgraded if created with Realm Java v10.0.0-BETA.1.
* APIs are backwards compatible with all previous release of realm-java in the 10.6.y series.
* Realm Studio 11.0.0-alpha.0 or above is required to open Realms created by this version.

### Internal
* Update to Realm Core 11.14.0, commit: db7ca86cf7ff8c9c3da6c7e742ecd46315ddc280.

### Credits
* Thanks to @Mr4Mike4 for fixing `RealmQuery.distinct` when it receives three or more arguments ([#7639](https://github.com/realm/realm-java/pull/7639)).
* Thanks to @Waboodoo for fixing some typos ([#7646](https://github.com/realm/realm-java/pull/7646)).
* Thanks to @ZherebtsovAlexandr for updating the use of the deprecated method `offer` to `trySend` ([#7648](https://github.com/realm/realm-java/pull/7648)).


## 10.10.1 (2022-01-26)

### Enhancements
* [RealmApp] Add support for setting the filename on Flexible and Partition Sync configurations.

### Fixed
* [RealmApp] Creating multiple anonymous subscriptions for a Realm would throw an exception.

### Compatibility
* File format: Generates Realms with format v22. Unsynced Realms will be upgraded from Realm Java 2.0 and later. Synced Realms can only be read and upgraded if created with Realm Java v10.0.0-BETA.1.
* APIs are backwards compatible with all previous release of realm-java in the 10.6.y series.
* Realm Studio 11.0.0-alpha.0 or above is required to open Realms created by this version.

### Internal
* Updated to Android Gradle Plugin 7.1.0
* Updated to Gradle 7.3.3.


## 10.10.0 (2022-01-18)

### Enhancements
* [RealmApp] Add support for a new mode for synchronized realms: Flexible Sync that only synchronizes selective parts of the backend data. The following classes have been added to support this: `Subscription`, `SubscriptionSet` and `MutableSubscriptionSet`. This mode and all APIs are marked as Beta.

### Fixed
* [RealmApp] The sync client will now drain the receive queue when send fails with ECONNRESET - ensuring that any error message from the server gets received and processed. (Realm Core issue [#5078](https://github.com/realm/realm-core/pull/5078))
* [RealmApp] UserIdentity metadata table grows indefinitely. (Realm Core issue [#5152](https://github.com/realm/realm-core/issues/5152))
* Schema validation was missing for embedded objects in sets, resulting in an unhelpful error being thrown if the user attempted to define one.
* Output from the annotation processor was not deterministic, which could result in cache misses. (Issue [#7615](https://github.com/realm/realm-java/issues/7615))
* Crashes when using `RealmAny` inside `RealmList` on ARM 32 devices. (Issue [#7626](https://github.com/realm/realm-java/issues/7626))

### Compatibility
* File format: Generates Realms with format v22. Unsynced Realms will be upgraded from Realm Java 2.0 and later. Synced Realms can only be read and upgraded if created with Realm Java v10.0.0-BETA.1.
* APIs are backwards compatible with all previous release of realm-java in the 10.6.y series.
* Realm Studio 11.0.0-alpha.0 or above is required to open Realms created by this version.

### Internal
* Update to Realm Core 11.9.0, commit: 733f12702d16ab0d0c7fea0831a2aee5ca5c26db.

### Credits
* Thanks to @jprinet for making the annotation processor output deterministic.


## 10.9.0 (2021-12-06)

### Enhancements
* [RealmApp] Add support for UUID's as partition values. (Issue [#7598](https://github.com/realm/realm-java/issues/7598))
* [RealmApp] Reduced native memory usage when working with synchronized Realms.
* [RealmApp] Make it possible to bundle synchronized Realms in apps using `Realm.writeCopyTo()` and `SyncConfiguration.Builder.assetFile()`.
* The Realm Transformer and Realm Gradle Plugin now supports the Gradle Configuration Cache. (Issue [#7299](https://github.com/realm/realm-java/issues/7299))
* [RealmApp] Introduced `SyncSession.DiscardUnsyncedChangesStrategy`, an alternative automatic client reset strategy that doesn't require the Realm to be closed, but discards any unsynced data from the client. This is now the default policy if not overridden.

### Deprecated
* [RealmApp] `SyncSession.ClientResetHandler()`. Use `SyncSession.ManuallyRecoverUnsyncedChangesStrategy()` instead.
* [RealmApp] `AppConfiguration.Builder.defaultClientResetHandler()`. Use `AppConfiguration.Builder.setDefaultSyncClientResetStrategy()` instead.
* [RealmApp] `AppConfiguration.getDefaultClientResetHandler()`. Use `AppConfiguration.getDefaultSyncClientResetStrategy()` instead.
* [RealmApp] `SyncConfiguration.Builder.clientResetHandler()`. Use `SyncConfiguration.Builder.setSyncClientResetStrategy()` instead.
* [RealmApp] `SyncConfiguration.getClientResetHandler()`. Use `SyncConfiguration.getSyncClientResetStrategy()` instead.

### Fixed
* [RealmApp] Setting `AppConfiguration.syncRootDirectory()` didn't have any effect beside creating the new folder. Realms were still placed in the default location.
* [RealmApp] Bug where progress notifiers continue to be called after the download of a synced realm is complete. (Issue [Realm Core #4919](https://github.com/realm/realm-core/issues/4919))
* [RealmApp] User being left in the logged in state when the user's refresh token expires. (Issue [Realm Core #4882](https://github.com/realm/realm-core/issues/4882), since v10)
* Using "sort", "distinct", or "limit" as field name in query expression would cause an "Invalid predicate" error. (Issue [#7545](), since v10.X.X)
* Crash when quering with 'Not()' followed by empty group. (Issue [Realm Core #4168]() since v1.0.0)
* Streaming download notifiers reported incorrect values for transferrable bytes. (Issue [Realm Core #5008]() since v11.5.2)
* `@sum` and `@avg` queries on Dictionaries of floats or doubles used too much precision for intermediates, resulting in incorrect rounding.

### Compatibility
* File format: Generates Realms with format v22. Unsynced Realms will be upgraded from Realm Java 2.0 and later. Synced Realms can only be read and upgraded if created with Realm Java v10.0.0-BETA.1.
* APIs are backwards compatible with all previous release of realm-java in the 10.6.y series.
* Realm Studio 11.0.0-alpha.0 or above is required to open Realms created by this version.

### Internal
* Updated to Realm Core 11.7.0, commit: 81eafa44879eb5f5829b345005abf99adb306133.
* Building the SDK now requires JDK 11.
* Updated to Gradle 7.2.
* Updated to Android Gradle Plugin 7.1.0-beta03.
* Updated to Kotlin 1.5.31.
* Updated to Kotlin Coroutines 1.5.2.
* Updated to CMake 3.21.4.
* Updated to NDK 23.1.7779620.
* Disable analytics for any value of the `REALM_DISABLE_ANALYTICS` environment variable, not just `true`.
* Disable analytics whenever the `CI` environment variable is set.


## 10.8.1 (2021-10-28)

### Enhancements
* None.

### Fixed
* [RealmApp] Failing to refresh the access token due to a 401/403 error will now correctly emit an error with `ErrorCode.BAD_AUTHENTICATION` rather than `ErrorCode.PERMISSION_DENIED`. (Realm Core [#4881](https://github.com/realm/realm-core/issues/4881), since 10.6.1)
* [RealmApp] If an object with a null primary key was deleted by another sync client, the exception `KeyNotFound: No such object` could be triggered. ([Realm Core #4885](https://github.com/realm/realm-core/issues/4885), since 10.0.0)
* Exceptions inside change listeners running on background looper threads would crash the Looper with a native `JNI DETECTED ERROR IN APPLICATION: JNI NewLocalRef called with pending exception` instead of the original Java exception. This could also happen when canceling a corutine using a background looper as a Dispatcher.
* [RealmApp] Reduced native memory use when synchronizing changes with the server in the background.

### Compatibility
* File format: Generates Realms with format v22. Unsynced Realms will be upgraded from Realm Java 2.0 and later. Synced Realms can only be read and upgraded if created with Realm Java v10.0.0-BETA.1.
* APIs are backwards compatible with all previous release of realm-java in the 10.6.y series.
* Realm Studio 11.0.0-alpha.0 or above is required to open Realms created by this version.

### Internal
* Updated to Realm Core 11.4.1, commit: 23f60515a00f076a9e3f2dc672fe1ae07601ee90.


## 10.8.0 (2021-08-27)

### Enhancements
* [RealmApp] `ErrorCode.INVALID_EMAIL_PASSWORD` has been added, and is now thrown instead of `ErrorCode.SERVICE_UNKNOWN` when loggin in with the wrong credentials.
* `RealmQuery.rawPredicate()` now accepts a "BETWEEN" operator. Can be used like "age BETWEEN {20, 60}" which means "'Age' must be in the open interval ]20;60[".
* [RealmApp] Added `User.remove()` and `User.removeAsync()` that makes it possible to delete a user's Realm(s) from the device.

### Fixed
* [RealmApp] Crash when integrating a schema from the server with a `RealmAny` property to a Realm File that already had that property defined locally. ([Realm Core #4873](https://github.com/realm/realm-core/issues/4873), since 10.0.0)
* [RealmApp] Refreshing the access token after 30 minutes would fail silently, causing infinite retries every 10 seconds. This would also block opening Realms when opening an app with an already logged in user. (Issue [#7501](https://github.com/realm/realm-java/issues/7501), since 10.0.0)
* [RealmApp] Clarified Javadoc for `User.logOut()` and `User.logOutAsync()` as these methods do not delete a user's Realm(s).
* Build error when having cross module model references (Issue [#7474](https://github.com/realm/realm-java/issues/7474), since v10.4.0)

### Compatibility
* File format: Generates Realms with format v22. Unsynced Realms will be upgraded from Realm Java 2.0 and later. Synced Realms can only be read and upgraded if created with Realm Java v10.0.0-BETA.1.
* APIs are backwards compatible with all previous release of realm-java in the 10.6.y series.
* Realm Studio 11.0.0-alpha.0 or above is required to open Realms created by this version.

### Internal
* Updated to Realm Core 11.3.0, commit: 321c79a67119db8177af13eefd5378586648ba73.


## 10.7.1 (2021-08-03)

### Enhancements
* None.

### Fixed
* [RealmApp] Crash when an object which is linked to by a `RealmAny` is invalidated (Sync only). ([Realm Core #4828](https://github.com/realm/realm-core/issues/4828), since v10.6.0)
* Object change listeners did not handle the object being deleted properly, which could result in assertion failures mentioning "m_table" in ObjectNotifier ([Realm Core #4824](https://github.com/realm/realm-core/issues/4824), since v10.6.0).
* Crash when delivering notifications over a nested hierarchy of lists of `RealmAny` that contain object references. ([Realm Core #4803](https://github.com/realm/realm-core/issues/4803), since v10.6.0)

### Compatibility
* File format: Generates Realms with format v22. Unsynced Realms will be upgraded from Realm Java 2.0 and later. Synced Realms can only be read and upgraded if created with Realm Java v10.0.0-BETA.1.
* APIs are backwards compatible with all previous release of realm-java in the 10.6.y series.
* Realm Studio 11.0.0-alpha.0 or above is required to open Realms created by this version.

### Internal
* Updated to Realm Core 11.2.0, commit: 583fc73040709383470797813096bee17802398e.


## 10.7.0 (2021-07-27)

### Breaking Changes
* Removed automatic injection of repositories from Gradle plugin. From now on `mavenCentral()` repository needs to be added manually. (Issue [#7365](https://github.com/realm/realm-java/issues/7365))

### Enhancements
* None.

### Fixed
* [RealmApp] Realm.getInstanceAsync does not wait for the initial remote data. (Issue [#7517](https://github.com/realm/realm-java/issues/7517))
* Build errors when doing incremental builds with Android Studio's _Apply Changes..._-actions. (Issue [#7473](https://github.com/realm/realm-java/issues/7473))

### Compatibility
* File format: Generates Realms with format v22. Unsynced Realms will be upgraded from Realm Java 2.0 and later. Synced Realms can only be read and upgraded if created with Realm Java v10.0.0-BETA.1.
* APIs are backwards compatible with all previous release of realm-java in the 10.6.y series.
* Realm Studio 11.0.0-alpha.0 or above is required to open Realms created by this version.

### Internal
* Updated to Realm Core 11.1.1, commit: 71db56caba8f8ef0398eedfffb82a908cb94ccec.


## 10.6.1 (2021-07-01)

### Enhancements
* None.

### Fixed
* [RealmApp] Configuring HTTP timeout through `AppConfiguration.Builder.requestTimeout()` did not work correctly. (Issue [#7455](https://github.com/realm/realm-java/issues/7455))
* [RealmApp] A recursive loop that would eventually crash trying to refresh a user app token when it had been revoked by an admin. Now this situation logs the user out and reports an error. (Issue [#7501](https://github.com/realm/realm-java/issues/7501))
* An endless recursive loop that could cause a stack overflow when computing changes on a set of objects which contained cycles. (Realm Core Issue [#4767](https://github.com/realm/realm-core/issues/4767))
* Opening cached Realms no longer trigger `android.os.strictmode.DiskReadViolation`. (Issue [#7500](https://github.com/realm/realm-java/issues/7500]))
* `NullPointerException` was thrown instead of `IllegalStateException` when calling `Realm.executeTransaction()` on a closed Realm. (Issue [#7511](https://github.com/realm/realm-java/issues/7511), since 10.0.0)
* `RealmDictionary` did not handle hash collisions correctly. (Realm Core issue [#4776](https://github.com/realm/realm-core/issues/4767))
* Crash after clearing a List or Set of `RealmAny` containing references to objects (Realm Core issue [#4774](https://github.com/realm/realm-core/issues/4774))

### Compatibility
* File format: Generates Realms with format v22. Unsynced Realms will be upgraded from Realm Java 2.0 and later. Synced Realms can only be read and upgraded if created with Realm Java v10.0.0-BETA.1.
* APIs are backwards compatible with all previous release of realm-java in the 10.6.y series.
* Realm Studio 11.0.0-alpha.0 or above is required to open Realms created by this version.

### Internal
* Updated to Realm Core 11.0.4, commit: 44304ce6104c4a9fc7e2359990c75be3b867b8fe.


## 10.6.0 (2021-06-15)

This release combines all changes from 10.6.0-BETA.1 and 10.6.0-BETA.2.

### Breaking Changes
* [RealmApp] Sync protocol version increased to 3. This version adds support for the new data types introduced in file format version 21.
* Primary keys now have automatic indexes again. Indexes was removed in v10.0.0 because they were not needed, but it caused issues when upgrading from a pre v10 version of Realm, and in some cases resulted in large delays when upgrading the fileformat. (Issue [#7426](https://github.com/realm/realm-java/issues/7426), since 10.0.0).
* Queries no longer do nullability checks on non-nullable fields, so using `null` as an argument will not throw an `IllegalArgumentException`.
* String query filters `contains`, `beginsWith`, `endsWith`, and `like`, now throw a null pointer exception on null values.
* The query builder no longer throw `IllegalStateException` but `IllegalArgumentException`.
* The `distinct` query filter on unsupported fields no longer throws an exception when applied through when querying across relationships.
* The `distinct` query filter no longer throws an exception when applied on non-existent fields.
* `RealmFieldType` has been updated to account for the new types being added.

### Enhancements
* Added support for `java.util.UUID` as supported field in model classes.
* Added support for `java.util.UUID` as a primary key.
* Added support for `RealmAny` as supported field in model classes. A `RealmAny` is used to represent a polymorphic Realm value or Realm Object, is indexable but cannot be used as a primary key. See [Javadoc for RealmAny](https://docs.mongodb.com/realm-sdks/java/latest/io/realm/RealmAny.html).
* Added support for `RealmDictionary` as supported field in model classes. A `RealmDictionary` is a `Map` of strings to values - all types under the `RealmAny` umbrella can be used as values. See [Javadoc for RealmDictionary](https://docs.mongodb.com/realm-sdks/java/latest/io/realm/RealmDictionary.html) and [Javadoc for RealmMap](https://docs.mongodb.com/realm-sdks/java/latest/io/realm/RealmMap.html). `RealmDictionary` is not yet supported by any of the `Realm.insert` and `Realm.createFromJson` methods - This support will be added in a future release.
* Added support for `RealmSet` as supported field in model classes. A `RealmSet` is a collection that implements the Java `Set` interface and contains no duplicate values - all types under the `RealmAny` umbrella can be used as values. See [Javadoc for RealmSet](https://docs.mongodb.com/realm-sdks/java/latest/io/realm/RealmSet.html). `RealmSet` is not yet supported by any of the `Realm.insert` and `Realm.createFromJson` methods - This support will be added in a future release.
* Allow UTF8 encoded characters in property names in string-based queries ([#4467](https://github.com/realm/realm-core/issues/4467))
* The error message when the initial steps of opening a Realm file fails is now more descriptive.
* Make conversion of Decimal128 to/from string work for numbers with more than 19 significant digits. ([#4548](https://github.com/realm/realm-core/issues/4548))
* Remove type coercion on bool and ObjectId when doing queries.
* Allow passing arguments into string-based query predicates.
* Queries across relationships now support the `between` operator.
* Queries on numerical fields (byte, short, int, long, float, double, decimal128) now accept any numerical value as an argument.
* `isEmpty` query filter can now be applied on `RealmList` and `RealmObject` fields.

### Fixed
* Fix assertion failures such as "!m_notifier_skip_version.version" or "m_notifier_sg->get_version() + 1 == new_version.version" when performing writes inside change notification callbacks. Previously refreshing the Realm by beginning a write transaction would skip delivering notifications, leaving things in an inconsistent state. Notifications are now delivered recursively when needed instead. ([Cocoa #7165](https://github.com/realm/realm-cocoa/issues/7165)).
* Fixed name aliasing not working in sort/distinct clauses when doing string-based queries. ([#4550](https://github.com/realm/realm-core/issues/4550), never before working).
* Potential/unconfirmed fix for crashes associated with failure to memory map (low on memory, low on virtual address space). For example ([#4514](https://github.com/realm/realm-core/issues/4514)).
* Syncing large Decimal128 values will cause "Assertion failed: cx.w[1] == 0" ([#4519](https://github.com/realm/realm-core/issues/4519), since v10.0.0)
* Classes names "class_class_..." were not handled correctly when doing queries ([#4480](https://github.com/realm/realm-core/issues/4480))
* Fix collection notification reporting for modifications. This could be observed by receiving the wrong indices of modifications on sorted or distinct results, or notification blocks sometimes not being called when only modifications have occurred. ([#4573](https://github.com/realm/realm-core/pull/4573) since v6).

### Compatibility
* File format: Generates Realms with format v22. Unsynced Realms will be upgraded from Realm Java 2.0 and later. Synced Realms can only be read and upgraded if created with Realm Java v10.0.0-BETA.1.
* APIs are backwards compatible with all previous release of realm-java in the 10.6.y series.
* Realm Studio 11.0.0-alpha.0 or above is required to open Realms created by this version.

### Internal
* Updated to Realm Core 11.0.3, commit de25ad9db783f931e7652d5c1431d5610b2ad67b.


## 10.6.0-BETA.2 (2021-06-14)

### Breaking Changes
* `MapChangeSet.getDeletionsCount()` has been replaced with `MapChangeSet.getDeletions()` that return the keys for entries that has been deleted instead of just the number of deleted entries.
* Primary keys now have automatic indexes again. Indexes was removed in v10.0.0 because they were not needed, but it caused issues when upgrading from a pre v10 version of Realm, and in some cases resulted in large delays when upgrading the fileformat. (Issue [#7426](https://github.com/realm/realm-java/issues/7426), since 10.0.0).

### Enhancements
* Allow `insert` and `insertOrUpdate` operations on `RealmObject` or `RealmObject` collections containing `RealmDictionary` or `RealmSet` fields.
* Added support for `RealmDictionary` in `DynamicRealmObject` with `setDictionary(String fieldName, RealmDictionary<?> dictionary)`, `getDictionary(String fieldName, Class<?> primitiveType)`, and `getDictionary(String fieldName)`.
* Added support for `RealmSet` in `DynamicRealmObject` with `setRealmSet(String fieldName, RealmSet<?> realmSet)`, `getRealmSet(String fieldName, Class<?> primitiveType)`, and `getRealmSet(String fieldName)`.

### Fixed
* Removed wrong `@Nullable` annotation on `RealmQuery.maxRealmAny()`.
* Fixed `RealmAny.getValueClass()` returning the `RealmObject` proxy class instead of the model class on a `RealmAny` referencing a managed `RealmObject`.

### Compatibility
* File format: Generates Realms with format v22. Unsynced Realms will be upgraded from Realm Java 2.0 and later. Synced Realms can only be read and upgraded if created with Realm Java v10.0.0-BETA.1.
* APIs are backwards compatible with all previous release of realm-java in the 10.6.y series.
* Realm Studio 11.0.0-alpha.0 or above is required to open Realms created by this version.

### Internal
* Updated to Realm Core 11.0.2, commit a30382469eb72c0cf1824b44e7062071c2f3f3a9.
* Updated to Gradle 6.8.3.


## 10.6.0-BETA.1 (2021-05-17)

### Breaking Changes
* [RealmApp] Sync protocol version increased to 3. This version adds support for the new data types introduced in file format version 21.
* File format version bumped to 21. In this version we support new basic datatypes `UUID` and `RealmAny`, as well as `RealmSet` and `RealmMap` collections with string-based keys (i.e. `RealmDictionary`).
* Queries no longer do nullability checks on non-nullable fields, so using `null` as an argument will not throw an `IllegalArgumentException`.
* String query filters `contains`, `beginsWith`, `endsWith`, and `like`, now throw a null pointer exception on null values.
* The query builder no longer throw `IllegalStateException` but `IllegalArgumentException`.
* The `distinct` query filter on unsupported fields no longer throws an exception when applied through when querying across relationships.
* The `distinct` query filter no longer throws an exception when applied on non-existent fields.

### Enhancements
* Added support for `java.util.UUID` as supported field in model classes.
* Added support for `java.util.UUID` as a primary key.
* Added support for `RealmAny` as supported field in model classes. A `RealmAny` is used to represent a polymorphic Realm value or Realm Object, is indexable but cannot be used as a primary key. See [Javadoc for RealmAny](https://docs.mongodb.com/realm-sdks/java/latest/io/realm/RealmAny.html).
* Added support for `RealmDictionary` as supported field in model classes. A `RealmDictionary` is a `Map` of strings to values - all types under the `RealmAny` umbrella can be used as values. See [Javadoc for RealmDictionary](https://docs.mongodb.com/realm-sdks/java/latest/io/realm/RealmDictionary.html) and [Javadoc for RealmMap](https://docs.mongodb.com/realm-sdks/java/latest/io/realm/RealmMap.html). `RealmDictionary` is not yet supported by any of the `Realm.insert` and `Realm.createFromJson` methods - This support will be added in a future release.
* Added support for `RealmSet` as supported field in model classes. A `RealmSet` is a collection that implements the Java `Set` interface and contains no duplicate values - all types under the `RealmAny` umbrella can be used as values. See [Javadoc for RealmSet](https://docs.mongodb.com/realm-sdks/java/latest/io/realm/RealmSet.html). `RealmSet` is not yet supported by any of the `Realm.insert` and `Realm.createFromJson` methods - This support will be added in a future release.
* Allow UTF8 encoded characters in property names in string-based queries ([#4467](https://github.com/realm/realm-core/issues/4467))
* The error message when the initial steps of opening a Realm file fails is now more descriptive.
* Make conversion of Decimal128 to/from string work for numbers with more than 19 significant digits. ([#4548](https://github.com/realm/realm-core/issues/4548))
* Remove type coercion on bool and ObjectId when doing queries.
* Allow passing arguments into string-based query predicates.
* Queries across relationships now support the `between` operator.
* Queries on numerical fields (byte, short, int, long, float, double, decimal128) now accept any numerical value as an argument.
* `isEmpty` query filter can now be applied on `RealmList` and `RealmObject` fields.

### Fixed
* Fix assertion failures such as "!m_notifier_skip_version.version" or "m_notifier_sg->get_version() + 1 == new_version.version" when performing writes inside change notification callbacks. Previously refreshing the Realm by beginning a write transaction would skip delivering notifications, leaving things in an inconsistent state. Notifications are now delivered recursively when needed instead. ([Cocoa #7165](https://github.com/realm/realm-cocoa/issues/7165)).
* Fixed name aliasing not working in sort/distinct clauses when doing string-based queries. ([#4550](https://github.com/realm/realm-core/issues/4550), never before working).
* Potential/unconfirmed fix for crashes associated with failure to memory map (low on memory, low on virtual address space). For example ([#4514](https://github.com/realm/realm-core/issues/4514)).
* Syncing large Decimal128 values will cause "Assertion failed: cx.w[1] == 0" ([#4519](https://github.com/realm/realm-core/issues/4519), since v10.0.0)
* Classes names "class_class_..." were not handled correctly when doing queries ([#4480](https://github.com/realm/realm-core/issues/4480))
* Fix collection notification reporting for modifications. This could be observed by receiving the wrong indices of modifications on sorted or distinct results, or notification blocks sometimes not being called when only modifications have occurred. ([#4573](https://github.com/realm/realm-core/pull/4573) since v6).

### Compatibility
* File format: Generates Realms with format v21. Unsynced Realms will be upgraded from Realm Java 2.0 and later. Synced Realms can only be read and upgraded if created with Realm Java v10.0.0-BETA.1.
* APIs are backwards compatible with all previous release of realm-java in the 10.6.y series.
* Realm Studio 11.0.0-alpha.0 or above is required to open Realms created by this version.

### Internal
* Updated to Realm Core 11.0.0-beta.4, commit: d50aef63a8aaf435e3afed82b589b47d8e1ab1ab.


## 10.5.1 (2021-06-14)

### Enhancements
* None.

### Fixes
* [RealmApp] Errors related to "uncaught exception in notifier thread: N5realm11KeyNotFoundE: No such object". This could happen in a sync'd app when a linked object was deleted by another client.
* [RealmApp] Replacing a referenced embedded object could result in a "ERROR: ArrayInsert: Invalid" error. (Issue [#7480](https://github.com/realm/realm-java/issues/7480))
* Notifications now trigger correctly on Linux kernel 5.5 and above. So far this only impacted the preview emulator image for Android 12. (Issue[#7321](https://github.com/realm/realm-java/issues/7321))
* Raw query predicates not supporting integer constants above 32 bits on a 32 bit platform.

### Compatibility
* File format: Generates Realms with format v20. Unsynced Realms will be upgraded from Realm Java 2.0 and later. Synced Realms can only be read and upgraded if created with Realm Java v10.0.0-BETA.1.
* APIs are backwards compatible with all previous release of realm-java in the 10.x.y series.
* Realm Studio 10.0.0 or above is required to open Realms created by this version.

### Internal
* Updated to Realm Core 10.8.1, commit 2a67b996faf9e0b5d47ac402c4d3926713f99418.


## 10.5.0 (2021-05-07)

### Breaking Changes
* [RealmApp] `SyncSession.State.WaitingForAccessToken` has been added. It represents the local access token not longer being valid, but is automatically being refreshed.

### Enhancements
* We now make a backup of a Realm file prior to any file format upgrade. The backup is retained for 3 months. Backups from before a file format upgrade allows for better analysis of any upgrade failure. We also restore a backup, if a) an attempt is made to open a realm file whith a "future" file format and b) a backup file exist that fits the current file format. The backup file is placed next to the real Realm file and is named `<fileName>.v<realmFileFormatVersion>.backup.realm`.
* The error message when the intial steps of opening a Realm file fails is now more descriptive.

### Fixes
* [RealmApp] Client Reset errors now correctly forward the server error message. (Issue [#7363](https://github.com/realm/realm-java/issues/7363), since 10.0.0)
* [RealmApp] All `AppException`s now correctly report the error message through `RuntimeException.getMessage()` instead of only through `AppException.getErrorMessage()`.
* [RealmApp] Proactively check the expiry time on the access token and refresh it before attempting to initiate a sync session. This prevents some error logs from appearing on the client such as: "ERROR: Connection[1]: Websocket: Expected HTTP response 101 Switching Protocols, but received: HTTP/1.1 401 Unauthorized" (RCORE-473, since v10.0.0).
* Fix name aliasing not working in sort/distinct clauses of raw string predicates.
* Fix collection notification reporting for modifications. This could be observed by receiving the wrong indices of modifications on sorted or distinct results, or notification sometimes not being called when only modifications have occured. (since v7.0.0).
* Make conversion of Decimal128 to/from string work for numbers with more than 19 significant digits. (#4548)

### Compatibility
* File format: Generates Realms with format v20. Unsynced Realms will be upgraded from Realm Java 2.0 and later. Synced Realms can only be read and upgraded if created with Realm Java v10.0.0-BETA.1.
* APIs are backwards compatible with all previous release of realm-java in the 10.x.y series.
* Realm Studio 10.0.0 or above is required to open Realms created by this version.

### Internal
* Updated to Realm Core 10.7.1, commit 5043c25e1d8f5971002e0fec85dea5ea3d7eb3d7.


## 10.4.0 (2021-03-26)

All releases from 10.4.0 and forward are now found on `mavenCentral()` instead of `jcenter()`.

A minimal supported setup will therefore now look like this:

```
allprojects {
    buildscript {
        repositories {
            mavenCentral()
        }
        dependencies {
            classpath "io.realm:realm-gradle-plugin:10.4.0"
        }
    }

    repositories {
        mavenCentral()
    }
}
```

`SNAPSHOT` releases have also been moved from `http://oss.jfrog.org/artifactory/oss-snapshot-local`
to `https://oss.sonatype.org/content/repositories/snapshots/`. See [here](https://github.com/realm/realm-java/blob/master/README.md#using-snapshots)
for more information.

### Enhancements
* Added support for the string-based Realm Query Language through `RealmQuery.rawPredicate(...)`. This allows many new type of queries not previously supported by the typed query API. See the Javadoc on this method for further details. (Issue [#6116](https://github.com/realm/realm-java/pull/6116))
* Performance of sorting on more than one property has been improved. Especially important if many elements match on the first property.

### Fixes
* Calling max/min/sum/avg on a List may give wrong results (Realm Core [#4252](https://github.com/realm/realm-core/issues/4252), since v10.0.0)
* Fix an issue when using `RealmResults.freeze()` across threads with different transaction versions. Previously, copying the `RealmsResults`' native resource could result in a stale state or objects from a future version. (Realm Core [#4254](https://github.com/realm/realm-core/pull/4254)).
* On 32-bit devices you may get exception with "No such object" when upgrading to v10.* ([#7314](https://github.com/realm/realm-java/issues/7314), since v10.0.0)

### Compatibility
* File format: Generates Realms with format v20. Unsynced Realms will be upgraded from Realm Java 2.0 and later. Synced Realms can only be read and upgraded if created with Realm Java v10.0.0-BETA.1.
* APIs are backwards compatible with all previous release of realm-java in the 10.x.y series.
* Realm Studio 10.0.0 or above is required to open Realms created by this version.

### Internal
* Updated to Realm Core 10.5.6, commit 92129110dece2cee59839e20be3a7067084a1196.
* Updated to NDK 22.0.7026061.
* Updated to ReLinker 1.4.3.

## 10.3.1 (2021-01-28)

### Enhancements
* None.

### Fixes
* RxJava Flowables/Observables and Coroutine Flows would crash if they were created from a `RealmList` and the parent object holding the list was deleted. Now, the stream is disposed/closed instead. (Issue [#7242](https://github.com/realm/realm-java/issues/7242))
* Fixes Realm models default values containing objects with a PK might crash with a `RealmPrimaryKeyConstraintException`. (Issue [#7269] (https://github.com/realm/realm-java/issues/7269))

### Compatibility
* File format: Generates Realms with format v20. Unsynced Realms will be upgraded from Realm Java 2.0 and later. Synced Realms can only be read and upgraded if created with Realm Java v10.0.0-BETA.1.
* APIs are backwards compatible with all previous release of realm-java in the 10.x.y series.
* Realm Studio 10.0.0 or above is required to open Realms created by this version.

### Internal
* None.


## 10.3.0 (2021-01-08)

### Enhancements
* [RealmApp] Upgraded to OpenSSL 1.1.1g.

### Fixes
* [RealmApp] Integrating a remote Sync changeset into the local Realm could result in an `Index out of range error`.
* Change notifications not firing when removing and adding an object with the same primary key within a transaction (Issue [#7098](https://github.com/realm/realm-java/issues/7098)).
* Race condition which would lead to "uncaught exception in notifier thread: N5realm15InvalidTableRefE: transaction_ended" and a crash when the source Realm was closed or invalidated at a very specific time during the first run of a collection notifier (Core issue [#3761](https://github.com/realm/realm-core/issues/3761), since v7.0.0).
* Deleting and recreating objects with embedded objects could fail (Core issue [#4240](https://github.com/realm/realm-core/pull/4240), since v10.0.0)
* Added `@Nullable` annotation to input parameter in `RealmObject.isValid(item)` to avoid mismatch warnings from Kotlin code (Issue [#7216](https://github.com/realm/realm-java/issues/7216)).

### Compatibility
* File format: Generates Realms with format v20. Unsynced Realms will be upgraded from Realm Java 2.0 and later. Synced Realms can only be read and upgraded if created with Realm Java v10.0.0-BETA.1.
* APIs are backwards compatible with all previous release of realm-java in the 10.x.y series.
* Realm Studio 10.0.0 or above is required to open Realms created by this version.

### Internal
* Updated to Realm Core: 10.3.3 (Monorepo).
* Updated to Realm Core commit: 8af0f8d609491986b49f2c986e771d9dc445664d.


## 10.2.0 (2020-12-02)

### Deprecated
* [RealmApp] `Credentials.google(authenticationCode: String)`. Use `Credentials.google(token: String, authType: GoogleAuthType)` instead.

### Breaking Changes
* None.

### Enhancements
* [RealmApp] Added `Credentials.google(token: String, authType: GoogleAuthType)`, as MongoDB Realm now supports multiple ways of logging into Google Accounts.

### Fixes
* [RealmApp] Bug that would prevent eventual consistency during conflict resolution. Affected clients would experience data divergence and potentially consistency errors as a result if they experienced conflict resolution between cycles of Create-Erase-Create for objects with primary keys.
* Clean up JNI references to prevent crash from JNI reference table overflow (Issue [#7217](https://github.com/realm/realm-java/issues/7217))

### Compatibility
* File format: Generates Realms with format v20. Unsynced Realms will be upgraded from Realm Java 2.0 and later. Synced Realms can only be read and upgraded if created with Realm Java v10.0.0-BETA.1.
* APIs are backwards compatible with all previous release of realm-java in the 10.x.y series.
* Realm Studio 10.0.0 or above is required to open Realms created by this version.

### Internal
* Updated to Realm Sync: 10.1.4.
* Updated to Object Store commit: f838a27402c5b5243280102014defd844420abba66eb93c10334507d9c0fd513.


## 10.1.2 (2020-12-02)

### Breaking Changes
* None.

### Enhancements
* None.

### Fixes
* Complementary fix for missed edge case in https://github.com/realm/realm-java/pull/7220 where KAPT crash if we process a RealmObject referencing a type in RealmList defined in another module. (Issue [#7213](https://github.com/realm/realm-java/issues/7213), since v10.0.0).

### Compatibility
* File format: Generates Realms with format v20. Unsynced Realms will be upgraded from Realm Java 2.0 and later. Synced Realms can only be read and upgraded if created with Realm Java v10.0.0-BETA.1.
* APIs are backwards compatible with all previous release of realm-java in the 10.x.y series.
* Realm Studio 10.0.0 or above is required to open Realms created by this version.


## 10.1.1 (2020-11-27)

### Breaking Changes
* None.

### Enhancements
* None.

### Fixes
* KAPT crash when processing a RealmObject referenced from another module (changed revealed after we started checking for embedded types). (Issue [#7213](https://github.com/realm/realm-java/issues/7213), since v10.0.0).

### Compatibility
* File format: Generates Realms with format v20. Unsynced Realms will be upgraded from Realm Java 2.0 and later. Synced Realms can only be read and upgraded if created with Realm Java v10.0.0-BETA.1.
* APIs are backwards compatible with all previous release of realm-java in the 10.x.y series.
* Realm Studio 10.0.0 or above is required to open Realms created by this version.

### Internal
* Updated to Realm Sync: 10.1.3.
* Updated to Realm Core: 10.1.3.
* Updated to Object Store commit: fc6daca61133aa9601e4cb34fbeb9ec7569e162e.


## 10.1.0 (2020-11-23)

### Breaking Changes
* None.

### Enhancements
* Added `FlowFactory` interface that allows customization of `Flow` emissions, just as we do with `RxObservableFactory`. A default implementation, `RealmFlowFactory`, is provided when building `RealmConfiguration`s.
* Added `toChangeSetFlow` methods (similar to the Rx `asChangesetFlowable` methods) for `RealmObject`, `RealmResults` and `RealmList`.

### Fixes
* Fixed crash when adding classes containing an `ObjectId` as primary key to the schema. (Issue [#7189](https://github.com/realm/realm-java/issues/7189), since v10.0.0)
* Fixed crash when creating proxy classes containing an `ObjectId` as primary key. (Issue [#7197](https://github.com/realm/realm-java/issues/7197), since v10.0.0)
* Fixed crash where calls to `toFlow` could crash if the Flow job is canceled and object updates are emitted after that happens. (Issue [7211](https://github.com/realm/realm-java/issues/7211), since v10.0.1)

### Compatibility
* File format: Generates Realms with format v20. Unsynced Realms will be upgraded from Realm Java 2.0 and later. Synced Realms can only be read and upgraded if created with Realm Java v10.0.0-BETA.1.
* APIs are backwards compatible with all previous release of realm-java in the 10.x.y series.
* Realm Studio 10.0.0 or above is required to open Realms created by this version.

### Internal
* Updated to Realm Sync: 10.1.3.
* Updated to Realm Core: 10.1.3.
* Updated to Object Store commit: fc6daca61133aa9601e4cb34fbeb9ec7569e162e.


## 10.0.1 (2020-11-06)

### Breaking Changes
* None.

### Enhancements
* Improved the error message for `NoSuchTable` errors. In some cases an outdated native reference was used,but the table was still there. In those cases an `InvalidTableRef` error is now used.

### Fixes
* [RealmApp] The `SyncConfiguration.Builder.allowQueriesOnUiThread` flag was wrongly initialized to `false` keeping users from running queries from the UI thread when using synced Realms. It now defaults to `true`, allowing queries to be run from the UI. (Issue [#7177](https://github.com/realm/realm-java/issues/7177), since 10.0.0)
* Crash with `Assertion failed: m_method_id != nullptr with (method_name, signature) =  ["<init>", "(Ljava/lang/String;)V"]` when `Minify` is enabled. (Issue [#7159](https://github.com/realm/realm-java/pull/7159), since 10.0.0)
* Fix crash in case insensitive query on indexed string columns when nothing matches (Cocoa issue [#6836](https://github.com/realm/realm-cocoa/issues/6836), since v10.0.0)
* Fix list of primitives with nullable values where `Lst::is_null(ndx)` always false even on null values, (Core issue [#3987](https://github.com/realm/realm-core/pull/3987), since v10.0.0).
* Fix queries for the size of a list of primitive nullable ints returning size + 1. (Core issue [#4016](https://github.com/realm/realm-core/pull/4016), since v10.0.0).

### Compatibility
* File format: Generates Realms with format v20. Unsynced Realms will be upgraded from Realm Java 2.0 and later. Synced Realms can only be read and upgraded if created with Realm Java v10.0.0-BETA.1.
* APIs are backwards compatible with all previous release of realm-java in the 10.x.y series.
* Realm Studio 10.0.0 or above is required to open Realms created by this version.

### Internal
* Updated to Realm Sync: 10.1.0.
* Updated to Realm Core: 10.1.0.
* Updated to Object Store commit: fd246c54de7d1fee6bcbeb3609de75a4eccd5b70.


## 10.0.0 (2020-10-15)

NOTE: This is a unified release note covering all v10.0.0-BETA.X v10.0.0-RC.X releases.

NOTE: Support for syncing with realm.cloud.io and/or Realm Object Server has been replaced with support for syncing with MongoDB Realm Cloud.

NOTE: This version upgrades the Realm file format to version 20. It is not possible to downgrade to earlier versions than v10.0.0-BETA.7. Non-sync Realms will be upgraded automatically. Synced Realms can only be automatically upgraded if created with Realm Java v10.0.0-BETA.1 and above.

### Breaking Changes
* [RealmApp] Most APIs for interacting with Realm Cloud have changed significantly. All new APIs can be found in the `io.realm.mongodb` package. The entry point is through the `App` class from which you can create and login users and otherwise interact with MongoDB Realm. See [the docs](https://docs.mongodb.com/realm/android/) for further details. Synced Realms still use a `SyncConfiguration` that are largely created the same way.
* [RealmApp] Client Resets are now handled through a custom `SyncConfiguration.Builder.clientResetHandler()` instead of through the default session error handler `SyncConfiguration.Builder.errorHandler()`
* [RealmApp] Realm files have changed location on disk. They are now located in `getFiles()/mongodb-realm`.
* [RealmApp] All synced model classes not marked as embedded are required to have a primary key named `_id`. It is possible to use `@RealmField(name = "_id")` to map from any Java or Kotlin property.
* From now on it is by default not allowed to run transactions with either `Realm.executeTransaction()` or `DynamicRealm.executeTransaction()` from the UI thread. Doing so will yield a `RealmException`. Users can override this behavior by using `RealmConfiguration.Builder.allowWritesOnUiThread(true)` when building a `RealmConfiguration` to obtain a Realm or DynamicRealm instance, however, we do not recommend doing so. Instead, we recommend using `executeTransactionAsync()` or, alternatively, using non-UI threads when calling `executeTransaction()` for both `Realm`s and `DynamicRealm`s.

### Enhancements
* Users can now opt out from allowing queries to be launched from the UI thread by using `RealmConfiguration.Builder.allowQueriesOnUiThread(false)`. A `RealmException` will be thrown when calling `RealmQuery.findAll()`, `RealmQuery.findFirst()`, `RealmQuery.minimumDate()`, `RealmQuery.maximumDate()`, `RealmQuery.count()`, `RealmQuery.sum()`, `RealmQuery.max()`, `RealmQuery.min()`, `RealmQuery.average()` and `RealmQuery.averageDecimal128()` from the UI thread after having used `allowQueriesOnUiThread(false)`. Queries will be allowed from the thread from which the Realm instance was obtained as it always has been by default, although we recommend using `RealmQuery.findAllAsync()` or `RealmQuery.findFirstAsync()`, or, alternatively, using a non-UI thread to launch them.
* `BaseRealm.refresh()` will throw a `RealmException` if it is being called from the UI thread if `allowQueriesOnUiThread` is set to `false`, though it will be allowed by default.
* Added `DynamicRealm.executeTransactionAsync()`.
* Added Kotlin extension suspend function `Realm.executeTransactionAwait()` which runs transactions inside coroutines.
* Added Kotlin extension function `RealmResults.toFlow()` which returns a Kotlin flow, similar to our RxJava convenience method `asFlowable()`.
* Added Kotlin extension function `RealmList.toFlow()` which returns a Kotlin flow, similar to our RxJava convenience method `asFlowable()`.
* Added Kotlin extension function `RealmModel.toFlow()` which returns a Kotlin flow, similar to our RxJava convenience method `asFlowable()`.
* RealmLists can now be marked final. (Issue [#6892](https://github.com/realm/realm-java/issues/6892))
* Added support for `distinct` queries on non-index and linked fields. (Issue [#1906](https://github.com/realm/realm-java/issues/1906))
* Added support for `org.bson.types.Decimal128` and `org.bson.types.ObjectId` as supported fields in model classes.
* Added support for `org.bson.types.ObjectId` as a primary key.
* Added support for "Embedded Objects". They are enabled using `@RealmClass(embedded = true)`. An embedded object must have exactly one parent object linking to it and it will be deleted when the parent is. Embedded objects can also be the parent of other embedded classes. Read more [here](https://docs.mongodb.com/realm/android/embedded-objects/). (Issue [#6713](https://github.com/realm/realm-java/issues/6713))


### Fixes
* None.

### Compatibility
* File format: Generates Realms with format v20. Unsynced Realms will be upgraded from Realm Java 2.0 and later. Synced Realms can only be read and upgraded if created with Realm Java v10.0.0-BETA.1.
* APIs are backwards compatible with all previous release of realm-java in the 10.x.y series.
* Realm Studio 10.0.0 or above is required to open Realms created by this version.

### Internal
* Updated to Realm Sync: 10.0.0.
* Updated to Realm Core: 10.0.0.


## 10.0.0-RC.2 (2020-10-12)

### Enhancements
* [RealmApp] Illegal schemas where embedded object classes referenced each other is now correctly detected and throws and exception when opening a Realm with such a schema.

### Fixed
* [RealmApp] It is now possible to use types different than `ObjectId` for the `_id` field in documents inserted with `MongoCollection.insertOne` and `MongoCollection.insertMany`.
* [RealmApp] Lossy round trip of Double and Timestamps through functions when using Bson. (ObjectStore issue (#1106)[https://github.com/realm/realm-object-store/issues/1106])

### Compatibility
* File format: Generates Realms with format v20. Unsynced Realms will be upgraded from Realm Java 2.0 and later. Synced Realms can only be read and upgraded if created with Realm Java 10.0.0-BETA.1.
* APIs are backwards compatible with all previous release of realm-java in the 10.x.y series.
* Realm Studio 10.0.0 and above is required to open Realms created by this version.

### Internal
* Updated to Object Store commit: 6b44209e6fcac0137e193c96444f93c50d184d06.


## 10.0.0-RC.1 (2020-10-02)

We no longer support Realm Cloud (legacy), but instead the new MongoDB Realm Cloud. MongoDB Realm is a serverless platform that enables developers to quickly build applications without having to set up server infrastructure. MongoDB Realm is built on top of MongoDB Atlas, automatically integrating the connection to your database.

The old Realm Cloud legacy APIs have undergone significant refactoring. The new APIs are all located in the `io.realm.mongodb` package with `io.realm.mongodb.App` as the entry point.

### Breaking Changes
* From now on it is not allowed by default to run transactions with either `Realm.executeTransaction()` or `DynamicRealm.executeTransaction()` from the UI thread. Doing so will yield a `RealmException`. Users can override this behavior by using `RealmConfiguration.Builder.allowWritesOnUiThread(true)` when building a `RealmConfiguration` to obtain a Realm or DynamicRealm instance, though we do not recommend doing so. Instead, we recommend using `executeTransactionAsync()` or, alternatively, using non-UI threads when calling `executeTransaction()` for both `Realm`s and `DynamicRealm`s.

### Enhancements
* Users can now opt out from allowing queries to be launched from the UI thread by using `RealmConfiguration.Builder.allowQueriesOnUiThread(false)`. A `RealmException` will be thrown when calling `RealmQuery.findAll()`, `RealmQuery.findFirst()`, `RealmQuery.minimumDate()`, `RealmQuery.maximumDate()`, `RealmQuery.count()`, `RealmQuery.sum()`, `RealmQuery.max()`, `RealmQuery.min()`, `RealmQuery.average()` and `RealmQuery.averageDecimal128()` from the UI thread after having used `allowQueriesOnUiThread(false)`. Queries will be allowed from the thread from which the Realm instance was obtained as it always has been by default, although we recommend using `RealmQuery.findAllAsync()` or `RealmQuery.findFirstAsync()`, or, alternatively, using a non-UI thread to launch them.
* `BaseRealm.refresh()` will throw a `RealmException` if it is being called from the UI thread if `allowQueriesOnUiThread` is set to `false`, though it will be allowed by default.
* Added `DynamicRealm.executeTransactionAsync()`.
* Added Kotlin extension suspend function `Realm.executeTransactionAwait()` which runs transactions inside coroutines.
* Added Kotlin extension function `RealmResults.toFlow()` which returns a Kotlin flow, similar to our RxJava convenience method `asFlowable()`.
* Added Kotlin extension function `RealmList.toFlow()` which returns a Kotlin flow, similar to our RxJava convenience method `asFlowable()`.
* Added Kotlin extension function `RealmModel.toFlow()` which returns a Kotlin flow, similar to our RxJava convenience method `asFlowable()`.

### Fixed
* Using `Realm.copyToRealmOrUpdate()` and `Realm.insertOrUpdate()` did not correctly update objects if they contained lists of embedded objets. Instead of replacing the original list, list items was appended to the original list. Note, some corner cases are still not supported. See [#7138](https://github.com/realm/realm-java/issues/7138) for more information. (Issue [#7131](https://github.com/realm/realm-java/issues/7131), since 10.0.0-BETA.1).

### Compatibility
* File format: Generates Realms with format v20. Unsynced Realms will be upgraded from Realm Java 2.0 and later. Synced Realms can only be read and upgraded if created with Realm Java 10.0.0-BETA.1.
* APIs are backwards compatible with all previous release of realm-java in the 10.x.y series.
* Realm Studio 10.0.0 and above is required to open Realms created by this version.

### Internal
* Updated to Object Store commit: ef6736cc07a8b94d1242c522969114bb8047deef
* Updated to Realm Sync 10.0.0-beta.14.
* Updated to Realm Core 10.0.0-beta.9.


## 10.0.0-BETA.8 (2020-09-23)

We no longer support Realm Cloud (legacy), but instead the new MongoDB Realm Cloud. MongoDB Realm is a serverless platform that enables developers to quickly build applications without having to set up server infrastructure. MongoDB Realm is built on top of MongoDB Atlas, automatically integrating the connection to your database.

The old Realm Cloud legacy APIs have undergone significant refactoring. The new APIs are all located in the `io.realm.mongodb` package with `io.realm.mongodb.App` as the entry point.

### Fixed
* [RealmApp] Logging in caused an `token contains an invalid number of segments` error. (Issue [#7117](https://github.com/realm/realm-java/issues/7117), since 10.0.0-BETA.7)
* [RealmApp] The order of arguments to `EmailPassword.resetPassword()` was not handled correctly, resulting in resetting the password failing. (Issue [#7116](https://github.com/realm/realm-java/issues/7116), since 10.0.0-BETA.1)

### Compatibility
* File format: Generates Realms with format v20. Unsynced Realms will be upgraded from Realm Java 2.0 and later. Synced Realms can only be read and upgraded if created with Realm Java 10.0.0-BETA.1.
* APIs are backwards compatible with all previous release of realm-java in the 10.x.y series.
* Realm Studio 10.0.0 and above is required to open Realms created by this version.

### Internal
* Updated to Object Store commit: 035eb07f3ef313bfb78c046be9cf6b4f065d6772.


## 10.0.0-BETA.7 (2020-09-16)

We no longer support Realm Cloud (legacy), but instead the new MongoDB Realm Cloud. MongoDB Realm is a serverless platform that enables developers to quickly build applications without having to set up server infrastructure. MongoDB Realm is built on top of MongoDB Atlas, automatically integrating the connection to your database.

The old Realm Cloud legacy APIs have undergone significant refactoring. The new APIs are all located in the `io.realm.mongodb` package with `io.realm.mongodb.App` as the entry point.

WARNING: This release upgrades the fileformat to 20. Non-sync Realms will be upgraded automatically. Synced Realms can only be automatically upgraded if created with Realm Java 10.0.0-BETA.1 and above.


### Breaking Changes
* [RealmApp] Moved `User.remove()` to `App.removeUser()`.
* [RealmApp] Renamed `ApiKeyAuth.createApiKey()` to `ApiKeyAuth.create()` and `ApiKeyAuth.createApiKeyAsync()` to `ApiKeyAuth.createAsync()`.
* [RealmApp] Renamed `ApiKeyAuth.fetchApiKey()` to `ApiKeyAuth.fetch()` and `ApiKeyAuth.fetchApiKeyAsync()` to `ApiKeyAuth.fetchAsync()`.
* [RealmApp] Renamed `ApiKeyAuth.fetchAllApiKeys()` to `ApiKeyAuth.fetchAll()` and `ApiKeyAuth.fetchAllApiKeysAsync()` to `ApiKeyAuth.fetchAllAsync()`.
* [RealmApp] Renamed `ApiKeyAuth.deleteApiKey()` to `ApiKeyAuth.delete()` and `ApiKeyAuth.deleteApiKeyAsync()` to `ApiKeyAuth.deleteAsync()`.
* [RealmApp] Renamed `ApiKeyAuth.enableApiKey()` to `ApiKeyAuth.enable()` and `ApiKeyAuth.enableApiKeyAsync()` to `ApiKeyAuth.enableAsync()`.
* [RealmApp] Renamed `ApiKeyAuth.disableApiKey()` to `ApiKeyAuth.disable()` and `ApiKeyAuth.disableApiKeyAsync()` to `ApiKeyAuth.disableAsync()`.
* [RealmApp] Renamed `User.getApiKeysAuth()` to `User.getApiKeys()`.
* [RealmApp] Renamed `UserApiKey` class to `ApiKey`.
* [RealmApp] Removed support for `Credentials.serverApiKey()`.
* [RealmApp] Renamed `App.getEmailPasswordAuth()` to `App.getEmailPassword()`.
* [RealmApp] User profile methods `getName()`, `getEmail()`, `getPictureUrl()`, `getFirstName()`, `getLastName()`, `getGender()`, `getBirthday()`, `getMinAge()` and `getMaxAge()` are now available under a new class `UserProfile`. It can be accessed using `User.getProfile()`.
* [RealmApp] Renamed `Sync.refreshConnections()` to `Sync.reconnect()`.
* [RealmApp] Renamed `Credentials.IdentityProvider` to `Credentials.Provider`.
* [RealmApp] Removed support for `User.getLocalId()`.
* [RealmApp] Client Resets are now handled through a custom `SyncConfiguration.Builder.clientResetHandler()` instead of through the default session error handler `SyncConfiguration.Builder.errorHandler()`

### Enhancements
* [RealmApp] It is now possible to create App instances with different app id's.
* [RealmApp] Support for using `null` as a partition value.
* [RealmApp] Improve errors exception messages from `SyncSession.downloadAllServerChanges()` and `SyncSession.uploadAllLocalChanges()`.
* [RealmApp] Support for watching MongoCollection change streams (Issue [#6912](https://github.com/realm/realm-java/issues/6912))
* [RealmApp] Support for retrying a custom confirmation function on an User for a given email (Issue [#7079](https://github.com/realm/realm-java/pull/7079))
* [RealmApp] Support for getting all app sessions via `Sync.getAllSessions()`.
* [RealmApp] Support to retrieve the MongoClient service name using `MongoClient.getServiceName()`
* [RealmApp] Support to retrieve the MongoDatabase name using `MongoDatabase.getName()`
* [RealmApp] Support to retrieve the MongoCollection name using `MongoCollection.getName()`

### Fixed
* If you have a realm file growing towards 2Gb and have a table with more than 16 columns, then you may get a "Key not found" exception when updating an object. If asserts are enabled at the sdk level, you may get an "assert(m_has_refs)" instead. ([#3194](https://github.com/realm/realm-js/issues/3194), since v7.0.0)
* In cases where you have more than 32 columns in a table, you may get a currrupted file resulting in various crashes ([#7057](https://github.com/realm/realm-java/issues/7057), since v7.0.0)

### Compatibility
* File format: Generates Realms with format v20. Unsynced Realms will be upgraded from Realm Java 2.0 and later. Synced Realms can only be read and upgraded if created with Realm Java 10.0.0-BETA.1.
* APIs are backwards compatible with all previous release of realm-java in the 10.x.y series.
* Realm Studio 10.0.0 and above is required to open Realms created by this version.

### Internal
* Updated to Object Store commit: 6ab48d3b4b1e0865f68b84d5993bb2aad910320b.
* Updated to Realm Sync 10.0.0-beta.11.
* Updated to Realm Core 10.0.0-beta.7.


## 10.0.0-BETA.6 (2020-08-17)

We no longer support Realm Cloud (legacy), but instead the new MongoDB Realm Cloud. MongoDB Realm is a serverless platform that enables developers to quickly build applications without having to set up server infrastructure. MongoDB Realm is built on top of MongoDB Atlas, automatically integrating the connection to your database.

The old Realm Cloud legacy APIs have undergone significant refactoring. The new APIs are all located in the `io.realm.mongodb` package with `io.realm.mongodb.App` as the entry point.

### Breaking Changes
* [RealmApp] Realm files have changed location on disk, so Realms should upload all their data to the server before upgrading.
* [RealmApp] Removed GMS Task framework and added RealmResultTask to provide with a mechanism to operate with asynchronous operations. MongoCollection has been updated to reflect this change.

### Enhancements
* [RealmApp] Credentials information (e.g. username, password) displayed in Logcat is now obfuscated by default, even if [LogLevel] is set to DEBUG, TRACE or ALL.
* RealmLists can now be marked final. (Issue [#6892](https://github.com/realm/realm-java/issues/6892))
* It is now possible to create embedded objects using [DynamicRealm]s. (Issue [#6982](https://github.com/realm/realm-java/pull/6982))
* Added extra validation and more meaningful error messages when creating embedded objects pointing to the wrong parent property. (See issue above)

### Fixed
* [RealmApp] The same user opening different Realms with different partion key values would crash with an IllegalArgumentException. (Issue [#6882](https://github.com/realm/realm-java/issues/6882), since 10.0.0-BETA.1)
* [RealmApp] Sync would not refresh the access token if started with an expired one. (Since 10.0.0-BETA.1)
* [RealmApp] Leaking objects when registering session listeners. (Issue [#6916](https://github.com/realm/realm-java/issues/6916))
* Added support for Json-import of objects containing embedded objects. (Issue [#6896](https://github.com/realm/realm-java/issues/6896))
* Upgrading the file format result did in some cases not work correctly. This could result in a number of crashes, e.g. `FORMAT_UPGRADE_REQUIRED`. (Issue [#6889](https://github.com/realm/realm-java/issues/6889), since 7.0.0)
* Bug in memory mapping management. This bug could result in multiple different asserts as well as segfaults. In many cases stack backtraces would include members of the EncyptedFileMapping near the top - even if encryption was not used at all. In other cases asserts or crashes would be in methods reading an array header or array element. In all cases the application would terminate immediately. (Realm Core PR [#3838](https://github.com/realm/realm-core/pull/3838), since 7.0.0)
* It was possible to use `RealmObjectSchema` to mark a Class as embedded even if some of the objects broke the constraints for being embedded.

### Compatibility
* File format: Generates Realms with format v11 (Reads and upgrades all previous formats from Realm Java 2.0 and later).
* APIs are backwards compatible with all previous release of realm-java in the 10.x.y series.
* Realm Studio 10.0.0 and above is required to open Realms created by this version.

### Internal
* Upgraded to Object Store commit: 5b5fb8a90192cb4ee6799e7465745cd2067f939b.
* Upgraded to Realm Sync 10.0.0-beta.6.
* Upgraded to Realm Core 10.0.0-beta.4.


## 10.0.0-BETA.5 (2020-06-19)

We no longer support Realm Cloud (legacy), but instead the new MongoDB Realm Cloud. MongoDB Realm is a serverless platform that enables developers to quickly build applications without having to set up server infrastructure. MongoDB Realm is built on top of MongoDB Atlas, automatically integrating the connection to your database.

The old Realm Cloud legacy API's have undergone significant refactoring. The new API's are all located in the `io.realm.mongodb` package with `io.realm.mongodb.App` as the entry point.

### Enhancements
* [RealmApp] Added support for Api Keys, Server Api Keys and Custom Functions as Credential types when logging in.
* Added support for `distinct` queries on non-index and linked fields. (Issue [#1906](https://github.com/realm/realm-java/issues/1906))

### Fixed
* None.

### Compatibility
* File format: Generates Realms with format v11 (Reads and upgrades all previous formats from Realm Java 2.0 and later).
* APIs are backwards compatible with all previous release of realm-java in the 10.x.y series.
* Realm Studio 10.0.0 and above is required to open Realms created by this version.

### Internal
* Upgraded to Object Store commit: e1570f8d3d7cf4d77f049933e6a241a501301383.

## 10.0.0-BETA.4 (2020-06-11)

We no longer support Realm Cloud (legacy), but instead the new MongoDB Realm Cloud. MongoDB Realm is a serverless platform that enables developers to quickly build applications without having to set up server infrastructure. MongoDB Realm is built on top of MongoDB Atlas, automatically integrating the connection to your database.

The old Realm Cloud legacy API's have undergone significant refactoring. The new API's are all located in the `io.realm.mongodb` package with `io.realm.mongodb.App` as the entry point.

### Breaking Changes
* None.

### Enhancements
* [RealmApp] Added support for Custom Data using `User.customData()` and `User.refreshCustomData()`.
* [RealmApp] Added support for managing push notifications using `App.getPush()`.

### Fixed
* [RealmApp] Opening a synced Realm for a cached user with expired access token would crash the app with `Assertion failed: cls with (class_name) = ["io/realm/internal/objectstore/OsJavaNetworkTransport$Response"]`. (Issue [#6937](https://github.com/realm/realm-java/issues/6937), since 10.0.0-BETA.1)

### Compatibility
* File format: Generates Realms with format v11 (Reads and upgrades all previous formats from Realm Java 2.0 and later).
* APIs are backwards compatible with all previous release of realm-java in the 10.x.y series.
* Realm Studio 10.0.0 and above is required to open Realms created by this version.

### Internal
* Updated to Object Store commit: 017d58fbec8a18ab003976b4c346308df88349a6.


## 10.0.0-BETA.3 (2020-06-09)

We no longer support Realm Cloud (legacy), but instead the new MongoDB Realm Cloud. MongoDB Realm is a serverless platform that enables developers to quickly build applications without having to set up server infrastructure. MongoDB Realm is built on top of MongoDB Atlas, automatically integrating the connection to your database.

The old Realm Cloud legacy API's have undergone significant refactoring. The new API's are all located in the `io.realm.mongodb` package with `io.realm.mongodb.App` as the entry point.

### Breaking Changes
* None.

### Enhancements
* None.

### Fixed
* [RealmApp] When restarting an app, the base URL used would in some cases be incorrect. (Since 10.0.0-BETA.2)

### Compatibility
* File format: Generates Realms with format v11 (Reads and upgrades all previous formats from Realm Java 2.0 and later).
* APIs are backwards compatible with all previous release of realm-java in the 10.x.y series.
* Realm Studio 10.0.0 and above is required to open Realms created by this version.

### Internal
* Updated to Object Store commit: c02707bc28e1886970c5da29ef481dc0cb6c3dd8.


## 10.0.0-BETA.2 (2020-06-08)

We no longer support Realm Cloud (legacy), but instead the new MongoDB Realm Cloud. MongoDB Realm is a serverless platform that enables developers to quickly build applications without having to set up server infrastructure. MongoDB Realm is built on top of MongoDB Atlas, automatically integrating the connection to your database.

The old Realm Cloud legacy API's have undergone significant refactoring. The new API's are all located in the `io.realm.mongodb` package with `io.realm.mongodb.App` as the entry point.

### Breaking Changes
* None.

### Enhancements
* None.

### Fixed
* [RealmApp] `AppConfiguration` did not fallback to the correct default baseUrl if none was provided. (Since 10.0.0-BETA.1)
* [RealmApp] When restarting an app, re-using the already logged in user would result in Sync not resuming. (Since 10.0.0-BETA.1)

### Compatibility
* File format: Generates Realms with format v11 (Reads and upgrades all previous formats from Realm Java 2.0 and later).
* APIs are backwards compatible with all previous release of realm-java in the 10.x.y series.
* Realm Studio 10.0.0 and above is required to open Realms created by this version.

### Internal
* Updated to Object Store commit: c50be4dd178ef7e11d453f61a5ac2afa8c1c10bf.
* Updated to Realm Sync 10.0.0-beta.2.


## 10.0.0-BETA.1 (2020-06-05)

We no longer support Realm Cloud (legacy), but instead the new MongoDB Realm Cloud. MongoDB Realm is a serverless platform that enables developers to quickly build applications without having to set up server infrastructure. MongoDB Realm is built on top of MongoDB Atlas, automatically integrating the connection to your database.

The old Realm Cloud legacy API's have undergone significant refactoring. The new API's are all located in the `io.realm.mongodb` package with `io.realm.mongodb.App` as the entry point.

### Breaking Changes
* [RealmApp] Removed all references and API's releated to permissions. These are now managed through MongoDB Realm.
* [RealmApp] Query Based Sync API's and Subscriptions. These API's are not initially supported by MongoDB Realm. They will be re-introduced in a future release. `SyncConfiguration.partitionKey()` has been added as a replacement.
* [RealmApp] Removed support for Client Resync. These API's are not initially supported by MongoDB Realm. They will be re-introduced in a future release.
* [RealmApp] Removed suppport for custom SSL certificates. These API's are not initially supported by MongoDB Realm. They will be re-introduced in a future release.
* [RealmApp] Destructive updates of a schema of a synced Realm will now consistently throw an `UnsupportedOperationException` instead of some methods throwing `IllegalArgumentException`. The affected methods are `RealmSchema.remove(String)`, `RealmSchema.rename(String, String)`, `RealmObjectSchema.setClassName(String)`, `RealmObjectSchema.removeField(String)`, `RealmObjectSchema.renameField(String, String)`, `RealmObjectSchema.removeIndex(String)`, `RealmObjectSchema.removePrimaryKey()`, `RealmObjectSchema.addPrimaryKey(String)` and `RealmObjectSchema.addField(String, Class<?>, FieldAttribute)`

### Enhancements
* Added support for `org.bson.types.Decimal128` and `org.bson.types.ObjectId` as supported fields in model classes.
* Added support for `org.bson.types.ObjectId` as a primary key.
* Added support for "Embedded Objects". They are enabled using `@RealmClass(embedded = true)`. An embedded object must have exactly one parent object linking to it and it will be deleted when the the parent is. Embedded objects can also be the parent of other embedded classes. Read more [here](https://realm.io/docs/java/latest/#embedded-objects). (Issue [#6713](https://github.com/realm/realm-java/issues/6713))

### Fixed
* After upgrading a Realm file, you may at some point receive a 'NoSuchTable' exception. (Issue [Core#3701](https://github.com/realm/realm-core/issues/3701), since 7.0.0)
* If the Realm file upgrade process was interrupted/killed for various reasons, the following run would some assertions failing. (Issue [#6866](https://github.com/realm/realm-java/issues/6866), since 7.0.0).

### Compatibility
* File format: Generates Realms with format v11 (Reads and upgrades all previous formats from Realm Java 2.0 and later).
* APIs are backwards compatible with all previous release of realm-java in the 10.x.y series.
* Realm Studio 10.0.0 and above is required to open Realms created by this version.

### Internal
* Updated to Object Store commit: 6d081a53377514f9b77736cb03051a03d829da922.
* Updated to Realm Sync 10.0.0-beta.1.
* Updated to Realm Core 10.0.0-beta.1.
* OKHttp was upgraded to 3.12.0 from 3.10.0.
* Updated Android Gradle Plugin to 3.6.1.
* Updated Gradle to 5.6.4
* Updated Dokka to 0.10.1
* Updated Android Build Tools to 29.0.2.
* Updated compileSdkVersion to 29.


## 7.0.8 (2020-10-01)

### Enhancements
* Slightly improve performance of most operations which read data from the Realm file.

### Fixes
* Making a query in an indexed property may give a "Key not found" exception. (.NET issue [#2025](https://github.com/realm/realm-dotnet/issues/2025), since 7.0.0)
* Queries for null on non-nullable indexed integer properties could return wrong results if 0 entries should be found. (Since 7.0.0)
* Rerunning an equals query on an indexed string column which previously had more than one match and now has one match would sometimes throw a "key not found" exception. (Cocoa issue [#6536](https://github.com/realm/realm-cocoa/issues/6536), Since 7.0.0)

### Compatibility
* Realm Object Server: 3.23.1 or later.
* File format: Generates Realms with format v11 (Reads and upgrades all previous formats from Realm Java 2.0 and later).
* APIs are backwards compatible with all previous release of realm-java in the 7.x.y series.

### Internal
* Upgraded to Object Store commit: 8a68df3e9fa7743c13d927eb7fc330ed9bb06693.
* Upgraded to Realm Sync: 5.0.28.
* Upgraded to Realm Core: 6.1.3.


## 7.0.7 (2020-09-25)

### Enhancements
* None.

### Fixes
* When querying a class where object references are part of the condition, the application may crash if objects have recently been added to the target table. (Issue [#7118](https://github.com/realm/realm-java/issues/7118), since v7.0.0)

### Compatibility
* Realm Object Server: 3.23.1 or later.
* File format: Generates Realms with format v11 (Reads and upgrades all previous formats from Realm Java 2.0 and later).
* APIs are backwards compatible with all previous release of realm-java in the 7.x.y series.

### Internal
* Upgraded to Object Store commit: 37e86c2905bfd424c16fc5d7860a1298bfc0ffa2.
* Upgraded to Realm Sync: 5.0.25.
* Upgraded to Realm Core: 6.1.1.


## 7.0.6 (2020-09-18)

### Enhancements
* Better exception messaging for UTF encoding errors. ([Issue #7093](https://github.com/realm/realm-java/pull/7093))

### Fixes
* Fixes concurrent modification exceptions in the schema when refreshing a Realm (Issue [#6876](https://github.com/realm/realm-java/issues/6876))
* If you use encryption your application cound crash with a message like "Opening Realm files of format version 0 is not supported by this version of Realm". ([#6889](https://github.com/realm/realm-java/issues/6889) among others, since v7.0.0)

### Compatibility
* Realm Object Server: 3.23.1 or later.
* Realm Studio: 5.0.0 or later.
* File format: Generates Realms with format v11 (Reads and upgrades all previous formats from Realm Java 2.0 and later).
* APIs are backwards compatible with all previous release of realm-java in the 7.x.y series.

### Internal
* Upgraded to Object Store commit: e29b5515df8b8adfe2454424b78878bb63879307.
* Upgraded to Realm Sync: 5.0.23.
* Upgraded to Realm Core: 6.0.26.


## 7.0.5 (2020-09-09)

### Enhancements
* None.

### Fixes
* If you have a Realm file growing towards 2Gb and have a model class with more than 16 properties, then you may get a "Key not found" exception when updating an object. (Realm JS issue [#3194](https://github.com/realm/realm-js/issues/3194), since v7.0.0)
* In cases where you have more than 32 properties in a model class, you may get a currrupted file resulting in various crashes (Issue [#7057](https://github.com/realm/realm-java/issues/7057), since v7.0.0)

### Compatibility
* Realm Object Server: 3.23.1 or later.
* Realm Studio: 5.0.0 or later.
* File format: Generates Realms with format v11 (Reads and upgrades all previous formats from Realm Java 2.0 and later).
* APIs are backwards compatible with all previous release of realm-java in the 7.x.y series.

### Internal
* Upgraded to Realm Sync: 5.0.22.
* Upgraded to Realm Core: 6.0.25.


## 7.0.4 (2020-09-08)

Note: Fileformat has been bumped from 10 to 11. This means that downgrading to an earlier version of Realm is not possible and Realm Studio 5.0.0 must be used to view Realm files.

### Enhancements
* None.

### Fixes
* In some cases a frozen Realm of the wrong version could be returned. ([ObjectStore issue #1078](https://github.com/realm/realm-object-store/pull/1078))
* Upgrading files with string primary keys would result in a file where it was not possible to find the objects by primary key. ([Core issue #3893](https://github.com/realm/realm-core/pull/3893), since 7.0.0)
* NullPointerException when calling `toString` on RealmObjects with a binary field containing `null`. (Issue [#7084](https://github.com/realm/realm-java/issues/7084), since 7.0.0)

### Compatibility
* Realm Object Server: 3.23.1 or later.
* Realm Studio: 5.0.0 or later.
* File format: Generates Realms with format v11 (Reads and upgrades all previous formats from Realm Java 2.0 and later).
* APIs are backwards compatible with all previous release of realm-java in the 7.x.y series.

### Internal
* Upgraded to Object Store commit: 286d7cb2f10c41f89a2efb43b22938610ccad4cf.
* Upgraded to Realm Sync: 5.0.21.
* Upgraded to Realm Core: 6.0.24.

## 7.0.3 (2020-09-01)

### Enhancements
* Added `Realm.getNumberOfActiveVersions()`, which returns the current number of active versions maintained by the Realm file.

### Fixes
* Creating a query inside a change listener could in some cases result in the version being pinned, which would either drastically increase filesize or cause `RealmConfiguration.maxNumberOfActiveVersions()` to trigger. (Issue [#6977](https://github.com/realm/realm-java/issues/6977), since 7.0.0)
* If you upgrade a Realm file where you have "" elements in a list of non-nullable strings, the upgrade would crash.
* If an attempt to upgrade a Realm file has ended with a crash with "migrate_links" in the call stack, the Realm ended in a corrupt state where further upgrade was not possible. A remedy for this situation is now provided.

### Compatibility
* Realm Object Server: 3.23.1 or later.
* Realm Studio: 4.0.0 or later.
* File format: Generates Realms with format v10 (Reads and upgrades all previous formats from Realm Java 2.0 and later).
* APIs are backwards compatible with all previous release of realm-java in the 7.x.y series.

### Internal
* Upgraded to Object Store commit: eef80f42e6ede2294eb60f048228012d9b7bc627.
* Upgraded to Realm Sync: 5.0.19.
* Upgraded to Realm Core: 6.0.22.
* The upgrade logic for upgrading fileformats has changed so that progress is now recorded explicitly in a table. This makes the logic simpler and reduces the chance of errors. It will also make it easier to detect if a file has only been partially upgraded.


## 7.0.2 (2020-08-14)

### Enhancements
* None.

### Fixes
* [ObjectServer] Calling `SyncManager.refreshConnections()` did not correctly refresh connections in all cases, which could delay reconnects up to 5 minutes. (Issue [#7003](https://github.com/realm/realm-java/issues/7003))
* Upgrading the file format result did in some cases not work correctly. This could result in a number of crashes, e.g. `FORMAT_UPGRADE_REQUIRED`. (Issue [#6889](https://github.com/realm/realm-java/issues/6889), since 7.0.0)
* Bug in memory mapping management. This bug could result in multiple different asserts as well as segfaults. In many cases stack backtraces would include members of the EncyptedFileMapping near the top - even if encryption was not used at all. In other cases asserts or crashes would be in methods reading an array header or array element. In all cases the application would terminate immediately. (Issue [#3838](https://github.com/realm/realm-core/pull/3838), since 7.0.0)
* Crash when retrieving `null` valued primitive fields from dynamic realm. (Issue [#7025](https://github.com/realm/realm-java/issues/7025))

### Compatibility
* Realm Object Server: 3.23.1 or later.
* Realm Studio: 4.0.0 or later.
* File format: Generates Realms with format v10 (Reads and upgrades all previous formats from Realm Java 2.0 and later).
* APIs are backwards compatible with all previous release of realm-java in the 7.x.y series.

### Internal
* Upgraded to Realm Sync 5.0.15.
* Upgraded to Realm Core 6.0.17.


## 7.0.1 (2020-07-01)

### Enhancements
* None.

### Fixes
* Upgrading older Realm files with String indexes was very slow. (Issue [#6875](https://github.com/realm/realm-java/issues/6875), since 7.0.0)
* Aborting upgrading a Realm file could result in the file getting corrupted. (Isse [#6866](https://github.com/realm/realm-java/issues/6866), since 7.0.0)
* Automatic indexes on primary keys are now correctly stripped when upgrading the file as they are no longer needed. (Since 7.0.0)
* `NoSuchTable` was thrown after comitting a transaction. (Issue [#6947](https://github.com/realm/realm-java/issues/6947))

### Compatibility
* Realm Object Server: 3.23.1 or later.
* Realm Studio: 4.0.0 or later.
* File format: Generates Realms with format v10 (Reads and upgrades all previous formats from Realm Java 2.0 and later).
* APIs are backwards compatible with all previous release of realm-java in the 7.x.y series.

### Internal
* Upgraded to Realm Sync 5.0.7.
* Upgraded to Realm Core 6.0.8.


## 7.0.0 (2020-05-16)

NOTE: This version bumps the Realm file format to version 10. Files created with previous versions of Realm will be automatically upgraded. It is not possible to downgrade to version 9 or earlier. Only [Studio 3.11](https://github.com/realm/realm-studio/releases/tag/v3.11.0) or later will be able to open the new file format.
NOTE: This version bumps the Realm file format to version 10. Files created with previous versions of Realm will be automatically upgraded. It is not possible to downgrade to version 9 or earlier. Only [Realm Studio 4](https://github.com/realm/realm-studio/releases/tag/v4.0.0) or later will be able to open the new file format.

### Breaking Changes
* [ObjectServer] Removed deprecated method `SyncConfiguration.Builder.partialRealm()`. Use `SyncConfiguration.Builder.fullSynchronization()` instead.
* [ObjectServer] Removed deprecated methods `SyncConfiguration.automatic()` and `SyncConfiguration.automatic(User, Uri)`. Use `SyncUser.getDefaultConfiguration()` and `SyncUser.createConfiguration(Url)`.
* [ObjectServer] Removed deprecated method `ErrorCode.fromInt(int)`.
* [ObjectServer] Removed deprecated method `SyncCredentials.nickname(name)` and `SyncCredentials.nickname(name, isAdmin)`. Use `SyncCredentials.usernamePassword(username, password)` instead.
* [ObjectServer] Deprecated state `SyncSession.State.ERROR` has been removed. Use `SyncConfiguration.Builder.errorHandler(ErrorHandler)` instead.
* [ObjectServer] `IncompatibleSyncedFileException` is removed as it is no longer used.
* [ObjectServer] New error codes thrown by the underlying sync layers now have proper enum mappings in `ErrorCode.java`. A few other errors have been renamed in order to have consistent naming. (Issue [#6387](https://github.com/realm/realm-java/issues/6387))
* RxJava Flowables and Observables are now subscribed to and unsubscribed to asynchronously on the thread holding the live Realm, instead of previously where this was done synchronously.
* All RxJava Flowables and Observables now return frozen objects instead of live objects. This can be configured using `RealmConfiguration.Builder.rxFactory(new RealmObservableFactory(true|false))`. By using frozen objects, it is possible to send RealmObjects across threads, which means that all RxJava operators should now be supported without the need to copy Realm data into unmanaged objects.
* MIPS is not supported anymore.
* Realm now requires `minSdkVersion` 16. Up from 9.
* [ObjectServer] `IncompatibleSyncedFileException` is removed and no longer thrown.

### Enhancements
* Added `Realm.freeze()`, `RealmObject.freeze()`, `RealmResults.freeze()` and `RealmList.freeze()`. These methods will return a frozen version of the current Realm data. This data can be read from any thread without throwing an `IllegalStateException`, but will never change. All frozen Realms and data can be closed by calling `Realm.close()` on the frozen Realm, but fully closing all live Realms will also close the frozen ones. Frozen data can be queried as normal, but trying to mutate it in any way will throw an `IllegalStateException`. This includes all methods that attempt to refresh or add change listeners. (Issue [#6590](https://github.com/realm/realm-java/pull/6590))
* Added `Realm.isFrozen()`, `RealmObject.isFrozen()`, `RealmObject.isFrozen(RealmModel)`, `RealmResults.isFrozen()` and `RealmList.isFrozen()`, which returns whether or not the data is frozen.
* Added `RealmConfiguration.Builder.maxNumberOfActiveVersions(long number)`. Setting this will cause Realm to throw an `IllegalStateException` if too many versions of the Realm data are live at the same time. Having too many versions can dramatically increase the filesize of the Realm.
* Storing large binary blobs in Realm files no longer forces the file to be at least 8x the size of the largest blob.
* Reduce the size of transaction logs stored inside the Realm file, reducing file size growth from large transactions.
* `RealmResults.asJSON()` is no longer `@Beta`
* The default `toString()` for proxy objects now print the length of binary fields. (Issue [#6767](https://github.com/realm/realm-java/pull/6767))

### Fixes
* If a DynamicRealm and Realm was opened for the same file they would share transaction state by accident. The implication was that writes to a `Realm` would immediately show up in the `DynamicRealm`. This has been fixed, so now it is required to call `refresh()` on the other Realm or wait for normal change listeners to detect the change.

### Compatibility
* Realm Object Server: 3.23.1 or later.
* Realm Studio: 4.0.0 or later.
* File format: Generates Realms with format v10 (Reads and upgrades all previous formats from Realm Java 2.0 and later).
* APIs are backwards compatible with all previous release of realm-java in the 7.x.y series.

### Internal
* `OsSharedRealm.VersionID.hashCode()` was not implemented correctly and included the memory location in the hashcode.
* OKHttp was upgraded to 3.10.0 from 3.9.0.
* The NDK has been upgraded from r10e to r21.
* The compiler used for C++ code has changed from GCC to Clang.
* OpenSSL used by Realms encryption layer has been upgraded from 1.0.2k to 1.1.1b.
* Updated to Object Store commit: 820b74e2378f111991877d43068a95d2b7a2e404.
* Updated to Realm Sync 5.0.3.
* Updated to Realm Core 6.0.4.

### Credits
* Thanks to @joxon for better support for binary fields in proxy objects.


## 6.1.0(2020-01-17)

### Fixed
* None.

### Compatibility
* Realm Object Server: 3.23.1 or later.
* File format: Generates Realms with format v9 (Reads and upgrades all previous formats)
* APIs are backwards compatible with all previous release of realm-java in the 6.x.y series.

### Internal
* None.



## 6.1.0(2020-01-17)

### Enhancements
* The Realm Gradle plugin now applies `kapt` when used in Kotlin Multiplatform projects. Note, Realm Java still only works for the Android part of a Kotlin Multiplatform project. (Issue [#6653](https://github.com/realm/realm-java/issues/6653))
* The error message shown when no native code could be found for the device is now much more descriptive. This is particular helpful if an app is using App Bundle or APK Split and the resulting APK was side-loaded outside the Google Play Store. (Issue [#6673](https://github.com/realm/realm-java/issues/6673))
* `RealmResults.asJson()` now encode binary data as Base64 and null object links are reported as `null` instead of `[]`.

### Fixed
* Fixed using `RealmList` with a primitive type sometimes crashing with `Destruction of mutex in use`. (Issue [#6689](https://github.com/realm/realm-java/issues/6689))
* `RealmObjectSchema.transform()` would crash if one of the `DynamicRealmObject` provided are deleted from the Realm. (Issue [#6657](https://github.com/realm/realm-java/issues/6657), since 0.86.0)
* The Realm Transformer will no longer attempt to send anonymous metrics when Gradle is invoked with `--offline`. (Issue [#6691](https://github.com/realm/realm-java/issues/6691))

### Compatibility
* Realm Object Server: 3.23.1 or later.
* File format: Generates Realms with format v9 (Reads and upgrades all previous formats)
* APIs are backwards compatible with all previous release of realm-java in the 6.x.y series.

### Internal
* Updated to ReLinker 1.4.0.
* Updated to Object Store commit: 2a204063e1e1a366efbdd909fbea9effceb7d3c4.
* Updated to Realm Sync 4.9.4.
* Updated to Realm Core 5.23.8.

### Credits
* Thanks to @sellmair (Sebastian Sellmair) for improving Kotlin Multiplatform support.


## 6.0.2(2019-11-21)

### Enhancements
* None.

### Fixed
* [ObjectServer] `SyncSession` progress listeners now work correctly in combination with `SyncConfiguration.waitForInitialRemoteData()`.
* The `@RealmModule` annotation would be stripped on an empty class when using R8 resulting in apps crashing on startup with `io.realm.DefaultRealmModule is not a RealmModule. Add @RealmModule to the class definition.`. ([#6449](https://github.com/realm/realm-java/issues/6449))

### Compatibility
* Realm Object Server: 3.23.1 or later.
* File format: Generates Realms with format v9 (Reads and upgrades all previous formats)
* APIs are backwards compatible with all previous release of realm-java in the 6.x.y series.

### Internal
* Updated to Object Store commit: ad96a4c334b475dd67d50c1ca419e257d7a21e18.
* Updated to Realm Sync v4.8.3.

## 6.0.1(2019-11-11)

NOTE: Anyone using encrypted Realms are strongly advised to upgrade to this version.

### Enhancements
* None

### Fixed
* When using encrypted Realms a race condition could lead to the Realm ending up corrupted when the file increased in size. This could manifest as a wide array of different error messages. Most commonly seen has been "Fatal signal 11 (SIGSEGV) from Java_io_realm_internal_UncheckedRow_nativeGetString", "RealmFileException: Top ref outside file" and "Unable to open a realm at path. ACCESS_ERROR: Invalid mnemonic". ([#6152](https://github.com/realm/realm-java/issues/6152), since 5.0.0)
* `RealmResults.asJSON()` now prints lists with primitive values directly instead of wrapping each value in an object with an `!ARRAY_VALUE` property.

### Compatibility
* Realm Object Server: 3.23.1 or later.
* File format: Generates Realms with format v9 (Reads and upgrades all previous formats)
* APIs are backwards compatible with all previous release of realm-java in the 6.x.y series.

### Internal
* Updated to Realm Sync 4.7.12.
* Updated to Realm Core 5.23.6.

### Credits
* Thanks to Vladimir Konkov (@vladimirfx) for help with isolating ([#6152](https://github.com/realm/realm-java/issues/6152)).


## 6.0.0(2019-10-01)

### Breaking Changes
* [ObjectServer] The `PermissionManager` is no longer backed by Realms but instead a REST API. This means that the `PermissionManager` class has been removed and all methods have been moved to `SyncUser`. Some method names have been renamed slightly and return values for methods have changed from `RealmResults<Permission>` to `List<Permission>`. This should only have an impact if change listeners were used to listen for changes. In these cases, you must now manually retry the request.

### Enhancements
None.

### Fixed
None.

### Compatibility
* Realm Object Server: 3.23.1 or later.
* File format: Generates Realms with format v9 (Reads and upgrades all previous formats)
* APIs are backwards compatible with all previous release of realm-java in the 6.x.y series.

### Internal
* [ObjectServer] The OKHttp client will now follow redirects from the Realm Object Server.


## 5.15.2(2019-09-30)

### Enhancements
* None.

### Fixed
* `null` values were not printed correctly when using `RealmResults.asJSON()` (Realm Core Issue [#3399](https://github.com/realm/realm-core/pull/3399))
* [ObjectServer] Queries with nullable `Date`'s did not serialize correctly. Only relevant if using Query-based Synchronization. (Realm Core issue [#3388](https://github.com/realm/realm-core/pull/3388))
* [ObjectServer] Fixed crash with `java.lang.IllegalStateException: The following changes cannot be made in additive-only schema mode` when opening an old Realm created between Realm Java 5.10.0 and Realm Java 5.13.0. (Issue [#6619](https://github.com/realm/realm-java/issues/6619), since 5.13.0).

### Compatibility
* Realm Object Server: 3.21.0 or later.
* File format: Generates Realms with format v9 (Reads and upgrades all previous formats)
* APIs are backwards compatible with all previous release of realm-java in the 5.x.y series.

### Internal
* Updated to Object Store commit: 8416010e4be5e32ba552ff3fb29e500f3102d3db.
* Updated to Realm Sync 4.7.8.
* Updated to Realm Core 5.23.5.
* Updated Docker image used on CI to Node 10.


## 5.15.1(2019-09-09)

### Enhancements
* None.

### Fixed
* Projects with `flatDirs` repositories defined crashed the build with `MissingPropertyException`. (Issue [#6610](https://github.com/realm/realm-java/issues/6610), since 5.15.0).

### Compatibility
* Realm Object Server: 3.21.0 or later.
* File format: Generates Realms with format v9 (Reads and upgrades all previous formats)
* APIs are backwards compatible with all previous release of realm-java in the 5.x.y series.

### Internal
* None.

## 5.15.0(2019-09-05)

### Enhancements
* [ObjectServer] Added support for Client Resync for fully synchronized Realms which automatically will recover the local Realm in case the server is rolled back. This largely replaces the Client Reset mechanism. Can be configured using `SyncConfiguration.Builder.clientResyncMode()`. (Issue [#6487](https://github.com/realm/realm-java/issues/6487))

### Fixed
* Huawei devices reporting `Permission denied` when opening a Realm file after an app upgrade or factory reset. This does not automatically fix already existing Realm files. See [this FAQ entry](https://realm.io/docs/java/latest/#huawei-permission-denied) for more details. (Issue [#5715](https://github.com/realm/realm-java/issues/5715))
* `Realm.copyToRealm()` and `Realm.insertOrUpdate()` crashed on model classes if `@LinkingObjects` was used to target a field with a re-defined internal name in the parent class (e.g. by using `@RealmField`). (Issue [#6581](https://github.com/realm/realm-java/issues/6581))

### Compatibility
* Realm Object Server: 3.21.0 or later.
* File format: Generates Realms with format v9 (Reads and upgrades all previous formats)
* APIs are backwards compatible with all previous release of realm-java in the 5.x.y series.

### Internal
* Implemented direct access to sync workers on Cloud, bypassing the Sync Proxy: the binding will override the sync session's url prefix if the token refresh response for a realm contains a sync worker path field.
* Updated to Object Store commit: 9f19d79fde248ba37cef0bd52fe64984f9d71be0.
* Updated to Realm Sync 4.7.4.
* Updated to Realm Core 5.23.2.


## 5.14.0(2019-08-12)

### Deprecated
* [ObjectServer] `SyncCredentials.nickname()` has been deprecated in favour of `SyncCredentials.usernamePassword()`.
* [ObjectServer] `SyncCredentials.IdentityProvider.NICKNAME` has been deprecated in favour of `SyncCredentials.IdentityProvider.USERNAME_PASSWORD`.

### Enhancements
* None.

### Fixed
* None.

### Compatibility
* Realm Object Server: 3.21.0 or later.
* File format: Generates Realms with format v9 (Reads and upgrades all previous formats)
* APIs are backwards compatible with all previous release of realm-java in the 5.x.y series.

### Internal
* None.


## 5.13.1(2019-08-05)

### Enhancements
* None.

### Fixed
* [ObjectServer] The C++ networking layer now correctly uses any system defined proxy the same way the Java networking layer does. (Issue [#6574](https://github.com/realm/realm-java/pull/6574)).
* The Realm bytecode transformer now works correctly with Android Gradle Plugin 3.6.0-alpha01 and beyond. (Issue [#6531](https://github.com/realm/realm-java/issues/6531)).
* Queries on RealmLists with objects containing indexed integers could return the wrong result. (Issue [#6522](https://github.com/realm/realm-java/issues/6522), since 5.11.0)

### Compatibility
* Realm Object Server: 3.21.0 or later.
* File format: Generates Realms with format v9 (Reads and upgrades all previous formats)
* APIs are backwards compatible with all previous release of realm-java in the 5.x.y series.

### Internal
* Updated JavaAssist in the Realm Transformer to 3.25.0-GA.
* Updated to Realm Core 5.23.1.
* Updated to Realm Sync 4.7.1.
* Updated to Object Store commit: bcc6a7524e52071bfcd35cf740f506e0cc6a595e


## 5.13.0(2019-07-23)

### Enhancements
* [ObjectServer] Added support for faster initial synchronization for fully synchronized Realms. (Issue [#6469](https://github.com/realm/realm-java/issues/6469))
* [ObjectServer] Improved session lifecycle debug output. (Issue [#6552](https://github.com/realm/realm-java/pull/6552)).

### Fixed
* None.

### Compatibility
* Realm Object Server: 3.21.0 or later.
* File format: Generates Realms with format v9 (Reads and upgrades all previous formats)
* APIs are backwards compatible with all previous release of realm-java in the 5.x.y series.

### Internal
* Updated to Realm Core 5.22.0.
* Updated to Realm Sync 4.6.1.
* Updated to Object Store commit f0d75261fc8d332c20dc82f643dd795c0f4c7aec


## 5.12.0(2019-06-20)

### Enhancements
* [ObjectServer] Added `SyncManager.refreshConnections()` that can be used to manually trigger a reconnect for all sessions. This is useful if the device has been offline for a long time or fail to detect that it regained connectivity. (Issue [#259](https://github.com/realm/realm-java-private/issues/259))
* Added `RealmResults.asJson()` in `@Beta` that returns the result of the query as a JSON payload (#6540).

### Fixed
* [ObjectServer] `PermissionManager` stopped working if an intermittent network error was reported. (Issue [#6492](https://github.com/realm/realm-java/issues/6492), since 3.7.0)
* The Kotlin extensions library no longer defines a `app_name`, which in some cases conflicted with the `app_name` defined by applications. (Issue [#6536](https://github.com/realm/realm-java/issues/6536), since 4.3.0)

### Compatibility
* Realm Object Server: 3.21.0 or later.
* File format: Generates Realms with format v9 (Reads and upgrades all previous formats)
* APIs are backwards compatible with all previous release of realm-java in the 5.x.y series.

### Internal
* Updated to Realm Core 5.22.0.
* Updated to Realm Sync 4.6.1.
* Updated to Object Store commit 7c3ff8235579550a3e3c6060c47140b2005174f5

## 5.11.0(2019-05-01)

NOTE: This version is only compatible with Realm Object Server 3.21.0 or later.

### Enhancements
* [ObjectServer] Added `RealmQuery.includeLinkingObjects()`. This is only relevant for Query-based Realms and tells subscriptions to include objects linked through `@LinkingObjects` fields as part of the subscription as well. Objects referenced through objects and lists are always included as a default. (Issue [#6426](https://github.com/realm/realm-java/issues/6426))
* Encryption now uses hardware optimized functions, which significantly improves the performance of encrypted Realms. ([Realm Core PR #3241](https://github.com/realm/realm-core/pull/3241))
* Improved query performance when using `RealmQuery.in()` queries. ([Realm Core PR #3250](https://github.com/realm/realm-core/pull/3250)).
* Improved query performance when querying Integer fields with indexes, e.g. primary key fields. ([Realm Core PR #3272](https://github.com/realm/realm-core/pull/3272)).
* Improved write performance when writing changes to disk ([Realm Core PR #2927](https://github.com/realm/realm-sync/issues/2927))
* Added support for incremental annotation processing added in Gradle 4.7. (Issue [#5906](https://github.com/realm/realm-java/issues/5906)).

### Fixed
* [ObjectServer] Fix an error in the calculation of the `downloadableBytes` value sent by `ProgressListeners`.
* [ObjectServer] HTTP requests made by the Sync client now always include a Host: header, as required by HTTP/1.1, although its value will be empty if no value is specified by the application.
* [ObjectServer] The server no longer rejects subscriptions based on queries with distinct and/or limit clauses.
* [ObjectServer] If a user had `canCreate` but not `canUpdate` privileges on a class, the user would be able to create the object, but not actually set any meaningful values on that object, despite the rule that objects created within the same transaction can always be modified.
*  Native crash happening if bulk updating a field in a `RealmResult` would cause the object to no longer be part of the query result. (Issue [#6478](https://github.com/realm/realm-java/issues/6478), since 5.8.0).

### Compatibility
* Realm Object Server: 3.21.0 or later.
* File format: Generates Realms with format v9 (Reads and upgrades all previous formats)
* APIs are backwards compatible with all previous release of realm-java in the 5.x.y series.

### Internal
* Updated to Realm Core 5.19.1.
* Updated to Relm Sync 4.4.2.
* Updated to Object Store commit e4b1314d21b521fd604af7f1aacf3ca94272c19a


## 5.10.0(2019-03-22)

### Enhancements
* [ObjectServer] Added 4 new fields to query-based Subscriptions: `createdAt`, `updatedAt`, `expiresAt` and `timeToLive`. These make it possible to better reason about and control current subscriptions. (Issue [#6453](https://github.com/realm/realm-java/issues/6453))
* [ObjectServer] Added the option of updating the query controlled by a Subscription using either `RealmQuery.findAllAsync(String name, boolean update)`,  `RealmQuery.subscribe(String name, boolean update)` or `Subscription.setQuery(RealmQuery query)`. (Issue [#6453](https://github.com/realm/realm-java/issues/6453))
* [ObjectServer] Added the option of setting a time-to-live for subscriptions. Setting this will automatically delete the subscription after the provided TTL has expired and the subscription hasn't been used. (Issue [#6453](https://github.com/realm/realm-java/issues/6453))

### Fixed
* Dates returned from the Realm file no longer overflow or underflow if they exceed `Long.MAX_VALUE` or `Long.MIN_VALUE` but instead clamp to their respective value. (Issue [#2722](https://github.com/realm/realm-java/issues/2722))

### Compatibility
* Realm Object Server: 3.11.0 or later.
* File format: Generates Realms with format v9 (Reads and upgrades all previous formats).
* APIs are backwards compatible with all previous release of realm-java in the 5.x.y series.

### Internal
* Updated to Object Store commit: e9819ed9c77ed87b5d7bed416a76cd5bcf255802


## 5.9.1(2019-02-21)

### Enhancements
* None

### Fixed
* [ObjectServer] Reporting too many errors from the native layer resulted in a native crash with `local reference table overflow`. (Issue [#249](https://github.com/realm/realm-java-private/issues/249), since 5.9.0)

### Compatibility
* Realm Object Server: 3.11.0 or later.
* File format: Generates Realms with format v9 (Reads and upgrades all previous formats)
* APIs are backwards compatible with all previous release of realm-java in the 5.x.y series.

### Internal
* None

## 5.9.0(2019-01-15)

### Enhancements
* [ObjectServer] Added `ObjectServerError.getErrorType()` and `ObjectServerError.getErrorType()` which returns the underlying native error information. This is especially relevant if `ObjectServerError.getErrorCode()` returns `UNKNOWN`. [#6364](https://github.com/realm/realm-java/issues/6364)
* Added better checks for detecting corrupted files, both before and after the file is written to disk.

### Fixed
* [ObjectServer] Native errors sometimes mapped to the wrong Java ErrorCode. (Issue [#6364](https://github.com/realm/realm-java/issues/6364), since 2.0.0)
* [ObjectServer] Query-based Sync queries involving LIMIT, limited the result before permissions were evaluated. This could sometimes result in the wrong number of elements being returned.
* Removed Java 8 bytecode. Resulted in errors like `D8: Invoke-customs are only supported starting with Android O (--min-api 26)` if not compiled with Java 8. (Issue [#6300](https://github.com/realm/realm-java/issues/6300), since 5.8.0).

### Compatibility
* Realm Object Server: 3.11.0 or later.
* File format: Generates Realms with format v9 (Reads and upgrades all previous formats)
* APIs are backwards compatible with all previous release of realm-java in the 5.x.y series.

### Internal
* Updated to Object Store commit: f964c2640f635e76839559cb703732e9e906ba4c
* Updated Realm Sync to 3.14.13
* Updated Realm Core to 5.12.7


## 5.8.0 (2018-11-06)

This release also contains all changes from 5.8.0-BETA1 and 5.8.0-BETA2.

### Enhancements
* [ObjectServer] Added Subscription class available to Query-based Realms. This exposes a Subscription more directly. This class is in beta. [#6231](https://github.com/realm/realm-java/pull/6231).
  * [ObjectServer] Added `Realm.getSubscriptions()`, `Realm.getSubscriptions(String pattern)` and `Realm.getSubscription` to make it easier to find existing subscriptions. These API's are in beta. [#6231](https://github.com/realm/realm-java/pull/6231)
  * [ObjectServer] Added `RealmQuery.subscribe()` and `RealmQuery.subscribe(String name)` to subscribe immediately inside a transaction. These API's are in beta. [#6231](https://github.com/realm/realm-java/pull/6231)
  * [ObjectServer] Added support for subscribing directly inside `SyncConfiguration.initialData()`. This can be coupled with `SyncConfiguration.waitForInitialRemoteData()` in order to block a Realm from opening until the initial subscriptions are ready and have downloaded data. This API are in beta. [#6231](https://github.com/realm/realm-java/pull/6231)
* [ObjectServer] Improved performance when merging changes from the server.
* [ObjectServer] Added support for timeouts when uploading or downloading data manually using `SyncSession.downloadAllServerChanges(long timeout, TimeUnit unit)` and `SyncSession.uploadAllLocalChanges(long timeout, TimeUnit unit)`. [#6073](https://github.com/realm/realm-java/pull/6073)
* [ObjectServer] Added support for timing out when downloading initial data for synchronized Realms using `SyncConfiguration.waitForInitialRemoteData(long timeout, TimeUnit unit)`. [#6247](https://github.com/realm/realm-java/issues/6247)
* [ObjectServer] Added `Realm.init(Context, String)` which defines a custom User-Agent String sent to the Realm Object Server when a session is created. Using this requires Realm Object Server 3.12.4 or later. [#6267](https://github.com/realm/realm-java/issues/6267)
* Added support for `ImportFlag`s to `Realm.copyToRealm()` and `Realm.copyToRealmOrUpdate()`. This makes it possible to choose a mode so only fields that actually changed are written to disk. This improves notifications and Object Server performance. [#6224](https://github.com/realm/realm-java/pull/6224)
* Added support for bulk updating the same property in all objects that are part of a query result using `RealmResults.setValue(String fieldName, Object value)` or one of the specialized overrides that have been added for all supported types, e.g. `RealmResults.setString(String fieldName, String value)`. [#762](https://github.com/realm/realm-java/issues/762)

### Fixed
* All known bugs introduced in 5.8.0-BETA1 and 5.8.0-BETA2. See the release notes for these releases.

### Compatibility
* Realm Object Server: 3.11.0 or later.
* File format: Generates Realms with format v9 (Reads and upgrades all previous formats)
* APIs are backwards compatible with all previous release of realm-java in the 5.x.y series.

### Internal
* Updated to Object Store commit: f0dfe6c03be49194bc40777901059eaf55e7bff6
* Updated Realm Sync to 3.13.1
* Updated Realm Core to 5.12.0


## 5.8.0-BETA2 (2018-10-19)

### Enhancements
* None

### Fixed
* `RealmResults` listeners not triggering the initial callback for Query-based Realm when the device is offline [#6235](https://github.com/realm/realm-java/issues/6235).

### Known Bugs
* `Realm.copyToRealm()` and `Realm.copyToRealmOrUpdate` has been rewritten to support import flags. It is currently ~30% slower than in 5.7.0.
* IllegalStateException thrown when trying to create an object with a primary key that already exists when using `Realm.copyToRealm`, will always report "null" instead of the correct primary key value.
* When using `ImportFlag.DO_NOT_SET_SAME_VALUES`, lists will still be written and reported as changed, even if they didn't change.

### Compatibility
* Realm Object Server: 3.11.0 or later.
* File format: Generates Realms with format v9 (Reads and upgrades all previous formats)
* APIs are backwards compatible with all previous release of realm-java in the 5.x.y series.

### Internal
* None


## 5.8.0-BETA1 (2018-10-11)

### Enhancements
* Added new `ImportFlag` class that is used to specify additional behaviour when importing
  data into Realm [#6224](https://github.com/realm/realm-java/pull/6224).
* Added support for `ImportFlag` to `Realm.copyToRealm()` and `Realm.copyToRealmOrUpdate()` [#6224](https://github.com/realm/realm-java/pull/6224).

### Fixed
* None

### Known Bugs
* `Realm.copyToRealm()` and `Realm.copyToRealmOrUpdate` has been rewritten to support import flags. It is currently ~30% slower than in 5.7.0.
* IllegalStateException thrown when trying to create an object with a primary key that already exists when using `Realm.copyToRealm`, will always report "null" instead of the correct primary key value.
* When using `ImportFlag.DO_NOT_SET_SAME_VALUES`, lists will still be written and reported as changed, even if they didn't change.

### Compatibility
* Realm Object Server: 3.11.0 or later.
* File format: Generates Realms with format v9 (Reads and upgrades all previous formats)
* APIs are backwards compatible with all previous release of realm-java in the 5.x.y series.


## 5.7.1 (2018-10-22)

### Enhancements
* None

### Fixed
* [ObjectServer] `RealmResults` listeners not triggering the initial callback for Query-based Realm when the device is offline. (Issue [#6235](https://github.com/realm/realm-java/issues/6235), since 5.0.0).

### Compatibility
* Realm Object Server: 3.11.0 or later.
* File format: Generates Realms with format v9 (Reads and upgrades all previous formats)
* APIs are backwards compatible with all previous release of realm-java in the 5.x.y series.

### Internal
* Updated to Object Store commit: 362b886628b3aefc5b7a0bc32293d794dc1d4ad5


## 5.7.0 (2018-09-24)

### Enhancements
* [ObjectServer] Devices will now report download progress for read-only Realms which
  will allow the server to compact files sooner, saving server space. This does not affect
  the client. You will need to upgrade your Realm Object Server to at least version 3.11.0
  or use [Realm Cloud](https://cloud.realm.io). If you try to connect to a ROS v3.10.x or
  previous, you will see an error like `Wrong protocol version in Sync HTTP request,
  client protocol version = 25, server protocol version = 24`.

### Fixed
* None

### Compatibility
* Realm Object Server: 3.11.0 or later.
* File format: Generates Realms with format v9 (Reads and upgrades all previous formats)
* APIs are backwards compatible with all previous release of realm-java in the 5.x.y series.

### Internal
* Sync Protocol version increased to 25.
* Updated Realm Sync to 3.10.1
* Updated Realm Core to 5.10.2


## 5.6.0 (2018-09-24)

### Enhancements
* [ObjectServer] Added `RealmPermissions.findOrCreate(String roleName)` and
  `ClassPermissions.findOrCreate(String roleName)` ([#6168](https://github.com/realm/realm-java/issues/6168)).
* `@RealmClass("name")` and `@RealmField("name")` can now be used as a shorthand for defining custom
  name mappings ([#6145](https://github.com/realm/realm-java/issues/6145)).
* Added support for `RealmQuery.limit(long limit)` ([#544](https://github.com/realm/realm-java/issues/544)).
  When building a `RealmQuery`, `sort()`, `distinct()` and `limit()` will now be applied in the order
  they are called. Before this release, `sort()`  and `distinct()` could be called any order, but
  `sort()` would always be applied before `distinct()`.
* Building with Android App Bundle is now supported ([#5977](https://github.com/realm/realm-java/issues/5977)).

### Fixed
* None

### Compatibility
* Realm Object Server: 3.11.0 or later.
* File format: Generates Realms with format v9 (Reads and upgrades all previous formats)
* APIs are backwards compatible with all previous release of realm-java in the 5.x.y series.

### Internal
* Updated ReLinker to 1.3.0.
* Updated to Object Store commit: 7e19c51af72c3343b453b8a13c82dfda148e4bbc


## 5.5.0 (2018-08-31)

### Enhancements
* [ObjectServer] Added `ConnectionState` enum describing the states a connection can be in.
* [ObjectServer] Added `SyncSession.isConnected()` and `SyncSession.getConnectionState()`.
* [ObjectServer] Added support for observing connection changes for a session using `SyncSession.addConnectionChangeListener()` and `SyncSession.removeConnectionChangeListener()`.
* [ObjectServer] Added Kotlin extension property `Realm.syncSession` for synchronized Realms.
* [ObjectServer] Added Kotlin extension method `Realm.classPermissions<RealmModel>()`.
* [ObjectServer] Added support for starting and stopping synchronization using `SyncSession.start()` and `SyncSession.stop()` (#6135).
* [ObjectServer] Added API's for making it easier to work with network proxies (#6163):
  * `SyncManager.setAuthorizationHeaderName(String headerName)`
  * `SyncManager.setAuthorizationHeaderName(String headerName, String host)`
  * `SyncManager.addCustomRequestHeader(String headerName, String headerValue)`
  * `SyncManager.addCustomRequestHeader(String headerName, String headerValue, String host)`
  * `SyncManager.addCustomRequestHeaders(Map<String, String> headers)`
  * `SyncManager.addCustomRequestHeaders(Map<String, String> headers, String host)`
  * `SyncConfiguration.Builder.urlPrefix(String prefix)`

### Fixed
* Methods and classes requiring synchronized Realms have been removed from the standard AAR package. They are now only visible when enabling synchronized Realms in Gradle. The methods and classes will still be visible in the source files and docs, but annotated with `@ObjectServer` (#5799).

### Internal
* Updated to Realm Sync 3.9.4
* Updated to Realm Core 5.8.0
* Updated to Object Store commit: b0fc2814d9e6061ce5ba1da887aab6cfba4755ca

### Credits
* Thanks to @lucasdornelasv for improving the performance of `Realm.copyToRealm()`, `Realm.copyToRealmOrUpdate()` and `Realm.copyFromRealm()` #(6124).


## 5.4.3 (YYYY-MM-DD)

### Bug Fixes

* [ObjectServer] ProGuard was not configured correctly when working with Subscriptions for Query-based Realms.


## 5.4.2 (2018-08-09)

### Bug Fixes

* [ObjectServer] Fixed bugs in the Sync Client that could lead to memory corruption and crashes.

### Internal

* Upgraded to Realm Sync 3.8.8


## 5.4.1 (2018-08-03)

### Bug Fixes

* Compile time crash if no `targetSdk` was defined in Gradle. This was introduced in 5.4.0 (#6082).
* Fix Realm Gradle Plugin adding dependencies in a way incompatible with Kotlin Android Extensions. This was introduced in Realm Java 5.4.0 (#6080).


## 5.4.0 (2018-07-22)

### Enhancements

* Removing a ChangeListener on invalid objects or `RealmResults` should warn instead of throwing (fixes #5855).

### Bug Fixes

* [ObjectServer] Using Android Network Security Configuration is necessary to install the custom root CA for tests (API >= 24) (#5970).
* Fixes issue with the incremental build causing direct access to model without accessor to fail (#6056).
* `RealmQuery.distinct()` is now correctly applied when calling `RealmQuery.count()` (#5958).

### Internal

* Upgraded to Realm Core 5.7.2
* Upgraded to Realm Sync 3.8.1
* [ObjectServer] Improved performance when integrating changes from the server.
* Added extra information about the state of the Realm file if an exception is thrown due to Realm not being able to open it.
* Removed internal dependency on Groovy in the Realm Transformer (#3971).

### Credits

* Thanks to @kageiit for removing Groovy from the Realm Transformer (#3971).


## 5.3.1 (2018-06-19)

### Bug Fixes

* [ObjectServer] Fixed a bug which could potentially flood Realm Object Server with PING messages.
* Calling `Realm.deleteAll()` on a Realm file that contains more classes than in the schema throws exception (#5745).
* `Realm.isEmpty()` returning false in some cases, even if all tables part of the schema are empty (#5745).
* Fixed rare native crash materializing as `Assertion failed: ref + size <= after_ref with (ref, size, after_ref, ndx, m_free_positions.size())` (#5300).

### Internal

* Upgraded to Realm Core 5.6.2
* Upgraded to Realm Sync 3.5.6
* Upgraded to Object Store commit `0bcb9643b8fb14323df697999b79c4a5341a8a21`


## 5.3.0 (2018-06-12)

### Enhancements

* [ObjectServer] `Realm.compactRealm(config)` now works on synchronized Realms (#5937).
* [ObjectServer] `SyncConfiguration.compactOnLaunch()` and `SyncConfiguration.compactOnLaunch(callback)` has been added (#5937).
* Added `RealmQuery.getRealm()`, `RealmResults.getRealm()`, `RealmList.getRealm()` and `OrderedRealmCollectionSnapshot.getRealm()` (#5997).
* Removing a ChangeListener on invalid objects or `RealmResults` should warn instead of throwing (fixes #5855).


### Internal

* Upgraded to Realm Core 5.6.0
* Upgraded to Realm Sync 3.5.2


## 5.2.0 (2018-06-06)

The feature previously named Partial Sync is now called Query-Based Sync and is now the default mode when synchronizing Realms.
This has impacted a number of API's. See below for the details.

### Deprecated

* [ObjectServer] `SyncConfiguration.automatic()` has been deprecated in favour of `SyncUser.getDefaultConfiguration()`.
* [ObjectServer] `new SyncConfiguration.Builder(user, url)` has been deprecated in favour of `SyncUser.createConfiguration(url)`. NOTE: Creating configurations using `SyncUser` will default to using query-based Realms, while creating them using `new SyncConfiguration.Builder(user, url)` will default to fully synchronized Realms.
* [ObjectServer] With query-based sync being the default `SyncConfiguration.Builder.partialRealm()` has been deprecated. Use `SyncConfiguration.Builder.fullSynchronization()` if you want full synchronisation instead.

### Enhancements

* [ObjectServer] Added `SyncUser.createConfiguration(url)`. Realms created this way are query-based Realms by default.
* [ObjectServer] Added `SyncUser.getDefaultConfiguration()`.
* The Realm bytecode transformer now supports incremental builds (#3034).
* Improved speed and allocations when parsing field descriptions in queries (#5547).

### Bug Fixes

* Having files that ends with `RealmProxy` will no longer break the Realm Transformer (#3709).

### Internal

* Module mediator classes being generated now produces a stable output enabling better support for incremental builds (#3034).


## 5.1.0 (2018-04-25)

### Enhancements

* [ObjectServer] Added support for `SyncUser.requestPasswordReset()`, `SyncUser.completePasswordReset()`
  and their async variants. This makes it possible to reset the password for users created using
  `Credentials.usernamePassword()` where they used their email as username (#5821).
* [ObjectServer] Added support for `SyncUser.requestEmailConfirmation()`, `SyncUser.confirmEmail()`
  and their async variants. This makes it possible to ask users to confirm their email. This is only
  supported for users created using `Credentials.usernamePassword()` who have used an email as their
  username (#5821).
* `RealmQuery.in()` now support `null` which will always return no matches (#4011).
* Added support for `RealmQuery.alwaysTrue()` and `RealmQuery.alwaysFalse()`.

### Bug Fixes

* Changing a primary key from being nullable to being required could result in objects being deleted (##5899).


## 5.0.1 (2018-04-09)

### Enhancements

* [ObjectServer] `SyncConfiguration.automatic()` will make use of the host port to work out the default Realm URL.
* [ObjectServer] A role is now automatically created for each user with that user as its only member. This simplifies the common use case of restricting access to specific objects to a single user. This role can be accessed at `PermissionUser.getRole()`.
* [ObjectServer] Expose `Role.getMembers()` to access the list of associated `UserPermission`.

### Bug Fixes

* `RealmList.move()` did not move items correctly for unmanaged lists (#5860).
* `RealmObject.isValid()` not correctly returns `false` if `null` is provided as an argument (#5865).
* `RealmQuery.findFirst()` and `RealmQuery.findFirstAsync()` not working correctly with sorting (#5714).
* Permission `noPrivileges` and `allPrivileges` were returning opposite privileges.
* Fixes an issue caused by JNI local table reference overflow (#5880).

### Internal

* Upgraded to Realm Sync 3.0.1
* Upgraded to Realm Core 5.4.2

## 5.0.0 (2018-03-15)

This release is compatible with the Realm Object Server 3.0.0-beta.3 or later.

### Known Bugs

* API's marked @ObjectServer are shipped as part of the base binary, they should only be available when enabling synchronized Realms.

### Breaking Changes

* [ObjectServer] Renamed `SyncUser.currentUser()` to `SyncUser.current()`.
* [ObjectServer] Renamed `SyncUser.login(...)` and `SyncUser.loginAsync(...)` to `SyncUser.logIn(...)` and `SyncUser.logInAsync(...)`.
* [ObjectServer] Renamed `SyncUser.logout()` to `SyncUser.logOut()`.
* The `OrderedCollectionChangeSet` parameter in `OrderedRealmCollectionChangeListener.onChange()` is no longer nullable. Use `changeSet.getState()` instead (#5619).
* `realm.subscribeForObjects()` have been removed. Use `RealmQuery.findAllAsync(String subscriptionName)` and `RealmQuery.findAllAsync()` instead.
* Removed previously deprecated `RealmQuery.findAllSorted()`, `RealmQuery.findAllSortedAsync()` `RealmQuery.distinct()` and `RealmQuery.distinctAsync()`.
* Renamed `RealmQuery.distinctValues()` to `RealmQuery.distinct()`

### Enhancements

* [ObjectServer] Added support for partial Realms. Read [here](https://realm.io/docs/java/latest/#partial-realms) for more information.
* [ObjectServer] Added support for Object Level Permissions (requires partial synchronized Realms). Read [here](https://realm.io/docs/java/latest/#partial-realms) for more information.
* [ObjectServer] Added `SyncConfiguration.automatic()` and `SyncConfiguration.automatic(SyncUser user)` (#5806).
* Added two new methods to `OrderedCollectionChangeSet`: `getState()` and `getError()` (#5619).

## Bug Fixes

* Better exception message if a non model class is provided to methods only accepting those (#5779).

### Internal

* Upgraded to Realm Sync 3.0.0
* Upgraded to Realm Core 5.3.0


## 4.4.0 (2018-03-13)

### Enhancements

* Added support for mapping between a Java name and the underlying name in the Realm file using `@RealmModule`, `@RealmClass` and `@RealmField` annotations (#5280).

## Bug Fixes

* [ObjectServer] Fixed an issue where login after a logout will not resume Syncing (https://github.com/realm/my-first-realm-app/issues/22).


## 4.3.4 (2018-02-06)

## Bug Fixes

* Added missing `RealmQuery.oneOf()` for Kotlin that accepts non-nullable types (#5717).
* [ObjectServer] Fixed an issue preventing sync to resume when the network is back (#5677).

## 4.3.3 (2018-01-19)

### Internal

* Downgrade JavaAssist to 3.21.0-GA to fix an issue with a `ClassNotFoundException` at runtime (#5641).


## 4.3.2 (2018-01-17)

### Bug Fixes

* Throws a better exception message when calling `RealmObjectSchema.addField()` with a `RealmModel` class (#3388).
* Use https for Realm version checker (#4043).
* Prevent Realms Gradle plugin from transitively forcing specific versions of Google Build Tools onto downstream projects (#5640).
* [ObjectServer] logging a warning message instead of throwing an exception, when sync report an unknown error code (#5403).

### Enhancements

* [ObjectServer] added support for both Anonymous and Nickname authentication.


### Internal

* Upgraded to Realm Sync 2.2.9
* Upgraded to Realm Core 5.1.2

## 4.3.1 (2017-12-06)

### Bug Fixes

* Fixed kotlin standard library being added to both Java and Kotlin projects (#5587).


## 4.3.0 (2017-12-05)

### Deprecated

* Support for mips devices are deprecated.
* `RealmQuery.findAllSorted()` and `RealmQuery.findAllSortedAsync()` variants in favor of predicate `RealmQuery.sort().findAll()`.
* `RealmQuery.distinct()` and `RealmQuery.distinctAsync()` variants in favor of predicate `RealmQuery.distinctValues().findAll()`

### Enhancements

* [ObjectServer] Added explicit support for JSON Web Tokens (JWT) using `SyncCredentials.jwt(String token)`. It requires Object Server 2.0.23+ (#5580).
* Projects using Kotlin now include additional extension functions that make working with Kotlin easier. See [docs](https://realm.io/docs/java/latest/#kotlin) for more info (#4684).
* New query predicate: `sort()`.
* New query predicate: `distinctValues()`. Will be renamed to `distinct` in next major version.
* The Realm annotation processor now has a stable output when there are no changes to model classes, improving support for incremental compilers (#5567).

### Bug Fixes

* Added missing `toString()` for the implementation of `OrderedCollectionChangeSet`.
* Sync queries are evaluated immediately to solve the performance issue when the query results are huge, `RealmResults.size()` takes too long time (#5387).
* Correctly close the Realm instance if an exception was thrown while opening it. This avoids `IllegalStateException` when deleting the Realm in the catch block (#5570).
* Fixed the listener on `RealmList` not being called when removing the listener then adding it again (#5507). Please notice that a similar issue still exists for `RealmResults`.

### Internal

* Use `OsList` instead of `OsResults` to add notification token on for `RealmList<RealmModel>`.
* Updated Gradle and plugins to support Android Studio `3.0.0` (#5472).
* Upgraded to Realm Sync 2.1.8.
* Upgraded to Realm Core 4.0.4.

### Credits

* Thanks to @tbsandee for fixing a typo (#5548).
* Thanks to @vivekkiran for updating Gradle and plugins to support Android Studio `3.0.0` (#5472).
* Thanks to @madisp for adding better support for incremental compilers (#5567).


## 4.2.0 (2017-11-17)

### Enhancements

* Added support for using non-encrypted Realms in multiple processes. Some caveats apply. Read [doc](https://realm.io/docs/java/latest/#multiprocess) for more info (#1091).
* Added support for importing primitive lists from JSON (#5362).
* [ObjectServer] Support SSL validation using Android TrustManager (no need to specify `trustedRootCA` in `SynConfiguration` if the certificate is installed on the device), fixes (#4759).
* Added the and() function to `RealmQuery` in order to improve readability.

### Bug Fixes

* Leaked file handler in the Realm Transformer (#5521).
* Potential fix for "RealmError: Incompatible lock file" crash (#2459).

### Internal

* Updated JavaAssist to 3.22.0-GA.
* Upgraded to Realm Sync 2.1.4.
* Upgraded to Realm Core 4.0.3.

### Credits

* Thanks to @rakshithravi1997 for adding `RealmQuery.and()` (#5520).


## 4.1.1 (2017-10-27)

### Bug Fixes

* Fixed the compile warnings of using deprecated method `RealmProxyMediator.getTableName()` in generated mediator classes (#5455).
* [ObjectServer] now retrying network query when encountering any `IOException` (#5453).
* Fixed a `NoClassDefFoundError` due to using `@SafeVarargs` below API 19 (#5463).

### Internal

* Updated Realm Sync to 2.1.0.


## 4.1.0 (2017-10-20)

### Enhancements

* `Realm.deleteRealm()` and `RealmConfiguration.assetFile()` are multi-processes safe now.

### Bug Fixes

* Fix some potential database corruption caused by deleting the Realm file while a Realm instance are still opened in another process or the sync client thread.
* Added `realm.ignoreKotlinNullability` as a kapt argument to disable treating kotlin non-null types as `@Required` (#5412) (introduced in `v3.6.0`).
* Increased http connect/write timeout for low bandwidth network.


## 4.0.0 (2017-10-16)

### Breaking Changes

The internal file format has been upgraded. Opening an older Realm will upgrade the file automatically, but older versions of Realm will no longer be able to read the file.

* [ObjectServer] Updated protocol version to 22 which is only compatible with Realm Object Server >= 2.0.0.
* [ObjectServer] Removed deprecated APIs `SyncUser.retrieveUser()` and `SyncUser.retrieveUserAsync()`. Use `SyncUser.retrieveInfoForUser()` and `retrieveInfoForUserAsync()` instead.
* [ObjectServer] `SyncUser.Callback` now accepts a generic parameter indicating type of object returned when `onSuccess` is called.
* [ObjectServer] Renamed `SyncUser.getAccessToken` to `SyncUser.getRefreshToken`.
* [ObjectServer] Removed deprecated API `SyncUser.getManagementRealm()`.
* Calling `distinct()` on a sorted `RealmResults` no longer clears any sorting defined (#3503).
* Relaxed upper bound of type parameter of `RealmList`, `RealmQuery`, `RealmResults`, `RealmCollection`, `OrderedRealmCollection` and `OrderedRealmCollectionSnapshot`.
* Realm has upgraded its RxJava1 support to RxJava2 (#3497)
  * `Realm.asObservable()` has been renamed to `Realm.asFlowable()`.
  * `RealmList.asObservable()` has been renamed to `RealmList.asFlowable()`.
  * `RealmResults.asObservable()` has been renamed to `RealmResults.asFlowable()`.
  * `RealmObject.asObservable()` has been renamed to `RealmObject.asFlowable()`.
  * `RxObservableFactory` now return RxJava2 types instead of RxJava1 types.
* Removed deprecated APIs `RealmSchema.close()` and `RealmObjectSchema.close()`. Those don't have to be called anymore.
* Removed deprecated API `RealmResults.removeChangeListeners()`. Use `RealmResults.removeAllChangeListeners()` instead.
* Removed deprecated API `RealmObject.removeChangeListeners()`. Use `RealmObject.removeAllChangeListeners()` instead.
* Removed `UNSUPPORTED_TABLE`, `UNSUPPORTED_MIXED` and `UNSUPPORTED_DATE` from `RealmFieldType`.
* Removed deprecated API `RealmResults.distinct()`/`RealmResults.distinctAsync()`. Use `RealmQuery.distinct()`/`RealmQuery.distinctAsync()` instead.
* `RealmQuery.createQuery(Realm, Class)`, `RealmQuery.createDynamicQuery(DynamicRealm, String)`, `RealmQuery.createQueryFromResult(RealmResults)` and `RealmQuery.createQueryFromList(RealmList)` have been removed. Use `Realm.where(Class)`, `DynamicRealm.where(String)`, `RealmResults.where()` and `RealmList.where()` instead.

### Enhancements

* [ObjectServer] `SyncUserInfo` now also exposes a users metadata using `SyncUserInfo.getMetadata()`
* `RealmList` can now contain `String`, `byte[]`, `Boolean`, `Long`, `Integer`, `Short`, `Byte`, `Double`, `Float` and `Date` values. [Queries](https://github.com/realm/realm-java/issues/5361) and [Importing primitive lists from JSON](https://github.com/realm/realm-java/issues/5362) are not supported yet.
* Added support for lists of primitives in `RealmObjectSchema` with `addRealmListField(String fieldName, Class<?> primitiveType)`
* Added support for lists of primitives in `DynamicRealmObject` with `setList(String fieldName, RealmList<?> list)` and `getList(String fieldName, Class<?> primitiveType)`.
* Minor performance improvement when copy/insert objects into Realm.
* Added `static RealmObject.getRealm(RealmModel)`, `RealmObject.getRealm()` and `DynamicRealmObject.getDynamicRealm()` (#4720).
* Added `RealmResults.asChangesetObservable()` that emits the pair `(results, changeset)` (#4277).
* Added `RealmList.asChangesetObservable()` that emits the pair `(list, changeset)` (#4277).
* Added `RealmObject.asChangesetObservable()` that emits the pair `(object, changeset)` (#4277).
* All Realm annotations are now kept at runtime, allowing runtime tools access to them (#5344).
* Speedup schema initialization when a Realm file is first accessed (#5391).

### Bug Fixes

* [ObjectServer] Exposing a `RealmConfiguration` that allows a user to open the backup Realm after the client reset (#4759/#5223).
* [ObjectServer] Realm no longer throws a native “unsupported instruction” exception in some cases when opening a synced Realm asynchronously (https://github.com/realm/realm-object-store/issues/502).
* [ObjectServer] Fixed "Cannot open the read only Realm" issue when get`PermissionManager` (#5414).
* Throw `IllegalArgumentException` instead of `IllegalStateException` when calling string/binary data setters if the data length exceeds the limit.
* Added support for ISO8601 2-digit time zone designators (#5309).
* "Bad File Header" caused by the device running out of space while compacting the Realm (#5011).
* `RealmQuery.equalTo()` failed to find null values on an indexed field if using Case.INSENSITIVE (#5299).
* Assigning a managed object's own list to itself would accidentally clear it (#5395).
* Don't try to acquire `ApplicationContext` if not available in `Realm.init(Context)` (#5389).
* Removing and re-adding a changelistener from inside a changelistener sometimes caused notifications to be missed (#5411).

### Internal

* Upgraded to Realm Sync 2.0.2.
* Upgraded to Realm Core 4.0.2.
* Upgraded to OkHttp 3.9.0.
* Upgraded to RxJava 2.1.4.
* Use Object Store to create the primary key table.

### Credits

* Thanks to @JussiPekonen for adding support for 2-digit time zone designators when importing JSON (#5309).


## 3.7.2 (2017-09-12)

### Bug Fixes

* Fixed a JNI memory issue when doing queries which might potentially cause various native crashes.
* Fixed a bug that `RealmList.deleteFromRealm(int)`, `RealmList.deleteFirstFromRealm()` and `RealmList.deleteLastFromRealm()` did not remove target objects from Realm. This bug was introduced in `3.7.1` (#5233).
* Crash with "'xxx' doesn't exist in current schema." when ProGuard is enabled (#5211).


## 3.7.1 (2017-09-07)

### Bug Fixes

* Fixed potential memory leaks of `LinkView` when calling bulk insertions APIs.
* Fixed possible assertion when using `PermissionManager` at the beginning (#5195).
* Crash caused by JNI couldn't find `SharedRealm`'s inner classes when ProGuard is enabled (#5211).

### Internal

* Replaced LinkView with Object Store's List.
* Renaming `io.realm.internal.CollectionChangeSet` to `io.realm.internal.OsCollectionChangeSet`.


## 3.7.0 (2017-09-01)

### Deprecated

* [ObjectServer] `SyncUser.getManagementRealm()`. Use `SyncUser.getPermissionManager()` instead.

### Enhancements

* [ObjectServer] `SyncUser.getPermissionManager` added as a helper API for working with permissions and permission offers.

### Internal

* [ObjectServer] Upgraded OkHttp to 3.7.0.


## 3.6.0 (2017-09-01)

### Breaking Changes

* [ObjectServer] `SyncUser.logout()` no longer throws an exception when associated Realms instances are not closed (#4962).

### Deprecated

* [ObjectServer] `SyncUser#retrieveUser` and `SyncUser#retrieveUserAsync` replaced by `SyncUser#retrieveInfoForUser`
and `SyncUser#retrieveInfoForUserAsync` which returns a `SyncUserInfo` with mode information (#5008).
* [ObjectServer] `SyncUser#Callback` replaced by the generic version `SyncUser#RequestCallback<T>`.

### Enhancements

* [ObjectServer] Added `SyncSession.uploadAllLocalChanges()`.
* [ObjectServer] APIs of `UserStore` have been changed to support same user identity but different authentication server scenario.
* [ObjectServer] Added `SyncUser.allSessions` to retrieve the all valid sessions belonging to the user (#4783).
* Added `Nullable` annotation to methods that may return `null` in order to improve Kotlin usability. This also introduced a dependency to `com.google.code.findbugs:jsr305`.
* `org.jetbrains.annotations.NotNull` is now an alias for `@Required`. This means that the Realm Schema now fully understand Kotlin non-null types.
* Added support for new data type `MutableRealmIntegers`. The new type behaves almost exactly as a reference to a Long (mutable nullable, etc) but supports `increment` and `decrement` methods, which implement a Conflict Free Replicated Data Type, whose value will converge even when changed across distributed devices with poor connections (#4266).
* Added more detailed exception message for `RealmMigrationNeeded`.
* Bumping schema version only without any actual schema changes will just succeed even when the migration block is not supplied. It threw an `RealmMigrationNeededException` before in the same case.
* Throw `IllegalStateException` when schema validation fails because of wrong declaration of `@LinkingObjects`.

### Bug Fixes

* Potential crash after using `Realm.getSchema()` to change the schema of a typed Realm. `Realm.getSchema()` now returns an immutable `RealmSchema` instance.
* `Realm.copyToRealmOrUpdate()` could cause a `RealmList` field to contain duplicated elements (#4957).
* `RealmSchema.create(String)` and `RealmObjectSchema.setClassName(String)` did not accept class name whose length was 51 to 57.
* Workaround for an Android JVM crash when using `compactOnLaunch()` (#4964).
* Class name in exception message from link query is wrong (#5096).
* The `compactOnLaunch` callback is no longer invoked if the Realm at that path is already open on other threads.

### Internal

* [ObjectServer] removed `ObjectServerUser` and its inner classes, in a step to reduce `SyncUser` complexity (#3741).
* [ObjectServer] changed the `SyncSessionStopPolicy` to `AfterChangesUploaded` to align with other binding and to prevent use cases where the Realm might be deleted before the last changes get synchronized (#5028).
* Upgraded Realm Sync to 1.10.8
* Let Object Store handle migration.


## 3.5.0 (2017-07-11)

### Enhancements

* Added `RealmConfiguration.Builder.compactOnLaunch()` to compact the file on launch (#3739).
* [ObjectServer] Adding user lookup API for administrators (#4828).
* An `IllegalStateException` will be thrown if the given `RealmModule` doesn't include all required model classes (#3398).

### Bug Fixes

* Bug in `isNull()`, `isNotNull()`, `isEmpty()`, and `isNotEmpty()` when queries involve nullable fields in link queries (#4856).
* Bug in how to resolve field names when querying `@LinkingObjects` as the last field (#4864).
* Rare crash in `RealmLog` when log level was set to `LogLevel.DEBUG`.
* Broken case insensitive query with indexed field (#4788).
* [ObjectServer] Bug related to the behaviour of `SyncUser#logout` and the use of invalid `SyncUser` with `SyncConfiguration` (#4822).
* [ObjectServer] Not all error codes from the server were recognized correctly, resulting in UNKNOWN being reported instead.
* [ObjectServer] Prevent the use of a `SyncUser` that explicitly logged out, to open a Realm (#4975).

### Internal

* Use Object Store to do table initialization.
* Removed `Table#Table()`, `Table#addEmptyRow()`, `Table#addEmptyRows()`, `Table#add(Object...)`, `Table#pivot(long,long,PivotType)` and `Table#createnative()`.
* Upgraded Realm Core to 2.8.6
* Upgraded Realm Sync to 1.10.5
* Removed `io.realm.internal.OutOfMemoryError`. `java.lang.OutOfMemoryError` will be thrown instead.


## 3.4.0 (2017-06-22)

### Breaking Changes

* [ObjectServer] Updated protocol version to 18 which is only compatible with ROS > 1.6.0.

### Deprecated

* `RealmSchema.close()` and `RealmObjectSchema.close()`. They don't need to be closed manually. They were added to the public API by mistake.

### Enhancements

* [ObjectServer] Added support for Sync Progress Notifications through `SyncSession.addDownloadProgressListener(ProgressMode, ProgressListener)` and `SyncSession.addUploadProgressListener(ProgressMode, ProgressListener)` (#4104).
* [ObjectServer] Added `SyncSession.getState()` (#4784).
* Added support for querying inverse relationships (#2904).
* Moved inverse relationships out of beta stage.
* Added `Realm.getDefaultConfiguration()` (#4725).

### Bug Fixes

* [ObjectServer] Bug which may crash when the JNI local reference limitation was reached on sync client thread.
* [ObjectServer] Retrying connections with exponential backoff, when encountering `ConnectException` (#4310).
* When converting nullable BLOB field to required, `null` values should be converted to `byte[0]` instead of `byte[1]`.
* Bug which may cause duplicated primary key values when migrating a nullable primary key field to not nullable. `RealmObjectSchema.setRequired()` and `RealmObjectSchema.setNullable()` will throw when converting a nullable primary key field with null values stored to a required primary key field.

### Internal

* Upgraded to Realm Sync 1.10.1
* Upgraded to Realm Core 2.8.4

### Credits

* Thanks to Anis Ben Nsir (@abennsir) for upgrading Roboelectric in the unitTestExample (#4698).


## 3.3.2 (2017-06-09)

### Bug Fixes

* [ObjectServer] Crash when an authentication error happens (#4726).
* [ObjectServer] Enabled encryption with Sync (#4561).
* [ObjectServer] Admin users did not connect correctly to the server (#4750).

### Internal

* Factor out internal interface ManagedObject.

## 3.3.1 (2017-05-26)

### Bug Fixes

* [ObjectServer] Accepted extra columns against synced Realm (#4706).


## 3.3.0 (2017-05-24)

### Enhancements

* [ObjectServer] Added two options to `SyncConfiguration` to provide a trusted root CA `trustedRootCA` and to disable SSL validation `disableSSLVerification` (#4371).
* [ObjectServer] Added support for changing passwords through `SyncUser.changePassword()` using an admin user (#4588).

### Bug Fixes

* Queries on proguarded Realm model classes, failed with "Table not found" (#4673).


## 3.2.1 (2017-05-19)

### Enhancements

* Not in transaction illegal state exception message changed to "Cannot modify managed objects outside of a write transaction.".

### Bug Fixes

* [ObjectServer] `schemaVersion` was mistakenly required in order to trigger migrations (#4658).
* [ObjectServer] Fields removed from model classes will now correctly be hidden instead of throwing an exception when opening the Realm (#4658).
* Random crashes which were caused by a race condition in encrypted Realm (#4343).

### Internal

* Upgraded to Realm Sync 1.8.5.
* Upgraded to Realm Core 2.8.0.

## 3.2.0 (2017-05-16)

### Enhancements

* [ObjectServer] Added support for `SyncUser.isAdmin()` (#4353).
* [ObjectServer] New set of Permission API's have been added to `SyncUser` through `SyncUser.getPermissionManager()` (#4296).
* [ObjectServer] Added support for changing passwords through `SyncUser.changePassword()` (#4423).
* [ObjectServer] Added support for `SyncConfiguration.Builder.waitForInitialRemoteData()` (#4270).
* Transient fields are now allowed in model classes, but are implicitly treated as having the `@Ignore` annotation (#4279).
* Added `Realm.refresh()` and `DynamicRealm.refresh()` (#3476).
* Added `Realm.getInstanceAsync()` and `DynamicRealm.getInstanceAsync()` (#2299).
* Added `DynamicRealmObject#linkingObjects(String,String)` to support linking objects on `DynamicRealm` (#4492).
* Added support for read only Realms using `RealmConfiguration.Builder.readOnly()` and `SyncConfiguration.Builder.readOnly()`(#1147).
* Change listeners will now auto-expand variable names to be more descriptive when using Android Studio.
* The `toString()` methods for the standard and dynamic proxies now print "proxy", or "dynamic" before the left bracket enclosing the data.

### Bug Fixes

* `@LinkingObjects` annotation now also works with Kotlin (#4611).

### Internal

* Use separated locks for different `RealmCache`s (#4551).

## 3.1.4 (2017-05-04)

## Bug fixes

* Added missing row validation check in certain cases on invalidated/deleted objects (#4540).
* Initializing Realm is now more resilient if `Context.getFilesDir()` isn't working correctly (#4493).
* `OrderedRealmCollectionSnapshot.get()` returned a wrong object (#4554).
* `onSuccess` callback got triggered infinitely if a synced transaction was committed in the async transaction's `onSuccess` callback (#4594).

## 3.1.3 (2017-04-20)

### Enhancements

* [ObjectServer] Resume synchronization as soon as the connectivity is back (#4141).

### Bug Fixes

* `equals()` and `hashCode()` of managed `RealmObject`s that come from linking objects don't work correctly (#4487).
* Field name was missing in exception message when `null` was set to required field (#4484).
* Now throws `IllegalStateException` when a getter of linking objects is called against deleted or not yet loaded `RealmObject`s (#4499).
* `NullPointerException` caused by local transaction inside the listener of `findFirstAsync()`'s results (#4495).
* Native crash when adding listeners to `RealmObject` after removing listeners from the same `RealmObject` before (#4502).
* Native crash with "Invalid argument" error happened on some Android 7.1.1 devices when opening Realm on external storage (#4461).
* `OrderedRealmCollectionChangeListener` didn't report change ranges correctly when circular link's field changed (#4474).

### Internal

* Upgraded to Realm Sync 1.6.0.
* Upgraded to Realm Core 2.6.1.

## 3.1.2 (2017-04-12)

### Bug Fixes

* Crash caused by JNI couldn't find `OsObject.notifyChangeListeners` when ProGuard is enabled (#4461).
* Incompatible return type of `RealmSchema.getAll()` and `BaseRealm.getSchema()` (#4443).
* Memory leaked when synced Realm was initialized (#4465).
* An `IllegalStateException` will be thrown when starting iterating `OrderedRealmCollection` if the Realm is closed (#4471).

## 3.1.1 (2017-04-07)

### Bug Fixes

* Crash caused by Listeners on `RealmObject` getting triggered the 2nd time with different changed field (#4437).
* Unintentionally exposing `StandardRealmSchema` (#4443).
* Workaround for crashes on specific Samsung devices which are caused by a buggy `memmove` call (#3651).

## 3.1.0 (2017-04-05)

### Breaking Changes

* Updated file format of Realm files. Existing Realm files will automatically be migrated to the new format when they are opened, but older versions of Realm cannot open these files.
* [ObjectServer] Due to file format changes, Realm Object Server 1.3.0 or later is required.

### Enhancements

* Added support for reverse relationships through the `@LinkingObjects` annotation. See `io.realm.annotations.LinkingObjects` for documentation.
  * This feature is in `@Beta`.
  * Queries on linking objects do not work.  Queries like `where(...).equalTo("field.linkingObjects.id", 7).findAll()` are not yet supported.
  * Backlink verification is incomplete.  Evil code can cause native crashes.
* The listener on `RealmObject` will only be triggered if the object changes (#3894).
* Added `RealmObjectChangeListener` interface that provide detailed information about `RealmObject` field changes.
* Listeners on `RealmList` and `RealmResults` will be triggered immediately when the transaction is committed on the same thread (#4245).
* The real `RealmMigrationNeededException` is now thrown instead of `IllegalArgumentException` if no migration is provided for a Realm that requires it.
* `RealmQuery.distinct()` can be performed on unindexed fields (#2285).
* `targetSdkVersion` is now 25.
* [ObjectServer] In case of a Client Reset, information about the location of the backed up Realm file is now reported through the `ErrorHandler` interface (#4080).
* [ObjectServer] Authentication URLs now automatically append `/auth` if no other path segment is set (#4370).

### Bug Fixes

* Crash with `LogicError` with `Bad version number` on notifier thread (#4369).
* `Realm.migrateRealm(RealmConfiguration)` now fails correctly with an `IllegalArgumentException` if a `SyncConfiguration` is provided (#4075).
* Potential cause for Realm file corruptions (never reported).
* Add `@Override` annotation to proxy class accessors and stop using raw type in proxy classes in order to remove warnings from javac (#4329).
* `findFirstAsync()` now returns an invalid object if there is no object matches the query condition instead of running the query repeatedly until it can find one (#4352).
* [ObjectServer] Changing the log level after starting a session now works correctly (#4337).

### Internal

* Using the Object Store's Session and SyncManager.
* Upgraded to Realm Sync 1.5.0.
* Upgraded to Realm Core 2.5.1.
* Upgraded Gradle to 3.4.1

## 3.0.0 (2017-02-28)

### Breaking Changes

* `RealmResults.distinct()` returns a new `RealmResults` object instead of filtering on the original object (#2947).
* `RealmResults` is auto-updated continuously. Any transaction on the current thread which may have an impact on the order or elements of the `RealmResults` will change the `RealmResults` immediately instead of change it in the next event loop. The standard `RealmResults.iterator()` will continue to work as normal, which means that you can still delete or modify elements without impacting the iterator. The same is not true for simple for-loops. In some cases a simple for-loop will not work (https://realm.io/docs/java/3.0.0/api/io/realm/OrderedRealmCollection.html#loops), and you must use the new createSnapshot() method.
* `RealmChangeListener` on `RealmObject` will now also be triggered when the object is deleted. Use `RealmObject.isValid()` to check this state(#3138).
* `RealmObject.asObservable()` will now emit the object when it is deleted. Use `RealmObject.isValid()` to check this state (#3138).
* Removed deprecated classes `Logger` and `AndroidLogger` (#4050).

### Deprecated

* `RealmResults.removeChangeListeners()`. Use `RealmResults.removeAllChangeListeners()` instead.
* `RealmObject.removeChangeListeners()`. Use `RealmObject.removeAllChangeListeners()` instead.
* `RealmResults.distinct()` and `RealmResults.distinctAsync()`. Use `RealmQuery.distinct()` and `RealmQuery.distinctAsync()` instead.

### Enhancements

* Added support for sorting by link's field (#672).
* Added `OrderedRealmCollectionSnapshot` class and `OrderedRealmCollection.createSnapshot()` method. `OrderedRealmCollectionSnapshot` is useful when changing `RealmResults` or `RealmList` in simple loops.
* Added `OrderedRealmCollectionChangeListener` interface for supporting fine-grained collection notifications.
* Added support for ChangeListeners on `RealmList`.
* Added `RealmList.asObservable()`.

### Bug Fixes

* Element type checking in `DynamicRealmObject#setList()` (#4252).
* Now throws `IllegalStateException` instead of process crash when any of thread confined methods in `RealmQuery` is called from wrong thread (#4228).
* Now throws `IllegalStateException` when any of thread confined methods in `DynamicRealmObject` is called from wrong thread (#4258).

### Internal

* Use Object Store's `Results` as the backend for `RealmResults` (#3372).
  - Use Object Store's notification mechanism to trigger listeners.
  - Local commits triggers Realm global listener and `RealmObject` listener on current thread immediately instead of in the next event loop.


## 2.3.2 (2017-02-27)

### Bug fixes

* Log levels in JNI layer were all reported as "Error" (#4204).
* Encrypted realms can end up corrupted if many threads are reading and writing at the same time (#4128).
* "Read-only file system" exception when compacting Realm file on external storage (#4140).

### Internal

* Updated to Realm Sync v1.2.1.
* Updated to Realm Core v2.3.2.

### Enhancements

* Improved performance of getters and setters in proxy classes.


## 2.3.1 (2017-02-07)

### Enhancements

* [ObjectServer] The `serverUrl` given to `SyncConfiguration.Builder()` is now more lenient and will also accept only paths as argument (#4144).
* [ObjectServer] Add a timer to refresh periodically the access_token.

### Bug fixes

* NPE problem in SharedRealm.finalize() (#3730).
* `RealmList.contains()` and `RealmResults.contains()` now correctly use custom `equals()` method on Realm model classes.
* Build error when the project is using Kotlin (#4087).
* Bug causing classes to be replaced by classes already in Gradle's classpath (#3568).
* NullPointerException when notifying a single object that it changed (#4086).


## 2.3.0 (2017-01-19)

### Object Server API Changes

* Realm Sync v1.0.0 has been released, and Realm Mobile Platform is no longer considered in beta.
* Breaking change: Location of Realm files are now placed in `getFilesDir()/<userIdentifier>` instead of `getFilesDir()/`.
  This is done in order to support shared Realms among users, while each user retaining their own local copy.
* Breaking change: `SyncUser.all()` now returns Map instead of List.
* Breaking change: Added a default `UserStore` saving users in a Realm file (`RealmFileUserStore`).
* Breaking change: Added multi-user support to `UserStore`. Added `get(String)` and `remove(String)`, removed `remove()` and renamed `get()` to `getCurrent()`.
* Breaking change: Changed the order of arguments to `SyncCredentials.custom()` to match iOS: token, provider, userInfo.
* Added support for `PermissionOffer` and `PermissionOfferResponse` to `SyncUser.getManagementRealm()`.
* Exceptions thrown in error handlers are ignored but logged (#3559).
* Removed unused public constants in `SyncConfiguration` (#4047).
* Fixed bug, preventing Sync client to renew the access token (#4038) (#4039).
* Now `SyncUser.logout()` properly revokes tokens (#3639).

### Bug fixes

* Fixed native memory leak setting the value of a primary key (#3993).
* Activated Realm's annotation processor on connectedTest when the project is using kapt (#4008).
* Fixed "too many open files" issue (#4002).
* Added temporary work-around for bug crashing Samsung Tab 3 devices on startup (#3651).

### Enhancements

* Added `like` predicate for String fields (#3752).

### Internal

* Updated to Realm Sync v1.0.0.
* Added a Realm backup when receiving a Sync client reset message from the server.

## 2.2.2 (2017-01-16)

### Object Server API Changes (In Beta)

* Disabled `Realm.compactRealm()` when sync is enabled as it might corrupt the Realm (https://github.com/realm/realm-core/issues/2345).

### Bug fixes

* "operation not permitted" issue when creating Realm file on some devices' external storage (#3629).
* Crash on API 10 devices (#3726).
* `UnsatisfiedLinkError` caused by `pipe2` (#3945).
* Unrecoverable error with message "Try again" when the notification fifo is full (#3964).
* Realm migration wasn't triggered when the primary key definition was altered (#3966).
* Use phantom reference to solve the finalize time out issue (#2496).

### Enhancements

* All major public classes are now non-final. This is mostly a compromise to support Mockito. All protected fields/methods are still not considered part of the public API and can change without notice (#3869).
* All Realm instances share a single notification daemon thread.
* Fixed Java lint warnings with generated proxy classes (#2929).

### Internal

* Upgraded Realm Core to 2.3.0.
* Upgraded Realm Sync to 1.0.0-BETA-6.5.

## 2.2.1 (2016-11-12)

### Object Server API Changes (In Beta)

* Fixed `SyncConfiguration.toString()` so it now outputs a correct description instead of an empty string (#3787).

### Bug fixes

* Added version number to the native library, preventing ReLinker from accidentally loading old code (#3775).
* `Realm.getLocalInstanceCount(config)` throwing NullPointerException if called after all Realms have been closed (#3791).

## 2.2.0 (2016-11-12)

### Object Server API Changes (In Beta)

* Added support for `SyncUser.getManagementRealm()` and permission changes.

### Bug fixes

* Kotlin projects no longer create the `RealmDefaultModule` if no Realm model classes are present (#3746).
* Remove `includedescriptorclasses` option from ProGuard rule file in order to support built-in shrinker of Android Gradle Plugin (#3714).
* Unexpected `RealmMigrationNeededException` was thrown when a field was added to synced Realm.

### Enhancements

* Added support for the `annotationProcessor` configuration provided by Android Gradle Plugin 2.2.0 or later. Realm plugin adds its annotation processor to the `annotationProcessor` configuration instead of `apt` configuration if it is available and the `com.neenbedankt.android-apt` plugin is not used. In Kotlin projects, `kapt` is used instead of the `annotationProcessor` configuration (#3026).

## 2.1.1 (2016-10-27)

### Bug fixes

* Fixed a bug in `Realm.insert` and `Realm.insertOrUpdate` methods causing a `StackOverFlow` when you try to insert a cyclic graph of objects between Realms (#3732).

### Object Server API Changes (In Beta)

* Set default RxFactory to `SyncConfiguration`.

### Bug fixes

* ProGuard configuration introduced in 2.1.0 unexpectedly kept classes that did not have the @KeepMember annotation (#3689).

## 2.1.0 (2016-10-25)

### Breaking changes

* * `SecureUserStore` has been moved to its own GitHub repository: https://github.com/realm/realm-android-user-store
  See https://github.com/realm/realm-android-user-store/blob/master/README.md for further info on how to include it.


### Object Server API Changes (In Beta)

* Renamed `User` to `SyncUser`, `Credentials` to `SyncCredentials` and `Session` to `SyncSession` to align names with Cocoa.
* Removed `SyncManager.setLogLevel()`. Use `RealmLog.setLevel()` instead.
* `SyncUser.logout()` now correctly clears `SyncUser.currentUser()` (#3638).
* Missing ProGuard configuration for libraries used by Sync extension (#3596).
* Error handler was not called when sync session failed (#3597).
* Added `User.all()` that returns all known Realm Object Server users.
* Upgraded Realm Sync to 1.0.0-BETA-3.2

### Deprecated

* `Logger`. Use `RealmLogger` instead.
* `AndroidLogger`. The logger for Android is implemented in native code instead.

### Bug fixes

* The following were not kept by ProGuard: names of native methods not in the `io.realm.internal` package, names of classes used in method signature (#3596).
* Permission error when a database file was located on external storage (#3140).
* Memory leak when unsubscribing from a RealmResults/RealmObject RxJava Observable (#3552).

### Enhancements

* `Realm.compactRealm()` now works for encrypted Realms.
* Added `first(E defaultValue)` and `last(E defaultValue)` methods to `RealmList` and `RealmResult`. These methods will return the provided object instead of throwing an `IndexOutOfBoundsException` if the list is empty.
* Reduce transformer logger verbosity (#3608).
* `RealmLog.setLevel(int)` for setting the log level across all loggers.

### Internal

* Upgraded Realm Core to 2.1.3

### Credits

* Thanks to Max Furman (@maxfurman) for adding support for `first()` and `last()` default values.

## 2.0.2 (2016-10-06)

This release is not protocol-compatible with previous versions of the Realm Mobile Platform. The base library is still fully compatible.

### Bug fixes

* Build error when using Java 7 (#3563).

### Internal

* Upgraded Realm Core to 2.1.0
* Upgraded Realm Sync to 1.0.0-BETA-2.0.

## 2.0.1 (2016-10-05)

### Bug fixes

* `android.net.conn.CONNECTIVITY_CHANGE` broadcast caused `RuntimeException` if sync extension was disabled (#3505).
* `android.net.conn.CONNECTIVITY_CHANGE` was not delivered on Android 7 devices.
* `distinctAsync` did not respect other query parameters (#3537).
* `ConcurrentModificationException` from Gradle when building an application (#3501).

### Internal

* Upgraded to Realm Core 2.0.1 / Realm Sync 1.3-BETA

## 2.0.0 (2016-09-27)

This release introduces support for the Realm Mobile Platform!
See <https://realm.io/news/introducing-realm-mobile-platform/> for an overview of these great new features.

### Breaking Changes

* Files written by Realm 2.0 cannot be read by 1.x or earlier versions. Old files can still be opened.
* It is now required to call `Realm.init(Context)` before calling any other Realm API.
* Removed `RealmConfiguration.Builder(Context)`, `RealmConfiguration.Builder(Context, File)` and `RealmConfiguration.Builder(File)` constructors.
* `isValid()` now always returns `true` instead of `false` for unmanaged `RealmObject` and `RealmList`. This puts it in line with the behaviour of the Cocoa and .NET API's (#3101).
* armeabi is not supported anymore.
* Added new `RealmFileException`.
  - `IncompatibleLockFileException` has been removed and replaced by `RealmFileException` with kind `INCOMPATIBLE_LOCK_FILE`.
  - `RealmIOExcpetion` has been removed and replaced by `RealmFileException`.
* `RealmConfiguration.Builder.assetFile(Context, String)` has been renamed to `RealmConfiguration.Builder.assetFile(String)`.
* Object with primary key is now required to define it when the object is created. This means that `Realm.createObject(Class<E>)` and `DynamicRealm.createObject(String)` now throws `RealmException` if they are used to create an object with a primary key field. Use `Realm.createObject(Class<E>, Object)` or `DynamicRealm.createObject(String, Object)` instead.
* Importing from JSON without the primary key field defined in the JSON object now throws `IllegalArgumentException`.
* Now `Realm.beginTransaction()`, `Realm.executeTransaction()` and `Realm.waitForChange()` throw `RealmMigrationNeededException` if a remote process introduces incompatible schema changes (#3409).
* The primary key value of an object can no longer be changed after the object was created. Instead a new object must be created and all fields copied over.
* Now `Realm.createObject(Class)` and `Realm.createObject(Class,Object)` take the values from the model's fields and default constructor. Creating objects through the `DynamicRealm` does not use these values (#777).
* When `Realm.create*FromJson()`s create a new `RealmObject`, now they take the default values defined by the field itself and its default constructor for those fields that are not defined in the JSON object.

### Enhancements

* Added `realmObject.isManaged()`, `RealmObject.isManaged(obj)` and `RealmCollection.isManaged()` (#3101).
* Added `RealmConfiguration.Builder.directory(File)`.
* `RealmLog` has been moved to the public API. It is now possible to control which events Realm emit to Logcat. See the `RealmLog` class for more details.
* Typed `RealmObject`s can now continue to access their fields properly even though the schema was changed while the Realm was open (#3409).
* A `RealmMigrationNeededException` will be thrown with a cause to show the detailed message when a migration is needed and the migration block is not in the `RealmConfiguration`.


### Bug fixes

* Fixed a lint error in proxy classes when the 'minSdkVersion' of user's project is smaller than 11 (#3356).
* Fixed a potential crash when there were lots of async queries waiting in the queue.
* Fixed a bug causing the Realm Transformer to not transform field access in the model's constructors (#3361).
* Fixed a bug causing a build failure when the Realm Transformer adds accessors to a model class that was already transformed in other project (#3469).
* Fixed a bug causing the `NullPointerException` when calling getters/setters in the model's constructors (#2536).

### Internal

* Moved JNI build to CMake.
* Updated Realm Core to 2.0.0.
* Updated ReLinker to 1.2.2.

## 1.2.0 (2016-08-19)

### Bug fixes

* Throw a proper exception when operating on a non-existing field with the dynamic API (#3292).
* `DynamicRealmObject.setList` should only accept `RealmList<DynamicRealmObject>` (#3280).
* `DynamicRealmObject.getX(fieldName)` now throws a proper exception instead of a native crash when called with a field name of the wrong type (#3294).
* Fixed a concurrency crash which might happen when `Realm.executeTransactionAsync()` tried to call `onSucess` after the Realm was closed.

### Enhancements

* Added `RealmQuery.in()` for a comparison against multiple values.
* Added byte array (`byte[]`) support to `RealmQuery`'s `equalTo` and `notEqualTo` methods.
* Optimized internal caching of schema classes (#3315).

### Internal

* Updated Realm Core to 1.5.1.
* Improved sorting speed.
* Completely removed the `OptionalAPITransformer`.

### Credits

* Thanks to Brenden Kromhout (@bkromhout) for adding binary array support to `equalTo` and `notEqualTo`.

## 1.1.1 (2016-07-01)

### Bug fixes

* Fixed a wrong JNI method declaration which might cause "method not found" crash on some devices.
* Fixed a bug that `Error` in the background async thread is not forwarded to the caller thread.
* Fixed a crash when an empty `Collection` is passed to `insert()`/`insertOrUpdate()` (#3103).
* Fixed a bug that does not transfer the primary key when `RealmSchemaObject.setClassName()` is called to rename a class (#3118).
* Fixed bug in `Realm.insert` and `Realm.insertOrUpdate` methods causing a `RealmList` to be cleared when inserting a managed `RealmModel` (#3105).
* Fixed a concurrency allocation bug in storage engine which might lead to some random crashes.
* Bulk insertion now throws if it is not called in a transaction (#3173).
* The IllegalStateException thrown when accessing an empty RealmObject is now more meaningful (#3200).
* `insert()` now correctly throws an exception if two different objects have the same primary key (#3212).
* Blackberry Z10 throwing "Function not implemented" (#3178).
* Reduced the number of file descriptors used by Realm Core (#3197).
* Throw a proper `IllegalStateException` if a `RealmChangeListener` is used inside an IntentService (#2875).

### Enhancements

* The Realm Annotation processor no longer consumes the Realm annotations. Allowing other annotation processors to run.

### Internal

* Updated Realm Core to 1.4.2.
* Improved sorting speed.

## 1.1.0 (2016-06-30)

### Bug fixes

* A number of bug fixes in the storage engine related to memory management in rare cases when a Realm has been compacted.
* Disabled the optional API transformer since it has problems with DexGuard (#3022).
* `OnSuccess.OnSuccess()` might not be called with the correct Realm version for async transaction (#1893).
* Fixed a bug in `copyToRealm()` causing a cyclic dependency objects being duplicated.
* Fixed a build failure when model class has a conflicting name such as `Map`, `List`, `String`, ... (#3077).

### Enhancements

* Added `insert(RealmModel obj)`, `insertOrUpdate(RealmModel obj)`, `insert(Collection<RealmModel> collection)` and `insertOrUpdate(Collection<RealmModel> collection)` to perform batch inserts (#1684).
* Enhanced `Table.toString()` to show a PrimaryKey field details (#2903).
* Enabled ReLinker when loading a Realm from a custom path by adding a `RealmConfiguration.Builder(Context, File)` constructor (#2900).
* Changed `targetSdkVersion` of `realm-library` to 24.
* Logs warning if `DynamicRealm` is not closed when GC happens as it does for `Realm`.

### Deprecated

* `RealmConfiguration.Builder(File)`. Use `RealmConfiguration.Builder(Context, File)` instead.

### Internal

* Updated Realm Core to 1.2.0.

## 1.0.1 (2016-05-25)

### Bug fixes

* Fixed a crash when calling `Table.toString()` in debugger (#2429).
* Fixed a race condition which would cause some `RealmResults` to not be properly updated inside a `RealmChangeListener`. This could result in crashes when accessing items from those results (#2926/#2951).
* Revised `RealmResults.isLoaded()` description (#2895).
* Fixed a bug that could cause Realm to lose track of primary key when using `RealmObjectSchema.removeField()` and `RealmObjectSchema.renameField()` (#2829/#2926).
* Fixed a bug that prevented some devices from finding async related JNI methods correctly.
* Updated ProGuard configuration in order not to depend on Android's default configuration (#2972).
* Fixed a race condition between Realms notifications and other UI events. This could e.g. cause ListView to crash (#2990).
* Fixed a bug that allowed both `RealmConfiguration.Builder.assetFile()`/`deleteRealmIfMigrationNeeded()` to be configured at the same time, which leads to the asset file accidentally being deleted in migrations (#2933).
* Realm crashed outright when the same Realm file was opened in two processes. Realm will now optimistically retry opening for 1 second before throwing an Error (#2459).

### Enhancements

* Removes RxJava related APIs during bytecode transforming to make RealmObject plays well with reflection when rx.Observable doesn't exist.

## 1.0.0 (2016-05-25)

No changes since 0.91.1.

## 0.91.1 (2016-05-25)

* Updated Realm Core to 1.0.1.

### Bug fixes

* Fixed a bug when opening a Realm causes a staled memory mapping. Symptoms are error messages like "Bad or incompatible history type", "File format version doesn't match", and "Encrypted interprocess sharing is currently unsupported".

## 0.91.0 (2016-05-20)

* Updated Realm Core to 1.0.0.

### Breaking changes

* Removed all `@Deprecated` methods.
* Calling `Realm.setAutoRefresh()` or `DynamicRealm.setAutoRefresh()` from non-Looper thread throws `IllegalStateException` even if the `autoRefresh` is false (#2820).

### Bug fixes

* Calling RealmResults.deleteAllFromRealm() might lead to native crash (#2759).
* The annotation processor now correctly reports an error if trying to reference interfaces in model classes (#2808).
* Added null check to `addChangeListener` and `removeChangeListener` in `Realm` and `DynamicRealm` (#2772).
* Calling `RealmObjectSchema.addPrimaryKey()` adds an index to the primary key field, and calling `RealmObjectSchema.removePrimaryKey()` removes the index from the field (#2832).
* Log files are not deleted when calling `Realm.deleteRealm()` (#2834).

### Enhancements

* Upgrading to OpenSSL 1.0.1t. From July 11, 2016, Google Play only accept apps using OpenSSL 1.0.1r or later (https://support.google.com/faqs/answer/6376725, #2749).
* Added support for automatically copying an initial database from assets using `RealmConfiguration.Builder.assetFile()`.
* Better error messages when certain file operations fail.

### Credits

* Paweł Surówka (@thesurix) for adding the `RealmConfiguration.Builder.assetFile()`.

## 0.90.1

* Updated Realm Core to 0.100.2.

### Bug fixes

* Opening a Realm while closing a Realm in another thread could lead to a race condition.
* Automatic migration to the new file format could in rare circumstances lead to a crash.
* Fixing a race condition that may occur when using Async API (#2724).
* Fixed CannotCompileException when related class definition in android.jar cannot be found (#2703).

### Enhancements

* Prints path when file related exceptions are thrown.

## 0.90.0

* Updated Realm Core to 0.100.0.

### Breaking changes

* RealmChangeListener provides the changed object/Realm/collection as well (#1594).
* All JSON methods on Realm now only wraps JSONException in RealmException. All other Exceptions are thrown as they are.
* Marked all methods on `RealmObject` and all public classes final (#1594).
* Removed `BaseRealm` from the public API.
* Removed `HandlerController` from the public API.
* Removed constructor of `RealmAsyncTask` from the public API (#1594).
* `RealmBaseAdapter` has been moved to its own GitHub repository: https://github.com/realm/realm-android-adapters
  See https://github.com/realm/realm-android-adapters/blob/master/README.md for further info on how to include it.
* File format of Realm files is changed. Files will be automatically upgraded but opening a Realm file with older
  versions of Realm is not possible.

### Deprecated

* `Realm.allObjects*()`. Use `Realm.where(clazz).findAll*()` instead.
* `Realm.distinct*()`. Use `Realm.where(clazz).distinct*()` instead.
* `DynamicRealm.allObjects*()`. Use `DynamicRealm.where(className).findAll*()` instead.
* `DynamicRealm.distinct*()`. Use `DynamicRealm.where(className).distinct*()` instead.
* `Realm.allObjectsSorted(field, sort, field, sort, field, sort)`. Use `RealmQuery.findAllSorted(field[], sort[])` instead.
* `RealmQuery.findAllSorted(field, sort, field, sort, field, sort)`. Use `RealmQuery.findAllSorted(field[], sort[])` instead.
* `RealmQuery.findAllSortedAsync(field, sort, field, sort, field, sort)`. Use `RealmQuery.findAllSortedAsync(field[], sort[])` instead.
* `RealmConfiguration.setModules()`. Use `RealmConfiguration.modules()` instead.
* `Realm.refresh()` and `DynamicRealm.refresh()`. Use `Realm.waitForChange()`/`stopWaitForChange()` or `DynamicRealm.waitForChange()`/`stopWaitForChange()` instead.

### Enhancements

* `RealmObjectSchema.getPrimaryKey()` (#2636).
* `Realm.createObject(Class, Object)` for creating objects with a primary key directly.
* Unit tests in Android library projects now detect Realm model classes.
* Better error message if `equals()` and `hashCode()` are not properly overridden in custom Migration classes.
* Expanding the precision of `Date` fields to cover full range (#833).
* `Realm.waitForChange()`/`stopWaitForChange()` and `DynamicRealm.waitForChange()`/`stopWaitForChange()` (#2386).

### Bug fixes

* `RealmChangeListener` on `RealmObject` is not triggered when adding listener on returned `RealmObject` of `copyToRealmOrUpdate()` (#2569).

### Credits

* Thanks to Brenden Kromhout (@bkromhout) for adding `RealmObjectSchema.getPrimaryKey()`.

## 0.89.1

### Bug fixes

* @PrimaryKey + @Required on String type primary key no longer throws when using copyToRealm or copyToRealmOrUpdate (#2653).
* Primary key is cleared/changed when calling RealmSchema.remove()/RealmSchema.rename() (#2555).
* Objects implementing RealmModel can be used as a field of RealmModel/RealmObject (#2654).

## 0.89.0

### Breaking changes

* @PrimaryKey field value can now be null for String, Byte, Short, Integer, and Long types. Older Realms should be migrated, using RealmObjectSchema.setNullable(), or by adding the @Required annotation (#2515).
* `RealmResults.clear()` now throws UnsupportedOperationException. Use `RealmResults.deleteAllFromRealm()` instead.
* `RealmResults.remove(int)` now throws UnsupportedOperationException. Use `RealmResults.deleteFromRealm(int)` instead.
* `RealmResults.sort()` and `RealmList.sort()` now return the sorted result instead of sorting in-place.
* `RealmList.first()` and `RealmList.last()` now throw `ArrayIndexOutOfBoundsException` if `RealmList` is empty.
* Removed deprecated method `Realm.getTable()` from public API.
* `Realm.refresh()` and `DynamicRealm.refresh()` on a Looper no longer have any effect. `RealmObject` and `RealmResults` are always updated on the next event loop.

### Deprecated

* `RealmObject.removeFromRealm()` in place of `RealmObject.deleteFromRealm()`
* `Realm.clear(Class)` in favour of `Realm.delete(Class)`.
* `DynamicRealm.clear(Class)` in place of `DynamicRealm.delete(Class)`.

### Enhancements

* Added a `RealmModel` interface that can be used instead of extending `RealmObject`.
* `RealmCollection` and `OrderedRealmCollection` interfaces have been added. `RealmList` and `RealmResults` both implement these.
* `RealmBaseAdapter` now accept an `OrderedRealmCollection` instead of only `RealmResults`.
* `RealmObjectSchema.isPrimaryKey(String)` (#2440)
* `RealmConfiguration.initialData(Realm.Transaction)` can now be used to populate a Realm file before it is used for the first time.

### Bug fixes

* `RealmObjectSchema.isRequired(String)` and `RealmObjectSchema.isNullable(String)` don't throw when the given field name doesn't exist.

### Credits

* Thanks to @thesurix for adding `RealmConfiguration.initialData()`.

## 0.88.3

* Updated Realm Core to 0.97.3.

### Enhancements

* Throws an IllegalArgumentException when calling Realm.copyToRealm()/Realm.copyToRealmOrUpdate() with a RealmObject which belongs to another Realm instance in a different thread.
* Improved speed of cleaning up native resources (#2496).

### Bug fixes

* Field annotated with @Ignored should not have accessors generated by the bytecode transformer (#2478).
* RealmResults and RealmObjects can no longer accidentially be GC'ed if using `asObservable()`. Previously this caused the observable to stop emitting (#2485).
* Fixed an build issue when using Realm in library projects on Windows (#2484).
* Custom equals(), toString() and hashCode() are no longer incorrectly overwritten by the proxy class (#2545).

## 0.88.2

* Updated Realm Core to 0.97.2.

### Enhancements

* Outputs additional information when incompatible lock file error occurs.

### Bug fixes

* Race condition causing BadVersionException when running multiple async writes and queries at the same time (#2021/#2391/#2417).

## 0.88.1

### Bug fixes

* Prevent throwing NullPointerException in RealmConfiguration.equals(RealmConfiguration) when RxJava is not in the classpath (#2416).
* RealmTransformer fails because of missing annotation classes in user's project (#2413).
* Added SONAME header to shared libraries (#2432).
* now DynamicRealmObject.toString() correctly shows null value as "null" and the format is aligned to the String from typed RealmObject (#2439).
* Fixed an issue occurring while resolving ReLinker in apps using a library based on Realm (#2415).

## 0.88.0 (2016-03-10)

* Updated Realm Core to 0.97.0.

### Breaking changes

* Realm has now to be installed as a Gradle plugin.
* DynamicRealm.executeTransaction() now directly throws any RuntimeException instead of wrapping it in a RealmException (#1682).
* DynamicRealm.executeTransaction() now throws IllegalArgumentException instead of silently accepting a null Transaction object.
* String setters now throw IllegalArgumentException instead of RealmError for invalid surrogates.
* DynamicRealm.distinct()/distinctAsync() and Realm.distinct()/distinctAsync() now throw IllegalArgumentException instead of UnsupportedOperationException for invalid type or unindexed field.
* All thread local change listeners are now delayed until the next Looper event instead of being triggered when committing.
* Removed RealmConfiguration.getSchemaMediator() from public API which was deprecated in 0.86.0. Please use RealmConfiguration.getRealmObjectClasses() to obtain the set of model classes (#1797).
* Realm.migrateRealm() throws a FileNotFoundException if the Realm file doesn't exist.
* It is now required to unsubscribe from all Realm RxJava observables in order to fully close the Realm (#2357).

### Deprecated

* Realm.getInstance(Context). Use Realm.getInstance(RealmConfiguration) or Realm.getDefaultInstance() instead.
* Realm.getTable(Class) which was public because of the old migration API. Use Realm.getSchema() or DynamicRealm.getSchema() instead.
* Realm.executeTransaction(Transaction, Callback) and replaced it with Realm.executeTransactionAsync(Transaction), Realm.executeTransactionAsync(Transaction, OnSuccess), Realm.executeTransactionAsync(Transaction, OnError) and Realm.executeTransactionAsync(Transaction, OnSuccess, OnError).

### Enhancements

* Support for custom methods, custom logic in accessors, custom accessor names, interface implementation and public fields in Realm objects (#909).
* Support to project Lombok (#502).
* RealmQuery.isNotEmpty() (#2025).
* Realm.deleteAll() and RealmList.deleteAllFromRealm() (#1560).
* RealmQuery.distinct() and RealmResults.distinct() (#1568).
* RealmQuery.distinctAsync() and RealmResults.distinctAsync() (#2118).
* Improved .so loading by using [ReLinker](https://github.com/KeepSafe/ReLinker).
* Improved performance of RealmList#contains() (#897).
* distinct(...) for Realm, DynamicRealm, RealmQuery, and RealmResults can take multiple parameters (#2284).
* "realm" and "row" can be used as field name in model classes (#2255).
* RealmResults.size() now returns Integer.MAX_VALUE when actual size is greater than Integer.MAX_VALUE (#2129).
* Removed allowBackup from AndroidManifest (#2307).

### Bug fixes

* Error occurring during test and (#2025).
* Error occurring during test and connectedCheck of unit test example (#1934).
* Bug in jsonExample (#2092).
* Multiple calls of RealmResults.distinct() causes to return wrong results (#2198).
* Calling DynamicRealmObject.setList() with RealmList<DynamicRealmObject> (#2368).
* RealmChangeListeners did not triggering correctly if findFirstAsync() didn't find any object. findFirstAsync() Observables now also correctly call onNext when the query completes in that case (#2200).
* Setting a null value to trigger RealmChangeListener (#2366).
* Preventing throwing BadVersionException (#2391).

### Credits

* Thanks to Bill Best (@wmbest2) for snapshot testing.
* Thanks to Graham Smith (@grahamsmith) for a detailed bug report (#2200).

## 0.87.5 (2016-01-29)
* Updated Realm Core to 0.96.2.
  - IllegalStateException won't be thrown anymore in RealmResults.where() if the RealmList which the RealmResults is created on has been deleted. Instead, the RealmResults will be treated as empty forever.
  - Fixed a bug causing a bad version exception, when using findFirstAsync (#2115).

## 0.87.4 (2016-01-28)
* Updated Realm Core to 0.96.0.
  - Fixed bug causing BadVersionException or crashing core when running async queries.

## 0.87.3 (2016-01-25)
* IllegalArgumentException is now properly thrown when calling Realm.copyFromRealm() with a DynamicRealmObject (#2058).
* Fixed a message in IllegalArgumentException thrown by the accessors of DynamicRealmObject (#2141).
* Fixed RealmList not returning DynamicRealmObjects of the correct underlying type (#2143).
* Fixed potential crash when rolling back removal of classes that reference each other (#1829).
* Updated Realm Core to 0.95.8.
  - Fixed a bug where undetected deleted object might lead to seg. fault (#1945).
  - Better performance when deleting objects (#2015).

## 0.87.2 (2016-01-08)
* Removed explicit GC call when committing a transaction (#1925).
* Fixed a bug when RealmObjectSchema.addField() was called with the PRIMARY_KEY modifier, the field was not set as a required field (#2001).
* Fixed a bug which could throw a ConcurrentModificationException in RealmObject's or RealmResults' change listener (#1970).
* Fixed RealmList.set() so it now correctly returns the old element instead of the new (#2044).
* Fixed the deployment of source and javadoc jars (#1971).

## 0.87.1 (2015-12-23)
* Upgraded to NDK R10e. Using gcc 4.9 for all architectures.
* Updated Realm Core to 0.95.6
  - Fixed a bug where an async query can be copied incomplete in rare cases (#1717).
* Fixed potential memory leak when using async query.
* Added a check to prevent removing a RealmChangeListener from a non-Looper thread (#1962). (Thank you @hohnamkung.)

## 0.87.0 (2015-12-17)
* Added Realm.asObservable(), RealmResults.asObservable(), RealmObject.asObservable(), DynamicRealm.asObservable() and DynamicRealmObject.asObservable().
* Added RealmConfiguration.Builder.rxFactory() and RxObservableFactory for custom RxJava observable factory classes.
* Added Realm.copyFromRealm() for creating detached copies of Realm objects (#931).
* Added RealmObjectSchema.getFieldType() (#1883).
* Added unitTestExample to showcase unit and instrumentation tests. Examples include jUnit3, jUnit4, Espresso, Robolectric, and MPowermock usage with Realm (#1440).
* Added support for ISO8601 based dates for JSON import. If JSON dates are invalid a RealmException will be thrown (#1213).
* Added APK splits to gridViewExample (#1834).

## 0.86.1 (2015-12-11)
* Improved the performance of removing objects (RealmResults.clear() and RealmResults.remove()).
* Updated Realm Core to 0.95.5.
* Updated ProGuard configuration (#1904).
* Fixed a bug where RealmQuery.findFirst() returned a wrong result if the RealmQuery had been created from a RealmResults.where() (#1905).
* Fixed a bug causing DynamicRealmObject.getObject()/setObject() to use the wrong class (#1912).
* Fixed a bug which could cause a crash when closing Realm instances in change listeners (#1900).
* Fixed a crash occurring during update of multiple async queries (#1895).
* Fixed listeners not triggered for RealmObject & RealmResults created using copy or create methods (#1884).
* Fixed RealmChangeListener never called inside RealmResults (#1894).
* Fixed crash when calling clear on a RealmList (#1886).

## 0.86.0 (2015-12-03)
* BREAKING CHANGE: The Migration API has been replaced with a new API.
* BREAKING CHANGE: RealmResults.SORT_ORDER_ASCENDING and RealmResults.SORT_ORDER_DESCENDING constants have been replaced by Sort.ASCENDING and Sort.DESCENDING enums.
* BREAKING CHANGE: RealmQuery.CASE_SENSITIVE and RealmQuery.CASE_INSENSITIVE constants have been replaced by Case.SENSITIVE and Case.INSENSITIVE enums.
* BREAKING CHANGE: Realm.addChangeListener, RealmObject.addChangeListener and RealmResults.addChangeListener hold a strong reference to the listener, you should unregister the listener to avoid memory leaks.
* BREAKING CHANGE: Removed deprecated methods RealmQuery.minimum{Int,Float,Double}, RealmQuery.maximum{Int,Float,Double}, RealmQuery.sum{Int,Float,Double} and RealmQuery.average{Int,Float,Double}. Use RealmQuery.min(), RealmQuery.max(), RealmQuery.sum() and RealmQuery.average() instead.
* BREAKING CHANGE: Removed RealmConfiguration.getSchemaMediator() which is public by mistake. And RealmConfiguration.getRealmObjectClasses() is added as an alternative in order to obtain the set of model classes (#1797).
* BREAKING CHANGE: Realm.addChangeListener, RealmObject.addChangeListener and RealmResults.addChangeListener will throw an IllegalStateException when invoked on a non-Looper thread. This is to prevent registering listeners that will not be invoked.
* BREAKING CHANGE: trying to access a property on an unloaded RealmObject obtained asynchronously will throw an IllegalStateException
* Added new Dynamic API using DynamicRealm and DynamicRealmObject.
* Added Realm.getSchema() and DynamicRealm.getSchema().
* Realm.createOrUpdateObjectFromJson() now works correctly if the RealmObject class contains a primary key (#1777).
* Realm.compactRealm() doesn't throw an exception if the Realm file is opened. It just returns false instead.
* Updated Realm Core to 0.95.3.
  - Fixed a bug where RealmQuery.average(String) returned a wrong value for a nullable Long/Integer/Short/Byte field (#1803).
  - Fixed a bug where RealmQuery.average(String) wrongly counted the null value for average calculation (#1854).

## 0.85.1 (2015-11-23)
* Fixed a bug which could corrupt primary key information when updating from a Realm version <= 0.84.1 (#1775).

## 0.85.0 (2016-11-19)
* BREAKING CHANGE: Removed RealmEncryptionNotSupportedException since the encryption implementation changed in Realm's underlying storage engine. Encryption is now supported on all devices.
* BREAKING CHANGE: Realm.executeTransaction() now directly throws any RuntimeException instead of wrapping it in a RealmException (#1682).
* BREAKING CHANGE: RealmQuery.isNull() and RealmQuery.isNotNull() now throw IllegalArgumentException instead of RealmError if the fieldname is a linked field and the last element is a link (#1693).
* Added Realm.isEmpty().
* Setters in managed object for RealmObject and RealmList now throw IllegalArgumentException if the value contains an invalid (unmanaged, removed, closed, from different Realm) object (#1749).
* Attempting to refresh a Realm while a transaction is in process will now throw an IllegalStateException (#1712).
* The Realm AAR now also contains the ProGuard configuration (#1767). (Thank you @skyisle.)
* Updated Realm Core to 0.95.
  - Removed reliance on POSIX signals when using encryption.

## 0.84.2
* Fixed a bug making it impossible to convert a field to become required during a migration (#1695).
* Fixed a bug making it impossible to read Realms created using primary keys and created by iOS (#1703).
* Fixed some memory leaks when an Exception is thrown (#1730).
* Fixed a memory leak when using relationships (#1285).
* Fixed a bug causing cached column indices to be cleared too soon (#1732).

## 0.84.1 (2015-10-28)
* Updated Realm Core to 0.94.4.
  - Fixed a bug that could cause a crash when running the same query multiple times.
* Updated ProGuard configuration. See [documentation](https://realm.io/docs/java/latest/#proguard) for more details.
* Updated Kotlin example to use 1.0.0-beta.
* Fixed warnings reported by "lint -Xlint:all" (#1644).
* Fixed a bug where simultaneous opening and closing a Realm from different threads might result in a NullPointerException (#1646).
* Fixed a bug which made it possible to externally modify the encryption key in a RealmConfiguration (#1678).

## 0.84.0 (2015-10-22)
* Added support for async queries and transactions.
* Added support for parsing JSON Dates with timezone information. (Thank you @LateralKevin.)
* Added RealmQuery.isEmpty().
* Added Realm.isClosed() method.
* Added Realm.distinct() method.
* Added RealmQuery.isValid(), RealmResults.isValid() and RealmList.isValid(). Each method checks whether the instance is still valid to use or not(for example, the Realm has been closed or any parent object has been removed).
* Added Realm.isInTransaction() method.
* Updated Realm Core to version 0.94.3.
  - Fallback for mremap() now work correctly on BlackBerry devices.
* Following methods in managed RealmList now throw IllegalStateException instead of native crash when RealmList.isValid() returns false: add(int,RealmObject), add(RealmObject)
* Following methods in managed RealmList now throw IllegalStateException instead of ArrayIndexOutOfBoundsException when RealmList.isValid() returns false: set(int,RealmObject), move(int,int), remove(int), get(int)
* Following methods in managed RealmList now throw IllegalStateException instead of returning 0/null when RealmList.isValid() returns false: clear(), removeAll(Collection), remove(RealmObject), first(), last(), size(), where()
* RealmPrimaryKeyConstraintException is now thrown instead of RealmException if two objects with same primary key are inserted.
* IllegalStateException is now thrown when calling Realm's clear(), RealmResults's remove(), removeLast(), clear() or RealmObject's removeFromRealm() from an incorrect thread.
* Fixed a bug affecting RealmConfiguration.equals().
* Fixed a bug in RealmQuery.isNotNull() which produced wrong results for binary data.
* Fixed a bug in RealmQuery.isNull() and RealmQuery.isNotNull() which validated the query prematurely.
* Fixed a bug where closed Realms were trying to refresh themselves resulting in a NullPointerException.
* Fixed a bug that made it possible to migrate open Realms, which could cause undefined behavior when querying, reading or writing data.
* Fixed a bug causing column indices to be wrong for some edge cases. See #1611 for details.

## 0.83.1 (2015-10-15)
* Updated Realm Core to version 0.94.1.
  - Fixed a bug when using Realm.compactRealm() which could make it impossible to open the Realm file again.
  - Fixed a bug, so isNull link queries now always return true if any part is null.

## 0.83 (2015-10-08)
* BREAKING CHANGE: Database file format update. The Realm file created by this version cannot be used by previous versions of Realm.
* BREAKING CHANGE: Removed deprecated methods and constructors from the Realm class.
* BREAKING CHANGE: Introduced boxed types Boolean, Byte, Short, Integer, Long, Float and Double. Added null support. Introduced annotation @Required to indicate a field is not nullable. String, Date and byte[] became nullable by default which means a RealmMigrationNeededException will be thrown if an previous version of a Realm file is opened.
* Deprecated methods: RealmQuery.minimum{Int,Float,Double}, RealmQuery.maximum{Int,Float,Double}. Use RealmQuery.min() and RealmQuery.max() instead.
* Added support for x86_64.
* Fixed an issue where opening the same Realm file on two Looper threads could potentially lead to an IllegalStateException being thrown.
* Fixed an issue preventing the call of listeners on refresh().
* Opening a Realm file from one thread will no longer be blocked by a transaction from another thread.
* Range restrictions of Date fields have been removed. Date fields now accepts any value. Milliseconds are still removed.

## 0.82.2 (2015-09-04)
* Fixed a bug which might cause failure when loading the native library.
* Fixed a bug which might trigger a timeout in Context.finalize().
* Fixed a bug which might cause RealmObject.isValid() to throw an exception if the object is deleted.
* Updated Realm core to version 0.89.9
  - Fixed a potential stack overflow issue which might cause a crash when encryption was used.
  - Embedded crypto functions into Realm dynamic lib to avoid random issues on some devices.
  - Throw RealmEncryptionNotSupportedException if the device doesn't support Realm encryption. At least one device type (HTC One X) contains system bugs that prevents Realm's encryption from functioning properly. This is now detected, and an exception is thrown when trying to open/create an encrypted Realm file. It's up to the application to catch this and decide if it's OK to proceed without encryption instead.

## 0.82.1 (2015-08-06)
* Fixed a bug where using the wrong encryption key first caused the right key to be seen as invalid.
* Fixed a bug where String fields were ignored when updating objects from JSON with null values.
* Fixed a bug when calling System.exit(0), the process might hang.

## 0.82 (2015-07-28)
* BREAKING CHANGE: Fields with annotation @PrimaryKey are indexed automatically now. Older schemas require a migration.
* RealmConfiguration.setModules() now accept ignore null values which Realm.getDefaultModule() might return.
* Trying to access a deleted Realm object throw throws a proper IllegalStateException.
* Added in-memory Realm support.
* Closing realm on another thread different from where it was created now throws an exception.
* Realm will now throw a RealmError when Realm's underlying storage engine encounters an unrecoverable error.
* @Index annotation can also be applied to byte/short/int/long/boolean/Date now.
* Fixed a bug where RealmQuery objects are prematurely garbage collected.
* Removed RealmQuery.between() for link queries.

## 0.81.1 (2015-06-22)
* Fixed memory leak causing Realm to never release Realm objects.

## 0.81 (2015-06-19)
* Introduced RealmModules for working with custom schemas in libraries and apps.
* Introduced Realm.getDefaultInstance(), Realm.setDefaultInstance(RealmConfiguration) and Realm.getInstance(RealmConfiguration).
* Deprecated most constructors. They have been been replaced by Realm.getInstance(RealmConfiguration) and Realm.getDefaultInstance().
* Deprecated Realm.migrateRealmAtPath(). It has been replaced by Realm.migrateRealm(RealmConfiguration).
* Deprecated Realm.deleteFile(). It has been replaced by Realm.deleteRealm(RealmConfiguration).
* Deprecated Realm.compactFile(). It has been replaced by Realm.compactRealm(RealmConfiguration).
* RealmList.add(), RealmList.addAt() and RealmList.set() now copy unmanaged objects transparently into Realm.
* Realm now works with Kotlin (M12+). (Thank you @cypressious.)
* Fixed a performance regression introduced in 0.80.3 occurring during the validation of the Realm schema.
* Added a check to give a better error message when null is used as value for a primary key.
* Fixed unchecked cast warnings when building with Realm.
* Cleaned up examples (remove old test project).
* Added checking for missing generic type in RealmList fields in annotation processor.

## 0.80.3 (2015-05-22)
* Calling Realm.copyToRealmOrUpdate() with an object with a null primary key now throws a proper exception.
* Fixed a bug making it impossible to open Realms created by Realm-Cocoa if a model had a primary key defined.
* Trying to using Realm.copyToRealmOrUpdate() with an object with a null primary key now throws a proper exception.
* RealmChangedListener now also gets called on the same thread that did the commit.
* Fixed bug where Realm.createOrUpdateWithJson() reset Date and Binary data to default values if not found in the JSON output.
* Fixed a memory leak when using RealmBaseAdapter.
* RealmBaseAdapter now allow RealmResults to be null. (Thanks @zaki50.)
* Fixed a bug where a change to a model class (`RealmList<A>` to `RealmList<B>`) would not throw a RealmMigrationNeededException.
* Fixed a bug where setting multiple RealmLists didn't remove the previously added objects.
* Solved ConcurrentModificationException thrown when addChangeListener/removeChangeListener got called in the onChange. (Thanks @beeender)
* Fixed duplicated listeners in the same realm instance. Trying to add duplicated listeners is ignored now. (Thanks @beeender)

## 0.80.2 (2015-05-04)
* Trying to use Realm.copyToRealmOrUpdate() with an object with a null primary key now throws a proper exception.
* RealmMigrationNeedException can now return the path to the Realm that needs to be migrated.
* Fixed bug where creating a Realm instance with a hashcode collision no longer returned the wrong Realm instance.
* Updated Realm Core to version 0.89.2
  - fixed bug causing a crash when opening an encrypted Realm file on ARM64 devices.

## 0.80.1 (2015-04-16)
* Realm.createOrUpdateWithJson() no longer resets fields to their default value if they are not found in the JSON input.
* Realm.compactRealmFile() now uses Realm Core's compact() method which is more failure resilient.
* Realm.copyToRealm() now correctly handles referenced child objects that are already in the Realm.
* The ARM64 binary is now properly a part of the Eclipse distribution package.
* A RealmMigrationExceptionNeeded is now properly thrown if @Index and @PrimaryKey are not set correctly during a migration.
* Fixed bug causing Realms to be cached even though they failed to open correctly.
* Added Realm.deleteRealmFile(File) method.
* Fixed bug causing queries to fail if multiple Realms has different field ordering.
* Fixed bug when using Realm.copyToRealm() with a primary key could crash if default value was already used in the Realm.
* Updated Realm Core to version 0.89.0
  - Improved performance for sorting RealmResults.
  - Improved performance for refreshing a Realm after inserting or modifying strings or binary data.
  - Fixed bug causing incorrect result when querying indexed fields.
  - Fixed bug causing corruption of string index when deleting an object where there are duplicate values for the indexed field.
  - Fixed bug causing a crash after compacting the Realm file.
* Added RealmQuery.isNull() and RealmQuery.isNotNull() for querying relationships.
* Fixed a potential NPE in the RealmList constructor.

## 0.80 (2015-03-11)
* Queries on relationships can be case sensitive.
* Fixed bug when importing JSONObjects containing NULL values.
* Fixed crash when trying to remove last element of a RealmList.
* Fixed bug crashing annotation processor when using "name" in model classes for RealmObject references
* Fixed problem occurring when opening an encrypted Realm with two different instances of the same key.
* Version checker no longer reports that updates are available when latest version is used.
* Added support for static fields in RealmObjects.
* Realm.writeEncryptedCopyTo() has been reenabled.

## 0.79.1 (2015-02-20)
* copyToRealm() no longer crashes on cyclic data structures.
* Fixed potential crash when using copyToRealmOrUpdate with an object graph containing a mix of elements with and without primary keys.

## 0.79 (2015-02-16)
* Added support for ARM64.
* Added RealmQuery.not() to negate a query condition.
* Added copyToRealmOrUpdate() and createOrUpdateFromJson() methods, that works for models with primary keys.
* Made the native libraries much smaller. Arm went from 1.8MB to 800KB.
* Better error reporting when trying to create or open a Realm file fails.
* Improved error reporting in case of missing accessors in model classes.
* Re-enabled RealmResults.remove(index) and RealmResults.removeLast().
* Primary keys are now supported through the @PrimaryKey annotation.
* Fixed error when instantiating a Realm with the wrong key.
* Throw an exception if deleteRealmFile() is called when there is an open instance of the Realm.
* Made migrations and compression methods synchronised.
* Removed methods deprecated in 0.76. Now Realm.allObjectsSorted() and RealmQuery.findAllSorted() need to be used instead.
* Reimplemented Realm.allObjectSorted() for better performance.

## 0.78 (2015-01-22)
* Added proper support for encryption. Encryption support is now included by default. Keys are now 64 bytes long.
* Added support to write an encrypted copy of a Realm.
* Realm no longer incorrectly warns that an instance has been closed too many times.
* Realm now shows a log warning if an instance is being finalized without being closed.
* Fixed bug causing Realms to be cached during a RealmMigration resulting in invalid realms being returned from Realm.getInstance().
* Updated core to 0.88.

## 0.77 (2015-01-16)
* Added Realm.allObjectsSorted() and RealmQuery.findAllSorted() and extending RealmResults.sort() for multi-field sorting.
* Added more logging capabilities at the JNI level.
* Added proper encryption support. NOTE: The key has been increased from 32 bytes to 64 bytes (see example).
* Added support for unmanaged objects and custom constructors.
* Added more precise imports in proxy classes to avoid ambiguous references.
* Added support for executing a transaction with a closure using Realm.executeTransaction().
* Added RealmObject.isValid() to test if an object is still accessible.
* RealmResults.sort() now has better error reporting.
* Fixed bug when doing queries on the elements of a RealmList, ie. like Realm.where(Foo.class).getBars().where().equalTo("name").
* Fixed bug causing refresh() to be called on background threads with closed Realms.
* Fixed bug where calling Realm.close() too many times could result in Realm not getting closed at all. This now triggers a log warning.
* Throw NoSuchMethodError when RealmResults.indexOf() is called, since it's not implemented yet.
* Improved handling of empty model classes in the annotation processor
* Removed deprecated static constructors.
* Introduced new static constructors based on File instead of Context, allowing to save Realm files in custom locations.
* RealmList.remove() now properly returns the removed object.
* Calling realm.close() no longer prevent updates to other open realm instances on the same thread.

## 0.76.0 (2014-12-19)
* RealmObjects can now be imported using JSON.
* Gradle wrapper updated to support Android Studio 1.0.
* Fixed bug in RealmObject.equals() so it now correctly compares two objects from the same Realm.
* Fixed bug in Realm crashing for receiving notifications after close().
* Realm class is now marked as final.
* Replaced concurrency example with a better thread example.
* Allowed to add/remove RealmChangeListeners in RealmChangeListeners.
* Upgraded to core 0.87.0 (encryption support, API changes).
* Close the Realm instance after migrations.
* Added a check to deny the writing of objects outside of a transaction.

## 0.75.1 (2014-12-03)
* Changed sort to be an in-place method.
* Renamed SORT_ORDER_DECENDING to SORT_ORDER_DESCENDING.
* Added sorting functionality to allObjects() and findAll().
* Fixed bug when querying a date column with equalTo(), it would act as lessThan()

## 0.75.0 (2014-11-28)
* Realm now implements Closeable, allowing better cleanup of native resources.
* Added writeCopyTo() and compactRealmFile() to write and compact a Realm to a new file.
* RealmObject.toString(), equals() and hashCode() now support models with cyclic references.
* RealmResults.iterator() and listIterator() now correctly iterates the results when using remove().
* Bug fixed in Exception text when field names was not matching the database.
* Bug fixed so Realm no longer throws an Exception when removing the last object.
* Bug fixed in RealmResults which prevented sub-querying.
* The Date type does not support millisecond resolution, and dates before 1901-12-13 and dates after 2038-01-19 are not supported on 32 bit systems.
* Fixed bug so Realm no longer throws an Exception when removing the last object.
* Fixed bug in RealmResults which prevented sub-querying.

## 0.74.0 (2014-11-19)
* Added support for more field/accessors naming conventions.
* Added case sensitive versions of string comparison operators equalTo and notEqualTo.
* Added where() to RealmList to initiate queries.
* Added verification of fields names in queries with links.
* Added exception for queries with invalid field name.
* Allow static methods in model classes.
* An exception will now be thrown if you try to move Realm, RealmResults or RealmObject between threads.
* Fixed a bug in the calculation of the maximum of date field in a RealmResults.
* Updated core to 0.86.0, fixing a bug in cancelling an empty transaction, and major query speedups with floats/doubles.
* Consistent handling of UTF-8 strings.
* removeFromRealm() now calls moveLastOver() which is faster and more reliable when deleting multiple objects.

## 0.73.1 (2014-11-05)
* Fixed a bug that would send infinite notifications in some instances.

## 0.73.0 (2014-11-04)
* Fixed a bug not allowing queries with more than 1024 conditions.
* Rewritten the notification system. The API did not change but it's now much more reliable.
* Added support for switching auto-refresh on and off (Realm.setAutoRefresh).
* Added RealmBaseAdapter and an example using it.
* Added deleteFromRealm() method to RealmObject.

## 0.72.0 (2014-10-27)
* Extended sorting support to more types: boolean, byte, short, int, long, float, double, Date, and String fields are now supported.
* Better support for Java 7 and 8 in the annotations processor.
* Better support for the Eclipse annotations processor.
* Added Eclipse support to the distribution folder.
* Added Realm.cancelTransaction() to cancel/abort/rollback a transaction.
* Added support for link queries in the form realm.where(Owner.class).equalTo("cat.age", 12).findAll().
* Faster implementation of RealmQuery.findFirst().
* Upgraded core to 0.85.1 (deep copying of strings in queries; preparation for link queries).

## 0.71.0 (2014-10-07)
* Simplified the release artifact to a single Jar file.
* Added support for Eclipse.
* Added support for deploying to Maven.
* Throw exception if nested transactions are used (it's not allowed).
* Javadoc updated.
* Fixed [bug in RealmResults](https://github.com/realm/realm-java/issues/453).
* New annotation @Index to add search index to a field (currently only supporting String fields).
* Made the annotations processor more verbose and strict.
* Added RealmQuery.count() method.
* Added a new example about concurrency.
* Upgraded to core 0.84.0.

## 0.70.1 (2014-09-30)
* Enabled unit testing for the realm project.
* Fixed handling of camel-cased field names.

## 0.70.0 (2014-09-29)
* This is the first public beta release.<|MERGE_RESOLUTION|>--- conflicted
+++ resolved
@@ -7,7 +7,8 @@
 * None.
 
 ### Fixed
-* None.
+* Rare corruption causing 'Invalid streaming format cookie'-exception. Typically following compact, convert or copying to a new file. (Issue [#7775](https://github.com/realm/realm-java/issues/7775), since v10.13.0 (Core v12.12.0))
+* [RealmApp] Crash when opening a Realm with a proxy enabled. (Issue [#7828](https://github.com/realm/realm-java/issues/7828))
 
 ### Compatibility
 * File format: Generates Realms with format v23. Unsynced Realms will be upgraded from Realm Java 2.0 and later. Synced Realms can only be read and upgraded if created with Realm Java v10.0.0-BETA.1.
@@ -17,36 +18,8 @@
 * Android Gradle Plugin 7.4.0 and above.
 
 ### Internal
-<<<<<<< HEAD
 * Updated to Realm Core 13.22.0, commit 0b19887b5b25746afaf474fe298e38f450f0486e.
 
-
-## 10.16.2 (YYYY-MM-DD)
-
-### Breaking Changes
-* None.
-
-### Enhancements
-* None.
-
-### Fixed
-* Rare corruption causing 'Invalid streaming format cookie'-exception. Typically following compact, convert or copying to a new file. (Issue [#7775](https://github.com/realm/realm-java/issues/7775), since v10.13.0 (Core v12.12.0))
-* [RealmApp] Crash when opening a Realm with a proxy enabled. (Issue [#7828](https://github.com/realm/realm-java/issues/7828))
-
-### Compatibility
-* File format: Generates Realms with format v23. Unsynced Realms will be upgraded from Realm Java 2.0 and later. Synced Realms can only be read and upgraded if created with Realm Java v10.0.0-BETA.1.
-* APIs are backwards compatible with all previous release of realm-java in the 10.6.y series.
-* Realm Studio 13.0.0 or above is required to open Realms created by this version.
-* Gradle 7.5 and above.
-* Android Gradle Plugin 7.4.0 and above.
-
-### Internal
-* Updated to Realm Core 13.17.1, commit 59e874a45bce0217bb7d37abe78ed04cebfba5a0.
-
-=======
-* None.
-
->>>>>>> a5a0dd36
 
 ## 10.16.1 (2023-06-26)
 
