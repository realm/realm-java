--- conflicted
+++ resolved
@@ -15,11 +15,8 @@
 
 ## Enhancements
 
-<<<<<<< HEAD
 * Added support for primitive lists in migrations using `RealmObjectSchema.addRealmListField(String name, Class<?> type)` (#5329).
-=======
 * Now users can use `String`, `byte[]`, `Boolean`, `Long`, `Integer`, `Short`, `Byte`, `Double`, `Float` and `Date` as a type parameter of `RealmList`.
->>>>>>> efa33153
 
 ## Bug Fixes
 
