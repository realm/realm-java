## 3.1.4

## Bug fixes

* Added missing row validation check in certain cases on invalidated/deleted objects (#4540).
<<<<<<< HEAD
* `OrderedRealmCollectionSnapshot.get()` returned a wrong object (#4554).
=======
* Initializing Realm is now more resilient if `Context.getFilesDir()` isn't working correctly (#4493).
>>>>>>> a7cb8007

## 3.1.3 (2017-04-20)

### Enhancements

* [ObjectServer] Resume synchronization as soon as the connectivity is back (#4141).

### Bug Fixes

* `equals()` and `hashCode()` of managed `RealmObject`s that come from linking objects don't work correctly (#4487).
* Field name was missing in exception message when `null` was set to required field (#4484).
* Now throws `IllegalStateException` when a getter of linking objects is called against deleted or not yet loaded `RealmObject`s (#4499).
* `NullPointerException` caused by local transaction inside the listener of `findFirstAsync()`'s results (#4495).
* Native crash when adding listeners to `RealmObject` after removing listeners from the same `RealmObject` before (#4502).
* Native crash with "Invalid argument" error happened on some Android 7.1.1 devices when opening Realm on external storage (#4461).
* `OrderedRealmCollectionChangeListener` didn't report change ranges correctly when circular link's field changed (#4474).

### Internal

* Upgraded to Realm Sync 1.6.0.
* Upgraded to Realm Core 2.6.1.

## 3.1.2 (2017-04-12)

### Bug Fixes

* Crash caused by JNI couldn't find `OsObject.notifyChangeListeners` when ProGuard is enabled (#4461).
* Incompatible return type of `RealmSchema.getAll()` and `BaseRealm.getSchema()` (#4443).
* Memory leaked when synced Realm was initialized (#4465).
* An `IllegalStateException` will be thrown when starting iterating `OrderedRealmCollection` if the Realm is closed (#4471).

## 3.1.1 (2017-04-07)

### Bug Fixes

* Crash caused by Listeners on `RealmObject` getting triggered the 2nd time with different changed field (#4437).
* Unintentionally exposing `StandardRealmSchema` (#4443).
* Workaround for crashes on specific Samsung devices which are caused by a buggy `memmove` call (#3651).

## 3.1.0 (2017-04-05)

### Breaking Changes

* Updated file format of Realm files. Existing Realm files will automatically be migrated to the new format when they are opened, but older versions of Realm cannot open these files.
* [ObjectServer] Due to file format changes, Realm Object Server 1.3.0 or later is required.

### Enhancements

* Added support for reverse relationships through the `@LinkingObjects` annotation. See `io.realm.annotations.LinkingObjects` for documentation.  
  * This feature is in `@Beta`.
  * Queries on linking objects do not work.  Queries like `where(...).equalTo("field.linkingObjects.id", 7).findAll()` are not yet supported.
  * Backlink verification is incomplete.  Evil code can cause native crashes.
* The listener on `RealmObject` will only be triggered if the object changes (#3894).
* Added `RealmObjectChangeListener` interface that provide detailed information about `RealmObject` field changes.
* Listeners on `RealmList` and `RealmResults` will be triggered immediately when the transaction is committed on the same thread (#4245).
* The real `RealmMigrationNeededException` is now thrown instead of `IllegalArgumentException` if no migration is provided for a Realm that requires it.
* `RealmQuery.distinct()` can be performed on unindexed fields (#2285).
* `targetSdkVersion` is now 25.
* [ObjectServer] In case of a Client Reset, information about the location of the backed up Realm file is now reported through the `ErrorHandler` interface (#4080).
* [ObjectServer] Authentication URLs now automatically append `/auth` if no other path segment is set (#4370).

### Bug Fixes

* Crash with `LogicError` with `Bad version number` on notifier thread (#4369).
* `Realm.migrateRealm(RealmConfiguration)` now fails correctly with an `IllegalArgumentException` if a `SyncConfiguration` is provided (#4075).
* Fixed a potential cause for Realm file corruptions (never reported).
* Add `@Override` annotation to proxy class accessors and stop using raw type in proxy classes in order to remove warnings from javac (#4329).
* `findFirstAsync()` now returns an invalid object if there is no object matches the query condition instead of running the query repeatedly until it can find one (#4352).
* [ObjectServer] Changing the log level after starting a session now works correctly (#4337).

### Internal

* Using the Object Store's Session and SyncManager.
* Upgraded to Realm Sync 1.5.0.
* Upgraded to Realm Core 2.5.1.
* Upgraded Gradle to 3.4.1

## 3.0.0 (2017-02-28)

### Breaking Changes

* `RealmResults.distinct()` returns a new `RealmResults` object instead of filtering on the original object (#2947).
* `RealmResults` is auto-updated continuously. Any transaction on the current thread which may have an impact on the order or elements of the `RealmResults` will change the `RealmResults` immediately instead of change it in the next event loop. The standard `RealmResults.iterator()` will continue to work as normal, which means that you can still delete or modify elements without impacting the iterator. The same is not true for simple for-loops. In some cases a simple for-loop will not work (https://realm.io/docs/java/3.0.0/api/io/realm/OrderedRealmCollection.html#loops), and you must use the new createSnapshot() method.
* `RealmChangeListener` on `RealmObject` will now also be triggered when the object is deleted. Use `RealmObject.isValid()` to check this state(#3138).
* `RealmObject.asObservable()` will now emit the object when it is deleted. Use `RealmObject.isValid()` to check this state (#3138).
* Removed deprecated classes `Logger` and `AndroidLogger` (#4050).

### Deprecated

* `RealmResults.removeChangeListeners()`. Use `RealmResults.removeAllChangeListeners()` instead.
* `RealmObject.removeChangeListeners()`. Use `RealmObject.removeAllChangeListeners()` instead.
* `RealmResults.distinct()` and `RealmResults.distinctAsync()`. Use `RealmQuery.distinct()` and `RealmQuery.distinctAsync()` instead.

### Enhancements

* Added support for sorting by link's field (#672).
* Added `OrderedRealmCollectionSnapshot` class and `OrderedRealmCollection.createSnapshot()` method. `OrderedRealmCollectionSnapshot` is useful when changing `RealmResults` or `RealmList` in simple loops.
* Added `OrderedRealmCollectionChangeListener` interface for supporting fine-grained collection notifications.
* Added support for ChangeListeners on `RealmList`.
* Added `RealmList.asObservable()`.

### Bug Fixes

* Element type checking in `DynamicRealmObject#setList()` (#4252).
* Now throws `IllegalStateException` instead of process crash when any of thread confined methods in `RealmQuery` is called from wrong thread (#4228).
* Now throws `IllegalStateException` when any of thread confined methods in `DynamicRealmObject` is called from wrong thread (#4258).

### Internal

* Use Object Store's `Results` as the backend for `RealmResults` (#3372).
  - Use Object Store's notification mechanism to trigger listeners.
  - Local commits triggers Realm global listener and `RealmObject` listener on current thread immediately instead of in the next event loop.


## 2.3.2 (2017-02-27)

### Bug fixes

* Log levels in JNI layer were all reported as "Error" (#4204).
* Encrypted realms can end up corrupted if many threads are reading and writing at the same time (#4128).
* "Read-only file system" exception when compacting Realm file on external storage (#4140).

### Internal

* Updated to Realm Sync v1.2.1.
* Updated to Realm Core v2.3.2.

### Enhancements

* Improved performance of getters and setters in proxy classes.


## 2.3.1 (2017-02-07)

### Enhancements

* [ObjectServer] The `serverUrl` given to `SyncConfiguration.Builder()` is now more lenient and will also accept only paths as argument (#4144).
* [ObjectServer] Add a timer to refresh periodically the access_token.

### Bug fixes

* NPE problem in SharedRealm.finalize() (#3730).
* `RealmList.contains()` and `RealmResults.contains()` now correctly use custom `equals()` method on Realm model classes.
* Build error when the project is using Kotlin (#4087).
* Bug causing classes to be replaced by classes already in Gradle's classpath (#3568).
* NullPointerException when notifying a single object that it changed (#4086).


## 2.3.0 (2017-01-19)

### Object Server API Changes

* Realm Sync v1.0.0 has been released, and Realm Mobile Platform is no longer considered in beta.
* Breaking change: Location of Realm files are now placed in `getFilesDir()/<userIdentifier>` instead of `getFilesDir()/`.
  This is done in order to support shared Realms among users, while each user retaining their own local copy.
* Breaking change: `SyncUser.all()` now returns Map instead of List.
* Breaking change: Added a default `UserStore` saving users in a Realm file (`RealmFileUserStore`).
* Breaking change: Added multi-user support to `UserStore`. Added `get(String)` and `remove(String)`, removed `remove()` and renamed `get()` to `getCurrent()`.
* Breaking change: Changed the order of arguments to `SyncCredentials.custom()` to match iOS: token, provider, userInfo.
* Added support for `PermissionOffer` and `PermissionOfferResponse` to `SyncUser.getManagementRealm()`.
* Exceptions thrown in error handlers are ignored but logged (#3559).
* Removed unused public constants in `SyncConfiguration` (#4047).
* Fixed bug, preventing Sync client to renew the access token (#4038) (#4039).
* Now `SyncUser.logout()` properly revokes tokens (#3639).

### Bug fixes

* Fixed native memory leak setting the value of a primary key (#3993).
* Activated Realm's annotation processor on connectedTest when the project is using kapt (#4008).
* Fixed "too many open files" issue (#4002).
* Added temporary work-around for bug crashing Samsung Tab 3 devices on startup (#3651).

### Enhancements

* Added `like` predicate for String fields (#3752).

### Internal

* Updated to Realm Sync v1.0.0.
* Added a Realm backup when receiving a Sync client reset message from the server.

## 2.2.2 (2017-01-16)

### Object Server API Changes (In Beta)

* Disabled `Realm.compactRealm()` when sync is enabled as it might corrupt the Realm (https://github.com/realm/realm-core/issues/2345).

### Bug fixes

* "operation not permitted" issue when creating Realm file on some devices' external storage (#3629).
* Crash on API 10 devices (#3726).
* `UnsatisfiedLinkError` caused by `pipe2` (#3945).
* Unrecoverable error with message "Try again" when the notification fifo is full (#3964).
* Realm migration wasn't triggered when the primary key definition was altered (#3966).
* Use phantom reference to solve the finalize time out issue (#2496).

### Enhancements

* All major public classes are now non-final. This is mostly a compromise to support Mockito. All protected fields/methods are still not considered part of the public API and can change without notice (#3869).
* All Realm instances share a single notification daemon thread.
* Fixed Java lint warnings with generated proxy classes (#2929).

### Internal

* Upgraded Realm Core to 2.3.0.
* Upgraded Realm Sync to 1.0.0-BETA-6.5.

## 2.2.1 (2016-11-12)

### Object Server API Changes (In Beta)

* Fixed `SyncConfiguration.toString()` so it now outputs a correct description instead of an empty string (#3787).

### Bug fixes

* Added version number to the native library, preventing ReLinker from accidentally loading old code (#3775).
* `Realm.getLocalInstanceCount(config)` throwing NullPointerException if called after all Realms have been closed (#3791).

## 2.2.0 (2016-11-12)

### Object Server API Changes (In Beta)

* Added support for `SyncUser.getManagementRealm()` and permission changes.

### Bug fixes

* Kotlin projects no longer create the `RealmDefaultModule` if no Realm model classes are present (#3746).
* Remove `includedescriptorclasses` option from ProGuard rule file in order to support built-in shrinker of Android Gradle Plugin (#3714).
* Unexpected `RealmMigrationNeededException` was thrown when a field was added to synced Realm.

### Enhancements

* Added support for the `annotationProcessor` configuration provided by Android Gradle Plugin 2.2.0 or later. Realm plugin adds its annotation processor to the `annotationProcessor` configuration instead of `apt` configuration if it is available and the `com.neenbedankt.android-apt` plugin is not used. In Kotlin projects, `kapt` is used instead of the `annotationProcessor` configuration (#3026).

## 2.1.1 (2016-10-27)

### Bug fixes

* Fixed a bug in `Realm.insert` and `Realm.insertOrUpdate` methods causing a `StackOverFlow` when you try to insert a cyclic graph of objects between Realms (#3732).

### Object Server API Changes (In Beta)

* Set default RxFactory to `SyncConfiguration`.

### Bug fixes

* ProGuard configuration introduced in 2.1.0 unexpectedly kept classes that did not have the @KeepMember annotation (#3689).

## 2.1.0 (2016-10-25)

### Breaking changes

* * `SecureUserStore` has been moved to its own GitHub repository: https://github.com/realm/realm-android-user-store
  See https://github.com/realm/realm-android-user-store/blob/master/README.md for further info on how to include it.


### Object Server API Changes (In Beta)

* Renamed `User` to `SyncUser`, `Credentials` to `SyncCredentials` and `Session` to `SyncSession` to align names with Cocoa.
* Removed `SyncManager.setLogLevel()`. Use `RealmLog.setLevel()` instead.
* `SyncUser.logout()` now correctly clears `SyncUser.currentUser()` (#3638).
* Missing ProGuard configuration for libraries used by Sync extension (#3596).
* Error handler was not called when sync session failed (#3597).
* Added `User.all()` that returns all known Realm Object Server users.
* Upgraded Realm Sync to 1.0.0-BETA-3.2

### Deprecated

* `Logger`. Use `RealmLogger` instead.
* `AndroidLogger`. The logger for Android is implemented in native code instead.

### Bug fixes

* The following were not kept by ProGuard: names of native methods not in the `io.realm.internal` package, names of classes used in method signature (#3596).
* Permission error when a database file was located on external storage (#3140).
* Memory leak when unsubscribing from a RealmResults/RealmObject RxJava Observable (#3552).

### Enhancements

* `Realm.compactRealm()` now works for encrypted Realms.
* Added `first(E defaultValue)` and `last(E defaultValue)` methods to `RealmList` and `RealmResult`. These methods will return the provided object instead of throwing an `IndexOutOfBoundsException` if the list is empty.
* Reduce transformer logger verbosity (#3608).
* `RealmLog.setLevel(int)` for setting the log level across all loggers.

### Internal

* Upgraded Realm Core to 2.1.3

### Credits

* Thanks to Max Furman (@maxfurman) for adding support for `first()` and `last()` default values.

## 2.0.2 (2016-10-06)

This release is not protocol-compatible with previous versions of the Realm Mobile Platform. The base library is still fully compatible.

### Bug fixes

* Build error when using Java 7 (#3563).

### Internal

* Upgraded Realm Core to 2.1.0
* Upgraded Realm Sync to 1.0.0-BETA-2.0.

## 2.0.1 (2016-10-05)

### Bug fixes

* `android.net.conn.CONNECTIVITY_CHANGE` broadcast caused `RuntimeException` if sync extension was disabled (#3505).
* `android.net.conn.CONNECTIVITY_CHANGE` was not delivered on Android 7 devices.
* `distinctAsync` did not respect other query parameters (#3537).
* `ConcurrentModificationException` from Gradle when building an application (#3501).

### Internal

* Upgraded to Realm Core 2.0.1 / Realm Sync 1.3-BETA

## 2.0.0 (2016-09-27)

This release introduces support for the Realm Mobile Platform!
See <https://realm.io/news/introducing-realm-mobile-platform/> for an overview of these great new features.

### Breaking Changes

* Files written by Realm 2.0 cannot be read by 1.x or earlier versions. Old files can still be opened.
* It is now required to call `Realm.init(Context)` before calling any other Realm API.
* Removed `RealmConfiguration.Builder(Context)`, `RealmConfiguration.Builder(Context, File)` and `RealmConfiguration.Builder(File)` constructors.
* `isValid()` now always returns `true` instead of `false` for unmanaged `RealmObject` and `RealmList`. This puts it in line with the behaviour of the Cocoa and .NET API's (#3101).
* armeabi is not supported anymore.
* Added new `RealmFileException`.
  - `IncompatibleLockFileException` has been removed and replaced by `RealmFileException` with kind `INCOMPATIBLE_LOCK_FILE`.
  - `RealmIOExcpetion` has been removed and replaced by `RealmFileException`.
* `RealmConfiguration.Builder.assetFile(Context, String)` has been renamed to `RealmConfiguration.Builder.assetFile(String)`.
* Object with primary key is now required to define it when the object is created. This means that `Realm.createObject(Class<E>)` and `DynamicRealm.createObject(String)` now throws `RealmException` if they are used to create an object with a primary key field. Use `Realm.createObject(Class<E>, Object)` or `DynamicRealm.createObject(String, Object)` instead.
* Importing from JSON without the primary key field defined in the JSON object now throws `IllegalArgumentException`.
* Now `Realm.beginTransaction()`, `Realm.executeTransaction()` and `Realm.waitForChange()` throw `RealmMigrationNeededException` if a remote process introduces incompatible schema changes (#3409).
* The primary key value of an object can no longer be changed after the object was created. Instead a new object must be created and all fields copied over.
* Now `Realm.createObject(Class)` and `Realm.createObject(Class,Object)` take the values from the model's fields and default constructor. Creating objects through the `DynamicRealm` does not use these values (#777).
* When `Realm.create*FromJson()`s create a new `RealmObject`, now they take the default values defined by the field itself and its default constructor for those fields that are not defined in the JSON object.

### Enhancements

* Added `realmObject.isManaged()`, `RealmObject.isManaged(obj)` and `RealmCollection.isManaged()` (#3101).
* Added `RealmConfiguration.Builder.directory(File)`.
* `RealmLog` has been moved to the public API. It is now possible to control which events Realm emit to Logcat. See the `RealmLog` class for more details.
* Typed `RealmObject`s can now continue to access their fields properly even though the schema was changed while the Realm was open (#3409).
* A `RealmMigrationNeededException` will be thrown with a cause to show the detailed message when a migration is needed and the migration block is not in the `RealmConfiguration`.


### Bug fixes

* Fixed a lint error in proxy classes when the 'minSdkVersion' of user's project is smaller than 11 (#3356).
* Fixed a potential crash when there were lots of async queries waiting in the queue.
* Fixed a bug causing the Realm Transformer to not transform field access in the model's constructors (#3361).
* Fixed a bug causing a build failure when the Realm Transformer adds accessors to a model class that was already transformed in other project (#3469).
* Fixed a bug causing the `NullPointerException` when calling getters/setters in the model's constructors (#2536).

### Internal

* Moved JNI build to CMake.
* Updated Realm Core to 2.0.0.
* Updated ReLinker to 1.2.2.

## 1.2.0 (2016-08-19)

### Bug fixes

* Throw a proper exception when operating on a non-existing field with the dynamic API (#3292).
* `DynamicRealmObject.setList` should only accept `RealmList<DynamicRealmObject>` (#3280).
* `DynamicRealmObject.getX(fieldName)` now throws a proper exception instead of a native crash when called with a field name of the wrong type (#3294).
* Fixed a concurrency crash which might happen when `Realm.executeTransactionAsync()` tried to call `onSucess` after the Realm was closed.

### Enhancements

* Added `RealmQuery.in()` for a comparison against multiple values.
* Added byte array (`byte[]`) support to `RealmQuery`'s `equalTo` and `notEqualTo` methods.
* Optimized internal caching of schema classes (#3315).

### Internal

* Updated Realm Core to 1.5.1.
* Improved sorting speed.
* Completely removed the `OptionalAPITransformer`.

### Credits

* Thanks to Brenden Kromhout (@bkromhout) for adding binary array support to `equalTo` and `notEqualTo`.

## 1.1.1 (2016-07-01)

### Bug fixes

* Fixed a wrong JNI method declaration which might cause "method not found" crash on some devices.
* Fixed a bug that `Error` in the background async thread is not forwarded to the caller thread.
* Fixed a crash when an empty `Collection` is passed to `insert()`/`insertOrUpdate()` (#3103).
* Fixed a bug that does not transfer the primary key when `RealmSchemaObject.setClassName()` is called to rename a class (#3118).
* Fixed bug in `Realm.insert` and `Realm.insertOrUpdate` methods causing a `RealmList` to be cleared when inserting a managed `RealmModel` (#3105).
* Fixed a concurrency allocation bug in storage engine which might lead to some random crashes.
* Bulk insertion now throws if it is not called in a transaction (#3173).
* The IllegalStateException thrown when accessing an empty RealmObject is now more meaningful (#3200).
* `insert()` now correctly throws an exception if two different objects have the same primary key (#3212).
* Blackberry Z10 throwing "Function not implemented" (#3178).
* Reduced the number of file descriptors used by Realm Core (#3197).
* Throw a proper `IllegalStateException` if a `RealmChangeListener` is used inside an IntentService (#2875).

### Enhancements

* The Realm Annotation processor no longer consumes the Realm annotations. Allowing other annotation processors to run.

### Internal

* Updated Realm Core to 1.4.2.
* Improved sorting speed.

## 1.1.0 (2016-06-30)

### Bug fixes

* A number of bug fixes in the storage engine related to memory management in rare cases when a Realm has been compacted.
* Disabled the optional API transformer since it has problems with DexGuard (#3022).
* `OnSuccess.OnSuccess()` might not be called with the correct Realm version for async transaction (#1893).
* Fixed a bug in `copyToRealm()` causing a cyclic dependency objects being duplicated.
* Fixed a build failure when model class has a conflicting name such as `Map`, `List`, `String`, ... (#3077).

### Enhancements

* Added `insert(RealmModel obj)`, `insertOrUpdate(RealmModel obj)`, `insert(Collection<RealmModel> collection)` and `insertOrUpdate(Collection<RealmModel> collection)` to perform batch inserts (#1684).
* Enhanced `Table.toString()` to show a PrimaryKey field details (#2903).
* Enabled ReLinker when loading a Realm from a custom path by adding a `RealmConfiguration.Builder(Context, File)` constructor (#2900).
* Changed `targetSdkVersion` of `realm-library` to 24.
* Logs warning if `DynamicRealm` is not closed when GC happens as it does for `Realm`.

### Deprecated

* `RealmConfiguration.Builder(File)`. Use `RealmConfiguration.Builder(Context, File)` instead.

### Internal

* Updated Realm Core to 1.2.0.

## 1.0.1 (2016-05-25)

### Bug fixes

* Fixed a crash when calling `Table.toString()` in debugger (#2429).
* Fixed a race condition which would cause some `RealmResults` to not be properly updated inside a `RealmChangeListener`. This could result in crashes when accessing items from those results (#2926/#2951).
* Revised `RealmResults.isLoaded()` description (#2895).
* Fixed a bug that could cause Realm to lose track of primary key when using `RealmObjectSchema.removeField()` and `RealmObjectSchema.renameField()` (#2829/#2926).
* Fixed a bug that prevented some devices from finding async related JNI methods correctly.
* Updated ProGuard configuration in order not to depend on Android's default configuration (#2972).
* Fixed a race condition between Realms notifications and other UI events. This could e.g. cause ListView to crash (#2990).
* Fixed a bug that allowed both `RealmConfiguration.Builder.assetFile()`/`deleteRealmIfMigrationNeeded()` to be configured at the same time, which leads to the asset file accidentally being deleted in migrations (#2933).
* Realm crashed outright when the same Realm file was opened in two processes. Realm will now optimistically retry opening for 1 second before throwing an Error (#2459).

### Enhancements

* Removes RxJava related APIs during bytecode transforming to make RealmObject plays well with reflection when rx.Observable doesn't exist.

## 1.0.0 (2016-05-25)

No changes since 0.91.1.

## 0.91.1 (2016-05-25)

* Updated Realm Core to 1.0.1.

### Bug fixes

* Fixed a bug when opening a Realm causes a staled memory mapping. Symptoms are error messages like "Bad or incompatible history type", "File format version doesn't match", and "Encrypted interprocess sharing is currently unsupported".

## 0.91.0 (2016-05-20)

* Updated Realm Core to 1.0.0.

### Breaking changes

* Removed all `@Deprecated` methods.
* Calling `Realm.setAutoRefresh()` or `DynamicRealm.setAutoRefresh()` from non-Looper thread throws `IllegalStateException` even if the `autoRefresh` is false (#2820).

### Bug fixes

* Calling RealmResults.deleteAllFromRealm() might lead to native crash (#2759).
* The annotation processor now correctly reports an error if trying to reference interfaces in model classes (#2808).
* Added null check to `addChangeListener` and `removeChangeListener` in `Realm` and `DynamicRealm` (#2772).
* Calling `RealmObjectSchema.addPrimaryKey()` adds an index to the primary key field, and calling `RealmObjectSchema.removePrimaryKey()` removes the index from the field (#2832).
* Log files are not deleted when calling `Realm.deleteRealm()` (#2834).

### Enhancements

* Upgrading to OpenSSL 1.0.1t. From July 11, 2016, Google Play only accept apps using OpenSSL 1.0.1r or later (https://support.google.com/faqs/answer/6376725, #2749).
* Added support for automatically copying an initial database from assets using `RealmConfiguration.Builder.assetFile()`.
* Better error messages when certain file operations fail.

### Credits

* Paweł Surówka (@thesurix) for adding the `RealmConfiguration.Builder.assetFile()`.

## 0.90.1

* Updated Realm Core to 0.100.2.

### Bug fixes

* Opening a Realm while closing a Realm in another thread could lead to a race condition.
* Automatic migration to the new file format could in rare circumstances lead to a crash.
* Fixing a race condition that may occur when using Async API (#2724).
* Fixed CannotCompileException when related class definition in android.jar cannot be found (#2703).

### Enhancements

* Prints path when file related exceptions are thrown.

## 0.90.0

* Updated Realm Core to 0.100.0.

### Breaking changes

* RealmChangeListener provides the changed object/Realm/collection as well (#1594).
* All JSON methods on Realm now only wraps JSONException in RealmException. All other Exceptions are thrown as they are.
* Marked all methods on `RealmObject` and all public classes final (#1594).
* Removed `BaseRealm` from the public API.
* Removed `HandlerController` from the public API.
* Removed constructor of `RealmAsyncTask` from the public API (#1594).
* `RealmBaseAdapter` has been moved to its own GitHub repository: https://github.com/realm/realm-android-adapters
  See https://github.com/realm/realm-android-adapters/blob/master/README.md for further info on how to include it.
* File format of Realm files is changed. Files will be automatically upgraded but opening a Realm file with older
  versions of Realm is not possible.

### Deprecated

* `Realm.allObjects*()`. Use `Realm.where(clazz).findAll*()` instead.
* `Realm.distinct*()`. Use `Realm.where(clazz).distinct*()` instead.
* `DynamicRealm.allObjects*()`. Use `DynamicRealm.where(className).findAll*()` instead.
* `DynamicRealm.distinct*()`. Use `DynamicRealm.where(className).distinct*()` instead.
* `Realm.allObjectsSorted(field, sort, field, sort, field, sort)`. Use `RealmQuery.findAllSorted(field[], sort[])`` instead.
* `RealmQuery.findAllSorted(field, sort, field, sort, field, sort)`. Use `RealmQuery.findAllSorted(field[], sort[])`` instead.
* `RealmQuery.findAllSortedAsync(field, sort, field, sort, field, sort)`. Use `RealmQuery.findAllSortedAsync(field[], sort[])`` instead.
* `RealmConfiguration.setModules()`. Use `RealmConfiguration.modules()` instead.
* `Realm.refresh()` and `DynamicRealm.refresh()`. Use `Realm.waitForChange()`/`stopWaitForChange()` or `DynamicRealm.waitForChange()`/`stopWaitForChange()` instead.

### Enhancements

* `RealmObjectSchema.getPrimaryKey()` (#2636).
* `Realm.createObject(Class, Object)` for creating objects with a primary key directly.
* Unit tests in Android library projects now detect Realm model classes.
* Better error message if `equals()` and `hashCode()` are not properly overridden in custom Migration classes.
* Expanding the precision of `Date` fields to cover full range (#833).
* `Realm.waitForChange()`/`stopWaitForChange()` and `DynamicRealm.waitForChange()`/`stopWaitForChange()` (#2386).

### Bug fixes

* `RealmChangeListener` on `RealmObject` is not triggered when adding listener on returned `RealmObject` of `copyToRealmOrUpdate()` (#2569).

### Credits

* Thanks to Brenden Kromhout (@bkromhout) for adding `RealmObjectSchema.getPrimaryKey()`.

## 0.89.1

### Bug fixes

* @PrimaryKey + @Required on String type primary key no longer throws when using copyToRealm or copyToRealmOrUpdate (#2653).
* Primary key is cleared/changed when calling RealmSchema.remove()/RealmSchema.rename() (#2555).
* Objects implementing RealmModel can be used as a field of RealmModel/RealmObject (#2654).

## 0.89.0

### Breaking changes

* @PrimaryKey field value can now be null for String, Byte, Short, Integer, and Long types. Older Realms should be migrated, using RealmObjectSchema.setNullable(), or by adding the @Required annotation. (#2515).
* `RealmResults.clear()` now throws UnsupportedOperationException. Use `RealmResults.deleteAllFromRealm()` instead.
* `RealmResults.remove(int)` now throws UnsupportedOperationException. Use `RealmResults.deleteFromRealm(int)` instead.
* `RealmResults.sort()` and `RealmList.sort()` now return the sorted result instead of sorting in-place.
* `RealmList.first()` and `RealmList.last()` now throw `ArrayIndexOutOfBoundsException` if `RealmList` is empty.
* Removed deprecated method `Realm.getTable()` from public API.
* `Realm.refresh()` and `DynamicRealm.refresh()` on a Looper no longer have any effect. `RealmObject` and `RealmResults` are always updated on the next event loop.

### Deprecated

* `RealmObject.removeFromRealm()` in place of `RealmObject.deleteFromRealm()`
* `Realm.clear(Class)` in favour of `Realm.delete(Class)`.
* `DynamicRealm.clear(Class)` in place of `DynamicRealm.delete(Class)`.

### Enhancements

* Added a `RealmModel` interface that can be used instead of extending `RealmObject`.
* `RealmCollection` and `OrderedRealmCollection` interfaces have been added. `RealmList` and `RealmResults` both implement these.
* `RealmBaseAdapter` now accept an `OrderedRealmCollection` instead of only `RealmResults`.
* `RealmObjectSchema.isPrimaryKey(String)` (#2440)
* `RealmConfiguration.initialData(Realm.Transaction)` can now be used to populate a Realm file before it is used for the first time.

### Bug fixes

* `RealmObjectSchema.isRequired(String)` and `RealmObjectSchema.isNullable(String)` don't throw when the given field name doesn't exist.

### Credits

* Thanks to @thesurix for adding `RealmConfiguration.initialData()`.

## 0.88.3

* Updated Realm Core to 0.97.3.

### Enhancements

* Throws an IllegalArgumentException when calling Realm.copyToRealm()/Realm.copyToRealmOrUpdate() with a RealmObject which belongs to another Realm instance in a different thread.
* Improved speed of cleaning up native resources (#2496).

### Bug fixes

* Field annotated with @Ignored should not have accessors generated by the bytecode transformer (#2478).
* RealmResults and RealmObjects can no longer accidentially be GC'ed if using `asObservable()`. Previously this caused the observable to stop emitting. (#2485).
* Fixed an build issue when using Realm in library projects on Windows (#2484).
* Custom equals(), toString() and hashCode() are no longer incorrectly overwritten by the proxy class (#2545).

## 0.88.2

* Updated Realm Core to 0.97.2.

### Enhancements

* Outputs additional information when incompatible lock file error occurs.

### Bug fixes

* Race condition causing BadVersionException when running multiple async writes and queries at the same time (#2021/#2391/#2417).

## 0.88.1

### Bug fixes

* Prevent throwing NullPointerException in RealmConfiguration.equals(RealmConfiguration) when RxJava is not in the classpath (#2416).
* RealmTransformer fails because of missing annotation classes in user's project (#2413).
* Added SONAME header to shared libraries (#2432).
* now DynamicRealmObject.toString() correctly shows null value as "null" and the format is aligned to the String from typed RealmObject (#2439).
* Fixed an issue occurring while resolving ReLinker in apps using a library based on Realm (#2415).

## 0.88.0 (2016-03-10)

* Updated Realm Core to 0.97.0.

### Breaking changes

* Realm has now to be installed as a Gradle plugin.
* DynamicRealm.executeTransaction() now directly throws any RuntimeException instead of wrapping it in a RealmException (#1682).
* DynamicRealm.executeTransaction() now throws IllegalArgumentException instead of silently accepting a null Transaction object.
* String setters now throw IllegalArgumentException instead of RealmError for invalid surrogates.
* DynamicRealm.distinct()/distinctAsync() and Realm.distinct()/distinctAsync() now throw IllegalArgumentException instead of UnsupportedOperationException for invalid type or unindexed field.
* All thread local change listeners are now delayed until the next Looper event instead of being triggered when committing.
* Removed RealmConfiguration.getSchemaMediator() from public API which was deprecated in 0.86.0. Please use RealmConfiguration.getRealmObjectClasses() to obtain the set of model classes (#1797).
* Realm.migrateRealm() throws a FileNotFoundException if the Realm file doesn't exist.
* It is now required to unsubscribe from all Realm RxJava observables in order to fully close the Realm (#2357).

### Deprecated

* Realm.getInstance(Context). Use Realm.getInstance(RealmConfiguration) or Realm.getDefaultInstance() instead.
* Realm.getTable(Class) which was public because of the old migration API. Use Realm.getSchema() or DynamicRealm.getSchema() instead.
* Realm.executeTransaction(Transaction, Callback) and replaced it with Realm.executeTransactionAsync(Transaction), Realm.executeTransactionAsync(Transaction, OnSuccess), Realm.executeTransactionAsync(Transaction, OnError) and Realm.executeTransactionAsync(Transaction, OnSuccess, OnError).

### Enhancements

* Support for custom methods, custom logic in accessors, custom accessor names, interface implementation and public fields in Realm objects (#909).
* Support to project Lombok (#502).
* RealmQuery.isNotEmpty() (#2025).
* Realm.deleteAll() and RealmList.deleteAllFromRealm() (#1560).
* RealmQuery.distinct() and RealmResults.distinct() (#1568).
* RealmQuery.distinctAsync() and RealmResults.distinctAsync() (#2118).
* Improved .so loading by using [ReLinker](https://github.com/KeepSafe/ReLinker).
* Improved performance of RealmList#contains() (#897).
* distinct(...) for Realm, DynamicRealm, RealmQuery, and RealmResults can take multiple parameters (#2284).
* "realm" and "row" can be used as field name in model classes (#2255).
* RealmResults.size() now returns Integer.MAX_VALUE when actual size is greater than Integer.MAX_VALUE (#2129).
* Removed allowBackup from AndroidManifest (#2307).

### Bug fixes

* Error occurring during test and (#2025).
* Error occurring during test and connectedCheck of unit test example (#1934).
* Bug in jsonExample (#2092).
* Multiple calls of RealmResults.distinct() causes to return wrong results (#2198).
* Calling DynamicRealmObject.setList() with RealmList<DynamicRealmObject> (#2368).
* RealmChangeListeners did not triggering correctly if findFirstAsync() didn't find any object. findFirstAsync() Observables now also correctly call onNext when the query completes in that case (#2200).
* Setting a null value to trigger RealmChangeListener (#2366).
* Preventing throwing BadVersionException (#2391).

### Credits

* Thanks to Bill Best (@wmbest2) for snapshot testing.
* Thanks to Graham Smith (@grahamsmith) for a detailed bug report (#2200).

## 0.87.5 (2016-01-29)
* Updated Realm Core to 0.96.2.
  - IllegalStateException won't be thrown anymore in RealmResults.where() if the RealmList which the RealmResults is created on has been deleted. Instead, the RealmResults will be treated as empty forever.
  - Fixed a bug causing a bad version exception, when using findFirstAsync (#2115).

## 0.87.4 (2016-01-28)
* Updated Realm Core to 0.96.0.
  - Fixed bug causing BadVersionException or crashing core when running async queries.

## 0.87.3 (2016-01-25)
* IllegalArgumentException is now properly thrown when calling Realm.copyFromRealm() with a DynamicRealmObject (#2058).
* Fixed a message in IllegalArgumentException thrown by the accessors of DynamicRealmObject (#2141).
* Fixed RealmList not returning DynamicRealmObjects of the correct underlying type (#2143).
* Fixed potential crash when rolling back removal of classes that reference each other (#1829).
* Updated Realm Core to 0.95.8.
  - Fixed a bug where undetected deleted object might lead to seg. fault (#1945).
  - Better performance when deleting objects (#2015).

## 0.87.2 (2016-01-08)
* Removed explicit GC call when committing a transaction (#1925).
* Fixed a bug when RealmObjectSchema.addField() was called with the PRIMARY_KEY modifier, the field was not set as a required field (#2001).
* Fixed a bug which could throw a ConcurrentModificationException in RealmObject's or RealmResults' change listener (#1970).
* Fixed RealmList.set() so it now correctly returns the old element instead of the new (#2044).
* Fixed the deployment of source and javadoc jars (#1971).

## 0.87.1 (2015-12-23)
* Upgraded to NDK R10e. Using gcc 4.9 for all architectures.
* Updated Realm Core to 0.95.6
  - Fixed a bug where an async query can be copied incomplete in rare cases (#1717).
* Fixed potential memory leak when using async query.
* Added a check to prevent removing a RealmChangeListener from a non-Looper thread (#1962). (Thank you @hohnamkung)

## 0.87.0 (2015-12-17)
* Added Realm.asObservable(), RealmResults.asObservable(), RealmObject.asObservable(), DynamicRealm.asObservable() and DynamicRealmObject.asObservable().
* Added RealmConfiguration.Builder.rxFactory() and RxObservableFactory for custom RxJava observable factory classes.
* Added Realm.copyFromRealm() for creating detached copies of Realm objects (#931).
* Added RealmObjectSchema.getFieldType() (#1883).
* Added unitTestExample to showcase unit and instrumentation tests. Examples include jUnit3, jUnit4, Espresso, Robolectric, and MPowermock usage with Realm (#1440).
* Added support for ISO8601 based dates for JSON import. If JSON dates are invalid a RealmException will be thrown (#1213).
* Added APK splits to gridViewExample (#1834).

## 0.86.1 (2015-12-11)
* Improved the performance of removing objects (RealmResults.clear() and RealmResults.remove()).
* Updated Realm Core to 0.95.5.
* Updated ProGuard configuration (#1904).
* Fixed a bug where RealmQuery.findFirst() returned a wrong result if the RealmQuery had been created from a RealmResults.where() (#1905).
* Fixed a bug causing DynamicRealmObject.getObject()/setObject() to use the wrong class (#1912).
* Fixed a bug which could cause a crash when closing Realm instances in change listeners (#1900).
* Fixed a crash occurring during update of multiple async queries (#1895).
* Fixed listeners not triggered for RealmObject & RealmResults created using copy or create methods (#1884).
* Fixed RealmChangeListener never called inside RealmResults (#1894).
* Fixed crash when calling clear on a RealmList (#1886).

## 0.86.0 (2015-12-03)
* BREAKING CHANGE: The Migration API has been replaced with a new API.
* BREAKING CHANGE: RealmResults.SORT_ORDER_ASCENDING and RealmResults.SORT_ORDER_DESCENDING constants have been replaced by Sort.ASCENDING and Sort.DESCENDING enums.
* BREAKING CHANGE: RealmQuery.CASE_SENSITIVE and RealmQuery.CASE_INSENSITIVE constants have been replaced by Case.SENSITIVE and Case.INSENSITIVE enums.
* BREAKING CHANGE: Realm.addChangeListener, RealmObject.addChangeListener and RealmResults.addChangeListener hold a strong reference to the listener, you should unregister the listener to avoid memory leaks.
* BREAKING CHANGE: Removed deprecated methods RealmQuery.minimum{Int,Float,Double}, RealmQuery.maximum{Int,Float,Double}, RealmQuery.sum{Int,Float,Double} and RealmQuery.average{Int,Float,Double}. Use RealmQuery.min(), RealmQuery.max(), RealmQuery.sum() and RealmQuery.average() instead.
* BREAKING CHANGE: Removed RealmConfiguration.getSchemaMediator() which is public by mistake. And RealmConfiguration.getRealmObjectClasses() is added as an alternative in order to obtain the set of model classes (#1797).
* BREAKING CHANGE: Realm.addChangeListener, RealmObject.addChangeListener and RealmResults.addChangeListener will throw an IllegalStateException when invoked on a non-Looper thread. This is to prevent registering listeners that will not be invoked.
* BREAKING CHANGE: trying to access a property on an unloaded RealmObject obtained asynchronously will throw an IllegalStateException
* Added new Dynamic API using DynamicRealm and DynamicRealmObject.
* Added Realm.getSchema() and DynamicRealm.getSchema().
* Realm.createOrUpdateObjectFromJson() now works correctly if the RealmObject class contains a primary key (#1777).
* Realm.compactRealm() doesn't throw an exception if the Realm file is opened. It just returns false instead.
* Updated Realm Core to 0.95.3.
  - Fixed a bug where RealmQuery.average(String) returned a wrong value for a nullable Long/Integer/Short/Byte field (#1803).
  - Fixed a bug where RealmQuery.average(String) wrongly counted the null value for average calculation (#1854).

## 0.85.1 (2015-11-23)
* Fixed a bug which could corrupt primary key information when updating from a Realm version <= 0.84.1 (#1775).

## 0.85.0 (2016-11-19)
* BREAKING CHANGE: Removed RealmEncryptionNotSupportedException since the encryption implementation changed in Realm's underlying storage engine. Encryption is now supported on all devices.
* BREAKING CHANGE: Realm.executeTransaction() now directly throws any RuntimeException instead of wrapping it in a RealmException (#1682).
* BREAKING CHANGE: RealmQuery.isNull() and RealmQuery.isNotNull() now throw IllegalArgumentException instead of RealmError if the fieldname is a linked field and the last element is a link (#1693).
* Added Realm.isEmpty().
* Setters in managed object for RealmObject and RealmList now throw IllegalArgumentException if the value contains an invalid (unmanaged, removed, closed, from different Realm) object (#1749).
* Attempting to refresh a Realm while a transaction is in process will now throw an IllegalStateException (#1712).
* The Realm AAR now also contains the ProGuard configuration (#1767). (Thank you @skyisle)
* Updated Realm Core to 0.95.
  - Removed reliance on POSIX signals when using encryption.

## 0.84.2
* Fixed a bug making it impossible to convert a field to become required during a migration (#1695).
* Fixed a bug making it impossible to read Realms created using primary keys and created by iOS (#1703).
* Fixed some memory leaks when an Exception is thrown (#1730).
* Fixed a memory leak when using relationships (#1285).
* Fixed a bug causing cached column indices to be cleared too soon (#1732).

## 0.84.1 (2015-10-28)
* Updated Realm Core to 0.94.4.
  - Fixed a bug that could cause a crash when running the same query multiple times.
* Updated ProGuard configuration. See [documentation](https://realm.io/docs/java/latest/#proguard) for more details.
* Updated Kotlin example to use 1.0.0-beta.
* Fixed warnings reported by "lint -Xlint:all" (#1644).
* Fixed a bug where simultaneous opening and closing a Realm from different threads might result in a NullPointerException (#1646).
* Fixed a bug which made it possible to externally modify the encryption key in a RealmConfiguration (#1678).

## 0.84.0 (2015-10-22)
* Added support for async queries and transactions.
* Added support for parsing JSON Dates with timezone information. (Thank you @LateralKevin)
* Added RealmQuery.isEmpty().
* Added Realm.isClosed() method.
* Added Realm.distinct() method.
* Added RealmQuery.isValid(), RealmResults.isValid() and RealmList.isValid(). Each method checks whether the instance is still valid to use or not(for example, the Realm has been closed or any parent object has been removed).
* Added Realm.isInTransaction() method.
* Updated Realm Core to version 0.94.3.
  - Fallback for mremap() now work correctly on BlackBerry devices.
* Following methods in managed RealmList now throw IllegalStateException instead of native crash when RealmList.isValid() returns false: add(int,RealmObject), add(RealmObject)
* Following methods in managed RealmList now throw IllegalStateException instead of ArrayIndexOutOfBoundsException when RealmList.isValid() returns false: set(int,RealmObject), move(int,int), remove(int), get(int)
* Following methods in managed RealmList now throw IllegalStateException instead of returning 0/null when RealmList.isValid() returns false: clear(), removeAll(Collection), remove(RealmObject), first(), last(), size(), where()
* RealmPrimaryKeyConstraintException is now thrown instead of RealmException if two objects with same primary key are inserted.
* IllegalStateException is now thrown when calling Realm's clear(), RealmResults's remove(), removeLast(), clear() or RealmObject's removeFromRealm() from an incorrect thread.
* Fixed a bug affecting RealmConfiguration.equals().
* Fixed a bug in RealmQuery.isNotNull() which produced wrong results for binary data.
* Fixed a bug in RealmQuery.isNull() and RealmQuery.isNotNull() which validated the query prematurely.
* Fixed a bug where closed Realms were trying to refresh themselves resulting in a NullPointerException.
* Fixed a bug that made it possible to migrate open Realms, which could cause undefined behavior when querying, reading or writing data.
* Fixed a bug causing column indices to be wrong for some edge cases. See #1611 for details.

## 0.83.1 (2015-10-15)
* Updated Realm Core to version 0.94.1.
  - Fixed a bug when using Realm.compactRealm() which could make it impossible to open the Realm file again.
  - Fixed a bug, so isNull link queries now always return true if any part is null.

## 0.83 (2015-10-08)
* BREAKING CHANGE: Database file format update. The Realm file created by this version cannot be used by previous versions of Realm.
* BREAKING CHANGE: Removed deprecated methods and constructors from the Realm class.
* BREAKING CHANGE: Introduced boxed types Boolean, Byte, Short, Integer, Long, Float and Double. Added null support. Introduced annotation @Required to indicate a field is not nullable. String, Date and byte[] became nullable by default which means a RealmMigrationNeededException will be thrown if an previous version of a Realm file is opened.
* Deprecated methods: RealmQuery.minimum{Int,Float,Double}, RealmQuery.maximum{Int,Float,Double}. Use RealmQuery.min() and RealmQuery.max() instead.
* Added support for x86_64.
* Fixed an issue where opening the same Realm file on two Looper threads could potentially lead to an IllegalStateException being thrown.
* Fixed an issue preventing the call of listeners on refresh().
* Opening a Realm file from one thread will no longer be blocked by a transaction from another thread.
* Range restrictions of Date fields have been removed. Date fields now accepts any value. Milliseconds are still removed.

## 0.82.2 (2015-09-04)
* Fixed a bug which might cause failure when loading the native library.
* Fixed a bug which might trigger a timeout in Context.finalize().
* Fixed a bug which might cause RealmObject.isValid() to throw an exception if the object is deleted.
* Updated Realm core to version 0.89.9
  - Fixed a potential stack overflow issue which might cause a crash when encryption was used.
  - Embedded crypto functions into Realm dynamic lib to avoid random issues on some devices.
  - Throw RealmEncryptionNotSupportedException if the device doesn't support Realm encryption. At least one device type (HTC One X) contains system bugs that prevents Realm's encryption from functioning properly. This is now detected, and an exception is thrown when trying to open/create an encrypted Realm file. It's up to the application to catch this and decide if it's OK to proceed without encryption instead.

## 0.82.1 (2015-08-06)
* Fixed a bug where using the wrong encryption key first caused the right key to be seen as invalid.
* Fixed a bug where String fields were ignored when updating objects from JSON with null values.
* Fixed a bug when calling System.exit(0), the process might hang.

## 0.82 (2015-07-28)
* BREAKING CHANGE: Fields with annotation @PrimaryKey are indexed automatically now. Older schemas require a migration.
* RealmConfiguration.setModules() now accept ignore null values which Realm.getDefaultModule() might return.
* Trying to access a deleted Realm object throw throws a proper IllegalStateException.
* Added in-memory Realm support.
* Closing realm on another thread different from where it was created now throws an exception.
* Realm will now throw a RealmError when Realm's underlying storage engine encounters an unrecoverable error.
* @Index annotation can also be applied to byte/short/int/long/boolean/Date now.
* Fixed a bug where RealmQuery objects are prematurely garbage collected.
* Removed RealmQuery.between() for link queries.

## 0.81.1 (2015-06-22)
* Fixed memory leak causing Realm to never release Realm objects.

## 0.81 (2015-06-19)
* Introduced RealmModules for working with custom schemas in libraries and apps.
* Introduced Realm.getDefaultInstance(), Realm.setDefaultInstance(RealmConfiguration) and Realm.getInstance(RealmConfiguration).
* Deprecated most constructors. They have been been replaced by Realm.getInstance(RealmConfiguration) and Realm.getDefaultInstance().
* Deprecated Realm.migrateRealmAtPath(). It has been replaced by Realm.migrateRealm(RealmConfiguration).
* Deprecated Realm.deleteFile(). It has been replaced by Realm.deleteRealm(RealmConfiguration).
* Deprecated Realm.compactFile(). It has been replaced by Realm.compactRealm(RealmConfiguration).
* RealmList.add(), RealmList.addAt() and RealmList.set() now copy unmanaged objects transparently into Realm.
* Realm now works with Kotlin (M12+). (Thank you @cypressious)
* Fixed a performance regression introduced in 0.80.3 occurring during the validation of the Realm schema.
* Added a check to give a better error message when null is used as value for a primary key.
* Fixed unchecked cast warnings when building with Realm.
* Cleaned up examples (remove old test project).
* Added checking for missing generic type in RealmList fields in annotation processor.

## 0.80.3 (2015-05-22)
* Calling Realm.copyToRealmOrUpdate() with an object with a null primary key now throws a proper exception.
* Fixed a bug making it impossible to open Realms created by Realm-Cocoa if a model had a primary key defined.
* Trying to using Realm.copyToRealmOrUpdate() with an object with a null primary key now throws a proper exception.
* RealmChangedListener now also gets called on the same thread that did the commit.
* Fixed bug where Realm.createOrUpdateWithJson() reset Date and Binary data to default values if not found in the JSON output.
* Fixed a memory leak when using RealmBaseAdapter.
* RealmBaseAdapter now allow RealmResults to be null. (Thanks @zaki50)
* Fixed a bug where a change to a model class (`RealmList<A>` to `RealmList<B>`) would not throw a RealmMigrationNeededException.
* Fixed a bug where setting multiple RealmLists didn't remove the previously added objects.
* Solved ConcurrentModificationException thrown when addChangeListener/removeChangeListener got called in the onChange. (Thanks @beeender)
* Fixed duplicated listeners in the same realm instance. Trying to add duplicated listeners is ignored now. (Thanks @beeender)

## 0.80.2 (2015-05-04)
* Trying to use Realm.copyToRealmOrUpdate() with an object with a null primary key now throws a proper exception.
* RealmMigrationNeedException can now return the path to the Realm that needs to be migrated.
* Fixed bug where creating a Realm instance with a hashcode collision no longer returned the wrong Realm instance.
* Updated Realm Core to version 0.89.2
  - fixed bug causing a crash when opening an encrypted Realm file on ARM64 devices.

## 0.80.1 (2015-04-16)
* Realm.createOrUpdateWithJson() no longer resets fields to their default value if they are not found in the JSON input.
* Realm.compactRealmFile() now uses Realm Core's compact() method which is more failure resilient.
* Realm.copyToRealm() now correctly handles referenced child objects that are already in the Realm.
* The ARM64 binary is now properly a part of the Eclipse distribution package.
* A RealmMigrationExceptionNeeded is now properly thrown if @Index and @PrimaryKey are not set correctly during a migration.
* Fixed bug causing Realms to be cached even though they failed to open correctly.
* Added Realm.deleteRealmFile(File) method.
* Fixed bug causing queries to fail if multiple Realms has different field ordering.
* Fixed bug when using Realm.copyToRealm() with a primary key could crash if default value was already used in the Realm.
* Updated Realm Core to version 0.89.0
  - Improved performance for sorting RealmResults.
  - Improved performance for refreshing a Realm after inserting or modifying strings or binary data.
  - Fixed bug causing incorrect result when querying indexed fields.
  - Fixed bug causing corruption of string index when deleting an object where there are duplicate values for the indexed field.
  - Fixed bug causing a crash after compacting the Realm file.
* Added RealmQuery.isNull() and RealmQuery.isNotNull() for querying relationships.
* Fixed a potential NPE in the RealmList constructor.

## 0.80 (2015-03-11)
* Queries on relationships can be case sensitive.
* Fixed bug when importing JSONObjects containing NULL values.
* Fixed crash when trying to remove last element of a RealmList.
* Fixed bug crashing annotation processor when using "name" in model classes for RealmObject references
* Fixed problem occurring when opening an encrypted Realm with two different instances of the same key.
* Version checker no longer reports that updates are available when latest version is used.
* Added support for static fields in RealmObjects.
* Realm.writeEncryptedCopyTo() has been reenabled.

## 0.79.1 (2015-02-20)
* copyToRealm() no longer crashes on cyclic data structures.
* Fixed potential crash when using copyToRealmOrUpdate with an object graph containing a mix of elements with and without primary keys.

## 0.79 (2015-02-16)
* Added support for ARM64.
* Added RealmQuery.not() to negate a query condition.
* Added copyToRealmOrUpdate() and createOrUpdateFromJson() methods, that works for models with primary keys.
* Made the native libraries much smaller. Arm went from 1.8MB to 800KB.
* Better error reporting when trying to create or open a Realm file fails.
* Improved error reporting in case of missing accessors in model classes.
* Re-enabled RealmResults.remove(index) and RealmResults.removeLast().
* Primary keys are now supported through the @PrimaryKey annotation.
* Fixed error when instantiating a Realm with the wrong key.
* Throw an exception if deleteRealmFile() is called when there is an open instance of the Realm.
* Made migrations and compression methods synchronised.
* Removed methods deprecated in 0.76. Now Realm.allObjectsSorted() and RealmQuery.findAllSorted() need to be used instead.
* Reimplemented Realm.allObjectSorted() for better performance.

## 0.78 (2015-01-22)
* Added proper support for encryption. Encryption support is now included by default. Keys are now 64 bytes long.
* Added support to write an encrypted copy of a Realm.
* Realm no longer incorrectly warns that an instance has been closed too many times.
* Realm now shows a log warning if an instance is being finalized without being closed.
* Fixed bug causing Realms to be cached during a RealmMigration resulting in invalid realms being returned from Realm.getInstance().
* Updated core to 0.88.

## 0.77 (2015-01-16)
* Added Realm.allObjectsSorted() and RealmQuery.findAllSorted() and extending RealmResults.sort() for multi-field sorting.
* Added more logging capabilities at the JNI level.
* Added proper encryption support. NOTE: The key has been increased from 32 bytes to 64 bytes (see example).
* Added support for unmanaged objects and custom constructors.
* Added more precise imports in proxy classes to avoid ambiguous references.
* Added support for executing a transaction with a closure using Realm.executeTransaction().
* Added RealmObject.isValid() to test if an object is still accessible.
* RealmResults.sort() now has better error reporting.
* Fixed bug when doing queries on the elements of a RealmList, ie. like Realm.where(Foo.class).getBars().where().equalTo("name").
* Fixed bug causing refresh() to be called on background threads with closed Realms.
* Fixed bug where calling Realm.close() too many times could result in Realm not getting closed at all. This now triggers a log warning.
* Throw NoSuchMethodError when RealmResults.indexOf() is called, since it's not implemented yet.
* Improved handling of empty model classes in the annotation processor
* Removed deprecated static constructors.
* Introduced new static constructors based on File instead of Context, allowing to save Realm files in custom locations.
* RealmList.remove() now properly returns the removed object.
* Calling realm.close() no longer prevent updates to other open realm instances on the same thread.

## 0.76.0 (2014-12-19)
* RealmObjects can now be imported using JSON.
* Gradle wrapper updated to support Android Studio 1.0.
* Fixed bug in RealmObject.equals() so it now correctly compares two objects from the same Realm.
* Fixed bug in Realm crashing for receiving notifications after close().
* Realm class is now marked as final.
* Replaced concurrency example with a better thread example.
* Allowed to add/remove RealmChangeListeners in RealmChangeListeners.
* Upgraded to core 0.87.0 (encryption support, API changes).
* Close the Realm instance after migrations.
* Added a check to deny the writing of objects outside of a transaction.

## 0.75.1 (2014-12-03)
* Changed sort to be an in-place method.
* Renamed SORT_ORDER_DECENDING to SORT_ORDER_DESCENDING.
* Added sorting functionality to allObjects() and findAll().
* Fixed bug when querying a date column with equalTo(), it would act as lessThan()

## 0.75.0 (2014-11-28)
* Realm now implements Closeable, allowing better cleanup of native resources.
* Added writeCopyTo() and compactRealmFile() to write and compact a Realm to a new file.
* RealmObject.toString(), equals() and hashCode() now support models with cyclic references.
* RealmResults.iterator() and listIterator() now correctly iterates the results when using remove().
* Bug fixed in Exception text when field names was not matching the database.
* Bug fixed so Realm no longer throws an Exception when removing the last object.
* Bug fixed in RealmResults which prevented sub-querying.
* The Date type does not support millisecond resolution, and dates before 1901-12-13 and dates after 2038-01-19 are not supported on 32 bit systems.
* Fixed bug so Realm no longer throws an Exception when removing the last object.
* Fixed bug in RealmResults which prevented sub-querying.

## 0.74.0 (2014-11-19)
* Added support for more field/accessors naming conventions.
* Added case sensitive versions of string comparison operators equalTo and notEqualTo.
* Added where() to RealmList to initiate queries.
* Added verification of fields names in queries with links.
* Added exception for queries with invalid field name.
* Allow static methods in model classes.
* An exception will now be thrown if you try to move Realm, RealmResults or RealmObject between threads.
* Fixed a bug in the calculation of the maximum of date field in a RealmResults.
* Updated core to 0.86.0, fixing a bug in cancelling an empty transaction, and major query speedups with floats/doubles.
* Consistent handling of UTF-8 strings.
* removeFromRealm() now calls moveLastOver() which is faster and more reliable when deleting multiple objects.

## 0.73.1 (2014-11-05)
* Fixed a bug that would send infinite notifications in some instances.

## 0.73.0 (2014-11-04)
* Fixed a bug not allowing queries with more than 1024 conditions.
* Rewritten the notification system. The API did not change but it's now much more reliable.
* Added support for switching auto-refresh on and off (Realm.setAutoRefresh).
* Added RealmBaseAdapter and an example using it.
* Added deleteFromRealm() method to RealmObject.

## 0.72.0 (2014-10-27)
* Extended sorting support to more types: boolean, byte, short, int, long, float, double, Date, and String fields are now supported.
* Better support for Java 7 and 8 in the annotations processor.
* Better support for the Eclipse annotations processor.
* Added Eclipse support to the distribution folder.
* Added Realm.cancelTransaction() to cancel/abort/rollback a transaction.
* Added support for link queries in the form realm.where(Owner.class).equalTo("cat.age", 12).findAll().
* Faster implementation of RealmQuery.findFirst().
* Upgraded core to 0.85.1 (deep copying of strings in queries; preparation for link queries).

## 0.71.0 (2014-10-07)
* Simplified the release artifact to a single Jar file.
* Added support for Eclipse.
* Added support for deploying to Maven.
* Throw exception if nested transactions are used (it's not allowed).
* Javadoc updated.
* Fixed [bug in RealmResults](https://github.com/realm/realm-java/issues/453).
* New annotation @Index to add search index to a field (currently only supporting String fields).
* Made the annotations processor more verbose and strict.
* Added RealmQuery.count() method.
* Added a new example about concurrency.
* Upgraded to core 0.84.0.

## 0.70.1 (2014-09-30)
* Enabled unit testing for the realm project.
* Fixed handling of camel-cased field names.

## 0.70.0 (2014-09-29)
* This is the first public beta release.<|MERGE_RESOLUTION|>--- conflicted
+++ resolved
@@ -3,11 +3,8 @@
 ## Bug fixes
 
 * Added missing row validation check in certain cases on invalidated/deleted objects (#4540).
-<<<<<<< HEAD
+* Initializing Realm is now more resilient if `Context.getFilesDir()` isn't working correctly (#4493).
 * `OrderedRealmCollectionSnapshot.get()` returned a wrong object (#4554).
-=======
-* Initializing Realm is now more resilient if `Context.getFilesDir()` isn't working correctly (#4493).
->>>>>>> a7cb8007
 
 ## 3.1.3 (2017-04-20)
 
