<<<<<<< HEAD
## 3.1.1 (YYY-MM-DD)

### Deprecated

### Enhancements

### Bug Fixes

* Unintentionally exposing `StandardRealmSchema` (#4443).

### Internal

=======
## 3.1.1 (YYYY-MM-DD)

### Bug Fixes

* Crash caused by Listeners on `RealmObject` getting triggered the 2nd time with different changed field (#4437).
>>>>>>> 15484f3a

## 3.1.0 (2017-04-05)

### Breaking Changes

* Updated file format of Realm files. Existing Realm files will automatically be migrated to the new format when they are opened, but older versions of Realm cannot open these files.
* [ObjectServer] Due to file format changes, Realm Object Server 1.3.0 or later is required.

### Enhancements

* Added support for reverse relationships through the `@LinkingObjects` annotation. See `io.realm.annotations.LinkingObjects` for documentation.  
  * This feature is in `@Beta`.
  * Queries on linking objects do not work.  Queries like `where(...).equalTo("field.linkingObjects.id", 7).findAll()` are not yet supported.
  * Backlink verification is incomplete.  Evil code can cause native crashes.
* The listener on `RealmObject` will only be triggered if the object changes (#3894).
* Added `RealmObjectChangeListener` interface that provide detailed information about `RealmObject` field changes.
* Listeners on `RealmList` and `RealmResults` will be triggered immediately when the transaction is committed on the same thread (#4245).
* The real `RealmMigrationNeededException` is now thrown instead of `IllegalArgumentException` if no migration is provided for a Realm that requires it.
* `RealmQuery.distinct()` can be performed on unindexed fields (#2285).
* `targetSdkVersion` is now 25.
* [ObjectServer] In case of a Client Reset, information about the location of the backed up Realm file is now reported through the `ErrorHandler` interface (#4080).
* [ObjectServer] Authentication URLs now automatically append `/auth` if no other path segment is set (#4370).

### Bug Fixes

* Crash with `LogicError` with `Bad version number` on notifier thread (#4369).
* `Realm.migrateRealm(RealmConfiguration)` now fails correctly with an `IllegalArgumentException` if a `SyncConfiguration` is provided (#4075).
* Fixed a potential cause for Realm file corruptions (never reported).
* Add `@Override` annotation to proxy class accessors and stop using raw type in proxy classes in order to remove warnings from javac (#4329).
* `findFirstAsync()` now returns an invalid object if there is no object matches the query condition instead of running the query repeatedly until it can find one (#4352).
* [ObjectServer] Changing the log level after starting a session now works correctly (#4337).

### Internal

* Using the Object Store's Session and SyncManager.
* Upgraded to Realm Sync 1.5.0.
* Upgraded to Realm Core 2.5.1.
* Upgraded Gradle to 3.4.1

## 3.0.0 (2017-02-28)

### Breaking Changes

* `RealmResults.distinct()` returns a new `RealmResults` object instead of filtering on the original object (#2947).
* `RealmResults` is auto-updated continuously. Any transaction on the current thread which may have an impact on the order or elements of the `RealmResults` will change the `RealmResults` immediately instead of change it in the next event loop. The standard `RealmResults.iterator()` will continue to work as normal, which means that you can still delete or modify elements without impacting the iterator. The same is not true for simple for-loops. In some cases a simple for-loop will not work (https://realm.io/docs/java/3.0.0/api/io/realm/OrderedRealmCollection.html#loops), and you must use the new createSnapshot() method.
* `RealmChangeListener` on `RealmObject` will now also be triggered when the object is deleted. Use `RealmObject.isValid()` to check this state(#3138).
* `RealmObject.asObservable()` will now emit the object when it is deleted. Use `RealmObject.isValid()` to check this state (#3138).
* Removed deprecated classes `Logger` and `AndroidLogger` (#4050).

### Deprecated

* `RealmResults.removeChangeListeners()`. Use `RealmResults.removeAllChangeListeners()` instead.
* `RealmObject.removeChangeListeners()`. Use `RealmObject.removeAllChangeListeners()` instead.
* `RealmResults.distinct()` and `RealmResults.distinctAsync()`. Use `RealmQuery.distinct()` and `RealmQuery.distinctAsync()` instead.

### Enhancements

* Added support for sorting by link's field (#672).
* Added `OrderedRealmCollectionSnapshot` class and `OrderedRealmCollection.createSnapshot()` method. `OrderedRealmCollectionSnapshot` is useful when changing `RealmResults` or `RealmList` in simple loops.
* Added `OrderedRealmCollectionChangeListener` interface for supporting fine-grained collection notifications.
* Added support for ChangeListeners on `RealmList`.
* Added `RealmList.asObservable()`.

### Bug Fixes

* Element type checking in `DynamicRealmObject#setList()` (#4252).
* Now throws `IllegalStateException` instead of process crash when any of thread confined methods in `RealmQuery` is called from wrong thread (#4228).
* Now throws `IllegalStateException` when any of thread confined methods in `DynamicRealmObject` is called from wrong thread (#4258).

### Internal

* Use Object Store's `Results` as the backend for `RealmResults` (#3372).
  - Use Object Store's notification mechanism to trigger listeners.
  - Local commits triggers Realm global listener and `RealmObject` listener on current thread immediately instead of in the next event loop.


## 2.3.2 (2017-02-27)

### Bug fixes

* Log levels in JNI layer were all reported as "Error" (#4204).
* Encrypted realms can end up corrupted if many threads are reading and writing at the same time (#4128).
* "Read-only file system" exception when compacting Realm file on external storage (#4140).

### Internal

* Updated to Realm Sync v1.2.1.
* Updated to Realm Core v2.3.2.

### Enhancements

* Improved performance of getters and setters in proxy classes.


## 2.3.1 (2017-02-07)

### Enhancements

* [ObjectServer] The `serverUrl` given to `SyncConfiguration.Builder()` is now more lenient and will also accept only paths as argument (#4144).
* [ObjectServer] Add a timer to refresh periodically the access_token.

### Bug fixes

* NPE problem in SharedRealm.finalize() (#3730).
* `RealmList.contains()` and `RealmResults.contains()` now correctly use custom `equals()` method on Realm model classes.
* Build error when the project is using Kotlin (#4087).
* Bug causing classes to be replaced by classes already in Gradle's classpath (#3568).
* NullPointerException when notifying a single object that it changed (#4086).


## 2.3.0 (2017-01-19)

### Object Server API Changes

* Realm Sync v1.0.0 has been released, and Realm Mobile Platform is no longer considered in beta.
* Breaking change: Location of Realm files are now placed in `getFilesDir()/<userIdentifier>` instead of `getFilesDir()/`.
  This is done in order to support shared Realms among users, while each user retaining their own local copy.
* Breaking change: `SyncUser.all()` now returns Map instead of List.
* Breaking change: Added a default `UserStore` saving users in a Realm file (`RealmFileUserStore`).
* Breaking change: Added multi-user support to `UserStore`. Added `get(String)` and `remove(String)`, removed `remove()` and renamed `get()` to `getCurrent()`.
* Breaking change: Changed the order of arguments to `SyncCredentials.custom()` to match iOS: token, provider, userInfo.
* Added support for `PermissionOffer` and `PermissionOfferResponse` to `SyncUser.getManagementRealm()`.
* Exceptions thrown in error handlers are ignored but logged (#3559).
* Removed unused public constants in `SyncConfiguration` (#4047).
* Fixed bug, preventing Sync client to renew the access token (#4038) (#4039).
* Now `SyncUser.logout()` properly revokes tokens (#3639).

### Bug fixes

* Fixed native memory leak setting the value of a primary key (#3993).
* Activated Realm's annotation processor on connectedTest when the project is using kapt (#4008).
* Fixed "too many open files" issue (#4002).
* Added temporary work-around for bug crashing Samsung Tab 3 devices on startup (#3651).

### Enhancements

* Added `like` predicate for String fields (#3752).

### Internal

* Updated to Realm Sync v1.0.0.
* Added a Realm backup when receiving a Sync client reset message from the server.

## 2.2.2 (2017-01-16)

### Object Server API Changes (In Beta)

* Disabled `Realm.compactRealm()` when sync is enabled as it might corrupt the Realm (https://github.com/realm/realm-core/issues/2345).

### Bug fixes

* "operation not permitted" issue when creating Realm file on some devices' external storage (#3629).
* Crash on API 10 devices (#3726).
* `UnsatisfiedLinkError` caused by `pipe2` (#3945).
* Unrecoverable error with message "Try again" when the notification fifo is full (#3964).
* Realm migration wasn't triggered when the primary key definition was altered (#3966).
* Use phantom reference to solve the finalize time out issue (#2496).

### Enhancements

* All major public classes are now non-final. This is mostly a compromise to support Mockito. All protected fields/methods are still not considered part of the public API and can change without notice (#3869).
* All Realm instances share a single notification daemon thread.
* Fixed Java lint warnings with generated proxy classes (#2929).

### Internal

* Upgraded Realm Core to 2.3.0.
* Upgraded Realm Sync to 1.0.0-BETA-6.5.

## 2.2.1 (2016-11-12)

### Object Server API Changes (In Beta)

* Fixed `SyncConfiguration.toString()` so it now outputs a correct description instead of an empty string (#3787).

### Bug fixes

* Added version number to the native library, preventing ReLinker from accidentally loading old code (#3775).
* `Realm.getLocalInstanceCount(config)` throwing NullPointerException if called after all Realms have been closed (#3791).

## 2.2.0 (2016-11-12)

### Object Server API Changes (In Beta)

* Added support for `SyncUser.getManagementRealm()` and permission changes.

### Bug fixes

* Kotlin projects no longer create the `RealmDefaultModule` if no Realm model classes are present (#3746).
* Remove `includedescriptorclasses` option from ProGuard rule file in order to support built-in shrinker of Android Gradle Plugin (#3714).
* Unexpected `RealmMigrationNeededException` was thrown when a field was added to synced Realm.

### Enhancements

* Added support for the `annotationProcessor` configuration provided by Android Gradle Plugin 2.2.0 or later. Realm plugin adds its annotation processor to the `annotationProcessor` configuration instead of `apt` configuration if it is available and the `com.neenbedankt.android-apt` plugin is not used. In Kotlin projects, `kapt` is used instead of the `annotationProcessor` configuration (#3026).

## 2.1.1 (2016-10-27)

### Bug fixes

* Fixed a bug in `Realm.insert` and `Realm.insertOrUpdate` methods causing a `StackOverFlow` when you try to insert a cyclic graph of objects between Realms (#3732).

### Object Server API Changes (In Beta)

* Set default RxFactory to `SyncConfiguration`.

### Bug fixes

* ProGuard configuration introduced in 2.1.0 unexpectedly kept classes that did not have the @KeepMember annotation (#3689).

## 2.1.0 (2016-10-25)

### Breaking changes

* * `SecureUserStore` has been moved to its own GitHub repository: https://github.com/realm/realm-android-user-store
  See https://github.com/realm/realm-android-user-store/blob/master/README.md for further info on how to include it.


### Object Server API Changes (In Beta)

* Renamed `User` to `SyncUser`, `Credentials` to `SyncCredentials` and `Session` to `SyncSession` to align names with Cocoa.
* Removed `SyncManager.setLogLevel()`. Use `RealmLog.setLevel()` instead.
* `SyncUser.logout()` now correctly clears `SyncUser.currentUser()` (#3638).
* Missing ProGuard configuration for libraries used by Sync extension (#3596).
* Error handler was not called when sync session failed (#3597).
* Added `User.all()` that returns all known Realm Object Server users.
* Upgraded Realm Sync to 1.0.0-BETA-3.2

### Deprecated

* `Logger`. Use `RealmLogger` instead.
* `AndroidLogger`. The logger for Android is implemented in native code instead.

### Bug fixes

* The following were not kept by ProGuard: names of native methods not in the `io.realm.internal` package, names of classes used in method signature (#3596).
* Permission error when a database file was located on external storage (#3140).
* Memory leak when unsubscribing from a RealmResults/RealmObject RxJava Observable (#3552).

### Enhancements

* `Realm.compactRealm()` now works for encrypted Realms.
* Added `first(E defaultValue)` and `last(E defaultValue)` methods to `RealmList` and `RealmResult`. These methods will return the provided object instead of throwing an `IndexOutOfBoundsException` if the list is empty.
* Reduce transformer logger verbosity (#3608).
* `RealmLog.setLevel(int)` for setting the log level across all loggers.

### Internal

* Upgraded Realm Core to 2.1.3

### Credits

* Thanks to Max Furman (@maxfurman) for adding support for `first()` and `last()` default values.

## 2.0.2 (2016-10-06)

This release is not protocol-compatible with previous versions of the Realm Mobile Platform. The base library is still fully compatible.

### Bug fixes

* Build error when using Java 7 (#3563).

### Internal

* Upgraded Realm Core to 2.1.0
* Upgraded Realm Sync to 1.0.0-BETA-2.0.

## 2.0.1 (2016-10-05)

### Bug fixes

* `android.net.conn.CONNECTIVITY_CHANGE` broadcast caused `RuntimeException` if sync extension was disabled (#3505).
* `android.net.conn.CONNECTIVITY_CHANGE` was not delivered on Android 7 devices.
* `distinctAsync` did not respect other query parameters (#3537).
* `ConcurrentModificationException` from Gradle when building an application (#3501).

### Internal

* Upgraded to Realm Core 2.0.1 / Realm Sync 1.3-BETA

## 2.0.0 (2016-09-27)

This release introduces support for the Realm Mobile Platform!
See <https://realm.io/news/introducing-realm-mobile-platform/> for an overview of these great new features.

### Breaking Changes

* Files written by Realm 2.0 cannot be read by 1.x or earlier versions. Old files can still be opened.
* It is now required to call `Realm.init(Context)` before calling any other Realm API.
* Removed `RealmConfiguration.Builder(Context)`, `RealmConfiguration.Builder(Context, File)` and `RealmConfiguration.Builder(File)` constructors.
* `isValid()` now always returns `true` instead of `false` for unmanaged `RealmObject` and `RealmList`. This puts it in line with the behaviour of the Cocoa and .NET API's (#3101).
* armeabi is not supported anymore.
* Added new `RealmFileException`.
  - `IncompatibleLockFileException` has been removed and replaced by `RealmFileException` with kind `INCOMPATIBLE_LOCK_FILE`.
  - `RealmIOExcpetion` has been removed and replaced by `RealmFileException`.
* `RealmConfiguration.Builder.assetFile(Context, String)` has been renamed to `RealmConfiguration.Builder.assetFile(String)`.
* Object with primary key is now required to define it when the object is created. This means that `Realm.createObject(Class<E>)` and `DynamicRealm.createObject(String)` now throws `RealmException` if they are used to create an object with a primary key field. Use `Realm.createObject(Class<E>, Object)` or `DynamicRealm.createObject(String, Object)` instead.
* Importing from JSON without the primary key field defined in the JSON object now throws `IllegalArgumentException`.
* Now `Realm.beginTransaction()`, `Realm.executeTransaction()` and `Realm.waitForChange()` throw `RealmMigrationNeededException` if a remote process introduces incompatible schema changes (#3409).
* The primary key value of an object can no longer be changed after the object was created. Instead a new object must be created and all fields copied over.
* Now `Realm.createObject(Class)` and `Realm.createObject(Class,Object)` take the values from the model's fields and default constructor. Creating objects through the `DynamicRealm` does not use these values (#777).
* When `Realm.create*FromJson()`s create a new `RealmObject`, now they take the default values defined by the field itself and its default constructor for those fields that are not defined in the JSON object.

### Enhancements

* Added `realmObject.isManaged()`, `RealmObject.isManaged(obj)` and `RealmCollection.isManaged()` (#3101).
* Added `RealmConfiguration.Builder.directory(File)`.
* `RealmLog` has been moved to the public API. It is now possible to control which events Realm emit to Logcat. See the `RealmLog` class for more details.
* Typed `RealmObject`s can now continue to access their fields properly even though the schema was changed while the Realm was open (#3409).
* A `RealmMigrationNeededException` will be thrown with a cause to show the detailed message when a migration is needed and the migration block is not in the `RealmConfiguration`.


### Bug fixes

* Fixed a lint error in proxy classes when the 'minSdkVersion' of user's project is smaller than 11 (#3356).
* Fixed a potential crash when there were lots of async queries waiting in the queue.
* Fixed a bug causing the Realm Transformer to not transform field access in the model's constructors (#3361).
* Fixed a bug causing a build failure when the Realm Transformer adds accessors to a model class that was already transformed in other project (#3469).
* Fixed a bug causing the `NullPointerException` when calling getters/setters in the model's constructors (#2536).

### Internal

* Moved JNI build to CMake.
* Updated Realm Core to 2.0.0.
* Updated ReLinker to 1.2.2.

## 1.2.0 (2016-08-19)

### Bug fixes

* Throw a proper exception when operating on a non-existing field with the dynamic API (#3292).
* `DynamicRealmObject.setList` should only accept `RealmList<DynamicRealmObject>` (#3280).
* `DynamicRealmObject.getX(fieldName)` now throws a proper exception instead of a native crash when called with a field name of the wrong type (#3294).
* Fixed a concurrency crash which might happen when `Realm.executeTransactionAsync()` tried to call `onSucess` after the Realm was closed.

### Enhancements

* Added `RealmQuery.in()` for a comparison against multiple values.
* Added byte array (`byte[]`) support to `RealmQuery`'s `equalTo` and `notEqualTo` methods.
* Optimized internal caching of schema classes (#3315).

### Internal

* Updated Realm Core to 1.5.1.
* Improved sorting speed.
* Completely removed the `OptionalAPITransformer`.

### Credits

* Thanks to Brenden Kromhout (@bkromhout) for adding binary array support to `equalTo` and `notEqualTo`.

## 1.1.1 (2016-07-01)

### Bug fixes

* Fixed a wrong JNI method declaration which might cause "method not found" crash on some devices.
* Fixed a bug that `Error` in the background async thread is not forwarded to the caller thread.
* Fixed a crash when an empty `Collection` is passed to `insert()`/`insertOrUpdate()` (#3103).
* Fixed a bug that does not transfer the primary key when `RealmSchemaObject.setClassName()` is called to rename a class (#3118).
* Fixed bug in `Realm.insert` and `Realm.insertOrUpdate` methods causing a `RealmList` to be cleared when inserting a managed `RealmModel` (#3105).
* Fixed a concurrency allocation bug in storage engine which might lead to some random crashes.
* Bulk insertion now throws if it is not called in a transaction (#3173).
* The IllegalStateException thrown when accessing an empty RealmObject is now more meaningful (#3200).
* `insert()` now correctly throws an exception if two different objects have the same primary key (#3212).
* Blackberry Z10 throwing "Function not implemented" (#3178).
* Reduced the number of file descriptors used by Realm Core (#3197).
* Throw a proper `IllegalStateException` if a `RealmChangeListener` is used inside an IntentService (#2875).

### Enhancements

* The Realm Annotation processor no longer consumes the Realm annotations. Allowing other annotation processors to run.

### Internal

* Updated Realm Core to 1.4.2.
* Improved sorting speed.

## 1.1.0 (2016-06-30)

### Bug fixes

* A number of bug fixes in the storage engine related to memory management in rare cases when a Realm has been compacted.
* Disabled the optional API transformer since it has problems with DexGuard (#3022).
* `OnSuccess.OnSuccess()` might not be called with the correct Realm version for async transaction (#1893).
* Fixed a bug in `copyToRealm()` causing a cyclic dependency objects being duplicated.
* Fixed a build failure when model class has a conflicting name such as `Map`, `List`, `String`, ... (#3077).

### Enhancements

* Added `insert(RealmModel obj)`, `insertOrUpdate(RealmModel obj)`, `insert(Collection<RealmModel> collection)` and `insertOrUpdate(Collection<RealmModel> collection)` to perform batch inserts (#1684).
* Enhanced `Table.toString()` to show a PrimaryKey field details (#2903).
* Enabled ReLinker when loading a Realm from a custom path by adding a `RealmConfiguration.Builder(Context, File)` constructor (#2900).
* Changed `targetSdkVersion` of `realm-library` to 24.
* Logs warning if `DynamicRealm` is not closed when GC happens as it does for `Realm`.

### Deprecated

* `RealmConfiguration.Builder(File)`. Use `RealmConfiguration.Builder(Context, File)` instead.

### Internal

* Updated Realm Core to 1.2.0.

## 1.0.1 (2016-05-25)

### Bug fixes

* Fixed a crash when calling `Table.toString()` in debugger (#2429).
* Fixed a race condition which would cause some `RealmResults` to not be properly updated inside a `RealmChangeListener`. This could result in crashes when accessing items from those results (#2926/#2951).
* Revised `RealmResults.isLoaded()` description (#2895).
* Fixed a bug that could cause Realm to lose track of primary key when using `RealmObjectSchema.removeField()` and `RealmObjectSchema.renameField()` (#2829/#2926).
* Fixed a bug that prevented some devices from finding async related JNI methods correctly.
* Updated ProGuard configuration in order not to depend on Android's default configuration (#2972).
* Fixed a race condition between Realms notifications and other UI events. This could e.g. cause ListView to crash (#2990).
* Fixed a bug that allowed both `RealmConfiguration.Builder.assetFile()`/`deleteRealmIfMigrationNeeded()` to be configured at the same time, which leads to the asset file accidentally being deleted in migrations (#2933).
* Realm crashed outright when the same Realm file was opened in two processes. Realm will now optimistically retry opening for 1 second before throwing an Error (#2459).

### Enhancements

* Removes RxJava related APIs during bytecode transforming to make RealmObject plays well with reflection when rx.Observable doesn't exist.

## 1.0.0 (2016-05-25)

No changes since 0.91.1.

## 0.91.1 (2016-05-25)

* Updated Realm Core to 1.0.1.

### Bug fixes

* Fixed a bug when opening a Realm causes a staled memory mapping. Symptoms are error messages like "Bad or incompatible history type", "File format version doesn't match", and "Encrypted interprocess sharing is currently unsupported".

## 0.91.0 (2016-05-20)

* Updated Realm Core to 1.0.0.

### Breaking changes

* Removed all `@Deprecated` methods.
* Calling `Realm.setAutoRefresh()` or `DynamicRealm.setAutoRefresh()` from non-Looper thread throws `IllegalStateException` even if the `autoRefresh` is false (#2820).

### Bug fixes

* Calling RealmResults.deleteAllFromRealm() might lead to native crash (#2759).
* The annotation processor now correctly reports an error if trying to reference interfaces in model classes (#2808).
* Added null check to `addChangeListener` and `removeChangeListener` in `Realm` and `DynamicRealm` (#2772).
* Calling `RealmObjectSchema.addPrimaryKey()` adds an index to the primary key field, and calling `RealmObjectSchema.removePrimaryKey()` removes the index from the field (#2832).
* Log files are not deleted when calling `Realm.deleteRealm()` (#2834).

### Enhancements

* Upgrading to OpenSSL 1.0.1t. From July 11, 2016, Google Play only accept apps using OpenSSL 1.0.1r or later (https://support.google.com/faqs/answer/6376725, #2749).
* Added support for automatically copying an initial database from assets using `RealmConfiguration.Builder.assetFile()`.
* Better error messages when certain file operations fail.

### Credits

* Paweł Surówka (@thesurix) for adding the `RealmConfiguration.Builder.assetFile()`.

## 0.90.1

* Updated Realm Core to 0.100.2.

### Bug fixes

* Opening a Realm while closing a Realm in another thread could lead to a race condition.
* Automatic migration to the new file format could in rare circumstances lead to a crash.
* Fixing a race condition that may occur when using Async API (#2724).
* Fixed CannotCompileException when related class definition in android.jar cannot be found (#2703).

### Enhancements

* Prints path when file related exceptions are thrown.

## 0.90.0

* Updated Realm Core to 0.100.0.

### Breaking changes

* RealmChangeListener provides the changed object/Realm/collection as well (#1594).
* All JSON methods on Realm now only wraps JSONException in RealmException. All other Exceptions are thrown as they are.
* Marked all methods on `RealmObject` and all public classes final (#1594).
* Removed `BaseRealm` from the public API.
* Removed `HandlerController` from the public API.
* Removed constructor of `RealmAsyncTask` from the public API (#1594).
* `RealmBaseAdapter` has been moved to its own GitHub repository: https://github.com/realm/realm-android-adapters
  See https://github.com/realm/realm-android-adapters/blob/master/README.md for further info on how to include it.
* File format of Realm files is changed. Files will be automatically upgraded but opening a Realm file with older
  versions of Realm is not possible.

### Deprecated

* `Realm.allObjects*()`. Use `Realm.where(clazz).findAll*()` instead.
* `Realm.distinct*()`. Use `Realm.where(clazz).distinct*()` instead.
* `DynamicRealm.allObjects*()`. Use `DynamicRealm.where(className).findAll*()` instead.
* `DynamicRealm.distinct*()`. Use `DynamicRealm.where(className).distinct*()` instead.
* `Realm.allObjectsSorted(field, sort, field, sort, field, sort)`. Use `RealmQuery.findAllSorted(field[], sort[])`` instead.
* `RealmQuery.findAllSorted(field, sort, field, sort, field, sort)`. Use `RealmQuery.findAllSorted(field[], sort[])`` instead.
* `RealmQuery.findAllSortedAsync(field, sort, field, sort, field, sort)`. Use `RealmQuery.findAllSortedAsync(field[], sort[])`` instead.
* `RealmConfiguration.setModules()`. Use `RealmConfiguration.modules()` instead.
* `Realm.refresh()` and `DynamicRealm.refresh()`. Use `Realm.waitForChange()`/`stopWaitForChange()` or `DynamicRealm.waitForChange()`/`stopWaitForChange()` instead.

### Enhancements

* `RealmObjectSchema.getPrimaryKey()` (#2636).
* `Realm.createObject(Class, Object)` for creating objects with a primary key directly.
* Unit tests in Android library projects now detect Realm model classes.
* Better error message if `equals()` and `hashCode()` are not properly overridden in custom Migration classes.
* Expanding the precision of `Date` fields to cover full range (#833).
* `Realm.waitForChange()`/`stopWaitForChange()` and `DynamicRealm.waitForChange()`/`stopWaitForChange()` (#2386).

### Bug fixes

* `RealmChangeListener` on `RealmObject` is not triggered when adding listener on returned `RealmObject` of `copyToRealmOrUpdate()` (#2569).

### Credits

* Thanks to Brenden Kromhout (@bkromhout) for adding `RealmObjectSchema.getPrimaryKey()`.

## 0.89.1

### Bug fixes

* @PrimaryKey + @Required on String type primary key no longer throws when using copyToRealm or copyToRealmOrUpdate (#2653).
* Primary key is cleared/changed when calling RealmSchema.remove()/RealmSchema.rename() (#2555).
* Objects implementing RealmModel can be used as a field of RealmModel/RealmObject (#2654).

## 0.89.0

### Breaking changes

* @PrimaryKey field value can now be null for String, Byte, Short, Integer, and Long types. Older Realms should be migrated, using RealmObjectSchema.setNullable(), or by adding the @Required annotation. (#2515).
* `RealmResults.clear()` now throws UnsupportedOperationException. Use `RealmResults.deleteAllFromRealm()` instead.
* `RealmResults.remove(int)` now throws UnsupportedOperationException. Use `RealmResults.deleteFromRealm(int)` instead.
* `RealmResults.sort()` and `RealmList.sort()` now return the sorted result instead of sorting in-place.
* `RealmList.first()` and `RealmList.last()` now throw `ArrayIndexOutOfBoundsException` if `RealmList` is empty.
* Removed deprecated method `Realm.getTable()` from public API.
* `Realm.refresh()` and `DynamicRealm.refresh()` on a Looper no longer have any effect. `RealmObject` and `RealmResults` are always updated on the next event loop.

### Deprecated

* `RealmObject.removeFromRealm()` in place of `RealmObject.deleteFromRealm()`
* `Realm.clear(Class)` in favour of `Realm.delete(Class)`.
* `DynamicRealm.clear(Class)` in place of `DynamicRealm.delete(Class)`.

### Enhancements

* Added a `RealmModel` interface that can be used instead of extending `RealmObject`.
* `RealmCollection` and `OrderedRealmCollection` interfaces have been added. `RealmList` and `RealmResults` both implement these.
* `RealmBaseAdapter` now accept an `OrderedRealmCollection` instead of only `RealmResults`.
* `RealmObjectSchema.isPrimaryKey(String)` (#2440)
* `RealmConfiguration.initialData(Realm.Transaction)` can now be used to populate a Realm file before it is used for the first time.

### Bug fixes

* `RealmObjectSchema.isRequired(String)` and `RealmObjectSchema.isNullable(String)` don't throw when the given field name doesn't exist.

### Credits

* Thanks to @thesurix for adding `RealmConfiguration.initialData()`.

## 0.88.3

* Updated Realm Core to 0.97.3.

### Enhancements

* Throws an IllegalArgumentException when calling Realm.copyToRealm()/Realm.copyToRealmOrUpdate() with a RealmObject which belongs to another Realm instance in a different thread.
* Improved speed of cleaning up native resources (#2496).

### Bug fixes

* Field annotated with @Ignored should not have accessors generated by the bytecode transformer (#2478).
* RealmResults and RealmObjects can no longer accidentially be GC'ed if using `asObservable()`. Previously this caused the observable to stop emitting. (#2485).
* Fixed an build issue when using Realm in library projects on Windows (#2484).
* Custom equals(), toString() and hashCode() are no longer incorrectly overwritten by the proxy class (#2545).

## 0.88.2

* Updated Realm Core to 0.97.2.

### Enhancements

* Outputs additional information when incompatible lock file error occurs.

### Bug fixes

* Race condition causing BadVersionException when running multiple async writes and queries at the same time (#2021/#2391/#2417).

## 0.88.1

### Bug fixes

* Prevent throwing NullPointerException in RealmConfiguration.equals(RealmConfiguration) when RxJava is not in the classpath (#2416).
* RealmTransformer fails because of missing annotation classes in user's project (#2413).
* Added SONAME header to shared libraries (#2432).
* now DynamicRealmObject.toString() correctly shows null value as "null" and the format is aligned to the String from typed RealmObject (#2439).
* Fixed an issue occurring while resolving ReLinker in apps using a library based on Realm (#2415).

## 0.88.0 (2016-03-10)

* Updated Realm Core to 0.97.0.

### Breaking changes

* Realm has now to be installed as a Gradle plugin.
* DynamicRealm.executeTransaction() now directly throws any RuntimeException instead of wrapping it in a RealmException (#1682).
* DynamicRealm.executeTransaction() now throws IllegalArgumentException instead of silently accepting a null Transaction object.
* String setters now throw IllegalArgumentException instead of RealmError for invalid surrogates.
* DynamicRealm.distinct()/distinctAsync() and Realm.distinct()/distinctAsync() now throw IllegalArgumentException instead of UnsupportedOperationException for invalid type or unindexed field.
* All thread local change listeners are now delayed until the next Looper event instead of being triggered when committing.
* Removed RealmConfiguration.getSchemaMediator() from public API which was deprecated in 0.86.0. Please use RealmConfiguration.getRealmObjectClasses() to obtain the set of model classes (#1797).
* Realm.migrateRealm() throws a FileNotFoundException if the Realm file doesn't exist.
* It is now required to unsubscribe from all Realm RxJava observables in order to fully close the Realm (#2357).

### Deprecated

* Realm.getInstance(Context). Use Realm.getInstance(RealmConfiguration) or Realm.getDefaultInstance() instead.
* Realm.getTable(Class) which was public because of the old migration API. Use Realm.getSchema() or DynamicRealm.getSchema() instead.
* Realm.executeTransaction(Transaction, Callback) and replaced it with Realm.executeTransactionAsync(Transaction), Realm.executeTransactionAsync(Transaction, OnSuccess), Realm.executeTransactionAsync(Transaction, OnError) and Realm.executeTransactionAsync(Transaction, OnSuccess, OnError).

### Enhancements

* Support for custom methods, custom logic in accessors, custom accessor names, interface implementation and public fields in Realm objects (#909).
* Support to project Lombok (#502).
* RealmQuery.isNotEmpty() (#2025).
* Realm.deleteAll() and RealmList.deleteAllFromRealm() (#1560).
* RealmQuery.distinct() and RealmResults.distinct() (#1568).
* RealmQuery.distinctAsync() and RealmResults.distinctAsync() (#2118).
* Improved .so loading by using [ReLinker](https://github.com/KeepSafe/ReLinker).
* Improved performance of RealmList#contains() (#897).
* distinct(...) for Realm, DynamicRealm, RealmQuery, and RealmResults can take multiple parameters (#2284).
* "realm" and "row" can be used as field name in model classes (#2255).
* RealmResults.size() now returns Integer.MAX_VALUE when actual size is greater than Integer.MAX_VALUE (#2129).
* Removed allowBackup from AndroidManifest (#2307).

### Bug fixes

* Error occurring during test and (#2025).
* Error occurring during test and connectedCheck of unit test example (#1934).
* Bug in jsonExample (#2092).
* Multiple calls of RealmResults.distinct() causes to return wrong results (#2198).
* Calling DynamicRealmObject.setList() with RealmList<DynamicRealmObject> (#2368).
* RealmChangeListeners did not triggering correctly if findFirstAsync() didn't find any object. findFirstAsync() Observables now also correctly call onNext when the query completes in that case (#2200).
* Setting a null value to trigger RealmChangeListener (#2366).
* Preventing throwing BadVersionException (#2391).

### Credits

* Thanks to Bill Best (@wmbest2) for snapshot testing.
* Thanks to Graham Smith (@grahamsmith) for a detailed bug report (#2200).

## 0.87.5 (2016-01-29)
* Updated Realm Core to 0.96.2.
  - IllegalStateException won't be thrown anymore in RealmResults.where() if the RealmList which the RealmResults is created on has been deleted. Instead, the RealmResults will be treated as empty forever.
  - Fixed a bug causing a bad version exception, when using findFirstAsync (#2115).

## 0.87.4 (2016-01-28)
* Updated Realm Core to 0.96.0.
  - Fixed bug causing BadVersionException or crashing core when running async queries.

## 0.87.3 (2016-01-25)
* IllegalArgumentException is now properly thrown when calling Realm.copyFromRealm() with a DynamicRealmObject (#2058).
* Fixed a message in IllegalArgumentException thrown by the accessors of DynamicRealmObject (#2141).
* Fixed RealmList not returning DynamicRealmObjects of the correct underlying type (#2143).
* Fixed potential crash when rolling back removal of classes that reference each other (#1829).
* Updated Realm Core to 0.95.8.
  - Fixed a bug where undetected deleted object might lead to seg. fault (#1945).
  - Better performance when deleting objects (#2015).

## 0.87.2 (2016-01-08)
* Removed explicit GC call when committing a transaction (#1925).
* Fixed a bug when RealmObjectSchema.addField() was called with the PRIMARY_KEY modifier, the field was not set as a required field (#2001).
* Fixed a bug which could throw a ConcurrentModificationException in RealmObject's or RealmResults' change listener (#1970).
* Fixed RealmList.set() so it now correctly returns the old element instead of the new (#2044).
* Fixed the deployment of source and javadoc jars (#1971).

## 0.87.1 (2015-12-23)
* Upgraded to NDK R10e. Using gcc 4.9 for all architectures.
* Updated Realm Core to 0.95.6
  - Fixed a bug where an async query can be copied incomplete in rare cases (#1717).
* Fixed potential memory leak when using async query.
* Added a check to prevent removing a RealmChangeListener from a non-Looper thread (#1962). (Thank you @hohnamkung)

## 0.87.0 (2015-12-17)
* Added Realm.asObservable(), RealmResults.asObservable(), RealmObject.asObservable(), DynamicRealm.asObservable() and DynamicRealmObject.asObservable().
* Added RealmConfiguration.Builder.rxFactory() and RxObservableFactory for custom RxJava observable factory classes.
* Added Realm.copyFromRealm() for creating detached copies of Realm objects (#931).
* Added RealmObjectSchema.getFieldType() (#1883).
* Added unitTestExample to showcase unit and instrumentation tests. Examples include jUnit3, jUnit4, Espresso, Robolectric, and MPowermock usage with Realm (#1440).
* Added support for ISO8601 based dates for JSON import. If JSON dates are invalid a RealmException will be thrown (#1213).
* Added APK splits to gridViewExample (#1834).

## 0.86.1 (2015-12-11)
* Improved the performance of removing objects (RealmResults.clear() and RealmResults.remove()).
* Updated Realm Core to 0.95.5.
* Updated ProGuard configuration (#1904).
* Fixed a bug where RealmQuery.findFirst() returned a wrong result if the RealmQuery had been created from a RealmResults.where() (#1905).
* Fixed a bug causing DynamicRealmObject.getObject()/setObject() to use the wrong class (#1912).
* Fixed a bug which could cause a crash when closing Realm instances in change listeners (#1900).
* Fixed a crash occurring during update of multiple async queries (#1895).
* Fixed listeners not triggered for RealmObject & RealmResults created using copy or create methods (#1884).
* Fixed RealmChangeListener never called inside RealmResults (#1894).
* Fixed crash when calling clear on a RealmList (#1886).

## 0.86.0 (2015-12-03)
* BREAKING CHANGE: The Migration API has been replaced with a new API.
* BREAKING CHANGE: RealmResults.SORT_ORDER_ASCENDING and RealmResults.SORT_ORDER_DESCENDING constants have been replaced by Sort.ASCENDING and Sort.DESCENDING enums.
* BREAKING CHANGE: RealmQuery.CASE_SENSITIVE and RealmQuery.CASE_INSENSITIVE constants have been replaced by Case.SENSITIVE and Case.INSENSITIVE enums.
* BREAKING CHANGE: Realm.addChangeListener, RealmObject.addChangeListener and RealmResults.addChangeListener hold a strong reference to the listener, you should unregister the listener to avoid memory leaks.
* BREAKING CHANGE: Removed deprecated methods RealmQuery.minimum{Int,Float,Double}, RealmQuery.maximum{Int,Float,Double}, RealmQuery.sum{Int,Float,Double} and RealmQuery.average{Int,Float,Double}. Use RealmQuery.min(), RealmQuery.max(), RealmQuery.sum() and RealmQuery.average() instead.
* BREAKING CHANGE: Removed RealmConfiguration.getSchemaMediator() which is public by mistake. And RealmConfiguration.getRealmObjectClasses() is added as an alternative in order to obtain the set of model classes (#1797).
* BREAKING CHANGE: Realm.addChangeListener, RealmObject.addChangeListener and RealmResults.addChangeListener will throw an IllegalStateException when invoked on a non-Looper thread. This is to prevent registering listeners that will not be invoked.
* BREAKING CHANGE: trying to access a property on an unloaded RealmObject obtained asynchronously will throw an IllegalStateException
* Added new Dynamic API using DynamicRealm and DynamicRealmObject.
* Added Realm.getSchema() and DynamicRealm.getSchema().
* Realm.createOrUpdateObjectFromJson() now works correctly if the RealmObject class contains a primary key (#1777).
* Realm.compactRealm() doesn't throw an exception if the Realm file is opened. It just returns false instead.
* Updated Realm Core to 0.95.3.
  - Fixed a bug where RealmQuery.average(String) returned a wrong value for a nullable Long/Integer/Short/Byte field (#1803).
  - Fixed a bug where RealmQuery.average(String) wrongly counted the null value for average calculation (#1854).

## 0.85.1 (2015-11-23)
* Fixed a bug which could corrupt primary key information when updating from a Realm version <= 0.84.1 (#1775).

## 0.85.0 (2016-11-19)
* BREAKING CHANGE: Removed RealmEncryptionNotSupportedException since the encryption implementation changed in Realm's underlying storage engine. Encryption is now supported on all devices.
* BREAKING CHANGE: Realm.executeTransaction() now directly throws any RuntimeException instead of wrapping it in a RealmException (#1682).
* BREAKING CHANGE: RealmQuery.isNull() and RealmQuery.isNotNull() now throw IllegalArgumentException instead of RealmError if the fieldname is a linked field and the last element is a link (#1693).
* Added Realm.isEmpty().
* Setters in managed object for RealmObject and RealmList now throw IllegalArgumentException if the value contains an invalid (unmanaged, removed, closed, from different Realm) object (#1749).
* Attempting to refresh a Realm while a transaction is in process will now throw an IllegalStateException (#1712).
* The Realm AAR now also contains the ProGuard configuration (#1767). (Thank you @skyisle)
* Updated Realm Core to 0.95.
  - Removed reliance on POSIX signals when using encryption.

## 0.84.2
* Fixed a bug making it impossible to convert a field to become required during a migration (#1695).
* Fixed a bug making it impossible to read Realms created using primary keys and created by iOS (#1703).
* Fixed some memory leaks when an Exception is thrown (#1730).
* Fixed a memory leak when using relationships (#1285).
* Fixed a bug causing cached column indices to be cleared too soon (#1732).

## 0.84.1 (2015-10-28)
* Updated Realm Core to 0.94.4.
  - Fixed a bug that could cause a crash when running the same query multiple times.
* Updated ProGuard configuration. See [documentation](https://realm.io/docs/java/latest/#proguard) for more details.
* Updated Kotlin example to use 1.0.0-beta.
* Fixed warnings reported by "lint -Xlint:all" (#1644).
* Fixed a bug where simultaneous opening and closing a Realm from different threads might result in a NullPointerException (#1646).
* Fixed a bug which made it possible to externally modify the encryption key in a RealmConfiguration (#1678).

## 0.84.0 (2015-10-22)
* Added support for async queries and transactions.
* Added support for parsing JSON Dates with timezone information. (Thank you @LateralKevin)
* Added RealmQuery.isEmpty().
* Added Realm.isClosed() method.
* Added Realm.distinct() method.
* Added RealmQuery.isValid(), RealmResults.isValid() and RealmList.isValid(). Each method checks whether the instance is still valid to use or not(for example, the Realm has been closed or any parent object has been removed).
* Added Realm.isInTransaction() method.
* Updated Realm Core to version 0.94.3.
  - Fallback for mremap() now work correctly on BlackBerry devices.
* Following methods in managed RealmList now throw IllegalStateException instead of native crash when RealmList.isValid() returns false: add(int,RealmObject), add(RealmObject)
* Following methods in managed RealmList now throw IllegalStateException instead of ArrayIndexOutOfBoundsException when RealmList.isValid() returns false: set(int,RealmObject), move(int,int), remove(int), get(int)
* Following methods in managed RealmList now throw IllegalStateException instead of returning 0/null when RealmList.isValid() returns false: clear(), removeAll(Collection), remove(RealmObject), first(), last(), size(), where()
* RealmPrimaryKeyConstraintException is now thrown instead of RealmException if two objects with same primary key are inserted.
* IllegalStateException is now thrown when calling Realm's clear(), RealmResults's remove(), removeLast(), clear() or RealmObject's removeFromRealm() from an incorrect thread.
* Fixed a bug affecting RealmConfiguration.equals().
* Fixed a bug in RealmQuery.isNotNull() which produced wrong results for binary data.
* Fixed a bug in RealmQuery.isNull() and RealmQuery.isNotNull() which validated the query prematurely.
* Fixed a bug where closed Realms were trying to refresh themselves resulting in a NullPointerException.
* Fixed a bug that made it possible to migrate open Realms, which could cause undefined behavior when querying, reading or writing data.
* Fixed a bug causing column indices to be wrong for some edge cases. See #1611 for details.

## 0.83.1 (2015-10-15)
* Updated Realm Core to version 0.94.1.
  - Fixed a bug when using Realm.compactRealm() which could make it impossible to open the Realm file again.
  - Fixed a bug, so isNull link queries now always return true if any part is null.

## 0.83 (2015-10-08)
* BREAKING CHANGE: Database file format update. The Realm file created by this version cannot be used by previous versions of Realm.
* BREAKING CHANGE: Removed deprecated methods and constructors from the Realm class.
* BREAKING CHANGE: Introduced boxed types Boolean, Byte, Short, Integer, Long, Float and Double. Added null support. Introduced annotation @Required to indicate a field is not nullable. String, Date and byte[] became nullable by default which means a RealmMigrationNeededException will be thrown if an previous version of a Realm file is opened.
* Deprecated methods: RealmQuery.minimum{Int,Float,Double}, RealmQuery.maximum{Int,Float,Double}. Use RealmQuery.min() and RealmQuery.max() instead.
* Added support for x86_64.
* Fixed an issue where opening the same Realm file on two Looper threads could potentially lead to an IllegalStateException being thrown.
* Fixed an issue preventing the call of listeners on refresh().
* Opening a Realm file from one thread will no longer be blocked by a transaction from another thread.
* Range restrictions of Date fields have been removed. Date fields now accepts any value. Milliseconds are still removed.

## 0.82.2 (2015-09-04)
* Fixed a bug which might cause failure when loading the native library.
* Fixed a bug which might trigger a timeout in Context.finalize().
* Fixed a bug which might cause RealmObject.isValid() to throw an exception if the object is deleted.
* Updated Realm core to version 0.89.9
  - Fixed a potential stack overflow issue which might cause a crash when encryption was used.
  - Embedded crypto functions into Realm dynamic lib to avoid random issues on some devices.
  - Throw RealmEncryptionNotSupportedException if the device doesn't support Realm encryption. At least one device type (HTC One X) contains system bugs that prevents Realm's encryption from functioning properly. This is now detected, and an exception is thrown when trying to open/create an encrypted Realm file. It's up to the application to catch this and decide if it's OK to proceed without encryption instead.

## 0.82.1 (2015-08-06)
* Fixed a bug where using the wrong encryption key first caused the right key to be seen as invalid.
* Fixed a bug where String fields were ignored when updating objects from JSON with null values.
* Fixed a bug when calling System.exit(0), the process might hang.

## 0.82 (2015-07-28)
* BREAKING CHANGE: Fields with annotation @PrimaryKey are indexed automatically now. Older schemas require a migration.
* RealmConfiguration.setModules() now accept ignore null values which Realm.getDefaultModule() might return.
* Trying to access a deleted Realm object throw throws a proper IllegalStateException.
* Added in-memory Realm support.
* Closing realm on another thread different from where it was created now throws an exception.
* Realm will now throw a RealmError when Realm's underlying storage engine encounters an unrecoverable error.
* @Index annotation can also be applied to byte/short/int/long/boolean/Date now.
* Fixed a bug where RealmQuery objects are prematurely garbage collected.
* Removed RealmQuery.between() for link queries.

## 0.81.1 (2015-06-22)
* Fixed memory leak causing Realm to never release Realm objects.

## 0.81 (2015-06-19)
* Introduced RealmModules for working with custom schemas in libraries and apps.
* Introduced Realm.getDefaultInstance(), Realm.setDefaultInstance(RealmConfiguration) and Realm.getInstance(RealmConfiguration).
* Deprecated most constructors. They have been been replaced by Realm.getInstance(RealmConfiguration) and Realm.getDefaultInstance().
* Deprecated Realm.migrateRealmAtPath(). It has been replaced by Realm.migrateRealm(RealmConfiguration).
* Deprecated Realm.deleteFile(). It has been replaced by Realm.deleteRealm(RealmConfiguration).
* Deprecated Realm.compactFile(). It has been replaced by Realm.compactRealm(RealmConfiguration).
* RealmList.add(), RealmList.addAt() and RealmList.set() now copy unmanaged objects transparently into Realm.
* Realm now works with Kotlin (M12+). (Thank you @cypressious)
* Fixed a performance regression introduced in 0.80.3 occurring during the validation of the Realm schema.
* Added a check to give a better error message when null is used as value for a primary key.
* Fixed unchecked cast warnings when building with Realm.
* Cleaned up examples (remove old test project).
* Added checking for missing generic type in RealmList fields in annotation processor.

## 0.80.3 (2015-05-22)
* Calling Realm.copyToRealmOrUpdate() with an object with a null primary key now throws a proper exception.
* Fixed a bug making it impossible to open Realms created by Realm-Cocoa if a model had a primary key defined.
* Trying to using Realm.copyToRealmOrUpdate() with an object with a null primary key now throws a proper exception.
* RealmChangedListener now also gets called on the same thread that did the commit.
* Fixed bug where Realm.createOrUpdateWithJson() reset Date and Binary data to default values if not found in the JSON output.
* Fixed a memory leak when using RealmBaseAdapter.
* RealmBaseAdapter now allow RealmResults to be null. (Thanks @zaki50)
* Fixed a bug where a change to a model class (`RealmList<A>` to `RealmList<B>`) would not throw a RealmMigrationNeededException.
* Fixed a bug where setting multiple RealmLists didn't remove the previously added objects.
* Solved ConcurrentModificationException thrown when addChangeListener/removeChangeListener got called in the onChange. (Thanks @beeender)
* Fixed duplicated listeners in the same realm instance. Trying to add duplicated listeners is ignored now. (Thanks @beeender)

## 0.80.2 (2015-05-04)
* Trying to use Realm.copyToRealmOrUpdate() with an object with a null primary key now throws a proper exception.
* RealmMigrationNeedException can now return the path to the Realm that needs to be migrated.
* Fixed bug where creating a Realm instance with a hashcode collision no longer returned the wrong Realm instance.
* Updated Realm Core to version 0.89.2
  - fixed bug causing a crash when opening an encrypted Realm file on ARM64 devices.

## 0.80.1 (2015-04-16)
* Realm.createOrUpdateWithJson() no longer resets fields to their default value if they are not found in the JSON input.
* Realm.compactRealmFile() now uses Realm Core's compact() method which is more failure resilient.
* Realm.copyToRealm() now correctly handles referenced child objects that are already in the Realm.
* The ARM64 binary is now properly a part of the Eclipse distribution package.
* A RealmMigrationExceptionNeeded is now properly thrown if @Index and @PrimaryKey are not set correctly during a migration.
* Fixed bug causing Realms to be cached even though they failed to open correctly.
* Added Realm.deleteRealmFile(File) method.
* Fixed bug causing queries to fail if multiple Realms has different field ordering.
* Fixed bug when using Realm.copyToRealm() with a primary key could crash if default value was already used in the Realm.
* Updated Realm Core to version 0.89.0
  - Improved performance for sorting RealmResults.
  - Improved performance for refreshing a Realm after inserting or modifying strings or binary data.
  - Fixed bug causing incorrect result when querying indexed fields.
  - Fixed bug causing corruption of string index when deleting an object where there are duplicate values for the indexed field.
  - Fixed bug causing a crash after compacting the Realm file.
* Added RealmQuery.isNull() and RealmQuery.isNotNull() for querying relationships.
* Fixed a potential NPE in the RealmList constructor.

## 0.80 (2015-03-11)
* Queries on relationships can be case sensitive.
* Fixed bug when importing JSONObjects containing NULL values.
* Fixed crash when trying to remove last element of a RealmList.
* Fixed bug crashing annotation processor when using "name" in model classes for RealmObject references
* Fixed problem occurring when opening an encrypted Realm with two different instances of the same key.
* Version checker no longer reports that updates are available when latest version is used.
* Added support for static fields in RealmObjects.
* Realm.writeEncryptedCopyTo() has been reenabled.

## 0.79.1 (2015-02-20)
* copyToRealm() no longer crashes on cyclic data structures.
* Fixed potential crash when using copyToRealmOrUpdate with an object graph containing a mix of elements with and without primary keys.

## 0.79 (2015-02-16)
* Added support for ARM64.
* Added RealmQuery.not() to negate a query condition.
* Added copyToRealmOrUpdate() and createOrUpdateFromJson() methods, that works for models with primary keys.
* Made the native libraries much smaller. Arm went from 1.8MB to 800KB.
* Better error reporting when trying to create or open a Realm file fails.
* Improved error reporting in case of missing accessors in model classes.
* Re-enabled RealmResults.remove(index) and RealmResults.removeLast().
* Primary keys are now supported through the @PrimaryKey annotation.
* Fixed error when instantiating a Realm with the wrong key.
* Throw an exception if deleteRealmFile() is called when there is an open instance of the Realm.
* Made migrations and compression methods synchronised.
* Removed methods deprecated in 0.76. Now Realm.allObjectsSorted() and RealmQuery.findAllSorted() need to be used instead.
* Reimplemented Realm.allObjectSorted() for better performance.

## 0.78 (2015-01-22)
* Added proper support for encryption. Encryption support is now included by default. Keys are now 64 bytes long.
* Added support to write an encrypted copy of a Realm.
* Realm no longer incorrectly warns that an instance has been closed too many times.
* Realm now shows a log warning if an instance is being finalized without being closed.
* Fixed bug causing Realms to be cached during a RealmMigration resulting in invalid realms being returned from Realm.getInstance().
* Updated core to 0.88.

## 0.77 (2015-01-16)
* Added Realm.allObjectsSorted() and RealmQuery.findAllSorted() and extending RealmResults.sort() for multi-field sorting.
* Added more logging capabilities at the JNI level.
* Added proper encryption support. NOTE: The key has been increased from 32 bytes to 64 bytes (see example).
* Added support for unmanaged objects and custom constructors.
* Added more precise imports in proxy classes to avoid ambiguous references.
* Added support for executing a transaction with a closure using Realm.executeTransaction().
* Added RealmObject.isValid() to test if an object is still accessible.
* RealmResults.sort() now has better error reporting.
* Fixed bug when doing queries on the elements of a RealmList, ie. like Realm.where(Foo.class).getBars().where().equalTo("name").
* Fixed bug causing refresh() to be called on background threads with closed Realms.
* Fixed bug where calling Realm.close() too many times could result in Realm not getting closed at all. This now triggers a log warning.
* Throw NoSuchMethodError when RealmResults.indexOf() is called, since it's not implemented yet.
* Improved handling of empty model classes in the annotation processor
* Removed deprecated static constructors.
* Introduced new static constructors based on File instead of Context, allowing to save Realm files in custom locations.
* RealmList.remove() now properly returns the removed object.
* Calling realm.close() no longer prevent updates to other open realm instances on the same thread.

## 0.76.0 (2014-12-19)
* RealmObjects can now be imported using JSON.
* Gradle wrapper updated to support Android Studio 1.0.
* Fixed bug in RealmObject.equals() so it now correctly compares two objects from the same Realm.
* Fixed bug in Realm crashing for receiving notifications after close().
* Realm class is now marked as final.
* Replaced concurrency example with a better thread example.
* Allowed to add/remove RealmChangeListeners in RealmChangeListeners.
* Upgraded to core 0.87.0 (encryption support, API changes).
* Close the Realm instance after migrations.
* Added a check to deny the writing of objects outside of a transaction.

## 0.75.1 (2014-12-03)
* Changed sort to be an in-place method.
* Renamed SORT_ORDER_DECENDING to SORT_ORDER_DESCENDING.
* Added sorting functionality to allObjects() and findAll().
* Fixed bug when querying a date column with equalTo(), it would act as lessThan()

## 0.75.0 (2014-11-28)
* Realm now implements Closeable, allowing better cleanup of native resources.
* Added writeCopyTo() and compactRealmFile() to write and compact a Realm to a new file.
* RealmObject.toString(), equals() and hashCode() now support models with cyclic references.
* RealmResults.iterator() and listIterator() now correctly iterates the results when using remove().
* Bug fixed in Exception text when field names was not matching the database.
* Bug fixed so Realm no longer throws an Exception when removing the last object.
* Bug fixed in RealmResults which prevented sub-querying.
* The Date type does not support millisecond resolution, and dates before 1901-12-13 and dates after 2038-01-19 are not supported on 32 bit systems.
* Fixed bug so Realm no longer throws an Exception when removing the last object.
* Fixed bug in RealmResults which prevented sub-querying.

## 0.74.0 (2014-11-19)
* Added support for more field/accessors naming conventions.
* Added case sensitive versions of string comparison operators equalTo and notEqualTo.
* Added where() to RealmList to initiate queries.
* Added verification of fields names in queries with links.
* Added exception for queries with invalid field name.
* Allow static methods in model classes.
* An exception will now be thrown if you try to move Realm, RealmResults or RealmObject between threads.
* Fixed a bug in the calculation of the maximum of date field in a RealmResults.
* Updated core to 0.86.0, fixing a bug in cancelling an empty transaction, and major query speedups with floats/doubles.
* Consistent handling of UTF-8 strings.
* removeFromRealm() now calls moveLastOver() which is faster and more reliable when deleting multiple objects.

## 0.73.1 (2014-11-05)
* Fixed a bug that would send infinite notifications in some instances.

## 0.73.0 (2014-11-04)
* Fixed a bug not allowing queries with more than 1024 conditions.
* Rewritten the notification system. The API did not change but it's now much more reliable.
* Added support for switching auto-refresh on and off (Realm.setAutoRefresh).
* Added RealmBaseAdapter and an example using it.
* Added deleteFromRealm() method to RealmObject.

## 0.72.0 (2014-10-27)
* Extended sorting support to more types: boolean, byte, short, int, long, float, double, Date, and String fields are now supported.
* Better support for Java 7 and 8 in the annotations processor.
* Better support for the Eclipse annotations processor.
* Added Eclipse support to the distribution folder.
* Added Realm.cancelTransaction() to cancel/abort/rollback a transaction.
* Added support for link queries in the form realm.where(Owner.class).equalTo("cat.age", 12).findAll().
* Faster implementation of RealmQuery.findFirst().
* Upgraded core to 0.85.1 (deep copying of strings in queries; preparation for link queries).

## 0.71.0 (2014-10-07)
* Simplified the release artifact to a single Jar file.
* Added support for Eclipse.
* Added support for deploying to Maven.
* Throw exception if nested transactions are used (it's not allowed).
* Javadoc updated.
* Fixed [bug in RealmResults](https://github.com/realm/realm-java/issues/453).
* New annotation @Index to add search index to a field (currently only supporting String fields).
* Made the annotations processor more verbose and strict.
* Added RealmQuery.count() method.
* Added a new example about concurrency.
* Upgraded to core 0.84.0.

## 0.70.1 (2014-09-30)
* Enabled unit testing for the realm project.
* Fixed handling of camel-cased field names.

## 0.70.0 (2014-09-29)
* This is the first public beta release.<|MERGE_RESOLUTION|>--- conflicted
+++ resolved
@@ -1,5 +1,4 @@
-<<<<<<< HEAD
-## 3.1.1 (YYY-MM-DD)
+## 3.1.1 (YYYY-MM-DD)
 
 ### Deprecated
 
@@ -7,17 +6,11 @@
 
 ### Bug Fixes
 
+* Crash caused by Listeners on `RealmObject` getting triggered the 2nd time with different changed field (#4437).
 * Unintentionally exposing `StandardRealmSchema` (#4443).
 
 ### Internal
 
-=======
-## 3.1.1 (YYYY-MM-DD)
-
-### Bug Fixes
-
-* Crash caused by Listeners on `RealmObject` getting triggered the 2nd time with different changed field (#4437).
->>>>>>> 15484f3a
 
 ## 3.1.0 (2017-04-05)
 
