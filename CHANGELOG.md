--- conflicted
+++ resolved
@@ -7,12 +7,9 @@
 
 ### Internal
 
-<<<<<<< HEAD
-* Totally remove optional API transformer from repository.
-=======
 * Updated Realm Core to 1.5.0.
 * Improved sorting speed.
->>>>>>> ec39222e
+* Totally remove optional API transformer from repository.
 
 ## 1.1.1
 
