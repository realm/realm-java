## 3.7.1 (YYYY-MM-DD)

### Bug Fixes

* Fixed potential memory leaks of `LinkView` when calling bulk insertions APIs.

### Internal

* Replaced LinkView with Object Store's List.

## 3.7.0 (2017-09-01)

### Deprecated

* [ObjectServer] `SyncUser.getManagementRealm()`. Use `SyncUser.getPermissionManager()` instead.

### Enhancements

* [ObjectServer] `SyncUser.getPermissionManager` added as a helper API for working with permissions and permission offers.

### Internal

* [ObjectServer] Upgraded OkHttp to 3.7.0.


## 3.6.0 (2017-09-01)

### Breaking Changes

* [ObjectServer] `SyncUser.logout()` no longer throws an exception when associated Realms instances are not closed (#4962).

### Deprecated

* [ObjectServer] `SyncUser#retrieveUser` and `SyncUser#retrieveUserAsync` replaced by `SyncUser#retrieveInfoForUser`
and `SyncUser#retrieveInfoForUserAsync` which returns a `SyncUserInfo` with mode information (#5008).
* [ObjectServer] `SyncUser#Callback` replaced by the generic version `SyncUser#RequestCallback<T>`.

### Enhancements

* [ObjectServer] Added `SyncSession.uploadAllLocalChanges()`.
* [ObjectServer] APIs of `UserStore` have been changed to support same user identity but different authentication server scenario.
* [ObjectServer] Added `SyncUser.allSessions` to retrieve the all valid sessions belonging to the user (#4783).
* Added `Nullable` annotation to methods that may return `null` in order to improve Kotlin usability. This also introduced a dependency to `com.google.code.findbugs:jsr305`.
* `org.jetbrains.annotations.NotNull` is now an alias for `@Required`. This means that the Realm Schema now fully understand Kotlin non-null types.
* Added support for new data type `MutableRealmIntegers`. The new type behaves almost exactly as a reference to a Long (mutable nullable, etc) but supports `increment` and `decrement` methods, which implement a Conflict Free Replicated Data Type, whose value will converge even when changed across distributed devices with poor connections (#4266).
* Added more detailed exception message for `RealmMigrationNeeded`.
* Bumping schema version only without any actual schema changes will just succeed even when the migration block is not supplied. It threw an `RealmMigrationNeededException` before in the same case.
* Throw `IllegalStateException` when schema validation fails because of wrong declaration of `@LinkingObjects`.

### Bug Fixes

<<<<<<< HEAD
### Internal

* [ObjectServer] removed `ObjectServerUser` and its inner classes, in a step to reduce `SyncUser` complexity (#3741).
* [ObjectServer] changed the `SyncSessionStopPolicy` to `AfterChangesUploaded` to align with other binding and to prevent use cases where the Realm might be deleted before the last changes get synchronized (#5028).
* Upgraded Realm Sync to 1.10.8
* Let Object Store handle migration.
* Renaming `io.realm.internal.CollectionChangeSet` to `io.realm.internal.OsCollectionChangeSet`.

## 3.5.1 (YYYY-MM-DD)

### Bug Fixes

=======
>>>>>>> f1af9788
* Potential crash after using `Realm.getSchema()` to change the schema of a typed Realm. `Realm.getSchema()` now returns an immutable `RealmSchema` instance.
* `Realm.copyToRealmOrUpdate()` could cause a `RealmList` field to contain duplicated elements (#4957).
* `RealmSchema.create(String)` and `RealmObjectSchema.setClassName(String)` did not accept class name whose length was 51 to 57.
* Workaround for an Android JVM crash when using `compactOnLaunch()` (#4964).
* Class name in exception message from link query is wrong (#5096).
* The `compactOnLaunch` callback is no longer invoked if the Realm at that path is already open on other threads.

### Internal

* [ObjectServer] removed `ObjectServerUser` and its inner classes, in a step to reduce `SyncUser` complexity (#3741).
* [ObjectServer] changed the `SyncSessionStopPolicy` to `AfterChangesUploaded` to align with other binding and to prevent use cases where the Realm might be deleted before the last changes get synchronized (#5028).
* Upgraded Realm Sync to 1.10.8
* Let Object Store handle migration.


## 3.5.0 (2017-07-11)

### Enhancements

* Added `RealmConfiguration.Builder.compactOnLaunch()` to compact the file on launch (#3739).
* [ObjectServer] Adding user lookup API for administrators (#4828).
* An `IllegalStateException` will be thrown if the given `RealmModule` doesn't include all required model classes (#3398).

### Bug Fixes

* Bug in `isNull()`, `isNotNull()`, `isEmpty()`, and `isNotEmpty()` when queries involve nullable fields in link queries (#4856).
* Bug in how to resolve field names when querying `@LinkingObjects` as the last field (#4864).
* Rare crash in `RealmLog` when log level was set to `LogLevel.DEBUG`.
* Broken case insensitive query with indexed field (#4788).
* [ObjectServer] Bug related to the behaviour of `SyncUser#logout` and the use of invalid `SyncUser` with `SyncConfiguration` (#4822).
* [ObjectServer] Not all error codes from the server were recognized correctly, resulting in UNKNOWN being reported instead.
* [ObjectServer] Prevent the use of a `SyncUser` that explicitly logged out, to open a Realm (#4975).

### Internal

* Use Object Store to do table initialization.
* Removed `Table#Table()`, `Table#addEmptyRow()`, `Table#addEmptyRows()`, `Table#add(Object...)`, `Table#pivot(long,long,PivotType)` and `Table#createnative()`.
* Upgraded Realm Core to 2.8.6
* Upgraded Realm Sync to 1.10.5
* Removed `io.realm.internal.OutOfMemoryError`. `java.lang.OutOfMemoryError` will be thrown instead.


## 3.4.0 (2017-06-22)

### Breaking Changes

* [ObjectServer] Updated protocol version to 18 which is only compatible with ROS > 1.6.0.

### Deprecated

* `RealmSchema.close()` and `RealmObjectSchema.close()`. They don't need to be closed manually. They were added to the public API by mistake.

### Enhancements

* [ObjectServer] Added support for Sync Progress Notifications through `SyncSession.addDownloadProgressListener(ProgressMode, ProgressListener)` and `SyncSession.addUploadProgressListener(ProgressMode, ProgressListener)` (#4104).
* [ObjectServer] Added `SyncSession.getState()` (#4784).
* Added support for querying inverse relationships (#2904).
* Moved inverse relationships out of beta stage.
* Added `Realm.getDefaultConfiguration()` (#4725).

### Bug Fixes

* [ObjectServer] Bug which may crash when the JNI local reference limitation was reached on sync client thread.
* [ObjectServer] Retrying connections with exponential backoff, when encountering `ConnectException` (#4310).
* When converting nullable BLOB field to required, `null` values should be converted to `byte[0]` instead of `byte[1]`.
* Bug which may cause duplicated primary key values when migrating a nullable primary key field to not nullable. `RealmObjectSchema.setRequired()` and `RealmObjectSchema.setNullable()` will throw when converting a nullable primary key field with null values stored to a required primary key field.

### Internal

* Upgraded to Realm Sync 1.10.1
* Upgraded to Realm Core 2.8.4

### Credits

* Thanks to Anis Ben Nsir (@abennsir) for upgrading Roboelectric in the unitTestExample (#4698).


## 3.3.2 (2017-06-09)

### Bug Fixes

* [ObjectServer] Crash when an authentication error happens (#4726).
* [ObjectServer] Enabled encryption with Sync (#4561).
* [ObjectServer] Admin users did not connect correctly to the server (#4750).

### Internal

* Factor out internal interface ManagedObject.

## 3.3.1 (2017-05-26)

### Bug Fixes

* [ObjectServer] Accepted extra columns against synced Realm (#4706).


## 3.3.0 (2017-05-24)

### Enhancements

* [ObjectServer] Added two options to `SyncConfiguration` to provide a trusted root CA `trustedRootCA` and to disable SSL validation `disableSSLVerification` (#4371).
* [ObjectServer] Added support for changing passwords through `SyncUser.changePassword()` using an admin user (#4588).

### Bug Fixes

* Queries on proguarded Realm model classes, failed with "Table not found" (#4673).


## 3.2.1 (2017-05-19)

### Enhancements

* Not in transaction illegal state exception message changed to "Cannot modify managed objects outside of a write transaction.".

### Bug Fixes

* [ObjectServer] `schemaVersion` was mistakenly required in order to trigger migrations (#4658).
* [ObjectServer] Fields removed from model classes will now correctly be hidden instead of throwing an exception when opening the Realm (#4658).
* Random crashes which were caused by a race condition in encrypted Realm (#4343).

### Internal

* Upgraded to Realm Sync 1.8.5.
* Upgraded to Realm Core 2.8.0.

## 3.2.0 (2017-05-16)

### Enhancements

* [ObjectServer] Added support for `SyncUser.isAdmin()` (#4353).
* [ObjectServer] New set of Permission API's have been added to `SyncUser` through `SyncUser.getPermissionManager()` (#4296).
* [ObjectServer] Added support for changing passwords through `SyncUser.changePassword()` (#4423).
* [ObjectServer] Added support for `SyncConfiguration.Builder.waitForInitialRemoteData()` (#4270).
* Transient fields are now allowed in model classes, but are implicitly treated as having the `@Ignore` annotation (#4279).
* Added `Realm.refresh()` and `DynamicRealm.refresh()` (#3476).
* Added `Realm.getInstanceAsync()` and `DynamicRealm.getInstanceAsync()` (#2299).
* Added `DynamicRealmObject#linkingObjects(String,String)` to support linking objects on `DynamicRealm` (#4492).
* Added support for read only Realms using `RealmConfiguration.Builder.readOnly()` and `SyncConfiguration.Builder.readOnly()`(#1147).
* Change listeners will now auto-expand variable names to be more descriptive when using Android Studio.
* The `toString()` methods for the standard and dynamic proxies now print "proxy", or "dynamic" before the left bracket enclosing the data.

### Bug Fixes

* `@LinkingObjects` annotation now also works with Kotlin (#4611).

### Internal

* Use separated locks for different `RealmCache`s (#4551).

## 3.1.4 (2017-05-04)

## Bug fixes

* Added missing row validation check in certain cases on invalidated/deleted objects (#4540).
* Initializing Realm is now more resilient if `Context.getFilesDir()` isn't working correctly (#4493).
* `OrderedRealmCollectionSnapshot.get()` returned a wrong object (#4554).
* `onSuccess` callback got triggered infinitely if a synced transaction was committed in the async transaction's `onSuccess` callback (#4594).

## 3.1.3 (2017-04-20)

### Enhancements

* [ObjectServer] Resume synchronization as soon as the connectivity is back (#4141).

### Bug Fixes

* `equals()` and `hashCode()` of managed `RealmObject`s that come from linking objects don't work correctly (#4487).
* Field name was missing in exception message when `null` was set to required field (#4484).
* Now throws `IllegalStateException` when a getter of linking objects is called against deleted or not yet loaded `RealmObject`s (#4499).
* `NullPointerException` caused by local transaction inside the listener of `findFirstAsync()`'s results (#4495).
* Native crash when adding listeners to `RealmObject` after removing listeners from the same `RealmObject` before (#4502).
* Native crash with "Invalid argument" error happened on some Android 7.1.1 devices when opening Realm on external storage (#4461).
* `OrderedRealmCollectionChangeListener` didn't report change ranges correctly when circular link's field changed (#4474).

### Internal

* Upgraded to Realm Sync 1.6.0.
* Upgraded to Realm Core 2.6.1.

## 3.1.2 (2017-04-12)

### Bug Fixes

* Crash caused by JNI couldn't find `OsObject.notifyChangeListeners` when ProGuard is enabled (#4461).
* Incompatible return type of `RealmSchema.getAll()` and `BaseRealm.getSchema()` (#4443).
* Memory leaked when synced Realm was initialized (#4465).
* An `IllegalStateException` will be thrown when starting iterating `OrderedRealmCollection` if the Realm is closed (#4471).

## 3.1.1 (2017-04-07)

### Bug Fixes

* Crash caused by Listeners on `RealmObject` getting triggered the 2nd time with different changed field (#4437).
* Unintentionally exposing `StandardRealmSchema` (#4443).
* Workaround for crashes on specific Samsung devices which are caused by a buggy `memmove` call (#3651).

## 3.1.0 (2017-04-05)

### Breaking Changes

* Updated file format of Realm files. Existing Realm files will automatically be migrated to the new format when they are opened, but older versions of Realm cannot open these files.
* [ObjectServer] Due to file format changes, Realm Object Server 1.3.0 or later is required.

### Enhancements

* Added support for reverse relationships through the `@LinkingObjects` annotation. See `io.realm.annotations.LinkingObjects` for documentation.  
  * This feature is in `@Beta`.
  * Queries on linking objects do not work.  Queries like `where(...).equalTo("field.linkingObjects.id", 7).findAll()` are not yet supported.
  * Backlink verification is incomplete.  Evil code can cause native crashes.
* The listener on `RealmObject` will only be triggered if the object changes (#3894).
* Added `RealmObjectChangeListener` interface that provide detailed information about `RealmObject` field changes.
* Listeners on `RealmList` and `RealmResults` will be triggered immediately when the transaction is committed on the same thread (#4245).
* The real `RealmMigrationNeededException` is now thrown instead of `IllegalArgumentException` if no migration is provided for a Realm that requires it.
* `RealmQuery.distinct()` can be performed on unindexed fields (#2285).
* `targetSdkVersion` is now 25.
* [ObjectServer] In case of a Client Reset, information about the location of the backed up Realm file is now reported through the `ErrorHandler` interface (#4080).
* [ObjectServer] Authentication URLs now automatically append `/auth` if no other path segment is set (#4370).

### Bug Fixes

* Crash with `LogicError` with `Bad version number` on notifier thread (#4369).
* `Realm.migrateRealm(RealmConfiguration)` now fails correctly with an `IllegalArgumentException` if a `SyncConfiguration` is provided (#4075).
* Potential cause for Realm file corruptions (never reported).
* Add `@Override` annotation to proxy class accessors and stop using raw type in proxy classes in order to remove warnings from javac (#4329).
* `findFirstAsync()` now returns an invalid object if there is no object matches the query condition instead of running the query repeatedly until it can find one (#4352).
* [ObjectServer] Changing the log level after starting a session now works correctly (#4337).

### Internal

* Using the Object Store's Session and SyncManager.
* Upgraded to Realm Sync 1.5.0.
* Upgraded to Realm Core 2.5.1.
* Upgraded Gradle to 3.4.1

## 3.0.0 (2017-02-28)

### Breaking Changes

* `RealmResults.distinct()` returns a new `RealmResults` object instead of filtering on the original object (#2947).
* `RealmResults` is auto-updated continuously. Any transaction on the current thread which may have an impact on the order or elements of the `RealmResults` will change the `RealmResults` immediately instead of change it in the next event loop. The standard `RealmResults.iterator()` will continue to work as normal, which means that you can still delete or modify elements without impacting the iterator. The same is not true for simple for-loops. In some cases a simple for-loop will not work (https://realm.io/docs/java/3.0.0/api/io/realm/OrderedRealmCollection.html#loops), and you must use the new createSnapshot() method.
* `RealmChangeListener` on `RealmObject` will now also be triggered when the object is deleted. Use `RealmObject.isValid()` to check this state(#3138).
* `RealmObject.asObservable()` will now emit the object when it is deleted. Use `RealmObject.isValid()` to check this state (#3138).
* Removed deprecated classes `Logger` and `AndroidLogger` (#4050).

### Deprecated

* `RealmResults.removeChangeListeners()`. Use `RealmResults.removeAllChangeListeners()` instead.
* `RealmObject.removeChangeListeners()`. Use `RealmObject.removeAllChangeListeners()` instead.
* `RealmResults.distinct()` and `RealmResults.distinctAsync()`. Use `RealmQuery.distinct()` and `RealmQuery.distinctAsync()` instead.

### Enhancements

* Added support for sorting by link's field (#672).
* Added `OrderedRealmCollectionSnapshot` class and `OrderedRealmCollection.createSnapshot()` method. `OrderedRealmCollectionSnapshot` is useful when changing `RealmResults` or `RealmList` in simple loops.
* Added `OrderedRealmCollectionChangeListener` interface for supporting fine-grained collection notifications.
* Added support for ChangeListeners on `RealmList`.
* Added `RealmList.asObservable()`.

### Bug Fixes

* Element type checking in `DynamicRealmObject#setList()` (#4252).
* Now throws `IllegalStateException` instead of process crash when any of thread confined methods in `RealmQuery` is called from wrong thread (#4228).
* Now throws `IllegalStateException` when any of thread confined methods in `DynamicRealmObject` is called from wrong thread (#4258).

### Internal

* Use Object Store's `Results` as the backend for `RealmResults` (#3372).
  - Use Object Store's notification mechanism to trigger listeners.
  - Local commits triggers Realm global listener and `RealmObject` listener on current thread immediately instead of in the next event loop.


## 2.3.2 (2017-02-27)

### Bug fixes

* Log levels in JNI layer were all reported as "Error" (#4204).
* Encrypted realms can end up corrupted if many threads are reading and writing at the same time (#4128).
* "Read-only file system" exception when compacting Realm file on external storage (#4140).

### Internal

* Updated to Realm Sync v1.2.1.
* Updated to Realm Core v2.3.2.

### Enhancements

* Improved performance of getters and setters in proxy classes.


## 2.3.1 (2017-02-07)

### Enhancements

* [ObjectServer] The `serverUrl` given to `SyncConfiguration.Builder()` is now more lenient and will also accept only paths as argument (#4144).
* [ObjectServer] Add a timer to refresh periodically the access_token.

### Bug fixes

* NPE problem in SharedRealm.finalize() (#3730).
* `RealmList.contains()` and `RealmResults.contains()` now correctly use custom `equals()` method on Realm model classes.
* Build error when the project is using Kotlin (#4087).
* Bug causing classes to be replaced by classes already in Gradle's classpath (#3568).
* NullPointerException when notifying a single object that it changed (#4086).


## 2.3.0 (2017-01-19)

### Object Server API Changes

* Realm Sync v1.0.0 has been released, and Realm Mobile Platform is no longer considered in beta.
* Breaking change: Location of Realm files are now placed in `getFilesDir()/<userIdentifier>` instead of `getFilesDir()/`.
  This is done in order to support shared Realms among users, while each user retaining their own local copy.
* Breaking change: `SyncUser.all()` now returns Map instead of List.
* Breaking change: Added a default `UserStore` saving users in a Realm file (`RealmFileUserStore`).
* Breaking change: Added multi-user support to `UserStore`. Added `get(String)` and `remove(String)`, removed `remove()` and renamed `get()` to `getCurrent()`.
* Breaking change: Changed the order of arguments to `SyncCredentials.custom()` to match iOS: token, provider, userInfo.
* Added support for `PermissionOffer` and `PermissionOfferResponse` to `SyncUser.getManagementRealm()`.
* Exceptions thrown in error handlers are ignored but logged (#3559).
* Removed unused public constants in `SyncConfiguration` (#4047).
* Fixed bug, preventing Sync client to renew the access token (#4038) (#4039).
* Now `SyncUser.logout()` properly revokes tokens (#3639).

### Bug fixes

* Fixed native memory leak setting the value of a primary key (#3993).
* Activated Realm's annotation processor on connectedTest when the project is using kapt (#4008).
* Fixed "too many open files" issue (#4002).
* Added temporary work-around for bug crashing Samsung Tab 3 devices on startup (#3651).

### Enhancements

* Added `like` predicate for String fields (#3752).

### Internal

* Updated to Realm Sync v1.0.0.
* Added a Realm backup when receiving a Sync client reset message from the server.

## 2.2.2 (2017-01-16)

### Object Server API Changes (In Beta)

* Disabled `Realm.compactRealm()` when sync is enabled as it might corrupt the Realm (https://github.com/realm/realm-core/issues/2345).

### Bug fixes

* "operation not permitted" issue when creating Realm file on some devices' external storage (#3629).
* Crash on API 10 devices (#3726).
* `UnsatisfiedLinkError` caused by `pipe2` (#3945).
* Unrecoverable error with message "Try again" when the notification fifo is full (#3964).
* Realm migration wasn't triggered when the primary key definition was altered (#3966).
* Use phantom reference to solve the finalize time out issue (#2496).

### Enhancements

* All major public classes are now non-final. This is mostly a compromise to support Mockito. All protected fields/methods are still not considered part of the public API and can change without notice (#3869).
* All Realm instances share a single notification daemon thread.
* Fixed Java lint warnings with generated proxy classes (#2929).

### Internal

* Upgraded Realm Core to 2.3.0.
* Upgraded Realm Sync to 1.0.0-BETA-6.5.

## 2.2.1 (2016-11-12)

### Object Server API Changes (In Beta)

* Fixed `SyncConfiguration.toString()` so it now outputs a correct description instead of an empty string (#3787).

### Bug fixes

* Added version number to the native library, preventing ReLinker from accidentally loading old code (#3775).
* `Realm.getLocalInstanceCount(config)` throwing NullPointerException if called after all Realms have been closed (#3791).

## 2.2.0 (2016-11-12)

### Object Server API Changes (In Beta)

* Added support for `SyncUser.getManagementRealm()` and permission changes.

### Bug fixes

* Kotlin projects no longer create the `RealmDefaultModule` if no Realm model classes are present (#3746).
* Remove `includedescriptorclasses` option from ProGuard rule file in order to support built-in shrinker of Android Gradle Plugin (#3714).
* Unexpected `RealmMigrationNeededException` was thrown when a field was added to synced Realm.

### Enhancements

* Added support for the `annotationProcessor` configuration provided by Android Gradle Plugin 2.2.0 or later. Realm plugin adds its annotation processor to the `annotationProcessor` configuration instead of `apt` configuration if it is available and the `com.neenbedankt.android-apt` plugin is not used. In Kotlin projects, `kapt` is used instead of the `annotationProcessor` configuration (#3026).

## 2.1.1 (2016-10-27)

### Bug fixes

* Fixed a bug in `Realm.insert` and `Realm.insertOrUpdate` methods causing a `StackOverFlow` when you try to insert a cyclic graph of objects between Realms (#3732).

### Object Server API Changes (In Beta)

* Set default RxFactory to `SyncConfiguration`.

### Bug fixes

* ProGuard configuration introduced in 2.1.0 unexpectedly kept classes that did not have the @KeepMember annotation (#3689).

## 2.1.0 (2016-10-25)

### Breaking changes

* * `SecureUserStore` has been moved to its own GitHub repository: https://github.com/realm/realm-android-user-store
  See https://github.com/realm/realm-android-user-store/blob/master/README.md for further info on how to include it.


### Object Server API Changes (In Beta)

* Renamed `User` to `SyncUser`, `Credentials` to `SyncCredentials` and `Session` to `SyncSession` to align names with Cocoa.
* Removed `SyncManager.setLogLevel()`. Use `RealmLog.setLevel()` instead.
* `SyncUser.logout()` now correctly clears `SyncUser.currentUser()` (#3638).
* Missing ProGuard configuration for libraries used by Sync extension (#3596).
* Error handler was not called when sync session failed (#3597).
* Added `User.all()` that returns all known Realm Object Server users.
* Upgraded Realm Sync to 1.0.0-BETA-3.2

### Deprecated

* `Logger`. Use `RealmLogger` instead.
* `AndroidLogger`. The logger for Android is implemented in native code instead.

### Bug fixes

* The following were not kept by ProGuard: names of native methods not in the `io.realm.internal` package, names of classes used in method signature (#3596).
* Permission error when a database file was located on external storage (#3140).
* Memory leak when unsubscribing from a RealmResults/RealmObject RxJava Observable (#3552).

### Enhancements

* `Realm.compactRealm()` now works for encrypted Realms.
* Added `first(E defaultValue)` and `last(E defaultValue)` methods to `RealmList` and `RealmResult`. These methods will return the provided object instead of throwing an `IndexOutOfBoundsException` if the list is empty.
* Reduce transformer logger verbosity (#3608).
* `RealmLog.setLevel(int)` for setting the log level across all loggers.

### Internal

* Upgraded Realm Core to 2.1.3

### Credits

* Thanks to Max Furman (@maxfurman) for adding support for `first()` and `last()` default values.

## 2.0.2 (2016-10-06)

This release is not protocol-compatible with previous versions of the Realm Mobile Platform. The base library is still fully compatible.

### Bug fixes

* Build error when using Java 7 (#3563).

### Internal

* Upgraded Realm Core to 2.1.0
* Upgraded Realm Sync to 1.0.0-BETA-2.0.

## 2.0.1 (2016-10-05)

### Bug fixes

* `android.net.conn.CONNECTIVITY_CHANGE` broadcast caused `RuntimeException` if sync extension was disabled (#3505).
* `android.net.conn.CONNECTIVITY_CHANGE` was not delivered on Android 7 devices.
* `distinctAsync` did not respect other query parameters (#3537).
* `ConcurrentModificationException` from Gradle when building an application (#3501).

### Internal

* Upgraded to Realm Core 2.0.1 / Realm Sync 1.3-BETA

## 2.0.0 (2016-09-27)

This release introduces support for the Realm Mobile Platform!
See <https://realm.io/news/introducing-realm-mobile-platform/> for an overview of these great new features.

### Breaking Changes

* Files written by Realm 2.0 cannot be read by 1.x or earlier versions. Old files can still be opened.
* It is now required to call `Realm.init(Context)` before calling any other Realm API.
* Removed `RealmConfiguration.Builder(Context)`, `RealmConfiguration.Builder(Context, File)` and `RealmConfiguration.Builder(File)` constructors.
* `isValid()` now always returns `true` instead of `false` for unmanaged `RealmObject` and `RealmList`. This puts it in line with the behaviour of the Cocoa and .NET API's (#3101).
* armeabi is not supported anymore.
* Added new `RealmFileException`.
  - `IncompatibleLockFileException` has been removed and replaced by `RealmFileException` with kind `INCOMPATIBLE_LOCK_FILE`.
  - `RealmIOExcpetion` has been removed and replaced by `RealmFileException`.
* `RealmConfiguration.Builder.assetFile(Context, String)` has been renamed to `RealmConfiguration.Builder.assetFile(String)`.
* Object with primary key is now required to define it when the object is created. This means that `Realm.createObject(Class<E>)` and `DynamicRealm.createObject(String)` now throws `RealmException` if they are used to create an object with a primary key field. Use `Realm.createObject(Class<E>, Object)` or `DynamicRealm.createObject(String, Object)` instead.
* Importing from JSON without the primary key field defined in the JSON object now throws `IllegalArgumentException`.
* Now `Realm.beginTransaction()`, `Realm.executeTransaction()` and `Realm.waitForChange()` throw `RealmMigrationNeededException` if a remote process introduces incompatible schema changes (#3409).
* The primary key value of an object can no longer be changed after the object was created. Instead a new object must be created and all fields copied over.
* Now `Realm.createObject(Class)` and `Realm.createObject(Class,Object)` take the values from the model's fields and default constructor. Creating objects through the `DynamicRealm` does not use these values (#777).
* When `Realm.create*FromJson()`s create a new `RealmObject`, now they take the default values defined by the field itself and its default constructor for those fields that are not defined in the JSON object.

### Enhancements

* Added `realmObject.isManaged()`, `RealmObject.isManaged(obj)` and `RealmCollection.isManaged()` (#3101).
* Added `RealmConfiguration.Builder.directory(File)`.
* `RealmLog` has been moved to the public API. It is now possible to control which events Realm emit to Logcat. See the `RealmLog` class for more details.
* Typed `RealmObject`s can now continue to access their fields properly even though the schema was changed while the Realm was open (#3409).
* A `RealmMigrationNeededException` will be thrown with a cause to show the detailed message when a migration is needed and the migration block is not in the `RealmConfiguration`.


### Bug fixes

* Fixed a lint error in proxy classes when the 'minSdkVersion' of user's project is smaller than 11 (#3356).
* Fixed a potential crash when there were lots of async queries waiting in the queue.
* Fixed a bug causing the Realm Transformer to not transform field access in the model's constructors (#3361).
* Fixed a bug causing a build failure when the Realm Transformer adds accessors to a model class that was already transformed in other project (#3469).
* Fixed a bug causing the `NullPointerException` when calling getters/setters in the model's constructors (#2536).

### Internal

* Moved JNI build to CMake.
* Updated Realm Core to 2.0.0.
* Updated ReLinker to 1.2.2.

## 1.2.0 (2016-08-19)

### Bug fixes

* Throw a proper exception when operating on a non-existing field with the dynamic API (#3292).
* `DynamicRealmObject.setList` should only accept `RealmList<DynamicRealmObject>` (#3280).
* `DynamicRealmObject.getX(fieldName)` now throws a proper exception instead of a native crash when called with a field name of the wrong type (#3294).
* Fixed a concurrency crash which might happen when `Realm.executeTransactionAsync()` tried to call `onSucess` after the Realm was closed.

### Enhancements

* Added `RealmQuery.in()` for a comparison against multiple values.
* Added byte array (`byte[]`) support to `RealmQuery`'s `equalTo` and `notEqualTo` methods.
* Optimized internal caching of schema classes (#3315).

### Internal

* Updated Realm Core to 1.5.1.
* Improved sorting speed.
* Completely removed the `OptionalAPITransformer`.

### Credits

* Thanks to Brenden Kromhout (@bkromhout) for adding binary array support to `equalTo` and `notEqualTo`.

## 1.1.1 (2016-07-01)

### Bug fixes

* Fixed a wrong JNI method declaration which might cause "method not found" crash on some devices.
* Fixed a bug that `Error` in the background async thread is not forwarded to the caller thread.
* Fixed a crash when an empty `Collection` is passed to `insert()`/`insertOrUpdate()` (#3103).
* Fixed a bug that does not transfer the primary key when `RealmSchemaObject.setClassName()` is called to rename a class (#3118).
* Fixed bug in `Realm.insert` and `Realm.insertOrUpdate` methods causing a `RealmList` to be cleared when inserting a managed `RealmModel` (#3105).
* Fixed a concurrency allocation bug in storage engine which might lead to some random crashes.
* Bulk insertion now throws if it is not called in a transaction (#3173).
* The IllegalStateException thrown when accessing an empty RealmObject is now more meaningful (#3200).
* `insert()` now correctly throws an exception if two different objects have the same primary key (#3212).
* Blackberry Z10 throwing "Function not implemented" (#3178).
* Reduced the number of file descriptors used by Realm Core (#3197).
* Throw a proper `IllegalStateException` if a `RealmChangeListener` is used inside an IntentService (#2875).

### Enhancements

* The Realm Annotation processor no longer consumes the Realm annotations. Allowing other annotation processors to run.

### Internal

* Updated Realm Core to 1.4.2.
* Improved sorting speed.

## 1.1.0 (2016-06-30)

### Bug fixes

* A number of bug fixes in the storage engine related to memory management in rare cases when a Realm has been compacted.
* Disabled the optional API transformer since it has problems with DexGuard (#3022).
* `OnSuccess.OnSuccess()` might not be called with the correct Realm version for async transaction (#1893).
* Fixed a bug in `copyToRealm()` causing a cyclic dependency objects being duplicated.
* Fixed a build failure when model class has a conflicting name such as `Map`, `List`, `String`, ... (#3077).

### Enhancements

* Added `insert(RealmModel obj)`, `insertOrUpdate(RealmModel obj)`, `insert(Collection<RealmModel> collection)` and `insertOrUpdate(Collection<RealmModel> collection)` to perform batch inserts (#1684).
* Enhanced `Table.toString()` to show a PrimaryKey field details (#2903).
* Enabled ReLinker when loading a Realm from a custom path by adding a `RealmConfiguration.Builder(Context, File)` constructor (#2900).
* Changed `targetSdkVersion` of `realm-library` to 24.
* Logs warning if `DynamicRealm` is not closed when GC happens as it does for `Realm`.

### Deprecated

* `RealmConfiguration.Builder(File)`. Use `RealmConfiguration.Builder(Context, File)` instead.

### Internal

* Updated Realm Core to 1.2.0.

## 1.0.1 (2016-05-25)

### Bug fixes

* Fixed a crash when calling `Table.toString()` in debugger (#2429).
* Fixed a race condition which would cause some `RealmResults` to not be properly updated inside a `RealmChangeListener`. This could result in crashes when accessing items from those results (#2926/#2951).
* Revised `RealmResults.isLoaded()` description (#2895).
* Fixed a bug that could cause Realm to lose track of primary key when using `RealmObjectSchema.removeField()` and `RealmObjectSchema.renameField()` (#2829/#2926).
* Fixed a bug that prevented some devices from finding async related JNI methods correctly.
* Updated ProGuard configuration in order not to depend on Android's default configuration (#2972).
* Fixed a race condition between Realms notifications and other UI events. This could e.g. cause ListView to crash (#2990).
* Fixed a bug that allowed both `RealmConfiguration.Builder.assetFile()`/`deleteRealmIfMigrationNeeded()` to be configured at the same time, which leads to the asset file accidentally being deleted in migrations (#2933).
* Realm crashed outright when the same Realm file was opened in two processes. Realm will now optimistically retry opening for 1 second before throwing an Error (#2459).

### Enhancements

* Removes RxJava related APIs during bytecode transforming to make RealmObject plays well with reflection when rx.Observable doesn't exist.

## 1.0.0 (2016-05-25)

No changes since 0.91.1.

## 0.91.1 (2016-05-25)

* Updated Realm Core to 1.0.1.

### Bug fixes

* Fixed a bug when opening a Realm causes a staled memory mapping. Symptoms are error messages like "Bad or incompatible history type", "File format version doesn't match", and "Encrypted interprocess sharing is currently unsupported".

## 0.91.0 (2016-05-20)

* Updated Realm Core to 1.0.0.

### Breaking changes

* Removed all `@Deprecated` methods.
* Calling `Realm.setAutoRefresh()` or `DynamicRealm.setAutoRefresh()` from non-Looper thread throws `IllegalStateException` even if the `autoRefresh` is false (#2820).

### Bug fixes

* Calling RealmResults.deleteAllFromRealm() might lead to native crash (#2759).
* The annotation processor now correctly reports an error if trying to reference interfaces in model classes (#2808).
* Added null check to `addChangeListener` and `removeChangeListener` in `Realm` and `DynamicRealm` (#2772).
* Calling `RealmObjectSchema.addPrimaryKey()` adds an index to the primary key field, and calling `RealmObjectSchema.removePrimaryKey()` removes the index from the field (#2832).
* Log files are not deleted when calling `Realm.deleteRealm()` (#2834).

### Enhancements

* Upgrading to OpenSSL 1.0.1t. From July 11, 2016, Google Play only accept apps using OpenSSL 1.0.1r or later (https://support.google.com/faqs/answer/6376725, #2749).
* Added support for automatically copying an initial database from assets using `RealmConfiguration.Builder.assetFile()`.
* Better error messages when certain file operations fail.

### Credits

* Paweł Surówka (@thesurix) for adding the `RealmConfiguration.Builder.assetFile()`.

## 0.90.1

* Updated Realm Core to 0.100.2.

### Bug fixes

* Opening a Realm while closing a Realm in another thread could lead to a race condition.
* Automatic migration to the new file format could in rare circumstances lead to a crash.
* Fixing a race condition that may occur when using Async API (#2724).
* Fixed CannotCompileException when related class definition in android.jar cannot be found (#2703).

### Enhancements

* Prints path when file related exceptions are thrown.

## 0.90.0

* Updated Realm Core to 0.100.0.

### Breaking changes

* RealmChangeListener provides the changed object/Realm/collection as well (#1594).
* All JSON methods on Realm now only wraps JSONException in RealmException. All other Exceptions are thrown as they are.
* Marked all methods on `RealmObject` and all public classes final (#1594).
* Removed `BaseRealm` from the public API.
* Removed `HandlerController` from the public API.
* Removed constructor of `RealmAsyncTask` from the public API (#1594).
* `RealmBaseAdapter` has been moved to its own GitHub repository: https://github.com/realm/realm-android-adapters
  See https://github.com/realm/realm-android-adapters/blob/master/README.md for further info on how to include it.
* File format of Realm files is changed. Files will be automatically upgraded but opening a Realm file with older
  versions of Realm is not possible.

### Deprecated

* `Realm.allObjects*()`. Use `Realm.where(clazz).findAll*()` instead.
* `Realm.distinct*()`. Use `Realm.where(clazz).distinct*()` instead.
* `DynamicRealm.allObjects*()`. Use `DynamicRealm.where(className).findAll*()` instead.
* `DynamicRealm.distinct*()`. Use `DynamicRealm.where(className).distinct*()` instead.
* `Realm.allObjectsSorted(field, sort, field, sort, field, sort)`. Use `RealmQuery.findAllSorted(field[], sort[])`` instead.
* `RealmQuery.findAllSorted(field, sort, field, sort, field, sort)`. Use `RealmQuery.findAllSorted(field[], sort[])`` instead.
* `RealmQuery.findAllSortedAsync(field, sort, field, sort, field, sort)`. Use `RealmQuery.findAllSortedAsync(field[], sort[])`` instead.
* `RealmConfiguration.setModules()`. Use `RealmConfiguration.modules()` instead.
* `Realm.refresh()` and `DynamicRealm.refresh()`. Use `Realm.waitForChange()`/`stopWaitForChange()` or `DynamicRealm.waitForChange()`/`stopWaitForChange()` instead.

### Enhancements

* `RealmObjectSchema.getPrimaryKey()` (#2636).
* `Realm.createObject(Class, Object)` for creating objects with a primary key directly.
* Unit tests in Android library projects now detect Realm model classes.
* Better error message if `equals()` and `hashCode()` are not properly overridden in custom Migration classes.
* Expanding the precision of `Date` fields to cover full range (#833).
* `Realm.waitForChange()`/`stopWaitForChange()` and `DynamicRealm.waitForChange()`/`stopWaitForChange()` (#2386).

### Bug fixes

* `RealmChangeListener` on `RealmObject` is not triggered when adding listener on returned `RealmObject` of `copyToRealmOrUpdate()` (#2569).

### Credits

* Thanks to Brenden Kromhout (@bkromhout) for adding `RealmObjectSchema.getPrimaryKey()`.

## 0.89.1

### Bug fixes

* @PrimaryKey + @Required on String type primary key no longer throws when using copyToRealm or copyToRealmOrUpdate (#2653).
* Primary key is cleared/changed when calling RealmSchema.remove()/RealmSchema.rename() (#2555).
* Objects implementing RealmModel can be used as a field of RealmModel/RealmObject (#2654).

## 0.89.0

### Breaking changes

* @PrimaryKey field value can now be null for String, Byte, Short, Integer, and Long types. Older Realms should be migrated, using RealmObjectSchema.setNullable(), or by adding the @Required annotation (#2515).
* `RealmResults.clear()` now throws UnsupportedOperationException. Use `RealmResults.deleteAllFromRealm()` instead.
* `RealmResults.remove(int)` now throws UnsupportedOperationException. Use `RealmResults.deleteFromRealm(int)` instead.
* `RealmResults.sort()` and `RealmList.sort()` now return the sorted result instead of sorting in-place.
* `RealmList.first()` and `RealmList.last()` now throw `ArrayIndexOutOfBoundsException` if `RealmList` is empty.
* Removed deprecated method `Realm.getTable()` from public API.
* `Realm.refresh()` and `DynamicRealm.refresh()` on a Looper no longer have any effect. `RealmObject` and `RealmResults` are always updated on the next event loop.

### Deprecated

* `RealmObject.removeFromRealm()` in place of `RealmObject.deleteFromRealm()`
* `Realm.clear(Class)` in favour of `Realm.delete(Class)`.
* `DynamicRealm.clear(Class)` in place of `DynamicRealm.delete(Class)`.

### Enhancements

* Added a `RealmModel` interface that can be used instead of extending `RealmObject`.
* `RealmCollection` and `OrderedRealmCollection` interfaces have been added. `RealmList` and `RealmResults` both implement these.
* `RealmBaseAdapter` now accept an `OrderedRealmCollection` instead of only `RealmResults`.
* `RealmObjectSchema.isPrimaryKey(String)` (#2440)
* `RealmConfiguration.initialData(Realm.Transaction)` can now be used to populate a Realm file before it is used for the first time.

### Bug fixes

* `RealmObjectSchema.isRequired(String)` and `RealmObjectSchema.isNullable(String)` don't throw when the given field name doesn't exist.

### Credits

* Thanks to @thesurix for adding `RealmConfiguration.initialData()`.

## 0.88.3

* Updated Realm Core to 0.97.3.

### Enhancements

* Throws an IllegalArgumentException when calling Realm.copyToRealm()/Realm.copyToRealmOrUpdate() with a RealmObject which belongs to another Realm instance in a different thread.
* Improved speed of cleaning up native resources (#2496).

### Bug fixes

* Field annotated with @Ignored should not have accessors generated by the bytecode transformer (#2478).
* RealmResults and RealmObjects can no longer accidentially be GC'ed if using `asObservable()`. Previously this caused the observable to stop emitting (#2485).
* Fixed an build issue when using Realm in library projects on Windows (#2484).
* Custom equals(), toString() and hashCode() are no longer incorrectly overwritten by the proxy class (#2545).

## 0.88.2

* Updated Realm Core to 0.97.2.

### Enhancements

* Outputs additional information when incompatible lock file error occurs.

### Bug fixes

* Race condition causing BadVersionException when running multiple async writes and queries at the same time (#2021/#2391/#2417).

## 0.88.1

### Bug fixes

* Prevent throwing NullPointerException in RealmConfiguration.equals(RealmConfiguration) when RxJava is not in the classpath (#2416).
* RealmTransformer fails because of missing annotation classes in user's project (#2413).
* Added SONAME header to shared libraries (#2432).
* now DynamicRealmObject.toString() correctly shows null value as "null" and the format is aligned to the String from typed RealmObject (#2439).
* Fixed an issue occurring while resolving ReLinker in apps using a library based on Realm (#2415).

## 0.88.0 (2016-03-10)

* Updated Realm Core to 0.97.0.

### Breaking changes

* Realm has now to be installed as a Gradle plugin.
* DynamicRealm.executeTransaction() now directly throws any RuntimeException instead of wrapping it in a RealmException (#1682).
* DynamicRealm.executeTransaction() now throws IllegalArgumentException instead of silently accepting a null Transaction object.
* String setters now throw IllegalArgumentException instead of RealmError for invalid surrogates.
* DynamicRealm.distinct()/distinctAsync() and Realm.distinct()/distinctAsync() now throw IllegalArgumentException instead of UnsupportedOperationException for invalid type or unindexed field.
* All thread local change listeners are now delayed until the next Looper event instead of being triggered when committing.
* Removed RealmConfiguration.getSchemaMediator() from public API which was deprecated in 0.86.0. Please use RealmConfiguration.getRealmObjectClasses() to obtain the set of model classes (#1797).
* Realm.migrateRealm() throws a FileNotFoundException if the Realm file doesn't exist.
* It is now required to unsubscribe from all Realm RxJava observables in order to fully close the Realm (#2357).

### Deprecated

* Realm.getInstance(Context). Use Realm.getInstance(RealmConfiguration) or Realm.getDefaultInstance() instead.
* Realm.getTable(Class) which was public because of the old migration API. Use Realm.getSchema() or DynamicRealm.getSchema() instead.
* Realm.executeTransaction(Transaction, Callback) and replaced it with Realm.executeTransactionAsync(Transaction), Realm.executeTransactionAsync(Transaction, OnSuccess), Realm.executeTransactionAsync(Transaction, OnError) and Realm.executeTransactionAsync(Transaction, OnSuccess, OnError).

### Enhancements

* Support for custom methods, custom logic in accessors, custom accessor names, interface implementation and public fields in Realm objects (#909).
* Support to project Lombok (#502).
* RealmQuery.isNotEmpty() (#2025).
* Realm.deleteAll() and RealmList.deleteAllFromRealm() (#1560).
* RealmQuery.distinct() and RealmResults.distinct() (#1568).
* RealmQuery.distinctAsync() and RealmResults.distinctAsync() (#2118).
* Improved .so loading by using [ReLinker](https://github.com/KeepSafe/ReLinker).
* Improved performance of RealmList#contains() (#897).
* distinct(...) for Realm, DynamicRealm, RealmQuery, and RealmResults can take multiple parameters (#2284).
* "realm" and "row" can be used as field name in model classes (#2255).
* RealmResults.size() now returns Integer.MAX_VALUE when actual size is greater than Integer.MAX_VALUE (#2129).
* Removed allowBackup from AndroidManifest (#2307).

### Bug fixes

* Error occurring during test and (#2025).
* Error occurring during test and connectedCheck of unit test example (#1934).
* Bug in jsonExample (#2092).
* Multiple calls of RealmResults.distinct() causes to return wrong results (#2198).
* Calling DynamicRealmObject.setList() with RealmList<DynamicRealmObject> (#2368).
* RealmChangeListeners did not triggering correctly if findFirstAsync() didn't find any object. findFirstAsync() Observables now also correctly call onNext when the query completes in that case (#2200).
* Setting a null value to trigger RealmChangeListener (#2366).
* Preventing throwing BadVersionException (#2391).

### Credits

* Thanks to Bill Best (@wmbest2) for snapshot testing.
* Thanks to Graham Smith (@grahamsmith) for a detailed bug report (#2200).

## 0.87.5 (2016-01-29)
* Updated Realm Core to 0.96.2.
  - IllegalStateException won't be thrown anymore in RealmResults.where() if the RealmList which the RealmResults is created on has been deleted. Instead, the RealmResults will be treated as empty forever.
  - Fixed a bug causing a bad version exception, when using findFirstAsync (#2115).

## 0.87.4 (2016-01-28)
* Updated Realm Core to 0.96.0.
  - Fixed bug causing BadVersionException or crashing core when running async queries.

## 0.87.3 (2016-01-25)
* IllegalArgumentException is now properly thrown when calling Realm.copyFromRealm() with a DynamicRealmObject (#2058).
* Fixed a message in IllegalArgumentException thrown by the accessors of DynamicRealmObject (#2141).
* Fixed RealmList not returning DynamicRealmObjects of the correct underlying type (#2143).
* Fixed potential crash when rolling back removal of classes that reference each other (#1829).
* Updated Realm Core to 0.95.8.
  - Fixed a bug where undetected deleted object might lead to seg. fault (#1945).
  - Better performance when deleting objects (#2015).

## 0.87.2 (2016-01-08)
* Removed explicit GC call when committing a transaction (#1925).
* Fixed a bug when RealmObjectSchema.addField() was called with the PRIMARY_KEY modifier, the field was not set as a required field (#2001).
* Fixed a bug which could throw a ConcurrentModificationException in RealmObject's or RealmResults' change listener (#1970).
* Fixed RealmList.set() so it now correctly returns the old element instead of the new (#2044).
* Fixed the deployment of source and javadoc jars (#1971).

## 0.87.1 (2015-12-23)
* Upgraded to NDK R10e. Using gcc 4.9 for all architectures.
* Updated Realm Core to 0.95.6
  - Fixed a bug where an async query can be copied incomplete in rare cases (#1717).
* Fixed potential memory leak when using async query.
* Added a check to prevent removing a RealmChangeListener from a non-Looper thread (#1962). (Thank you @hohnamkung.)

## 0.87.0 (2015-12-17)
* Added Realm.asObservable(), RealmResults.asObservable(), RealmObject.asObservable(), DynamicRealm.asObservable() and DynamicRealmObject.asObservable().
* Added RealmConfiguration.Builder.rxFactory() and RxObservableFactory for custom RxJava observable factory classes.
* Added Realm.copyFromRealm() for creating detached copies of Realm objects (#931).
* Added RealmObjectSchema.getFieldType() (#1883).
* Added unitTestExample to showcase unit and instrumentation tests. Examples include jUnit3, jUnit4, Espresso, Robolectric, and MPowermock usage with Realm (#1440).
* Added support for ISO8601 based dates for JSON import. If JSON dates are invalid a RealmException will be thrown (#1213).
* Added APK splits to gridViewExample (#1834).

## 0.86.1 (2015-12-11)
* Improved the performance of removing objects (RealmResults.clear() and RealmResults.remove()).
* Updated Realm Core to 0.95.5.
* Updated ProGuard configuration (#1904).
* Fixed a bug where RealmQuery.findFirst() returned a wrong result if the RealmQuery had been created from a RealmResults.where() (#1905).
* Fixed a bug causing DynamicRealmObject.getObject()/setObject() to use the wrong class (#1912).
* Fixed a bug which could cause a crash when closing Realm instances in change listeners (#1900).
* Fixed a crash occurring during update of multiple async queries (#1895).
* Fixed listeners not triggered for RealmObject & RealmResults created using copy or create methods (#1884).
* Fixed RealmChangeListener never called inside RealmResults (#1894).
* Fixed crash when calling clear on a RealmList (#1886).

## 0.86.0 (2015-12-03)
* BREAKING CHANGE: The Migration API has been replaced with a new API.
* BREAKING CHANGE: RealmResults.SORT_ORDER_ASCENDING and RealmResults.SORT_ORDER_DESCENDING constants have been replaced by Sort.ASCENDING and Sort.DESCENDING enums.
* BREAKING CHANGE: RealmQuery.CASE_SENSITIVE and RealmQuery.CASE_INSENSITIVE constants have been replaced by Case.SENSITIVE and Case.INSENSITIVE enums.
* BREAKING CHANGE: Realm.addChangeListener, RealmObject.addChangeListener and RealmResults.addChangeListener hold a strong reference to the listener, you should unregister the listener to avoid memory leaks.
* BREAKING CHANGE: Removed deprecated methods RealmQuery.minimum{Int,Float,Double}, RealmQuery.maximum{Int,Float,Double}, RealmQuery.sum{Int,Float,Double} and RealmQuery.average{Int,Float,Double}. Use RealmQuery.min(), RealmQuery.max(), RealmQuery.sum() and RealmQuery.average() instead.
* BREAKING CHANGE: Removed RealmConfiguration.getSchemaMediator() which is public by mistake. And RealmConfiguration.getRealmObjectClasses() is added as an alternative in order to obtain the set of model classes (#1797).
* BREAKING CHANGE: Realm.addChangeListener, RealmObject.addChangeListener and RealmResults.addChangeListener will throw an IllegalStateException when invoked on a non-Looper thread. This is to prevent registering listeners that will not be invoked.
* BREAKING CHANGE: trying to access a property on an unloaded RealmObject obtained asynchronously will throw an IllegalStateException
* Added new Dynamic API using DynamicRealm and DynamicRealmObject.
* Added Realm.getSchema() and DynamicRealm.getSchema().
* Realm.createOrUpdateObjectFromJson() now works correctly if the RealmObject class contains a primary key (#1777).
* Realm.compactRealm() doesn't throw an exception if the Realm file is opened. It just returns false instead.
* Updated Realm Core to 0.95.3.
  - Fixed a bug where RealmQuery.average(String) returned a wrong value for a nullable Long/Integer/Short/Byte field (#1803).
  - Fixed a bug where RealmQuery.average(String) wrongly counted the null value for average calculation (#1854).

## 0.85.1 (2015-11-23)
* Fixed a bug which could corrupt primary key information when updating from a Realm version <= 0.84.1 (#1775).

## 0.85.0 (2016-11-19)
* BREAKING CHANGE: Removed RealmEncryptionNotSupportedException since the encryption implementation changed in Realm's underlying storage engine. Encryption is now supported on all devices.
* BREAKING CHANGE: Realm.executeTransaction() now directly throws any RuntimeException instead of wrapping it in a RealmException (#1682).
* BREAKING CHANGE: RealmQuery.isNull() and RealmQuery.isNotNull() now throw IllegalArgumentException instead of RealmError if the fieldname is a linked field and the last element is a link (#1693).
* Added Realm.isEmpty().
* Setters in managed object for RealmObject and RealmList now throw IllegalArgumentException if the value contains an invalid (unmanaged, removed, closed, from different Realm) object (#1749).
* Attempting to refresh a Realm while a transaction is in process will now throw an IllegalStateException (#1712).
* The Realm AAR now also contains the ProGuard configuration (#1767). (Thank you @skyisle.)
* Updated Realm Core to 0.95.
  - Removed reliance on POSIX signals when using encryption.

## 0.84.2
* Fixed a bug making it impossible to convert a field to become required during a migration (#1695).
* Fixed a bug making it impossible to read Realms created using primary keys and created by iOS (#1703).
* Fixed some memory leaks when an Exception is thrown (#1730).
* Fixed a memory leak when using relationships (#1285).
* Fixed a bug causing cached column indices to be cleared too soon (#1732).

## 0.84.1 (2015-10-28)
* Updated Realm Core to 0.94.4.
  - Fixed a bug that could cause a crash when running the same query multiple times.
* Updated ProGuard configuration. See [documentation](https://realm.io/docs/java/latest/#proguard) for more details.
* Updated Kotlin example to use 1.0.0-beta.
* Fixed warnings reported by "lint -Xlint:all" (#1644).
* Fixed a bug where simultaneous opening and closing a Realm from different threads might result in a NullPointerException (#1646).
* Fixed a bug which made it possible to externally modify the encryption key in a RealmConfiguration (#1678).

## 0.84.0 (2015-10-22)
* Added support for async queries and transactions.
* Added support for parsing JSON Dates with timezone information. (Thank you @LateralKevin.)
* Added RealmQuery.isEmpty().
* Added Realm.isClosed() method.
* Added Realm.distinct() method.
* Added RealmQuery.isValid(), RealmResults.isValid() and RealmList.isValid(). Each method checks whether the instance is still valid to use or not(for example, the Realm has been closed or any parent object has been removed).
* Added Realm.isInTransaction() method.
* Updated Realm Core to version 0.94.3.
  - Fallback for mremap() now work correctly on BlackBerry devices.
* Following methods in managed RealmList now throw IllegalStateException instead of native crash when RealmList.isValid() returns false: add(int,RealmObject), add(RealmObject)
* Following methods in managed RealmList now throw IllegalStateException instead of ArrayIndexOutOfBoundsException when RealmList.isValid() returns false: set(int,RealmObject), move(int,int), remove(int), get(int)
* Following methods in managed RealmList now throw IllegalStateException instead of returning 0/null when RealmList.isValid() returns false: clear(), removeAll(Collection), remove(RealmObject), first(), last(), size(), where()
* RealmPrimaryKeyConstraintException is now thrown instead of RealmException if two objects with same primary key are inserted.
* IllegalStateException is now thrown when calling Realm's clear(), RealmResults's remove(), removeLast(), clear() or RealmObject's removeFromRealm() from an incorrect thread.
* Fixed a bug affecting RealmConfiguration.equals().
* Fixed a bug in RealmQuery.isNotNull() which produced wrong results for binary data.
* Fixed a bug in RealmQuery.isNull() and RealmQuery.isNotNull() which validated the query prematurely.
* Fixed a bug where closed Realms were trying to refresh themselves resulting in a NullPointerException.
* Fixed a bug that made it possible to migrate open Realms, which could cause undefined behavior when querying, reading or writing data.
* Fixed a bug causing column indices to be wrong for some edge cases. See #1611 for details.

## 0.83.1 (2015-10-15)
* Updated Realm Core to version 0.94.1.
  - Fixed a bug when using Realm.compactRealm() which could make it impossible to open the Realm file again.
  - Fixed a bug, so isNull link queries now always return true if any part is null.

## 0.83 (2015-10-08)
* BREAKING CHANGE: Database file format update. The Realm file created by this version cannot be used by previous versions of Realm.
* BREAKING CHANGE: Removed deprecated methods and constructors from the Realm class.
* BREAKING CHANGE: Introduced boxed types Boolean, Byte, Short, Integer, Long, Float and Double. Added null support. Introduced annotation @Required to indicate a field is not nullable. String, Date and byte[] became nullable by default which means a RealmMigrationNeededException will be thrown if an previous version of a Realm file is opened.
* Deprecated methods: RealmQuery.minimum{Int,Float,Double}, RealmQuery.maximum{Int,Float,Double}. Use RealmQuery.min() and RealmQuery.max() instead.
* Added support for x86_64.
* Fixed an issue where opening the same Realm file on two Looper threads could potentially lead to an IllegalStateException being thrown.
* Fixed an issue preventing the call of listeners on refresh().
* Opening a Realm file from one thread will no longer be blocked by a transaction from another thread.
* Range restrictions of Date fields have been removed. Date fields now accepts any value. Milliseconds are still removed.

## 0.82.2 (2015-09-04)
* Fixed a bug which might cause failure when loading the native library.
* Fixed a bug which might trigger a timeout in Context.finalize().
* Fixed a bug which might cause RealmObject.isValid() to throw an exception if the object is deleted.
* Updated Realm core to version 0.89.9
  - Fixed a potential stack overflow issue which might cause a crash when encryption was used.
  - Embedded crypto functions into Realm dynamic lib to avoid random issues on some devices.
  - Throw RealmEncryptionNotSupportedException if the device doesn't support Realm encryption. At least one device type (HTC One X) contains system bugs that prevents Realm's encryption from functioning properly. This is now detected, and an exception is thrown when trying to open/create an encrypted Realm file. It's up to the application to catch this and decide if it's OK to proceed without encryption instead.

## 0.82.1 (2015-08-06)
* Fixed a bug where using the wrong encryption key first caused the right key to be seen as invalid.
* Fixed a bug where String fields were ignored when updating objects from JSON with null values.
* Fixed a bug when calling System.exit(0), the process might hang.

## 0.82 (2015-07-28)
* BREAKING CHANGE: Fields with annotation @PrimaryKey are indexed automatically now. Older schemas require a migration.
* RealmConfiguration.setModules() now accept ignore null values which Realm.getDefaultModule() might return.
* Trying to access a deleted Realm object throw throws a proper IllegalStateException.
* Added in-memory Realm support.
* Closing realm on another thread different from where it was created now throws an exception.
* Realm will now throw a RealmError when Realm's underlying storage engine encounters an unrecoverable error.
* @Index annotation can also be applied to byte/short/int/long/boolean/Date now.
* Fixed a bug where RealmQuery objects are prematurely garbage collected.
* Removed RealmQuery.between() for link queries.

## 0.81.1 (2015-06-22)
* Fixed memory leak causing Realm to never release Realm objects.

## 0.81 (2015-06-19)
* Introduced RealmModules for working with custom schemas in libraries and apps.
* Introduced Realm.getDefaultInstance(), Realm.setDefaultInstance(RealmConfiguration) and Realm.getInstance(RealmConfiguration).
* Deprecated most constructors. They have been been replaced by Realm.getInstance(RealmConfiguration) and Realm.getDefaultInstance().
* Deprecated Realm.migrateRealmAtPath(). It has been replaced by Realm.migrateRealm(RealmConfiguration).
* Deprecated Realm.deleteFile(). It has been replaced by Realm.deleteRealm(RealmConfiguration).
* Deprecated Realm.compactFile(). It has been replaced by Realm.compactRealm(RealmConfiguration).
* RealmList.add(), RealmList.addAt() and RealmList.set() now copy unmanaged objects transparently into Realm.
* Realm now works with Kotlin (M12+). (Thank you @cypressious.)
* Fixed a performance regression introduced in 0.80.3 occurring during the validation of the Realm schema.
* Added a check to give a better error message when null is used as value for a primary key.
* Fixed unchecked cast warnings when building with Realm.
* Cleaned up examples (remove old test project).
* Added checking for missing generic type in RealmList fields in annotation processor.

## 0.80.3 (2015-05-22)
* Calling Realm.copyToRealmOrUpdate() with an object with a null primary key now throws a proper exception.
* Fixed a bug making it impossible to open Realms created by Realm-Cocoa if a model had a primary key defined.
* Trying to using Realm.copyToRealmOrUpdate() with an object with a null primary key now throws a proper exception.
* RealmChangedListener now also gets called on the same thread that did the commit.
* Fixed bug where Realm.createOrUpdateWithJson() reset Date and Binary data to default values if not found in the JSON output.
* Fixed a memory leak when using RealmBaseAdapter.
* RealmBaseAdapter now allow RealmResults to be null. (Thanks @zaki50.)
* Fixed a bug where a change to a model class (`RealmList<A>` to `RealmList<B>`) would not throw a RealmMigrationNeededException.
* Fixed a bug where setting multiple RealmLists didn't remove the previously added objects.
* Solved ConcurrentModificationException thrown when addChangeListener/removeChangeListener got called in the onChange. (Thanks @beeender)
* Fixed duplicated listeners in the same realm instance. Trying to add duplicated listeners is ignored now. (Thanks @beeender)

## 0.80.2 (2015-05-04)
* Trying to use Realm.copyToRealmOrUpdate() with an object with a null primary key now throws a proper exception.
* RealmMigrationNeedException can now return the path to the Realm that needs to be migrated.
* Fixed bug where creating a Realm instance with a hashcode collision no longer returned the wrong Realm instance.
* Updated Realm Core to version 0.89.2
  - fixed bug causing a crash when opening an encrypted Realm file on ARM64 devices.

## 0.80.1 (2015-04-16)
* Realm.createOrUpdateWithJson() no longer resets fields to their default value if they are not found in the JSON input.
* Realm.compactRealmFile() now uses Realm Core's compact() method which is more failure resilient.
* Realm.copyToRealm() now correctly handles referenced child objects that are already in the Realm.
* The ARM64 binary is now properly a part of the Eclipse distribution package.
* A RealmMigrationExceptionNeeded is now properly thrown if @Index and @PrimaryKey are not set correctly during a migration.
* Fixed bug causing Realms to be cached even though they failed to open correctly.
* Added Realm.deleteRealmFile(File) method.
* Fixed bug causing queries to fail if multiple Realms has different field ordering.
* Fixed bug when using Realm.copyToRealm() with a primary key could crash if default value was already used in the Realm.
* Updated Realm Core to version 0.89.0
  - Improved performance for sorting RealmResults.
  - Improved performance for refreshing a Realm after inserting or modifying strings or binary data.
  - Fixed bug causing incorrect result when querying indexed fields.
  - Fixed bug causing corruption of string index when deleting an object where there are duplicate values for the indexed field.
  - Fixed bug causing a crash after compacting the Realm file.
* Added RealmQuery.isNull() and RealmQuery.isNotNull() for querying relationships.
* Fixed a potential NPE in the RealmList constructor.

## 0.80 (2015-03-11)
* Queries on relationships can be case sensitive.
* Fixed bug when importing JSONObjects containing NULL values.
* Fixed crash when trying to remove last element of a RealmList.
* Fixed bug crashing annotation processor when using "name" in model classes for RealmObject references
* Fixed problem occurring when opening an encrypted Realm with two different instances of the same key.
* Version checker no longer reports that updates are available when latest version is used.
* Added support for static fields in RealmObjects.
* Realm.writeEncryptedCopyTo() has been reenabled.

## 0.79.1 (2015-02-20)
* copyToRealm() no longer crashes on cyclic data structures.
* Fixed potential crash when using copyToRealmOrUpdate with an object graph containing a mix of elements with and without primary keys.

## 0.79 (2015-02-16)
* Added support for ARM64.
* Added RealmQuery.not() to negate a query condition.
* Added copyToRealmOrUpdate() and createOrUpdateFromJson() methods, that works for models with primary keys.
* Made the native libraries much smaller. Arm went from 1.8MB to 800KB.
* Better error reporting when trying to create or open a Realm file fails.
* Improved error reporting in case of missing accessors in model classes.
* Re-enabled RealmResults.remove(index) and RealmResults.removeLast().
* Primary keys are now supported through the @PrimaryKey annotation.
* Fixed error when instantiating a Realm with the wrong key.
* Throw an exception if deleteRealmFile() is called when there is an open instance of the Realm.
* Made migrations and compression methods synchronised.
* Removed methods deprecated in 0.76. Now Realm.allObjectsSorted() and RealmQuery.findAllSorted() need to be used instead.
* Reimplemented Realm.allObjectSorted() for better performance.

## 0.78 (2015-01-22)
* Added proper support for encryption. Encryption support is now included by default. Keys are now 64 bytes long.
* Added support to write an encrypted copy of a Realm.
* Realm no longer incorrectly warns that an instance has been closed too many times.
* Realm now shows a log warning if an instance is being finalized without being closed.
* Fixed bug causing Realms to be cached during a RealmMigration resulting in invalid realms being returned from Realm.getInstance().
* Updated core to 0.88.

## 0.77 (2015-01-16)
* Added Realm.allObjectsSorted() and RealmQuery.findAllSorted() and extending RealmResults.sort() for multi-field sorting.
* Added more logging capabilities at the JNI level.
* Added proper encryption support. NOTE: The key has been increased from 32 bytes to 64 bytes (see example).
* Added support for unmanaged objects and custom constructors.
* Added more precise imports in proxy classes to avoid ambiguous references.
* Added support for executing a transaction with a closure using Realm.executeTransaction().
* Added RealmObject.isValid() to test if an object is still accessible.
* RealmResults.sort() now has better error reporting.
* Fixed bug when doing queries on the elements of a RealmList, ie. like Realm.where(Foo.class).getBars().where().equalTo("name").
* Fixed bug causing refresh() to be called on background threads with closed Realms.
* Fixed bug where calling Realm.close() too many times could result in Realm not getting closed at all. This now triggers a log warning.
* Throw NoSuchMethodError when RealmResults.indexOf() is called, since it's not implemented yet.
* Improved handling of empty model classes in the annotation processor
* Removed deprecated static constructors.
* Introduced new static constructors based on File instead of Context, allowing to save Realm files in custom locations.
* RealmList.remove() now properly returns the removed object.
* Calling realm.close() no longer prevent updates to other open realm instances on the same thread.

## 0.76.0 (2014-12-19)
* RealmObjects can now be imported using JSON.
* Gradle wrapper updated to support Android Studio 1.0.
* Fixed bug in RealmObject.equals() so it now correctly compares two objects from the same Realm.
* Fixed bug in Realm crashing for receiving notifications after close().
* Realm class is now marked as final.
* Replaced concurrency example with a better thread example.
* Allowed to add/remove RealmChangeListeners in RealmChangeListeners.
* Upgraded to core 0.87.0 (encryption support, API changes).
* Close the Realm instance after migrations.
* Added a check to deny the writing of objects outside of a transaction.

## 0.75.1 (2014-12-03)
* Changed sort to be an in-place method.
* Renamed SORT_ORDER_DECENDING to SORT_ORDER_DESCENDING.
* Added sorting functionality to allObjects() and findAll().
* Fixed bug when querying a date column with equalTo(), it would act as lessThan()

## 0.75.0 (2014-11-28)
* Realm now implements Closeable, allowing better cleanup of native resources.
* Added writeCopyTo() and compactRealmFile() to write and compact a Realm to a new file.
* RealmObject.toString(), equals() and hashCode() now support models with cyclic references.
* RealmResults.iterator() and listIterator() now correctly iterates the results when using remove().
* Bug fixed in Exception text when field names was not matching the database.
* Bug fixed so Realm no longer throws an Exception when removing the last object.
* Bug fixed in RealmResults which prevented sub-querying.
* The Date type does not support millisecond resolution, and dates before 1901-12-13 and dates after 2038-01-19 are not supported on 32 bit systems.
* Fixed bug so Realm no longer throws an Exception when removing the last object.
* Fixed bug in RealmResults which prevented sub-querying.

## 0.74.0 (2014-11-19)
* Added support for more field/accessors naming conventions.
* Added case sensitive versions of string comparison operators equalTo and notEqualTo.
* Added where() to RealmList to initiate queries.
* Added verification of fields names in queries with links.
* Added exception for queries with invalid field name.
* Allow static methods in model classes.
* An exception will now be thrown if you try to move Realm, RealmResults or RealmObject between threads.
* Fixed a bug in the calculation of the maximum of date field in a RealmResults.
* Updated core to 0.86.0, fixing a bug in cancelling an empty transaction, and major query speedups with floats/doubles.
* Consistent handling of UTF-8 strings.
* removeFromRealm() now calls moveLastOver() which is faster and more reliable when deleting multiple objects.

## 0.73.1 (2014-11-05)
* Fixed a bug that would send infinite notifications in some instances.

## 0.73.0 (2014-11-04)
* Fixed a bug not allowing queries with more than 1024 conditions.
* Rewritten the notification system. The API did not change but it's now much more reliable.
* Added support for switching auto-refresh on and off (Realm.setAutoRefresh).
* Added RealmBaseAdapter and an example using it.
* Added deleteFromRealm() method to RealmObject.

## 0.72.0 (2014-10-27)
* Extended sorting support to more types: boolean, byte, short, int, long, float, double, Date, and String fields are now supported.
* Better support for Java 7 and 8 in the annotations processor.
* Better support for the Eclipse annotations processor.
* Added Eclipse support to the distribution folder.
* Added Realm.cancelTransaction() to cancel/abort/rollback a transaction.
* Added support for link queries in the form realm.where(Owner.class).equalTo("cat.age", 12).findAll().
* Faster implementation of RealmQuery.findFirst().
* Upgraded core to 0.85.1 (deep copying of strings in queries; preparation for link queries).

## 0.71.0 (2014-10-07)
* Simplified the release artifact to a single Jar file.
* Added support for Eclipse.
* Added support for deploying to Maven.
* Throw exception if nested transactions are used (it's not allowed).
* Javadoc updated.
* Fixed [bug in RealmResults](https://github.com/realm/realm-java/issues/453).
* New annotation @Index to add search index to a field (currently only supporting String fields).
* Made the annotations processor more verbose and strict.
* Added RealmQuery.count() method.
* Added a new example about concurrency.
* Upgraded to core 0.84.0.

## 0.70.1 (2014-09-30)
* Enabled unit testing for the realm project.
* Fixed handling of camel-cased field names.

## 0.70.0 (2014-09-29)
* This is the first public beta release.<|MERGE_RESOLUTION|>--- conflicted
+++ resolved
@@ -7,6 +7,7 @@
 ### Internal
 
 * Replaced LinkView with Object Store's List.
+* Renaming `io.realm.internal.CollectionChangeSet` to `io.realm.internal.OsCollectionChangeSet`.
 
 ## 3.7.0 (2017-09-01)
 
@@ -49,21 +50,6 @@
 
 ### Bug Fixes
 
-<<<<<<< HEAD
-### Internal
-
-* [ObjectServer] removed `ObjectServerUser` and its inner classes, in a step to reduce `SyncUser` complexity (#3741).
-* [ObjectServer] changed the `SyncSessionStopPolicy` to `AfterChangesUploaded` to align with other binding and to prevent use cases where the Realm might be deleted before the last changes get synchronized (#5028).
-* Upgraded Realm Sync to 1.10.8
-* Let Object Store handle migration.
-* Renaming `io.realm.internal.CollectionChangeSet` to `io.realm.internal.OsCollectionChangeSet`.
-
-## 3.5.1 (YYYY-MM-DD)
-
-### Bug Fixes
-
-=======
->>>>>>> f1af9788
 * Potential crash after using `Realm.getSchema()` to change the schema of a typed Realm. `Realm.getSchema()` now returns an immutable `RealmSchema` instance.
 * `Realm.copyToRealmOrUpdate()` could cause a `RealmList` field to contain duplicated elements (#4957).
 * `RealmSchema.create(String)` and `RealmObjectSchema.setClassName(String)` did not accept class name whose length was 51 to 57.
