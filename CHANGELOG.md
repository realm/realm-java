## 4.3.0 (YYYY-MM-DD)

### Deprecated

* Support for mips devices are deprecated.
* `RealmQuery.findAllSorted()` and `RealmQuery.findAllSortedAsync()` variants in favor of predicate `RealmQuery.sort().findAll()`.
* `RealmQuery.distinct()` and `RealmQuery.distinctAsync()` variants in favor of predicate `RealmQuery.distinctValues().findAll()`

### Enhancements

<<<<<<< HEAD
* New query predicate: `sort()`.
* New query predicate: `distinctValues()`. Will be renamed to `distinct` in next major version.
=======
* The Realm annotation processor now has a stable output when there are no changes to model classes, improving support for incremental compilers (#5567).
>>>>>>> 3a73c001

### Bug Fixes

### Internal

### Credits

* Thanks to @madisp for adding better support for incremental compilers (#5567).


## 4.2.1 (YYYY-MM-DD)

### Enhancements

### Bug Fixes

* Added missing `toString()` for the implementation of `OrderedCollectionChangeSet`.
* Sync queries are evaluated immediately to solve the performance issue when the query results are huge, `RealmResults.size()` takes too long time (#5387).

### Internal

* Use `OsList` instead of `OsResults` to add notification token on for `RealmList<RealmModel>`.
* Updated Gradle and plugins to support Android Studio `3.0.0` (#5472).

### Credits

* Thanks to @tbsandee for fixing a typo (#5548).
* Thanks to @vivekkiran for updating Gradle and plugins to support Android Studio `3.0.0` (#5472).


## 4.2.0 (2017-11-17)

### Enhancements

* Added support for using non-encrypted Realms in multiple processes. Some caveats apply. Read [doc](https://realm.io/docs/java/latest/#multiprocess) for more info (#1091).
* Added support for importing primitive lists from JSON (#5362).
* [ObjectServer] Support SSL validation using Android TrustManager (no need to specify `trustedRootCA` in `SynConfiguration` if the certificate is installed on the device), fixes (#4759).
* Added the and() function to `RealmQuery` in order to improve readability.

### Bug Fixes

* Leaked file handler in the Realm Transformer (#5521).
* Potential fix for "RealmError: Incompatible lock file" crash (#2459).

### Internal

* Updated JavaAssist to 3.22.0-GA.
* Upgraded to Realm Sync 2.1.4.
* Upgraded to Realm Core 4.0.3.

### Credits

* Thanks to @rakshithravi1997 for adding `RealmQuery.and()` (#5520).


## 4.1.1 (2017-10-27)

### Bug Fixes

* Fixed the compile warnings of using deprecated method `RealmProxyMediator.getTableName()` in generated mediator classes (#5455).
* [ObjectServer] now retrying network query when encountering any `IOException` (#5453).
* Fixed a `NoClassDefFoundError` due to using `@SafeVarargs` below API 19 (#5463).

### Internal

* Updated Realm Sync to 2.1.0.


## 4.1.0 (2017-10-20)

### Enhancements

* `Realm.deleteRealm()` and `RealmConfiguration.assetFile()` are multi-processes safe now.

### Bug Fixes

* Fix some potential database corruption caused by deleting the Realm file while a Realm instance are still opened in another process or the sync client thread.
* Added `realm.ignoreKotlinNullability` as a kapt argument to disable treating kotlin non-null types as `@Required` (#5412) (introduced in `v3.6.0`).
* Increased http connect/write timeout for low bandwidth network.


## 4.0.0 (2017-10-16)

### Breaking Changes

The internal file format has been upgraded. Opening an older Realm will upgrade the file automatically, but older versions of Realm will no longer be able to read the file.

* [ObjectServer] Updated protocol version to 22 which is only compatible with Realm Object Server >= 2.0.0.
* [ObjectServer] Removed deprecated APIs `SyncUser.retrieveUser()` and `SyncUser.retrieveUserAsync()`. Use `SyncUser.retrieveInfoForUser()` and `retrieveInfoForUserAsync()` instead.
* [ObjectServer] `SyncUser.Callback` now accepts a generic parameter indicating type of object returned when `onSuccess` is called.
* [ObjectServer] Renamed `SyncUser.getAccessToken` to `SyncUser.getRefreshToken`.
* [ObjectServer] Removed deprecated API `SyncUser.getManagementRealm()`.
* Calling `distinct()` on a sorted `RealmResults` no longer clears any sorting defined (#3503).
* Relaxed upper bound of type parameter of `RealmList`, `RealmQuery`, `RealmResults`, `RealmCollection`, `OrderedRealmCollection` and `OrderedRealmCollectionSnapshot`.
* Realm has upgraded its RxJava1 support to RxJava2 (#3497)
  * `Realm.asObservable()` has been renamed to `Realm.asFlowable()`.
  * `RealmList.asObservable()` has been renamed to `RealmList.asFlowable()`.
  * `RealmResults.asObservable()` has been renamed to `RealmResults.asFlowable()`.
  * `RealmObject.asObservable()` has been renamed to `RealmObject.asFlowable()`.
  * `RxObservableFactory` now return RxJava2 types instead of RxJava1 types.
* Removed deprecated APIs `RealmSchema.close()` and `RealmObjectSchema.close()`. Those don't have to be called anymore.
* Removed deprecated API `RealmResults.removeChangeListeners()`. Use `RealmResults.removeAllChangeListeners()` instead.
* Removed deprecated API `RealmObject.removeChangeListeners()`. Use `RealmObject.removeAllChangeListeners()` instead.
* Removed `UNSUPPORTED_TABLE`, `UNSUPPORTED_MIXED` and `UNSUPPORTED_DATE` from `RealmFieldType`.
* Removed deprecated API `RealmResults.distinct()`/`RealmResults.distinctAsync()`. Use `RealmQuery.distinct()`/`RealmQuery.distinctAsync()` instead.
* `RealmQuery.createQuery(Realm, Class)`, `RealmQuery.createDynamicQuery(DynamicRealm, String)`, `RealmQuery.createQueryFromResult(RealmResults)` and `RealmQuery.createQueryFromList(RealmList)` have been removed. Use `Realm.where(Class)`, `DynamicRealm.where(String)`, `RealmResults.where()` and `RealmList.where()` instead.

### Enhancements

* [ObjectServer] `SyncUserInfo` now also exposes a users metadata using `SyncUserInfo.getMetadata()`
* `RealmList` can now contain `String`, `byte[]`, `Boolean`, `Long`, `Integer`, `Short`, `Byte`, `Double`, `Float` and `Date` values. [Queries](https://github.com/realm/realm-java/issues/5361) and [Importing primitive lists from JSON](https://github.com/realm/realm-java/issues/5362) are not supported yet.
* Added support for lists of primitives in `RealmObjectSchema` with `addRealmListField(String fieldName, Class<?> primitiveType)`
* Added support for lists of primitives in `DynamicRealmObject` with `setList(String fieldName, RealmList<?> list)` and `getList(String fieldName, Class<?> primitiveType)`.
* Minor performance improvement when copy/insert objects into Realm.
* Added `static RealmObject.getRealm(RealmModel)`, `RealmObject.getRealm()` and `DynamicRealmObject.getDynamicRealm()` (#4720).
* Added `RealmResults.asChangesetObservable()` that emits the pair `(results, changeset)` (#4277).
* Added `RealmList.asChangesetObservable()` that emits the pair `(list, changeset)` (#4277).
* Added `RealmObject.asChangesetObservable()` that emits the pair `(object, changeset)` (#4277).
* All Realm annotations are now kept at runtime, allowing runtime tools access to them (#5344).
* Speedup schema initialization when a Realm file is first accessed (#5391).

### Bug Fixes

* [ObjectServer] Exposing a `RealmConfiguration` that allows a user to open the backup Realm after the client reset (#4759/#5223).
* [ObjectServer] Realm no longer throws a native “unsupported instruction” exception in some cases when opening a synced Realm asynchronously (https://github.com/realm/realm-object-store/issues/502).
* [ObjectServer] Fixed "Cannot open the read only Realm" issue when get`PermissionManager` (#5414).
* Throw `IllegalArgumentException` instead of `IllegalStateException` when calling string/binary data setters if the data length exceeds the limit.
* Added support for ISO8601 2-digit time zone designators (#5309).
* "Bad File Header" caused by the device running out of space while compacting the Realm (#5011).
* `RealmQuery.equalTo()` failed to find null values on an indexed field if using Case.INSENSITIVE (#5299).
* Assigning a managed object's own list to itself would accidentally clear it (#5395).
* Don't try to acquire `ApplicationContext` if not available in `Realm.init(Context)` (#5389).
* Removing and re-adding a changelistener from inside a changelistener sometimes caused notifications to be missed (#5411).

### Internal

* Upgraded to Realm Sync 2.0.2.
* Upgraded to Realm Core 4.0.2.
* Upgraded to OkHttp 3.9.0.
* Upgraded to RxJava 2.1.4.
* Use Object Store to create the primary key table.

### Credits

* Thanks to @JussiPekonen for adding support for 2-digit time zone designators when importing JSON (#5309).


## 3.7.2 (2017-09-12)

### Bug Fixes

* Fixed a JNI memory issue when doing queries which might potentially cause various native crashes.
* Fixed a bug that `RealmList.deleteFromRealm(int)`, `RealmList.deleteFirstFromRealm()` and `RealmList.deleteLastFromRealm()` did not remove target objects from Realm. This bug was introduced in `3.7.1` (#5233).
* Crash with "'xxx' doesn't exist in current schema." when ProGuard is enabled (#5211).


## 3.7.1 (2017-09-07)

### Bug Fixes

* Fixed potential memory leaks of `LinkView` when calling bulk insertions APIs.
* Fixed possible assertion when using `PermissionManager` at the beginning (#5195).
* Crash caused by JNI couldn't find `SharedRealm`'s inner classes when ProGuard is enabled (#5211).

### Internal

* Replaced LinkView with Object Store's List.
* Renaming `io.realm.internal.CollectionChangeSet` to `io.realm.internal.OsCollectionChangeSet`.


## 3.7.0 (2017-09-01)

### Deprecated

* [ObjectServer] `SyncUser.getManagementRealm()`. Use `SyncUser.getPermissionManager()` instead.

### Enhancements

* [ObjectServer] `SyncUser.getPermissionManager` added as a helper API for working with permissions and permission offers.

### Internal

* [ObjectServer] Upgraded OkHttp to 3.7.0.


## 3.6.0 (2017-09-01)

### Breaking Changes

* [ObjectServer] `SyncUser.logout()` no longer throws an exception when associated Realms instances are not closed (#4962).

### Deprecated

* [ObjectServer] `SyncUser#retrieveUser` and `SyncUser#retrieveUserAsync` replaced by `SyncUser#retrieveInfoForUser`
and `SyncUser#retrieveInfoForUserAsync` which returns a `SyncUserInfo` with mode information (#5008).
* [ObjectServer] `SyncUser#Callback` replaced by the generic version `SyncUser#RequestCallback<T>`.

### Enhancements

* [ObjectServer] Added `SyncSession.uploadAllLocalChanges()`.
* [ObjectServer] APIs of `UserStore` have been changed to support same user identity but different authentication server scenario.
* [ObjectServer] Added `SyncUser.allSessions` to retrieve the all valid sessions belonging to the user (#4783).
* Added `Nullable` annotation to methods that may return `null` in order to improve Kotlin usability. This also introduced a dependency to `com.google.code.findbugs:jsr305`.
* `org.jetbrains.annotations.NotNull` is now an alias for `@Required`. This means that the Realm Schema now fully understand Kotlin non-null types.
* Added support for new data type `MutableRealmIntegers`. The new type behaves almost exactly as a reference to a Long (mutable nullable, etc) but supports `increment` and `decrement` methods, which implement a Conflict Free Replicated Data Type, whose value will converge even when changed across distributed devices with poor connections (#4266).
* Added more detailed exception message for `RealmMigrationNeeded`.
* Bumping schema version only without any actual schema changes will just succeed even when the migration block is not supplied. It threw an `RealmMigrationNeededException` before in the same case.
* Throw `IllegalStateException` when schema validation fails because of wrong declaration of `@LinkingObjects`.

### Bug Fixes

* Potential crash after using `Realm.getSchema()` to change the schema of a typed Realm. `Realm.getSchema()` now returns an immutable `RealmSchema` instance.
* `Realm.copyToRealmOrUpdate()` could cause a `RealmList` field to contain duplicated elements (#4957).
* `RealmSchema.create(String)` and `RealmObjectSchema.setClassName(String)` did not accept class name whose length was 51 to 57.
* Workaround for an Android JVM crash when using `compactOnLaunch()` (#4964).
* Class name in exception message from link query is wrong (#5096).
* The `compactOnLaunch` callback is no longer invoked if the Realm at that path is already open on other threads.

### Internal

* [ObjectServer] removed `ObjectServerUser` and its inner classes, in a step to reduce `SyncUser` complexity (#3741).
* [ObjectServer] changed the `SyncSessionStopPolicy` to `AfterChangesUploaded` to align with other binding and to prevent use cases where the Realm might be deleted before the last changes get synchronized (#5028).
* Upgraded Realm Sync to 1.10.8
* Let Object Store handle migration.


## 3.5.0 (2017-07-11)

### Enhancements

* Added `RealmConfiguration.Builder.compactOnLaunch()` to compact the file on launch (#3739).
* [ObjectServer] Adding user lookup API for administrators (#4828).
* An `IllegalStateException` will be thrown if the given `RealmModule` doesn't include all required model classes (#3398).

### Bug Fixes

* Bug in `isNull()`, `isNotNull()`, `isEmpty()`, and `isNotEmpty()` when queries involve nullable fields in link queries (#4856).
* Bug in how to resolve field names when querying `@LinkingObjects` as the last field (#4864).
* Rare crash in `RealmLog` when log level was set to `LogLevel.DEBUG`.
* Broken case insensitive query with indexed field (#4788).
* [ObjectServer] Bug related to the behaviour of `SyncUser#logout` and the use of invalid `SyncUser` with `SyncConfiguration` (#4822).
* [ObjectServer] Not all error codes from the server were recognized correctly, resulting in UNKNOWN being reported instead.
* [ObjectServer] Prevent the use of a `SyncUser` that explicitly logged out, to open a Realm (#4975).

### Internal

* Use Object Store to do table initialization.
* Removed `Table#Table()`, `Table#addEmptyRow()`, `Table#addEmptyRows()`, `Table#add(Object...)`, `Table#pivot(long,long,PivotType)` and `Table#createnative()`.
* Upgraded Realm Core to 2.8.6
* Upgraded Realm Sync to 1.10.5
* Removed `io.realm.internal.OutOfMemoryError`. `java.lang.OutOfMemoryError` will be thrown instead.


## 3.4.0 (2017-06-22)

### Breaking Changes

* [ObjectServer] Updated protocol version to 18 which is only compatible with ROS > 1.6.0.

### Deprecated

* `RealmSchema.close()` and `RealmObjectSchema.close()`. They don't need to be closed manually. They were added to the public API by mistake.

### Enhancements

* [ObjectServer] Added support for Sync Progress Notifications through `SyncSession.addDownloadProgressListener(ProgressMode, ProgressListener)` and `SyncSession.addUploadProgressListener(ProgressMode, ProgressListener)` (#4104).
* [ObjectServer] Added `SyncSession.getState()` (#4784).
* Added support for querying inverse relationships (#2904).
* Moved inverse relationships out of beta stage.
* Added `Realm.getDefaultConfiguration()` (#4725).

### Bug Fixes

* [ObjectServer] Bug which may crash when the JNI local reference limitation was reached on sync client thread.
* [ObjectServer] Retrying connections with exponential backoff, when encountering `ConnectException` (#4310).
* When converting nullable BLOB field to required, `null` values should be converted to `byte[0]` instead of `byte[1]`.
* Bug which may cause duplicated primary key values when migrating a nullable primary key field to not nullable. `RealmObjectSchema.setRequired()` and `RealmObjectSchema.setNullable()` will throw when converting a nullable primary key field with null values stored to a required primary key field.

### Internal

* Upgraded to Realm Sync 1.10.1
* Upgraded to Realm Core 2.8.4

### Credits

* Thanks to Anis Ben Nsir (@abennsir) for upgrading Roboelectric in the unitTestExample (#4698).


## 3.3.2 (2017-06-09)

### Bug Fixes

* [ObjectServer] Crash when an authentication error happens (#4726).
* [ObjectServer] Enabled encryption with Sync (#4561).
* [ObjectServer] Admin users did not connect correctly to the server (#4750).

### Internal

* Factor out internal interface ManagedObject.

## 3.3.1 (2017-05-26)

### Bug Fixes

* [ObjectServer] Accepted extra columns against synced Realm (#4706).


## 3.3.0 (2017-05-24)

### Enhancements

* [ObjectServer] Added two options to `SyncConfiguration` to provide a trusted root CA `trustedRootCA` and to disable SSL validation `disableSSLVerification` (#4371).
* [ObjectServer] Added support for changing passwords through `SyncUser.changePassword()` using an admin user (#4588).

### Bug Fixes

* Queries on proguarded Realm model classes, failed with "Table not found" (#4673).


## 3.2.1 (2017-05-19)

### Enhancements

* Not in transaction illegal state exception message changed to "Cannot modify managed objects outside of a write transaction.".

### Bug Fixes

* [ObjectServer] `schemaVersion` was mistakenly required in order to trigger migrations (#4658).
* [ObjectServer] Fields removed from model classes will now correctly be hidden instead of throwing an exception when opening the Realm (#4658).
* Random crashes which were caused by a race condition in encrypted Realm (#4343).

### Internal

* Upgraded to Realm Sync 1.8.5.
* Upgraded to Realm Core 2.8.0.

## 3.2.0 (2017-05-16)

### Enhancements

* [ObjectServer] Added support for `SyncUser.isAdmin()` (#4353).
* [ObjectServer] New set of Permission API's have been added to `SyncUser` through `SyncUser.getPermissionManager()` (#4296).
* [ObjectServer] Added support for changing passwords through `SyncUser.changePassword()` (#4423).
* [ObjectServer] Added support for `SyncConfiguration.Builder.waitForInitialRemoteData()` (#4270).
* Transient fields are now allowed in model classes, but are implicitly treated as having the `@Ignore` annotation (#4279).
* Added `Realm.refresh()` and `DynamicRealm.refresh()` (#3476).
* Added `Realm.getInstanceAsync()` and `DynamicRealm.getInstanceAsync()` (#2299).
* Added `DynamicRealmObject#linkingObjects(String,String)` to support linking objects on `DynamicRealm` (#4492).
* Added support for read only Realms using `RealmConfiguration.Builder.readOnly()` and `SyncConfiguration.Builder.readOnly()`(#1147).
* Change listeners will now auto-expand variable names to be more descriptive when using Android Studio.
* The `toString()` methods for the standard and dynamic proxies now print "proxy", or "dynamic" before the left bracket enclosing the data.

### Bug Fixes

* `@LinkingObjects` annotation now also works with Kotlin (#4611).

### Internal

* Use separated locks for different `RealmCache`s (#4551).

## 3.1.4 (2017-05-04)

## Bug fixes

* Added missing row validation check in certain cases on invalidated/deleted objects (#4540).
* Initializing Realm is now more resilient if `Context.getFilesDir()` isn't working correctly (#4493).
* `OrderedRealmCollectionSnapshot.get()` returned a wrong object (#4554).
* `onSuccess` callback got triggered infinitely if a synced transaction was committed in the async transaction's `onSuccess` callback (#4594).

## 3.1.3 (2017-04-20)

### Enhancements

* [ObjectServer] Resume synchronization as soon as the connectivity is back (#4141).

### Bug Fixes

* `equals()` and `hashCode()` of managed `RealmObject`s that come from linking objects don't work correctly (#4487).
* Field name was missing in exception message when `null` was set to required field (#4484).
* Now throws `IllegalStateException` when a getter of linking objects is called against deleted or not yet loaded `RealmObject`s (#4499).
* `NullPointerException` caused by local transaction inside the listener of `findFirstAsync()`'s results (#4495).
* Native crash when adding listeners to `RealmObject` after removing listeners from the same `RealmObject` before (#4502).
* Native crash with "Invalid argument" error happened on some Android 7.1.1 devices when opening Realm on external storage (#4461).
* `OrderedRealmCollectionChangeListener` didn't report change ranges correctly when circular link's field changed (#4474).

### Internal

* Upgraded to Realm Sync 1.6.0.
* Upgraded to Realm Core 2.6.1.

## 3.1.2 (2017-04-12)

### Bug Fixes

* Crash caused by JNI couldn't find `OsObject.notifyChangeListeners` when ProGuard is enabled (#4461).
* Incompatible return type of `RealmSchema.getAll()` and `BaseRealm.getSchema()` (#4443).
* Memory leaked when synced Realm was initialized (#4465).
* An `IllegalStateException` will be thrown when starting iterating `OrderedRealmCollection` if the Realm is closed (#4471).

## 3.1.1 (2017-04-07)

### Bug Fixes

* Crash caused by Listeners on `RealmObject` getting triggered the 2nd time with different changed field (#4437).
* Unintentionally exposing `StandardRealmSchema` (#4443).
* Workaround for crashes on specific Samsung devices which are caused by a buggy `memmove` call (#3651).

## 3.1.0 (2017-04-05)

### Breaking Changes

* Updated file format of Realm files. Existing Realm files will automatically be migrated to the new format when they are opened, but older versions of Realm cannot open these files.
* [ObjectServer] Due to file format changes, Realm Object Server 1.3.0 or later is required.

### Enhancements

* Added support for reverse relationships through the `@LinkingObjects` annotation. See `io.realm.annotations.LinkingObjects` for documentation.  
  * This feature is in `@Beta`.
  * Queries on linking objects do not work.  Queries like `where(...).equalTo("field.linkingObjects.id", 7).findAll()` are not yet supported.
  * Backlink verification is incomplete.  Evil code can cause native crashes.
* The listener on `RealmObject` will only be triggered if the object changes (#3894).
* Added `RealmObjectChangeListener` interface that provide detailed information about `RealmObject` field changes.
* Listeners on `RealmList` and `RealmResults` will be triggered immediately when the transaction is committed on the same thread (#4245).
* The real `RealmMigrationNeededException` is now thrown instead of `IllegalArgumentException` if no migration is provided for a Realm that requires it.
* `RealmQuery.distinct()` can be performed on unindexed fields (#2285).
* `targetSdkVersion` is now 25.
* [ObjectServer] In case of a Client Reset, information about the location of the backed up Realm file is now reported through the `ErrorHandler` interface (#4080).
* [ObjectServer] Authentication URLs now automatically append `/auth` if no other path segment is set (#4370).

### Bug Fixes

* Crash with `LogicError` with `Bad version number` on notifier thread (#4369).
* `Realm.migrateRealm(RealmConfiguration)` now fails correctly with an `IllegalArgumentException` if a `SyncConfiguration` is provided (#4075).
* Potential cause for Realm file corruptions (never reported).
* Add `@Override` annotation to proxy class accessors and stop using raw type in proxy classes in order to remove warnings from javac (#4329).
* `findFirstAsync()` now returns an invalid object if there is no object matches the query condition instead of running the query repeatedly until it can find one (#4352).
* [ObjectServer] Changing the log level after starting a session now works correctly (#4337).

### Internal

* Using the Object Store's Session and SyncManager.
* Upgraded to Realm Sync 1.5.0.
* Upgraded to Realm Core 2.5.1.
* Upgraded Gradle to 3.4.1

## 3.0.0 (2017-02-28)

### Breaking Changes

* `RealmResults.distinct()` returns a new `RealmResults` object instead of filtering on the original object (#2947).
* `RealmResults` is auto-updated continuously. Any transaction on the current thread which may have an impact on the order or elements of the `RealmResults` will change the `RealmResults` immediately instead of change it in the next event loop. The standard `RealmResults.iterator()` will continue to work as normal, which means that you can still delete or modify elements without impacting the iterator. The same is not true for simple for-loops. In some cases a simple for-loop will not work (https://realm.io/docs/java/3.0.0/api/io/realm/OrderedRealmCollection.html#loops), and you must use the new createSnapshot() method.
* `RealmChangeListener` on `RealmObject` will now also be triggered when the object is deleted. Use `RealmObject.isValid()` to check this state(#3138).
* `RealmObject.asObservable()` will now emit the object when it is deleted. Use `RealmObject.isValid()` to check this state (#3138).
* Removed deprecated classes `Logger` and `AndroidLogger` (#4050).

### Deprecated

* `RealmResults.removeChangeListeners()`. Use `RealmResults.removeAllChangeListeners()` instead.
* `RealmObject.removeChangeListeners()`. Use `RealmObject.removeAllChangeListeners()` instead.
* `RealmResults.distinct()` and `RealmResults.distinctAsync()`. Use `RealmQuery.distinct()` and `RealmQuery.distinctAsync()` instead.

### Enhancements

* Added support for sorting by link's field (#672).
* Added `OrderedRealmCollectionSnapshot` class and `OrderedRealmCollection.createSnapshot()` method. `OrderedRealmCollectionSnapshot` is useful when changing `RealmResults` or `RealmList` in simple loops.
* Added `OrderedRealmCollectionChangeListener` interface for supporting fine-grained collection notifications.
* Added support for ChangeListeners on `RealmList`.
* Added `RealmList.asObservable()`.

### Bug Fixes

* Element type checking in `DynamicRealmObject#setList()` (#4252).
* Now throws `IllegalStateException` instead of process crash when any of thread confined methods in `RealmQuery` is called from wrong thread (#4228).
* Now throws `IllegalStateException` when any of thread confined methods in `DynamicRealmObject` is called from wrong thread (#4258).

### Internal

* Use Object Store's `Results` as the backend for `RealmResults` (#3372).
  - Use Object Store's notification mechanism to trigger listeners.
  - Local commits triggers Realm global listener and `RealmObject` listener on current thread immediately instead of in the next event loop.


## 2.3.2 (2017-02-27)

### Bug fixes

* Log levels in JNI layer were all reported as "Error" (#4204).
* Encrypted realms can end up corrupted if many threads are reading and writing at the same time (#4128).
* "Read-only file system" exception when compacting Realm file on external storage (#4140).

### Internal

* Updated to Realm Sync v1.2.1.
* Updated to Realm Core v2.3.2.

### Enhancements

* Improved performance of getters and setters in proxy classes.


## 2.3.1 (2017-02-07)

### Enhancements

* [ObjectServer] The `serverUrl` given to `SyncConfiguration.Builder()` is now more lenient and will also accept only paths as argument (#4144).
* [ObjectServer] Add a timer to refresh periodically the access_token.

### Bug fixes

* NPE problem in SharedRealm.finalize() (#3730).
* `RealmList.contains()` and `RealmResults.contains()` now correctly use custom `equals()` method on Realm model classes.
* Build error when the project is using Kotlin (#4087).
* Bug causing classes to be replaced by classes already in Gradle's classpath (#3568).
* NullPointerException when notifying a single object that it changed (#4086).


## 2.3.0 (2017-01-19)

### Object Server API Changes

* Realm Sync v1.0.0 has been released, and Realm Mobile Platform is no longer considered in beta.
* Breaking change: Location of Realm files are now placed in `getFilesDir()/<userIdentifier>` instead of `getFilesDir()/`.
  This is done in order to support shared Realms among users, while each user retaining their own local copy.
* Breaking change: `SyncUser.all()` now returns Map instead of List.
* Breaking change: Added a default `UserStore` saving users in a Realm file (`RealmFileUserStore`).
* Breaking change: Added multi-user support to `UserStore`. Added `get(String)` and `remove(String)`, removed `remove()` and renamed `get()` to `getCurrent()`.
* Breaking change: Changed the order of arguments to `SyncCredentials.custom()` to match iOS: token, provider, userInfo.
* Added support for `PermissionOffer` and `PermissionOfferResponse` to `SyncUser.getManagementRealm()`.
* Exceptions thrown in error handlers are ignored but logged (#3559).
* Removed unused public constants in `SyncConfiguration` (#4047).
* Fixed bug, preventing Sync client to renew the access token (#4038) (#4039).
* Now `SyncUser.logout()` properly revokes tokens (#3639).

### Bug fixes

* Fixed native memory leak setting the value of a primary key (#3993).
* Activated Realm's annotation processor on connectedTest when the project is using kapt (#4008).
* Fixed "too many open files" issue (#4002).
* Added temporary work-around for bug crashing Samsung Tab 3 devices on startup (#3651).

### Enhancements

* Added `like` predicate for String fields (#3752).

### Internal

* Updated to Realm Sync v1.0.0.
* Added a Realm backup when receiving a Sync client reset message from the server.

## 2.2.2 (2017-01-16)

### Object Server API Changes (In Beta)

* Disabled `Realm.compactRealm()` when sync is enabled as it might corrupt the Realm (https://github.com/realm/realm-core/issues/2345).

### Bug fixes

* "operation not permitted" issue when creating Realm file on some devices' external storage (#3629).
* Crash on API 10 devices (#3726).
* `UnsatisfiedLinkError` caused by `pipe2` (#3945).
* Unrecoverable error with message "Try again" when the notification fifo is full (#3964).
* Realm migration wasn't triggered when the primary key definition was altered (#3966).
* Use phantom reference to solve the finalize time out issue (#2496).

### Enhancements

* All major public classes are now non-final. This is mostly a compromise to support Mockito. All protected fields/methods are still not considered part of the public API and can change without notice (#3869).
* All Realm instances share a single notification daemon thread.
* Fixed Java lint warnings with generated proxy classes (#2929).

### Internal

* Upgraded Realm Core to 2.3.0.
* Upgraded Realm Sync to 1.0.0-BETA-6.5.

## 2.2.1 (2016-11-12)

### Object Server API Changes (In Beta)

* Fixed `SyncConfiguration.toString()` so it now outputs a correct description instead of an empty string (#3787).

### Bug fixes

* Added version number to the native library, preventing ReLinker from accidentally loading old code (#3775).
* `Realm.getLocalInstanceCount(config)` throwing NullPointerException if called after all Realms have been closed (#3791).

## 2.2.0 (2016-11-12)

### Object Server API Changes (In Beta)

* Added support for `SyncUser.getManagementRealm()` and permission changes.

### Bug fixes

* Kotlin projects no longer create the `RealmDefaultModule` if no Realm model classes are present (#3746).
* Remove `includedescriptorclasses` option from ProGuard rule file in order to support built-in shrinker of Android Gradle Plugin (#3714).
* Unexpected `RealmMigrationNeededException` was thrown when a field was added to synced Realm.

### Enhancements

* Added support for the `annotationProcessor` configuration provided by Android Gradle Plugin 2.2.0 or later. Realm plugin adds its annotation processor to the `annotationProcessor` configuration instead of `apt` configuration if it is available and the `com.neenbedankt.android-apt` plugin is not used. In Kotlin projects, `kapt` is used instead of the `annotationProcessor` configuration (#3026).

## 2.1.1 (2016-10-27)

### Bug fixes

* Fixed a bug in `Realm.insert` and `Realm.insertOrUpdate` methods causing a `StackOverFlow` when you try to insert a cyclic graph of objects between Realms (#3732).

### Object Server API Changes (In Beta)

* Set default RxFactory to `SyncConfiguration`.

### Bug fixes

* ProGuard configuration introduced in 2.1.0 unexpectedly kept classes that did not have the @KeepMember annotation (#3689).

## 2.1.0 (2016-10-25)

### Breaking changes

* * `SecureUserStore` has been moved to its own GitHub repository: https://github.com/realm/realm-android-user-store
  See https://github.com/realm/realm-android-user-store/blob/master/README.md for further info on how to include it.


### Object Server API Changes (In Beta)

* Renamed `User` to `SyncUser`, `Credentials` to `SyncCredentials` and `Session` to `SyncSession` to align names with Cocoa.
* Removed `SyncManager.setLogLevel()`. Use `RealmLog.setLevel()` instead.
* `SyncUser.logout()` now correctly clears `SyncUser.currentUser()` (#3638).
* Missing ProGuard configuration for libraries used by Sync extension (#3596).
* Error handler was not called when sync session failed (#3597).
* Added `User.all()` that returns all known Realm Object Server users.
* Upgraded Realm Sync to 1.0.0-BETA-3.2

### Deprecated

* `Logger`. Use `RealmLogger` instead.
* `AndroidLogger`. The logger for Android is implemented in native code instead.

### Bug fixes

* The following were not kept by ProGuard: names of native methods not in the `io.realm.internal` package, names of classes used in method signature (#3596).
* Permission error when a database file was located on external storage (#3140).
* Memory leak when unsubscribing from a RealmResults/RealmObject RxJava Observable (#3552).

### Enhancements

* `Realm.compactRealm()` now works for encrypted Realms.
* Added `first(E defaultValue)` and `last(E defaultValue)` methods to `RealmList` and `RealmResult`. These methods will return the provided object instead of throwing an `IndexOutOfBoundsException` if the list is empty.
* Reduce transformer logger verbosity (#3608).
* `RealmLog.setLevel(int)` for setting the log level across all loggers.

### Internal

* Upgraded Realm Core to 2.1.3

### Credits

* Thanks to Max Furman (@maxfurman) for adding support for `first()` and `last()` default values.

## 2.0.2 (2016-10-06)

This release is not protocol-compatible with previous versions of the Realm Mobile Platform. The base library is still fully compatible.

### Bug fixes

* Build error when using Java 7 (#3563).

### Internal

* Upgraded Realm Core to 2.1.0
* Upgraded Realm Sync to 1.0.0-BETA-2.0.

## 2.0.1 (2016-10-05)

### Bug fixes

* `android.net.conn.CONNECTIVITY_CHANGE` broadcast caused `RuntimeException` if sync extension was disabled (#3505).
* `android.net.conn.CONNECTIVITY_CHANGE` was not delivered on Android 7 devices.
* `distinctAsync` did not respect other query parameters (#3537).
* `ConcurrentModificationException` from Gradle when building an application (#3501).

### Internal

* Upgraded to Realm Core 2.0.1 / Realm Sync 1.3-BETA

## 2.0.0 (2016-09-27)

This release introduces support for the Realm Mobile Platform!
See <https://realm.io/news/introducing-realm-mobile-platform/> for an overview of these great new features.

### Breaking Changes

* Files written by Realm 2.0 cannot be read by 1.x or earlier versions. Old files can still be opened.
* It is now required to call `Realm.init(Context)` before calling any other Realm API.
* Removed `RealmConfiguration.Builder(Context)`, `RealmConfiguration.Builder(Context, File)` and `RealmConfiguration.Builder(File)` constructors.
* `isValid()` now always returns `true` instead of `false` for unmanaged `RealmObject` and `RealmList`. This puts it in line with the behaviour of the Cocoa and .NET API's (#3101).
* armeabi is not supported anymore.
* Added new `RealmFileException`.
  - `IncompatibleLockFileException` has been removed and replaced by `RealmFileException` with kind `INCOMPATIBLE_LOCK_FILE`.
  - `RealmIOExcpetion` has been removed and replaced by `RealmFileException`.
* `RealmConfiguration.Builder.assetFile(Context, String)` has been renamed to `RealmConfiguration.Builder.assetFile(String)`.
* Object with primary key is now required to define it when the object is created. This means that `Realm.createObject(Class<E>)` and `DynamicRealm.createObject(String)` now throws `RealmException` if they are used to create an object with a primary key field. Use `Realm.createObject(Class<E>, Object)` or `DynamicRealm.createObject(String, Object)` instead.
* Importing from JSON without the primary key field defined in the JSON object now throws `IllegalArgumentException`.
* Now `Realm.beginTransaction()`, `Realm.executeTransaction()` and `Realm.waitForChange()` throw `RealmMigrationNeededException` if a remote process introduces incompatible schema changes (#3409).
* The primary key value of an object can no longer be changed after the object was created. Instead a new object must be created and all fields copied over.
* Now `Realm.createObject(Class)` and `Realm.createObject(Class,Object)` take the values from the model's fields and default constructor. Creating objects through the `DynamicRealm` does not use these values (#777).
* When `Realm.create*FromJson()`s create a new `RealmObject`, now they take the default values defined by the field itself and its default constructor for those fields that are not defined in the JSON object.

### Enhancements

* Added `realmObject.isManaged()`, `RealmObject.isManaged(obj)` and `RealmCollection.isManaged()` (#3101).
* Added `RealmConfiguration.Builder.directory(File)`.
* `RealmLog` has been moved to the public API. It is now possible to control which events Realm emit to Logcat. See the `RealmLog` class for more details.
* Typed `RealmObject`s can now continue to access their fields properly even though the schema was changed while the Realm was open (#3409).
* A `RealmMigrationNeededException` will be thrown with a cause to show the detailed message when a migration is needed and the migration block is not in the `RealmConfiguration`.


### Bug fixes

* Fixed a lint error in proxy classes when the 'minSdkVersion' of user's project is smaller than 11 (#3356).
* Fixed a potential crash when there were lots of async queries waiting in the queue.
* Fixed a bug causing the Realm Transformer to not transform field access in the model's constructors (#3361).
* Fixed a bug causing a build failure when the Realm Transformer adds accessors to a model class that was already transformed in other project (#3469).
* Fixed a bug causing the `NullPointerException` when calling getters/setters in the model's constructors (#2536).

### Internal

* Moved JNI build to CMake.
* Updated Realm Core to 2.0.0.
* Updated ReLinker to 1.2.2.

## 1.2.0 (2016-08-19)

### Bug fixes

* Throw a proper exception when operating on a non-existing field with the dynamic API (#3292).
* `DynamicRealmObject.setList` should only accept `RealmList<DynamicRealmObject>` (#3280).
* `DynamicRealmObject.getX(fieldName)` now throws a proper exception instead of a native crash when called with a field name of the wrong type (#3294).
* Fixed a concurrency crash which might happen when `Realm.executeTransactionAsync()` tried to call `onSucess` after the Realm was closed.

### Enhancements

* Added `RealmQuery.in()` for a comparison against multiple values.
* Added byte array (`byte[]`) support to `RealmQuery`'s `equalTo` and `notEqualTo` methods.
* Optimized internal caching of schema classes (#3315).

### Internal

* Updated Realm Core to 1.5.1.
* Improved sorting speed.
* Completely removed the `OptionalAPITransformer`.

### Credits

* Thanks to Brenden Kromhout (@bkromhout) for adding binary array support to `equalTo` and `notEqualTo`.

## 1.1.1 (2016-07-01)

### Bug fixes

* Fixed a wrong JNI method declaration which might cause "method not found" crash on some devices.
* Fixed a bug that `Error` in the background async thread is not forwarded to the caller thread.
* Fixed a crash when an empty `Collection` is passed to `insert()`/`insertOrUpdate()` (#3103).
* Fixed a bug that does not transfer the primary key when `RealmSchemaObject.setClassName()` is called to rename a class (#3118).
* Fixed bug in `Realm.insert` and `Realm.insertOrUpdate` methods causing a `RealmList` to be cleared when inserting a managed `RealmModel` (#3105).
* Fixed a concurrency allocation bug in storage engine which might lead to some random crashes.
* Bulk insertion now throws if it is not called in a transaction (#3173).
* The IllegalStateException thrown when accessing an empty RealmObject is now more meaningful (#3200).
* `insert()` now correctly throws an exception if two different objects have the same primary key (#3212).
* Blackberry Z10 throwing "Function not implemented" (#3178).
* Reduced the number of file descriptors used by Realm Core (#3197).
* Throw a proper `IllegalStateException` if a `RealmChangeListener` is used inside an IntentService (#2875).

### Enhancements

* The Realm Annotation processor no longer consumes the Realm annotations. Allowing other annotation processors to run.

### Internal

* Updated Realm Core to 1.4.2.
* Improved sorting speed.

## 1.1.0 (2016-06-30)

### Bug fixes

* A number of bug fixes in the storage engine related to memory management in rare cases when a Realm has been compacted.
* Disabled the optional API transformer since it has problems with DexGuard (#3022).
* `OnSuccess.OnSuccess()` might not be called with the correct Realm version for async transaction (#1893).
* Fixed a bug in `copyToRealm()` causing a cyclic dependency objects being duplicated.
* Fixed a build failure when model class has a conflicting name such as `Map`, `List`, `String`, ... (#3077).

### Enhancements

* Added `insert(RealmModel obj)`, `insertOrUpdate(RealmModel obj)`, `insert(Collection<RealmModel> collection)` and `insertOrUpdate(Collection<RealmModel> collection)` to perform batch inserts (#1684).
* Enhanced `Table.toString()` to show a PrimaryKey field details (#2903).
* Enabled ReLinker when loading a Realm from a custom path by adding a `RealmConfiguration.Builder(Context, File)` constructor (#2900).
* Changed `targetSdkVersion` of `realm-library` to 24.
* Logs warning if `DynamicRealm` is not closed when GC happens as it does for `Realm`.

### Deprecated

* `RealmConfiguration.Builder(File)`. Use `RealmConfiguration.Builder(Context, File)` instead.

### Internal

* Updated Realm Core to 1.2.0.

## 1.0.1 (2016-05-25)

### Bug fixes

* Fixed a crash when calling `Table.toString()` in debugger (#2429).
* Fixed a race condition which would cause some `RealmResults` to not be properly updated inside a `RealmChangeListener`. This could result in crashes when accessing items from those results (#2926/#2951).
* Revised `RealmResults.isLoaded()` description (#2895).
* Fixed a bug that could cause Realm to lose track of primary key when using `RealmObjectSchema.removeField()` and `RealmObjectSchema.renameField()` (#2829/#2926).
* Fixed a bug that prevented some devices from finding async related JNI methods correctly.
* Updated ProGuard configuration in order not to depend on Android's default configuration (#2972).
* Fixed a race condition between Realms notifications and other UI events. This could e.g. cause ListView to crash (#2990).
* Fixed a bug that allowed both `RealmConfiguration.Builder.assetFile()`/`deleteRealmIfMigrationNeeded()` to be configured at the same time, which leads to the asset file accidentally being deleted in migrations (#2933).
* Realm crashed outright when the same Realm file was opened in two processes. Realm will now optimistically retry opening for 1 second before throwing an Error (#2459).

### Enhancements

* Removes RxJava related APIs during bytecode transforming to make RealmObject plays well with reflection when rx.Observable doesn't exist.

## 1.0.0 (2016-05-25)

No changes since 0.91.1.

## 0.91.1 (2016-05-25)

* Updated Realm Core to 1.0.1.

### Bug fixes

* Fixed a bug when opening a Realm causes a staled memory mapping. Symptoms are error messages like "Bad or incompatible history type", "File format version doesn't match", and "Encrypted interprocess sharing is currently unsupported".

## 0.91.0 (2016-05-20)

* Updated Realm Core to 1.0.0.

### Breaking changes

* Removed all `@Deprecated` methods.
* Calling `Realm.setAutoRefresh()` or `DynamicRealm.setAutoRefresh()` from non-Looper thread throws `IllegalStateException` even if the `autoRefresh` is false (#2820).

### Bug fixes

* Calling RealmResults.deleteAllFromRealm() might lead to native crash (#2759).
* The annotation processor now correctly reports an error if trying to reference interfaces in model classes (#2808).
* Added null check to `addChangeListener` and `removeChangeListener` in `Realm` and `DynamicRealm` (#2772).
* Calling `RealmObjectSchema.addPrimaryKey()` adds an index to the primary key field, and calling `RealmObjectSchema.removePrimaryKey()` removes the index from the field (#2832).
* Log files are not deleted when calling `Realm.deleteRealm()` (#2834).

### Enhancements

* Upgrading to OpenSSL 1.0.1t. From July 11, 2016, Google Play only accept apps using OpenSSL 1.0.1r or later (https://support.google.com/faqs/answer/6376725, #2749).
* Added support for automatically copying an initial database from assets using `RealmConfiguration.Builder.assetFile()`.
* Better error messages when certain file operations fail.

### Credits

* Paweł Surówka (@thesurix) for adding the `RealmConfiguration.Builder.assetFile()`.

## 0.90.1

* Updated Realm Core to 0.100.2.

### Bug fixes

* Opening a Realm while closing a Realm in another thread could lead to a race condition.
* Automatic migration to the new file format could in rare circumstances lead to a crash.
* Fixing a race condition that may occur when using Async API (#2724).
* Fixed CannotCompileException when related class definition in android.jar cannot be found (#2703).

### Enhancements

* Prints path when file related exceptions are thrown.

## 0.90.0

* Updated Realm Core to 0.100.0.

### Breaking changes

* RealmChangeListener provides the changed object/Realm/collection as well (#1594).
* All JSON methods on Realm now only wraps JSONException in RealmException. All other Exceptions are thrown as they are.
* Marked all methods on `RealmObject` and all public classes final (#1594).
* Removed `BaseRealm` from the public API.
* Removed `HandlerController` from the public API.
* Removed constructor of `RealmAsyncTask` from the public API (#1594).
* `RealmBaseAdapter` has been moved to its own GitHub repository: https://github.com/realm/realm-android-adapters
  See https://github.com/realm/realm-android-adapters/blob/master/README.md for further info on how to include it.
* File format of Realm files is changed. Files will be automatically upgraded but opening a Realm file with older
  versions of Realm is not possible.

### Deprecated

* `Realm.allObjects*()`. Use `Realm.where(clazz).findAll*()` instead.
* `Realm.distinct*()`. Use `Realm.where(clazz).distinct*()` instead.
* `DynamicRealm.allObjects*()`. Use `DynamicRealm.where(className).findAll*()` instead.
* `DynamicRealm.distinct*()`. Use `DynamicRealm.where(className).distinct*()` instead.
* `Realm.allObjectsSorted(field, sort, field, sort, field, sort)`. Use `RealmQuery.findAllSorted(field[], sort[])`` instead.
* `RealmQuery.findAllSorted(field, sort, field, sort, field, sort)`. Use `RealmQuery.findAllSorted(field[], sort[])`` instead.
* `RealmQuery.findAllSortedAsync(field, sort, field, sort, field, sort)`. Use `RealmQuery.findAllSortedAsync(field[], sort[])`` instead.
* `RealmConfiguration.setModules()`. Use `RealmConfiguration.modules()` instead.
* `Realm.refresh()` and `DynamicRealm.refresh()`. Use `Realm.waitForChange()`/`stopWaitForChange()` or `DynamicRealm.waitForChange()`/`stopWaitForChange()` instead.

### Enhancements

* `RealmObjectSchema.getPrimaryKey()` (#2636).
* `Realm.createObject(Class, Object)` for creating objects with a primary key directly.
* Unit tests in Android library projects now detect Realm model classes.
* Better error message if `equals()` and `hashCode()` are not properly overridden in custom Migration classes.
* Expanding the precision of `Date` fields to cover full range (#833).
* `Realm.waitForChange()`/`stopWaitForChange()` and `DynamicRealm.waitForChange()`/`stopWaitForChange()` (#2386).

### Bug fixes

* `RealmChangeListener` on `RealmObject` is not triggered when adding listener on returned `RealmObject` of `copyToRealmOrUpdate()` (#2569).

### Credits

* Thanks to Brenden Kromhout (@bkromhout) for adding `RealmObjectSchema.getPrimaryKey()`.

## 0.89.1

### Bug fixes

* @PrimaryKey + @Required on String type primary key no longer throws when using copyToRealm or copyToRealmOrUpdate (#2653).
* Primary key is cleared/changed when calling RealmSchema.remove()/RealmSchema.rename() (#2555).
* Objects implementing RealmModel can be used as a field of RealmModel/RealmObject (#2654).

## 0.89.0

### Breaking changes

* @PrimaryKey field value can now be null for String, Byte, Short, Integer, and Long types. Older Realms should be migrated, using RealmObjectSchema.setNullable(), or by adding the @Required annotation (#2515).
* `RealmResults.clear()` now throws UnsupportedOperationException. Use `RealmResults.deleteAllFromRealm()` instead.
* `RealmResults.remove(int)` now throws UnsupportedOperationException. Use `RealmResults.deleteFromRealm(int)` instead.
* `RealmResults.sort()` and `RealmList.sort()` now return the sorted result instead of sorting in-place.
* `RealmList.first()` and `RealmList.last()` now throw `ArrayIndexOutOfBoundsException` if `RealmList` is empty.
* Removed deprecated method `Realm.getTable()` from public API.
* `Realm.refresh()` and `DynamicRealm.refresh()` on a Looper no longer have any effect. `RealmObject` and `RealmResults` are always updated on the next event loop.

### Deprecated

* `RealmObject.removeFromRealm()` in place of `RealmObject.deleteFromRealm()`
* `Realm.clear(Class)` in favour of `Realm.delete(Class)`.
* `DynamicRealm.clear(Class)` in place of `DynamicRealm.delete(Class)`.

### Enhancements

* Added a `RealmModel` interface that can be used instead of extending `RealmObject`.
* `RealmCollection` and `OrderedRealmCollection` interfaces have been added. `RealmList` and `RealmResults` both implement these.
* `RealmBaseAdapter` now accept an `OrderedRealmCollection` instead of only `RealmResults`.
* `RealmObjectSchema.isPrimaryKey(String)` (#2440)
* `RealmConfiguration.initialData(Realm.Transaction)` can now be used to populate a Realm file before it is used for the first time.

### Bug fixes

* `RealmObjectSchema.isRequired(String)` and `RealmObjectSchema.isNullable(String)` don't throw when the given field name doesn't exist.

### Credits

* Thanks to @thesurix for adding `RealmConfiguration.initialData()`.

## 0.88.3

* Updated Realm Core to 0.97.3.

### Enhancements

* Throws an IllegalArgumentException when calling Realm.copyToRealm()/Realm.copyToRealmOrUpdate() with a RealmObject which belongs to another Realm instance in a different thread.
* Improved speed of cleaning up native resources (#2496).

### Bug fixes

* Field annotated with @Ignored should not have accessors generated by the bytecode transformer (#2478).
* RealmResults and RealmObjects can no longer accidentially be GC'ed if using `asObservable()`. Previously this caused the observable to stop emitting (#2485).
* Fixed an build issue when using Realm in library projects on Windows (#2484).
* Custom equals(), toString() and hashCode() are no longer incorrectly overwritten by the proxy class (#2545).

## 0.88.2

* Updated Realm Core to 0.97.2.

### Enhancements

* Outputs additional information when incompatible lock file error occurs.

### Bug fixes

* Race condition causing BadVersionException when running multiple async writes and queries at the same time (#2021/#2391/#2417).

## 0.88.1

### Bug fixes

* Prevent throwing NullPointerException in RealmConfiguration.equals(RealmConfiguration) when RxJava is not in the classpath (#2416).
* RealmTransformer fails because of missing annotation classes in user's project (#2413).
* Added SONAME header to shared libraries (#2432).
* now DynamicRealmObject.toString() correctly shows null value as "null" and the format is aligned to the String from typed RealmObject (#2439).
* Fixed an issue occurring while resolving ReLinker in apps using a library based on Realm (#2415).

## 0.88.0 (2016-03-10)

* Updated Realm Core to 0.97.0.

### Breaking changes

* Realm has now to be installed as a Gradle plugin.
* DynamicRealm.executeTransaction() now directly throws any RuntimeException instead of wrapping it in a RealmException (#1682).
* DynamicRealm.executeTransaction() now throws IllegalArgumentException instead of silently accepting a null Transaction object.
* String setters now throw IllegalArgumentException instead of RealmError for invalid surrogates.
* DynamicRealm.distinct()/distinctAsync() and Realm.distinct()/distinctAsync() now throw IllegalArgumentException instead of UnsupportedOperationException for invalid type or unindexed field.
* All thread local change listeners are now delayed until the next Looper event instead of being triggered when committing.
* Removed RealmConfiguration.getSchemaMediator() from public API which was deprecated in 0.86.0. Please use RealmConfiguration.getRealmObjectClasses() to obtain the set of model classes (#1797).
* Realm.migrateRealm() throws a FileNotFoundException if the Realm file doesn't exist.
* It is now required to unsubscribe from all Realm RxJava observables in order to fully close the Realm (#2357).

### Deprecated

* Realm.getInstance(Context). Use Realm.getInstance(RealmConfiguration) or Realm.getDefaultInstance() instead.
* Realm.getTable(Class) which was public because of the old migration API. Use Realm.getSchema() or DynamicRealm.getSchema() instead.
* Realm.executeTransaction(Transaction, Callback) and replaced it with Realm.executeTransactionAsync(Transaction), Realm.executeTransactionAsync(Transaction, OnSuccess), Realm.executeTransactionAsync(Transaction, OnError) and Realm.executeTransactionAsync(Transaction, OnSuccess, OnError).

### Enhancements

* Support for custom methods, custom logic in accessors, custom accessor names, interface implementation and public fields in Realm objects (#909).
* Support to project Lombok (#502).
* RealmQuery.isNotEmpty() (#2025).
* Realm.deleteAll() and RealmList.deleteAllFromRealm() (#1560).
* RealmQuery.distinct() and RealmResults.distinct() (#1568).
* RealmQuery.distinctAsync() and RealmResults.distinctAsync() (#2118).
* Improved .so loading by using [ReLinker](https://github.com/KeepSafe/ReLinker).
* Improved performance of RealmList#contains() (#897).
* distinct(...) for Realm, DynamicRealm, RealmQuery, and RealmResults can take multiple parameters (#2284).
* "realm" and "row" can be used as field name in model classes (#2255).
* RealmResults.size() now returns Integer.MAX_VALUE when actual size is greater than Integer.MAX_VALUE (#2129).
* Removed allowBackup from AndroidManifest (#2307).

### Bug fixes

* Error occurring during test and (#2025).
* Error occurring during test and connectedCheck of unit test example (#1934).
* Bug in jsonExample (#2092).
* Multiple calls of RealmResults.distinct() causes to return wrong results (#2198).
* Calling DynamicRealmObject.setList() with RealmList<DynamicRealmObject> (#2368).
* RealmChangeListeners did not triggering correctly if findFirstAsync() didn't find any object. findFirstAsync() Observables now also correctly call onNext when the query completes in that case (#2200).
* Setting a null value to trigger RealmChangeListener (#2366).
* Preventing throwing BadVersionException (#2391).

### Credits

* Thanks to Bill Best (@wmbest2) for snapshot testing.
* Thanks to Graham Smith (@grahamsmith) for a detailed bug report (#2200).

## 0.87.5 (2016-01-29)
* Updated Realm Core to 0.96.2.
  - IllegalStateException won't be thrown anymore in RealmResults.where() if the RealmList which the RealmResults is created on has been deleted. Instead, the RealmResults will be treated as empty forever.
  - Fixed a bug causing a bad version exception, when using findFirstAsync (#2115).

## 0.87.4 (2016-01-28)
* Updated Realm Core to 0.96.0.
  - Fixed bug causing BadVersionException or crashing core when running async queries.

## 0.87.3 (2016-01-25)
* IllegalArgumentException is now properly thrown when calling Realm.copyFromRealm() with a DynamicRealmObject (#2058).
* Fixed a message in IllegalArgumentException thrown by the accessors of DynamicRealmObject (#2141).
* Fixed RealmList not returning DynamicRealmObjects of the correct underlying type (#2143).
* Fixed potential crash when rolling back removal of classes that reference each other (#1829).
* Updated Realm Core to 0.95.8.
  - Fixed a bug where undetected deleted object might lead to seg. fault (#1945).
  - Better performance when deleting objects (#2015).

## 0.87.2 (2016-01-08)
* Removed explicit GC call when committing a transaction (#1925).
* Fixed a bug when RealmObjectSchema.addField() was called with the PRIMARY_KEY modifier, the field was not set as a required field (#2001).
* Fixed a bug which could throw a ConcurrentModificationException in RealmObject's or RealmResults' change listener (#1970).
* Fixed RealmList.set() so it now correctly returns the old element instead of the new (#2044).
* Fixed the deployment of source and javadoc jars (#1971).

## 0.87.1 (2015-12-23)
* Upgraded to NDK R10e. Using gcc 4.9 for all architectures.
* Updated Realm Core to 0.95.6
  - Fixed a bug where an async query can be copied incomplete in rare cases (#1717).
* Fixed potential memory leak when using async query.
* Added a check to prevent removing a RealmChangeListener from a non-Looper thread (#1962). (Thank you @hohnamkung.)

## 0.87.0 (2015-12-17)
* Added Realm.asObservable(), RealmResults.asObservable(), RealmObject.asObservable(), DynamicRealm.asObservable() and DynamicRealmObject.asObservable().
* Added RealmConfiguration.Builder.rxFactory() and RxObservableFactory for custom RxJava observable factory classes.
* Added Realm.copyFromRealm() for creating detached copies of Realm objects (#931).
* Added RealmObjectSchema.getFieldType() (#1883).
* Added unitTestExample to showcase unit and instrumentation tests. Examples include jUnit3, jUnit4, Espresso, Robolectric, and MPowermock usage with Realm (#1440).
* Added support for ISO8601 based dates for JSON import. If JSON dates are invalid a RealmException will be thrown (#1213).
* Added APK splits to gridViewExample (#1834).

## 0.86.1 (2015-12-11)
* Improved the performance of removing objects (RealmResults.clear() and RealmResults.remove()).
* Updated Realm Core to 0.95.5.
* Updated ProGuard configuration (#1904).
* Fixed a bug where RealmQuery.findFirst() returned a wrong result if the RealmQuery had been created from a RealmResults.where() (#1905).
* Fixed a bug causing DynamicRealmObject.getObject()/setObject() to use the wrong class (#1912).
* Fixed a bug which could cause a crash when closing Realm instances in change listeners (#1900).
* Fixed a crash occurring during update of multiple async queries (#1895).
* Fixed listeners not triggered for RealmObject & RealmResults created using copy or create methods (#1884).
* Fixed RealmChangeListener never called inside RealmResults (#1894).
* Fixed crash when calling clear on a RealmList (#1886).

## 0.86.0 (2015-12-03)
* BREAKING CHANGE: The Migration API has been replaced with a new API.
* BREAKING CHANGE: RealmResults.SORT_ORDER_ASCENDING and RealmResults.SORT_ORDER_DESCENDING constants have been replaced by Sort.ASCENDING and Sort.DESCENDING enums.
* BREAKING CHANGE: RealmQuery.CASE_SENSITIVE and RealmQuery.CASE_INSENSITIVE constants have been replaced by Case.SENSITIVE and Case.INSENSITIVE enums.
* BREAKING CHANGE: Realm.addChangeListener, RealmObject.addChangeListener and RealmResults.addChangeListener hold a strong reference to the listener, you should unregister the listener to avoid memory leaks.
* BREAKING CHANGE: Removed deprecated methods RealmQuery.minimum{Int,Float,Double}, RealmQuery.maximum{Int,Float,Double}, RealmQuery.sum{Int,Float,Double} and RealmQuery.average{Int,Float,Double}. Use RealmQuery.min(), RealmQuery.max(), RealmQuery.sum() and RealmQuery.average() instead.
* BREAKING CHANGE: Removed RealmConfiguration.getSchemaMediator() which is public by mistake. And RealmConfiguration.getRealmObjectClasses() is added as an alternative in order to obtain the set of model classes (#1797).
* BREAKING CHANGE: Realm.addChangeListener, RealmObject.addChangeListener and RealmResults.addChangeListener will throw an IllegalStateException when invoked on a non-Looper thread. This is to prevent registering listeners that will not be invoked.
* BREAKING CHANGE: trying to access a property on an unloaded RealmObject obtained asynchronously will throw an IllegalStateException
* Added new Dynamic API using DynamicRealm and DynamicRealmObject.
* Added Realm.getSchema() and DynamicRealm.getSchema().
* Realm.createOrUpdateObjectFromJson() now works correctly if the RealmObject class contains a primary key (#1777).
* Realm.compactRealm() doesn't throw an exception if the Realm file is opened. It just returns false instead.
* Updated Realm Core to 0.95.3.
  - Fixed a bug where RealmQuery.average(String) returned a wrong value for a nullable Long/Integer/Short/Byte field (#1803).
  - Fixed a bug where RealmQuery.average(String) wrongly counted the null value for average calculation (#1854).

## 0.85.1 (2015-11-23)
* Fixed a bug which could corrupt primary key information when updating from a Realm version <= 0.84.1 (#1775).

## 0.85.0 (2016-11-19)
* BREAKING CHANGE: Removed RealmEncryptionNotSupportedException since the encryption implementation changed in Realm's underlying storage engine. Encryption is now supported on all devices.
* BREAKING CHANGE: Realm.executeTransaction() now directly throws any RuntimeException instead of wrapping it in a RealmException (#1682).
* BREAKING CHANGE: RealmQuery.isNull() and RealmQuery.isNotNull() now throw IllegalArgumentException instead of RealmError if the fieldname is a linked field and the last element is a link (#1693).
* Added Realm.isEmpty().
* Setters in managed object for RealmObject and RealmList now throw IllegalArgumentException if the value contains an invalid (unmanaged, removed, closed, from different Realm) object (#1749).
* Attempting to refresh a Realm while a transaction is in process will now throw an IllegalStateException (#1712).
* The Realm AAR now also contains the ProGuard configuration (#1767). (Thank you @skyisle.)
* Updated Realm Core to 0.95.
  - Removed reliance on POSIX signals when using encryption.

## 0.84.2
* Fixed a bug making it impossible to convert a field to become required during a migration (#1695).
* Fixed a bug making it impossible to read Realms created using primary keys and created by iOS (#1703).
* Fixed some memory leaks when an Exception is thrown (#1730).
* Fixed a memory leak when using relationships (#1285).
* Fixed a bug causing cached column indices to be cleared too soon (#1732).

## 0.84.1 (2015-10-28)
* Updated Realm Core to 0.94.4.
  - Fixed a bug that could cause a crash when running the same query multiple times.
* Updated ProGuard configuration. See [documentation](https://realm.io/docs/java/latest/#proguard) for more details.
* Updated Kotlin example to use 1.0.0-beta.
* Fixed warnings reported by "lint -Xlint:all" (#1644).
* Fixed a bug where simultaneous opening and closing a Realm from different threads might result in a NullPointerException (#1646).
* Fixed a bug which made it possible to externally modify the encryption key in a RealmConfiguration (#1678).

## 0.84.0 (2015-10-22)
* Added support for async queries and transactions.
* Added support for parsing JSON Dates with timezone information. (Thank you @LateralKevin.)
* Added RealmQuery.isEmpty().
* Added Realm.isClosed() method.
* Added Realm.distinct() method.
* Added RealmQuery.isValid(), RealmResults.isValid() and RealmList.isValid(). Each method checks whether the instance is still valid to use or not(for example, the Realm has been closed or any parent object has been removed).
* Added Realm.isInTransaction() method.
* Updated Realm Core to version 0.94.3.
  - Fallback for mremap() now work correctly on BlackBerry devices.
* Following methods in managed RealmList now throw IllegalStateException instead of native crash when RealmList.isValid() returns false: add(int,RealmObject), add(RealmObject)
* Following methods in managed RealmList now throw IllegalStateException instead of ArrayIndexOutOfBoundsException when RealmList.isValid() returns false: set(int,RealmObject), move(int,int), remove(int), get(int)
* Following methods in managed RealmList now throw IllegalStateException instead of returning 0/null when RealmList.isValid() returns false: clear(), removeAll(Collection), remove(RealmObject), first(), last(), size(), where()
* RealmPrimaryKeyConstraintException is now thrown instead of RealmException if two objects with same primary key are inserted.
* IllegalStateException is now thrown when calling Realm's clear(), RealmResults's remove(), removeLast(), clear() or RealmObject's removeFromRealm() from an incorrect thread.
* Fixed a bug affecting RealmConfiguration.equals().
* Fixed a bug in RealmQuery.isNotNull() which produced wrong results for binary data.
* Fixed a bug in RealmQuery.isNull() and RealmQuery.isNotNull() which validated the query prematurely.
* Fixed a bug where closed Realms were trying to refresh themselves resulting in a NullPointerException.
* Fixed a bug that made it possible to migrate open Realms, which could cause undefined behavior when querying, reading or writing data.
* Fixed a bug causing column indices to be wrong for some edge cases. See #1611 for details.

## 0.83.1 (2015-10-15)
* Updated Realm Core to version 0.94.1.
  - Fixed a bug when using Realm.compactRealm() which could make it impossible to open the Realm file again.
  - Fixed a bug, so isNull link queries now always return true if any part is null.

## 0.83 (2015-10-08)
* BREAKING CHANGE: Database file format update. The Realm file created by this version cannot be used by previous versions of Realm.
* BREAKING CHANGE: Removed deprecated methods and constructors from the Realm class.
* BREAKING CHANGE: Introduced boxed types Boolean, Byte, Short, Integer, Long, Float and Double. Added null support. Introduced annotation @Required to indicate a field is not nullable. String, Date and byte[] became nullable by default which means a RealmMigrationNeededException will be thrown if an previous version of a Realm file is opened.
* Deprecated methods: RealmQuery.minimum{Int,Float,Double}, RealmQuery.maximum{Int,Float,Double}. Use RealmQuery.min() and RealmQuery.max() instead.
* Added support for x86_64.
* Fixed an issue where opening the same Realm file on two Looper threads could potentially lead to an IllegalStateException being thrown.
* Fixed an issue preventing the call of listeners on refresh().
* Opening a Realm file from one thread will no longer be blocked by a transaction from another thread.
* Range restrictions of Date fields have been removed. Date fields now accepts any value. Milliseconds are still removed.

## 0.82.2 (2015-09-04)
* Fixed a bug which might cause failure when loading the native library.
* Fixed a bug which might trigger a timeout in Context.finalize().
* Fixed a bug which might cause RealmObject.isValid() to throw an exception if the object is deleted.
* Updated Realm core to version 0.89.9
  - Fixed a potential stack overflow issue which might cause a crash when encryption was used.
  - Embedded crypto functions into Realm dynamic lib to avoid random issues on some devices.
  - Throw RealmEncryptionNotSupportedException if the device doesn't support Realm encryption. At least one device type (HTC One X) contains system bugs that prevents Realm's encryption from functioning properly. This is now detected, and an exception is thrown when trying to open/create an encrypted Realm file. It's up to the application to catch this and decide if it's OK to proceed without encryption instead.

## 0.82.1 (2015-08-06)
* Fixed a bug where using the wrong encryption key first caused the right key to be seen as invalid.
* Fixed a bug where String fields were ignored when updating objects from JSON with null values.
* Fixed a bug when calling System.exit(0), the process might hang.

## 0.82 (2015-07-28)
* BREAKING CHANGE: Fields with annotation @PrimaryKey are indexed automatically now. Older schemas require a migration.
* RealmConfiguration.setModules() now accept ignore null values which Realm.getDefaultModule() might return.
* Trying to access a deleted Realm object throw throws a proper IllegalStateException.
* Added in-memory Realm support.
* Closing realm on another thread different from where it was created now throws an exception.
* Realm will now throw a RealmError when Realm's underlying storage engine encounters an unrecoverable error.
* @Index annotation can also be applied to byte/short/int/long/boolean/Date now.
* Fixed a bug where RealmQuery objects are prematurely garbage collected.
* Removed RealmQuery.between() for link queries.

## 0.81.1 (2015-06-22)
* Fixed memory leak causing Realm to never release Realm objects.

## 0.81 (2015-06-19)
* Introduced RealmModules for working with custom schemas in libraries and apps.
* Introduced Realm.getDefaultInstance(), Realm.setDefaultInstance(RealmConfiguration) and Realm.getInstance(RealmConfiguration).
* Deprecated most constructors. They have been been replaced by Realm.getInstance(RealmConfiguration) and Realm.getDefaultInstance().
* Deprecated Realm.migrateRealmAtPath(). It has been replaced by Realm.migrateRealm(RealmConfiguration).
* Deprecated Realm.deleteFile(). It has been replaced by Realm.deleteRealm(RealmConfiguration).
* Deprecated Realm.compactFile(). It has been replaced by Realm.compactRealm(RealmConfiguration).
* RealmList.add(), RealmList.addAt() and RealmList.set() now copy unmanaged objects transparently into Realm.
* Realm now works with Kotlin (M12+). (Thank you @cypressious.)
* Fixed a performance regression introduced in 0.80.3 occurring during the validation of the Realm schema.
* Added a check to give a better error message when null is used as value for a primary key.
* Fixed unchecked cast warnings when building with Realm.
* Cleaned up examples (remove old test project).
* Added checking for missing generic type in RealmList fields in annotation processor.

## 0.80.3 (2015-05-22)
* Calling Realm.copyToRealmOrUpdate() with an object with a null primary key now throws a proper exception.
* Fixed a bug making it impossible to open Realms created by Realm-Cocoa if a model had a primary key defined.
* Trying to using Realm.copyToRealmOrUpdate() with an object with a null primary key now throws a proper exception.
* RealmChangedListener now also gets called on the same thread that did the commit.
* Fixed bug where Realm.createOrUpdateWithJson() reset Date and Binary data to default values if not found in the JSON output.
* Fixed a memory leak when using RealmBaseAdapter.
* RealmBaseAdapter now allow RealmResults to be null. (Thanks @zaki50.)
* Fixed a bug where a change to a model class (`RealmList<A>` to `RealmList<B>`) would not throw a RealmMigrationNeededException.
* Fixed a bug where setting multiple RealmLists didn't remove the previously added objects.
* Solved ConcurrentModificationException thrown when addChangeListener/removeChangeListener got called in the onChange. (Thanks @beeender)
* Fixed duplicated listeners in the same realm instance. Trying to add duplicated listeners is ignored now. (Thanks @beeender)

## 0.80.2 (2015-05-04)
* Trying to use Realm.copyToRealmOrUpdate() with an object with a null primary key now throws a proper exception.
* RealmMigrationNeedException can now return the path to the Realm that needs to be migrated.
* Fixed bug where creating a Realm instance with a hashcode collision no longer returned the wrong Realm instance.
* Updated Realm Core to version 0.89.2
  - fixed bug causing a crash when opening an encrypted Realm file on ARM64 devices.

## 0.80.1 (2015-04-16)
* Realm.createOrUpdateWithJson() no longer resets fields to their default value if they are not found in the JSON input.
* Realm.compactRealmFile() now uses Realm Core's compact() method which is more failure resilient.
* Realm.copyToRealm() now correctly handles referenced child objects that are already in the Realm.
* The ARM64 binary is now properly a part of the Eclipse distribution package.
* A RealmMigrationExceptionNeeded is now properly thrown if @Index and @PrimaryKey are not set correctly during a migration.
* Fixed bug causing Realms to be cached even though they failed to open correctly.
* Added Realm.deleteRealmFile(File) method.
* Fixed bug causing queries to fail if multiple Realms has different field ordering.
* Fixed bug when using Realm.copyToRealm() with a primary key could crash if default value was already used in the Realm.
* Updated Realm Core to version 0.89.0
  - Improved performance for sorting RealmResults.
  - Improved performance for refreshing a Realm after inserting or modifying strings or binary data.
  - Fixed bug causing incorrect result when querying indexed fields.
  - Fixed bug causing corruption of string index when deleting an object where there are duplicate values for the indexed field.
  - Fixed bug causing a crash after compacting the Realm file.
* Added RealmQuery.isNull() and RealmQuery.isNotNull() for querying relationships.
* Fixed a potential NPE in the RealmList constructor.

## 0.80 (2015-03-11)
* Queries on relationships can be case sensitive.
* Fixed bug when importing JSONObjects containing NULL values.
* Fixed crash when trying to remove last element of a RealmList.
* Fixed bug crashing annotation processor when using "name" in model classes for RealmObject references
* Fixed problem occurring when opening an encrypted Realm with two different instances of the same key.
* Version checker no longer reports that updates are available when latest version is used.
* Added support for static fields in RealmObjects.
* Realm.writeEncryptedCopyTo() has been reenabled.

## 0.79.1 (2015-02-20)
* copyToRealm() no longer crashes on cyclic data structures.
* Fixed potential crash when using copyToRealmOrUpdate with an object graph containing a mix of elements with and without primary keys.

## 0.79 (2015-02-16)
* Added support for ARM64.
* Added RealmQuery.not() to negate a query condition.
* Added copyToRealmOrUpdate() and createOrUpdateFromJson() methods, that works for models with primary keys.
* Made the native libraries much smaller. Arm went from 1.8MB to 800KB.
* Better error reporting when trying to create or open a Realm file fails.
* Improved error reporting in case of missing accessors in model classes.
* Re-enabled RealmResults.remove(index) and RealmResults.removeLast().
* Primary keys are now supported through the @PrimaryKey annotation.
* Fixed error when instantiating a Realm with the wrong key.
* Throw an exception if deleteRealmFile() is called when there is an open instance of the Realm.
* Made migrations and compression methods synchronised.
* Removed methods deprecated in 0.76. Now Realm.allObjectsSorted() and RealmQuery.findAllSorted() need to be used instead.
* Reimplemented Realm.allObjectSorted() for better performance.

## 0.78 (2015-01-22)
* Added proper support for encryption. Encryption support is now included by default. Keys are now 64 bytes long.
* Added support to write an encrypted copy of a Realm.
* Realm no longer incorrectly warns that an instance has been closed too many times.
* Realm now shows a log warning if an instance is being finalized without being closed.
* Fixed bug causing Realms to be cached during a RealmMigration resulting in invalid realms being returned from Realm.getInstance().
* Updated core to 0.88.

## 0.77 (2015-01-16)
* Added Realm.allObjectsSorted() and RealmQuery.findAllSorted() and extending RealmResults.sort() for multi-field sorting.
* Added more logging capabilities at the JNI level.
* Added proper encryption support. NOTE: The key has been increased from 32 bytes to 64 bytes (see example).
* Added support for unmanaged objects and custom constructors.
* Added more precise imports in proxy classes to avoid ambiguous references.
* Added support for executing a transaction with a closure using Realm.executeTransaction().
* Added RealmObject.isValid() to test if an object is still accessible.
* RealmResults.sort() now has better error reporting.
* Fixed bug when doing queries on the elements of a RealmList, ie. like Realm.where(Foo.class).getBars().where().equalTo("name").
* Fixed bug causing refresh() to be called on background threads with closed Realms.
* Fixed bug where calling Realm.close() too many times could result in Realm not getting closed at all. This now triggers a log warning.
* Throw NoSuchMethodError when RealmResults.indexOf() is called, since it's not implemented yet.
* Improved handling of empty model classes in the annotation processor
* Removed deprecated static constructors.
* Introduced new static constructors based on File instead of Context, allowing to save Realm files in custom locations.
* RealmList.remove() now properly returns the removed object.
* Calling realm.close() no longer prevent updates to other open realm instances on the same thread.

## 0.76.0 (2014-12-19)
* RealmObjects can now be imported using JSON.
* Gradle wrapper updated to support Android Studio 1.0.
* Fixed bug in RealmObject.equals() so it now correctly compares two objects from the same Realm.
* Fixed bug in Realm crashing for receiving notifications after close().
* Realm class is now marked as final.
* Replaced concurrency example with a better thread example.
* Allowed to add/remove RealmChangeListeners in RealmChangeListeners.
* Upgraded to core 0.87.0 (encryption support, API changes).
* Close the Realm instance after migrations.
* Added a check to deny the writing of objects outside of a transaction.

## 0.75.1 (2014-12-03)
* Changed sort to be an in-place method.
* Renamed SORT_ORDER_DECENDING to SORT_ORDER_DESCENDING.
* Added sorting functionality to allObjects() and findAll().
* Fixed bug when querying a date column with equalTo(), it would act as lessThan()

## 0.75.0 (2014-11-28)
* Realm now implements Closeable, allowing better cleanup of native resources.
* Added writeCopyTo() and compactRealmFile() to write and compact a Realm to a new file.
* RealmObject.toString(), equals() and hashCode() now support models with cyclic references.
* RealmResults.iterator() and listIterator() now correctly iterates the results when using remove().
* Bug fixed in Exception text when field names was not matching the database.
* Bug fixed so Realm no longer throws an Exception when removing the last object.
* Bug fixed in RealmResults which prevented sub-querying.
* The Date type does not support millisecond resolution, and dates before 1901-12-13 and dates after 2038-01-19 are not supported on 32 bit systems.
* Fixed bug so Realm no longer throws an Exception when removing the last object.
* Fixed bug in RealmResults which prevented sub-querying.

## 0.74.0 (2014-11-19)
* Added support for more field/accessors naming conventions.
* Added case sensitive versions of string comparison operators equalTo and notEqualTo.
* Added where() to RealmList to initiate queries.
* Added verification of fields names in queries with links.
* Added exception for queries with invalid field name.
* Allow static methods in model classes.
* An exception will now be thrown if you try to move Realm, RealmResults or RealmObject between threads.
* Fixed a bug in the calculation of the maximum of date field in a RealmResults.
* Updated core to 0.86.0, fixing a bug in cancelling an empty transaction, and major query speedups with floats/doubles.
* Consistent handling of UTF-8 strings.
* removeFromRealm() now calls moveLastOver() which is faster and more reliable when deleting multiple objects.

## 0.73.1 (2014-11-05)
* Fixed a bug that would send infinite notifications in some instances.

## 0.73.0 (2014-11-04)
* Fixed a bug not allowing queries with more than 1024 conditions.
* Rewritten the notification system. The API did not change but it's now much more reliable.
* Added support for switching auto-refresh on and off (Realm.setAutoRefresh).
* Added RealmBaseAdapter and an example using it.
* Added deleteFromRealm() method to RealmObject.

## 0.72.0 (2014-10-27)
* Extended sorting support to more types: boolean, byte, short, int, long, float, double, Date, and String fields are now supported.
* Better support for Java 7 and 8 in the annotations processor.
* Better support for the Eclipse annotations processor.
* Added Eclipse support to the distribution folder.
* Added Realm.cancelTransaction() to cancel/abort/rollback a transaction.
* Added support for link queries in the form realm.where(Owner.class).equalTo("cat.age", 12).findAll().
* Faster implementation of RealmQuery.findFirst().
* Upgraded core to 0.85.1 (deep copying of strings in queries; preparation for link queries).

## 0.71.0 (2014-10-07)
* Simplified the release artifact to a single Jar file.
* Added support for Eclipse.
* Added support for deploying to Maven.
* Throw exception if nested transactions are used (it's not allowed).
* Javadoc updated.
* Fixed [bug in RealmResults](https://github.com/realm/realm-java/issues/453).
* New annotation @Index to add search index to a field (currently only supporting String fields).
* Made the annotations processor more verbose and strict.
* Added RealmQuery.count() method.
* Added a new example about concurrency.
* Upgraded to core 0.84.0.

## 0.70.1 (2014-09-30)
* Enabled unit testing for the realm project.
* Fixed handling of camel-cased field names.

## 0.70.0 (2014-09-29)
* This is the first public beta release.<|MERGE_RESOLUTION|>--- conflicted
+++ resolved
@@ -8,12 +8,9 @@
 
 ### Enhancements
 
-<<<<<<< HEAD
 * New query predicate: `sort()`.
 * New query predicate: `distinctValues()`. Will be renamed to `distinct` in next major version.
-=======
 * The Realm annotation processor now has a stable output when there are no changes to model classes, improving support for incremental compilers (#5567).
->>>>>>> 3a73c001
 
 ### Bug Fixes
 
