## 4.2.0 (YYYY-MM-DD)

### Breaking Changes

### Enhancements

* Added support for using non-encrypted Realms in multiple processes. Some caveats apply. Read [doc](https://realm.io/docs/java/latest/#multiprocess) for more info (#1091).
<<<<<<< HEAD
* [ObjectServer] Support SSL validation using Android TrustManager (no need to specify `trustedRootCA` in `SynConfiguration` if the certificate is installed on the device), fixes (#4759).
=======
* Added support for importing primitive lists from JSON (#5362).
>>>>>>> 46d791cd

### Bug Fixes

### Interal

### Credits


## 4.1.2 (YYYY-MM-DD)

### Bug Fixes

* Leaked file handler in the Realm Transformer (#5521).
* Potential fix for "RealmError: Incompatible lock file" crash (#2459).

### Internal

* Updated JavaAssist to 3.22.0-GA.
* Upgraded to Realm Sync 2.1.4.
* Upgraded to Realm Core 4.0.3.


## 4.1.1 (2017-10-27)

### Bug Fixes

* Fixed the compile warnings of using deprecated method `RealmProxyMediator.getTableName()` in generated mediator classes (#5455).
* [ObjectServer] now retrying network query when encountering any `IOException` (#5453).
* Fixed a `NoClassDefFoundError` due to using `@SafeVarargs` below API 19 (#5463).

### Internal

* Updated Realm Sync to 2.1.0.


## 4.1.0 (2017-10-20)

### Enhancements

* `Realm.deleteRealm()` and `RealmConfiguration.assetFile()` are multi-processes safe now.

### Bug Fixes

* Fix some potential database corruption caused by deleting the Realm file while a Realm instance are still opened in another process or the sync client thread.
* Added `realm.ignoreKotlinNullability` as a kapt argument to disable treating kotlin non-null types as `@Required` (#5412) (introduced in `v3.6.0`).
* Increased http connect/write timeout for low bandwidth network.


## 4.0.0 (2017-10-16)

### Breaking Changes

The internal file format has been upgraded. Opening an older Realm will upgrade the file automatically, but older versions of Realm will no longer be able to read the file.

* [ObjectServer] Updated protocol version to 22 which is only compatible with Realm Object Server >= 2.0.0.
* [ObjectServer] Removed deprecated APIs `SyncUser.retrieveUser()` and `SyncUser.retrieveUserAsync()`. Use `SyncUser.retrieveInfoForUser()` and `retrieveInfoForUserAsync()` instead.
* [ObjectServer] `SyncUser.Callback` now accepts a generic parameter indicating type of object returned when `onSuccess` is called.
* [ObjectServer] Renamed `SyncUser.getAccessToken` to `SyncUser.getRefreshToken`.
* [ObjectServer] Removed deprecated API `SyncUser.getManagementRealm()`.
* Calling `distinct()` on a sorted `RealmResults` no longer clears any sorting defined (#3503).
* Relaxed upper bound of type parameter of `RealmList`, `RealmQuery`, `RealmResults`, `RealmCollection`, `OrderedRealmCollection` and `OrderedRealmCollectionSnapshot`.
* Realm has upgraded its RxJava1 support to RxJava2 (#3497)
  * `Realm.asObservable()` has been renamed to `Realm.asFlowable()`.
  * `RealmList.asObservable()` has been renamed to `RealmList.asFlowable()`.
  * `RealmResults.asObservable()` has been renamed to `RealmResults.asFlowable()`.
  * `RealmObject.asObservable()` has been renamed to `RealmObject.asFlowable()`.
  * `RxObservableFactory` now return RxJava2 types instead of RxJava1 types.
* Removed deprecated APIs `RealmSchema.close()` and `RealmObjectSchema.close()`. Those don't have to be called anymore.
* Removed deprecated API `RealmResults.removeChangeListeners()`. Use `RealmResults.removeAllChangeListeners()` instead.
* Removed deprecated API `RealmObject.removeChangeListeners()`. Use `RealmObject.removeAllChangeListeners()` instead.
* Removed `UNSUPPORTED_TABLE`, `UNSUPPORTED_MIXED` and `UNSUPPORTED_DATE` from `RealmFieldType`.
* Removed deprecated API `RealmResults.distinct()`/`RealmResults.distinctAsync()`. Use `RealmQuery.distinct()`/`RealmQuery.distinctAsync()` instead.
* `RealmQuery.createQuery(Realm, Class)`, `RealmQuery.createDynamicQuery(DynamicRealm, String)`, `RealmQuery.createQueryFromResult(RealmResults)` and `RealmQuery.createQueryFromList(RealmList)` have been removed. Use `Realm.where(Class)`, `DynamicRealm.where(String)`, `RealmResults.where()` and `RealmList.where()` instead.

### Enhancements

* [ObjectServer] `SyncUserInfo` now also exposes a users metadata using `SyncUserInfo.getMetadata()`
* `RealmList` can now contain `String`, `byte[]`, `Boolean`, `Long`, `Integer`, `Short`, `Byte`, `Double`, `Float` and `Date` values. [Queries](https://github.com/realm/realm-java/issues/5361) and [Importing primitive lists from JSON](https://github.com/realm/realm-java/issues/5362) are not supported yet.
* Added support for lists of primitives in `RealmObjectSchema` with `addRealmListField(String fieldName, Class<?> primitiveType)`
* Added support for lists of primitives in `DynamicRealmObject` with `setList(String fieldName, RealmList<?> list)` and `getList(String fieldName, Class<?> primitiveType)`.
* Minor performance improvement when copy/insert objects into Realm.
* Added `static RealmObject.getRealm(RealmModel)`, `RealmObject.getRealm()` and `DynamicRealmObject.getDynamicRealm()` (#4720).
* Added `RealmResults.asChangesetObservable()` that emits the pair `(results, changeset)` (#4277).
* Added `RealmList.asChangesetObservable()` that emits the pair `(list, changeset)` (#4277).
* Added `RealmObject.asChangesetObservable()` that emits the pair `(object, changeset)` (#4277).
* All Realm annotations are now kept at runtime, allowing runtime tools access to them (#5344).
* Speedup schema initialization when a Realm file is first accessed (#5391).

### Bug Fixes

* [ObjectServer] Exposing a `RealmConfiguration` that allows a user to open the backup Realm after the client reset (#4759/#5223).
* [ObjectServer] Realm no longer throws a native “unsupported instruction” exception in some cases when opening a synced Realm asynchronously (https://github.com/realm/realm-object-store/issues/502).
* [ObjectServer] Fixed "Cannot open the read only Realm" issue when get`PermissionManager` (#5414).
* Throw `IllegalArgumentException` instead of `IllegalStateException` when calling string/binary data setters if the data length exceeds the limit.
* Added support for ISO8601 2-digit time zone designators (#5309).
* "Bad File Header" caused by the device running out of space while compacting the Realm (#5011).
* `RealmQuery.equalTo()` failed to find null values on an indexed field if using Case.INSENSITIVE (#5299).
* Assigning a managed object's own list to itself would accidentally clear it (#5395).
* Don't try to acquire `ApplicationContext` if not available in `Realm.init(Context)` (#5389).
* Removing and re-adding a changelistener from inside a changelistener sometimes caused notifications to be missed (#5411).

### Internal

* Upgraded to Realm Sync 2.0.2.
* Upgraded to Realm Core 4.0.2.
* Upgraded to OkHttp 3.9.0.
* Upgraded to RxJava 2.1.4.
* Use Object Store to create the primary key table.

### Credits

Thanks to @JussiPekonen for adding support for 2-digit time zone designators when importing JSON (#5309).


## 3.7.2 (2017-09-12)

### Bug Fixes

* Fixed a JNI memory issue when doing queries which might potentially cause various native crashes.
* Fixed a bug that `RealmList.deleteFromRealm(int)`, `RealmList.deleteFirstFromRealm()` and `RealmList.deleteLastFromRealm()` did not remove target objects from Realm. This bug was introduced in `3.7.1` (#5233).
* Crash with "'xxx' doesn't exist in current schema." when ProGuard is enabled (#5211).


## 3.7.1 (2017-09-07)

### Bug Fixes

* Fixed potential memory leaks of `LinkView` when calling bulk insertions APIs.
* Fixed possible assertion when using `PermissionManager` at the beginning (#5195).
* Crash caused by JNI couldn't find `SharedRealm`'s inner classes when ProGuard is enabled (#5211).

### Internal

* Replaced LinkView with Object Store's List.
* Renaming `io.realm.internal.CollectionChangeSet` to `io.realm.internal.OsCollectionChangeSet`.


## 3.7.0 (2017-09-01)

### Deprecated

* [ObjectServer] `SyncUser.getManagementRealm()`. Use `SyncUser.getPermissionManager()` instead.

### Enhancements

* [ObjectServer] `SyncUser.getPermissionManager` added as a helper API for working with permissions and permission offers.

### Internal

* [ObjectServer] Upgraded OkHttp to 3.7.0.


## 3.6.0 (2017-09-01)

### Breaking Changes

* [ObjectServer] `SyncUser.logout()` no longer throws an exception when associated Realms instances are not closed (#4962).

### Deprecated

* [ObjectServer] `SyncUser#retrieveUser` and `SyncUser#retrieveUserAsync` replaced by `SyncUser#retrieveInfoForUser`
and `SyncUser#retrieveInfoForUserAsync` which returns a `SyncUserInfo` with mode information (#5008).
* [ObjectServer] `SyncUser#Callback` replaced by the generic version `SyncUser#RequestCallback<T>`.

### Enhancements

* [ObjectServer] Added `SyncSession.uploadAllLocalChanges()`.
* [ObjectServer] APIs of `UserStore` have been changed to support same user identity but different authentication server scenario.
* [ObjectServer] Added `SyncUser.allSessions` to retrieve the all valid sessions belonging to the user (#4783).
* Added `Nullable` annotation to methods that may return `null` in order to improve Kotlin usability. This also introduced a dependency to `com.google.code.findbugs:jsr305`.
* `org.jetbrains.annotations.NotNull` is now an alias for `@Required`. This means that the Realm Schema now fully understand Kotlin non-null types.
* Added support for new data type `MutableRealmIntegers`. The new type behaves almost exactly as a reference to a Long (mutable nullable, etc) but supports `increment` and `decrement` methods, which implement a Conflict Free Replicated Data Type, whose value will converge even when changed across distributed devices with poor connections (#4266).
* Added more detailed exception message for `RealmMigrationNeeded`.
* Bumping schema version only without any actual schema changes will just succeed even when the migration block is not supplied. It threw an `RealmMigrationNeededException` before in the same case.
* Throw `IllegalStateException` when schema validation fails because of wrong declaration of `@LinkingObjects`.

### Bug Fixes

* Potential crash after using `Realm.getSchema()` to change the schema of a typed Realm. `Realm.getSchema()` now returns an immutable `RealmSchema` instance.
* `Realm.copyToRealmOrUpdate()` could cause a `RealmList` field to contain duplicated elements (#4957).
* `RealmSchema.create(String)` and `RealmObjectSchema.setClassName(String)` did not accept class name whose length was 51 to 57.
* Workaround for an Android JVM crash when using `compactOnLaunch()` (#4964).
* Class name in exception message from link query is wrong (#5096).
* The `compactOnLaunch` callback is no longer invoked if the Realm at that path is already open on other threads.

### Internal

* [ObjectServer] removed `ObjectServerUser` and its inner classes, in a step to reduce `SyncUser` complexity (#3741).
* [ObjectServer] changed the `SyncSessionStopPolicy` to `AfterChangesUploaded` to align with other binding and to prevent use cases where the Realm might be deleted before the last changes get synchronized (#5028).
* Upgraded Realm Sync to 1.10.8
* Let Object Store handle migration.


## 3.5.0 (2017-07-11)

### Enhancements

* Added `RealmConfiguration.Builder.compactOnLaunch()` to compact the file on launch (#3739).
* [ObjectServer] Adding user lookup API for administrators (#4828).
* An `IllegalStateException` will be thrown if the given `RealmModule` doesn't include all required model classes (#3398).

### Bug Fixes

* Bug in `isNull()`, `isNotNull()`, `isEmpty()`, and `isNotEmpty()` when queries involve nullable fields in link queries (#4856).
* Bug in how to resolve field names when querying `@LinkingObjects` as the last field (#4864).
* Rare crash in `RealmLog` when log level was set to `LogLevel.DEBUG`.
* Broken case insensitive query with indexed field (#4788).
* [ObjectServer] Bug related to the behaviour of `SyncUser#logout` and the use of invalid `SyncUser` with `SyncConfiguration` (#4822).
* [ObjectServer] Not all error codes from the server were recognized correctly, resulting in UNKNOWN being reported instead.
* [ObjectServer] Prevent the use of a `SyncUser` that explicitly logged out, to open a Realm (#4975).

### Internal

* Use Object Store to do table initialization.
* Removed `Table#Table()`, `Table#addEmptyRow()`, `Table#addEmptyRows()`, `Table#add(Object...)`, `Table#pivot(long,long,PivotType)` and `Table#createnative()`.
* Upgraded Realm Core to 2.8.6
* Upgraded Realm Sync to 1.10.5
* Removed `io.realm.internal.OutOfMemoryError`. `java.lang.OutOfMemoryError` will be thrown instead.


## 3.4.0 (2017-06-22)

### Breaking Changes

* [ObjectServer] Updated protocol version to 18 which is only compatible with ROS > 1.6.0.

### Deprecated

* `RealmSchema.close()` and `RealmObjectSchema.close()`. They don't need to be closed manually. They were added to the public API by mistake.

### Enhancements

* [ObjectServer] Added support for Sync Progress Notifications through `SyncSession.addDownloadProgressListener(ProgressMode, ProgressListener)` and `SyncSession.addUploadProgressListener(ProgressMode, ProgressListener)` (#4104).
* [ObjectServer] Added `SyncSession.getState()` (#4784).
* Added support for querying inverse relationships (#2904).
* Moved inverse relationships out of beta stage.
* Added `Realm.getDefaultConfiguration()` (#4725).

### Bug Fixes

* [ObjectServer] Bug which may crash when the JNI local reference limitation was reached on sync client thread.
* [ObjectServer] Retrying connections with exponential backoff, when encountering `ConnectException` (#4310).
* When converting nullable BLOB field to required, `null` values should be converted to `byte[0]` instead of `byte[1]`.
* Bug which may cause duplicated primary key values when migrating a nullable primary key field to not nullable. `RealmObjectSchema.setRequired()` and `RealmObjectSchema.setNullable()` will throw when converting a nullable primary key field with null values stored to a required primary key field.

### Internal

* Upgraded to Realm Sync 1.10.1
* Upgraded to Realm Core 2.8.4

### Credits

* Thanks to Anis Ben Nsir (@abennsir) for upgrading Roboelectric in the unitTestExample (#4698).


## 3.3.2 (2017-06-09)

### Bug Fixes

* [ObjectServer] Crash when an authentication error happens (#4726).
* [ObjectServer] Enabled encryption with Sync (#4561).
* [ObjectServer] Admin users did not connect correctly to the server (#4750).

### Internal

* Factor out internal interface ManagedObject.

## 3.3.1 (2017-05-26)

### Bug Fixes

* [ObjectServer] Accepted extra columns against synced Realm (#4706).


## 3.3.0 (2017-05-24)

### Enhancements

* [ObjectServer] Added two options to `SyncConfiguration` to provide a trusted root CA `trustedRootCA` and to disable SSL validation `disableSSLVerification` (#4371).
* [ObjectServer] Added support for changing passwords through `SyncUser.changePassword()` using an admin user (#4588).

### Bug Fixes

* Queries on proguarded Realm model classes, failed with "Table not found" (#4673).


## 3.2.1 (2017-05-19)

### Enhancements

* Not in transaction illegal state exception message changed to "Cannot modify managed objects outside of a write transaction.".

### Bug Fixes

* [ObjectServer] `schemaVersion` was mistakenly required in order to trigger migrations (#4658).
* [ObjectServer] Fields removed from model classes will now correctly be hidden instead of throwing an exception when opening the Realm (#4658).
* Random crashes which were caused by a race condition in encrypted Realm (#4343).

### Internal

* Upgraded to Realm Sync 1.8.5.
* Upgraded to Realm Core 2.8.0.

## 3.2.0 (2017-05-16)

### Enhancements

* [ObjectServer] Added support for `SyncUser.isAdmin()` (#4353).
* [ObjectServer] New set of Permission API's have been added to `SyncUser` through `SyncUser.getPermissionManager()` (#4296).
* [ObjectServer] Added support for changing passwords through `SyncUser.changePassword()` (#4423).
* [ObjectServer] Added support for `SyncConfiguration.Builder.waitForInitialRemoteData()` (#4270).
* Transient fields are now allowed in model classes, but are implicitly treated as having the `@Ignore` annotation (#4279).
* Added `Realm.refresh()` and `DynamicRealm.refresh()` (#3476).
* Added `Realm.getInstanceAsync()` and `DynamicRealm.getInstanceAsync()` (#2299).
* Added `DynamicRealmObject#linkingObjects(String,String)` to support linking objects on `DynamicRealm` (#4492).
* Added support for read only Realms using `RealmConfiguration.Builder.readOnly()` and `SyncConfiguration.Builder.readOnly()`(#1147).
* Change listeners will now auto-expand variable names to be more descriptive when using Android Studio.
* The `toString()` methods for the standard and dynamic proxies now print "proxy", or "dynamic" before the left bracket enclosing the data.

### Bug Fixes

* `@LinkingObjects` annotation now also works with Kotlin (#4611).

### Internal

* Use separated locks for different `RealmCache`s (#4551).

## 3.1.4 (2017-05-04)

## Bug fixes

* Added missing row validation check in certain cases on invalidated/deleted objects (#4540).
* Initializing Realm is now more resilient if `Context.getFilesDir()` isn't working correctly (#4493).
* `OrderedRealmCollectionSnapshot.get()` returned a wrong object (#4554).
* `onSuccess` callback got triggered infinitely if a synced transaction was committed in the async transaction's `onSuccess` callback (#4594).

## 3.1.3 (2017-04-20)

### Enhancements

* [ObjectServer] Resume synchronization as soon as the connectivity is back (#4141).

### Bug Fixes

* `equals()` and `hashCode()` of managed `RealmObject`s that come from linking objects don't work correctly (#4487).
* Field name was missing in exception message when `null` was set to required field (#4484).
* Now throws `IllegalStateException` when a getter of linking objects is called against deleted or not yet loaded `RealmObject`s (#4499).
* `NullPointerException` caused by local transaction inside the listener of `findFirstAsync()`'s results (#4495).
* Native crash when adding listeners to `RealmObject` after removing listeners from the same `RealmObject` before (#4502).
* Native crash with "Invalid argument" error happened on some Android 7.1.1 devices when opening Realm on external storage (#4461).
* `OrderedRealmCollectionChangeListener` didn't report change ranges correctly when circular link's field changed (#4474).

### Internal

* Upgraded to Realm Sync 1.6.0.
* Upgraded to Realm Core 2.6.1.

## 3.1.2 (2017-04-12)

### Bug Fixes

* Crash caused by JNI couldn't find `OsObject.notifyChangeListeners` when ProGuard is enabled (#4461).
* Incompatible return type of `RealmSchema.getAll()` and `BaseRealm.getSchema()` (#4443).
* Memory leaked when synced Realm was initialized (#4465).
* An `IllegalStateException` will be thrown when starting iterating `OrderedRealmCollection` if the Realm is closed (#4471).

## 3.1.1 (2017-04-07)

### Bug Fixes

* Crash caused by Listeners on `RealmObject` getting triggered the 2nd time with different changed field (#4437).
* Unintentionally exposing `StandardRealmSchema` (#4443).
* Workaround for crashes on specific Samsung devices which are caused by a buggy `memmove` call (#3651).

## 3.1.0 (2017-04-05)

### Breaking Changes

* Updated file format of Realm files. Existing Realm files will automatically be migrated to the new format when they are opened, but older versions of Realm cannot open these files.
* [ObjectServer] Due to file format changes, Realm Object Server 1.3.0 or later is required.

### Enhancements

* Added support for reverse relationships through the `@LinkingObjects` annotation. See `io.realm.annotations.LinkingObjects` for documentation.  
  * This feature is in `@Beta`.
  * Queries on linking objects do not work.  Queries like `where(...).equalTo("field.linkingObjects.id", 7).findAll()` are not yet supported.
  * Backlink verification is incomplete.  Evil code can cause native crashes.
* The listener on `RealmObject` will only be triggered if the object changes (#3894).
* Added `RealmObjectChangeListener` interface that provide detailed information about `RealmObject` field changes.
* Listeners on `RealmList` and `RealmResults` will be triggered immediately when the transaction is committed on the same thread (#4245).
* The real `RealmMigrationNeededException` is now thrown instead of `IllegalArgumentException` if no migration is provided for a Realm that requires it.
* `RealmQuery.distinct()` can be performed on unindexed fields (#2285).
* `targetSdkVersion` is now 25.
* [ObjectServer] In case of a Client Reset, information about the location of the backed up Realm file is now reported through the `ErrorHandler` interface (#4080).
* [ObjectServer] Authentication URLs now automatically append `/auth` if no other path segment is set (#4370).

### Bug Fixes

* Crash with `LogicError` with `Bad version number` on notifier thread (#4369).
* `Realm.migrateRealm(RealmConfiguration)` now fails correctly with an `IllegalArgumentException` if a `SyncConfiguration` is provided (#4075).
* Potential cause for Realm file corruptions (never reported).
* Add `@Override` annotation to proxy class accessors and stop using raw type in proxy classes in order to remove warnings from javac (#4329).
* `findFirstAsync()` now returns an invalid object if there is no object matches the query condition instead of running the query repeatedly until it can find one (#4352).
* [ObjectServer] Changing the log level after starting a session now works correctly (#4337).

### Internal

* Using the Object Store's Session and SyncManager.
* Upgraded to Realm Sync 1.5.0.
* Upgraded to Realm Core 2.5.1.
* Upgraded Gradle to 3.4.1

## 3.0.0 (2017-02-28)

### Breaking Changes

* `RealmResults.distinct()` returns a new `RealmResults` object instead of filtering on the original object (#2947).
* `RealmResults` is auto-updated continuously. Any transaction on the current thread which may have an impact on the order or elements of the `RealmResults` will change the `RealmResults` immediately instead of change it in the next event loop. The standard `RealmResults.iterator()` will continue to work as normal, which means that you can still delete or modify elements without impacting the iterator. The same is not true for simple for-loops. In some cases a simple for-loop will not work (https://realm.io/docs/java/3.0.0/api/io/realm/OrderedRealmCollection.html#loops), and you must use the new createSnapshot() method.
* `RealmChangeListener` on `RealmObject` will now also be triggered when the object is deleted. Use `RealmObject.isValid()` to check this state(#3138).
* `RealmObject.asObservable()` will now emit the object when it is deleted. Use `RealmObject.isValid()` to check this state (#3138).
* Removed deprecated classes `Logger` and `AndroidLogger` (#4050).

### Deprecated

* `RealmResults.removeChangeListeners()`. Use `RealmResults.removeAllChangeListeners()` instead.
* `RealmObject.removeChangeListeners()`. Use `RealmObject.removeAllChangeListeners()` instead.
* `RealmResults.distinct()` and `RealmResults.distinctAsync()`. Use `RealmQuery.distinct()` and `RealmQuery.distinctAsync()` instead.

### Enhancements

* Added support for sorting by link's field (#672).
* Added `OrderedRealmCollectionSnapshot` class and `OrderedRealmCollection.createSnapshot()` method. `OrderedRealmCollectionSnapshot` is useful when changing `RealmResults` or `RealmList` in simple loops.
* Added `OrderedRealmCollectionChangeListener` interface for supporting fine-grained collection notifications.
* Added support for ChangeListeners on `RealmList`.
* Added `RealmList.asObservable()`.

### Bug Fixes

* Element type checking in `DynamicRealmObject#setList()` (#4252).
* Now throws `IllegalStateException` instead of process crash when any of thread confined methods in `RealmQuery` is called from wrong thread (#4228).
* Now throws `IllegalStateException` when any of thread confined methods in `DynamicRealmObject` is called from wrong thread (#4258).

### Internal

* Use Object Store's `Results` as the backend for `RealmResults` (#3372).
  - Use Object Store's notification mechanism to trigger listeners.
  - Local commits triggers Realm global listener and `RealmObject` listener on current thread immediately instead of in the next event loop.


## 2.3.2 (2017-02-27)

### Bug fixes

* Log levels in JNI layer were all reported as "Error" (#4204).
* Encrypted realms can end up corrupted if many threads are reading and writing at the same time (#4128).
* "Read-only file system" exception when compacting Realm file on external storage (#4140).

### Internal

* Updated to Realm Sync v1.2.1.
* Updated to Realm Core v2.3.2.

### Enhancements

* Improved performance of getters and setters in proxy classes.


## 2.3.1 (2017-02-07)

### Enhancements

* [ObjectServer] The `serverUrl` given to `SyncConfiguration.Builder()` is now more lenient and will also accept only paths as argument (#4144).
* [ObjectServer] Add a timer to refresh periodically the access_token.

### Bug fixes

* NPE problem in SharedRealm.finalize() (#3730).
* `RealmList.contains()` and `RealmResults.contains()` now correctly use custom `equals()` method on Realm model classes.
* Build error when the project is using Kotlin (#4087).
* Bug causing classes to be replaced by classes already in Gradle's classpath (#3568).
* NullPointerException when notifying a single object that it changed (#4086).


## 2.3.0 (2017-01-19)

### Object Server API Changes

* Realm Sync v1.0.0 has been released, and Realm Mobile Platform is no longer considered in beta.
* Breaking change: Location of Realm files are now placed in `getFilesDir()/<userIdentifier>` instead of `getFilesDir()/`.
  This is done in order to support shared Realms among users, while each user retaining their own local copy.
* Breaking change: `SyncUser.all()` now returns Map instead of List.
* Breaking change: Added a default `UserStore` saving users in a Realm file (`RealmFileUserStore`).
* Breaking change: Added multi-user support to `UserStore`. Added `get(String)` and `remove(String)`, removed `remove()` and renamed `get()` to `getCurrent()`.
* Breaking change: Changed the order of arguments to `SyncCredentials.custom()` to match iOS: token, provider, userInfo.
* Added support for `PermissionOffer` and `PermissionOfferResponse` to `SyncUser.getManagementRealm()`.
* Exceptions thrown in error handlers are ignored but logged (#3559).
* Removed unused public constants in `SyncConfiguration` (#4047).
* Fixed bug, preventing Sync client to renew the access token (#4038) (#4039).
* Now `SyncUser.logout()` properly revokes tokens (#3639).

### Bug fixes

* Fixed native memory leak setting the value of a primary key (#3993).
* Activated Realm's annotation processor on connectedTest when the project is using kapt (#4008).
* Fixed "too many open files" issue (#4002).
* Added temporary work-around for bug crashing Samsung Tab 3 devices on startup (#3651).

### Enhancements

* Added `like` predicate for String fields (#3752).

### Internal

* Updated to Realm Sync v1.0.0.
* Added a Realm backup when receiving a Sync client reset message from the server.

## 2.2.2 (2017-01-16)

### Object Server API Changes (In Beta)

* Disabled `Realm.compactRealm()` when sync is enabled as it might corrupt the Realm (https://github.com/realm/realm-core/issues/2345).

### Bug fixes

* "operation not permitted" issue when creating Realm file on some devices' external storage (#3629).
* Crash on API 10 devices (#3726).
* `UnsatisfiedLinkError` caused by `pipe2` (#3945).
* Unrecoverable error with message "Try again" when the notification fifo is full (#3964).
* Realm migration wasn't triggered when the primary key definition was altered (#3966).
* Use phantom reference to solve the finalize time out issue (#2496).

### Enhancements

* All major public classes are now non-final. This is mostly a compromise to support Mockito. All protected fields/methods are still not considered part of the public API and can change without notice (#3869).
* All Realm instances share a single notification daemon thread.
* Fixed Java lint warnings with generated proxy classes (#2929).

### Internal

* Upgraded Realm Core to 2.3.0.
* Upgraded Realm Sync to 1.0.0-BETA-6.5.

## 2.2.1 (2016-11-12)

### Object Server API Changes (In Beta)

* Fixed `SyncConfiguration.toString()` so it now outputs a correct description instead of an empty string (#3787).

### Bug fixes

* Added version number to the native library, preventing ReLinker from accidentally loading old code (#3775).
* `Realm.getLocalInstanceCount(config)` throwing NullPointerException if called after all Realms have been closed (#3791).

## 2.2.0 (2016-11-12)

### Object Server API Changes (In Beta)

* Added support for `SyncUser.getManagementRealm()` and permission changes.

### Bug fixes

* Kotlin projects no longer create the `RealmDefaultModule` if no Realm model classes are present (#3746).
* Remove `includedescriptorclasses` option from ProGuard rule file in order to support built-in shrinker of Android Gradle Plugin (#3714).
* Unexpected `RealmMigrationNeededException` was thrown when a field was added to synced Realm.

### Enhancements

* Added support for the `annotationProcessor` configuration provided by Android Gradle Plugin 2.2.0 or later. Realm plugin adds its annotation processor to the `annotationProcessor` configuration instead of `apt` configuration if it is available and the `com.neenbedankt.android-apt` plugin is not used. In Kotlin projects, `kapt` is used instead of the `annotationProcessor` configuration (#3026).

## 2.1.1 (2016-10-27)

### Bug fixes

* Fixed a bug in `Realm.insert` and `Realm.insertOrUpdate` methods causing a `StackOverFlow` when you try to insert a cyclic graph of objects between Realms (#3732).

### Object Server API Changes (In Beta)

* Set default RxFactory to `SyncConfiguration`.

### Bug fixes

* ProGuard configuration introduced in 2.1.0 unexpectedly kept classes that did not have the @KeepMember annotation (#3689).

## 2.1.0 (2016-10-25)

### Breaking changes

* * `SecureUserStore` has been moved to its own GitHub repository: https://github.com/realm/realm-android-user-store
  See https://github.com/realm/realm-android-user-store/blob/master/README.md for further info on how to include it.


### Object Server API Changes (In Beta)

* Renamed `User` to `SyncUser`, `Credentials` to `SyncCredentials` and `Session` to `SyncSession` to align names with Cocoa.
* Removed `SyncManager.setLogLevel()`. Use `RealmLog.setLevel()` instead.
* `SyncUser.logout()` now correctly clears `SyncUser.currentUser()` (#3638).
* Missing ProGuard configuration for libraries used by Sync extension (#3596).
* Error handler was not called when sync session failed (#3597).
* Added `User.all()` that returns all known Realm Object Server users.
* Upgraded Realm Sync to 1.0.0-BETA-3.2

### Deprecated

* `Logger`. Use `RealmLogger` instead.
* `AndroidLogger`. The logger for Android is implemented in native code instead.

### Bug fixes

* The following were not kept by ProGuard: names of native methods not in the `io.realm.internal` package, names of classes used in method signature (#3596).
* Permission error when a database file was located on external storage (#3140).
* Memory leak when unsubscribing from a RealmResults/RealmObject RxJava Observable (#3552).

### Enhancements

* `Realm.compactRealm()` now works for encrypted Realms.
* Added `first(E defaultValue)` and `last(E defaultValue)` methods to `RealmList` and `RealmResult`. These methods will return the provided object instead of throwing an `IndexOutOfBoundsException` if the list is empty.
* Reduce transformer logger verbosity (#3608).
* `RealmLog.setLevel(int)` for setting the log level across all loggers.

### Internal

* Upgraded Realm Core to 2.1.3

### Credits

* Thanks to Max Furman (@maxfurman) for adding support for `first()` and `last()` default values.

## 2.0.2 (2016-10-06)

This release is not protocol-compatible with previous versions of the Realm Mobile Platform. The base library is still fully compatible.

### Bug fixes

* Build error when using Java 7 (#3563).

### Internal

* Upgraded Realm Core to 2.1.0
* Upgraded Realm Sync to 1.0.0-BETA-2.0.

## 2.0.1 (2016-10-05)

### Bug fixes

* `android.net.conn.CONNECTIVITY_CHANGE` broadcast caused `RuntimeException` if sync extension was disabled (#3505).
* `android.net.conn.CONNECTIVITY_CHANGE` was not delivered on Android 7 devices.
* `distinctAsync` did not respect other query parameters (#3537).
* `ConcurrentModificationException` from Gradle when building an application (#3501).

### Internal

* Upgraded to Realm Core 2.0.1 / Realm Sync 1.3-BETA

## 2.0.0 (2016-09-27)

This release introduces support for the Realm Mobile Platform!
See <https://realm.io/news/introducing-realm-mobile-platform/> for an overview of these great new features.

### Breaking Changes

* Files written by Realm 2.0 cannot be read by 1.x or earlier versions. Old files can still be opened.
* It is now required to call `Realm.init(Context)` before calling any other Realm API.
* Removed `RealmConfiguration.Builder(Context)`, `RealmConfiguration.Builder(Context, File)` and `RealmConfiguration.Builder(File)` constructors.
* `isValid()` now always returns `true` instead of `false` for unmanaged `RealmObject` and `RealmList`. This puts it in line with the behaviour of the Cocoa and .NET API's (#3101).
* armeabi is not supported anymore.
* Added new `RealmFileException`.
  - `IncompatibleLockFileException` has been removed and replaced by `RealmFileException` with kind `INCOMPATIBLE_LOCK_FILE`.
  - `RealmIOExcpetion` has been removed and replaced by `RealmFileException`.
* `RealmConfiguration.Builder.assetFile(Context, String)` has been renamed to `RealmConfiguration.Builder.assetFile(String)`.
* Object with primary key is now required to define it when the object is created. This means that `Realm.createObject(Class<E>)` and `DynamicRealm.createObject(String)` now throws `RealmException` if they are used to create an object with a primary key field. Use `Realm.createObject(Class<E>, Object)` or `DynamicRealm.createObject(String, Object)` instead.
* Importing from JSON without the primary key field defined in the JSON object now throws `IllegalArgumentException`.
* Now `Realm.beginTransaction()`, `Realm.executeTransaction()` and `Realm.waitForChange()` throw `RealmMigrationNeededException` if a remote process introduces incompatible schema changes (#3409).
* The primary key value of an object can no longer be changed after the object was created. Instead a new object must be created and all fields copied over.
* Now `Realm.createObject(Class)` and `Realm.createObject(Class,Object)` take the values from the model's fields and default constructor. Creating objects through the `DynamicRealm` does not use these values (#777).
* When `Realm.create*FromJson()`s create a new `RealmObject`, now they take the default values defined by the field itself and its default constructor for those fields that are not defined in the JSON object.

### Enhancements

* Added `realmObject.isManaged()`, `RealmObject.isManaged(obj)` and `RealmCollection.isManaged()` (#3101).
* Added `RealmConfiguration.Builder.directory(File)`.
* `RealmLog` has been moved to the public API. It is now possible to control which events Realm emit to Logcat. See the `RealmLog` class for more details.
* Typed `RealmObject`s can now continue to access their fields properly even though the schema was changed while the Realm was open (#3409).
* A `RealmMigrationNeededException` will be thrown with a cause to show the detailed message when a migration is needed and the migration block is not in the `RealmConfiguration`.


### Bug fixes

* Fixed a lint error in proxy classes when the 'minSdkVersion' of user's project is smaller than 11 (#3356).
* Fixed a potential crash when there were lots of async queries waiting in the queue.
* Fixed a bug causing the Realm Transformer to not transform field access in the model's constructors (#3361).
* Fixed a bug causing a build failure when the Realm Transformer adds accessors to a model class that was already transformed in other project (#3469).
* Fixed a bug causing the `NullPointerException` when calling getters/setters in the model's constructors (#2536).

### Internal

* Moved JNI build to CMake.
* Updated Realm Core to 2.0.0.
* Updated ReLinker to 1.2.2.

## 1.2.0 (2016-08-19)

### Bug fixes

* Throw a proper exception when operating on a non-existing field with the dynamic API (#3292).
* `DynamicRealmObject.setList` should only accept `RealmList<DynamicRealmObject>` (#3280).
* `DynamicRealmObject.getX(fieldName)` now throws a proper exception instead of a native crash when called with a field name of the wrong type (#3294).
* Fixed a concurrency crash which might happen when `Realm.executeTransactionAsync()` tried to call `onSucess` after the Realm was closed.

### Enhancements

* Added `RealmQuery.in()` for a comparison against multiple values.
* Added byte array (`byte[]`) support to `RealmQuery`'s `equalTo` and `notEqualTo` methods.
* Optimized internal caching of schema classes (#3315).

### Internal

* Updated Realm Core to 1.5.1.
* Improved sorting speed.
* Completely removed the `OptionalAPITransformer`.

### Credits

* Thanks to Brenden Kromhout (@bkromhout) for adding binary array support to `equalTo` and `notEqualTo`.

## 1.1.1 (2016-07-01)

### Bug fixes

* Fixed a wrong JNI method declaration which might cause "method not found" crash on some devices.
* Fixed a bug that `Error` in the background async thread is not forwarded to the caller thread.
* Fixed a crash when an empty `Collection` is passed to `insert()`/`insertOrUpdate()` (#3103).
* Fixed a bug that does not transfer the primary key when `RealmSchemaObject.setClassName()` is called to rename a class (#3118).
* Fixed bug in `Realm.insert` and `Realm.insertOrUpdate` methods causing a `RealmList` to be cleared when inserting a managed `RealmModel` (#3105).
* Fixed a concurrency allocation bug in storage engine which might lead to some random crashes.
* Bulk insertion now throws if it is not called in a transaction (#3173).
* The IllegalStateException thrown when accessing an empty RealmObject is now more meaningful (#3200).
* `insert()` now correctly throws an exception if two different objects have the same primary key (#3212).
* Blackberry Z10 throwing "Function not implemented" (#3178).
* Reduced the number of file descriptors used by Realm Core (#3197).
* Throw a proper `IllegalStateException` if a `RealmChangeListener` is used inside an IntentService (#2875).

### Enhancements

* The Realm Annotation processor no longer consumes the Realm annotations. Allowing other annotation processors to run.

### Internal

* Updated Realm Core to 1.4.2.
* Improved sorting speed.

## 1.1.0 (2016-06-30)

### Bug fixes

* A number of bug fixes in the storage engine related to memory management in rare cases when a Realm has been compacted.
* Disabled the optional API transformer since it has problems with DexGuard (#3022).
* `OnSuccess.OnSuccess()` might not be called with the correct Realm version for async transaction (#1893).
* Fixed a bug in `copyToRealm()` causing a cyclic dependency objects being duplicated.
* Fixed a build failure when model class has a conflicting name such as `Map`, `List`, `String`, ... (#3077).

### Enhancements

* Added `insert(RealmModel obj)`, `insertOrUpdate(RealmModel obj)`, `insert(Collection<RealmModel> collection)` and `insertOrUpdate(Collection<RealmModel> collection)` to perform batch inserts (#1684).
* Enhanced `Table.toString()` to show a PrimaryKey field details (#2903).
* Enabled ReLinker when loading a Realm from a custom path by adding a `RealmConfiguration.Builder(Context, File)` constructor (#2900).
* Changed `targetSdkVersion` of `realm-library` to 24.
* Logs warning if `DynamicRealm` is not closed when GC happens as it does for `Realm`.

### Deprecated

* `RealmConfiguration.Builder(File)`. Use `RealmConfiguration.Builder(Context, File)` instead.

### Internal

* Updated Realm Core to 1.2.0.

## 1.0.1 (2016-05-25)

### Bug fixes

* Fixed a crash when calling `Table.toString()` in debugger (#2429).
* Fixed a race condition which would cause some `RealmResults` to not be properly updated inside a `RealmChangeListener`. This could result in crashes when accessing items from those results (#2926/#2951).
* Revised `RealmResults.isLoaded()` description (#2895).
* Fixed a bug that could cause Realm to lose track of primary key when using `RealmObjectSchema.removeField()` and `RealmObjectSchema.renameField()` (#2829/#2926).
* Fixed a bug that prevented some devices from finding async related JNI methods correctly.
* Updated ProGuard configuration in order not to depend on Android's default configuration (#2972).
* Fixed a race condition between Realms notifications and other UI events. This could e.g. cause ListView to crash (#2990).
* Fixed a bug that allowed both `RealmConfiguration.Builder.assetFile()`/`deleteRealmIfMigrationNeeded()` to be configured at the same time, which leads to the asset file accidentally being deleted in migrations (#2933).
* Realm crashed outright when the same Realm file was opened in two processes. Realm will now optimistically retry opening for 1 second before throwing an Error (#2459).

### Enhancements

* Removes RxJava related APIs during bytecode transforming to make RealmObject plays well with reflection when rx.Observable doesn't exist.

## 1.0.0 (2016-05-25)

No changes since 0.91.1.

## 0.91.1 (2016-05-25)

* Updated Realm Core to 1.0.1.

### Bug fixes

* Fixed a bug when opening a Realm causes a staled memory mapping. Symptoms are error messages like "Bad or incompatible history type", "File format version doesn't match", and "Encrypted interprocess sharing is currently unsupported".

## 0.91.0 (2016-05-20)

* Updated Realm Core to 1.0.0.

### Breaking changes

* Removed all `@Deprecated` methods.
* Calling `Realm.setAutoRefresh()` or `DynamicRealm.setAutoRefresh()` from non-Looper thread throws `IllegalStateException` even if the `autoRefresh` is false (#2820).

### Bug fixes

* Calling RealmResults.deleteAllFromRealm() might lead to native crash (#2759).
* The annotation processor now correctly reports an error if trying to reference interfaces in model classes (#2808).
* Added null check to `addChangeListener` and `removeChangeListener` in `Realm` and `DynamicRealm` (#2772).
* Calling `RealmObjectSchema.addPrimaryKey()` adds an index to the primary key field, and calling `RealmObjectSchema.removePrimaryKey()` removes the index from the field (#2832).
* Log files are not deleted when calling `Realm.deleteRealm()` (#2834).

### Enhancements

* Upgrading to OpenSSL 1.0.1t. From July 11, 2016, Google Play only accept apps using OpenSSL 1.0.1r or later (https://support.google.com/faqs/answer/6376725, #2749).
* Added support for automatically copying an initial database from assets using `RealmConfiguration.Builder.assetFile()`.
* Better error messages when certain file operations fail.

### Credits

* Paweł Surówka (@thesurix) for adding the `RealmConfiguration.Builder.assetFile()`.

## 0.90.1

* Updated Realm Core to 0.100.2.

### Bug fixes

* Opening a Realm while closing a Realm in another thread could lead to a race condition.
* Automatic migration to the new file format could in rare circumstances lead to a crash.
* Fixing a race condition that may occur when using Async API (#2724).
* Fixed CannotCompileException when related class definition in android.jar cannot be found (#2703).

### Enhancements

* Prints path when file related exceptions are thrown.

## 0.90.0

* Updated Realm Core to 0.100.0.

### Breaking changes

* RealmChangeListener provides the changed object/Realm/collection as well (#1594).
* All JSON methods on Realm now only wraps JSONException in RealmException. All other Exceptions are thrown as they are.
* Marked all methods on `RealmObject` and all public classes final (#1594).
* Removed `BaseRealm` from the public API.
* Removed `HandlerController` from the public API.
* Removed constructor of `RealmAsyncTask` from the public API (#1594).
* `RealmBaseAdapter` has been moved to its own GitHub repository: https://github.com/realm/realm-android-adapters
  See https://github.com/realm/realm-android-adapters/blob/master/README.md for further info on how to include it.
* File format of Realm files is changed. Files will be automatically upgraded but opening a Realm file with older
  versions of Realm is not possible.

### Deprecated

* `Realm.allObjects*()`. Use `Realm.where(clazz).findAll*()` instead.
* `Realm.distinct*()`. Use `Realm.where(clazz).distinct*()` instead.
* `DynamicRealm.allObjects*()`. Use `DynamicRealm.where(className).findAll*()` instead.
* `DynamicRealm.distinct*()`. Use `DynamicRealm.where(className).distinct*()` instead.
* `Realm.allObjectsSorted(field, sort, field, sort, field, sort)`. Use `RealmQuery.findAllSorted(field[], sort[])`` instead.
* `RealmQuery.findAllSorted(field, sort, field, sort, field, sort)`. Use `RealmQuery.findAllSorted(field[], sort[])`` instead.
* `RealmQuery.findAllSortedAsync(field, sort, field, sort, field, sort)`. Use `RealmQuery.findAllSortedAsync(field[], sort[])`` instead.
* `RealmConfiguration.setModules()`. Use `RealmConfiguration.modules()` instead.
* `Realm.refresh()` and `DynamicRealm.refresh()`. Use `Realm.waitForChange()`/`stopWaitForChange()` or `DynamicRealm.waitForChange()`/`stopWaitForChange()` instead.

### Enhancements

* `RealmObjectSchema.getPrimaryKey()` (#2636).
* `Realm.createObject(Class, Object)` for creating objects with a primary key directly.
* Unit tests in Android library projects now detect Realm model classes.
* Better error message if `equals()` and `hashCode()` are not properly overridden in custom Migration classes.
* Expanding the precision of `Date` fields to cover full range (#833).
* `Realm.waitForChange()`/`stopWaitForChange()` and `DynamicRealm.waitForChange()`/`stopWaitForChange()` (#2386).

### Bug fixes

* `RealmChangeListener` on `RealmObject` is not triggered when adding listener on returned `RealmObject` of `copyToRealmOrUpdate()` (#2569).

### Credits

* Thanks to Brenden Kromhout (@bkromhout) for adding `RealmObjectSchema.getPrimaryKey()`.

## 0.89.1

### Bug fixes

* @PrimaryKey + @Required on String type primary key no longer throws when using copyToRealm or copyToRealmOrUpdate (#2653).
* Primary key is cleared/changed when calling RealmSchema.remove()/RealmSchema.rename() (#2555).
* Objects implementing RealmModel can be used as a field of RealmModel/RealmObject (#2654).

## 0.89.0

### Breaking changes

* @PrimaryKey field value can now be null for String, Byte, Short, Integer, and Long types. Older Realms should be migrated, using RealmObjectSchema.setNullable(), or by adding the @Required annotation (#2515).
* `RealmResults.clear()` now throws UnsupportedOperationException. Use `RealmResults.deleteAllFromRealm()` instead.
* `RealmResults.remove(int)` now throws UnsupportedOperationException. Use `RealmResults.deleteFromRealm(int)` instead.
* `RealmResults.sort()` and `RealmList.sort()` now return the sorted result instead of sorting in-place.
* `RealmList.first()` and `RealmList.last()` now throw `ArrayIndexOutOfBoundsException` if `RealmList` is empty.
* Removed deprecated method `Realm.getTable()` from public API.
* `Realm.refresh()` and `DynamicRealm.refresh()` on a Looper no longer have any effect. `RealmObject` and `RealmResults` are always updated on the next event loop.

### Deprecated

* `RealmObject.removeFromRealm()` in place of `RealmObject.deleteFromRealm()`
* `Realm.clear(Class)` in favour of `Realm.delete(Class)`.
* `DynamicRealm.clear(Class)` in place of `DynamicRealm.delete(Class)`.

### Enhancements

* Added a `RealmModel` interface that can be used instead of extending `RealmObject`.
* `RealmCollection` and `OrderedRealmCollection` interfaces have been added. `RealmList` and `RealmResults` both implement these.
* `RealmBaseAdapter` now accept an `OrderedRealmCollection` instead of only `RealmResults`.
* `RealmObjectSchema.isPrimaryKey(String)` (#2440)
* `RealmConfiguration.initialData(Realm.Transaction)` can now be used to populate a Realm file before it is used for the first time.

### Bug fixes

* `RealmObjectSchema.isRequired(String)` and `RealmObjectSchema.isNullable(String)` don't throw when the given field name doesn't exist.

### Credits

* Thanks to @thesurix for adding `RealmConfiguration.initialData()`.

## 0.88.3

* Updated Realm Core to 0.97.3.

### Enhancements

* Throws an IllegalArgumentException when calling Realm.copyToRealm()/Realm.copyToRealmOrUpdate() with a RealmObject which belongs to another Realm instance in a different thread.
* Improved speed of cleaning up native resources (#2496).

### Bug fixes

* Field annotated with @Ignored should not have accessors generated by the bytecode transformer (#2478).
* RealmResults and RealmObjects can no longer accidentially be GC'ed if using `asObservable()`. Previously this caused the observable to stop emitting (#2485).
* Fixed an build issue when using Realm in library projects on Windows (#2484).
* Custom equals(), toString() and hashCode() are no longer incorrectly overwritten by the proxy class (#2545).

## 0.88.2

* Updated Realm Core to 0.97.2.

### Enhancements

* Outputs additional information when incompatible lock file error occurs.

### Bug fixes

* Race condition causing BadVersionException when running multiple async writes and queries at the same time (#2021/#2391/#2417).

## 0.88.1

### Bug fixes

* Prevent throwing NullPointerException in RealmConfiguration.equals(RealmConfiguration) when RxJava is not in the classpath (#2416).
* RealmTransformer fails because of missing annotation classes in user's project (#2413).
* Added SONAME header to shared libraries (#2432).
* now DynamicRealmObject.toString() correctly shows null value as "null" and the format is aligned to the String from typed RealmObject (#2439).
* Fixed an issue occurring while resolving ReLinker in apps using a library based on Realm (#2415).

## 0.88.0 (2016-03-10)

* Updated Realm Core to 0.97.0.

### Breaking changes

* Realm has now to be installed as a Gradle plugin.
* DynamicRealm.executeTransaction() now directly throws any RuntimeException instead of wrapping it in a RealmException (#1682).
* DynamicRealm.executeTransaction() now throws IllegalArgumentException instead of silently accepting a null Transaction object.
* String setters now throw IllegalArgumentException instead of RealmError for invalid surrogates.
* DynamicRealm.distinct()/distinctAsync() and Realm.distinct()/distinctAsync() now throw IllegalArgumentException instead of UnsupportedOperationException for invalid type or unindexed field.
* All thread local change listeners are now delayed until the next Looper event instead of being triggered when committing.
* Removed RealmConfiguration.getSchemaMediator() from public API which was deprecated in 0.86.0. Please use RealmConfiguration.getRealmObjectClasses() to obtain the set of model classes (#1797).
* Realm.migrateRealm() throws a FileNotFoundException if the Realm file doesn't exist.
* It is now required to unsubscribe from all Realm RxJava observables in order to fully close the Realm (#2357).

### Deprecated

* Realm.getInstance(Context). Use Realm.getInstance(RealmConfiguration) or Realm.getDefaultInstance() instead.
* Realm.getTable(Class) which was public because of the old migration API. Use Realm.getSchema() or DynamicRealm.getSchema() instead.
* Realm.executeTransaction(Transaction, Callback) and replaced it with Realm.executeTransactionAsync(Transaction), Realm.executeTransactionAsync(Transaction, OnSuccess), Realm.executeTransactionAsync(Transaction, OnError) and Realm.executeTransactionAsync(Transaction, OnSuccess, OnError).

### Enhancements

* Support for custom methods, custom logic in accessors, custom accessor names, interface implementation and public fields in Realm objects (#909).
* Support to project Lombok (#502).
* RealmQuery.isNotEmpty() (#2025).
* Realm.deleteAll() and RealmList.deleteAllFromRealm() (#1560).
* RealmQuery.distinct() and RealmResults.distinct() (#1568).
* RealmQuery.distinctAsync() and RealmResults.distinctAsync() (#2118).
* Improved .so loading by using [ReLinker](https://github.com/KeepSafe/ReLinker).
* Improved performance of RealmList#contains() (#897).
* distinct(...) for Realm, DynamicRealm, RealmQuery, and RealmResults can take multiple parameters (#2284).
* "realm" and "row" can be used as field name in model classes (#2255).
* RealmResults.size() now returns Integer.MAX_VALUE when actual size is greater than Integer.MAX_VALUE (#2129).
* Removed allowBackup from AndroidManifest (#2307).

### Bug fixes

* Error occurring during test and (#2025).
* Error occurring during test and connectedCheck of unit test example (#1934).
* Bug in jsonExample (#2092).
* Multiple calls of RealmResults.distinct() causes to return wrong results (#2198).
* Calling DynamicRealmObject.setList() with RealmList<DynamicRealmObject> (#2368).
* RealmChangeListeners did not triggering correctly if findFirstAsync() didn't find any object. findFirstAsync() Observables now also correctly call onNext when the query completes in that case (#2200).
* Setting a null value to trigger RealmChangeListener (#2366).
* Preventing throwing BadVersionException (#2391).

### Credits

* Thanks to Bill Best (@wmbest2) for snapshot testing.
* Thanks to Graham Smith (@grahamsmith) for a detailed bug report (#2200).

## 0.87.5 (2016-01-29)
* Updated Realm Core to 0.96.2.
  - IllegalStateException won't be thrown anymore in RealmResults.where() if the RealmList which the RealmResults is created on has been deleted. Instead, the RealmResults will be treated as empty forever.
  - Fixed a bug causing a bad version exception, when using findFirstAsync (#2115).

## 0.87.4 (2016-01-28)
* Updated Realm Core to 0.96.0.
  - Fixed bug causing BadVersionException or crashing core when running async queries.

## 0.87.3 (2016-01-25)
* IllegalArgumentException is now properly thrown when calling Realm.copyFromRealm() with a DynamicRealmObject (#2058).
* Fixed a message in IllegalArgumentException thrown by the accessors of DynamicRealmObject (#2141).
* Fixed RealmList not returning DynamicRealmObjects of the correct underlying type (#2143).
* Fixed potential crash when rolling back removal of classes that reference each other (#1829).
* Updated Realm Core to 0.95.8.
  - Fixed a bug where undetected deleted object might lead to seg. fault (#1945).
  - Better performance when deleting objects (#2015).

## 0.87.2 (2016-01-08)
* Removed explicit GC call when committing a transaction (#1925).
* Fixed a bug when RealmObjectSchema.addField() was called with the PRIMARY_KEY modifier, the field was not set as a required field (#2001).
* Fixed a bug which could throw a ConcurrentModificationException in RealmObject's or RealmResults' change listener (#1970).
* Fixed RealmList.set() so it now correctly returns the old element instead of the new (#2044).
* Fixed the deployment of source and javadoc jars (#1971).

## 0.87.1 (2015-12-23)
* Upgraded to NDK R10e. Using gcc 4.9 for all architectures.
* Updated Realm Core to 0.95.6
  - Fixed a bug where an async query can be copied incomplete in rare cases (#1717).
* Fixed potential memory leak when using async query.
* Added a check to prevent removing a RealmChangeListener from a non-Looper thread (#1962). (Thank you @hohnamkung.)

## 0.87.0 (2015-12-17)
* Added Realm.asObservable(), RealmResults.asObservable(), RealmObject.asObservable(), DynamicRealm.asObservable() and DynamicRealmObject.asObservable().
* Added RealmConfiguration.Builder.rxFactory() and RxObservableFactory for custom RxJava observable factory classes.
* Added Realm.copyFromRealm() for creating detached copies of Realm objects (#931).
* Added RealmObjectSchema.getFieldType() (#1883).
* Added unitTestExample to showcase unit and instrumentation tests. Examples include jUnit3, jUnit4, Espresso, Robolectric, and MPowermock usage with Realm (#1440).
* Added support for ISO8601 based dates for JSON import. If JSON dates are invalid a RealmException will be thrown (#1213).
* Added APK splits to gridViewExample (#1834).

## 0.86.1 (2015-12-11)
* Improved the performance of removing objects (RealmResults.clear() and RealmResults.remove()).
* Updated Realm Core to 0.95.5.
* Updated ProGuard configuration (#1904).
* Fixed a bug where RealmQuery.findFirst() returned a wrong result if the RealmQuery had been created from a RealmResults.where() (#1905).
* Fixed a bug causing DynamicRealmObject.getObject()/setObject() to use the wrong class (#1912).
* Fixed a bug which could cause a crash when closing Realm instances in change listeners (#1900).
* Fixed a crash occurring during update of multiple async queries (#1895).
* Fixed listeners not triggered for RealmObject & RealmResults created using copy or create methods (#1884).
* Fixed RealmChangeListener never called inside RealmResults (#1894).
* Fixed crash when calling clear on a RealmList (#1886).

## 0.86.0 (2015-12-03)
* BREAKING CHANGE: The Migration API has been replaced with a new API.
* BREAKING CHANGE: RealmResults.SORT_ORDER_ASCENDING and RealmResults.SORT_ORDER_DESCENDING constants have been replaced by Sort.ASCENDING and Sort.DESCENDING enums.
* BREAKING CHANGE: RealmQuery.CASE_SENSITIVE and RealmQuery.CASE_INSENSITIVE constants have been replaced by Case.SENSITIVE and Case.INSENSITIVE enums.
* BREAKING CHANGE: Realm.addChangeListener, RealmObject.addChangeListener and RealmResults.addChangeListener hold a strong reference to the listener, you should unregister the listener to avoid memory leaks.
* BREAKING CHANGE: Removed deprecated methods RealmQuery.minimum{Int,Float,Double}, RealmQuery.maximum{Int,Float,Double}, RealmQuery.sum{Int,Float,Double} and RealmQuery.average{Int,Float,Double}. Use RealmQuery.min(), RealmQuery.max(), RealmQuery.sum() and RealmQuery.average() instead.
* BREAKING CHANGE: Removed RealmConfiguration.getSchemaMediator() which is public by mistake. And RealmConfiguration.getRealmObjectClasses() is added as an alternative in order to obtain the set of model classes (#1797).
* BREAKING CHANGE: Realm.addChangeListener, RealmObject.addChangeListener and RealmResults.addChangeListener will throw an IllegalStateException when invoked on a non-Looper thread. This is to prevent registering listeners that will not be invoked.
* BREAKING CHANGE: trying to access a property on an unloaded RealmObject obtained asynchronously will throw an IllegalStateException
* Added new Dynamic API using DynamicRealm and DynamicRealmObject.
* Added Realm.getSchema() and DynamicRealm.getSchema().
* Realm.createOrUpdateObjectFromJson() now works correctly if the RealmObject class contains a primary key (#1777).
* Realm.compactRealm() doesn't throw an exception if the Realm file is opened. It just returns false instead.
* Updated Realm Core to 0.95.3.
  - Fixed a bug where RealmQuery.average(String) returned a wrong value for a nullable Long/Integer/Short/Byte field (#1803).
  - Fixed a bug where RealmQuery.average(String) wrongly counted the null value for average calculation (#1854).

## 0.85.1 (2015-11-23)
* Fixed a bug which could corrupt primary key information when updating from a Realm version <= 0.84.1 (#1775).

## 0.85.0 (2016-11-19)
* BREAKING CHANGE: Removed RealmEncryptionNotSupportedException since the encryption implementation changed in Realm's underlying storage engine. Encryption is now supported on all devices.
* BREAKING CHANGE: Realm.executeTransaction() now directly throws any RuntimeException instead of wrapping it in a RealmException (#1682).
* BREAKING CHANGE: RealmQuery.isNull() and RealmQuery.isNotNull() now throw IllegalArgumentException instead of RealmError if the fieldname is a linked field and the last element is a link (#1693).
* Added Realm.isEmpty().
* Setters in managed object for RealmObject and RealmList now throw IllegalArgumentException if the value contains an invalid (unmanaged, removed, closed, from different Realm) object (#1749).
* Attempting to refresh a Realm while a transaction is in process will now throw an IllegalStateException (#1712).
* The Realm AAR now also contains the ProGuard configuration (#1767). (Thank you @skyisle.)
* Updated Realm Core to 0.95.
  - Removed reliance on POSIX signals when using encryption.

## 0.84.2
* Fixed a bug making it impossible to convert a field to become required during a migration (#1695).
* Fixed a bug making it impossible to read Realms created using primary keys and created by iOS (#1703).
* Fixed some memory leaks when an Exception is thrown (#1730).
* Fixed a memory leak when using relationships (#1285).
* Fixed a bug causing cached column indices to be cleared too soon (#1732).

## 0.84.1 (2015-10-28)
* Updated Realm Core to 0.94.4.
  - Fixed a bug that could cause a crash when running the same query multiple times.
* Updated ProGuard configuration. See [documentation](https://realm.io/docs/java/latest/#proguard) for more details.
* Updated Kotlin example to use 1.0.0-beta.
* Fixed warnings reported by "lint -Xlint:all" (#1644).
* Fixed a bug where simultaneous opening and closing a Realm from different threads might result in a NullPointerException (#1646).
* Fixed a bug which made it possible to externally modify the encryption key in a RealmConfiguration (#1678).

## 0.84.0 (2015-10-22)
* Added support for async queries and transactions.
* Added support for parsing JSON Dates with timezone information. (Thank you @LateralKevin.)
* Added RealmQuery.isEmpty().
* Added Realm.isClosed() method.
* Added Realm.distinct() method.
* Added RealmQuery.isValid(), RealmResults.isValid() and RealmList.isValid(). Each method checks whether the instance is still valid to use or not(for example, the Realm has been closed or any parent object has been removed).
* Added Realm.isInTransaction() method.
* Updated Realm Core to version 0.94.3.
  - Fallback for mremap() now work correctly on BlackBerry devices.
* Following methods in managed RealmList now throw IllegalStateException instead of native crash when RealmList.isValid() returns false: add(int,RealmObject), add(RealmObject)
* Following methods in managed RealmList now throw IllegalStateException instead of ArrayIndexOutOfBoundsException when RealmList.isValid() returns false: set(int,RealmObject), move(int,int), remove(int), get(int)
* Following methods in managed RealmList now throw IllegalStateException instead of returning 0/null when RealmList.isValid() returns false: clear(), removeAll(Collection), remove(RealmObject), first(), last(), size(), where()
* RealmPrimaryKeyConstraintException is now thrown instead of RealmException if two objects with same primary key are inserted.
* IllegalStateException is now thrown when calling Realm's clear(), RealmResults's remove(), removeLast(), clear() or RealmObject's removeFromRealm() from an incorrect thread.
* Fixed a bug affecting RealmConfiguration.equals().
* Fixed a bug in RealmQuery.isNotNull() which produced wrong results for binary data.
* Fixed a bug in RealmQuery.isNull() and RealmQuery.isNotNull() which validated the query prematurely.
* Fixed a bug where closed Realms were trying to refresh themselves resulting in a NullPointerException.
* Fixed a bug that made it possible to migrate open Realms, which could cause undefined behavior when querying, reading or writing data.
* Fixed a bug causing column indices to be wrong for some edge cases. See #1611 for details.

## 0.83.1 (2015-10-15)
* Updated Realm Core to version 0.94.1.
  - Fixed a bug when using Realm.compactRealm() which could make it impossible to open the Realm file again.
  - Fixed a bug, so isNull link queries now always return true if any part is null.

## 0.83 (2015-10-08)
* BREAKING CHANGE: Database file format update. The Realm file created by this version cannot be used by previous versions of Realm.
* BREAKING CHANGE: Removed deprecated methods and constructors from the Realm class.
* BREAKING CHANGE: Introduced boxed types Boolean, Byte, Short, Integer, Long, Float and Double. Added null support. Introduced annotation @Required to indicate a field is not nullable. String, Date and byte[] became nullable by default which means a RealmMigrationNeededException will be thrown if an previous version of a Realm file is opened.
* Deprecated methods: RealmQuery.minimum{Int,Float,Double}, RealmQuery.maximum{Int,Float,Double}. Use RealmQuery.min() and RealmQuery.max() instead.
* Added support for x86_64.
* Fixed an issue where opening the same Realm file on two Looper threads could potentially lead to an IllegalStateException being thrown.
* Fixed an issue preventing the call of listeners on refresh().
* Opening a Realm file from one thread will no longer be blocked by a transaction from another thread.
* Range restrictions of Date fields have been removed. Date fields now accepts any value. Milliseconds are still removed.

## 0.82.2 (2015-09-04)
* Fixed a bug which might cause failure when loading the native library.
* Fixed a bug which might trigger a timeout in Context.finalize().
* Fixed a bug which might cause RealmObject.isValid() to throw an exception if the object is deleted.
* Updated Realm core to version 0.89.9
  - Fixed a potential stack overflow issue which might cause a crash when encryption was used.
  - Embedded crypto functions into Realm dynamic lib to avoid random issues on some devices.
  - Throw RealmEncryptionNotSupportedException if the device doesn't support Realm encryption. At least one device type (HTC One X) contains system bugs that prevents Realm's encryption from functioning properly. This is now detected, and an exception is thrown when trying to open/create an encrypted Realm file. It's up to the application to catch this and decide if it's OK to proceed without encryption instead.

## 0.82.1 (2015-08-06)
* Fixed a bug where using the wrong encryption key first caused the right key to be seen as invalid.
* Fixed a bug where String fields were ignored when updating objects from JSON with null values.
* Fixed a bug when calling System.exit(0), the process might hang.

## 0.82 (2015-07-28)
* BREAKING CHANGE: Fields with annotation @PrimaryKey are indexed automatically now. Older schemas require a migration.
* RealmConfiguration.setModules() now accept ignore null values which Realm.getDefaultModule() might return.
* Trying to access a deleted Realm object throw throws a proper IllegalStateException.
* Added in-memory Realm support.
* Closing realm on another thread different from where it was created now throws an exception.
* Realm will now throw a RealmError when Realm's underlying storage engine encounters an unrecoverable error.
* @Index annotation can also be applied to byte/short/int/long/boolean/Date now.
* Fixed a bug where RealmQuery objects are prematurely garbage collected.
* Removed RealmQuery.between() for link queries.

## 0.81.1 (2015-06-22)
* Fixed memory leak causing Realm to never release Realm objects.

## 0.81 (2015-06-19)
* Introduced RealmModules for working with custom schemas in libraries and apps.
* Introduced Realm.getDefaultInstance(), Realm.setDefaultInstance(RealmConfiguration) and Realm.getInstance(RealmConfiguration).
* Deprecated most constructors. They have been been replaced by Realm.getInstance(RealmConfiguration) and Realm.getDefaultInstance().
* Deprecated Realm.migrateRealmAtPath(). It has been replaced by Realm.migrateRealm(RealmConfiguration).
* Deprecated Realm.deleteFile(). It has been replaced by Realm.deleteRealm(RealmConfiguration).
* Deprecated Realm.compactFile(). It has been replaced by Realm.compactRealm(RealmConfiguration).
* RealmList.add(), RealmList.addAt() and RealmList.set() now copy unmanaged objects transparently into Realm.
* Realm now works with Kotlin (M12+). (Thank you @cypressious.)
* Fixed a performance regression introduced in 0.80.3 occurring during the validation of the Realm schema.
* Added a check to give a better error message when null is used as value for a primary key.
* Fixed unchecked cast warnings when building with Realm.
* Cleaned up examples (remove old test project).
* Added checking for missing generic type in RealmList fields in annotation processor.

## 0.80.3 (2015-05-22)
* Calling Realm.copyToRealmOrUpdate() with an object with a null primary key now throws a proper exception.
* Fixed a bug making it impossible to open Realms created by Realm-Cocoa if a model had a primary key defined.
* Trying to using Realm.copyToRealmOrUpdate() with an object with a null primary key now throws a proper exception.
* RealmChangedListener now also gets called on the same thread that did the commit.
* Fixed bug where Realm.createOrUpdateWithJson() reset Date and Binary data to default values if not found in the JSON output.
* Fixed a memory leak when using RealmBaseAdapter.
* RealmBaseAdapter now allow RealmResults to be null. (Thanks @zaki50.)
* Fixed a bug where a change to a model class (`RealmList<A>` to `RealmList<B>`) would not throw a RealmMigrationNeededException.
* Fixed a bug where setting multiple RealmLists didn't remove the previously added objects.
* Solved ConcurrentModificationException thrown when addChangeListener/removeChangeListener got called in the onChange. (Thanks @beeender)
* Fixed duplicated listeners in the same realm instance. Trying to add duplicated listeners is ignored now. (Thanks @beeender)

## 0.80.2 (2015-05-04)
* Trying to use Realm.copyToRealmOrUpdate() with an object with a null primary key now throws a proper exception.
* RealmMigrationNeedException can now return the path to the Realm that needs to be migrated.
* Fixed bug where creating a Realm instance with a hashcode collision no longer returned the wrong Realm instance.
* Updated Realm Core to version 0.89.2
  - fixed bug causing a crash when opening an encrypted Realm file on ARM64 devices.

## 0.80.1 (2015-04-16)
* Realm.createOrUpdateWithJson() no longer resets fields to their default value if they are not found in the JSON input.
* Realm.compactRealmFile() now uses Realm Core's compact() method which is more failure resilient.
* Realm.copyToRealm() now correctly handles referenced child objects that are already in the Realm.
* The ARM64 binary is now properly a part of the Eclipse distribution package.
* A RealmMigrationExceptionNeeded is now properly thrown if @Index and @PrimaryKey are not set correctly during a migration.
* Fixed bug causing Realms to be cached even though they failed to open correctly.
* Added Realm.deleteRealmFile(File) method.
* Fixed bug causing queries to fail if multiple Realms has different field ordering.
* Fixed bug when using Realm.copyToRealm() with a primary key could crash if default value was already used in the Realm.
* Updated Realm Core to version 0.89.0
  - Improved performance for sorting RealmResults.
  - Improved performance for refreshing a Realm after inserting or modifying strings or binary data.
  - Fixed bug causing incorrect result when querying indexed fields.
  - Fixed bug causing corruption of string index when deleting an object where there are duplicate values for the indexed field.
  - Fixed bug causing a crash after compacting the Realm file.
* Added RealmQuery.isNull() and RealmQuery.isNotNull() for querying relationships.
* Fixed a potential NPE in the RealmList constructor.

## 0.80 (2015-03-11)
* Queries on relationships can be case sensitive.
* Fixed bug when importing JSONObjects containing NULL values.
* Fixed crash when trying to remove last element of a RealmList.
* Fixed bug crashing annotation processor when using "name" in model classes for RealmObject references
* Fixed problem occurring when opening an encrypted Realm with two different instances of the same key.
* Version checker no longer reports that updates are available when latest version is used.
* Added support for static fields in RealmObjects.
* Realm.writeEncryptedCopyTo() has been reenabled.

## 0.79.1 (2015-02-20)
* copyToRealm() no longer crashes on cyclic data structures.
* Fixed potential crash when using copyToRealmOrUpdate with an object graph containing a mix of elements with and without primary keys.

## 0.79 (2015-02-16)
* Added support for ARM64.
* Added RealmQuery.not() to negate a query condition.
* Added copyToRealmOrUpdate() and createOrUpdateFromJson() methods, that works for models with primary keys.
* Made the native libraries much smaller. Arm went from 1.8MB to 800KB.
* Better error reporting when trying to create or open a Realm file fails.
* Improved error reporting in case of missing accessors in model classes.
* Re-enabled RealmResults.remove(index) and RealmResults.removeLast().
* Primary keys are now supported through the @PrimaryKey annotation.
* Fixed error when instantiating a Realm with the wrong key.
* Throw an exception if deleteRealmFile() is called when there is an open instance of the Realm.
* Made migrations and compression methods synchronised.
* Removed methods deprecated in 0.76. Now Realm.allObjectsSorted() and RealmQuery.findAllSorted() need to be used instead.
* Reimplemented Realm.allObjectSorted() for better performance.

## 0.78 (2015-01-22)
* Added proper support for encryption. Encryption support is now included by default. Keys are now 64 bytes long.
* Added support to write an encrypted copy of a Realm.
* Realm no longer incorrectly warns that an instance has been closed too many times.
* Realm now shows a log warning if an instance is being finalized without being closed.
* Fixed bug causing Realms to be cached during a RealmMigration resulting in invalid realms being returned from Realm.getInstance().
* Updated core to 0.88.

## 0.77 (2015-01-16)
* Added Realm.allObjectsSorted() and RealmQuery.findAllSorted() and extending RealmResults.sort() for multi-field sorting.
* Added more logging capabilities at the JNI level.
* Added proper encryption support. NOTE: The key has been increased from 32 bytes to 64 bytes (see example).
* Added support for unmanaged objects and custom constructors.
* Added more precise imports in proxy classes to avoid ambiguous references.
* Added support for executing a transaction with a closure using Realm.executeTransaction().
* Added RealmObject.isValid() to test if an object is still accessible.
* RealmResults.sort() now has better error reporting.
* Fixed bug when doing queries on the elements of a RealmList, ie. like Realm.where(Foo.class).getBars().where().equalTo("name").
* Fixed bug causing refresh() to be called on background threads with closed Realms.
* Fixed bug where calling Realm.close() too many times could result in Realm not getting closed at all. This now triggers a log warning.
* Throw NoSuchMethodError when RealmResults.indexOf() is called, since it's not implemented yet.
* Improved handling of empty model classes in the annotation processor
* Removed deprecated static constructors.
* Introduced new static constructors based on File instead of Context, allowing to save Realm files in custom locations.
* RealmList.remove() now properly returns the removed object.
* Calling realm.close() no longer prevent updates to other open realm instances on the same thread.

## 0.76.0 (2014-12-19)
* RealmObjects can now be imported using JSON.
* Gradle wrapper updated to support Android Studio 1.0.
* Fixed bug in RealmObject.equals() so it now correctly compares two objects from the same Realm.
* Fixed bug in Realm crashing for receiving notifications after close().
* Realm class is now marked as final.
* Replaced concurrency example with a better thread example.
* Allowed to add/remove RealmChangeListeners in RealmChangeListeners.
* Upgraded to core 0.87.0 (encryption support, API changes).
* Close the Realm instance after migrations.
* Added a check to deny the writing of objects outside of a transaction.

## 0.75.1 (2014-12-03)
* Changed sort to be an in-place method.
* Renamed SORT_ORDER_DECENDING to SORT_ORDER_DESCENDING.
* Added sorting functionality to allObjects() and findAll().
* Fixed bug when querying a date column with equalTo(), it would act as lessThan()

## 0.75.0 (2014-11-28)
* Realm now implements Closeable, allowing better cleanup of native resources.
* Added writeCopyTo() and compactRealmFile() to write and compact a Realm to a new file.
* RealmObject.toString(), equals() and hashCode() now support models with cyclic references.
* RealmResults.iterator() and listIterator() now correctly iterates the results when using remove().
* Bug fixed in Exception text when field names was not matching the database.
* Bug fixed so Realm no longer throws an Exception when removing the last object.
* Bug fixed in RealmResults which prevented sub-querying.
* The Date type does not support millisecond resolution, and dates before 1901-12-13 and dates after 2038-01-19 are not supported on 32 bit systems.
* Fixed bug so Realm no longer throws an Exception when removing the last object.
* Fixed bug in RealmResults which prevented sub-querying.

## 0.74.0 (2014-11-19)
* Added support for more field/accessors naming conventions.
* Added case sensitive versions of string comparison operators equalTo and notEqualTo.
* Added where() to RealmList to initiate queries.
* Added verification of fields names in queries with links.
* Added exception for queries with invalid field name.
* Allow static methods in model classes.
* An exception will now be thrown if you try to move Realm, RealmResults or RealmObject between threads.
* Fixed a bug in the calculation of the maximum of date field in a RealmResults.
* Updated core to 0.86.0, fixing a bug in cancelling an empty transaction, and major query speedups with floats/doubles.
* Consistent handling of UTF-8 strings.
* removeFromRealm() now calls moveLastOver() which is faster and more reliable when deleting multiple objects.

## 0.73.1 (2014-11-05)
* Fixed a bug that would send infinite notifications in some instances.

## 0.73.0 (2014-11-04)
* Fixed a bug not allowing queries with more than 1024 conditions.
* Rewritten the notification system. The API did not change but it's now much more reliable.
* Added support for switching auto-refresh on and off (Realm.setAutoRefresh).
* Added RealmBaseAdapter and an example using it.
* Added deleteFromRealm() method to RealmObject.

## 0.72.0 (2014-10-27)
* Extended sorting support to more types: boolean, byte, short, int, long, float, double, Date, and String fields are now supported.
* Better support for Java 7 and 8 in the annotations processor.
* Better support for the Eclipse annotations processor.
* Added Eclipse support to the distribution folder.
* Added Realm.cancelTransaction() to cancel/abort/rollback a transaction.
* Added support for link queries in the form realm.where(Owner.class).equalTo("cat.age", 12).findAll().
* Faster implementation of RealmQuery.findFirst().
* Upgraded core to 0.85.1 (deep copying of strings in queries; preparation for link queries).

## 0.71.0 (2014-10-07)
* Simplified the release artifact to a single Jar file.
* Added support for Eclipse.
* Added support for deploying to Maven.
* Throw exception if nested transactions are used (it's not allowed).
* Javadoc updated.
* Fixed [bug in RealmResults](https://github.com/realm/realm-java/issues/453).
* New annotation @Index to add search index to a field (currently only supporting String fields).
* Made the annotations processor more verbose and strict.
* Added RealmQuery.count() method.
* Added a new example about concurrency.
* Upgraded to core 0.84.0.

## 0.70.1 (2014-09-30)
* Enabled unit testing for the realm project.
* Fixed handling of camel-cased field names.

## 0.70.0 (2014-09-29)
* This is the first public beta release.<|MERGE_RESOLUTION|>--- conflicted
+++ resolved
@@ -5,11 +5,8 @@
 ### Enhancements
 
 * Added support for using non-encrypted Realms in multiple processes. Some caveats apply. Read [doc](https://realm.io/docs/java/latest/#multiprocess) for more info (#1091).
-<<<<<<< HEAD
+* Added support for importing primitive lists from JSON (#5362).
 * [ObjectServer] Support SSL validation using Android TrustManager (no need to specify `trustedRootCA` in `SynConfiguration` if the certificate is installed on the device), fixes (#4759).
-=======
-* Added support for importing primitive lists from JSON (#5362).
->>>>>>> 46d791cd
 
 ### Bug Fixes
 
