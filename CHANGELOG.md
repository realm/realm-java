--- conflicted
+++ resolved
@@ -1,17 +1,16 @@
-<<<<<<< HEAD
 ## 6.0.0 (YYYY-MM-DD)
 
 ### Breaking Changes
 
-* [ObjectServer] Partial sync is now the default mode of synchronization. `SyncConfiguration.Builder.partialRealm()` has been replaced by `SyncConfiguration.Builder.fullSynchronization()`
-=======
+* [ObjectServer] Partial sync is now the default mode of synchronization. `SyncConfiguration.Builder.partialRealm()` has been replaced by `SyncConfiguration.Builder.fullSynchronization()`.
+* [ObjectServer] `SyncConfiguration.isPartialRealm()` has been replaced by `SyncConfiguration.isFullySynchronizedRealm()`.
+
 ## 5.1.0 (YYYY-MM-DD)
 
 ### Enhancements
 
 * `RealmQuery.in()` now support `null` which will always return no matches (#4011).
 * Added support for `RealmQuery.alwaysTrue()` and `RealmQuery.alwaysFalse()`.
->>>>>>> c0c1792d
 
 
 ## 5.0.1 (2018-04-09)
