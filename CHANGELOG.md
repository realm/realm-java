--- conflicted
+++ resolved
@@ -8,14 +8,9 @@
 
 ### Bug Fixes
 
-<<<<<<< HEAD
-* Bug in `isNull()`, `isNotNull()`, `isEmpty()`, and `isNotEmpty()` when queries involve nullable fields in link queries (#4856).
+* Fixed a bug in `isNull()`, `isNotNull()`, `isEmpty()`, and `isNotEmpty()` when queries involve nullable fields in link queries (#4856).
 * Rare crash in `RealmLog` when log level was set to `LogLevel.DEBUG`.   
-=======
 * [ObjectServer] Fixed a bug related to the behaviour of `SyncUser#logout` and the use of invalid `SyncUser` with `SyncConfiguration` (#4822).
-
-* Fixed a bug in `isNull()`, `isNotNull()`, `isEmpty()`, and `isNotEmpty()` when queries involve nullable fields in link queries (#4856).
->>>>>>> 5d388ea9
 
 ### Internal
 
