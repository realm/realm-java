--- conflicted
+++ resolved
@@ -1,25 +1,16 @@
-<<<<<<< HEAD
-## 10.4.0 (YYYY-MM-DD)
+## 11.0.0 (YYYY-MM-DD)
+
 ### Breaking Changes
 * Queries no longer do nullability checks on non-nullable fields, so using `null` as an argument will not throw an `IllegalArgumentException`.
 * String query filters `contains`, `beginsWith`, `endsWith`, and `like`, now throw a null pointer exception on null values.
 * The query builder no longer throw `IllegalStateException` but `IllegalArgumentException`.
 * The `distinct` query filter on unsupported fields no longer throws an exception when applied through when querying across relationships.
 * The `distinct` query filter no longer throws an exception when applied on non-existent fields.
-=======
-## 11.0.0 (YYYY-MM-DD)
->>>>>>> d9f06950
 
 ### Enhancements
 * Added support for `java.util.UUID` as supported field in model classes.
 * Added support for `java.util.UUID` as a primary key.
-<<<<<<< HEAD
 * Added support for `RealmAny` as supported field in model classes. A `RealmAny` is used to represent a polymorphic Realm value or Realm Object, is indexable but cannot be used as a primary key. See [Javadoc for RealmAny](https://docs.mongodb.com/realm-sdks/java/latest/io/realm/RealmAny.html).
-* Added support for the string-based Realm Query Language through `RealmQuery.rawPredicate(...)`. This allows many new type of queries not previously supported by the typed query API. See the Javadoc on this method for further details. (Issue [#6116](https://github.com/realm/realm-java/pull/6116))
-* Queries across relationships now support the `between` operator.
-* Queries on numerical fields (byte, short, int, long, float, double, decimal128) now accept any numerical value as an argument.
-* `isEmpty` query filter can now be applied on `RealmList` and `RealmObject` fields.
-=======
 * Allow UTF8 encoded characters in property names in string-based queries ([#4467](https://github.com/realm/realm-core/issues/4467))
 * The error message when the initial steps of opening a Realm file fails is now more descriptive.
 * Make conversion of Decimal128 to/from string work for numbers with more than 19 significant digits. ([#4548](https://github.com/realm/realm-core/issues/4548))
@@ -28,6 +19,10 @@
   a backup, if a) an attempt is made to open a realm file with a "future" file format and b) a backup file exist
   that fits the current file format. ([#4166](https://github.com/realm/realm-core/pull/4166))
 * Remove type coercion on bool and ObjectId when doing queries.
+* Added support for the string-based Realm Query Language through `RealmQuery.rawPredicate(...)`. This allows many new type of queries not previously supported by the typed query API. See the Javadoc on this method for further details. (Issue [#6116](https://github.com/realm/realm-java/pull/6116))
+* Queries across relationships now support the `between` operator.
+* Queries on numerical fields (byte, short, int, long, float, double, decimal128) now accept any numerical value as an argument.
+* `isEmpty` query filter can now be applied on `RealmList` and `RealmObject` fields.
 
 ### Fixed
 * Fix assertion failures such as "!m_notifier_skip_version.version" or "m_notifier_sg->get_version() + 1 == new_version.version" when performing writes inside change notification callbacks. Previously refreshing the Realm by beginning a write transaction would skip delivering notifications, leaving things in an inconsistent state. Notifications are now delivered recursively when needed instead. ([Cocoa #7165](https://github.com/realm/realm-cocoa/issues/7165)).
@@ -79,7 +74,6 @@
 * Calling max/min/sum/avg on a List may give wrong results (Realm Core [#4252](https://github.com/realm/realm-core/issues/4252), since v10.0.0)
 * Fix an issue when using `RealmResults.freeze()` across threads with different transaction versions. Previously, copying the `RealmsResults`' native resource could result in a stale state or objects from a future version. (Realm Core [#4254](https://github.com/realm/realm-core/pull/4254)).
 * On 32-bit devices you may get exception with "No such object" when upgrading to v10.* ([#7314](https://github.com/realm/realm-java/issues/7314), since v10.0.0)
->>>>>>> d9f06950
 
 ### Compatibility
 * File format: Generates Realms with format v20. Unsynced Realms will be upgraded from Realm Java 2.0 and later. Synced Realms can only be read and upgraded if created with Realm Java v10.0.0-BETA.1.
