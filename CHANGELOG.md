--- conflicted
+++ resolved
@@ -1,26 +1,28 @@
-<<<<<<< HEAD
-## 10.1.0 (YYYY-MM-DD)
-=======
-## 10.1.0 (2020-10-23)
->>>>>>> 64fd2b1f
+## 10.2.0 (YYYY-MM-DD)
 
 ### Breaking Changes
 * None.
 
 ### Enhancements
-<<<<<<< HEAD
 * Added support for `java.util.UUID` as supported field in model classes.
 * Added support for `java.util.UUID` as a primary key.
 
 ### Fixes
-* None
-
-### Compatibility
-* None.
-
-### Internal
-* None.
-=======
+* None.
+
+### Compatibility
+* None.
+
+### Internal
+* None.
+
+
+## 10.1.0 (2020-10-23)
+
+### Breaking Changes
+* None.
+
+### Enhancements
 * Added `FlowFactory` interface that allows customization of `Flow` emissions, just as we do with `RxObservableFactory`. A default implementation, `RealmFlowFactory`, is provided when building `RealmConfiguration`s.
 * Added `toChangeSetFlow` methods (similar to the Rx `asChangesetFlowable` methods) for `RealmObject`, `RealmResults` and `RealmList`.
 
@@ -39,7 +41,6 @@
 * Updated to Realm Core: 10.1.3.
 * Updated to Object Store commit: fc6daca61133aa9601e4cb34fbeb9ec7569e162e.
 
->>>>>>> 64fd2b1f
 
 ## 10.0.1 (2020-11-06)
 
