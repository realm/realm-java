## 2.3.1

### Bug fixes

<<<<<<< HEAD
* NPE problem in SharedRealm.finalize() (#3730).
* `RealmList.contains()` and `RealmResults.contains()` now correctly uses custom `equals()` methods on Realm model classes.
* Build error when the project is using Kotlin (#4087).
* Bug causing classes to be replaced by classes already in Gradle's classpath (#3568).
=======
* Fixed NPE problem happened in SharedRealm.finalize() (#3730).
* Fixed a build error when the project is using Kotlin (#4087).
* Fixed a bug causing classes to be replaced by classes already in Gradle's classpath (#3568).
* NullPointerException when notifying a single object that it changed (#4086).
>>>>>>> 0cfc88c9

## 2.3.0

### Object Server API Changes 

* Realm Sync v1.0.0 has been released, and Realm Mobile Platform is no longer considered in beta.
* Breaking change: Location of Realm files are now placed in `getFilesDir()/<userIdentifier>` instead of `getFilesDir()/`.
  This is done in order to support shared Realms among users, while each user retaining their own local copy.
* Breaking change: `SyncUser.all()` now returns Map instead of List.
* Breaking change: Added a default `UserStore` saving users in a Realm file (`RealmFileUserStore`).
* Breaking change: Added multi-user support to `UserStore`. Added `get(String)` and `remove(String)`, removed `remove()` and renamed `get()` to `getCurrent()`.
* Breaking change: Changed the order of arguments to `SyncCredentials.custom()` to match iOS: token, provider, userInfo.
* Added support for `PermissionOffer` and `PermissionOfferResponse` to `SyncUser.getManagementRealm()`.
* Exceptions thrown in error handlers are ignored but logged (#3559).
* Removed unused public constants in `SyncConfiguration` (#4047).
* Fixed bug, preventing Sync client to renew the access token (#4038) (#4039).
* Now `SyncUser.logout()` properly revokes tokens (#3639).

### Bug fixes

* Fixed native memory leak setting the value of a primary key (#3993).
* Activated Realm's annotation processor on connectedTest when the project is using kapt (#4008).
* Fixed "too many open files" issue (#4002).
* Added temporary work-around for bug crashing Samsung Tab 3 devices on startup (#3651).

### Enhancements

* Added `like` predicate for String fields (#3752).

### Internal

* Updated to Realm Sync v1.0.0.
* Added a Realm backup when receiving a Sync client reset message from the server.

## 2.2.2

### Object Server API Changes (In Beta)

* Disabled `Realm.compactRealm()` when sync is enabled as it might corrupt the Realm (https://github.com/realm/realm-core/issues/2345).

### Bug fixes

* "operation not permitted" issue when creating Realm file on some devices' external storage (#3629).
* Crash on API 10 devices (#3726).
* `UnsatisfiedLinkError` caused by `pipe2` (#3945).
* Unrecoverable error with message "Try again" when the notification fifo is full (#3964).
* Realm migration wasn't triggered when the primary key definition was altered (#3966).
* Use phantom reference to solve the finalize time out issue (#2496).

### Enhancements

* All major public classes are now non-final. This is mostly a compromise to support Mockito. All protected fields/methods are still not considered part of the public API and can change without notice (#3869).
* All Realm instances share a single notification daemon thread.
* Fixed Java lint warnings with generated proxy classes (#2929).

### Internal

* Upgraded Realm Core to 2.3.0.
* Upgraded Realm Sync to 1.0.0-BETA-6.5.

## 2.2.1

### Object Server API Changes (In Beta)

* Fixed `SyncConfiguration.toString()` so it now outputs a correct description instead of an empty string (#3787).

### Bug fixes

* Added version number to the native library, preventing ReLinker from accidentally loading old code (#3775).
* `Realm.getLocalInstanceCount(config)` throwing NullPointerException if called after all Realms have been closed (#3791).

## 2.2.0

### Object Server API Changes (In Beta)

* Added support for `SyncUser.getManagementRealm()` and permission changes.

### Bug fixes

* Kotlin projects no longer create the `RealmDefaultModule` if no Realm model classes are present (#3746).
* Remove `includedescriptorclasses` option from ProGuard rule file in order to support built-in shrinker of Android Gradle Plugin (#3714).
* Unexpected `RealmMigrationNeededException` was thrown when a field was added to synced Realm.

### Enhancements

* Added support for the `annotationProcessor` configuration provided by Android Gradle Plugin 2.2.0 or later. Realm plugin adds its annotation processor to the `annotationProcessor` configuration instead of `apt` configuration if it is available and the `com.neenbedankt.android-apt` plugin is not used. In Kotlin projects, `kapt` is used instead of the `annotationProcessor` configuration (#3026).

## 2.1.1

### Bug fixes

* Fixed a bug in `Realm.insert` and `Realm.insertOrUpdate` methods causing a `StackOverFlow` when you try to insert a cyclic graph of objects between Realms (#3732).

### Object Server API Changes (In Beta)

* Set default RxFactory to `SyncConfiguration`.

### Bug fixes

* ProGuard configuration introduced in 2.1.0 unexpectedly kept classes that did not have the @KeepMember annotation (#3689).

## 2.1.0

### Breaking changes

* * `SecureUserStore` has been moved to its own GitHub repository: https://github.com/realm/realm-android-user-store
  See https://github.com/realm/realm-android-user-store/blob/master/README.md for further info on how to include it.


### Object Server API Changes (In Beta)

* Renamed `User` to `SyncUser`, `Credentials` to `SyncCredentials` and `Session` to `SyncSession` to align names with Cocoa.
* Removed `SyncManager.setLogLevel()`. Use `RealmLog.setLevel()` instead.
* `SyncUser.logout()` now correctly clears `SyncUser.currentUser()` (#3638).
* Missing ProGuard configuration for libraries used by Sync extension (#3596).
* Error handler was not called when sync session failed (#3597).
* Added `User.all()` that returns all known Realm Object Server users.
* Upgraded Realm Sync to 1.0.0-BETA-3.2

### Deprecated

* `Logger`. Use `RealmLogger` instead.
* `AndroidLogger`. The logger for Android is implemented in native code instead.

### Bug fixes

* The following were not kept by ProGuard: names of native methods not in the `io.realm.internal` package, names of classes used in method signature (#3596).
* Permission error when a database file was located on external storage (#3140).
* Memory leak when unsubscribing from a RealmResults/RealmObject RxJava Observable (#3552).

### Enhancements

* `Realm.compactRealm()` now works for encrypted Realms.
* Added `first(E defaultValue)` and `last(E defaultValue)` methods to `RealmList` and `RealmResult`. These methods will return the provided object instead of throwing an `IndexOutOfBoundsException` if the list is empty.
* Reduce transformer logger verbosity (#3608).
* `RealmLog.setLevel(int)` for setting the log level across all loggers.

### Internal

* Upgraded Realm Core to 2.1.3

### Credits

* Thanks to Max Furman (@maxfurman) for adding support for `first()` and `last()` default values.

## 2.0.2

This release is not protocol-compatible with previous versions of the Realm Mobile Platform. The base library is still fully compatible.

### Bug fixes

* Build error when using Java 7 (#3563).

### Internal

* Upgraded Realm Core to 2.1.0
* Upgraded Realm Sync to 1.0.0-BETA-2.0.

## 2.0.1

### Bug fixes

* `android.net.conn.CONNECTIVITY_CHANGE` broadcast caused `RuntimeException` if sync extension was disabled (#3505).
* `android.net.conn.CONNECTIVITY_CHANGE` was not delivered on Android 7 devices.
* `distinctAsync` did not respect other query parameters (#3537).
* `ConcurrentModificationException` from Gradle when building an application (#3501).

### Internal

* Upgraded to Realm Core 2.0.1 / Realm Sync 1.3-BETA

## 2.0.0

This release introduces support for the Realm Mobile Platform!
See <https://realm.io/news/introducing-realm-mobile-platform/> for an overview of these great new features.

### Breaking Changes

* Files written by Realm 2.0 cannot be read by 1.x or earlier versions. Old files can still be opened.
* It is now required to call `Realm.init(Context)` before calling any other Realm API.
* Removed `RealmConfiguration.Builder(Context)`, `RealmConfiguration.Builder(Context, File)` and `RealmConfiguration.Builder(File)` constructors.
* `isValid()` now always returns `true` instead of `false` for unmanaged `RealmObject` and `RealmList`. This puts it in line with the behaviour of the Cocoa and .NET API's (#3101).
* armeabi is not supported anymore.
* Added new `RealmFileException`.
  - `IncompatibleLockFileException` has been removed and replaced by `RealmFileException` with kind `INCOMPATIBLE_LOCK_FILE`.
  - `RealmIOExcpetion` has been removed and replaced by `RealmFileException`.
* `RealmConfiguration.Builder.assetFile(Context, String)` has been renamed to `RealmConfiguration.Builder.assetFile(String)`.
* Object with primary key is now required to define it when the object is created. This means that `Realm.createObject(Class<E>)` and `DynamicRealm.createObject(String)` now throws `RealmException` if they are used to create an object with a primary key field. Use `Realm.createObject(Class<E>, Object)` or `DynamicRealm.createObject(String, Object)` instead.
* Importing from JSON without the primary key field defined in the JSON object now throws `IllegalArgumentException`.
* Now `Realm.beginTransaction()`, `Realm.executeTransaction()` and `Realm.waitForChange()` throw `RealmMigrationNeededException` if a remote process introduces incompatible schema changes (#3409).
* The primary key value of an object can no longer be changed after the object was created. Instead a new object must be created and all fields copied over.
* Now `Realm.createObject(Class)` and `Realm.createObject(Class,Object)` take the values from the model's fields and default constructor. Creating objects through the `DynamicRealm` does not use these values (#777).
* When `Realm.create*FromJson()`s create a new `RealmObject`, now they take the default values defined by the field itself and its default constructor for those fields that are not defined in the JSON object.

### Enhancements

* Added `realmObject.isManaged()`, `RealmObject.isManaged(obj)` and `RealmCollection.isManaged()` (#3101).
* Added `RealmConfiguration.Builder.directory(File)`.
* `RealmLog` has been moved to the public API. It is now possible to control which events Realm emit to Logcat. See the `RealmLog` class for more details.
* Typed `RealmObject`s can now continue to access their fields properly even though the schema was changed while the Realm was open (#3409).
* A `RealmMigrationNeededException` will be thrown with a cause to show the detailed message when a migration is needed and the migration block is not in the `RealmConfiguration`.


### Bug fixes

* Fixed a lint error in proxy classes when the 'minSdkVersion' of user's project is smaller than 11 (#3356).
* Fixed a potential crash when there were lots of async queries waiting in the queue.
* Fixed a bug causing the Realm Transformer to not transform field access in the model's constructors (#3361).
* Fixed a bug causing a build failure when the Realm Transformer adds accessors to a model class that was already transformed in other project (#3469).
* Fixed a bug causing the `NullPointerException` when calling getters/setters in the model's constructors (#2536).

### Internal

* Moved JNI build to CMake.
* Updated Realm Core to 2.0.0.
* Updated ReLinker to 1.2.2.

## 1.2.0

### Bug fixes

* Throw a proper exception when operating on a non-existing field with the dynamic API (#3292).
* `DynamicRealmObject.setList` should only accept `RealmList<DynamicRealmObject>` (#3280).
* `DynamicRealmObject.getX(fieldName)` now throws a proper exception instead of a native crash when called with a field name of the wrong type (#3294).
* Fixed a concurrency crash which might happen when `Realm.executeTransactionAsync()` tried to call `onSucess` after the Realm was closed.

### Enhancements

* Added `RealmQuery.in()` for a comparison against multiple values.
* Added byte array (`byte[]`) support to `RealmQuery`'s `equalTo` and `notEqualTo` methods.
* Optimized internal caching of schema classes (#3315).

### Internal

* Updated Realm Core to 1.5.1.
* Improved sorting speed.
* Completely removed the `OptionalAPITransformer`.

### Credits

* Thanks to Brenden Kromhout (@bkromhout) for adding binary array support to `equalTo` and `notEqualTo`.

## 1.1.1

### Bug fixes

* Fixed a wrong JNI method declaration which might cause "method not found" crash on some devices.
* Fixed a bug that `Error` in the background async thread is not forwarded to the caller thread.
* Fixed a crash when an empty `Collection` is passed to `insert()`/`insertOrUpdate()` (#3103).
* Fixed a bug that does not transfer the primary key when `RealmSchemaObject.setClassName()` is called to rename a class (#3118).
* Fixed bug in `Realm.insert` and `Realm.insertOrUpdate` methods causing a `RealmList` to be cleared when inserting a managed `RealmModel` (#3105).
* Fixed a concurrency allocation bug in storage engine which might lead to some random crashes.
* Bulk insertion now throws if it is not called in a transaction (#3173).
* The IllegalStateException thrown when accessing an empty RealmObject is now more meaningful (#3200).
* `insert()` now correctly throws an exception if two different objects have the same primary key (#3212).
* Blackberry Z10 throwing "Function not implemented" (#3178).
* Reduced the number of file descriptors used by Realm Core (#3197).
* Throw a proper `IllegalStateException` if a `RealmChangeListener` is used inside an IntentService (#2875).

### Enhancements

* The Realm Annotation processor no longer consumes the Realm annotations. Allowing other annotation processors to run.

### Internal

* Updated Realm Core to 1.4.2.
* Improved sorting speed.

## 1.1.0

### Bug fixes

* A number of bug fixes in the storage engine related to memory management in rare cases when a Realm has been compacted.
* Disabled the optional API transformer since it has problems with DexGuard (#3022).
* `OnSuccess.OnSuccess()` might not be called with the correct Realm version for async transaction (#1893).
* Fixed a bug in `copyToRealm()` causing a cyclic dependency objects being duplicated.
* Fixed a build failure when model class has a conflicting name such as `Map`, `List`, `String`, ... (#3077).

### Enhancements

* Added `insert(RealmModel obj)`, `insertOrUpdate(RealmModel obj)`, `insert(Collection<RealmModel> collection)` and `insertOrUpdate(Collection<RealmModel> collection)` to perform batch inserts (#1684).
* Enhanced `Table.toString()` to show a PrimaryKey field details (#2903).
* Enabled ReLinker when loading a Realm from a custom path by adding a `RealmConfiguration.Builder(Context, File)` constructor (#2900).
* Changed `targetSdkVersion` of `realm-library` to 24.
* Logs warning if `DynamicRealm` is not closed when GC happens as it does for `Realm`.

### Deprecated

* `RealmConfiguration.Builder(File)`. Use `RealmConfiguration.Builder(Context, File)` instead.

### Internal

* Updated Realm Core to 1.2.0.

## 1.0.1

### Bug fixes

* Fixed a crash when calling `Table.toString()` in debugger (#2429).
* Fixed a race condition which would cause some `RealmResults` to not be properly updated inside a `RealmChangeListener`. This could result in crashes when accessing items from those results (#2926/#2951).
* Revised `RealmResults.isLoaded()` description (#2895).
* Fixed a bug that could cause Realm to lose track of primary key when using `RealmObjectSchema.removeField()` and `RealmObjectSchema.renameField()` (#2829/#2926).
* Fixed a bug that prevented some devices from finding async related JNI methods correctly.
* Updated ProGuard configuration in order not to depend on Android's default configuration (#2972).
* Fixed a race condition between Realms notifications and other UI events. This could e.g. cause ListView to crash (#2990).
* Fixed a bug that allowed both `RealmConfiguration.Builder.assetFile()`/`deleteRealmIfMigrationNeeded()` to be configured at the same time, which leads to the asset file accidentally being deleted in migrations (#2933).
* Realm crashed outright when the same Realm file was opened in two processes. Realm will now optimistically retry opening for 1 second before throwing an Error (#2459).

### Enhancements

* Removes RxJava related APIs during bytecode transforming to make RealmObject plays well with reflection when rx.Observable doesn't exist.

## 1.0.0

No changes since 0.91.1.

## 0.91.1

* Updated Realm Core to 1.0.1.

### Bug fixes

* Fixed a bug when opening a Realm causes a staled memory mapping. Symptoms are error messages like "Bad or incompatible history type", "File format version doesn't match", and "Encrypted interprocess sharing is currently unsupported".

## 0.91.0

* Updated Realm Core to 1.0.0.

### Breaking changes

* Removed all `@Deprecated` methods.
* Calling `Realm.setAutoRefresh()` or `DynamicRealm.setAutoRefresh()` from non-Looper thread throws `IllegalStateException` even if the `autoRefresh` is false (#2820).

### Bug fixes

* Calling RealmResults.deleteAllFromRealm() might lead to native crash (#2759).
* The annotation processor now correctly reports an error if trying to reference interfaces in model classes (#2808).
* Added null check to `addChangeListener` and `removeChangeListener` in `Realm` and `DynamicRealm` (#2772).
* Calling `RealmObjectSchema.addPrimaryKey()` adds an index to the primary key field, and calling `RealmObjectSchema.removePrimaryKey()` removes the index from the field (#2832).
* Log files are not deleted when calling `Realm.deleteRealm()` (#2834).

### Enhancements

* Upgrading to OpenSSL 1.0.1t. From July 11, 2016, Google Play only accept apps using OpenSSL 1.0.1r or later (https://support.google.com/faqs/answer/6376725, #2749).
* Added support for automatically copying an initial database from assets using `RealmConfiguration.Builder.assetFile()`.
* Better error messages when certain file operations fail.

### Credits

* Paweł Surówka (@thesurix) for adding the `RealmConfiguration.Builder.assetFile()`.

## 0.90.1

* Updated Realm Core to 0.100.2.

### Bug fixes

* Opening a Realm while closing a Realm in another thread could lead to a race condition.
* Automatic migration to the new file format could in rare circumstances lead to a crash.
* Fixing a race condition that may occur when using Async API (#2724).
* Fixed CannotCompileException when related class definition in android.jar cannot be found (#2703).

### Enhancements

* Prints path when file related exceptions are thrown.

## 0.90.0

* Updated Realm Core to 0.100.0.

### Breaking changes

* RealmChangeListener provides the changed object/Realm/collection as well (#1594).
* All JSON methods on Realm now only wraps JSONException in RealmException. All other Exceptions are thrown as they are.
* Marked all methods on `RealmObject` and all public classes final (#1594).
* Removed `BaseRealm` from the public API.
* Removed `HandlerController` from the public API.
* Removed constructor of `RealmAsyncTask` from the public API (#1594).
* `RealmBaseAdapter` has been moved to its own GitHub repository: https://github.com/realm/realm-android-adapters
  See https://github.com/realm/realm-android-adapters/blob/master/README.md for further info on how to include it.
* File format of Realm files is changed. Files will be automatically upgraded but opening a Realm file with older
  versions of Realm is not possible.

### Deprecated

* `Realm.allObjects*()`. Use `Realm.where(clazz).findAll*()` instead.
* `Realm.distinct*()`. Use `Realm.where(clazz).distinct*()` instead.
* `DynamicRealm.allObjects*()`. Use `DynamicRealm.where(className).findAll*()` instead.
* `DynamicRealm.distinct*()`. Use `DynamicRealm.where(className).distinct*()` instead.
* `Realm.allObjectsSorted(field, sort, field, sort, field, sort)`. Use `RealmQuery.findAllSorted(field[], sort[])`` instead.
* `RealmQuery.findAllSorted(field, sort, field, sort, field, sort)`. Use `RealmQuery.findAllSorted(field[], sort[])`` instead.
* `RealmQuery.findAllSortedAsync(field, sort, field, sort, field, sort)`. Use `RealmQuery.findAllSortedAsync(field[], sort[])`` instead.
* `RealmConfiguration.setModules()`. Use `RealmConfiguration.modules()` instead.
* `Realm.refresh()` and `DynamicRealm.refresh()`. Use `Realm.waitForChange()`/`stopWaitForChange()` or `DynamicRealm.waitForChange()`/`stopWaitForChange()` instead.

### Enhancements

* `RealmObjectSchema.getPrimaryKey()` (#2636).
* `Realm.createObject(Class, Object)` for creating objects with a primary key directly.
* Unit tests in Android library projects now detect Realm model classes.
* Better error message if `equals()` and `hashCode()` are not properly overridden in custom Migration classes.
* Expanding the precision of `Date` fields to cover full range (#833).
* `Realm.waitForChange()`/`stopWaitForChange()` and `DynamicRealm.waitForChange()`/`stopWaitForChange()` (#2386).

### Bug fixes

* `RealmChangeListener` on `RealmObject` is not triggered when adding listener on returned `RealmObject` of `copyToRealmOrUpdate()` (#2569).

### Credits

* Thanks to Brenden Kromhout (@bkromhout) for adding `RealmObjectSchema.getPrimaryKey()`.

## 0.89.1

### Bug fixes

* @PrimaryKey + @Required on String type primary key no longer throws when using copyToRealm or copyToRealmOrUpdate (#2653).
* Primary key is cleared/changed when calling RealmSchema.remove()/RealmSchema.rename() (#2555).
* Objects implementing RealmModel can be used as a field of RealmModel/RealmObject (#2654).

## 0.89.0

### Breaking changes

* @PrimaryKey field value can now be null for String, Byte, Short, Integer, and Long types. Older Realms should be migrated, using RealmObjectSchema.setNullable(), or by adding the @Required annotation. (#2515).
* `RealmResults.clear()` now throws UnsupportedOperationException. Use `RealmResults.deleteAllFromRealm()` instead.
* `RealmResults.remove(int)` now throws UnsupportedOperationException. Use `RealmResults.deleteFromRealm(int)` instead.
* `RealmResults.sort()` and `RealmList.sort()` now return the sorted result instead of sorting in-place.
* `RealmList.first()` and `RealmList.last()` now throw `ArrayIndexOutOfBoundsException` if `RealmList` is empty.
* Removed deprecated method `Realm.getTable()` from public API.
* `Realm.refresh()` and `DynamicRealm.refresh()` on a Looper no longer have any effect. `RealmObject` and `RealmResults` are always updated on the next event loop.

### Deprecated

* `RealmObject.removeFromRealm()` in place of `RealmObject.deleteFromRealm()`
* `Realm.clear(Class)` in favour of `Realm.delete(Class)`.
* `DynamicRealm.clear(Class)` in place of `DynamicRealm.delete(Class)`.

### Enhancements

* Added a `RealmModel` interface that can be used instead of extending `RealmObject`.
* `RealmCollection` and `OrderedRealmCollection` interfaces have been added. `RealmList` and `RealmResults` both implement these.
* `RealmBaseAdapter` now accept an `OrderedRealmCollection` instead of only `RealmResults`.
* `RealmObjectSchema.isPrimaryKey(String)` (#2440)
* `RealmConfiguration.initialData(Realm.Transaction)` can now be used to populate a Realm file before it is used for the first time.

### Bug fixes

* `RealmObjectSchema.isRequired(String)` and `RealmObjectSchema.isNullable(String)` don't throw when the given field name doesn't exist.

### Credits

* Thanks to @thesurix for adding `RealmConfiguration.initialData()`.

## 0.88.3

* Updated Realm Core to 0.97.3.

### Enhancements

* Throws an IllegalArgumentException when calling Realm.copyToRealm()/Realm.copyToRealmOrUpdate() with a RealmObject which belongs to another Realm instance in a different thread.
* Improved speed of cleaning up native resources (#2496).

### Bug fixes

* Field annotated with @Ignored should not have accessors generated by the bytecode transformer (#2478).
* RealmResults and RealmObjects can no longer accidentially be GC'ed if using `asObservable()`. Previously this caused the observable to stop emitting. (#2485).
* Fixed an build issue when using Realm in library projects on Windows (#2484).
* Custom equals(), toString() and hashCode() are no longer incorrectly overwritten by the proxy class (#2545).

## 0.88.2

* Updated Realm Core to 0.97.2.

### Enhancements

* Outputs additional information when incompatible lock file error occurs.

### Bug fixes

* Race condition causing BadVersionException when running multiple async writes and queries at the same time (#2021/#2391/#2417).

## 0.88.1

### Bug fixes

* Prevent throwing NullPointerException in RealmConfiguration.equals(RealmConfiguration) when RxJava is not in the classpath (#2416).
* RealmTransformer fails because of missing annotation classes in user's project (#2413).
* Added SONAME header to shared libraries (#2432).
* now DynamicRealmObject.toString() correctly shows null value as "null" and the format is aligned to the String from typed RealmObject (#2439).
* Fixed an issue occurring while resolving ReLinker in apps using a library based on Realm (#2415).

## 0.88.0

* Updated Realm Core to 0.97.0.

### Breaking changes

* Realm has now to be installed as a Gradle plugin.
* DynamicRealm.executeTransaction() now directly throws any RuntimeException instead of wrapping it in a RealmException (#1682).
* DynamicRealm.executeTransaction() now throws IllegalArgumentException instead of silently accepting a null Transaction object.
* String setters now throw IllegalArgumentException instead of RealmError for invalid surrogates.
* DynamicRealm.distinct()/distinctAsync() and Realm.distinct()/distinctAsync() now throw IllegalArgumentException instead of UnsupportedOperationException for invalid type or unindexed field.
* All thread local change listeners are now delayed until the next Looper event instead of being triggered when committing.
* Removed RealmConfiguration.getSchemaMediator() from public API which was deprecated in 0.86.0. Please use RealmConfiguration.getRealmObjectClasses() to obtain the set of model classes (#1797).
* Realm.migrateRealm() throws a FileNotFoundException if the Realm file doesn't exist.
* It is now required to unsubscribe from all Realm RxJava observables in order to fully close the Realm (#2357).

### Deprecated

* Realm.getInstance(Context). Use Realm.getInstance(RealmConfiguration) or Realm.getDefaultInstance() instead.
* Realm.getTable(Class) which was public because of the old migration API. Use Realm.getSchema() or DynamicRealm.getSchema() instead.
* Realm.executeTransaction(Transaction, Callback) and replaced it with Realm.executeTransactionAsync(Transaction), Realm.executeTransactionAsync(Transaction, OnSuccess), Realm.executeTransactionAsync(Transaction, OnError) and Realm.executeTransactionAsync(Transaction, OnSuccess, OnError).

### Enhancements

* Support for custom methods, custom logic in accessors, custom accessor names, interface implementation and public fields in Realm objects (#909).
* Support to project Lombok (#502).
* RealmQuery.isNotEmpty() (#2025).
* Realm.deleteAll() and RealmList.deleteAllFromRealm() (#1560).
* RealmQuery.distinct() and RealmResults.distinct() (#1568).
* RealmQuery.distinctAsync() and RealmResults.distinctAsync() (#2118).
* Improved .so loading by using [ReLinker](https://github.com/KeepSafe/ReLinker).
* Improved performance of RealmList#contains() (#897).
* distinct(...) for Realm, DynamicRealm, RealmQuery, and RealmResults can take multiple parameters (#2284).
* "realm" and "row" can be used as field name in model classes (#2255).
* RealmResults.size() now returns Integer.MAX_VALUE when actual size is greater than Integer.MAX_VALUE (#2129).
* Removed allowBackup from AndroidManifest (#2307).

### Bug fixes

* Error occurring during test and (#2025).
* Error occurring during test and connectedCheck of unit test example (#1934).
* Bug in jsonExample (#2092).
* Multiple calls of RealmResults.distinct() causes to return wrong results (#2198).
* Calling DynamicRealmObject.setList() with RealmList<DynamicRealmObject> (#2368).
* RealmChangeListeners did not triggering correctly if findFirstAsync() didn't find any object. findFirstAsync() Observables now also correctly call onNext when the query completes in that case (#2200).
* Setting a null value to trigger RealmChangeListener (#2366).
* Preventing throwing BadVersionException (#2391).

### Credits

* Thanks to Bill Best (@wmbest2) for snapshot testing.
* Thanks to Graham Smith (@grahamsmith) for a detailed bug report (#2200).

## 0.87.5
* Updated Realm Core to 0.96.2.
  - IllegalStateException won't be thrown anymore in RealmResults.where() if the RealmList which the RealmResults is created on has been deleted. Instead, the RealmResults will be treated as empty forever.
  - Fixed a bug causing a bad version exception, when using findFirstAsync (#2115).

## 0.87.4
* Updated Realm Core to 0.96.0.
  - Fixed bug causing BadVersionException or crashing core when running async queries.

## 0.87.3
* IllegalArgumentException is now properly thrown when calling Realm.copyFromRealm() with a DynamicRealmObject (#2058).
* Fixed a message in IllegalArgumentException thrown by the accessors of DynamicRealmObject (#2141).
* Fixed RealmList not returning DynamicRealmObjects of the correct underlying type (#2143).
* Fixed potential crash when rolling back removal of classes that reference each other (#1829).
* Updated Realm Core to 0.95.8.
  - Fixed a bug where undetected deleted object might lead to seg. fault (#1945).
  - Better performance when deleting objects (#2015).

## 0.87.2
* Removed explicit GC call when committing a transaction (#1925).
* Fixed a bug when RealmObjectSchema.addField() was called with the PRIMARY_KEY modifier, the field was not set as a required field (#2001).
* Fixed a bug which could throw a ConcurrentModificationException in RealmObject's or RealmResults' change listener (#1970).
* Fixed RealmList.set() so it now correctly returns the old element instead of the new (#2044).
* Fixed the deployment of source and javadoc jars (#1971).

## 0.87.1
* Upgraded to NDK R10e. Using gcc 4.9 for all architectures.
* Updated Realm Core to 0.95.6
  - Fixed a bug where an async query can be copied incomplete in rare cases (#1717).
* Fixed potential memory leak when using async query.
* Added a check to prevent removing a RealmChangeListener from a non-Looper thread (#1962). (Thank you @hohnamkung)

## 0.87.0
* Added Realm.asObservable(), RealmResults.asObservable(), RealmObject.asObservable(), DynamicRealm.asObservable() and DynamicRealmObject.asObservable().
* Added RealmConfiguration.Builder.rxFactory() and RxObservableFactory for custom RxJava observable factory classes.
* Added Realm.copyFromRealm() for creating detached copies of Realm objects (#931).
* Added RealmObjectSchema.getFieldType() (#1883).
* Added unitTestExample to showcase unit and instrumentation tests. Examples include jUnit3, jUnit4, Espresso, Robolectric, and MPowermock usage with Realm (#1440).
* Added support for ISO8601 based dates for JSON import. If JSON dates are invalid a RealmException will be thrown (#1213).
* Added APK splits to gridViewExample (#1834).

## 0.86.1
* Improved the performance of removing objects (RealmResults.clear() and RealmResults.remove()).
* Updated Realm Core to 0.95.5.
* Updated ProGuard configuration (#1904).
* Fixed a bug where RealmQuery.findFirst() returned a wrong result if the RealmQuery had been created from a RealmResults.where() (#1905).
* Fixed a bug causing DynamicRealmObject.getObject()/setObject() to use the wrong class (#1912).
* Fixed a bug which could cause a crash when closing Realm instances in change listeners (#1900).
* Fixed a crash occurring during update of multiple async queries (#1895).
* Fixed listeners not triggered for RealmObject & RealmResults created using copy or create methods (#1884).
* Fixed RealmChangeListener never called inside RealmResults (#1894).
* Fixed crash when calling clear on a RealmList (#1886).

## 0.86.0
* BREAKING CHANGE: The Migration API has been replaced with a new API.
* BREAKING CHANGE: RealmResults.SORT_ORDER_ASCENDING and RealmResults.SORT_ORDER_DESCENDING constants have been replaced by Sort.ASCENDING and Sort.DESCENDING enums.
* BREAKING CHANGE: RealmQuery.CASE_SENSITIVE and RealmQuery.CASE_INSENSITIVE constants have been replaced by Case.SENSITIVE and Case.INSENSITIVE enums.
* BREAKING CHANGE: Realm.addChangeListener, RealmObject.addChangeListener and RealmResults.addChangeListener hold a strong reference to the listener, you should unregister the listener to avoid memory leaks.
* BREAKING CHANGE: Removed deprecated methods RealmQuery.minimum{Int,Float,Double}, RealmQuery.maximum{Int,Float,Double}, RealmQuery.sum{Int,Float,Double} and RealmQuery.average{Int,Float,Double}. Use RealmQuery.min(), RealmQuery.max(), RealmQuery.sum() and RealmQuery.average() instead.
* BREAKING CHANGE: Removed RealmConfiguration.getSchemaMediator() which is public by mistake. And RealmConfiguration.getRealmObjectClasses() is added as an alternative in order to obtain the set of model classes (#1797).
* BREAKING CHANGE: Realm.addChangeListener, RealmObject.addChangeListener and RealmResults.addChangeListener will throw an IllegalStateException when invoked on a non-Looper thread. This is to prevent registering listeners that will not be invoked.
* BREAKING CHANGE: trying to access a property on an unloaded RealmObject obtained asynchronously will throw an IllegalStateException
* Added new Dynamic API using DynamicRealm and DynamicRealmObject.
* Added Realm.getSchema() and DynamicRealm.getSchema().
* Realm.createOrUpdateObjectFromJson() now works correctly if the RealmObject class contains a primary key (#1777).
* Realm.compactRealm() doesn't throw an exception if the Realm file is opened. It just returns false instead.
* Updated Realm Core to 0.95.3.
  - Fixed a bug where RealmQuery.average(String) returned a wrong value for a nullable Long/Integer/Short/Byte field (#1803).
  - Fixed a bug where RealmQuery.average(String) wrongly counted the null value for average calculation (#1854).

## 0.85.1
* Fixed a bug which could corrupt primary key information when updating from a Realm version <= 0.84.1 (#1775).

## 0.85.0
* BREAKING CHANGE: Removed RealmEncryptionNotSupportedException since the encryption implementation changed in Realm's underlying storage engine. Encryption is now supported on all devices.
* BREAKING CHANGE: Realm.executeTransaction() now directly throws any RuntimeException instead of wrapping it in a RealmException (#1682).
* BREAKING CHANGE: RealmQuery.isNull() and RealmQuery.isNotNull() now throw IllegalArgumentException instead of RealmError if the fieldname is a linked field and the last element is a link (#1693).
* Added Realm.isEmpty().
* Setters in managed object for RealmObject and RealmList now throw IllegalArgumentException if the value contains an invalid (unmanaged, removed, closed, from different Realm) object (#1749).
* Attempting to refresh a Realm while a transaction is in process will now throw an IllegalStateException (#1712).
* The Realm AAR now also contains the ProGuard configuration (#1767). (Thank you @skyisle)
* Updated Realm Core to 0.95.
  - Removed reliance on POSIX signals when using encryption.

## 0.84.2
* Fixed a bug making it impossible to convert a field to become required during a migration (#1695).
* Fixed a bug making it impossible to read Realms created using primary keys and created by iOS (#1703).
* Fixed some memory leaks when an Exception is thrown (#1730).
* Fixed a memory leak when using relationships (#1285).
* Fixed a bug causing cached column indices to be cleared too soon (#1732).

## 0.84.1
* Updated Realm Core to 0.94.4.
  - Fixed a bug that could cause a crash when running the same query multiple times.
* Updated ProGuard configuration. See [documentation](https://realm.io/docs/java/latest/#proguard) for more details.
* Updated Kotlin example to use 1.0.0-beta.
* Fixed warnings reported by "lint -Xlint:all" (#1644).
* Fixed a bug where simultaneous opening and closing a Realm from different threads might result in a NullPointerException (#1646).
* Fixed a bug which made it possible to externally modify the encryption key in a RealmConfiguration (#1678).

## 0.84.0
* Added support for async queries and transactions.
* Added support for parsing JSON Dates with timezone information. (Thank you @LateralKevin)
* Added RealmQuery.isEmpty().
* Added Realm.isClosed() method.
* Added Realm.distinct() method.
* Added RealmQuery.isValid(), RealmResults.isValid() and RealmList.isValid(). Each method checks whether the instance is still valid to use or not(for example, the Realm has been closed or any parent object has been removed).
* Added Realm.isInTransaction() method.
* Updated Realm Core to version 0.94.3.
  - Fallback for mremap() now work correctly on BlackBerry devices.
* Following methods in managed RealmList now throw IllegalStateException instead of native crash when RealmList.isValid() returns false: add(int,RealmObject), add(RealmObject)
* Following methods in managed RealmList now throw IllegalStateException instead of ArrayIndexOutOfBoundsException when RealmList.isValid() returns false: set(int,RealmObject), move(int,int), remove(int), get(int)
* Following methods in managed RealmList now throw IllegalStateException instead of returning 0/null when RealmList.isValid() returns false: clear(), removeAll(Collection), remove(RealmObject), first(), last(), size(), where()
* RealmPrimaryKeyConstraintException is now thrown instead of RealmException if two objects with same primary key are inserted.
* IllegalStateException is now thrown when calling Realm's clear(), RealmResults's remove(), removeLast(), clear() or RealmObject's removeFromRealm() from an incorrect thread.
* Fixed a bug affecting RealmConfiguration.equals().
* Fixed a bug in RealmQuery.isNotNull() which produced wrong results for binary data.
* Fixed a bug in RealmQuery.isNull() and RealmQuery.isNotNull() which validated the query prematurely.
* Fixed a bug where closed Realms were trying to refresh themselves resulting in a NullPointerException.
* Fixed a bug that made it possible to migrate open Realms, which could cause undefined behavior when querying, reading or writing data.
* Fixed a bug causing column indices to be wrong for some edge cases. See #1611 for details.

## 0.83.1
* Updated Realm Core to version 0.94.1.
  - Fixed a bug when using Realm.compactRealm() which could make it impossible to open the Realm file again.
  - Fixed a bug, so isNull link queries now always return true if any part is null.

## 0.83
* BREAKING CHANGE: Database file format update. The Realm file created by this version cannot be used by previous versions of Realm.
* BREAKING CHANGE: Removed deprecated methods and constructors from the Realm class.
* BREAKING CHANGE: Introduced boxed types Boolean, Byte, Short, Integer, Long, Float and Double. Added null support. Introduced annotation @Required to indicate a field is not nullable. String, Date and byte[] became nullable by default which means a RealmMigrationNeededException will be thrown if an previous version of a Realm file is opened.
* Deprecated methods: RealmQuery.minimum{Int,Float,Double}, RealmQuery.maximum{Int,Float,Double}. Use RealmQuery.min() and RealmQuery.max() instead.
* Added support for x86_64.
* Fixed an issue where opening the same Realm file on two Looper threads could potentially lead to an IllegalStateException being thrown.
* Fixed an issue preventing the call of listeners on refresh().
* Opening a Realm file from one thread will no longer be blocked by a transaction from another thread.
* Range restrictions of Date fields have been removed. Date fields now accepts any value. Milliseconds are still removed.

## 0.82.2
* Fixed a bug which might cause failure when loading the native library.
* Fixed a bug which might trigger a timeout in Context.finalize().
* Fixed a bug which might cause RealmObject.isValid() to throw an exception if the object is deleted.
* Updated Realm core to version 0.89.9
  - Fixed a potential stack overflow issue which might cause a crash when encryption was used.
  - Embedded crypto functions into Realm dynamic lib to avoid random issues on some devices.
  - Throw RealmEncryptionNotSupportedException if the device doesn't support Realm encryption. At least one device type (HTC One X) contains system bugs that prevents Realm's encryption from functioning properly. This is now detected, and an exception is thrown when trying to open/create an encrypted Realm file. It's up to the application to catch this and decide if it's OK to proceed without encryption instead.

## 0.82.1
* Fixed a bug where using the wrong encryption key first caused the right key to be seen as invalid.
* Fixed a bug where String fields were ignored when updating objects from JSON with null values.
* Fixed a bug when calling System.exit(0), the process might hang.

## 0.82
* BREAKING CHANGE: Fields with annotation @PrimaryKey are indexed automatically now. Older schemas require a migration.
* RealmConfiguration.setModules() now accept ignore null values which Realm.getDefaultModule() might return.
* Trying to access a deleted Realm object throw throws a proper IllegalStateException.
* Added in-memory Realm support.
* Closing realm on another thread different from where it was created now throws an exception.
* Realm will now throw a RealmError when Realm's underlying storage engine encounters an unrecoverable error.
* @Index annotation can also be applied to byte/short/int/long/boolean/Date now.
* Fixed a bug where RealmQuery objects are prematurely garbage collected.
* Removed RealmQuery.between() for link queries.

## 0.81.1
* Fixed memory leak causing Realm to never release Realm objects.

## 0.81
* Introduced RealmModules for working with custom schemas in libraries and apps.
* Introduced Realm.getDefaultInstance(), Realm.setDefaultInstance(RealmConfiguration) and Realm.getInstance(RealmConfiguration).
* Deprecated most constructors. They have been been replaced by Realm.getInstance(RealmConfiguration) and Realm.getDefaultInstance().
* Deprecated Realm.migrateRealmAtPath(). It has been replaced by Realm.migrateRealm(RealmConfiguration).
* Deprecated Realm.deleteFile(). It has been replaced by Realm.deleteRealm(RealmConfiguration).
* Deprecated Realm.compactFile(). It has been replaced by Realm.compactRealm(RealmConfiguration).
* RealmList.add(), RealmList.addAt() and RealmList.set() now copy unmanaged objects transparently into Realm.
* Realm now works with Kotlin (M12+). (Thank you @cypressious)
* Fixed a performance regression introduced in 0.80.3 occurring during the validation of the Realm schema.
* Added a check to give a better error message when null is used as value for a primary key.
* Fixed unchecked cast warnings when building with Realm.
* Cleaned up examples (remove old test project).
* Added checking for missing generic type in RealmList fields in annotation processor.

## 0.80.3
* Calling Realm.copyToRealmOrUpdate() with an object with a null primary key now throws a proper exception.
* Fixed a bug making it impossible to open Realms created by Realm-Cocoa if a model had a primary key defined.
* Trying to using Realm.copyToRealmOrUpdate() with an object with a null primary key now throws a proper exception.
* RealmChangedListener now also gets called on the same thread that did the commit.
* Fixed bug where Realm.createOrUpdateWithJson() reset Date and Binary data to default values if not found in the JSON output.
* Fixed a memory leak when using RealmBaseAdapter.
* RealmBaseAdapter now allow RealmResults to be null. (Thanks @zaki50)
* Fixed a bug where a change to a model class (`RealmList<A>` to `RealmList<B>`) would not throw a RealmMigrationNeededException.
* Fixed a bug where setting multiple RealmLists didn't remove the previously added objects.
* Solved ConcurrentModificationException thrown when addChangeListener/removeChangeListener got called in the onChange. (Thanks @beeender)
* Fixed duplicated listeners in the same realm instance. Trying to add duplicated listeners is ignored now. (Thanks @beeender)

## 0.80.2
* Trying to use Realm.copyToRealmOrUpdate() with an object with a null primary key now throws a proper exception.
* RealmMigrationNeedException can now return the path to the Realm that needs to be migrated.
* Fixed bug where creating a Realm instance with a hashcode collision no longer returned the wrong Realm instance.
* Updated Realm Core to version 0.89.2
  - fixed bug causing a crash when opening an encrypted Realm file on ARM64 devices.

## 0.80.1
* Realm.createOrUpdateWithJson() no longer resets fields to their default value if they are not found in the JSON input.
* Realm.compactRealmFile() now uses Realm Core's compact() method which is more failure resilient.
* Realm.copyToRealm() now correctly handles referenced child objects that are already in the Realm.
* The ARM64 binary is now properly a part of the Eclipse distribution package.
* A RealmMigrationExceptionNeeded is now properly thrown if @Index and @PrimaryKey are not set correctly during a migration.
* Fixed bug causing Realms to be cached even though they failed to open correctly.
* Added Realm.deleteRealmFile(File) method.
* Fixed bug causing queries to fail if multiple Realms has different field ordering.
* Fixed bug when using Realm.copyToRealm() with a primary key could crash if default value was already used in the Realm.
* Updated Realm Core to version 0.89.0
  - Improved performance for sorting RealmResults.
  - Improved performance for refreshing a Realm after inserting or modifying strings or binary data.
  - Fixed bug causing incorrect result when querying indexed fields.
  - Fixed bug causing corruption of string index when deleting an object where there are duplicate values for the indexed field.
  - Fixed bug causing a crash after compacting the Realm file.
* Added RealmQuery.isNull() and RealmQuery.isNotNull() for querying relationships.
* Fixed a potential NPE in the RealmList constructor.

## 0.80
* Queries on relationships can be case sensitive.
* Fixed bug when importing JSONObjects containing NULL values.
* Fixed crash when trying to remove last element of a RealmList.
* Fixed bug crashing annotation processor when using "name" in model classes for RealmObject references
* Fixed problem occurring when opening an encrypted Realm with two different instances of the same key.
* Version checker no longer reports that updates are available when latest version is used.
* Added support for static fields in RealmObjects.
* Realm.writeEncryptedCopyTo() has been reenabled.

## 0.79.1
* copyToRealm() no longer crashes on cyclic data structures.
* Fixed potential crash when using copyToRealmOrUpdate with an object graph containing a mix of elements with and without primary keys.

## 0.79
* Added support for ARM64.
* Added RealmQuery.not() to negate a query condition.
* Added copyToRealmOrUpdate() and createOrUpdateFromJson() methods, that works for models with primary keys.
* Made the native libraries much smaller. Arm went from 1.8MB to 800KB.
* Better error reporting when trying to create or open a Realm file fails.
* Improved error reporting in case of missing accessors in model classes.
* Re-enabled RealmResults.remove(index) and RealmResults.removeLast().
* Primary keys are now supported through the @PrimaryKey annotation.
* Fixed error when instantiating a Realm with the wrong key.
* Throw an exception if deleteRealmFile() is called when there is an open instance of the Realm.
* Made migrations and compression methods synchronised.
* Removed methods deprecated in 0.76. Now Realm.allObjectsSorted() and RealmQuery.findAllSorted() need to be used instead.
* Reimplemented Realm.allObjectSorted() for better performance.

## 0.78
* Added proper support for encryption. Encryption support is now included by default. Keys are now 64 bytes long.
* Added support to write an encrypted copy of a Realm.
* Realm no longer incorrectly warns that an instance has been closed too many times.
* Realm now shows a log warning if an instance is being finalized without being closed.
* Fixed bug causing Realms to be cached during a RealmMigration resulting in invalid realms being returned from Realm.getInstance().
* Updated core to 0.88.

## 0.77
* Added Realm.allObjectsSorted() and RealmQuery.findAllSorted() and extending RealmResults.sort() for multi-field sorting.
* Added more logging capabilities at the JNI level.
* Added proper encryption support. NOTE: The key has been increased from 32 bytes to 64 bytes (see example).
* Added support for unmanaged objects and custom constructors.
* Added more precise imports in proxy classes to avoid ambiguous references.
* Added support for executing a transaction with a closure using Realm.executeTransaction().
* Added RealmObject.isValid() to test if an object is still accessible.
* RealmResults.sort() now has better error reporting.
* Fixed bug when doing queries on the elements of a RealmList, ie. like Realm.where(Foo.class).getBars().where().equalTo("name").
* Fixed bug causing refresh() to be called on background threads with closed Realms.
* Fixed bug where calling Realm.close() too many times could result in Realm not getting closed at all. This now triggers a log warning.
* Throw NoSuchMethodError when RealmResults.indexOf() is called, since it's not implemented yet.
* Improved handling of empty model classes in the annotation processor
* Removed deprecated static constructors.
* Introduced new static constructors based on File instead of Context, allowing to save Realm files in custom locations.
* RealmList.remove() now properly returns the removed object.
* Calling realm.close() no longer prevent updates to other open realm instances on the same thread.

## 0.76.0
* RealmObjects can now be imported using JSON.
* Gradle wrapper updated to support Android Studio 1.0.
* Fixed bug in RealmObject.equals() so it now correctly compares two objects from the same Realm.
* Fixed bug in Realm crashing for receiving notifications after close().
* Realm class is now marked as final.
* Replaced concurrency example with a better thread example.
* Allowed to add/remove RealmChangeListeners in RealmChangeListeners.
* Upgraded to core 0.87.0 (encryption support, API changes).
* Close the Realm instance after migrations.
* Added a check to deny the writing of objects outside of a transaction.

## 0.75.1 (03 December 2014)
* Changed sort to be an in-place method.
* Renamed SORT_ORDER_DECENDING to SORT_ORDER_DESCENDING.
* Added sorting functionality to allObjects() and findAll().
* Fixed bug when querying a date column with equalTo(), it would act as lessThan()

## 0.75.0 (28 Nov 2014)
* Realm now implements Closeable, allowing better cleanup of native resources.
* Added writeCopyTo() and compactRealmFile() to write and compact a Realm to a new file.
* RealmObject.toString(), equals() and hashCode() now support models with cyclic references.
* RealmResults.iterator() and listIterator() now correctly iterates the results when using remove().
* Bug fixed in Exception text when field names was not matching the database.
* Bug fixed so Realm no longer throws an Exception when removing the last object.
* Bug fixed in RealmResults which prevented sub-querying.
* The Date type does not support millisecond resolution, and dates before 1901-12-13 and dates after 2038-01-19 are not supported on 32 bit systems.
* Fixed bug so Realm no longer throws an Exception when removing the last object.
* Fixed bug in RealmResults which prevented sub-querying.

## 0.74.0 (19 Nov 2014)
* Added support for more field/accessors naming conventions.
* Added case sensitive versions of string comparison operators equalTo and notEqualTo.
* Added where() to RealmList to initiate queries.
* Added verification of fields names in queries with links.
* Added exception for queries with invalid field name.
* Allow static methods in model classes.
* An exception will now be thrown if you try to move Realm, RealmResults or RealmObject between threads.
* Fixed a bug in the calculation of the maximum of date field in a RealmResults.
* Updated core to 0.86.0, fixing a bug in cancelling an empty transaction, and major query speedups with floats/doubles.
* Consistent handling of UTF-8 strings.
* removeFromRealm() now calls moveLastOver() which is faster and more reliable when deleting multiple objects.

## 0.73.1 (05 Nov 2014)
* Fixed a bug that would send infinite notifications in some instances.

## 0.73.0 (04 Nov 2014)
* Fixed a bug not allowing queries with more than 1024 conditions.
* Rewritten the notification system. The API did not change but it's now much more reliable.
* Added support for switching auto-refresh on and off (Realm.setAutoRefresh).
* Added RealmBaseAdapter and an example using it.
* Added deleteFromRealm() method to RealmObject.

## 0.72.0 (27 Oct 2014)
* Extended sorting support to more types: boolean, byte, short, int, long, float, double, Date, and String fields are now supported.
* Better support for Java 7 and 8 in the annotations processor.
* Better support for the Eclipse annotations processor.
* Added Eclipse support to the distribution folder.
* Added Realm.cancelTransaction() to cancel/abort/rollback a transaction.
* Added support for link queries in the form realm.where(Owner.class).equalTo("cat.age", 12).findAll().
* Faster implementation of RealmQuery.findFirst().
* Upgraded core to 0.85.1 (deep copying of strings in queries; preparation for link queries).

## 0.71.0 (07 Oct 2014)
* Simplified the release artifact to a single Jar file.
* Added support for Eclipse.
* Added support for deploying to Maven.
* Throw exception if nested transactions are used (it's not allowed).
* Javadoc updated.
* Fixed [bug in RealmResults](https://github.com/realm/realm-java/issues/453).
* New annotation @Index to add search index to a field (currently only supporting String fields).
* Made the annotations processor more verbose and strict.
* Added RealmQuery.count() method.
* Added a new example about concurrency.
* Upgraded to core 0.84.0.

## 0.70.1 (30 Sep 2014)
* Enabled unit testing for the realm project.
* Fixed handling of camel-cased field names.

## 0.70.0 (29 Sep 2014)
* This is the first public beta release.<|MERGE_RESOLUTION|>--- conflicted
+++ resolved
@@ -2,17 +2,11 @@
 
 ### Bug fixes
 
-<<<<<<< HEAD
 * NPE problem in SharedRealm.finalize() (#3730).
 * `RealmList.contains()` and `RealmResults.contains()` now correctly uses custom `equals()` methods on Realm model classes.
 * Build error when the project is using Kotlin (#4087).
 * Bug causing classes to be replaced by classes already in Gradle's classpath (#3568).
-=======
-* Fixed NPE problem happened in SharedRealm.finalize() (#3730).
-* Fixed a build error when the project is using Kotlin (#4087).
-* Fixed a bug causing classes to be replaced by classes already in Gradle's classpath (#3568).
 * NullPointerException when notifying a single object that it changed (#4086).
->>>>>>> 0cfc88c9
 
 ## 2.3.0
 
