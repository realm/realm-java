--- conflicted
+++ resolved
@@ -3,6 +3,10 @@
 ### Enhancement
 
 * `Realm.compactRealm()` works for encrypted Realms.
+
+### Enhancements
+
+* Throw a `RealmException` when an object is used as a `RealmObject`/`RealmList` field but is not declared in the `RealmModule` (#3398).
 
 ## 2.0.1
 
@@ -15,13 +19,9 @@
 
 ## Internal
 
-<<<<<<< HEAD
-### Enhancements
-
-* Throw a `RealmException` when an object is used as a `RealmObject`/`RealmList` field but is not declared in the `RealmModule` (#3398).
-=======
+### Enhancements
+
 * Upgraded to Realm Core 2.1.0 / Realm Sync 2.0-BETA
->>>>>>> feb0752c
 
 ## 2.0.0
 
