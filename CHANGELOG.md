## 1.0.2

### Bug fixes

<<<<<<< HEAD
* Disabled the optional API transformer since it has problems with DexGuard (#3022).
=======
* Disabled the optional API transformer since it has problems with DexGuard (3022).
* `OnSuccess.OnSuccess()` might not be called with the correct Realm version for async transaction (#1893).
* Fixed a build failure when model class has a conflicting name such as `Map`, `List`, `String`, ... (#3077).
>>>>>>> f8163489

## 1.0.1

### Bug fixes

* Fixed a crash when calling `Table.toString()` in debugger (#2429).
* Fixed a race condition which would cause some `RealmResults` to not be properly updated inside a `RealmChangeListener`. This could result in crashes when accessing items from those results (#2926/#2951).
* Fixed a bug that could cause Realm to lose track of primary key when using `RealmObjectSchema.removeField()` and `RealmObjectSchema.renameField()` (#2829/#2926).
* Fixed a bug that prevented some devices from finding async related JNI methods correctly.
* Updated ProGuard configuration in order not to depend on Android's default configuration (#2972).
* Fixed a race condition between Realms notifications and other UI events. This could e.g. cause ListView to crash (#2990).
* Fixed a bug that allowed both `RealmConfiguration.Builder.assetFile()`/`deleteRealmIfMigrationNeeded()` to be configured at the same time, which leads to the asset file accidentally being deleted in migrations (#2933).
* Realm crashed outright when the same Realm file was opened in two processes. Realm will now optimistically retry opening for 1 second before throwing an Error (#2459).

### Enhancements

* Removes RxJava related APIs during bytecode transforming to make RealmObject plays well with reflection when rx.Observable doesn't exist.

## 1.0.0

No changes since 0.91.1.

## 0.91.1

* Updated Realm Core to 1.0.1.

### Bug fixes

* Fixed a bug when opening a Realm cause a staled memory mapping. Symptoms are error messages like "Bad or incompatible history type", "File format version doesn't match", and "Encrypted interprocess sharing is currently unsupported". 

## 0.91.0

* Updated Realm Core to 1.0.0.

### Breaking changes

* Removed all `@Deprecated` methods.
* Calling `Realm.setAutoRefresh()` or `DynamicRealm.setAutoRefresh()` from non-Looper thread throws `IllegalStateException` even if the `autoRefresh` is false (#2820).

### Bug fixes

* Calling RealmResults.deleteAllFromRealm() might lead to native crash (#2759).
* The annotation processor now correctly reports an error if trying to reference interfaces in model classes (#2808).
* Added null check to `addChangeListener` and `removeChangeListener` in `Realm` and `DynamicRealm` (#2772).
* Calling `RealmObjectSchema.addPrimaryKey()` adds an index to the primary key field, and calling `RealmObjectSchema.removePrimaryKey()` removes the index from the field (#2832).
* Log files are not deleted when calling `Realm.deleteRealm()` (#2834).

### Enhancements

* Upgrading to OpenSSL 1.0.1t. From July 11, 2016, Google Play only accept apps using OpenSSL 1.0.1r or later (https://support.google.com/faqs/answer/6376725, #2749).
* Added support for automatically copying an initial database from assets using `RealmConfiguration.Builder.assetFile()`.
* Better error messages when certain file operations fail.

### Credits

* Paweł Surówka (@thesurix) for adding the `RealmConfiguration.Builder.assetFile()`.

## 0.90.1

* Updated Realm Core to 0.100.2.

### Bug fixes

* Opening a Realm while closing a Realm in another thread could lead to a race condition.
* Automatic migration to the new file format could in rare circumstances lead to a crash.
* Fixing a race condition that may occur when using Async API (#2724).
* Fixed CannotCompileException when related class definition in android.jar cannot be found (#2703).

### Enhancements

* Prints path when file related exceptions are thrown.

## 0.90.0

* Updated Realm Core to 0.100.0.

### Breaking changes

* RealmChangeListener provides the changed object/Realm/collection as well (#1594).
* All JSON methods on Realm now only wraps JSONException in RealmException. All other Exceptions are thrown as they are.
* Marked all methods on `RealmObject` and all public classes final (#1594).
* Removed `BaseRealm` from the public API.
* Removed `HandlerController` from the public API.
* Removed constructor of `RealmAsyncTask` from the public API (#1594).
* `RealmBaseAdapter` has been moved to its own GitHub repository: https://github.com/realm/realm-android-adapters
  See https://github.com/realm/realm-android-adapters/README.md for further info on how to include it.
* File format of Realm files is changed. Files will be automatically upgraded but opening a Realm file with older
  versions of Realm is not possible.

### Deprecated

* `Realm.allObjects*()`. Use `Realm.where(clazz).findAll*()` instead.
* `Realm.distinct*()`. Use `Realm.where(clazz).distinct*()` instead.
* `DynamicRealm.allObjects*()`. Use `DynamicRealm.where(className).findAll*()` instead.
* `DynamicRealm.distinct*()`. Use `DynamicRealm.where(className).distinct*()` instead.
* `Realm.allObjectsSorted(field, sort, field, sort, field, sort)`. Use `RealmQuery.findAllSorted(field[], sort[])`` instead.
* `RealmQuery.findAllSorted(field, sort, field, sort, field, sort)`. Use `RealmQuery.findAllSorted(field[], sort[])`` instead.
* `RealmQuery.findAllSortedAsync(field, sort, field, sort, field, sort)`. Use `RealmQuery.findAllSortedAsync(field[], sort[])`` instead.
* `RealmConfiguration.setModules()`. Use `RealmConfiguration.modules()` instead.
* `Realm.refresh()` and `DynamicRealm.refresh()`. Use `Realm.waitForChange()`/`stopWaitForChange()` or `DynamicRealm.waitForChange()`/`stopWaitForChange()` instead.

### Enhancements

* `RealmObjectSchema.getPrimaryKey()` (#2636).
* `Realm.createObject(Class, Object)` for creating objects with a primary key directly.
* Unit tests in Android library projects now detect Realm model classes.
* Better error message if `equals()` and `hashCode()` are not properly overridden in custom Migration classes.
* Expanding the precision of `Date` fields to cover full range (#833).
* `Realm.waitForChange()`/`stopWaitForChange()` and `DynamicRealm.waitForChange()`/`stopWaitForChange()` (#2386).

### Bug fixes

* `RealmChangeListener` on `RealmObject` is not triggered when adding listener on returned `RealmObject` of `copyToRealmOrUpdate()` (#2569).

### Credits

* Thanks to Brenden Kromhout (@bkromhout) for adding `RealmObjectSchema.getPrimaryKey()`.

## 0.89.1

### Bug fixes

* @PrimaryKey + @Required on String type primary key no longer throws when using copyToRealm or copyToRealmOrUpdate (#2653).
* Primary key is cleared/changed when calling RealmSchema.remove()/RealmSchema.rename() (#2555).
* Objects implementing RealmModel can be used as a field of RealmModel/RealmObject (#2654).

## 0.89.0

### Breaking changes

* @PrimaryKey field value can now be null for String, Byte, Short, Integer, and Long types. Older Realms should be migrated, using RealmObjectSchema.setNullable(), or by adding the @Required annotation. (#2515).
* `RealmResults.clear()` now throws UnsupportedOperationException. Use `RealmResults.deleteAllFromRealm()` instead.
* `RealmResults.remove(int)` now throws UnsupportedOperationException. Use `RealmResults.deleteFromRealm(int)` instead.
* `RealmResults.sort()` and `RealmList.sort()` now return the sorted result instead of sorting in-place.
* `RealmList.first()` and `RealmList.last()` now throw `ArrayIndexOutOfBoundsException` if `RealmList` is empty.
* Removed deprecated method `Realm.getTable()` from public API.
* `Realm.refresh()` and `DynamicRealm.refresh()` on a Looper no longer have any effect. `RealmObject` and `RealmResults` are always updated on the next event loop.

### Deprecated

* `RealmObject.removeFromRealm()` in place of `RealmObject.deleteFromRealm()`
* `Realm.clear(Class)` in favour of `Realm.delete(Class)`.
* `DynamicRealm.clear(Class)` in place of `DynamicRealm.delete(Class)`.

### Enhancements

* Added a `RealmModel` interface that can be used instead of extending `RealmObject`.
* `RealmCollection` and `OrderedRealmCollection` interfaces have been added. `RealmList` and `RealmResults` both implement these.
* `RealmBaseAdapter` now accept an `OrderedRealmCollection` instead of only `RealmResults`.
* `RealmObjectSchema.isPrimaryKey(String)` (#2440)
* `RealmConfiguration.initialData(Realm.Transaction)` can now be used to populate a Realm file before it is used for the first time.

### Bug fixes

* `RealmObjectSchema.isRequired(String)` and `RealmObjectSchema.isNullable(String)` don't throw when the given field name doesn't exist.

### Credits

* Thanks to @thesurix for adding `RealmConfiguration.initialData()`.

## 0.88.3

* Updated Realm Core to 0.97.3.

### Enhancements

* Throws an IllegalArgumentException when calling Realm.copyToRealm()/Realm.copyToRealmOrUpdate() with a RealmObject which belongs to another Realm instance in a different thread.
* Improved speed of cleaning up native resources (#2496).

### Bug fixes

* Field annotated with @Ignored should not have accessors generated by the bytecode transformer (#2478).
* RealmResults and RealmObjects can no longer accidentially be GC'ed if using `asObservable()`. Previously this caused the observable to stop emitting. (#2485).
* Fixed an build issue when using Realm in library projects on Windows (#2484).
* Custom equals(), toString() and hashCode() are no longer incorrectly overwritten by the proxy class (#2545).

## 0.88.2

* Updated Realm Core to 0.97.2.

### Enhancements

* Outputs additional information when incompatible lock file error occurs.

### Bug fixes

* Race condition causing BadVersionException when running multiple async writes and queries at the same time (#2021/#2391/#2417).

## 0.88.1

### Bug fixes

* Prevent throwing NullPointerException in RealmConfiguration.equals(RealmConfiguration) when RxJava is not in the classpath (#2416).
* RealmTransformer fails because of missing annotation classes in user's project (#2413).
* Added SONAME header to shared libraries (#2432).
* now DynamicRealmObject.toString() correctly shows null value as "null" and the format is aligned to the String from typed RealmObject (#2439).
* Fixed an issue occurring while resolving ReLinker in apps using a library based on Realm (#2415).

## 0.88.0

* Updated Realm Core to 0.97.0.

### Breaking changes

* Realm has now to be installed as a Gradle plugin.
* DynamicRealm.executeTransaction() now directly throws any RuntimeException instead of wrapping it in a RealmException (#1682).
* DynamicRealm.executeTransaction() now throws IllegalArgumentException instead of silently accepting a null Transaction object.
* String setters now throw IllegalArgumentException instead of RealmError for invalid surrogates.
* DynamicRealm.distinct()/distinctAsync() and Realm.distinct()/distinctAsync() now throw IllegalArgumentException instead of UnsupportedOperationException for invalid type or unindexed field.
* All thread local change listeners are now delayed until the next Looper event instead of being triggered when committing.
* Removed RealmConfiguration.getSchemaMediator() from public API which was deprecated in 0.86.0. Please use RealmConfiguration.getRealmObjectClasses() to obtain the set of model classes (#1797).
* Realm.migrateRealm() throws a FileNotFoundException if the Realm file doesn't exist.
* It is now required to unsubscribe from all Realm RxJava observables in order to fully close the Realm (#2357).

### Deprecated

* Realm.getInstance(Context). Use Realm.getInstance(RealmConfiguration) or Realm.getDefaultInstance() instead.
* Realm.getTable(Class) which was public because of the old migration API. Use Realm.getSchema() or DynamicRealm.getSchema() instead.
* Realm.executeTransaction(Transaction, Callback) and replaced it with Realm.executeTransactionAsync(Transaction), Realm.executeTransactionAsync(Transaction, OnSuccess), Realm.executeTransactionAsync(Transaction, OnError) and Realm.executeTransactionAsync(Transaction, OnSuccess, OnError).

### Enhancements

* Support for custom methods, custom logic in accessors, custom accessor names, interface implementation and public fields in Realm objects (#909).
* Support to project Lombok (#502).
* RealmQuery.isNotEmpty() (#2025).
* Realm.deleteAll() and RealmList.deleteAllFromRealm() (#1560).
* RealmQuery.distinct() and RealmResults.distinct() (#1568).
* RealmQuery.distinctAsync() and RealmResults.distinctAsync() (#2118).
* Improved .so loading by using [ReLinker](https://github.com/KeepSafe/ReLinker).
* Improved performance of RealmList#contains() (#897).
* distinct(...) for Realm, DynamicRealm, RealmQuery, and RealmResults can take multiple parameters (#2284).
* "realm" and "row" can be used as field name in model classes (#2255).
* RealmResults.size() now returns Integer.MAX_VALUE when actual size is greater than Integer.MAX_VALUE (#2129).
* Removed allowBackup from AndroidManifest (#2307).

### Bug fixes

* Error occurring during test and (#2025).
* Error occurring during test and connectedCheck of unit test example (#1934).
* Bug in jsonExample (#2092).
* Multiple calls of RealmResults.distinct() causes to return wrong results (#2198).
* Calling DynamicRealmObject.setList() with RealmList<DynamicRealmObject> (#2368).
* RealmChangeListeners did not triggering correctly if findFirstAsync() didn't find any object. findFirstAsync() Observables now also correctly call onNext when the query completes in that case (#2200).
* Setting a null value to trigger RealmChangeListener (#2366).
* Preventing throwing BadVersionException (#2391).

### Credits

* Thanks to Bill Best (@wmbest2) for snapshot testing.
* Thanks to Graham Smith (@grahamsmith) for a detailed bug report (#2200).

## 0.87.5
* Updated Realm Core to 0.96.2.
  - IllegalStateException won't be thrown anymore in RealmResults.where() if the RealmList which the RealmResults is created on has been deleted. Instead, the RealmResults will be treated as empty forever.
  - Fixed a bug causing a bad version exception, when using findFirstAsync (#2115).

## 0.87.4
* Updated Realm Core to 0.96.0.
  - Fixed bug causing BadVersionException or crashing core when running async queries.

## 0.87.3
* IllegalArgumentException is now properly thrown when calling Realm.copyFromRealm() with a DynamicRealmObject (#2058).
* Fixed a message in IllegalArgumentException thrown by the accessors of DynamicRealmObject (#2141).
* Fixed RealmList not returning DynamicRealmObjects of the correct underlying type (#2143).
* Fixed potential crash when rolling back removal of classes that reference each other (#1829).
* Updated Realm Core to 0.95.8.
  - Fixed a bug where undetected deleted object might lead to seg. fault (#1945).
  - Better performance when deleting objects (#2015).

## 0.87.2
* Removed explicit GC call when committing a transaction (#1925).
* Fixed a bug when RealmObjectSchema.addField() was called with the PRIMARY_KEY modifier, the field was not set as a required field (#2001).
* Fixed a bug which could throw a ConcurrentModificationException in RealmObject's or RealmResults' change listener (#1970).
* Fixed RealmList.set() so it now correctly returns the old element instead of the new (#2044).
* Fixed the deployment of source and javadoc jars (#1971).

## 0.87.1
* Upgraded to NDK R10e. Using gcc 4.9 for all architectures.
* Updated Realm Core to 0.95.6
  - Fixed a bug where an async query can be copied incomplete in rare cases (#1717).
* Fixed potential memory leak when using async query.
* Added a check to prevent removing a RealmChangeListener from a non-Looper thread (#1962). (Thank you @hohnamkung)

## 0.87.0
* Added Realm.asObservable(), RealmResults.asObservable(), RealmObject.asObservable(), DynamicRealm.asObservable() and DynamicRealmObject.asObservable().
* Added RealmConfiguration.Builder.rxFactory() and RxObservableFactory for custom RxJava observable factory classes.
* Added Realm.copyFromRealm() for creating detached copies of Realm objects (#931).
* Added RealmObjectSchema.getFieldType() (#1883).
* Added unitTestExample to showcase unit and instrumentation tests. Examples include jUnit3, jUnit4, Espresso, Robolectric, and MPowermock usage with Realm (#1440).
* Added support for ISO8601 based dates for JSON import. If JSON dates are invalid a RealmException will be thrown (#1213).
* Added APK splits to gridViewExample (#1834).

## 0.86.1
* Improved the performance of removing objects (RealmResults.clear() and RealmResults.remove()).
* Updated Realm Core to 0.95.5.
* Updated ProGuard configuration (#1904).
* Fixed a bug where RealmQuery.findFirst() returned a wrong result if the RealmQuery had been created from a RealmResults.where() (#1905).
* Fixed a bug causing DynamicRealmObject.getObject()/setObject() to use the wrong class (#1912).
* Fixed a bug which could cause a crash when closing Realm instances in change listeners (#1900).
* Fixed a crash occurring during update of multiple async queries (#1895).
* Fixed listeners not triggered for RealmObject & RealmResults created using copy or create methods (#1884).
* Fixed RealmChangeListener never called inside RealmResults (#1894).
* Fixed crash when calling clear on a RealmList (#1886).

## 0.86.0
* BREAKING CHANGE: The Migration API has been replaced with a new API.
* BREAKING CHANGE: RealmResults.SORT_ORDER_ASCENDING and RealmResults.SORT_ORDER_DESCENDING constants have been replaced by Sort.ASCENDING and Sort.DESCENDING enums.
* BREAKING CHANGE: RealmQuery.CASE_SENSITIVE and RealmQuery.CASE_INSENSITIVE constants have been replaced by Case.SENSITIVE and Case.INSENSITIVE enums.
* BREAKING CHANGE: Realm.addChangeListener, RealmObject.addChangeListener and RealmResults.addChangeListener hold a strong reference to the listener, you should unregister the listener to avoid memory leaks.
* BREAKING CHANGE: Removed deprecated methods RealmQuery.minimum{Int,Float,Double}, RealmQuery.maximum{Int,Float,Double}, RealmQuery.sum{Int,Float,Double} and RealmQuery.average{Int,Float,Double}. Use RealmQuery.min(), RealmQuery.max(), RealmQuery.sum() and RealmQuery.average() instead.
* BREAKING CHANGE: Removed RealmConfiguration.getSchemaMediator() which is public by mistake. And RealmConfiguration.getRealmObjectClasses() is added as an alternative in order to obtain the set of model classes (#1797).
* BREAKING CHANGE: Realm.addChangeListener, RealmObject.addChangeListener and RealmResults.addChangeListener will throw an IllegalStateException when invoked on a non-Looper thread. This is to prevent registering listeners that will not be invoked.
* BREAKING CHANGE: trying to access a property on an unloaded RealmObject obtained asynchronously will throw an IllegalStateException
* Added new Dynamic API using DynamicRealm and DynamicRealmObject.
* Added Realm.getSchema() and DynamicRealm.getSchema().
* Realm.createOrUpdateObjectFromJson() now works correctly if the RealmObject class contains a primary key (#1777).
* Realm.compactRealm() doesn't throw an exception if the Realm file is opened. It just returns false instead.
* Updated Realm Core to 0.95.3.
  - Fixed a bug where RealmQuery.average(String) returned a wrong value for a nullable Long/Integer/Short/Byte field (#1803).
  - Fixed a bug where RealmQuery.average(String) wrongly counted the null value for average calculation (#1854).

## 0.85.1
* Fixed a bug which could corrupt primary key information when updating from a Realm version <= 0.84.1 (#1775).

## 0.85.0
* BREAKING CHANGE: Removed RealmEncryptionNotSupportedException since the encryption implementation changed in Realm's underlying storage engine. Encryption is now supported on all devices.
* BREAKING CHANGE: Realm.executeTransaction() now directly throws any RuntimeException instead of wrapping it in a RealmException (#1682).
* BREAKING CHANGE: RealmQuery.isNull() and RealmQuery.isNotNull() now throw IllegalArgumentException instead of RealmError if the fieldname is a linked field and the last element is a link (#1693).
* Added Realm.isEmpty().
* Setters in managed object for RealmObject and RealmList now throw IllegalArgumentException if the value contains an invalid (unmanaged, removed, closed, from different Realm) object (#1749).
* Attempting to refresh a Realm while a transaction is in process will now throw an IllegalStateException (#1712).
* The Realm AAR now also contains the ProGuard configuration (#1767). (Thank you @skyisle)
* Updated Realm Core to 0.95.
  - Removed reliance on POSIX signals when using encryption.

## 0.84.2
* Fixed a bug making it impossible to convert a field to become required during a migration (#1695).
* Fixed a bug making it impossible to read Realms created using primary keys and created by iOS (#1703).
* Fixed some memory leaks when an Exception is thrown (#1730).
* Fixed a memory leak when using relationships (#1285).
* Fixed a bug causing cached column indices to be cleared too soon (#1732).

## 0.84.1
* Updated Realm Core to 0.94.4.
  - Fixed a bug that could cause a crash when running the same query multiple times.
* Updated ProGuard configuration. See [documentation](https://realm.io/docs/java/latest/#proguard) for more details.
* Updated Kotlin example to use 1.0.0-beta.
* Fixed warnings reported by "lint -Xlint:all" (#1644).
* Fixed a bug where simultaneous opening and closing a Realm from different threads might result in a NullPointerException (#1646).
* Fixed a bug which made it possible to externally modify the encryption key in a RealmConfiguration (#1678).

## 0.84.0
* Added support for async queries and transactions.
* Added support for parsing JSON Dates with timezone information. (Thank you @LateralKevin)
* Added RealmQuery.isEmpty().
* Added Realm.isClosed() method.
* Added Realm.distinct() method.
* Added RealmQuery.isValid(), RealmResults.isValid() and RealmList.isValid(). Each method checks whether the instance is still valid to use or not(for example, the Realm has been closed or any parent object has been removed).
* Added Realm.isInTransaction() method.
* Updated Realm Core to version 0.94.3.
  - Fallback for mremap() now work correctly on BlackBerry devices.
* Following methods in managed RealmList now throw IllegalStateException instead of native crash when RealmList.isValid() returns false: add(int,RealmObject), add(RealmObject)
* Following methods in managed RealmList now throw IllegalStateException instead of ArrayIndexOutOfBoundsException when RealmList.isValid() returns false: set(int,RealmObject), move(int,int), remove(int), get(int)
* Following methods in managed RealmList now throw IllegalStateException instead of returning 0/null when RealmList.isValid() returns false: clear(), removeAll(Collection), remove(RealmObject), first(), last(), size(), where()
* RealmPrimaryKeyConstraintException is now thrown instead of RealmException if two objects with same primary key are inserted.
* IllegalStateException is now thrown when calling Realm's clear(), RealmResults's remove(), removeLast(), clear() or RealmObject's removeFromRealm() from an incorrect thread.
* Fixed a bug affecting RealmConfiguration.equals().
* Fixed a bug in RealmQuery.isNotNull() which produced wrong results for binary data.
* Fixed a bug in RealmQuery.isNull() and RealmQuery.isNotNull() which validated the query prematurely.
* Fixed a bug where closed Realms were trying to refresh themselves resulting in a NullPointerException.
* Fixed a bug that made it possible to migrate open Realms, which could cause undefined behavior when querying, reading or writing data.
* Fixed a bug causing column indices to be wrong for some edge cases. See #1611 for details.

## 0.83.1
* Updated Realm Core to version 0.94.1.
  - Fixed a bug when using Realm.compactRealm() which could make it impossible to open the Realm file again.
  - Fixed a bug, so isNull link queries now always return true if any part is null.

## 0.83
* BREAKING CHANGE: Database file format update. The Realm file created by this version cannot be used by previous versions of Realm.
* BREAKING CHANGE: Removed deprecated methods and constructors from the Realm class.
* BREAKING CHANGE: Introduced boxed types Boolean, Byte, Short, Integer, Long, Float and Double. Added null support. Introduced annotation @Required to indicate a field is not nullable. String, Date and byte[] became nullable by default which means a RealmMigrationNeededException will be thrown if an previous version of a Realm file is opened.
* Deprecated methods: RealmQuery.minimum{Int,Float,Double}, RealmQuery.maximum{Int,Float,Double}. Use RealmQuery.min() and RealmQuery.max() instead.
* Added support for x86_64.
* Fixed an issue where opening the same Realm file on two Looper threads could potentially lead to an IllegalStateException being thrown.
* Fixed an issue preventing the call of listeners on refresh().
* Opening a Realm file from one thread will no longer be blocked by a transaction from another thread.
* Range restrictions of Date fields have been removed. Date fields now accepts any value. Milliseconds are still removed.

## 0.82.2
* Fixed a bug which might cause failure when loading the native library.
* Fixed a bug which might trigger a timeout in Context.finalize().
* Fixed a bug which might cause RealmObject.isValid() to throw an exception if the object is deleted.
* Updated Realm core to version 0.89.9
  - Fixed a potential stack overflow issue which might cause a crash when encryption was used.
  - Embedded crypto functions into Realm dynamic lib to avoid random issues on some devices.
  - Throw RealmEncryptionNotSupportedException if the device doesn't support Realm encryption. At least one device type (HTC One X) contains system bugs that prevents Realm's encryption from functioning properly. This is now detected, and an exception is thrown when trying to open/create an encrypted Realm file. It's up to the application to catch this and decide if it's OK to proceed without encryption instead.

## 0.82.1
* Fixed a bug where using the wrong encryption key first caused the right key to be seen as invalid.
* Fixed a bug where String fields were ignored when updating objects from JSON with null values.
* Fixed a bug when calling System.exit(0), the process might hang.

## 0.82
* BREAKING CHANGE: Fields with annotation @PrimaryKey are indexed automatically now. Older schemas require a migration.
* RealmConfiguration.setModules() now accept ignore null values which Realm.getDefaultModule() might return.
* Trying to access a deleted Realm object throw throws a proper IllegalStateException.
* Added in-memory Realm support.
* Closing realm on another thread different from where it was created now throws an exception.
* Realm will now throw a RealmError when Realm's underlying storage engine encounters an unrecoverable error.
* @Index annotation can also be applied to byte/short/int/long/boolean/Date now.
* Fixed a bug where RealmQuery objects are prematurely garbage collected.
* Removed RealmQuery.between() for link queries.

## 0.81.1
* Fixed memory leak causing Realm to never release Realm objects.

## 0.81
* Introduced RealmModules for working with custom schemas in libraries and apps.
* Introduced Realm.getDefaultInstance(), Realm.setDefaultInstance(RealmConfiguration) and Realm.getInstance(RealmConfiguration).
* Deprecated most constructors. They have been been replaced by Realm.getInstance(RealmConfiguration) and Realm.getDefaultInstance().
* Deprecated Realm.migrateRealmAtPath(). It has been replaced by Realm.migrateRealm(RealmConfiguration).
* Deprecated Realm.deleteFile(). It has been replaced by Realm.deleteRealm(RealmConfiguration).
* Deprecated Realm.compactFile(). It has been replaced by Realm.compactRealm(RealmConfiguration).
* RealmList.add(), RealmList.addAt() and RealmList.set() now copy unmanaged objects transparently into Realm.
* Realm now works with Kotlin (M12+). (Thank you @cypressious)
* Fixed a performance regression introduced in 0.80.3 occurring during the validation of the Realm schema.
* Added a check to give a better error message when null is used as value for a primary key.
* Fixed unchecked cast warnings when building with Realm.
* Cleaned up examples (remove old test project).
* Added checking for missing generic type in RealmList fields in annotation processor.

## 0.80.3
* Calling Realm.copyToRealmOrUpdate() with an object with a null primary key now throws a proper exception.
* Fixed a bug making it impossible to open Realms created by Realm-Cocoa if a model had a primary key defined.
* Trying to using Realm.copyToRealmOrUpdate() with an object with a null primary key now throws a proper exception.
* RealmChangedListener now also gets called on the same thread that did the commit.
* Fixed bug where Realm.createOrUpdateWithJson() reset Date and Binary data to default values if not found in the JSON output.
* Fixed a memory leak when using RealmBaseAdapter.
* RealmBaseAdapter now allow RealmResults to be null. (Thanks @zaki50)
* Fixed a bug where a change to a model class (`RealmList<A>` to `RealmList<B>`) would not throw a RealmMigrationNeededException.
* Fixed a bug where setting multiple RealmLists didn't remove the previously added objects.
* Solved ConcurrentModificationException thrown when addChangeListener/removeChangeListener got called in the onChange. (Thanks @beeender)
* Fixed duplicated listeners in the same realm instance. Trying to add duplicated listeners is ignored now. (Thanks @beeender)

## 0.80.2
* Trying to use Realm.copyToRealmOrUpdate() with an object with a null primary key now throws a proper exception.
* RealmMigrationNeedException can now return the path to the Realm that needs to be migrated.
* Fixed bug where creating a Realm instance with a hashcode collision no longer returned the wrong Realm instance.
* Updated Realm Core to version 0.89.2
  - fixed bug causing a crash when opening an encrypted Realm file on ARM64 devices.

## 0.80.1
* Realm.createOrUpdateWithJson() no longer resets fields to their default value if they are not found in the JSON input.
* Realm.compactRealmFile() now uses Realm Core's compact() method which is more failure resilient.
* Realm.copyToRealm() now correctly handles referenced child objects that are already in the Realm.
* The ARM64 binary is now properly a part of the Eclipse distribution package.
* A RealmMigrationExceptionNeeded is now properly thrown if @Index and @PrimaryKey are not set correctly during a migration.
* Fixed bug causing Realms to be cached even though they failed to open correctly.
* Added Realm.deleteRealmFile(File) method.
* Fixed bug causing queries to fail if multiple Realms has different field ordering.
* Fixed bug when using Realm.copyToRealm() with a primary key could crash if default value was already used in the Realm.
* Updated Realm Core to version 0.89.0
  - Improved performance for sorting RealmResults.
  - Improved performance for refreshing a Realm after inserting or modifying strings or binary data.
  - Fixed bug causing incorrect result when querying indexed fields.
  - Fixed bug causing corruption of string index when deleting an object where there are duplicate values for the indexed field.
  - Fixed bug causing a crash after compacting the Realm file.
* Added RealmQuery.isNull() and RealmQuery.isNotNull() for querying relationships.
* Fixed a potential NPE in the RealmList constructor.

## 0.80
* Queries on relationships can be case sensitive.
* Fixed bug when importing JSONObjects containing NULL values.
* Fixed crash when trying to remove last element of a RealmList.
* Fixed bug crashing annotation processor when using "name" in model classes for RealmObject references
* Fixed problem occurring when opening an encrypted Realm with two different instances of the same key.
* Version checker no longer reports that updates are available when latest version is used.
* Added support for static fields in RealmObjects.
* Realm.writeEncryptedCopyTo() has been reenabled.

## 0.79.1
* copyToRealm() no longer crashes on cyclic data structures.
* Fixed potential crash when using copyToRealmOrUpdate with an object graph containing a mix of elements with and without primary keys.

## 0.79
* Added support for ARM64.
* Added RealmQuery.not() to negate a query condition.
* Added copyToRealmOrUpdate() and createOrUpdateFromJson() methods, that works for models with primary keys.
* Made the native libraries much smaller. Arm went from 1.8MB to 800KB.
* Better error reporting when trying to create or open a Realm file fails.
* Improved error reporting in case of missing accessors in model classes.
* Re-enabled RealmResults.remove(index) and RealmResults.removeLast().
* Primary keys are now supported through the @PrimaryKey annotation.
* Fixed error when instantiating a Realm with the wrong key.
* Throw an exception if deleteRealmFile() is called when there is an open instance of the Realm.
* Made migrations and compression methods synchronised.
* Removed methods deprecated in 0.76. Now Realm.allObjectsSorted() and RealmQuery.findAllSorted() need to be used instead.
* Reimplemented Realm.allObjectSorted() for better performance.

## 0.78
* Added proper support for encryption. Encryption support is now included by default. Keys are now 64 bytes long.
* Added support to write an encrypted copy of a Realm.
* Realm no longer incorrectly warns that an instance has been closed too many times.
* Realm now shows a log warning if an instance is being finalized without being closed.
* Fixed bug causing Realms to be cached during a RealmMigration resulting in invalid realms being returned from Realm.getInstance().
* Updated core to 0.88.

## 0.77
* Added Realm.allObjectsSorted() and RealmQuery.findAllSorted() and extending RealmResults.sort() for multi-field sorting.
* Added more logging capabilities at the JNI level.
* Added proper encryption support. NOTE: The key has been increased from 32 bytes to 64 bytes (see example).
* Added support for unmanaged objects and custom constructors.
* Added more precise imports in proxy classes to avoid ambiguous references.
* Added support for executing a transaction with a closure using Realm.executeTransaction().
* Added RealmObject.isValid() to test if an object is still accessible.
* RealmResults.sort() now has better error reporting.
* Fixed bug when doing queries on the elements of a RealmList, ie. like Realm.where(Foo.class).getBars().where().equalTo("name").
* Fixed bug causing refresh() to be called on background threads with closed Realms.
* Fixed bug where calling Realm.close() too many times could result in Realm not getting closed at all. This now triggers a log warning.
* Throw NoSuchMethodError when RealmResults.indexOf() is called, since it's not implemented yet.
* Improved handling of empty model classes in the annotation processor
* Removed deprecated static constructors.
* Introduced new static constructors based on File instead of Context, allowing to save Realm files in custom locations.
* RealmList.remove() now properly returns the removed object.
* Calling realm.close() no longer prevent updates to other open realm instances on the same thread.

## 0.76.0
* RealmObjects can now be imported using JSON.
* Gradle wrapper updated to support Android Studio 1.0.
* Fixed bug in RealmObject.equals() so it now correctly compares two objects from the same Realm.
* Fixed bug in Realm crashing for receiving notifications after close().
* Realm class is now marked as final.
* Replaced concurrency example with a better thread example.
* Allowed to add/remove RealmChangeListeners in RealmChangeListeners.
* Upgraded to core 0.87.0 (encryption support, API changes).
* Close the Realm instance after migrations.
* Added a check to deny the writing of objects outside of a transaction.

## 0.75.1 (03 December 2014)
* Changed sort to be an in-place method.
* Renamed SORT_ORDER_DECENDING to SORT_ORDER_DESCENDING.
* Added sorting functionality to allObjects() and findAll().
* Fixed bug when querying a date column with equalTo(), it would act as lessThan()

## 0.75.0 (28 Nov 2014)
* Realm now implements Closeable, allowing better cleanup of native resources.
* Added writeCopyTo() and compactRealmFile() to write and compact a Realm to a new file.
* RealmObject.toString(), equals() and hashCode() now support models with cyclic references.
* RealmResults.iterator() and listIterator() now correctly iterates the results when using remove().
* Bug fixed in Exception text when field names was not matching the database.
* Bug fixed so Realm no longer throws an Exception when removing the last object.
* Bug fixed in RealmResults which prevented sub-querying.
* The Date type does not support millisecond resolution, and dates before 1901-12-13 and dates after 2038-01-19 are not supported on 32 bit systems.
* Fixed bug so Realm no longer throws an Exception when removing the last object.
* Fixed bug in RealmResults which prevented sub-querying.

## 0.74.0 (19 Nov 2014)
* Added support for more field/accessors naming conventions.
* Added case sensitive versions of string comparison operators equalTo and notEqualTo.
* Added where() to RealmList to initiate queries.
* Added verification of fields names in queries with links.
* Added exception for queries with invalid field name.
* Allow static methods in model classes.
* An exception will now be thrown if you try to move Realm, RealmResults or RealmObject between threads.
* Fixed a bug in the calculation of the maximum of date field in a RealmResults.
* Updated core to 0.86.0, fixing a bug in cancelling an empty transaction, and major query speedups with floats/doubles.
* Consistent handling of UTF-8 strings.
* removeFromRealm() now calls moveLastOver() which is faster and more reliable when deleting multiple objects.

## 0.73.1 (05 Nov 2014)
* Fixed a bug that would send infinite notifications in some instances.

## 0.73.0 (04 Nov 2014)
* Fixed a bug not allowing queries with more than 1024 conditions.
* Rewritten the notification system. The API did not change but it's now much more reliable.
* Added support for switching auto-refresh on and off (Realm.setAutoRefresh).
* Added RealmBaseAdapter and an example using it.
* Added deleteFromRealm() method to RealmObject.

## 0.72.0 (27 Oct 2014)
* Extended sorting support to more types: boolean, byte, short, int, long, float, double, Date, and String fields are now supported.
* Better support for Java 7 and 8 in the annotations processor.
* Better support for the Eclipse annotations processor.
* Added Eclipse support to the distribution folder.
* Added Realm.cancelTransaction() to cancel/abort/rollback a transaction.
* Added support for link queries in the form realm.where(Owner.class).equalTo("cat.age", 12).findAll().
* Faster implementation of RealmQuery.findFirst().
* Upgraded core to 0.85.1 (deep copying of strings in queries; preparation for link queries).

## 0.71.0 (07 Oct 2014)
* Simplified the release artifact to a single Jar file.
* Added support for Eclipse.
* Added support for deploying to Maven.
* Throw exception if nested transactions are used (it's not allowed).
* Javadoc updated.
* Fixed [bug in RealmResults](https://github.com/realm/realm-java/issues/453).
* New annotation @Index to add search index to a field (currently only supporting String fields).
* Made the annotations processor more verbose and strict.
* Added RealmQuery.count() method.
* Added a new example about concurrency.
* Upgraded to core 0.84.0.

## 0.70.1 (30 Sep 2014)
* Enabled unit testing for the realm project.
* Fixed handling of camel-cased field names.

## 0.70.0 (29 Sep 2014)
* This is the first public beta release.<|MERGE_RESOLUTION|>--- conflicted
+++ resolved
@@ -2,13 +2,9 @@
 
 ### Bug fixes
 
-<<<<<<< HEAD
-* Disabled the optional API transformer since it has problems with DexGuard (#3022).
-=======
 * Disabled the optional API transformer since it has problems with DexGuard (3022).
 * `OnSuccess.OnSuccess()` might not be called with the correct Realm version for async transaction (#1893).
 * Fixed a build failure when model class has a conflicting name such as `Map`, `List`, `String`, ... (#3077).
->>>>>>> f8163489
 
 ## 1.0.1
 
