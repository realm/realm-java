--- conflicted
+++ resolved
@@ -13,22 +13,17 @@
 ### Enhancements
 
 * Added `realmObject.isManaged()`, `RealmObject.isManaged(obj)` and `RealmCollection.isManaged()` (#3101).
-<<<<<<< HEAD
+* Added `RealmConfiguration.Builder.directory(File)`.
 * `RealmLog` has been moved to the public API. It is now possible to control which events Realm emit to LogCat. See the `RealmLog` class for more details.
-
-## 1.2.1
-=======
-* Added `RealmConfiguration.Builder.directory(File)`.
->>>>>>> dd82a500
-
-### Internal
-
-* Moved JNI build to CMake.
 
 ### Bug fixes
 
 * Fixed a lint error in proxy classes when the 'minSdkVersion' of user's project is smaller than 11 (#3356).
 * Fixed a potential crash when there were lots of async queries waiting in the queue.
+s
+### Internal
+
+* Moved JNI build to CMake.
 
 ## 1.2.0
 
