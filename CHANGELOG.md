## 3.6.0 (YYYY-MM-DD)

### Breaking Changes

<<<<<<< HEAD
* [ObjectServer] `SyncUser.logout()` no longer throw an exception when associated Realms instances are not closed (#4962).
=======
* [ObjectServer] `SyncUser.logout()` no longer throws an exception when associated Realms instances are not closed (#4962).
>>>>>>> 50928188

### Deprecated

* [ObjectServer] `SyncUser#retrieveUser` and `SyncUser#retrieveUserAsync` replaced by `SyncUser#retrieveInfoForUser`
and `SyncUser#retrieveInfoForUserAsync` which returns a `SyncUserInfo` with mode information (#5008).
* [ObjectServer] `SyncUser#Callback` replaced by the generic version `SyncUser#RequestCallback<T>`.
* [ObjectServer] `SyncUser.getManagementRealm()`. Use `SyncUser.getPermissionManager()` instead.


### Enhancements

* [ObjectServer] Added `SyncSession.uploadAllLocalChanges()`.
* [ObjectServer] APIs of `UserStore` have been changed to support same user identity but different authentication server scenario.
* [ObjectServer] Added `SyncUser.allSessions` to retrieve the all valid sessions belonging to the user (#4783).
* Added `Nullable` annotation to methods that may return `null` in order to improve Kotlin usability. This also introduced a dependency to `com.google.code.findbugs:jsr305`.
* Added support for new data type `MutableRealmIntegers`. The new type behaves almost exactly as a reference to a Long (mutable nullable, etc) but supports `increment` and `decrement` methods, which implement a Conflict Free Replicated Data Type, whose value will converge even when changed across distributed devices with poor connections (#4266).

### Bug Fixes

### Internal
<<<<<<< HEAD
* [ObjectServer] removed `ObjectServerUser` and it's inner classes, in a step to reduce `SyncUser` complexity (#3741).
* [ObjectServer] changed the `SyncSessionStopPolicy` to `AfterChangesUploaded` to align with other binding and to prevent use cases where the Realm might be deleted before the last changes get synchronized (#5028).
* [ObjectServer] Upgraded OKHttp to 3.7.0
=======
* [ObjectServer] removed `ObjectServerUser` and its inner classes, in a step to reduce `SyncUser` complexity (#3741).
* [ObjectServer] changed the `SyncSessionStopPolicy` to `AfterChangesUploaded` to align with other binding and to prevent use cases where the Realm might be deleted before the last changes get synchronized (#5028).
>>>>>>> 50928188

* Upgraded Realm Sync to 1.10.8

## 3.5.1 (YYYY-MM-DD)

### Bug Fixes

* Potential crash after using `Realm.getSchema()` to change the schema of a typed Realm. `Realm.getSchema()` now returns an immutable `RealmSchema` instance.
* `Realm.copyToRealmOrUpdate()` might cause a `RealmList` field to contain duplicated elements (#4957).
* `RealmSchema.create(String)` and `RealmObjectSchema.setClassName(String)` did not accept class name whose length was 51 to 57.
* Workaround for an Android JVM crash when using `compactOnLaunch()` (#4964).
* Class name in exception message from link query is wrong (#5096).

### Internal


## 3.5.0 (2017-07-11)

### Enhancements

* Added `RealmConfiguration.Builder.compactOnLaunch()` to compact the file on launch (#3739).
* [ObjectServer] Adding user lookup API for administrators (#4828).
* An `IllegalStateException` will be thrown if the given `RealmModule` doesn't include all required model classes (#3398).

### Bug Fixes

* Bug in `isNull()`, `isNotNull()`, `isEmpty()`, and `isNotEmpty()` when queries involve nullable fields in link queries (#4856).
* Bug in how to resolve field names when querying `@LinkingObjects` as the last field (#4864).
* Rare crash in `RealmLog` when log level was set to `LogLevel.DEBUG`.
* Broken case insensitive query with indexed field (#4788).
* [ObjectServer] Bug related to the behaviour of `SyncUser#logout` and the use of invalid `SyncUser` with `SyncConfiguration` (#4822).
* [ObjectServer] Not all error codes from the server were recognized correctly, resulting in UNKNOWN being reported instead.
* [ObjectServer] Prevent the use of a `SyncUser` that explicitly logged out, to open a Realm (#4975).

### Internal

* Use Object Store to do table initialization.
* Removed `Table#Table()`, `Table#addEmptyRow()`, `Table#addEmptyRows()`, `Table#add(Object...)`, `Table#pivot(long,long,PivotType)` and `Table#createnative()`.
* Upgraded Realm Core to 2.8.6
* Upgraded Realm Sync to 1.10.5
* Removed `io.realm.internal.OutOfMemoryError`. `java.lang.OutOfMemoryError` will be thrown instead.


## 3.4.0 (2017-06-22)

### Breaking Changes

* [ObjectServer] Updated protocol version to 18 which is only compatible with ROS > 1.6.0.

### Deprecated

* `RealmSchema.close()` and `RealmObjectSchema.close()`. They don't need to be closed manually. They were added to the public API by mistake.

### Enhancements

* [ObjectServer] Added support for Sync Progress Notifications through `SyncSession.addDownloadProgressListener(ProgressMode, ProgressListener)` and `SyncSession.addUploadProgressListener(ProgressMode, ProgressListener)` (#4104).
* [ObjectServer] Added `SyncSession.getState()` (#4784).
* Added support for querying inverse relationships (#2904).
* Moved inverse relationships out of beta stage.
* Added `Realm.getDefaultConfiguration()` (#4725).

### Bug Fixes

* [ObjectServer] Bug which may crash when the JNI local reference limitation was reached on sync client thread.
* [ObjectServer] Retrying connections with exponential backoff, when encountering `ConnectException` (#4310).
* When converting nullable BLOB field to required, `null` values should be converted to `byte[0]` instead of `byte[1]`.
* Bug which may cause duplicated primary key values when migrating a nullable primary key field to not nullable. `RealmObjectSchema.setRequired()` and `RealmObjectSchema.setNullable()` will throw when converting a nullable primary key field with null values stored to a required primary key field.

### Internal

* Upgraded to Realm Sync 1.10.1
* Upgraded to Realm Core 2.8.4

### Credits

* Thanks to Anis Ben Nsir (@abennsir) for upgrading Roboelectric in the unitTestExample (#4698).


## 3.3.2 (2017-06-09)

### Bug Fixes

* [ObjectServer] Crash when an authentication error happens (#4726).
* [ObjectServer] Enabled encryption with Sync (#4561).
* [ObjectServer] Admin users did not connect correctly to the server (#4750).

### Internal

* Factor out internal interface ManagedObject.

## 3.3.1 (2017-05-26)

### Bug Fixes

* [ObjectServer] Accepted extra columns against synced Realm (#4706).


## 3.3.0 (2017-05-24)

### Enhancements

* [ObjectServer] Added two options to `SyncConfiguration` to provide a trusted root CA `trustedRootCA` and to disable SSL validation `disableSSLVerification` (#4371).
* [ObjectServer] Added support for changing passwords through `SyncUser.changePassword()` using an admin user (#4588).

### Bug Fixes

* Queries on proguarded Realm model classes, failed with "Table not found" (#4673).


## 3.2.1 (2017-05-19)

### Enhancements

* Not in transaction illegal state exception message changed to "Cannot modify managed objects outside of a write transaction.".

### Bug Fixes

* [ObjectServer] `schemaVersion` was mistakenly required in order to trigger migrations (#4658).
* [ObjectServer] Fields removed from model classes will now correctly be hidden instead of throwing an exception when opening the Realm (#4658).
* Random crashes which were caused by a race condition in encrypted Realm (#4343).

### Internal

* Upgraded to Realm Sync 1.8.5.
* Upgraded to Realm Core 2.8.0.

## 3.2.0 (2017-05-16)

### Enhancements

* [ObjectServer] Added support for `SyncUser.isAdmin()` (#4353).
* [ObjectServer] New set of Permission API's have been added to `SyncUser` through `SyncUser.getPermissionManager()` (#4296).
* [ObjectServer] Added support for changing passwords through `SyncUser.changePassword()` (#4423).
* [ObjectServer] Added support for `SyncConfiguration.Builder.waitForInitialRemoteData()` (#4270).
* Transient fields are now allowed in model classes, but are implicitly treated as having the `@Ignore` annotation (#4279).
* Added `Realm.refresh()` and `DynamicRealm.refresh()` (#3476).
* Added `Realm.getInstanceAsync()` and `DynamicRealm.getInstanceAsync()` (#2299).
* Added `DynamicRealmObject#linkingObjects(String,String)` to support linking objects on `DynamicRealm` (#4492).
* Added support for read only Realms using `RealmConfiguration.Builder.readOnly()` and `SyncConfiguration.Builder.readOnly()`(#1147).
* Change listeners will now auto-expand variable names to be more descriptive when using Android Studio.
* The `toString()` methods for the standard and dynamic proxies now print "proxy", or "dynamic" before the left bracket enclosing the data.

### Bug Fixes

* `@LinkingObjects` annotation now also works with Kotlin (#4611).

### Internal

* Use separated locks for different `RealmCache`s (#4551).

## 3.1.4 (2017-05-04)

## Bug fixes

* Added missing row validation check in certain cases on invalidated/deleted objects (#4540).
* Initializing Realm is now more resilient if `Context.getFilesDir()` isn't working correctly (#4493).
* `OrderedRealmCollectionSnapshot.get()` returned a wrong object (#4554).
* `onSuccess` callback got triggered infinitely if a synced transaction was committed in the async transaction's `onSuccess` callback (#4594).

## 3.1.3 (2017-04-20)

### Enhancements

* [ObjectServer] Resume synchronization as soon as the connectivity is back (#4141).

### Bug Fixes

* `equals()` and `hashCode()` of managed `RealmObject`s that come from linking objects don't work correctly (#4487).
* Field name was missing in exception message when `null` was set to required field (#4484).
* Now throws `IllegalStateException` when a getter of linking objects is called against deleted or not yet loaded `RealmObject`s (#4499).
* `NullPointerException` caused by local transaction inside the listener of `findFirstAsync()`'s results (#4495).
* Native crash when adding listeners to `RealmObject` after removing listeners from the same `RealmObject` before (#4502).
* Native crash with "Invalid argument" error happened on some Android 7.1.1 devices when opening Realm on external storage (#4461).
* `OrderedRealmCollectionChangeListener` didn't report change ranges correctly when circular link's field changed (#4474).

### Internal

* Upgraded to Realm Sync 1.6.0.
* Upgraded to Realm Core 2.6.1.

## 3.1.2 (2017-04-12)

### Bug Fixes

* Crash caused by JNI couldn't find `OsObject.notifyChangeListeners` when ProGuard is enabled (#4461).
* Incompatible return type of `RealmSchema.getAll()` and `BaseRealm.getSchema()` (#4443).
* Memory leaked when synced Realm was initialized (#4465).
* An `IllegalStateException` will be thrown when starting iterating `OrderedRealmCollection` if the Realm is closed (#4471).

## 3.1.1 (2017-04-07)

### Bug Fixes

* Crash caused by Listeners on `RealmObject` getting triggered the 2nd time with different changed field (#4437).
* Unintentionally exposing `StandardRealmSchema` (#4443).
* Workaround for crashes on specific Samsung devices which are caused by a buggy `memmove` call (#3651).

## 3.1.0 (2017-04-05)

### Breaking Changes

* Updated file format of Realm files. Existing Realm files will automatically be migrated to the new format when they are opened, but older versions of Realm cannot open these files.
* [ObjectServer] Due to file format changes, Realm Object Server 1.3.0 or later is required.

### Enhancements

* Added support for reverse relationships through the `@LinkingObjects` annotation. See `io.realm.annotations.LinkingObjects` for documentation.  
  * This feature is in `@Beta`.
  * Queries on linking objects do not work.  Queries like `where(...).equalTo("field.linkingObjects.id", 7).findAll()` are not yet supported.
  * Backlink verification is incomplete.  Evil code can cause native crashes.
* The listener on `RealmObject` will only be triggered if the object changes (#3894).
* Added `RealmObjectChangeListener` interface that provide detailed information about `RealmObject` field changes.
* Listeners on `RealmList` and `RealmResults` will be triggered immediately when the transaction is committed on the same thread (#4245).
* The real `RealmMigrationNeededException` is now thrown instead of `IllegalArgumentException` if no migration is provided for a Realm that requires it.
* `RealmQuery.distinct()` can be performed on unindexed fields (#2285).
* `targetSdkVersion` is now 25.
* [ObjectServer] In case of a Client Reset, information about the location of the backed up Realm file is now reported through the `ErrorHandler` interface (#4080).
* [ObjectServer] Authentication URLs now automatically append `/auth` if no other path segment is set (#4370).

### Bug Fixes

* Crash with `LogicError` with `Bad version number` on notifier thread (#4369).
* `Realm.migrateRealm(RealmConfiguration)` now fails correctly with an `IllegalArgumentException` if a `SyncConfiguration` is provided (#4075).
* Potential cause for Realm file corruptions (never reported).
* Add `@Override` annotation to proxy class accessors and stop using raw type in proxy classes in order to remove warnings from javac (#4329).
* `findFirstAsync()` now returns an invalid object if there is no object matches the query condition instead of running the query repeatedly until it can find one (#4352).
* [ObjectServer] Changing the log level after starting a session now works correctly (#4337).

### Internal

* Using the Object Store's Session and SyncManager.
* Upgraded to Realm Sync 1.5.0.
* Upgraded to Realm Core 2.5.1.
* Upgraded Gradle to 3.4.1

## 3.0.0 (2017-02-28)

### Breaking Changes

* `RealmResults.distinct()` returns a new `RealmResults` object instead of filtering on the original object (#2947).
* `RealmResults` is auto-updated continuously. Any transaction on the current thread which may have an impact on the order or elements of the `RealmResults` will change the `RealmResults` immediately instead of change it in the next event loop. The standard `RealmResults.iterator()` will continue to work as normal, which means that you can still delete or modify elements without impacting the iterator. The same is not true for simple for-loops. In some cases a simple for-loop will not work (https://realm.io/docs/java/3.0.0/api/io/realm/OrderedRealmCollection.html#loops), and you must use the new createSnapshot() method.
* `RealmChangeListener` on `RealmObject` will now also be triggered when the object is deleted. Use `RealmObject.isValid()` to check this state(#3138).
* `RealmObject.asObservable()` will now emit the object when it is deleted. Use `RealmObject.isValid()` to check this state (#3138).
* Removed deprecated classes `Logger` and `AndroidLogger` (#4050).

### Deprecated

* `RealmResults.removeChangeListeners()`. Use `RealmResults.removeAllChangeListeners()` instead.
* `RealmObject.removeChangeListeners()`. Use `RealmObject.removeAllChangeListeners()` instead.
* `RealmResults.distinct()` and `RealmResults.distinctAsync()`. Use `RealmQuery.distinct()` and `RealmQuery.distinctAsync()` instead.

### Enhancements

* Added support for sorting by link's field (#672).
* Added `OrderedRealmCollectionSnapshot` class and `OrderedRealmCollection.createSnapshot()` method. `OrderedRealmCollectionSnapshot` is useful when changing `RealmResults` or `RealmList` in simple loops.
* Added `OrderedRealmCollectionChangeListener` interface for supporting fine-grained collection notifications.
* Added support for ChangeListeners on `RealmList`.
* Added `RealmList.asObservable()`.

### Bug Fixes

* Element type checking in `DynamicRealmObject#setList()` (#4252).
* Now throws `IllegalStateException` instead of process crash when any of thread confined methods in `RealmQuery` is called from wrong thread (#4228).
* Now throws `IllegalStateException` when any of thread confined methods in `DynamicRealmObject` is called from wrong thread (#4258).

### Internal

* Use Object Store's `Results` as the backend for `RealmResults` (#3372).
  - Use Object Store's notification mechanism to trigger listeners.
  - Local commits triggers Realm global listener and `RealmObject` listener on current thread immediately instead of in the next event loop.


## 2.3.2 (2017-02-27)

### Bug fixes

* Log levels in JNI layer were all reported as "Error" (#4204).
* Encrypted realms can end up corrupted if many threads are reading and writing at the same time (#4128).
* "Read-only file system" exception when compacting Realm file on external storage (#4140).

### Internal

* Updated to Realm Sync v1.2.1.
* Updated to Realm Core v2.3.2.

### Enhancements

* Improved performance of getters and setters in proxy classes.


## 2.3.1 (2017-02-07)

### Enhancements

* [ObjectServer] The `serverUrl` given to `SyncConfiguration.Builder()` is now more lenient and will also accept only paths as argument (#4144).
* [ObjectServer] Add a timer to refresh periodically the access_token.

### Bug fixes

* NPE problem in SharedRealm.finalize() (#3730).
* `RealmList.contains()` and `RealmResults.contains()` now correctly use custom `equals()` method on Realm model classes.
* Build error when the project is using Kotlin (#4087).
* Bug causing classes to be replaced by classes already in Gradle's classpath (#3568).
* NullPointerException when notifying a single object that it changed (#4086).


## 2.3.0 (2017-01-19)

### Object Server API Changes

* Realm Sync v1.0.0 has been released, and Realm Mobile Platform is no longer considered in beta.
* Breaking change: Location of Realm files are now placed in `getFilesDir()/<userIdentifier>` instead of `getFilesDir()/`.
  This is done in order to support shared Realms among users, while each user retaining their own local copy.
* Breaking change: `SyncUser.all()` now returns Map instead of List.
* Breaking change: Added a default `UserStore` saving users in a Realm file (`RealmFileUserStore`).
* Breaking change: Added multi-user support to `UserStore`. Added `get(String)` and `remove(String)`, removed `remove()` and renamed `get()` to `getCurrent()`.
* Breaking change: Changed the order of arguments to `SyncCredentials.custom()` to match iOS: token, provider, userInfo.
* Added support for `PermissionOffer` and `PermissionOfferResponse` to `SyncUser.getManagementRealm()`.
* Exceptions thrown in error handlers are ignored but logged (#3559).
* Removed unused public constants in `SyncConfiguration` (#4047).
* Fixed bug, preventing Sync client to renew the access token (#4038) (#4039).
* Now `SyncUser.logout()` properly revokes tokens (#3639).

### Bug fixes

* Fixed native memory leak setting the value of a primary key (#3993).
* Activated Realm's annotation processor on connectedTest when the project is using kapt (#4008).
* Fixed "too many open files" issue (#4002).
* Added temporary work-around for bug crashing Samsung Tab 3 devices on startup (#3651).

### Enhancements

* Added `like` predicate for String fields (#3752).

### Internal

* Updated to Realm Sync v1.0.0.
* Added a Realm backup when receiving a Sync client reset message from the server.

## 2.2.2 (2017-01-16)

### Object Server API Changes (In Beta)

* Disabled `Realm.compactRealm()` when sync is enabled as it might corrupt the Realm (https://github.com/realm/realm-core/issues/2345).

### Bug fixes

* "operation not permitted" issue when creating Realm file on some devices' external storage (#3629).
* Crash on API 10 devices (#3726).
* `UnsatisfiedLinkError` caused by `pipe2` (#3945).
* Unrecoverable error with message "Try again" when the notification fifo is full (#3964).
* Realm migration wasn't triggered when the primary key definition was altered (#3966).
* Use phantom reference to solve the finalize time out issue (#2496).

### Enhancements

* All major public classes are now non-final. This is mostly a compromise to support Mockito. All protected fields/methods are still not considered part of the public API and can change without notice (#3869).
* All Realm instances share a single notification daemon thread.
* Fixed Java lint warnings with generated proxy classes (#2929).

### Internal

* Upgraded Realm Core to 2.3.0.
* Upgraded Realm Sync to 1.0.0-BETA-6.5.

## 2.2.1 (2016-11-12)

### Object Server API Changes (In Beta)

* Fixed `SyncConfiguration.toString()` so it now outputs a correct description instead of an empty string (#3787).

### Bug fixes

* Added version number to the native library, preventing ReLinker from accidentally loading old code (#3775).
* `Realm.getLocalInstanceCount(config)` throwing NullPointerException if called after all Realms have been closed (#3791).

## 2.2.0 (2016-11-12)

### Object Server API Changes (In Beta)

* Added support for `SyncUser.getManagementRealm()` and permission changes.

### Bug fixes

* Kotlin projects no longer create the `RealmDefaultModule` if no Realm model classes are present (#3746).
* Remove `includedescriptorclasses` option from ProGuard rule file in order to support built-in shrinker of Android Gradle Plugin (#3714).
* Unexpected `RealmMigrationNeededException` was thrown when a field was added to synced Realm.

### Enhancements

* Added support for the `annotationProcessor` configuration provided by Android Gradle Plugin 2.2.0 or later. Realm plugin adds its annotation processor to the `annotationProcessor` configuration instead of `apt` configuration if it is available and the `com.neenbedankt.android-apt` plugin is not used. In Kotlin projects, `kapt` is used instead of the `annotationProcessor` configuration (#3026).

## 2.1.1 (2016-10-27)

### Bug fixes

* Fixed a bug in `Realm.insert` and `Realm.insertOrUpdate` methods causing a `StackOverFlow` when you try to insert a cyclic graph of objects between Realms (#3732).

### Object Server API Changes (In Beta)

* Set default RxFactory to `SyncConfiguration`.

### Bug fixes

* ProGuard configuration introduced in 2.1.0 unexpectedly kept classes that did not have the @KeepMember annotation (#3689).

## 2.1.0 (2016-10-25)

### Breaking changes

* * `SecureUserStore` has been moved to its own GitHub repository: https://github.com/realm/realm-android-user-store
  See https://github.com/realm/realm-android-user-store/blob/master/README.md for further info on how to include it.


### Object Server API Changes (In Beta)

* Renamed `User` to `SyncUser`, `Credentials` to `SyncCredentials` and `Session` to `SyncSession` to align names with Cocoa.
* Removed `SyncManager.setLogLevel()`. Use `RealmLog.setLevel()` instead.
* `SyncUser.logout()` now correctly clears `SyncUser.currentUser()` (#3638).
* Missing ProGuard configuration for libraries used by Sync extension (#3596).
* Error handler was not called when sync session failed (#3597).
* Added `User.all()` that returns all known Realm Object Server users.
* Upgraded Realm Sync to 1.0.0-BETA-3.2

### Deprecated

* `Logger`. Use `RealmLogger` instead.
* `AndroidLogger`. The logger for Android is implemented in native code instead.

### Bug fixes

* The following were not kept by ProGuard: names of native methods not in the `io.realm.internal` package, names of classes used in method signature (#3596).
* Permission error when a database file was located on external storage (#3140).
* Memory leak when unsubscribing from a RealmResults/RealmObject RxJava Observable (#3552).

### Enhancements

* `Realm.compactRealm()` now works for encrypted Realms.
* Added `first(E defaultValue)` and `last(E defaultValue)` methods to `RealmList` and `RealmResult`. These methods will return the provided object instead of throwing an `IndexOutOfBoundsException` if the list is empty.
* Reduce transformer logger verbosity (#3608).
* `RealmLog.setLevel(int)` for setting the log level across all loggers.

### Internal

* Upgraded Realm Core to 2.1.3

### Credits

* Thanks to Max Furman (@maxfurman) for adding support for `first()` and `last()` default values.

## 2.0.2 (2016-10-06)

This release is not protocol-compatible with previous versions of the Realm Mobile Platform. The base library is still fully compatible.

### Bug fixes

* Build error when using Java 7 (#3563).

### Internal

* Upgraded Realm Core to 2.1.0
* Upgraded Realm Sync to 1.0.0-BETA-2.0.

## 2.0.1 (2016-10-05)

### Bug fixes

* `android.net.conn.CONNECTIVITY_CHANGE` broadcast caused `RuntimeException` if sync extension was disabled (#3505).
* `android.net.conn.CONNECTIVITY_CHANGE` was not delivered on Android 7 devices.
* `distinctAsync` did not respect other query parameters (#3537).
* `ConcurrentModificationException` from Gradle when building an application (#3501).

### Internal

* Upgraded to Realm Core 2.0.1 / Realm Sync 1.3-BETA

## 2.0.0 (2016-09-27)

This release introduces support for the Realm Mobile Platform!
See <https://realm.io/news/introducing-realm-mobile-platform/> for an overview of these great new features.

### Breaking Changes

* Files written by Realm 2.0 cannot be read by 1.x or earlier versions. Old files can still be opened.
* It is now required to call `Realm.init(Context)` before calling any other Realm API.
* Removed `RealmConfiguration.Builder(Context)`, `RealmConfiguration.Builder(Context, File)` and `RealmConfiguration.Builder(File)` constructors.
* `isValid()` now always returns `true` instead of `false` for unmanaged `RealmObject` and `RealmList`. This puts it in line with the behaviour of the Cocoa and .NET API's (#3101).
* armeabi is not supported anymore.
* Added new `RealmFileException`.
  - `IncompatibleLockFileException` has been removed and replaced by `RealmFileException` with kind `INCOMPATIBLE_LOCK_FILE`.
  - `RealmIOExcpetion` has been removed and replaced by `RealmFileException`.
* `RealmConfiguration.Builder.assetFile(Context, String)` has been renamed to `RealmConfiguration.Builder.assetFile(String)`.
* Object with primary key is now required to define it when the object is created. This means that `Realm.createObject(Class<E>)` and `DynamicRealm.createObject(String)` now throws `RealmException` if they are used to create an object with a primary key field. Use `Realm.createObject(Class<E>, Object)` or `DynamicRealm.createObject(String, Object)` instead.
* Importing from JSON without the primary key field defined in the JSON object now throws `IllegalArgumentException`.
* Now `Realm.beginTransaction()`, `Realm.executeTransaction()` and `Realm.waitForChange()` throw `RealmMigrationNeededException` if a remote process introduces incompatible schema changes (#3409).
* The primary key value of an object can no longer be changed after the object was created. Instead a new object must be created and all fields copied over.
* Now `Realm.createObject(Class)` and `Realm.createObject(Class,Object)` take the values from the model's fields and default constructor. Creating objects through the `DynamicRealm` does not use these values (#777).
* When `Realm.create*FromJson()`s create a new `RealmObject`, now they take the default values defined by the field itself and its default constructor for those fields that are not defined in the JSON object.

### Enhancements

* Added `realmObject.isManaged()`, `RealmObject.isManaged(obj)` and `RealmCollection.isManaged()` (#3101).
* Added `RealmConfiguration.Builder.directory(File)`.
* `RealmLog` has been moved to the public API. It is now possible to control which events Realm emit to Logcat. See the `RealmLog` class for more details.
* Typed `RealmObject`s can now continue to access their fields properly even though the schema was changed while the Realm was open (#3409).
* A `RealmMigrationNeededException` will be thrown with a cause to show the detailed message when a migration is needed and the migration block is not in the `RealmConfiguration`.


### Bug fixes

* Fixed a lint error in proxy classes when the 'minSdkVersion' of user's project is smaller than 11 (#3356).
* Fixed a potential crash when there were lots of async queries waiting in the queue.
* Fixed a bug causing the Realm Transformer to not transform field access in the model's constructors (#3361).
* Fixed a bug causing a build failure when the Realm Transformer adds accessors to a model class that was already transformed in other project (#3469).
* Fixed a bug causing the `NullPointerException` when calling getters/setters in the model's constructors (#2536).

### Internal

* Moved JNI build to CMake.
* Updated Realm Core to 2.0.0.
* Updated ReLinker to 1.2.2.

## 1.2.0 (2016-08-19)

### Bug fixes

* Throw a proper exception when operating on a non-existing field with the dynamic API (#3292).
* `DynamicRealmObject.setList` should only accept `RealmList<DynamicRealmObject>` (#3280).
* `DynamicRealmObject.getX(fieldName)` now throws a proper exception instead of a native crash when called with a field name of the wrong type (#3294).
* Fixed a concurrency crash which might happen when `Realm.executeTransactionAsync()` tried to call `onSucess` after the Realm was closed.

### Enhancements

* Added `RealmQuery.in()` for a comparison against multiple values.
* Added byte array (`byte[]`) support to `RealmQuery`'s `equalTo` and `notEqualTo` methods.
* Optimized internal caching of schema classes (#3315).

### Internal

* Updated Realm Core to 1.5.1.
* Improved sorting speed.
* Completely removed the `OptionalAPITransformer`.

### Credits

* Thanks to Brenden Kromhout (@bkromhout) for adding binary array support to `equalTo` and `notEqualTo`.

## 1.1.1 (2016-07-01)

### Bug fixes

* Fixed a wrong JNI method declaration which might cause "method not found" crash on some devices.
* Fixed a bug that `Error` in the background async thread is not forwarded to the caller thread.
* Fixed a crash when an empty `Collection` is passed to `insert()`/`insertOrUpdate()` (#3103).
* Fixed a bug that does not transfer the primary key when `RealmSchemaObject.setClassName()` is called to rename a class (#3118).
* Fixed bug in `Realm.insert` and `Realm.insertOrUpdate` methods causing a `RealmList` to be cleared when inserting a managed `RealmModel` (#3105).
* Fixed a concurrency allocation bug in storage engine which might lead to some random crashes.
* Bulk insertion now throws if it is not called in a transaction (#3173).
* The IllegalStateException thrown when accessing an empty RealmObject is now more meaningful (#3200).
* `insert()` now correctly throws an exception if two different objects have the same primary key (#3212).
* Blackberry Z10 throwing "Function not implemented" (#3178).
* Reduced the number of file descriptors used by Realm Core (#3197).
* Throw a proper `IllegalStateException` if a `RealmChangeListener` is used inside an IntentService (#2875).

### Enhancements

* The Realm Annotation processor no longer consumes the Realm annotations. Allowing other annotation processors to run.

### Internal

* Updated Realm Core to 1.4.2.
* Improved sorting speed.

## 1.1.0 (2016-06-30)

### Bug fixes

* A number of bug fixes in the storage engine related to memory management in rare cases when a Realm has been compacted.
* Disabled the optional API transformer since it has problems with DexGuard (#3022).
* `OnSuccess.OnSuccess()` might not be called with the correct Realm version for async transaction (#1893).
* Fixed a bug in `copyToRealm()` causing a cyclic dependency objects being duplicated.
* Fixed a build failure when model class has a conflicting name such as `Map`, `List`, `String`, ... (#3077).

### Enhancements

* Added `insert(RealmModel obj)`, `insertOrUpdate(RealmModel obj)`, `insert(Collection<RealmModel> collection)` and `insertOrUpdate(Collection<RealmModel> collection)` to perform batch inserts (#1684).
* Enhanced `Table.toString()` to show a PrimaryKey field details (#2903).
* Enabled ReLinker when loading a Realm from a custom path by adding a `RealmConfiguration.Builder(Context, File)` constructor (#2900).
* Changed `targetSdkVersion` of `realm-library` to 24.
* Logs warning if `DynamicRealm` is not closed when GC happens as it does for `Realm`.

### Deprecated

* `RealmConfiguration.Builder(File)`. Use `RealmConfiguration.Builder(Context, File)` instead.

### Internal

* Updated Realm Core to 1.2.0.

## 1.0.1 (2016-05-25)

### Bug fixes

* Fixed a crash when calling `Table.toString()` in debugger (#2429).
* Fixed a race condition which would cause some `RealmResults` to not be properly updated inside a `RealmChangeListener`. This could result in crashes when accessing items from those results (#2926/#2951).
* Revised `RealmResults.isLoaded()` description (#2895).
* Fixed a bug that could cause Realm to lose track of primary key when using `RealmObjectSchema.removeField()` and `RealmObjectSchema.renameField()` (#2829/#2926).
* Fixed a bug that prevented some devices from finding async related JNI methods correctly.
* Updated ProGuard configuration in order not to depend on Android's default configuration (#2972).
* Fixed a race condition between Realms notifications and other UI events. This could e.g. cause ListView to crash (#2990).
* Fixed a bug that allowed both `RealmConfiguration.Builder.assetFile()`/`deleteRealmIfMigrationNeeded()` to be configured at the same time, which leads to the asset file accidentally being deleted in migrations (#2933).
* Realm crashed outright when the same Realm file was opened in two processes. Realm will now optimistically retry opening for 1 second before throwing an Error (#2459).

### Enhancements

* Removes RxJava related APIs during bytecode transforming to make RealmObject plays well with reflection when rx.Observable doesn't exist.

## 1.0.0 (2016-05-25)

No changes since 0.91.1.

## 0.91.1 (2016-05-25)

* Updated Realm Core to 1.0.1.

### Bug fixes

* Fixed a bug when opening a Realm causes a staled memory mapping. Symptoms are error messages like "Bad or incompatible history type", "File format version doesn't match", and "Encrypted interprocess sharing is currently unsupported".

## 0.91.0 (2016-05-20)

* Updated Realm Core to 1.0.0.

### Breaking changes

* Removed all `@Deprecated` methods.
* Calling `Realm.setAutoRefresh()` or `DynamicRealm.setAutoRefresh()` from non-Looper thread throws `IllegalStateException` even if the `autoRefresh` is false (#2820).

### Bug fixes

* Calling RealmResults.deleteAllFromRealm() might lead to native crash (#2759).
* The annotation processor now correctly reports an error if trying to reference interfaces in model classes (#2808).
* Added null check to `addChangeListener` and `removeChangeListener` in `Realm` and `DynamicRealm` (#2772).
* Calling `RealmObjectSchema.addPrimaryKey()` adds an index to the primary key field, and calling `RealmObjectSchema.removePrimaryKey()` removes the index from the field (#2832).
* Log files are not deleted when calling `Realm.deleteRealm()` (#2834).

### Enhancements

* Upgrading to OpenSSL 1.0.1t. From July 11, 2016, Google Play only accept apps using OpenSSL 1.0.1r or later (https://support.google.com/faqs/answer/6376725, #2749).
* Added support for automatically copying an initial database from assets using `RealmConfiguration.Builder.assetFile()`.
* Better error messages when certain file operations fail.

### Credits

* Paweł Surówka (@thesurix) for adding the `RealmConfiguration.Builder.assetFile()`.

## 0.90.1

* Updated Realm Core to 0.100.2.

### Bug fixes

* Opening a Realm while closing a Realm in another thread could lead to a race condition.
* Automatic migration to the new file format could in rare circumstances lead to a crash.
* Fixing a race condition that may occur when using Async API (#2724).
* Fixed CannotCompileException when related class definition in android.jar cannot be found (#2703).

### Enhancements

* Prints path when file related exceptions are thrown.

## 0.90.0

* Updated Realm Core to 0.100.0.

### Breaking changes

* RealmChangeListener provides the changed object/Realm/collection as well (#1594).
* All JSON methods on Realm now only wraps JSONException in RealmException. All other Exceptions are thrown as they are.
* Marked all methods on `RealmObject` and all public classes final (#1594).
* Removed `BaseRealm` from the public API.
* Removed `HandlerController` from the public API.
* Removed constructor of `RealmAsyncTask` from the public API (#1594).
* `RealmBaseAdapter` has been moved to its own GitHub repository: https://github.com/realm/realm-android-adapters
  See https://github.com/realm/realm-android-adapters/blob/master/README.md for further info on how to include it.
* File format of Realm files is changed. Files will be automatically upgraded but opening a Realm file with older
  versions of Realm is not possible.

### Deprecated

* `Realm.allObjects*()`. Use `Realm.where(clazz).findAll*()` instead.
* `Realm.distinct*()`. Use `Realm.where(clazz).distinct*()` instead.
* `DynamicRealm.allObjects*()`. Use `DynamicRealm.where(className).findAll*()` instead.
* `DynamicRealm.distinct*()`. Use `DynamicRealm.where(className).distinct*()` instead.
* `Realm.allObjectsSorted(field, sort, field, sort, field, sort)`. Use `RealmQuery.findAllSorted(field[], sort[])`` instead.
* `RealmQuery.findAllSorted(field, sort, field, sort, field, sort)`. Use `RealmQuery.findAllSorted(field[], sort[])`` instead.
* `RealmQuery.findAllSortedAsync(field, sort, field, sort, field, sort)`. Use `RealmQuery.findAllSortedAsync(field[], sort[])`` instead.
* `RealmConfiguration.setModules()`. Use `RealmConfiguration.modules()` instead.
* `Realm.refresh()` and `DynamicRealm.refresh()`. Use `Realm.waitForChange()`/`stopWaitForChange()` or `DynamicRealm.waitForChange()`/`stopWaitForChange()` instead.

### Enhancements

* `RealmObjectSchema.getPrimaryKey()` (#2636).
* `Realm.createObject(Class, Object)` for creating objects with a primary key directly.
* Unit tests in Android library projects now detect Realm model classes.
* Better error message if `equals()` and `hashCode()` are not properly overridden in custom Migration classes.
* Expanding the precision of `Date` fields to cover full range (#833).
* `Realm.waitForChange()`/`stopWaitForChange()` and `DynamicRealm.waitForChange()`/`stopWaitForChange()` (#2386).

### Bug fixes

* `RealmChangeListener` on `RealmObject` is not triggered when adding listener on returned `RealmObject` of `copyToRealmOrUpdate()` (#2569).

### Credits

* Thanks to Brenden Kromhout (@bkromhout) for adding `RealmObjectSchema.getPrimaryKey()`.

## 0.89.1

### Bug fixes

* @PrimaryKey + @Required on String type primary key no longer throws when using copyToRealm or copyToRealmOrUpdate (#2653).
* Primary key is cleared/changed when calling RealmSchema.remove()/RealmSchema.rename() (#2555).
* Objects implementing RealmModel can be used as a field of RealmModel/RealmObject (#2654).

## 0.89.0

### Breaking changes

* @PrimaryKey field value can now be null for String, Byte, Short, Integer, and Long types. Older Realms should be migrated, using RealmObjectSchema.setNullable(), or by adding the @Required annotation (#2515).
* `RealmResults.clear()` now throws UnsupportedOperationException. Use `RealmResults.deleteAllFromRealm()` instead.
* `RealmResults.remove(int)` now throws UnsupportedOperationException. Use `RealmResults.deleteFromRealm(int)` instead.
* `RealmResults.sort()` and `RealmList.sort()` now return the sorted result instead of sorting in-place.
* `RealmList.first()` and `RealmList.last()` now throw `ArrayIndexOutOfBoundsException` if `RealmList` is empty.
* Removed deprecated method `Realm.getTable()` from public API.
* `Realm.refresh()` and `DynamicRealm.refresh()` on a Looper no longer have any effect. `RealmObject` and `RealmResults` are always updated on the next event loop.

### Deprecated

* `RealmObject.removeFromRealm()` in place of `RealmObject.deleteFromRealm()`
* `Realm.clear(Class)` in favour of `Realm.delete(Class)`.
* `DynamicRealm.clear(Class)` in place of `DynamicRealm.delete(Class)`.

### Enhancements

* Added a `RealmModel` interface that can be used instead of extending `RealmObject`.
* `RealmCollection` and `OrderedRealmCollection` interfaces have been added. `RealmList` and `RealmResults` both implement these.
* `RealmBaseAdapter` now accept an `OrderedRealmCollection` instead of only `RealmResults`.
* `RealmObjectSchema.isPrimaryKey(String)` (#2440)
* `RealmConfiguration.initialData(Realm.Transaction)` can now be used to populate a Realm file before it is used for the first time.

### Bug fixes

* `RealmObjectSchema.isRequired(String)` and `RealmObjectSchema.isNullable(String)` don't throw when the given field name doesn't exist.

### Credits

* Thanks to @thesurix for adding `RealmConfiguration.initialData()`.

## 0.88.3

* Updated Realm Core to 0.97.3.

### Enhancements

* Throws an IllegalArgumentException when calling Realm.copyToRealm()/Realm.copyToRealmOrUpdate() with a RealmObject which belongs to another Realm instance in a different thread.
* Improved speed of cleaning up native resources (#2496).

### Bug fixes

* Field annotated with @Ignored should not have accessors generated by the bytecode transformer (#2478).
* RealmResults and RealmObjects can no longer accidentially be GC'ed if using `asObservable()`. Previously this caused the observable to stop emitting (#2485).
* Fixed an build issue when using Realm in library projects on Windows (#2484).
* Custom equals(), toString() and hashCode() are no longer incorrectly overwritten by the proxy class (#2545).

## 0.88.2

* Updated Realm Core to 0.97.2.

### Enhancements

* Outputs additional information when incompatible lock file error occurs.

### Bug fixes

* Race condition causing BadVersionException when running multiple async writes and queries at the same time (#2021/#2391/#2417).

## 0.88.1

### Bug fixes

* Prevent throwing NullPointerException in RealmConfiguration.equals(RealmConfiguration) when RxJava is not in the classpath (#2416).
* RealmTransformer fails because of missing annotation classes in user's project (#2413).
* Added SONAME header to shared libraries (#2432).
* now DynamicRealmObject.toString() correctly shows null value as "null" and the format is aligned to the String from typed RealmObject (#2439).
* Fixed an issue occurring while resolving ReLinker in apps using a library based on Realm (#2415).

## 0.88.0 (2016-03-10)

* Updated Realm Core to 0.97.0.

### Breaking changes

* Realm has now to be installed as a Gradle plugin.
* DynamicRealm.executeTransaction() now directly throws any RuntimeException instead of wrapping it in a RealmException (#1682).
* DynamicRealm.executeTransaction() now throws IllegalArgumentException instead of silently accepting a null Transaction object.
* String setters now throw IllegalArgumentException instead of RealmError for invalid surrogates.
* DynamicRealm.distinct()/distinctAsync() and Realm.distinct()/distinctAsync() now throw IllegalArgumentException instead of UnsupportedOperationException for invalid type or unindexed field.
* All thread local change listeners are now delayed until the next Looper event instead of being triggered when committing.
* Removed RealmConfiguration.getSchemaMediator() from public API which was deprecated in 0.86.0. Please use RealmConfiguration.getRealmObjectClasses() to obtain the set of model classes (#1797).
* Realm.migrateRealm() throws a FileNotFoundException if the Realm file doesn't exist.
* It is now required to unsubscribe from all Realm RxJava observables in order to fully close the Realm (#2357).

### Deprecated

* Realm.getInstance(Context). Use Realm.getInstance(RealmConfiguration) or Realm.getDefaultInstance() instead.
* Realm.getTable(Class) which was public because of the old migration API. Use Realm.getSchema() or DynamicRealm.getSchema() instead.
* Realm.executeTransaction(Transaction, Callback) and replaced it with Realm.executeTransactionAsync(Transaction), Realm.executeTransactionAsync(Transaction, OnSuccess), Realm.executeTransactionAsync(Transaction, OnError) and Realm.executeTransactionAsync(Transaction, OnSuccess, OnError).

### Enhancements

* Support for custom methods, custom logic in accessors, custom accessor names, interface implementation and public fields in Realm objects (#909).
* Support to project Lombok (#502).
* RealmQuery.isNotEmpty() (#2025).
* Realm.deleteAll() and RealmList.deleteAllFromRealm() (#1560).
* RealmQuery.distinct() and RealmResults.distinct() (#1568).
* RealmQuery.distinctAsync() and RealmResults.distinctAsync() (#2118).
* Improved .so loading by using [ReLinker](https://github.com/KeepSafe/ReLinker).
* Improved performance of RealmList#contains() (#897).
* distinct(...) for Realm, DynamicRealm, RealmQuery, and RealmResults can take multiple parameters (#2284).
* "realm" and "row" can be used as field name in model classes (#2255).
* RealmResults.size() now returns Integer.MAX_VALUE when actual size is greater than Integer.MAX_VALUE (#2129).
* Removed allowBackup from AndroidManifest (#2307).

### Bug fixes

* Error occurring during test and (#2025).
* Error occurring during test and connectedCheck of unit test example (#1934).
* Bug in jsonExample (#2092).
* Multiple calls of RealmResults.distinct() causes to return wrong results (#2198).
* Calling DynamicRealmObject.setList() with RealmList<DynamicRealmObject> (#2368).
* RealmChangeListeners did not triggering correctly if findFirstAsync() didn't find any object. findFirstAsync() Observables now also correctly call onNext when the query completes in that case (#2200).
* Setting a null value to trigger RealmChangeListener (#2366).
* Preventing throwing BadVersionException (#2391).

### Credits

* Thanks to Bill Best (@wmbest2) for snapshot testing.
* Thanks to Graham Smith (@grahamsmith) for a detailed bug report (#2200).

## 0.87.5 (2016-01-29)
* Updated Realm Core to 0.96.2.
  - IllegalStateException won't be thrown anymore in RealmResults.where() if the RealmList which the RealmResults is created on has been deleted. Instead, the RealmResults will be treated as empty forever.
  - Fixed a bug causing a bad version exception, when using findFirstAsync (#2115).

## 0.87.4 (2016-01-28)
* Updated Realm Core to 0.96.0.
  - Fixed bug causing BadVersionException or crashing core when running async queries.

## 0.87.3 (2016-01-25)
* IllegalArgumentException is now properly thrown when calling Realm.copyFromRealm() with a DynamicRealmObject (#2058).
* Fixed a message in IllegalArgumentException thrown by the accessors of DynamicRealmObject (#2141).
* Fixed RealmList not returning DynamicRealmObjects of the correct underlying type (#2143).
* Fixed potential crash when rolling back removal of classes that reference each other (#1829).
* Updated Realm Core to 0.95.8.
  - Fixed a bug where undetected deleted object might lead to seg. fault (#1945).
  - Better performance when deleting objects (#2015).

## 0.87.2 (2016-01-08)
* Removed explicit GC call when committing a transaction (#1925).
* Fixed a bug when RealmObjectSchema.addField() was called with the PRIMARY_KEY modifier, the field was not set as a required field (#2001).
* Fixed a bug which could throw a ConcurrentModificationException in RealmObject's or RealmResults' change listener (#1970).
* Fixed RealmList.set() so it now correctly returns the old element instead of the new (#2044).
* Fixed the deployment of source and javadoc jars (#1971).

## 0.87.1 (2015-12-23)
* Upgraded to NDK R10e. Using gcc 4.9 for all architectures.
* Updated Realm Core to 0.95.6
  - Fixed a bug where an async query can be copied incomplete in rare cases (#1717).
* Fixed potential memory leak when using async query.
* Added a check to prevent removing a RealmChangeListener from a non-Looper thread (#1962). (Thank you @hohnamkung.)

## 0.87.0 (2015-12-17)
* Added Realm.asObservable(), RealmResults.asObservable(), RealmObject.asObservable(), DynamicRealm.asObservable() and DynamicRealmObject.asObservable().
* Added RealmConfiguration.Builder.rxFactory() and RxObservableFactory for custom RxJava observable factory classes.
* Added Realm.copyFromRealm() for creating detached copies of Realm objects (#931).
* Added RealmObjectSchema.getFieldType() (#1883).
* Added unitTestExample to showcase unit and instrumentation tests. Examples include jUnit3, jUnit4, Espresso, Robolectric, and MPowermock usage with Realm (#1440).
* Added support for ISO8601 based dates for JSON import. If JSON dates are invalid a RealmException will be thrown (#1213).
* Added APK splits to gridViewExample (#1834).

## 0.86.1 (2015-12-11)
* Improved the performance of removing objects (RealmResults.clear() and RealmResults.remove()).
* Updated Realm Core to 0.95.5.
* Updated ProGuard configuration (#1904).
* Fixed a bug where RealmQuery.findFirst() returned a wrong result if the RealmQuery had been created from a RealmResults.where() (#1905).
* Fixed a bug causing DynamicRealmObject.getObject()/setObject() to use the wrong class (#1912).
* Fixed a bug which could cause a crash when closing Realm instances in change listeners (#1900).
* Fixed a crash occurring during update of multiple async queries (#1895).
* Fixed listeners not triggered for RealmObject & RealmResults created using copy or create methods (#1884).
* Fixed RealmChangeListener never called inside RealmResults (#1894).
* Fixed crash when calling clear on a RealmList (#1886).

## 0.86.0 (2015-12-03)
* BREAKING CHANGE: The Migration API has been replaced with a new API.
* BREAKING CHANGE: RealmResults.SORT_ORDER_ASCENDING and RealmResults.SORT_ORDER_DESCENDING constants have been replaced by Sort.ASCENDING and Sort.DESCENDING enums.
* BREAKING CHANGE: RealmQuery.CASE_SENSITIVE and RealmQuery.CASE_INSENSITIVE constants have been replaced by Case.SENSITIVE and Case.INSENSITIVE enums.
* BREAKING CHANGE: Realm.addChangeListener, RealmObject.addChangeListener and RealmResults.addChangeListener hold a strong reference to the listener, you should unregister the listener to avoid memory leaks.
* BREAKING CHANGE: Removed deprecated methods RealmQuery.minimum{Int,Float,Double}, RealmQuery.maximum{Int,Float,Double}, RealmQuery.sum{Int,Float,Double} and RealmQuery.average{Int,Float,Double}. Use RealmQuery.min(), RealmQuery.max(), RealmQuery.sum() and RealmQuery.average() instead.
* BREAKING CHANGE: Removed RealmConfiguration.getSchemaMediator() which is public by mistake. And RealmConfiguration.getRealmObjectClasses() is added as an alternative in order to obtain the set of model classes (#1797).
* BREAKING CHANGE: Realm.addChangeListener, RealmObject.addChangeListener and RealmResults.addChangeListener will throw an IllegalStateException when invoked on a non-Looper thread. This is to prevent registering listeners that will not be invoked.
* BREAKING CHANGE: trying to access a property on an unloaded RealmObject obtained asynchronously will throw an IllegalStateException
* Added new Dynamic API using DynamicRealm and DynamicRealmObject.
* Added Realm.getSchema() and DynamicRealm.getSchema().
* Realm.createOrUpdateObjectFromJson() now works correctly if the RealmObject class contains a primary key (#1777).
* Realm.compactRealm() doesn't throw an exception if the Realm file is opened. It just returns false instead.
* Updated Realm Core to 0.95.3.
  - Fixed a bug where RealmQuery.average(String) returned a wrong value for a nullable Long/Integer/Short/Byte field (#1803).
  - Fixed a bug where RealmQuery.average(String) wrongly counted the null value for average calculation (#1854).

## 0.85.1 (2015-11-23)
* Fixed a bug which could corrupt primary key information when updating from a Realm version <= 0.84.1 (#1775).

## 0.85.0 (2016-11-19)
* BREAKING CHANGE: Removed RealmEncryptionNotSupportedException since the encryption implementation changed in Realm's underlying storage engine. Encryption is now supported on all devices.
* BREAKING CHANGE: Realm.executeTransaction() now directly throws any RuntimeException instead of wrapping it in a RealmException (#1682).
* BREAKING CHANGE: RealmQuery.isNull() and RealmQuery.isNotNull() now throw IllegalArgumentException instead of RealmError if the fieldname is a linked field and the last element is a link (#1693).
* Added Realm.isEmpty().
* Setters in managed object for RealmObject and RealmList now throw IllegalArgumentException if the value contains an invalid (unmanaged, removed, closed, from different Realm) object (#1749).
* Attempting to refresh a Realm while a transaction is in process will now throw an IllegalStateException (#1712).
* The Realm AAR now also contains the ProGuard configuration (#1767). (Thank you @skyisle.)
* Updated Realm Core to 0.95.
  - Removed reliance on POSIX signals when using encryption.

## 0.84.2
* Fixed a bug making it impossible to convert a field to become required during a migration (#1695).
* Fixed a bug making it impossible to read Realms created using primary keys and created by iOS (#1703).
* Fixed some memory leaks when an Exception is thrown (#1730).
* Fixed a memory leak when using relationships (#1285).
* Fixed a bug causing cached column indices to be cleared too soon (#1732).

## 0.84.1 (2015-10-28)
* Updated Realm Core to 0.94.4.
  - Fixed a bug that could cause a crash when running the same query multiple times.
* Updated ProGuard configuration. See [documentation](https://realm.io/docs/java/latest/#proguard) for more details.
* Updated Kotlin example to use 1.0.0-beta.
* Fixed warnings reported by "lint -Xlint:all" (#1644).
* Fixed a bug where simultaneous opening and closing a Realm from different threads might result in a NullPointerException (#1646).
* Fixed a bug which made it possible to externally modify the encryption key in a RealmConfiguration (#1678).

## 0.84.0 (2015-10-22)
* Added support for async queries and transactions.
* Added support for parsing JSON Dates with timezone information. (Thank you @LateralKevin.)
* Added RealmQuery.isEmpty().
* Added Realm.isClosed() method.
* Added Realm.distinct() method.
* Added RealmQuery.isValid(), RealmResults.isValid() and RealmList.isValid(). Each method checks whether the instance is still valid to use or not(for example, the Realm has been closed or any parent object has been removed).
* Added Realm.isInTransaction() method.
* Updated Realm Core to version 0.94.3.
  - Fallback for mremap() now work correctly on BlackBerry devices.
* Following methods in managed RealmList now throw IllegalStateException instead of native crash when RealmList.isValid() returns false: add(int,RealmObject), add(RealmObject)
* Following methods in managed RealmList now throw IllegalStateException instead of ArrayIndexOutOfBoundsException when RealmList.isValid() returns false: set(int,RealmObject), move(int,int), remove(int), get(int)
* Following methods in managed RealmList now throw IllegalStateException instead of returning 0/null when RealmList.isValid() returns false: clear(), removeAll(Collection), remove(RealmObject), first(), last(), size(), where()
* RealmPrimaryKeyConstraintException is now thrown instead of RealmException if two objects with same primary key are inserted.
* IllegalStateException is now thrown when calling Realm's clear(), RealmResults's remove(), removeLast(), clear() or RealmObject's removeFromRealm() from an incorrect thread.
* Fixed a bug affecting RealmConfiguration.equals().
* Fixed a bug in RealmQuery.isNotNull() which produced wrong results for binary data.
* Fixed a bug in RealmQuery.isNull() and RealmQuery.isNotNull() which validated the query prematurely.
* Fixed a bug where closed Realms were trying to refresh themselves resulting in a NullPointerException.
* Fixed a bug that made it possible to migrate open Realms, which could cause undefined behavior when querying, reading or writing data.
* Fixed a bug causing column indices to be wrong for some edge cases. See #1611 for details.

## 0.83.1 (2015-10-15)
* Updated Realm Core to version 0.94.1.
  - Fixed a bug when using Realm.compactRealm() which could make it impossible to open the Realm file again.
  - Fixed a bug, so isNull link queries now always return true if any part is null.

## 0.83 (2015-10-08)
* BREAKING CHANGE: Database file format update. The Realm file created by this version cannot be used by previous versions of Realm.
* BREAKING CHANGE: Removed deprecated methods and constructors from the Realm class.
* BREAKING CHANGE: Introduced boxed types Boolean, Byte, Short, Integer, Long, Float and Double. Added null support. Introduced annotation @Required to indicate a field is not nullable. String, Date and byte[] became nullable by default which means a RealmMigrationNeededException will be thrown if an previous version of a Realm file is opened.
* Deprecated methods: RealmQuery.minimum{Int,Float,Double}, RealmQuery.maximum{Int,Float,Double}. Use RealmQuery.min() and RealmQuery.max() instead.
* Added support for x86_64.
* Fixed an issue where opening the same Realm file on two Looper threads could potentially lead to an IllegalStateException being thrown.
* Fixed an issue preventing the call of listeners on refresh().
* Opening a Realm file from one thread will no longer be blocked by a transaction from another thread.
* Range restrictions of Date fields have been removed. Date fields now accepts any value. Milliseconds are still removed.

## 0.82.2 (2015-09-04)
* Fixed a bug which might cause failure when loading the native library.
* Fixed a bug which might trigger a timeout in Context.finalize().
* Fixed a bug which might cause RealmObject.isValid() to throw an exception if the object is deleted.
* Updated Realm core to version 0.89.9
  - Fixed a potential stack overflow issue which might cause a crash when encryption was used.
  - Embedded crypto functions into Realm dynamic lib to avoid random issues on some devices.
  - Throw RealmEncryptionNotSupportedException if the device doesn't support Realm encryption. At least one device type (HTC One X) contains system bugs that prevents Realm's encryption from functioning properly. This is now detected, and an exception is thrown when trying to open/create an encrypted Realm file. It's up to the application to catch this and decide if it's OK to proceed without encryption instead.

## 0.82.1 (2015-08-06)
* Fixed a bug where using the wrong encryption key first caused the right key to be seen as invalid.
* Fixed a bug where String fields were ignored when updating objects from JSON with null values.
* Fixed a bug when calling System.exit(0), the process might hang.

## 0.82 (2015-07-28)
* BREAKING CHANGE: Fields with annotation @PrimaryKey are indexed automatically now. Older schemas require a migration.
* RealmConfiguration.setModules() now accept ignore null values which Realm.getDefaultModule() might return.
* Trying to access a deleted Realm object throw throws a proper IllegalStateException.
* Added in-memory Realm support.
* Closing realm on another thread different from where it was created now throws an exception.
* Realm will now throw a RealmError when Realm's underlying storage engine encounters an unrecoverable error.
* @Index annotation can also be applied to byte/short/int/long/boolean/Date now.
* Fixed a bug where RealmQuery objects are prematurely garbage collected.
* Removed RealmQuery.between() for link queries.

## 0.81.1 (2015-06-22)
* Fixed memory leak causing Realm to never release Realm objects.

## 0.81 (2015-06-19)
* Introduced RealmModules for working with custom schemas in libraries and apps.
* Introduced Realm.getDefaultInstance(), Realm.setDefaultInstance(RealmConfiguration) and Realm.getInstance(RealmConfiguration).
* Deprecated most constructors. They have been been replaced by Realm.getInstance(RealmConfiguration) and Realm.getDefaultInstance().
* Deprecated Realm.migrateRealmAtPath(). It has been replaced by Realm.migrateRealm(RealmConfiguration).
* Deprecated Realm.deleteFile(). It has been replaced by Realm.deleteRealm(RealmConfiguration).
* Deprecated Realm.compactFile(). It has been replaced by Realm.compactRealm(RealmConfiguration).
* RealmList.add(), RealmList.addAt() and RealmList.set() now copy unmanaged objects transparently into Realm.
* Realm now works with Kotlin (M12+). (Thank you @cypressious.)
* Fixed a performance regression introduced in 0.80.3 occurring during the validation of the Realm schema.
* Added a check to give a better error message when null is used as value for a primary key.
* Fixed unchecked cast warnings when building with Realm.
* Cleaned up examples (remove old test project).
* Added checking for missing generic type in RealmList fields in annotation processor.

## 0.80.3 (2015-05-22)
* Calling Realm.copyToRealmOrUpdate() with an object with a null primary key now throws a proper exception.
* Fixed a bug making it impossible to open Realms created by Realm-Cocoa if a model had a primary key defined.
* Trying to using Realm.copyToRealmOrUpdate() with an object with a null primary key now throws a proper exception.
* RealmChangedListener now also gets called on the same thread that did the commit.
* Fixed bug where Realm.createOrUpdateWithJson() reset Date and Binary data to default values if not found in the JSON output.
* Fixed a memory leak when using RealmBaseAdapter.
* RealmBaseAdapter now allow RealmResults to be null. (Thanks @zaki50.)
* Fixed a bug where a change to a model class (`RealmList<A>` to `RealmList<B>`) would not throw a RealmMigrationNeededException.
* Fixed a bug where setting multiple RealmLists didn't remove the previously added objects.
* Solved ConcurrentModificationException thrown when addChangeListener/removeChangeListener got called in the onChange. (Thanks @beeender)
* Fixed duplicated listeners in the same realm instance. Trying to add duplicated listeners is ignored now. (Thanks @beeender)

## 0.80.2 (2015-05-04)
* Trying to use Realm.copyToRealmOrUpdate() with an object with a null primary key now throws a proper exception.
* RealmMigrationNeedException can now return the path to the Realm that needs to be migrated.
* Fixed bug where creating a Realm instance with a hashcode collision no longer returned the wrong Realm instance.
* Updated Realm Core to version 0.89.2
  - fixed bug causing a crash when opening an encrypted Realm file on ARM64 devices.

## 0.80.1 (2015-04-16)
* Realm.createOrUpdateWithJson() no longer resets fields to their default value if they are not found in the JSON input.
* Realm.compactRealmFile() now uses Realm Core's compact() method which is more failure resilient.
* Realm.copyToRealm() now correctly handles referenced child objects that are already in the Realm.
* The ARM64 binary is now properly a part of the Eclipse distribution package.
* A RealmMigrationExceptionNeeded is now properly thrown if @Index and @PrimaryKey are not set correctly during a migration.
* Fixed bug causing Realms to be cached even though they failed to open correctly.
* Added Realm.deleteRealmFile(File) method.
* Fixed bug causing queries to fail if multiple Realms has different field ordering.
* Fixed bug when using Realm.copyToRealm() with a primary key could crash if default value was already used in the Realm.
* Updated Realm Core to version 0.89.0
  - Improved performance for sorting RealmResults.
  - Improved performance for refreshing a Realm after inserting or modifying strings or binary data.
  - Fixed bug causing incorrect result when querying indexed fields.
  - Fixed bug causing corruption of string index when deleting an object where there are duplicate values for the indexed field.
  - Fixed bug causing a crash after compacting the Realm file.
* Added RealmQuery.isNull() and RealmQuery.isNotNull() for querying relationships.
* Fixed a potential NPE in the RealmList constructor.

## 0.80 (2015-03-11)
* Queries on relationships can be case sensitive.
* Fixed bug when importing JSONObjects containing NULL values.
* Fixed crash when trying to remove last element of a RealmList.
* Fixed bug crashing annotation processor when using "name" in model classes for RealmObject references
* Fixed problem occurring when opening an encrypted Realm with two different instances of the same key.
* Version checker no longer reports that updates are available when latest version is used.
* Added support for static fields in RealmObjects.
* Realm.writeEncryptedCopyTo() has been reenabled.

## 0.79.1 (2015-02-20)
* copyToRealm() no longer crashes on cyclic data structures.
* Fixed potential crash when using copyToRealmOrUpdate with an object graph containing a mix of elements with and without primary keys.

## 0.79 (2015-02-16)
* Added support for ARM64.
* Added RealmQuery.not() to negate a query condition.
* Added copyToRealmOrUpdate() and createOrUpdateFromJson() methods, that works for models with primary keys.
* Made the native libraries much smaller. Arm went from 1.8MB to 800KB.
* Better error reporting when trying to create or open a Realm file fails.
* Improved error reporting in case of missing accessors in model classes.
* Re-enabled RealmResults.remove(index) and RealmResults.removeLast().
* Primary keys are now supported through the @PrimaryKey annotation.
* Fixed error when instantiating a Realm with the wrong key.
* Throw an exception if deleteRealmFile() is called when there is an open instance of the Realm.
* Made migrations and compression methods synchronised.
* Removed methods deprecated in 0.76. Now Realm.allObjectsSorted() and RealmQuery.findAllSorted() need to be used instead.
* Reimplemented Realm.allObjectSorted() for better performance.

## 0.78 (2015-01-22)
* Added proper support for encryption. Encryption support is now included by default. Keys are now 64 bytes long.
* Added support to write an encrypted copy of a Realm.
* Realm no longer incorrectly warns that an instance has been closed too many times.
* Realm now shows a log warning if an instance is being finalized without being closed.
* Fixed bug causing Realms to be cached during a RealmMigration resulting in invalid realms being returned from Realm.getInstance().
* Updated core to 0.88.

## 0.77 (2015-01-16)
* Added Realm.allObjectsSorted() and RealmQuery.findAllSorted() and extending RealmResults.sort() for multi-field sorting.
* Added more logging capabilities at the JNI level.
* Added proper encryption support. NOTE: The key has been increased from 32 bytes to 64 bytes (see example).
* Added support for unmanaged objects and custom constructors.
* Added more precise imports in proxy classes to avoid ambiguous references.
* Added support for executing a transaction with a closure using Realm.executeTransaction().
* Added RealmObject.isValid() to test if an object is still accessible.
* RealmResults.sort() now has better error reporting.
* Fixed bug when doing queries on the elements of a RealmList, ie. like Realm.where(Foo.class).getBars().where().equalTo("name").
* Fixed bug causing refresh() to be called on background threads with closed Realms.
* Fixed bug where calling Realm.close() too many times could result in Realm not getting closed at all. This now triggers a log warning.
* Throw NoSuchMethodError when RealmResults.indexOf() is called, since it's not implemented yet.
* Improved handling of empty model classes in the annotation processor
* Removed deprecated static constructors.
* Introduced new static constructors based on File instead of Context, allowing to save Realm files in custom locations.
* RealmList.remove() now properly returns the removed object.
* Calling realm.close() no longer prevent updates to other open realm instances on the same thread.

## 0.76.0 (2014-12-19)
* RealmObjects can now be imported using JSON.
* Gradle wrapper updated to support Android Studio 1.0.
* Fixed bug in RealmObject.equals() so it now correctly compares two objects from the same Realm.
* Fixed bug in Realm crashing for receiving notifications after close().
* Realm class is now marked as final.
* Replaced concurrency example with a better thread example.
* Allowed to add/remove RealmChangeListeners in RealmChangeListeners.
* Upgraded to core 0.87.0 (encryption support, API changes).
* Close the Realm instance after migrations.
* Added a check to deny the writing of objects outside of a transaction.

## 0.75.1 (2014-12-03)
* Changed sort to be an in-place method.
* Renamed SORT_ORDER_DECENDING to SORT_ORDER_DESCENDING.
* Added sorting functionality to allObjects() and findAll().
* Fixed bug when querying a date column with equalTo(), it would act as lessThan()

## 0.75.0 (2014-11-28)
* Realm now implements Closeable, allowing better cleanup of native resources.
* Added writeCopyTo() and compactRealmFile() to write and compact a Realm to a new file.
* RealmObject.toString(), equals() and hashCode() now support models with cyclic references.
* RealmResults.iterator() and listIterator() now correctly iterates the results when using remove().
* Bug fixed in Exception text when field names was not matching the database.
* Bug fixed so Realm no longer throws an Exception when removing the last object.
* Bug fixed in RealmResults which prevented sub-querying.
* The Date type does not support millisecond resolution, and dates before 1901-12-13 and dates after 2038-01-19 are not supported on 32 bit systems.
* Fixed bug so Realm no longer throws an Exception when removing the last object.
* Fixed bug in RealmResults which prevented sub-querying.

## 0.74.0 (2014-11-19)
* Added support for more field/accessors naming conventions.
* Added case sensitive versions of string comparison operators equalTo and notEqualTo.
* Added where() to RealmList to initiate queries.
* Added verification of fields names in queries with links.
* Added exception for queries with invalid field name.
* Allow static methods in model classes.
* An exception will now be thrown if you try to move Realm, RealmResults or RealmObject between threads.
* Fixed a bug in the calculation of the maximum of date field in a RealmResults.
* Updated core to 0.86.0, fixing a bug in cancelling an empty transaction, and major query speedups with floats/doubles.
* Consistent handling of UTF-8 strings.
* removeFromRealm() now calls moveLastOver() which is faster and more reliable when deleting multiple objects.

## 0.73.1 (2014-11-05)
* Fixed a bug that would send infinite notifications in some instances.

## 0.73.0 (2014-11-04)
* Fixed a bug not allowing queries with more than 1024 conditions.
* Rewritten the notification system. The API did not change but it's now much more reliable.
* Added support for switching auto-refresh on and off (Realm.setAutoRefresh).
* Added RealmBaseAdapter and an example using it.
* Added deleteFromRealm() method to RealmObject.

## 0.72.0 (2014-10-27)
* Extended sorting support to more types: boolean, byte, short, int, long, float, double, Date, and String fields are now supported.
* Better support for Java 7 and 8 in the annotations processor.
* Better support for the Eclipse annotations processor.
* Added Eclipse support to the distribution folder.
* Added Realm.cancelTransaction() to cancel/abort/rollback a transaction.
* Added support for link queries in the form realm.where(Owner.class).equalTo("cat.age", 12).findAll().
* Faster implementation of RealmQuery.findFirst().
* Upgraded core to 0.85.1 (deep copying of strings in queries; preparation for link queries).

## 0.71.0 (2014-10-07)
* Simplified the release artifact to a single Jar file.
* Added support for Eclipse.
* Added support for deploying to Maven.
* Throw exception if nested transactions are used (it's not allowed).
* Javadoc updated.
* Fixed [bug in RealmResults](https://github.com/realm/realm-java/issues/453).
* New annotation @Index to add search index to a field (currently only supporting String fields).
* Made the annotations processor more verbose and strict.
* Added RealmQuery.count() method.
* Added a new example about concurrency.
* Upgraded to core 0.84.0.

## 0.70.1 (2014-09-30)
* Enabled unit testing for the realm project.
* Fixed handling of camel-cased field names.

## 0.70.0 (2014-09-29)
* This is the first public beta release.<|MERGE_RESOLUTION|>--- conflicted
+++ resolved
@@ -1,12 +1,6 @@
 ## 3.6.0 (YYYY-MM-DD)
 
-### Breaking Changes
-
-<<<<<<< HEAD
-* [ObjectServer] `SyncUser.logout()` no longer throw an exception when associated Realms instances are not closed (#4962).
-=======
 * [ObjectServer] `SyncUser.logout()` no longer throws an exception when associated Realms instances are not closed (#4962).
->>>>>>> 50928188
 
 ### Deprecated
 
@@ -27,15 +21,9 @@
 ### Bug Fixes
 
 ### Internal
-<<<<<<< HEAD
-* [ObjectServer] removed `ObjectServerUser` and it's inner classes, in a step to reduce `SyncUser` complexity (#3741).
+* [ObjectServer] removed `ObjectServerUser` and its inner classes, in a step to reduce `SyncUser` complexity (#3741).
 * [ObjectServer] changed the `SyncSessionStopPolicy` to `AfterChangesUploaded` to align with other binding and to prevent use cases where the Realm might be deleted before the last changes get synchronized (#5028).
 * [ObjectServer] Upgraded OKHttp to 3.7.0
-=======
-* [ObjectServer] removed `ObjectServerUser` and its inner classes, in a step to reduce `SyncUser` complexity (#3741).
-* [ObjectServer] changed the `SyncSessionStopPolicy` to `AfterChangesUploaded` to align with other binding and to prevent use cases where the Realm might be deleted before the last changes get synchronized (#5028).
->>>>>>> 50928188
-
 * Upgraded Realm Sync to 1.10.8
 
 ## 3.5.1 (YYYY-MM-DD)
