## 3.1.2 (YYYY-MM-DD)

<<<<<<< HEAD
### Deprecated

### Enhancements

### Bug Fixes

* Incompatible return type of `RealmSchema.getAll()` and `BaseRealm.getSchema()` (#4443).

### Internal

=======
### Bug Fixes

* Crash caused by JNI couldn't find `OsObject.notifyChangeListeners` when ProGurad is enabled (#4461).
>>>>>>> c9380bda

## 3.1.1 (2017-04-07)

### Deprecated

### Enhancements

### Bug Fixes

* Crash caused by Listeners on `RealmObject` getting triggered the 2nd time with different changed field (#4437).
* Unintentionally exposing `StandardRealmSchema` (#4443).
* Workaround for crashes on specific Samsung devices which are caused by a buggy `memmove` call (#3651).

### Internal


## 3.1.0 (2017-04-05)

### Breaking Changes

* Updated file format of Realm files. Existing Realm files will automatically be migrated to the new format when they are opened, but older versions of Realm cannot open these files.
* [ObjectServer] Due to file format changes, Realm Object Server 1.3.0 or later is required.

### Enhancements

* Added support for reverse relationships through the `@LinkingObjects` annotation. See `io.realm.annotations.LinkingObjects` for documentation.  
  * This feature is in `@Beta`.
  * Queries on linking objects do not work.  Queries like `where(...).equalTo("field.linkingObjects.id", 7).findAll()` are not yet supported.
  * Backlink verification is incomplete.  Evil code can cause native crashes.
* The listener on `RealmObject` will only be triggered if the object changes (#3894).
* Added `RealmObjectChangeListener` interface that provide detailed information about `RealmObject` field changes.
* Listeners on `RealmList` and `RealmResults` will be triggered immediately when the transaction is committed on the same thread (#4245).
* The real `RealmMigrationNeededException` is now thrown instead of `IllegalArgumentException` if no migration is provided for a Realm that requires it.
* `RealmQuery.distinct()` can be performed on unindexed fields (#2285).
* `targetSdkVersion` is now 25.
* [ObjectServer] In case of a Client Reset, information about the location of the backed up Realm file is now reported through the `ErrorHandler` interface (#4080).
* [ObjectServer] Authentication URLs now automatically append `/auth` if no other path segment is set (#4370).

### Bug Fixes

* Crash with `LogicError` with `Bad version number` on notifier thread (#4369).
* `Realm.migrateRealm(RealmConfiguration)` now fails correctly with an `IllegalArgumentException` if a `SyncConfiguration` is provided (#4075).
* Fixed a potential cause for Realm file corruptions (never reported).
* Add `@Override` annotation to proxy class accessors and stop using raw type in proxy classes in order to remove warnings from javac (#4329).
* `findFirstAsync()` now returns an invalid object if there is no object matches the query condition instead of running the query repeatedly until it can find one (#4352).
* [ObjectServer] Changing the log level after starting a session now works correctly (#4337).

### Internal

* Using the Object Store's Session and SyncManager.
* Upgraded to Realm Sync 1.5.0.
* Upgraded to Realm Core 2.5.1.
* Upgraded Gradle to 3.4.1

## 3.0.0 (2017-02-28)

### Breaking Changes

* `RealmResults.distinct()` returns a new `RealmResults` object instead of filtering on the original object (#2947).
* `RealmResults` is auto-updated continuously. Any transaction on the current thread which may have an impact on the order or elements of the `RealmResults` will change the `RealmResults` immediately instead of change it in the next event loop. The standard `RealmResults.iterator()` will continue to work as normal, which means that you can still delete or modify elements without impacting the iterator. The same is not true for simple for-loops. In some cases a simple for-loop will not work (https://realm.io/docs/java/3.0.0/api/io/realm/OrderedRealmCollection.html#loops), and you must use the new createSnapshot() method.
* `RealmChangeListener` on `RealmObject` will now also be triggered when the object is deleted. Use `RealmObject.isValid()` to check this state(#3138).
* `RealmObject.asObservable()` will now emit the object when it is deleted. Use `RealmObject.isValid()` to check this state (#3138).
* Removed deprecated classes `Logger` and `AndroidLogger` (#4050).

### Deprecated

* `RealmResults.removeChangeListeners()`. Use `RealmResults.removeAllChangeListeners()` instead.
* `RealmObject.removeChangeListeners()`. Use `RealmObject.removeAllChangeListeners()` instead.
* `RealmResults.distinct()` and `RealmResults.distinctAsync()`. Use `RealmQuery.distinct()` and `RealmQuery.distinctAsync()` instead.

### Enhancements

* Added support for sorting by link's field (#672).
* Added `OrderedRealmCollectionSnapshot` class and `OrderedRealmCollection.createSnapshot()` method. `OrderedRealmCollectionSnapshot` is useful when changing `RealmResults` or `RealmList` in simple loops.
* Added `OrderedRealmCollectionChangeListener` interface for supporting fine-grained collection notifications.
* Added support for ChangeListeners on `RealmList`.
* Added `RealmList.asObservable()`.

### Bug Fixes

* Element type checking in `DynamicRealmObject#setList()` (#4252).
* Now throws `IllegalStateException` instead of process crash when any of thread confined methods in `RealmQuery` is called from wrong thread (#4228).
* Now throws `IllegalStateException` when any of thread confined methods in `DynamicRealmObject` is called from wrong thread (#4258).

### Internal

* Use Object Store's `Results` as the backend for `RealmResults` (#3372).
  - Use Object Store's notification mechanism to trigger listeners.
  - Local commits triggers Realm global listener and `RealmObject` listener on current thread immediately instead of in the next event loop.


## 2.3.2 (2017-02-27)

### Bug fixes

* Log levels in JNI layer were all reported as "Error" (#4204).
* Encrypted realms can end up corrupted if many threads are reading and writing at the same time (#4128).
* "Read-only file system" exception when compacting Realm file on external storage (#4140).

### Internal

* Updated to Realm Sync v1.2.1.
* Updated to Realm Core v2.3.2.

### Enhancements

* Improved performance of getters and setters in proxy classes.


## 2.3.1 (2017-02-07)

### Enhancements

* [ObjectServer] The `serverUrl` given to `SyncConfiguration.Builder()` is now more lenient and will also accept only paths as argument (#4144).
* [ObjectServer] Add a timer to refresh periodically the access_token.

### Bug fixes

* NPE problem in SharedRealm.finalize() (#3730).
* `RealmList.contains()` and `RealmResults.contains()` now correctly use custom `equals()` method on Realm model classes.
* Build error when the project is using Kotlin (#4087).
* Bug causing classes to be replaced by classes already in Gradle's classpath (#3568).
* NullPointerException when notifying a single object that it changed (#4086).


## 2.3.0 (2017-01-19)

### Object Server API Changes

* Realm Sync v1.0.0 has been released, and Realm Mobile Platform is no longer considered in beta.
* Breaking change: Location of Realm files are now placed in `getFilesDir()/<userIdentifier>` instead of `getFilesDir()/`.
  This is done in order to support shared Realms among users, while each user retaining their own local copy.
* Breaking change: `SyncUser.all()` now returns Map instead of List.
* Breaking change: Added a default `UserStore` saving users in a Realm file (`RealmFileUserStore`).
* Breaking change: Added multi-user support to `UserStore`. Added `get(String)` and `remove(String)`, removed `remove()` and renamed `get()` to `getCurrent()`.
* Breaking change: Changed the order of arguments to `SyncCredentials.custom()` to match iOS: token, provider, userInfo.
* Added support for `PermissionOffer` and `PermissionOfferResponse` to `SyncUser.getManagementRealm()`.
* Exceptions thrown in error handlers are ignored but logged (#3559).
* Removed unused public constants in `SyncConfiguration` (#4047).
* Fixed bug, preventing Sync client to renew the access token (#4038) (#4039).
* Now `SyncUser.logout()` properly revokes tokens (#3639).

### Bug fixes

* Fixed native memory leak setting the value of a primary key (#3993).
* Activated Realm's annotation processor on connectedTest when the project is using kapt (#4008).
* Fixed "too many open files" issue (#4002).
* Added temporary work-around for bug crashing Samsung Tab 3 devices on startup (#3651).

### Enhancements

* Added `like` predicate for String fields (#3752).

### Internal

* Updated to Realm Sync v1.0.0.
* Added a Realm backup when receiving a Sync client reset message from the server.

## 2.2.2 (2017-01-16)

### Object Server API Changes (In Beta)

* Disabled `Realm.compactRealm()` when sync is enabled as it might corrupt the Realm (https://github.com/realm/realm-core/issues/2345).

### Bug fixes

* "operation not permitted" issue when creating Realm file on some devices' external storage (#3629).
* Crash on API 10 devices (#3726).
* `UnsatisfiedLinkError` caused by `pipe2` (#3945).
* Unrecoverable error with message "Try again" when the notification fifo is full (#3964).
* Realm migration wasn't triggered when the primary key definition was altered (#3966).
* Use phantom reference to solve the finalize time out issue (#2496).

### Enhancements

* All major public classes are now non-final. This is mostly a compromise to support Mockito. All protected fields/methods are still not considered part of the public API and can change without notice (#3869).
* All Realm instances share a single notification daemon thread.
* Fixed Java lint warnings with generated proxy classes (#2929).

### Internal

* Upgraded Realm Core to 2.3.0.
* Upgraded Realm Sync to 1.0.0-BETA-6.5.

## 2.2.1 (2016-11-12)

### Object Server API Changes (In Beta)

* Fixed `SyncConfiguration.toString()` so it now outputs a correct description instead of an empty string (#3787).

### Bug fixes

* Added version number to the native library, preventing ReLinker from accidentally loading old code (#3775).
* `Realm.getLocalInstanceCount(config)` throwing NullPointerException if called after all Realms have been closed (#3791).

## 2.2.0 (2016-11-12)

### Object Server API Changes (In Beta)

* Added support for `SyncUser.getManagementRealm()` and permission changes.

### Bug fixes

* Kotlin projects no longer create the `RealmDefaultModule` if no Realm model classes are present (#3746).
* Remove `includedescriptorclasses` option from ProGuard rule file in order to support built-in shrinker of Android Gradle Plugin (#3714).
* Unexpected `RealmMigrationNeededException` was thrown when a field was added to synced Realm.

### Enhancements

* Added support for the `annotationProcessor` configuration provided by Android Gradle Plugin 2.2.0 or later. Realm plugin adds its annotation processor to the `annotationProcessor` configuration instead of `apt` configuration if it is available and the `com.neenbedankt.android-apt` plugin is not used. In Kotlin projects, `kapt` is used instead of the `annotationProcessor` configuration (#3026).

## 2.1.1 (2016-10-27)

### Bug fixes

* Fixed a bug in `Realm.insert` and `Realm.insertOrUpdate` methods causing a `StackOverFlow` when you try to insert a cyclic graph of objects between Realms (#3732).

### Object Server API Changes (In Beta)

* Set default RxFactory to `SyncConfiguration`.

### Bug fixes

* ProGuard configuration introduced in 2.1.0 unexpectedly kept classes that did not have the @KeepMember annotation (#3689).

## 2.1.0 (2016-10-25)

### Breaking changes

* * `SecureUserStore` has been moved to its own GitHub repository: https://github.com/realm/realm-android-user-store
  See https://github.com/realm/realm-android-user-store/blob/master/README.md for further info on how to include it.


### Object Server API Changes (In Beta)

* Renamed `User` to `SyncUser`, `Credentials` to `SyncCredentials` and `Session` to `SyncSession` to align names with Cocoa.
* Removed `SyncManager.setLogLevel()`. Use `RealmLog.setLevel()` instead.
* `SyncUser.logout()` now correctly clears `SyncUser.currentUser()` (#3638).
* Missing ProGuard configuration for libraries used by Sync extension (#3596).
* Error handler was not called when sync session failed (#3597).
* Added `User.all()` that returns all known Realm Object Server users.
* Upgraded Realm Sync to 1.0.0-BETA-3.2

### Deprecated

* `Logger`. Use `RealmLogger` instead.
* `AndroidLogger`. The logger for Android is implemented in native code instead.

### Bug fixes

* The following were not kept by ProGuard: names of native methods not in the `io.realm.internal` package, names of classes used in method signature (#3596).
* Permission error when a database file was located on external storage (#3140).
* Memory leak when unsubscribing from a RealmResults/RealmObject RxJava Observable (#3552).

### Enhancements

* `Realm.compactRealm()` now works for encrypted Realms.
* Added `first(E defaultValue)` and `last(E defaultValue)` methods to `RealmList` and `RealmResult`. These methods will return the provided object instead of throwing an `IndexOutOfBoundsException` if the list is empty.
* Reduce transformer logger verbosity (#3608).
* `RealmLog.setLevel(int)` for setting the log level across all loggers.

### Internal

* Upgraded Realm Core to 2.1.3

### Credits

* Thanks to Max Furman (@maxfurman) for adding support for `first()` and `last()` default values.

## 2.0.2 (2016-10-06)

This release is not protocol-compatible with previous versions of the Realm Mobile Platform. The base library is still fully compatible.

### Bug fixes

* Build error when using Java 7 (#3563).

### Internal

* Upgraded Realm Core to 2.1.0
* Upgraded Realm Sync to 1.0.0-BETA-2.0.

## 2.0.1 (2016-10-05)

### Bug fixes

* `android.net.conn.CONNECTIVITY_CHANGE` broadcast caused `RuntimeException` if sync extension was disabled (#3505).
* `android.net.conn.CONNECTIVITY_CHANGE` was not delivered on Android 7 devices.
* `distinctAsync` did not respect other query parameters (#3537).
* `ConcurrentModificationException` from Gradle when building an application (#3501).

### Internal

* Upgraded to Realm Core 2.0.1 / Realm Sync 1.3-BETA

## 2.0.0 (2016-09-27)

This release introduces support for the Realm Mobile Platform!
See <https://realm.io/news/introducing-realm-mobile-platform/> for an overview of these great new features.

### Breaking Changes

* Files written by Realm 2.0 cannot be read by 1.x or earlier versions. Old files can still be opened.
* It is now required to call `Realm.init(Context)` before calling any other Realm API.
* Removed `RealmConfiguration.Builder(Context)`, `RealmConfiguration.Builder(Context, File)` and `RealmConfiguration.Builder(File)` constructors.
* `isValid()` now always returns `true` instead of `false` for unmanaged `RealmObject` and `RealmList`. This puts it in line with the behaviour of the Cocoa and .NET API's (#3101).
* armeabi is not supported anymore.
* Added new `RealmFileException`.
  - `IncompatibleLockFileException` has been removed and replaced by `RealmFileException` with kind `INCOMPATIBLE_LOCK_FILE`.
  - `RealmIOExcpetion` has been removed and replaced by `RealmFileException`.
* `RealmConfiguration.Builder.assetFile(Context, String)` has been renamed to `RealmConfiguration.Builder.assetFile(String)`.
* Object with primary key is now required to define it when the object is created. This means that `Realm.createObject(Class<E>)` and `DynamicRealm.createObject(String)` now throws `RealmException` if they are used to create an object with a primary key field. Use `Realm.createObject(Class<E>, Object)` or `DynamicRealm.createObject(String, Object)` instead.
* Importing from JSON without the primary key field defined in the JSON object now throws `IllegalArgumentException`.
* Now `Realm.beginTransaction()`, `Realm.executeTransaction()` and `Realm.waitForChange()` throw `RealmMigrationNeededException` if a remote process introduces incompatible schema changes (#3409).
* The primary key value of an object can no longer be changed after the object was created. Instead a new object must be created and all fields copied over.
* Now `Realm.createObject(Class)` and `Realm.createObject(Class,Object)` take the values from the model's fields and default constructor. Creating objects through the `DynamicRealm` does not use these values (#777).
* When `Realm.create*FromJson()`s create a new `RealmObject`, now they take the default values defined by the field itself and its default constructor for those fields that are not defined in the JSON object.

### Enhancements

* Added `realmObject.isManaged()`, `RealmObject.isManaged(obj)` and `RealmCollection.isManaged()` (#3101).
* Added `RealmConfiguration.Builder.directory(File)`.
* `RealmLog` has been moved to the public API. It is now possible to control which events Realm emit to Logcat. See the `RealmLog` class for more details.
* Typed `RealmObject`s can now continue to access their fields properly even though the schema was changed while the Realm was open (#3409).
* A `RealmMigrationNeededException` will be thrown with a cause to show the detailed message when a migration is needed and the migration block is not in the `RealmConfiguration`.


### Bug fixes

* Fixed a lint error in proxy classes when the 'minSdkVersion' of user's project is smaller than 11 (#3356).
* Fixed a potential crash when there were lots of async queries waiting in the queue.
* Fixed a bug causing the Realm Transformer to not transform field access in the model's constructors (#3361).
* Fixed a bug causing a build failure when the Realm Transformer adds accessors to a model class that was already transformed in other project (#3469).
* Fixed a bug causing the `NullPointerException` when calling getters/setters in the model's constructors (#2536).

### Internal

* Moved JNI build to CMake.
* Updated Realm Core to 2.0.0.
* Updated ReLinker to 1.2.2.

## 1.2.0 (2016-08-19)

### Bug fixes

* Throw a proper exception when operating on a non-existing field with the dynamic API (#3292).
* `DynamicRealmObject.setList` should only accept `RealmList<DynamicRealmObject>` (#3280).
* `DynamicRealmObject.getX(fieldName)` now throws a proper exception instead of a native crash when called with a field name of the wrong type (#3294).
* Fixed a concurrency crash which might happen when `Realm.executeTransactionAsync()` tried to call `onSucess` after the Realm was closed.

### Enhancements

* Added `RealmQuery.in()` for a comparison against multiple values.
* Added byte array (`byte[]`) support to `RealmQuery`'s `equalTo` and `notEqualTo` methods.
* Optimized internal caching of schema classes (#3315).

### Internal

* Updated Realm Core to 1.5.1.
* Improved sorting speed.
* Completely removed the `OptionalAPITransformer`.

### Credits

* Thanks to Brenden Kromhout (@bkromhout) for adding binary array support to `equalTo` and `notEqualTo`.

## 1.1.1 (2016-07-01)

### Bug fixes

* Fixed a wrong JNI method declaration which might cause "method not found" crash on some devices.
* Fixed a bug that `Error` in the background async thread is not forwarded to the caller thread.
* Fixed a crash when an empty `Collection` is passed to `insert()`/`insertOrUpdate()` (#3103).
* Fixed a bug that does not transfer the primary key when `RealmSchemaObject.setClassName()` is called to rename a class (#3118).
* Fixed bug in `Realm.insert` and `Realm.insertOrUpdate` methods causing a `RealmList` to be cleared when inserting a managed `RealmModel` (#3105).
* Fixed a concurrency allocation bug in storage engine which might lead to some random crashes.
* Bulk insertion now throws if it is not called in a transaction (#3173).
* The IllegalStateException thrown when accessing an empty RealmObject is now more meaningful (#3200).
* `insert()` now correctly throws an exception if two different objects have the same primary key (#3212).
* Blackberry Z10 throwing "Function not implemented" (#3178).
* Reduced the number of file descriptors used by Realm Core (#3197).
* Throw a proper `IllegalStateException` if a `RealmChangeListener` is used inside an IntentService (#2875).

### Enhancements

* The Realm Annotation processor no longer consumes the Realm annotations. Allowing other annotation processors to run.

### Internal

* Updated Realm Core to 1.4.2.
* Improved sorting speed.

## 1.1.0 (2016-06-30)

### Bug fixes

* A number of bug fixes in the storage engine related to memory management in rare cases when a Realm has been compacted.
* Disabled the optional API transformer since it has problems with DexGuard (#3022).
* `OnSuccess.OnSuccess()` might not be called with the correct Realm version for async transaction (#1893).
* Fixed a bug in `copyToRealm()` causing a cyclic dependency objects being duplicated.
* Fixed a build failure when model class has a conflicting name such as `Map`, `List`, `String`, ... (#3077).

### Enhancements

* Added `insert(RealmModel obj)`, `insertOrUpdate(RealmModel obj)`, `insert(Collection<RealmModel> collection)` and `insertOrUpdate(Collection<RealmModel> collection)` to perform batch inserts (#1684).
* Enhanced `Table.toString()` to show a PrimaryKey field details (#2903).
* Enabled ReLinker when loading a Realm from a custom path by adding a `RealmConfiguration.Builder(Context, File)` constructor (#2900).
* Changed `targetSdkVersion` of `realm-library` to 24.
* Logs warning if `DynamicRealm` is not closed when GC happens as it does for `Realm`.

### Deprecated

* `RealmConfiguration.Builder(File)`. Use `RealmConfiguration.Builder(Context, File)` instead.

### Internal

* Updated Realm Core to 1.2.0.

## 1.0.1 (2016-05-25)

### Bug fixes

* Fixed a crash when calling `Table.toString()` in debugger (#2429).
* Fixed a race condition which would cause some `RealmResults` to not be properly updated inside a `RealmChangeListener`. This could result in crashes when accessing items from those results (#2926/#2951).
* Revised `RealmResults.isLoaded()` description (#2895).
* Fixed a bug that could cause Realm to lose track of primary key when using `RealmObjectSchema.removeField()` and `RealmObjectSchema.renameField()` (#2829/#2926).
* Fixed a bug that prevented some devices from finding async related JNI methods correctly.
* Updated ProGuard configuration in order not to depend on Android's default configuration (#2972).
* Fixed a race condition between Realms notifications and other UI events. This could e.g. cause ListView to crash (#2990).
* Fixed a bug that allowed both `RealmConfiguration.Builder.assetFile()`/`deleteRealmIfMigrationNeeded()` to be configured at the same time, which leads to the asset file accidentally being deleted in migrations (#2933).
* Realm crashed outright when the same Realm file was opened in two processes. Realm will now optimistically retry opening for 1 second before throwing an Error (#2459).

### Enhancements

* Removes RxJava related APIs during bytecode transforming to make RealmObject plays well with reflection when rx.Observable doesn't exist.

## 1.0.0 (2016-05-25)

No changes since 0.91.1.

## 0.91.1 (2016-05-25)

* Updated Realm Core to 1.0.1.

### Bug fixes

* Fixed a bug when opening a Realm causes a staled memory mapping. Symptoms are error messages like "Bad or incompatible history type", "File format version doesn't match", and "Encrypted interprocess sharing is currently unsupported".

## 0.91.0 (2016-05-20)

* Updated Realm Core to 1.0.0.

### Breaking changes

* Removed all `@Deprecated` methods.
* Calling `Realm.setAutoRefresh()` or `DynamicRealm.setAutoRefresh()` from non-Looper thread throws `IllegalStateException` even if the `autoRefresh` is false (#2820).

### Bug fixes

* Calling RealmResults.deleteAllFromRealm() might lead to native crash (#2759).
* The annotation processor now correctly reports an error if trying to reference interfaces in model classes (#2808).
* Added null check to `addChangeListener` and `removeChangeListener` in `Realm` and `DynamicRealm` (#2772).
* Calling `RealmObjectSchema.addPrimaryKey()` adds an index to the primary key field, and calling `RealmObjectSchema.removePrimaryKey()` removes the index from the field (#2832).
* Log files are not deleted when calling `Realm.deleteRealm()` (#2834).

### Enhancements

* Upgrading to OpenSSL 1.0.1t. From July 11, 2016, Google Play only accept apps using OpenSSL 1.0.1r or later (https://support.google.com/faqs/answer/6376725, #2749).
* Added support for automatically copying an initial database from assets using `RealmConfiguration.Builder.assetFile()`.
* Better error messages when certain file operations fail.

### Credits

* Paweł Surówka (@thesurix) for adding the `RealmConfiguration.Builder.assetFile()`.

## 0.90.1

* Updated Realm Core to 0.100.2.

### Bug fixes

* Opening a Realm while closing a Realm in another thread could lead to a race condition.
* Automatic migration to the new file format could in rare circumstances lead to a crash.
* Fixing a race condition that may occur when using Async API (#2724).
* Fixed CannotCompileException when related class definition in android.jar cannot be found (#2703).

### Enhancements

* Prints path when file related exceptions are thrown.

## 0.90.0

* Updated Realm Core to 0.100.0.

### Breaking changes

* RealmChangeListener provides the changed object/Realm/collection as well (#1594).
* All JSON methods on Realm now only wraps JSONException in RealmException. All other Exceptions are thrown as they are.
* Marked all methods on `RealmObject` and all public classes final (#1594).
* Removed `BaseRealm` from the public API.
* Removed `HandlerController` from the public API.
* Removed constructor of `RealmAsyncTask` from the public API (#1594).
* `RealmBaseAdapter` has been moved to its own GitHub repository: https://github.com/realm/realm-android-adapters
  See https://github.com/realm/realm-android-adapters/blob/master/README.md for further info on how to include it.
* File format of Realm files is changed. Files will be automatically upgraded but opening a Realm file with older
  versions of Realm is not possible.

### Deprecated

* `Realm.allObjects*()`. Use `Realm.where(clazz).findAll*()` instead.
* `Realm.distinct*()`. Use `Realm.where(clazz).distinct*()` instead.
* `DynamicRealm.allObjects*()`. Use `DynamicRealm.where(className).findAll*()` instead.
* `DynamicRealm.distinct*()`. Use `DynamicRealm.where(className).distinct*()` instead.
* `Realm.allObjectsSorted(field, sort, field, sort, field, sort)`. Use `RealmQuery.findAllSorted(field[], sort[])`` instead.
* `RealmQuery.findAllSorted(field, sort, field, sort, field, sort)`. Use `RealmQuery.findAllSorted(field[], sort[])`` instead.
* `RealmQuery.findAllSortedAsync(field, sort, field, sort, field, sort)`. Use `RealmQuery.findAllSortedAsync(field[], sort[])`` instead.
* `RealmConfiguration.setModules()`. Use `RealmConfiguration.modules()` instead.
* `Realm.refresh()` and `DynamicRealm.refresh()`. Use `Realm.waitForChange()`/`stopWaitForChange()` or `DynamicRealm.waitForChange()`/`stopWaitForChange()` instead.

### Enhancements

* `RealmObjectSchema.getPrimaryKey()` (#2636).
* `Realm.createObject(Class, Object)` for creating objects with a primary key directly.
* Unit tests in Android library projects now detect Realm model classes.
* Better error message if `equals()` and `hashCode()` are not properly overridden in custom Migration classes.
* Expanding the precision of `Date` fields to cover full range (#833).
* `Realm.waitForChange()`/`stopWaitForChange()` and `DynamicRealm.waitForChange()`/`stopWaitForChange()` (#2386).

### Bug fixes

* `RealmChangeListener` on `RealmObject` is not triggered when adding listener on returned `RealmObject` of `copyToRealmOrUpdate()` (#2569).

### Credits

* Thanks to Brenden Kromhout (@bkromhout) for adding `RealmObjectSchema.getPrimaryKey()`.

## 0.89.1

### Bug fixes

* @PrimaryKey + @Required on String type primary key no longer throws when using copyToRealm or copyToRealmOrUpdate (#2653).
* Primary key is cleared/changed when calling RealmSchema.remove()/RealmSchema.rename() (#2555).
* Objects implementing RealmModel can be used as a field of RealmModel/RealmObject (#2654).

## 0.89.0

### Breaking changes

* @PrimaryKey field value can now be null for String, Byte, Short, Integer, and Long types. Older Realms should be migrated, using RealmObjectSchema.setNullable(), or by adding the @Required annotation. (#2515).
* `RealmResults.clear()` now throws UnsupportedOperationException. Use `RealmResults.deleteAllFromRealm()` instead.
* `RealmResults.remove(int)` now throws UnsupportedOperationException. Use `RealmResults.deleteFromRealm(int)` instead.
* `RealmResults.sort()` and `RealmList.sort()` now return the sorted result instead of sorting in-place.
* `RealmList.first()` and `RealmList.last()` now throw `ArrayIndexOutOfBoundsException` if `RealmList` is empty.
* Removed deprecated method `Realm.getTable()` from public API.
* `Realm.refresh()` and `DynamicRealm.refresh()` on a Looper no longer have any effect. `RealmObject` and `RealmResults` are always updated on the next event loop.

### Deprecated

* `RealmObject.removeFromRealm()` in place of `RealmObject.deleteFromRealm()`
* `Realm.clear(Class)` in favour of `Realm.delete(Class)`.
* `DynamicRealm.clear(Class)` in place of `DynamicRealm.delete(Class)`.

### Enhancements

* Added a `RealmModel` interface that can be used instead of extending `RealmObject`.
* `RealmCollection` and `OrderedRealmCollection` interfaces have been added. `RealmList` and `RealmResults` both implement these.
* `RealmBaseAdapter` now accept an `OrderedRealmCollection` instead of only `RealmResults`.
* `RealmObjectSchema.isPrimaryKey(String)` (#2440)
* `RealmConfiguration.initialData(Realm.Transaction)` can now be used to populate a Realm file before it is used for the first time.

### Bug fixes

* `RealmObjectSchema.isRequired(String)` and `RealmObjectSchema.isNullable(String)` don't throw when the given field name doesn't exist.

### Credits

* Thanks to @thesurix for adding `RealmConfiguration.initialData()`.

## 0.88.3

* Updated Realm Core to 0.97.3.

### Enhancements

* Throws an IllegalArgumentException when calling Realm.copyToRealm()/Realm.copyToRealmOrUpdate() with a RealmObject which belongs to another Realm instance in a different thread.
* Improved speed of cleaning up native resources (#2496).

### Bug fixes

* Field annotated with @Ignored should not have accessors generated by the bytecode transformer (#2478).
* RealmResults and RealmObjects can no longer accidentially be GC'ed if using `asObservable()`. Previously this caused the observable to stop emitting. (#2485).
* Fixed an build issue when using Realm in library projects on Windows (#2484).
* Custom equals(), toString() and hashCode() are no longer incorrectly overwritten by the proxy class (#2545).

## 0.88.2

* Updated Realm Core to 0.97.2.

### Enhancements

* Outputs additional information when incompatible lock file error occurs.

### Bug fixes

* Race condition causing BadVersionException when running multiple async writes and queries at the same time (#2021/#2391/#2417).

## 0.88.1

### Bug fixes

* Prevent throwing NullPointerException in RealmConfiguration.equals(RealmConfiguration) when RxJava is not in the classpath (#2416).
* RealmTransformer fails because of missing annotation classes in user's project (#2413).
* Added SONAME header to shared libraries (#2432).
* now DynamicRealmObject.toString() correctly shows null value as "null" and the format is aligned to the String from typed RealmObject (#2439).
* Fixed an issue occurring while resolving ReLinker in apps using a library based on Realm (#2415).

## 0.88.0 (2016-03-10)

* Updated Realm Core to 0.97.0.

### Breaking changes

* Realm has now to be installed as a Gradle plugin.
* DynamicRealm.executeTransaction() now directly throws any RuntimeException instead of wrapping it in a RealmException (#1682).
* DynamicRealm.executeTransaction() now throws IllegalArgumentException instead of silently accepting a null Transaction object.
* String setters now throw IllegalArgumentException instead of RealmError for invalid surrogates.
* DynamicRealm.distinct()/distinctAsync() and Realm.distinct()/distinctAsync() now throw IllegalArgumentException instead of UnsupportedOperationException for invalid type or unindexed field.
* All thread local change listeners are now delayed until the next Looper event instead of being triggered when committing.
* Removed RealmConfiguration.getSchemaMediator() from public API which was deprecated in 0.86.0. Please use RealmConfiguration.getRealmObjectClasses() to obtain the set of model classes (#1797).
* Realm.migrateRealm() throws a FileNotFoundException if the Realm file doesn't exist.
* It is now required to unsubscribe from all Realm RxJava observables in order to fully close the Realm (#2357).

### Deprecated

* Realm.getInstance(Context). Use Realm.getInstance(RealmConfiguration) or Realm.getDefaultInstance() instead.
* Realm.getTable(Class) which was public because of the old migration API. Use Realm.getSchema() or DynamicRealm.getSchema() instead.
* Realm.executeTransaction(Transaction, Callback) and replaced it with Realm.executeTransactionAsync(Transaction), Realm.executeTransactionAsync(Transaction, OnSuccess), Realm.executeTransactionAsync(Transaction, OnError) and Realm.executeTransactionAsync(Transaction, OnSuccess, OnError).

### Enhancements

* Support for custom methods, custom logic in accessors, custom accessor names, interface implementation and public fields in Realm objects (#909).
* Support to project Lombok (#502).
* RealmQuery.isNotEmpty() (#2025).
* Realm.deleteAll() and RealmList.deleteAllFromRealm() (#1560).
* RealmQuery.distinct() and RealmResults.distinct() (#1568).
* RealmQuery.distinctAsync() and RealmResults.distinctAsync() (#2118).
* Improved .so loading by using [ReLinker](https://github.com/KeepSafe/ReLinker).
* Improved performance of RealmList#contains() (#897).
* distinct(...) for Realm, DynamicRealm, RealmQuery, and RealmResults can take multiple parameters (#2284).
* "realm" and "row" can be used as field name in model classes (#2255).
* RealmResults.size() now returns Integer.MAX_VALUE when actual size is greater than Integer.MAX_VALUE (#2129).
* Removed allowBackup from AndroidManifest (#2307).

### Bug fixes

* Error occurring during test and (#2025).
* Error occurring during test and connectedCheck of unit test example (#1934).
* Bug in jsonExample (#2092).
* Multiple calls of RealmResults.distinct() causes to return wrong results (#2198).
* Calling DynamicRealmObject.setList() with RealmList<DynamicRealmObject> (#2368).
* RealmChangeListeners did not triggering correctly if findFirstAsync() didn't find any object. findFirstAsync() Observables now also correctly call onNext when the query completes in that case (#2200).
* Setting a null value to trigger RealmChangeListener (#2366).
* Preventing throwing BadVersionException (#2391).

### Credits

* Thanks to Bill Best (@wmbest2) for snapshot testing.
* Thanks to Graham Smith (@grahamsmith) for a detailed bug report (#2200).

## 0.87.5 (2016-01-29)
* Updated Realm Core to 0.96.2.
  - IllegalStateException won't be thrown anymore in RealmResults.where() if the RealmList which the RealmResults is created on has been deleted. Instead, the RealmResults will be treated as empty forever.
  - Fixed a bug causing a bad version exception, when using findFirstAsync (#2115).

## 0.87.4 (2016-01-28)
* Updated Realm Core to 0.96.0.
  - Fixed bug causing BadVersionException or crashing core when running async queries.

## 0.87.3 (2016-01-25)
* IllegalArgumentException is now properly thrown when calling Realm.copyFromRealm() with a DynamicRealmObject (#2058).
* Fixed a message in IllegalArgumentException thrown by the accessors of DynamicRealmObject (#2141).
* Fixed RealmList not returning DynamicRealmObjects of the correct underlying type (#2143).
* Fixed potential crash when rolling back removal of classes that reference each other (#1829).
* Updated Realm Core to 0.95.8.
  - Fixed a bug where undetected deleted object might lead to seg. fault (#1945).
  - Better performance when deleting objects (#2015).

## 0.87.2 (2016-01-08)
* Removed explicit GC call when committing a transaction (#1925).
* Fixed a bug when RealmObjectSchema.addField() was called with the PRIMARY_KEY modifier, the field was not set as a required field (#2001).
* Fixed a bug which could throw a ConcurrentModificationException in RealmObject's or RealmResults' change listener (#1970).
* Fixed RealmList.set() so it now correctly returns the old element instead of the new (#2044).
* Fixed the deployment of source and javadoc jars (#1971).

## 0.87.1 (2015-12-23)
* Upgraded to NDK R10e. Using gcc 4.9 for all architectures.
* Updated Realm Core to 0.95.6
  - Fixed a bug where an async query can be copied incomplete in rare cases (#1717).
* Fixed potential memory leak when using async query.
* Added a check to prevent removing a RealmChangeListener from a non-Looper thread (#1962). (Thank you @hohnamkung)

## 0.87.0 (2015-12-17)
* Added Realm.asObservable(), RealmResults.asObservable(), RealmObject.asObservable(), DynamicRealm.asObservable() and DynamicRealmObject.asObservable().
* Added RealmConfiguration.Builder.rxFactory() and RxObservableFactory for custom RxJava observable factory classes.
* Added Realm.copyFromRealm() for creating detached copies of Realm objects (#931).
* Added RealmObjectSchema.getFieldType() (#1883).
* Added unitTestExample to showcase unit and instrumentation tests. Examples include jUnit3, jUnit4, Espresso, Robolectric, and MPowermock usage with Realm (#1440).
* Added support for ISO8601 based dates for JSON import. If JSON dates are invalid a RealmException will be thrown (#1213).
* Added APK splits to gridViewExample (#1834).

## 0.86.1 (2015-12-11)
* Improved the performance of removing objects (RealmResults.clear() and RealmResults.remove()).
* Updated Realm Core to 0.95.5.
* Updated ProGuard configuration (#1904).
* Fixed a bug where RealmQuery.findFirst() returned a wrong result if the RealmQuery had been created from a RealmResults.where() (#1905).
* Fixed a bug causing DynamicRealmObject.getObject()/setObject() to use the wrong class (#1912).
* Fixed a bug which could cause a crash when closing Realm instances in change listeners (#1900).
* Fixed a crash occurring during update of multiple async queries (#1895).
* Fixed listeners not triggered for RealmObject & RealmResults created using copy or create methods (#1884).
* Fixed RealmChangeListener never called inside RealmResults (#1894).
* Fixed crash when calling clear on a RealmList (#1886).

## 0.86.0 (2015-12-03)
* BREAKING CHANGE: The Migration API has been replaced with a new API.
* BREAKING CHANGE: RealmResults.SORT_ORDER_ASCENDING and RealmResults.SORT_ORDER_DESCENDING constants have been replaced by Sort.ASCENDING and Sort.DESCENDING enums.
* BREAKING CHANGE: RealmQuery.CASE_SENSITIVE and RealmQuery.CASE_INSENSITIVE constants have been replaced by Case.SENSITIVE and Case.INSENSITIVE enums.
* BREAKING CHANGE: Realm.addChangeListener, RealmObject.addChangeListener and RealmResults.addChangeListener hold a strong reference to the listener, you should unregister the listener to avoid memory leaks.
* BREAKING CHANGE: Removed deprecated methods RealmQuery.minimum{Int,Float,Double}, RealmQuery.maximum{Int,Float,Double}, RealmQuery.sum{Int,Float,Double} and RealmQuery.average{Int,Float,Double}. Use RealmQuery.min(), RealmQuery.max(), RealmQuery.sum() and RealmQuery.average() instead.
* BREAKING CHANGE: Removed RealmConfiguration.getSchemaMediator() which is public by mistake. And RealmConfiguration.getRealmObjectClasses() is added as an alternative in order to obtain the set of model classes (#1797).
* BREAKING CHANGE: Realm.addChangeListener, RealmObject.addChangeListener and RealmResults.addChangeListener will throw an IllegalStateException when invoked on a non-Looper thread. This is to prevent registering listeners that will not be invoked.
* BREAKING CHANGE: trying to access a property on an unloaded RealmObject obtained asynchronously will throw an IllegalStateException
* Added new Dynamic API using DynamicRealm and DynamicRealmObject.
* Added Realm.getSchema() and DynamicRealm.getSchema().
* Realm.createOrUpdateObjectFromJson() now works correctly if the RealmObject class contains a primary key (#1777).
* Realm.compactRealm() doesn't throw an exception if the Realm file is opened. It just returns false instead.
* Updated Realm Core to 0.95.3.
  - Fixed a bug where RealmQuery.average(String) returned a wrong value for a nullable Long/Integer/Short/Byte field (#1803).
  - Fixed a bug where RealmQuery.average(String) wrongly counted the null value for average calculation (#1854).

## 0.85.1 (2015-11-23)
* Fixed a bug which could corrupt primary key information when updating from a Realm version <= 0.84.1 (#1775).

## 0.85.0 (2016-11-19)
* BREAKING CHANGE: Removed RealmEncryptionNotSupportedException since the encryption implementation changed in Realm's underlying storage engine. Encryption is now supported on all devices.
* BREAKING CHANGE: Realm.executeTransaction() now directly throws any RuntimeException instead of wrapping it in a RealmException (#1682).
* BREAKING CHANGE: RealmQuery.isNull() and RealmQuery.isNotNull() now throw IllegalArgumentException instead of RealmError if the fieldname is a linked field and the last element is a link (#1693).
* Added Realm.isEmpty().
* Setters in managed object for RealmObject and RealmList now throw IllegalArgumentException if the value contains an invalid (unmanaged, removed, closed, from different Realm) object (#1749).
* Attempting to refresh a Realm while a transaction is in process will now throw an IllegalStateException (#1712).
* The Realm AAR now also contains the ProGuard configuration (#1767). (Thank you @skyisle)
* Updated Realm Core to 0.95.
  - Removed reliance on POSIX signals when using encryption.

## 0.84.2
* Fixed a bug making it impossible to convert a field to become required during a migration (#1695).
* Fixed a bug making it impossible to read Realms created using primary keys and created by iOS (#1703).
* Fixed some memory leaks when an Exception is thrown (#1730).
* Fixed a memory leak when using relationships (#1285).
* Fixed a bug causing cached column indices to be cleared too soon (#1732).

## 0.84.1 (2015-10-28)
* Updated Realm Core to 0.94.4.
  - Fixed a bug that could cause a crash when running the same query multiple times.
* Updated ProGuard configuration. See [documentation](https://realm.io/docs/java/latest/#proguard) for more details.
* Updated Kotlin example to use 1.0.0-beta.
* Fixed warnings reported by "lint -Xlint:all" (#1644).
* Fixed a bug where simultaneous opening and closing a Realm from different threads might result in a NullPointerException (#1646).
* Fixed a bug which made it possible to externally modify the encryption key in a RealmConfiguration (#1678).

## 0.84.0 (2015-10-22)
* Added support for async queries and transactions.
* Added support for parsing JSON Dates with timezone information. (Thank you @LateralKevin)
* Added RealmQuery.isEmpty().
* Added Realm.isClosed() method.
* Added Realm.distinct() method.
* Added RealmQuery.isValid(), RealmResults.isValid() and RealmList.isValid(). Each method checks whether the instance is still valid to use or not(for example, the Realm has been closed or any parent object has been removed).
* Added Realm.isInTransaction() method.
* Updated Realm Core to version 0.94.3.
  - Fallback for mremap() now work correctly on BlackBerry devices.
* Following methods in managed RealmList now throw IllegalStateException instead of native crash when RealmList.isValid() returns false: add(int,RealmObject), add(RealmObject)
* Following methods in managed RealmList now throw IllegalStateException instead of ArrayIndexOutOfBoundsException when RealmList.isValid() returns false: set(int,RealmObject), move(int,int), remove(int), get(int)
* Following methods in managed RealmList now throw IllegalStateException instead of returning 0/null when RealmList.isValid() returns false: clear(), removeAll(Collection), remove(RealmObject), first(), last(), size(), where()
* RealmPrimaryKeyConstraintException is now thrown instead of RealmException if two objects with same primary key are inserted.
* IllegalStateException is now thrown when calling Realm's clear(), RealmResults's remove(), removeLast(), clear() or RealmObject's removeFromRealm() from an incorrect thread.
* Fixed a bug affecting RealmConfiguration.equals().
* Fixed a bug in RealmQuery.isNotNull() which produced wrong results for binary data.
* Fixed a bug in RealmQuery.isNull() and RealmQuery.isNotNull() which validated the query prematurely.
* Fixed a bug where closed Realms were trying to refresh themselves resulting in a NullPointerException.
* Fixed a bug that made it possible to migrate open Realms, which could cause undefined behavior when querying, reading or writing data.
* Fixed a bug causing column indices to be wrong for some edge cases. See #1611 for details.

## 0.83.1 (2015-10-15)
* Updated Realm Core to version 0.94.1.
  - Fixed a bug when using Realm.compactRealm() which could make it impossible to open the Realm file again.
  - Fixed a bug, so isNull link queries now always return true if any part is null.

## 0.83 (2015-10-08)
* BREAKING CHANGE: Database file format update. The Realm file created by this version cannot be used by previous versions of Realm.
* BREAKING CHANGE: Removed deprecated methods and constructors from the Realm class.
* BREAKING CHANGE: Introduced boxed types Boolean, Byte, Short, Integer, Long, Float and Double. Added null support. Introduced annotation @Required to indicate a field is not nullable. String, Date and byte[] became nullable by default which means a RealmMigrationNeededException will be thrown if an previous version of a Realm file is opened.
* Deprecated methods: RealmQuery.minimum{Int,Float,Double}, RealmQuery.maximum{Int,Float,Double}. Use RealmQuery.min() and RealmQuery.max() instead.
* Added support for x86_64.
* Fixed an issue where opening the same Realm file on two Looper threads could potentially lead to an IllegalStateException being thrown.
* Fixed an issue preventing the call of listeners on refresh().
* Opening a Realm file from one thread will no longer be blocked by a transaction from another thread.
* Range restrictions of Date fields have been removed. Date fields now accepts any value. Milliseconds are still removed.

## 0.82.2 (2015-09-04)
* Fixed a bug which might cause failure when loading the native library.
* Fixed a bug which might trigger a timeout in Context.finalize().
* Fixed a bug which might cause RealmObject.isValid() to throw an exception if the object is deleted.
* Updated Realm core to version 0.89.9
  - Fixed a potential stack overflow issue which might cause a crash when encryption was used.
  - Embedded crypto functions into Realm dynamic lib to avoid random issues on some devices.
  - Throw RealmEncryptionNotSupportedException if the device doesn't support Realm encryption. At least one device type (HTC One X) contains system bugs that prevents Realm's encryption from functioning properly. This is now detected, and an exception is thrown when trying to open/create an encrypted Realm file. It's up to the application to catch this and decide if it's OK to proceed without encryption instead.

## 0.82.1 (2015-08-06)
* Fixed a bug where using the wrong encryption key first caused the right key to be seen as invalid.
* Fixed a bug where String fields were ignored when updating objects from JSON with null values.
* Fixed a bug when calling System.exit(0), the process might hang.

## 0.82 (2015-07-28)
* BREAKING CHANGE: Fields with annotation @PrimaryKey are indexed automatically now. Older schemas require a migration.
* RealmConfiguration.setModules() now accept ignore null values which Realm.getDefaultModule() might return.
* Trying to access a deleted Realm object throw throws a proper IllegalStateException.
* Added in-memory Realm support.
* Closing realm on another thread different from where it was created now throws an exception.
* Realm will now throw a RealmError when Realm's underlying storage engine encounters an unrecoverable error.
* @Index annotation can also be applied to byte/short/int/long/boolean/Date now.
* Fixed a bug where RealmQuery objects are prematurely garbage collected.
* Removed RealmQuery.between() for link queries.

## 0.81.1 (2015-06-22)
* Fixed memory leak causing Realm to never release Realm objects.

## 0.81 (2015-06-19)
* Introduced RealmModules for working with custom schemas in libraries and apps.
* Introduced Realm.getDefaultInstance(), Realm.setDefaultInstance(RealmConfiguration) and Realm.getInstance(RealmConfiguration).
* Deprecated most constructors. They have been been replaced by Realm.getInstance(RealmConfiguration) and Realm.getDefaultInstance().
* Deprecated Realm.migrateRealmAtPath(). It has been replaced by Realm.migrateRealm(RealmConfiguration).
* Deprecated Realm.deleteFile(). It has been replaced by Realm.deleteRealm(RealmConfiguration).
* Deprecated Realm.compactFile(). It has been replaced by Realm.compactRealm(RealmConfiguration).
* RealmList.add(), RealmList.addAt() and RealmList.set() now copy unmanaged objects transparently into Realm.
* Realm now works with Kotlin (M12+). (Thank you @cypressious)
* Fixed a performance regression introduced in 0.80.3 occurring during the validation of the Realm schema.
* Added a check to give a better error message when null is used as value for a primary key.
* Fixed unchecked cast warnings when building with Realm.
* Cleaned up examples (remove old test project).
* Added checking for missing generic type in RealmList fields in annotation processor.

## 0.80.3 (2015-05-22)
* Calling Realm.copyToRealmOrUpdate() with an object with a null primary key now throws a proper exception.
* Fixed a bug making it impossible to open Realms created by Realm-Cocoa if a model had a primary key defined.
* Trying to using Realm.copyToRealmOrUpdate() with an object with a null primary key now throws a proper exception.
* RealmChangedListener now also gets called on the same thread that did the commit.
* Fixed bug where Realm.createOrUpdateWithJson() reset Date and Binary data to default values if not found in the JSON output.
* Fixed a memory leak when using RealmBaseAdapter.
* RealmBaseAdapter now allow RealmResults to be null. (Thanks @zaki50)
* Fixed a bug where a change to a model class (`RealmList<A>` to `RealmList<B>`) would not throw a RealmMigrationNeededException.
* Fixed a bug where setting multiple RealmLists didn't remove the previously added objects.
* Solved ConcurrentModificationException thrown when addChangeListener/removeChangeListener got called in the onChange. (Thanks @beeender)
* Fixed duplicated listeners in the same realm instance. Trying to add duplicated listeners is ignored now. (Thanks @beeender)

## 0.80.2 (2015-05-04)
* Trying to use Realm.copyToRealmOrUpdate() with an object with a null primary key now throws a proper exception.
* RealmMigrationNeedException can now return the path to the Realm that needs to be migrated.
* Fixed bug where creating a Realm instance with a hashcode collision no longer returned the wrong Realm instance.
* Updated Realm Core to version 0.89.2
  - fixed bug causing a crash when opening an encrypted Realm file on ARM64 devices.

## 0.80.1 (2015-04-16)
* Realm.createOrUpdateWithJson() no longer resets fields to their default value if they are not found in the JSON input.
* Realm.compactRealmFile() now uses Realm Core's compact() method which is more failure resilient.
* Realm.copyToRealm() now correctly handles referenced child objects that are already in the Realm.
* The ARM64 binary is now properly a part of the Eclipse distribution package.
* A RealmMigrationExceptionNeeded is now properly thrown if @Index and @PrimaryKey are not set correctly during a migration.
* Fixed bug causing Realms to be cached even though they failed to open correctly.
* Added Realm.deleteRealmFile(File) method.
* Fixed bug causing queries to fail if multiple Realms has different field ordering.
* Fixed bug when using Realm.copyToRealm() with a primary key could crash if default value was already used in the Realm.
* Updated Realm Core to version 0.89.0
  - Improved performance for sorting RealmResults.
  - Improved performance for refreshing a Realm after inserting or modifying strings or binary data.
  - Fixed bug causing incorrect result when querying indexed fields.
  - Fixed bug causing corruption of string index when deleting an object where there are duplicate values for the indexed field.
  - Fixed bug causing a crash after compacting the Realm file.
* Added RealmQuery.isNull() and RealmQuery.isNotNull() for querying relationships.
* Fixed a potential NPE in the RealmList constructor.

## 0.80 (2015-03-11)
* Queries on relationships can be case sensitive.
* Fixed bug when importing JSONObjects containing NULL values.
* Fixed crash when trying to remove last element of a RealmList.
* Fixed bug crashing annotation processor when using "name" in model classes for RealmObject references
* Fixed problem occurring when opening an encrypted Realm with two different instances of the same key.
* Version checker no longer reports that updates are available when latest version is used.
* Added support for static fields in RealmObjects.
* Realm.writeEncryptedCopyTo() has been reenabled.

## 0.79.1 (2015-02-20)
* copyToRealm() no longer crashes on cyclic data structures.
* Fixed potential crash when using copyToRealmOrUpdate with an object graph containing a mix of elements with and without primary keys.

## 0.79 (2015-02-16)
* Added support for ARM64.
* Added RealmQuery.not() to negate a query condition.
* Added copyToRealmOrUpdate() and createOrUpdateFromJson() methods, that works for models with primary keys.
* Made the native libraries much smaller. Arm went from 1.8MB to 800KB.
* Better error reporting when trying to create or open a Realm file fails.
* Improved error reporting in case of missing accessors in model classes.
* Re-enabled RealmResults.remove(index) and RealmResults.removeLast().
* Primary keys are now supported through the @PrimaryKey annotation.
* Fixed error when instantiating a Realm with the wrong key.
* Throw an exception if deleteRealmFile() is called when there is an open instance of the Realm.
* Made migrations and compression methods synchronised.
* Removed methods deprecated in 0.76. Now Realm.allObjectsSorted() and RealmQuery.findAllSorted() need to be used instead.
* Reimplemented Realm.allObjectSorted() for better performance.

## 0.78 (2015-01-22)
* Added proper support for encryption. Encryption support is now included by default. Keys are now 64 bytes long.
* Added support to write an encrypted copy of a Realm.
* Realm no longer incorrectly warns that an instance has been closed too many times.
* Realm now shows a log warning if an instance is being finalized without being closed.
* Fixed bug causing Realms to be cached during a RealmMigration resulting in invalid realms being returned from Realm.getInstance().
* Updated core to 0.88.

## 0.77 (2015-01-16)
* Added Realm.allObjectsSorted() and RealmQuery.findAllSorted() and extending RealmResults.sort() for multi-field sorting.
* Added more logging capabilities at the JNI level.
* Added proper encryption support. NOTE: The key has been increased from 32 bytes to 64 bytes (see example).
* Added support for unmanaged objects and custom constructors.
* Added more precise imports in proxy classes to avoid ambiguous references.
* Added support for executing a transaction with a closure using Realm.executeTransaction().
* Added RealmObject.isValid() to test if an object is still accessible.
* RealmResults.sort() now has better error reporting.
* Fixed bug when doing queries on the elements of a RealmList, ie. like Realm.where(Foo.class).getBars().where().equalTo("name").
* Fixed bug causing refresh() to be called on background threads with closed Realms.
* Fixed bug where calling Realm.close() too many times could result in Realm not getting closed at all. This now triggers a log warning.
* Throw NoSuchMethodError when RealmResults.indexOf() is called, since it's not implemented yet.
* Improved handling of empty model classes in the annotation processor
* Removed deprecated static constructors.
* Introduced new static constructors based on File instead of Context, allowing to save Realm files in custom locations.
* RealmList.remove() now properly returns the removed object.
* Calling realm.close() no longer prevent updates to other open realm instances on the same thread.

## 0.76.0 (2014-12-19)
* RealmObjects can now be imported using JSON.
* Gradle wrapper updated to support Android Studio 1.0.
* Fixed bug in RealmObject.equals() so it now correctly compares two objects from the same Realm.
* Fixed bug in Realm crashing for receiving notifications after close().
* Realm class is now marked as final.
* Replaced concurrency example with a better thread example.
* Allowed to add/remove RealmChangeListeners in RealmChangeListeners.
* Upgraded to core 0.87.0 (encryption support, API changes).
* Close the Realm instance after migrations.
* Added a check to deny the writing of objects outside of a transaction.

## 0.75.1 (2014-12-03)
* Changed sort to be an in-place method.
* Renamed SORT_ORDER_DECENDING to SORT_ORDER_DESCENDING.
* Added sorting functionality to allObjects() and findAll().
* Fixed bug when querying a date column with equalTo(), it would act as lessThan()

## 0.75.0 (2014-11-28)
* Realm now implements Closeable, allowing better cleanup of native resources.
* Added writeCopyTo() and compactRealmFile() to write and compact a Realm to a new file.
* RealmObject.toString(), equals() and hashCode() now support models with cyclic references.
* RealmResults.iterator() and listIterator() now correctly iterates the results when using remove().
* Bug fixed in Exception text when field names was not matching the database.
* Bug fixed so Realm no longer throws an Exception when removing the last object.
* Bug fixed in RealmResults which prevented sub-querying.
* The Date type does not support millisecond resolution, and dates before 1901-12-13 and dates after 2038-01-19 are not supported on 32 bit systems.
* Fixed bug so Realm no longer throws an Exception when removing the last object.
* Fixed bug in RealmResults which prevented sub-querying.

## 0.74.0 (2014-11-19)
* Added support for more field/accessors naming conventions.
* Added case sensitive versions of string comparison operators equalTo and notEqualTo.
* Added where() to RealmList to initiate queries.
* Added verification of fields names in queries with links.
* Added exception for queries with invalid field name.
* Allow static methods in model classes.
* An exception will now be thrown if you try to move Realm, RealmResults or RealmObject between threads.
* Fixed a bug in the calculation of the maximum of date field in a RealmResults.
* Updated core to 0.86.0, fixing a bug in cancelling an empty transaction, and major query speedups with floats/doubles.
* Consistent handling of UTF-8 strings.
* removeFromRealm() now calls moveLastOver() which is faster and more reliable when deleting multiple objects.

## 0.73.1 (2014-11-05)
* Fixed a bug that would send infinite notifications in some instances.

## 0.73.0 (2014-11-04)
* Fixed a bug not allowing queries with more than 1024 conditions.
* Rewritten the notification system. The API did not change but it's now much more reliable.
* Added support for switching auto-refresh on and off (Realm.setAutoRefresh).
* Added RealmBaseAdapter and an example using it.
* Added deleteFromRealm() method to RealmObject.

## 0.72.0 (2014-10-27)
* Extended sorting support to more types: boolean, byte, short, int, long, float, double, Date, and String fields are now supported.
* Better support for Java 7 and 8 in the annotations processor.
* Better support for the Eclipse annotations processor.
* Added Eclipse support to the distribution folder.
* Added Realm.cancelTransaction() to cancel/abort/rollback a transaction.
* Added support for link queries in the form realm.where(Owner.class).equalTo("cat.age", 12).findAll().
* Faster implementation of RealmQuery.findFirst().
* Upgraded core to 0.85.1 (deep copying of strings in queries; preparation for link queries).

## 0.71.0 (2014-10-07)
* Simplified the release artifact to a single Jar file.
* Added support for Eclipse.
* Added support for deploying to Maven.
* Throw exception if nested transactions are used (it's not allowed).
* Javadoc updated.
* Fixed [bug in RealmResults](https://github.com/realm/realm-java/issues/453).
* New annotation @Index to add search index to a field (currently only supporting String fields).
* Made the annotations processor more verbose and strict.
* Added RealmQuery.count() method.
* Added a new example about concurrency.
* Upgraded to core 0.84.0.

## 0.70.1 (2014-09-30)
* Enabled unit testing for the realm project.
* Fixed handling of camel-cased field names.

## 0.70.0 (2014-09-29)
* This is the first public beta release.<|MERGE_RESOLUTION|>--- conflicted
+++ resolved
@@ -1,21 +1,16 @@
 ## 3.1.2 (YYYY-MM-DD)
 
-<<<<<<< HEAD
 ### Deprecated
 
 ### Enhancements
 
 ### Bug Fixes
 
+* Crash caused by JNI couldn't find `OsObject.notifyChangeListeners` when ProGurad is enabled (#4461).
 * Incompatible return type of `RealmSchema.getAll()` and `BaseRealm.getSchema()` (#4443).
 
 ### Internal
 
-=======
-### Bug Fixes
-
-* Crash caused by JNI couldn't find `OsObject.notifyChangeListeners` when ProGurad is enabled (#4461).
->>>>>>> c9380bda
 
 ## 3.1.1 (2017-04-07)
 
