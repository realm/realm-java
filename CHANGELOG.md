## 2.3.0

### Object Server API Changes (In Beta)

* Add a default `UserStore` based on the Realm Object Store (`ObjectStoreUserStore`).
<<<<<<< HEAD
* Breaking change: Change the order of arguments to SyncCredentials.custom to match iOS: token, provider, userInfo
* Breaking change: Location of Realm files are now placed in `getFilesDir()/<userIdentifier>` instead of `getFilesDir()/`.
  This is done in order to support shared Realms among users, while each user retaining their own local copy.
* Added support for `PermissionOffer` and `PermissionOfferResponse` to `SyncUser.getManagementRealm()`.
=======
* Change the order of arguments to SyncCredentials.custom to match iOS: token, provider, userInfo
* `SyncUser.all()` now returns Map instead of List.
>>>>>>> 0ca95367

## 2.2.3

### Bug fixes

* Fixed native memory leak setting the value of a primary key (#3993).
* Activated Realm's annotation processor on connectedTest when the project is using kapt (#4008).
* Fixed bug, preventing Sync client to renew the access token (#4038) (#4039).
* Fixed "too many open files" issue (#4002).

### Object Server API Changes (In Beta)

* Exceptions thrown in error handlers are ignored but logged (#3559).
* Removed unused public constants in `SyncConfiguration` (#4047).

### Internal

* Updated Realm Sync to 1.0.0-BETA-7.2.
* Add a Realm backup when receiving a Sync client reset message from the server.

## 2.2.2

### Object Server API Changes (In Beta)

* Disabled `Realm.compactRealm()` when sync is enabled as it might corrupt the Realm (https://github.com/realm/realm-core/issues/2345).

### Bug fixes

* "operation not permitted" issue when creating Realm file on some devices' external storage (#3629).
* Crash on API 10 devices (#3726).
* `UnsatisfiedLinkError` caused by `pipe2` (#3945).
* Unrecoverable error with message "Try again" when the notification fifo is full (#3964).
* Realm migration wasn't triggered when the primary key definition was altered (#3966).
* Use phantom reference to solve the finalize time out issue (#2496).

### Enhancements

* All major public classes are now non-final. This is mostly a compromise to support Mockito. All protected fields/methods are still not considered part of the public API and can change without notice (#3869).
* All Realm instances share a single notification daemon thread.
* Fixed Java lint warnings with generated proxy classes (#2929).
* Add 'like' predicate for String fields (#3752)

### Internal

* Upgraded Realm Core to 2.3.0.
* Upgraded Realm Sync to 1.0.0-BETA-6.5.

## 2.2.1

### Object Server API Changes (In Beta)

* Fixed `SyncConfiguration.toString()` so it now outputs a correct description instead of an empty string (#3787).

### Bug fixes

* Added version number to the native library, preventing ReLinker from accidentally loading old code (#3775).
* `Realm.getLocalInstanceCount(config)` throwing NullPointerException if called after all Realms have been closed (#3791).

## 2.2.0

### Object Server API Changes (In Beta)

* Added support for `SyncUser.getManagementRealm()` and permission changes.

### Bug fixes

* Kotlin projects no longer create the `RealmDefaultModule` if no Realm model classes are present (#3746).
* Remove `includedescriptorclasses` option from ProGuard rule file in order to support built-in shrinker of Android Gradle Plugin (#3714).
* Unexpected `RealmMigrationNeededException` was thrown when a field was added to synced Realm.

### Enhancements

* Added support for the `annotationProcessor` configuration provided by Android Gradle Plugin 2.2.0 or later. Realm plugin adds its annotation processor to the `annotationProcessor` configuration instead of `apt` configuration if it is available and the `com.neenbedankt.android-apt` plugin is not used. In Kotlin projects, `kapt` is used instead of the `annotationProcessor` configuration (#3026).

## 2.1.1

### Bug fixes

* Fixed a bug in `Realm.insert` and `Realm.insertOrUpdate` methods causing a `StackOverFlow` when you try to insert a cyclic graph of objects between Realms (#3732).

### Object Server API Changes (In Beta)

* Set default RxFactory to `SyncConfiguration`.

### Bug fixes

* ProGuard configuration introduced in 2.1.0 unexpectedly kept classes that did not have the @KeepMember annotation (#3689).

## 2.1.0

### Breaking changes

* * `SecureUserStore` has been moved to its own GitHub repository: https://github.com/realm/realm-android-user-store
  See https://github.com/realm/realm-android-user-store/blob/master/README.md for further info on how to include it.


### Object Server API Changes (In Beta)

* Renamed `User` to `SyncUser`, `Credentials` to `SyncCredentials` and `Session` to `SyncSession` to align names with Cocoa.
* Removed `SyncManager.setLogLevel()`. Use `RealmLog.setLevel()` instead.
* `SyncUser.logout()` now correctly clears `SyncUser.currentUser()` (#3638).
* Missing ProGuard configuration for libraries used by Sync extension (#3596).
* Error handler was not called when sync session failed (#3597).
* Added `User.all()` that returns all known Realm Object Server users.
* Upgraded Realm Sync to 1.0.0-BETA-3.2

### Deprecated

* `Logger`. Use `RealmLogger` instead.
* `AndroidLogger`. The logger for Android is implemented in native code instead.

### Bug fixes

* The following were not kept by ProGuard: names of native methods not in the `io.realm.internal` package, names of classes used in method signature (#3596).
* Permission error when a database file was located on external storage (#3140).
* Memory leak when unsubscribing from a RealmResults/RealmObject RxJava Observable (#3552).

### Enhancements

* `Realm.compactRealm()` now works for encrypted Realms.
* Added `first(E defaultValue)` and `last(E defaultValue)` methods to `RealmList` and `RealmResult`. These methods will return the provided object instead of throwing an `IndexOutOfBoundsException` if the list is empty.
* Reduce transformer logger verbosity (#3608).
* `RealmLog.setLevel(int)` for setting the log level across all loggers.

### Internal

* Upgraded Realm Core to 2.1.3

### Credits

* Thanks to Max Furman (@maxfurman) for adding support for `first()` and `last()` default values.

## 2.0.2

This release is not protocol-compatible with previous versions of the Realm Mobile Platform. The base library is still fully compatible.

### Bug fixes

* Build error when using Java 7 (#3563).

### Internal

* Upgraded Realm Core to 2.1.0
* Upgraded Realm Sync to 1.0.0-BETA-2.0.

## 2.0.1

### Bug fixes

* `android.net.conn.CONNECTIVITY_CHANGE` broadcast caused `RuntimeException` if sync extension was disabled (#3505).
* `android.net.conn.CONNECTIVITY_CHANGE` was not delivered on Android 7 devices.
* `distinctAsync` did not respect other query parameters (#3537).
* `ConcurrentModificationException` from Gradle when building an application (#3501).

### Internal

* Upgraded to Realm Core 2.0.1 / Realm Sync 1.3-BETA

## 2.0.0

This release introduces support for the Realm Mobile Platform!
See <https://realm.io/news/introducing-realm-mobile-platform/> for an overview of these great new features.

### Breaking Changes

* Files written by Realm 2.0 cannot be read by 1.x or earlier versions. Old files can still be opened.
* It is now required to call `Realm.init(Context)` before calling any other Realm API.
* Removed `RealmConfiguration.Builder(Context)`, `RealmConfiguration.Builder(Context, File)` and `RealmConfiguration.Builder(File)` constructors.
* `isValid()` now always returns `true` instead of `false` for unmanaged `RealmObject` and `RealmList`. This puts it in line with the behaviour of the Cocoa and .NET API's (#3101).
* armeabi is not supported anymore.
* Added new `RealmFileException`.
  - `IncompatibleLockFileException` has been removed and replaced by `RealmFileException` with kind `INCOMPATIBLE_LOCK_FILE`.
  - `RealmIOExcpetion` has been removed and replaced by `RealmFileException`.
* `RealmConfiguration.Builder.assetFile(Context, String)` has been renamed to `RealmConfiguration.Builder.assetFile(String)`.
* Object with primary key is now required to define it when the object is created. This means that `Realm.createObject(Class<E>)` and `DynamicRealm.createObject(String)` now throws `RealmException` if they are used to create an object with a primary key field. Use `Realm.createObject(Class<E>, Object)` or `DynamicRealm.createObject(String, Object)` instead.
* Importing from JSON without the primary key field defined in the JSON object now throws `IllegalArgumentException`.
* Now `Realm.beginTransaction()`, `Realm.executeTransaction()` and `Realm.waitForChange()` throw `RealmMigrationNeededException` if a remote process introduces incompatible schema changes (#3409).
* The primary key value of an object can no longer be changed after the object was created. Instead a new object must be created and all fields copied over.
* Now `Realm.createObject(Class)` and `Realm.createObject(Class,Object)` take the values from the model's fields and default constructor. Creating objects through the `DynamicRealm` does not use these values (#777).
* When `Realm.create*FromJson()`s create a new `RealmObject`, now they take the default values defined by the field itself and its default constructor for those fields that are not defined in the JSON object.

### Enhancements

* Added `realmObject.isManaged()`, `RealmObject.isManaged(obj)` and `RealmCollection.isManaged()` (#3101).
* Added `RealmConfiguration.Builder.directory(File)`.
* `RealmLog` has been moved to the public API. It is now possible to control which events Realm emit to Logcat. See the `RealmLog` class for more details.
* Typed `RealmObject`s can now continue to access their fields properly even though the schema was changed while the Realm was open (#3409).
* A `RealmMigrationNeededException` will be thrown with a cause to show the detailed message when a migration is needed and the migration block is not in the `RealmConfiguration`.


### Bug fixes

* Fixed a lint error in proxy classes when the 'minSdkVersion' of user's project is smaller than 11 (#3356).
* Fixed a potential crash when there were lots of async queries waiting in the queue.
* Fixed a bug causing the Realm Transformer to not transform field access in the model's constructors (#3361).
* Fixed a bug causing a build failure when the Realm Transformer adds accessors to a model class that was already transformed in other project (#3469).
* Fixed a bug causing the `NullPointerException` when calling getters/setters in the model's constructors (#2536).

### Internal

* Moved JNI build to CMake.
* Updated Realm Core to 2.0.0.
* Updated ReLinker to 1.2.2.

## 1.2.0

### Bug fixes

* Throw a proper exception when operating on a non-existing field with the dynamic API (#3292).
* `DynamicRealmObject.setList` should only accept `RealmList<DynamicRealmObject>` (#3280).
* `DynamicRealmObject.getX(fieldName)` now throws a proper exception instead of a native crash when called with a field name of the wrong type (#3294).
* Fixed a concurrency crash which might happen when `Realm.executeTransactionAsync()` tried to call `onSucess` after the Realm was closed.

### Enhancements

* Added `RealmQuery.in()` for a comparison against multiple values.
* Added byte array (`byte[]`) support to `RealmQuery`'s `equalTo` and `notEqualTo` methods.
* Optimized internal caching of schema classes (#3315).

### Internal

* Updated Realm Core to 1.5.1.
* Improved sorting speed.
* Completely removed the `OptionalAPITransformer`.

### Credits

* Thanks to Brenden Kromhout (@bkromhout) for adding binary array support to `equalTo` and `notEqualTo`.

## 1.1.1

### Bug fixes

* Fixed a wrong JNI method declaration which might cause "method not found" crash on some devices.
* Fixed a bug that `Error` in the background async thread is not forwarded to the caller thread.
* Fixed a crash when an empty `Collection` is passed to `insert()`/`insertOrUpdate()` (#3103).
* Fixed a bug that does not transfer the primary key when `RealmSchemaObject.setClassName()` is called to rename a class (#3118).
* Fixed bug in `Realm.insert` and `Realm.insertOrUpdate` methods causing a `RealmList` to be cleared when inserting a managed `RealmModel` (#3105).
* Fixed a concurrency allocation bug in storage engine which might lead to some random crashes.
* Bulk insertion now throws if it is not called in a transaction (#3173).
* The IllegalStateException thrown when accessing an empty RealmObject is now more meaningful (#3200).
* `insert()` now correctly throws an exception if two different objects have the same primary key (#3212).
* Blackberry Z10 throwing "Function not implemented" (#3178).
* Reduced the number of file descriptors used by Realm Core (#3197).
* Throw a proper `IllegalStateException` if a `RealmChangeListener` is used inside an IntentService (#2875).

### Enhancements

* The Realm Annotation processor no longer consumes the Realm annotations. Allowing other annotation processors to run.

### Internal

* Updated Realm Core to 1.4.2.
* Improved sorting speed.

## 1.1.0

### Bug fixes

* A number of bug fixes in the storage engine related to memory management in rare cases when a Realm has been compacted.
* Disabled the optional API transformer since it has problems with DexGuard (#3022).
* `OnSuccess.OnSuccess()` might not be called with the correct Realm version for async transaction (#1893).
* Fixed a bug in `copyToRealm()` causing a cyclic dependency objects being duplicated.
* Fixed a build failure when model class has a conflicting name such as `Map`, `List`, `String`, ... (#3077).

### Enhancements

* Added `insert(RealmModel obj)`, `insertOrUpdate(RealmModel obj)`, `insert(Collection<RealmModel> collection)` and `insertOrUpdate(Collection<RealmModel> collection)` to perform batch inserts (#1684).
* Enhanced `Table.toString()` to show a PrimaryKey field details (#2903).
* Enabled ReLinker when loading a Realm from a custom path by adding a `RealmConfiguration.Builder(Context, File)` constructor (#2900).
* Changed `targetSdkVersion` of `realm-library` to 24.
* Logs warning if `DynamicRealm` is not closed when GC happens as it does for `Realm`.

### Deprecated

* `RealmConfiguration.Builder(File)`. Use `RealmConfiguration.Builder(Context, File)` instead.

### Internal

* Updated Realm Core to 1.2.0.

## 1.0.1

### Bug fixes

* Fixed a crash when calling `Table.toString()` in debugger (#2429).
* Fixed a race condition which would cause some `RealmResults` to not be properly updated inside a `RealmChangeListener`. This could result in crashes when accessing items from those results (#2926/#2951).
* Revised `RealmResults.isLoaded()` description (#2895).
* Fixed a bug that could cause Realm to lose track of primary key when using `RealmObjectSchema.removeField()` and `RealmObjectSchema.renameField()` (#2829/#2926).
* Fixed a bug that prevented some devices from finding async related JNI methods correctly.
* Updated ProGuard configuration in order not to depend on Android's default configuration (#2972).
* Fixed a race condition between Realms notifications and other UI events. This could e.g. cause ListView to crash (#2990).
* Fixed a bug that allowed both `RealmConfiguration.Builder.assetFile()`/`deleteRealmIfMigrationNeeded()` to be configured at the same time, which leads to the asset file accidentally being deleted in migrations (#2933).
* Realm crashed outright when the same Realm file was opened in two processes. Realm will now optimistically retry opening for 1 second before throwing an Error (#2459).

### Enhancements

* Removes RxJava related APIs during bytecode transforming to make RealmObject plays well with reflection when rx.Observable doesn't exist.

## 1.0.0

No changes since 0.91.1.

## 0.91.1

* Updated Realm Core to 1.0.1.

### Bug fixes

* Fixed a bug when opening a Realm causes a staled memory mapping. Symptoms are error messages like "Bad or incompatible history type", "File format version doesn't match", and "Encrypted interprocess sharing is currently unsupported".

## 0.91.0

* Updated Realm Core to 1.0.0.

### Breaking changes

* Removed all `@Deprecated` methods.
* Calling `Realm.setAutoRefresh()` or `DynamicRealm.setAutoRefresh()` from non-Looper thread throws `IllegalStateException` even if the `autoRefresh` is false (#2820).

### Bug fixes

* Calling RealmResults.deleteAllFromRealm() might lead to native crash (#2759).
* The annotation processor now correctly reports an error if trying to reference interfaces in model classes (#2808).
* Added null check to `addChangeListener` and `removeChangeListener` in `Realm` and `DynamicRealm` (#2772).
* Calling `RealmObjectSchema.addPrimaryKey()` adds an index to the primary key field, and calling `RealmObjectSchema.removePrimaryKey()` removes the index from the field (#2832).
* Log files are not deleted when calling `Realm.deleteRealm()` (#2834).

### Enhancements

* Upgrading to OpenSSL 1.0.1t. From July 11, 2016, Google Play only accept apps using OpenSSL 1.0.1r or later (https://support.google.com/faqs/answer/6376725, #2749).
* Added support for automatically copying an initial database from assets using `RealmConfiguration.Builder.assetFile()`.
* Better error messages when certain file operations fail.

### Credits

* Paweł Surówka (@thesurix) for adding the `RealmConfiguration.Builder.assetFile()`.

## 0.90.1

* Updated Realm Core to 0.100.2.

### Bug fixes

* Opening a Realm while closing a Realm in another thread could lead to a race condition.
* Automatic migration to the new file format could in rare circumstances lead to a crash.
* Fixing a race condition that may occur when using Async API (#2724).
* Fixed CannotCompileException when related class definition in android.jar cannot be found (#2703).

### Enhancements

* Prints path when file related exceptions are thrown.

## 0.90.0

* Updated Realm Core to 0.100.0.

### Breaking changes

* RealmChangeListener provides the changed object/Realm/collection as well (#1594).
* All JSON methods on Realm now only wraps JSONException in RealmException. All other Exceptions are thrown as they are.
* Marked all methods on `RealmObject` and all public classes final (#1594).
* Removed `BaseRealm` from the public API.
* Removed `HandlerController` from the public API.
* Removed constructor of `RealmAsyncTask` from the public API (#1594).
* `RealmBaseAdapter` has been moved to its own GitHub repository: https://github.com/realm/realm-android-adapters
  See https://github.com/realm/realm-android-adapters/blob/master/README.md for further info on how to include it.
* File format of Realm files is changed. Files will be automatically upgraded but opening a Realm file with older
  versions of Realm is not possible.

### Deprecated

* `Realm.allObjects*()`. Use `Realm.where(clazz).findAll*()` instead.
* `Realm.distinct*()`. Use `Realm.where(clazz).distinct*()` instead.
* `DynamicRealm.allObjects*()`. Use `DynamicRealm.where(className).findAll*()` instead.
* `DynamicRealm.distinct*()`. Use `DynamicRealm.where(className).distinct*()` instead.
* `Realm.allObjectsSorted(field, sort, field, sort, field, sort)`. Use `RealmQuery.findAllSorted(field[], sort[])`` instead.
* `RealmQuery.findAllSorted(field, sort, field, sort, field, sort)`. Use `RealmQuery.findAllSorted(field[], sort[])`` instead.
* `RealmQuery.findAllSortedAsync(field, sort, field, sort, field, sort)`. Use `RealmQuery.findAllSortedAsync(field[], sort[])`` instead.
* `RealmConfiguration.setModules()`. Use `RealmConfiguration.modules()` instead.
* `Realm.refresh()` and `DynamicRealm.refresh()`. Use `Realm.waitForChange()`/`stopWaitForChange()` or `DynamicRealm.waitForChange()`/`stopWaitForChange()` instead.

### Enhancements

* `RealmObjectSchema.getPrimaryKey()` (#2636).
* `Realm.createObject(Class, Object)` for creating objects with a primary key directly.
* Unit tests in Android library projects now detect Realm model classes.
* Better error message if `equals()` and `hashCode()` are not properly overridden in custom Migration classes.
* Expanding the precision of `Date` fields to cover full range (#833).
* `Realm.waitForChange()`/`stopWaitForChange()` and `DynamicRealm.waitForChange()`/`stopWaitForChange()` (#2386).

### Bug fixes

* `RealmChangeListener` on `RealmObject` is not triggered when adding listener on returned `RealmObject` of `copyToRealmOrUpdate()` (#2569).

### Credits

* Thanks to Brenden Kromhout (@bkromhout) for adding `RealmObjectSchema.getPrimaryKey()`.

## 0.89.1

### Bug fixes

* @PrimaryKey + @Required on String type primary key no longer throws when using copyToRealm or copyToRealmOrUpdate (#2653).
* Primary key is cleared/changed when calling RealmSchema.remove()/RealmSchema.rename() (#2555).
* Objects implementing RealmModel can be used as a field of RealmModel/RealmObject (#2654).

## 0.89.0

### Breaking changes

* @PrimaryKey field value can now be null for String, Byte, Short, Integer, and Long types. Older Realms should be migrated, using RealmObjectSchema.setNullable(), or by adding the @Required annotation. (#2515).
* `RealmResults.clear()` now throws UnsupportedOperationException. Use `RealmResults.deleteAllFromRealm()` instead.
* `RealmResults.remove(int)` now throws UnsupportedOperationException. Use `RealmResults.deleteFromRealm(int)` instead.
* `RealmResults.sort()` and `RealmList.sort()` now return the sorted result instead of sorting in-place.
* `RealmList.first()` and `RealmList.last()` now throw `ArrayIndexOutOfBoundsException` if `RealmList` is empty.
* Removed deprecated method `Realm.getTable()` from public API.
* `Realm.refresh()` and `DynamicRealm.refresh()` on a Looper no longer have any effect. `RealmObject` and `RealmResults` are always updated on the next event loop.

### Deprecated

* `RealmObject.removeFromRealm()` in place of `RealmObject.deleteFromRealm()`
* `Realm.clear(Class)` in favour of `Realm.delete(Class)`.
* `DynamicRealm.clear(Class)` in place of `DynamicRealm.delete(Class)`.

### Enhancements

* Added a `RealmModel` interface that can be used instead of extending `RealmObject`.
* `RealmCollection` and `OrderedRealmCollection` interfaces have been added. `RealmList` and `RealmResults` both implement these.
* `RealmBaseAdapter` now accept an `OrderedRealmCollection` instead of only `RealmResults`.
* `RealmObjectSchema.isPrimaryKey(String)` (#2440)
* `RealmConfiguration.initialData(Realm.Transaction)` can now be used to populate a Realm file before it is used for the first time.

### Bug fixes

* `RealmObjectSchema.isRequired(String)` and `RealmObjectSchema.isNullable(String)` don't throw when the given field name doesn't exist.

### Credits

* Thanks to @thesurix for adding `RealmConfiguration.initialData()`.

## 0.88.3

* Updated Realm Core to 0.97.3.

### Enhancements

* Throws an IllegalArgumentException when calling Realm.copyToRealm()/Realm.copyToRealmOrUpdate() with a RealmObject which belongs to another Realm instance in a different thread.
* Improved speed of cleaning up native resources (#2496).

### Bug fixes

* Field annotated with @Ignored should not have accessors generated by the bytecode transformer (#2478).
* RealmResults and RealmObjects can no longer accidentially be GC'ed if using `asObservable()`. Previously this caused the observable to stop emitting. (#2485).
* Fixed an build issue when using Realm in library projects on Windows (#2484).
* Custom equals(), toString() and hashCode() are no longer incorrectly overwritten by the proxy class (#2545).

## 0.88.2

* Updated Realm Core to 0.97.2.

### Enhancements

* Outputs additional information when incompatible lock file error occurs.

### Bug fixes

* Race condition causing BadVersionException when running multiple async writes and queries at the same time (#2021/#2391/#2417).

## 0.88.1

### Bug fixes

* Prevent throwing NullPointerException in RealmConfiguration.equals(RealmConfiguration) when RxJava is not in the classpath (#2416).
* RealmTransformer fails because of missing annotation classes in user's project (#2413).
* Added SONAME header to shared libraries (#2432).
* now DynamicRealmObject.toString() correctly shows null value as "null" and the format is aligned to the String from typed RealmObject (#2439).
* Fixed an issue occurring while resolving ReLinker in apps using a library based on Realm (#2415).

## 0.88.0

* Updated Realm Core to 0.97.0.

### Breaking changes

* Realm has now to be installed as a Gradle plugin.
* DynamicRealm.executeTransaction() now directly throws any RuntimeException instead of wrapping it in a RealmException (#1682).
* DynamicRealm.executeTransaction() now throws IllegalArgumentException instead of silently accepting a null Transaction object.
* String setters now throw IllegalArgumentException instead of RealmError for invalid surrogates.
* DynamicRealm.distinct()/distinctAsync() and Realm.distinct()/distinctAsync() now throw IllegalArgumentException instead of UnsupportedOperationException for invalid type or unindexed field.
* All thread local change listeners are now delayed until the next Looper event instead of being triggered when committing.
* Removed RealmConfiguration.getSchemaMediator() from public API which was deprecated in 0.86.0. Please use RealmConfiguration.getRealmObjectClasses() to obtain the set of model classes (#1797).
* Realm.migrateRealm() throws a FileNotFoundException if the Realm file doesn't exist.
* It is now required to unsubscribe from all Realm RxJava observables in order to fully close the Realm (#2357).

### Deprecated

* Realm.getInstance(Context). Use Realm.getInstance(RealmConfiguration) or Realm.getDefaultInstance() instead.
* Realm.getTable(Class) which was public because of the old migration API. Use Realm.getSchema() or DynamicRealm.getSchema() instead.
* Realm.executeTransaction(Transaction, Callback) and replaced it with Realm.executeTransactionAsync(Transaction), Realm.executeTransactionAsync(Transaction, OnSuccess), Realm.executeTransactionAsync(Transaction, OnError) and Realm.executeTransactionAsync(Transaction, OnSuccess, OnError).

### Enhancements

* Support for custom methods, custom logic in accessors, custom accessor names, interface implementation and public fields in Realm objects (#909).
* Support to project Lombok (#502).
* RealmQuery.isNotEmpty() (#2025).
* Realm.deleteAll() and RealmList.deleteAllFromRealm() (#1560).
* RealmQuery.distinct() and RealmResults.distinct() (#1568).
* RealmQuery.distinctAsync() and RealmResults.distinctAsync() (#2118).
* Improved .so loading by using [ReLinker](https://github.com/KeepSafe/ReLinker).
* Improved performance of RealmList#contains() (#897).
* distinct(...) for Realm, DynamicRealm, RealmQuery, and RealmResults can take multiple parameters (#2284).
* "realm" and "row" can be used as field name in model classes (#2255).
* RealmResults.size() now returns Integer.MAX_VALUE when actual size is greater than Integer.MAX_VALUE (#2129).
* Removed allowBackup from AndroidManifest (#2307).

### Bug fixes

* Error occurring during test and (#2025).
* Error occurring during test and connectedCheck of unit test example (#1934).
* Bug in jsonExample (#2092).
* Multiple calls of RealmResults.distinct() causes to return wrong results (#2198).
* Calling DynamicRealmObject.setList() with RealmList<DynamicRealmObject> (#2368).
* RealmChangeListeners did not triggering correctly if findFirstAsync() didn't find any object. findFirstAsync() Observables now also correctly call onNext when the query completes in that case (#2200).
* Setting a null value to trigger RealmChangeListener (#2366).
* Preventing throwing BadVersionException (#2391).

### Credits

* Thanks to Bill Best (@wmbest2) for snapshot testing.
* Thanks to Graham Smith (@grahamsmith) for a detailed bug report (#2200).

## 0.87.5
* Updated Realm Core to 0.96.2.
  - IllegalStateException won't be thrown anymore in RealmResults.where() if the RealmList which the RealmResults is created on has been deleted. Instead, the RealmResults will be treated as empty forever.
  - Fixed a bug causing a bad version exception, when using findFirstAsync (#2115).

## 0.87.4
* Updated Realm Core to 0.96.0.
  - Fixed bug causing BadVersionException or crashing core when running async queries.

## 0.87.3
* IllegalArgumentException is now properly thrown when calling Realm.copyFromRealm() with a DynamicRealmObject (#2058).
* Fixed a message in IllegalArgumentException thrown by the accessors of DynamicRealmObject (#2141).
* Fixed RealmList not returning DynamicRealmObjects of the correct underlying type (#2143).
* Fixed potential crash when rolling back removal of classes that reference each other (#1829).
* Updated Realm Core to 0.95.8.
  - Fixed a bug where undetected deleted object might lead to seg. fault (#1945).
  - Better performance when deleting objects (#2015).

## 0.87.2
* Removed explicit GC call when committing a transaction (#1925).
* Fixed a bug when RealmObjectSchema.addField() was called with the PRIMARY_KEY modifier, the field was not set as a required field (#2001).
* Fixed a bug which could throw a ConcurrentModificationException in RealmObject's or RealmResults' change listener (#1970).
* Fixed RealmList.set() so it now correctly returns the old element instead of the new (#2044).
* Fixed the deployment of source and javadoc jars (#1971).

## 0.87.1
* Upgraded to NDK R10e. Using gcc 4.9 for all architectures.
* Updated Realm Core to 0.95.6
  - Fixed a bug where an async query can be copied incomplete in rare cases (#1717).
* Fixed potential memory leak when using async query.
* Added a check to prevent removing a RealmChangeListener from a non-Looper thread (#1962). (Thank you @hohnamkung)

## 0.87.0
* Added Realm.asObservable(), RealmResults.asObservable(), RealmObject.asObservable(), DynamicRealm.asObservable() and DynamicRealmObject.asObservable().
* Added RealmConfiguration.Builder.rxFactory() and RxObservableFactory for custom RxJava observable factory classes.
* Added Realm.copyFromRealm() for creating detached copies of Realm objects (#931).
* Added RealmObjectSchema.getFieldType() (#1883).
* Added unitTestExample to showcase unit and instrumentation tests. Examples include jUnit3, jUnit4, Espresso, Robolectric, and MPowermock usage with Realm (#1440).
* Added support for ISO8601 based dates for JSON import. If JSON dates are invalid a RealmException will be thrown (#1213).
* Added APK splits to gridViewExample (#1834).

## 0.86.1
* Improved the performance of removing objects (RealmResults.clear() and RealmResults.remove()).
* Updated Realm Core to 0.95.5.
* Updated ProGuard configuration (#1904).
* Fixed a bug where RealmQuery.findFirst() returned a wrong result if the RealmQuery had been created from a RealmResults.where() (#1905).
* Fixed a bug causing DynamicRealmObject.getObject()/setObject() to use the wrong class (#1912).
* Fixed a bug which could cause a crash when closing Realm instances in change listeners (#1900).
* Fixed a crash occurring during update of multiple async queries (#1895).
* Fixed listeners not triggered for RealmObject & RealmResults created using copy or create methods (#1884).
* Fixed RealmChangeListener never called inside RealmResults (#1894).
* Fixed crash when calling clear on a RealmList (#1886).

## 0.86.0
* BREAKING CHANGE: The Migration API has been replaced with a new API.
* BREAKING CHANGE: RealmResults.SORT_ORDER_ASCENDING and RealmResults.SORT_ORDER_DESCENDING constants have been replaced by Sort.ASCENDING and Sort.DESCENDING enums.
* BREAKING CHANGE: RealmQuery.CASE_SENSITIVE and RealmQuery.CASE_INSENSITIVE constants have been replaced by Case.SENSITIVE and Case.INSENSITIVE enums.
* BREAKING CHANGE: Realm.addChangeListener, RealmObject.addChangeListener and RealmResults.addChangeListener hold a strong reference to the listener, you should unregister the listener to avoid memory leaks.
* BREAKING CHANGE: Removed deprecated methods RealmQuery.minimum{Int,Float,Double}, RealmQuery.maximum{Int,Float,Double}, RealmQuery.sum{Int,Float,Double} and RealmQuery.average{Int,Float,Double}. Use RealmQuery.min(), RealmQuery.max(), RealmQuery.sum() and RealmQuery.average() instead.
* BREAKING CHANGE: Removed RealmConfiguration.getSchemaMediator() which is public by mistake. And RealmConfiguration.getRealmObjectClasses() is added as an alternative in order to obtain the set of model classes (#1797).
* BREAKING CHANGE: Realm.addChangeListener, RealmObject.addChangeListener and RealmResults.addChangeListener will throw an IllegalStateException when invoked on a non-Looper thread. This is to prevent registering listeners that will not be invoked.
* BREAKING CHANGE: trying to access a property on an unloaded RealmObject obtained asynchronously will throw an IllegalStateException
* Added new Dynamic API using DynamicRealm and DynamicRealmObject.
* Added Realm.getSchema() and DynamicRealm.getSchema().
* Realm.createOrUpdateObjectFromJson() now works correctly if the RealmObject class contains a primary key (#1777).
* Realm.compactRealm() doesn't throw an exception if the Realm file is opened. It just returns false instead.
* Updated Realm Core to 0.95.3.
  - Fixed a bug where RealmQuery.average(String) returned a wrong value for a nullable Long/Integer/Short/Byte field (#1803).
  - Fixed a bug where RealmQuery.average(String) wrongly counted the null value for average calculation (#1854).

## 0.85.1
* Fixed a bug which could corrupt primary key information when updating from a Realm version <= 0.84.1 (#1775).

## 0.85.0
* BREAKING CHANGE: Removed RealmEncryptionNotSupportedException since the encryption implementation changed in Realm's underlying storage engine. Encryption is now supported on all devices.
* BREAKING CHANGE: Realm.executeTransaction() now directly throws any RuntimeException instead of wrapping it in a RealmException (#1682).
* BREAKING CHANGE: RealmQuery.isNull() and RealmQuery.isNotNull() now throw IllegalArgumentException instead of RealmError if the fieldname is a linked field and the last element is a link (#1693).
* Added Realm.isEmpty().
* Setters in managed object for RealmObject and RealmList now throw IllegalArgumentException if the value contains an invalid (unmanaged, removed, closed, from different Realm) object (#1749).
* Attempting to refresh a Realm while a transaction is in process will now throw an IllegalStateException (#1712).
* The Realm AAR now also contains the ProGuard configuration (#1767). (Thank you @skyisle)
* Updated Realm Core to 0.95.
  - Removed reliance on POSIX signals when using encryption.

## 0.84.2
* Fixed a bug making it impossible to convert a field to become required during a migration (#1695).
* Fixed a bug making it impossible to read Realms created using primary keys and created by iOS (#1703).
* Fixed some memory leaks when an Exception is thrown (#1730).
* Fixed a memory leak when using relationships (#1285).
* Fixed a bug causing cached column indices to be cleared too soon (#1732).

## 0.84.1
* Updated Realm Core to 0.94.4.
  - Fixed a bug that could cause a crash when running the same query multiple times.
* Updated ProGuard configuration. See [documentation](https://realm.io/docs/java/latest/#proguard) for more details.
* Updated Kotlin example to use 1.0.0-beta.
* Fixed warnings reported by "lint -Xlint:all" (#1644).
* Fixed a bug where simultaneous opening and closing a Realm from different threads might result in a NullPointerException (#1646).
* Fixed a bug which made it possible to externally modify the encryption key in a RealmConfiguration (#1678).

## 0.84.0
* Added support for async queries and transactions.
* Added support for parsing JSON Dates with timezone information. (Thank you @LateralKevin)
* Added RealmQuery.isEmpty().
* Added Realm.isClosed() method.
* Added Realm.distinct() method.
* Added RealmQuery.isValid(), RealmResults.isValid() and RealmList.isValid(). Each method checks whether the instance is still valid to use or not(for example, the Realm has been closed or any parent object has been removed).
* Added Realm.isInTransaction() method.
* Updated Realm Core to version 0.94.3.
  - Fallback for mremap() now work correctly on BlackBerry devices.
* Following methods in managed RealmList now throw IllegalStateException instead of native crash when RealmList.isValid() returns false: add(int,RealmObject), add(RealmObject)
* Following methods in managed RealmList now throw IllegalStateException instead of ArrayIndexOutOfBoundsException when RealmList.isValid() returns false: set(int,RealmObject), move(int,int), remove(int), get(int)
* Following methods in managed RealmList now throw IllegalStateException instead of returning 0/null when RealmList.isValid() returns false: clear(), removeAll(Collection), remove(RealmObject), first(), last(), size(), where()
* RealmPrimaryKeyConstraintException is now thrown instead of RealmException if two objects with same primary key are inserted.
* IllegalStateException is now thrown when calling Realm's clear(), RealmResults's remove(), removeLast(), clear() or RealmObject's removeFromRealm() from an incorrect thread.
* Fixed a bug affecting RealmConfiguration.equals().
* Fixed a bug in RealmQuery.isNotNull() which produced wrong results for binary data.
* Fixed a bug in RealmQuery.isNull() and RealmQuery.isNotNull() which validated the query prematurely.
* Fixed a bug where closed Realms were trying to refresh themselves resulting in a NullPointerException.
* Fixed a bug that made it possible to migrate open Realms, which could cause undefined behavior when querying, reading or writing data.
* Fixed a bug causing column indices to be wrong for some edge cases. See #1611 for details.

## 0.83.1
* Updated Realm Core to version 0.94.1.
  - Fixed a bug when using Realm.compactRealm() which could make it impossible to open the Realm file again.
  - Fixed a bug, so isNull link queries now always return true if any part is null.

## 0.83
* BREAKING CHANGE: Database file format update. The Realm file created by this version cannot be used by previous versions of Realm.
* BREAKING CHANGE: Removed deprecated methods and constructors from the Realm class.
* BREAKING CHANGE: Introduced boxed types Boolean, Byte, Short, Integer, Long, Float and Double. Added null support. Introduced annotation @Required to indicate a field is not nullable. String, Date and byte[] became nullable by default which means a RealmMigrationNeededException will be thrown if an previous version of a Realm file is opened.
* Deprecated methods: RealmQuery.minimum{Int,Float,Double}, RealmQuery.maximum{Int,Float,Double}. Use RealmQuery.min() and RealmQuery.max() instead.
* Added support for x86_64.
* Fixed an issue where opening the same Realm file on two Looper threads could potentially lead to an IllegalStateException being thrown.
* Fixed an issue preventing the call of listeners on refresh().
* Opening a Realm file from one thread will no longer be blocked by a transaction from another thread.
* Range restrictions of Date fields have been removed. Date fields now accepts any value. Milliseconds are still removed.

## 0.82.2
* Fixed a bug which might cause failure when loading the native library.
* Fixed a bug which might trigger a timeout in Context.finalize().
* Fixed a bug which might cause RealmObject.isValid() to throw an exception if the object is deleted.
* Updated Realm core to version 0.89.9
  - Fixed a potential stack overflow issue which might cause a crash when encryption was used.
  - Embedded crypto functions into Realm dynamic lib to avoid random issues on some devices.
  - Throw RealmEncryptionNotSupportedException if the device doesn't support Realm encryption. At least one device type (HTC One X) contains system bugs that prevents Realm's encryption from functioning properly. This is now detected, and an exception is thrown when trying to open/create an encrypted Realm file. It's up to the application to catch this and decide if it's OK to proceed without encryption instead.

## 0.82.1
* Fixed a bug where using the wrong encryption key first caused the right key to be seen as invalid.
* Fixed a bug where String fields were ignored when updating objects from JSON with null values.
* Fixed a bug when calling System.exit(0), the process might hang.

## 0.82
* BREAKING CHANGE: Fields with annotation @PrimaryKey are indexed automatically now. Older schemas require a migration.
* RealmConfiguration.setModules() now accept ignore null values which Realm.getDefaultModule() might return.
* Trying to access a deleted Realm object throw throws a proper IllegalStateException.
* Added in-memory Realm support.
* Closing realm on another thread different from where it was created now throws an exception.
* Realm will now throw a RealmError when Realm's underlying storage engine encounters an unrecoverable error.
* @Index annotation can also be applied to byte/short/int/long/boolean/Date now.
* Fixed a bug where RealmQuery objects are prematurely garbage collected.
* Removed RealmQuery.between() for link queries.

## 0.81.1
* Fixed memory leak causing Realm to never release Realm objects.

## 0.81
* Introduced RealmModules for working with custom schemas in libraries and apps.
* Introduced Realm.getDefaultInstance(), Realm.setDefaultInstance(RealmConfiguration) and Realm.getInstance(RealmConfiguration).
* Deprecated most constructors. They have been been replaced by Realm.getInstance(RealmConfiguration) and Realm.getDefaultInstance().
* Deprecated Realm.migrateRealmAtPath(). It has been replaced by Realm.migrateRealm(RealmConfiguration).
* Deprecated Realm.deleteFile(). It has been replaced by Realm.deleteRealm(RealmConfiguration).
* Deprecated Realm.compactFile(). It has been replaced by Realm.compactRealm(RealmConfiguration).
* RealmList.add(), RealmList.addAt() and RealmList.set() now copy unmanaged objects transparently into Realm.
* Realm now works with Kotlin (M12+). (Thank you @cypressious)
* Fixed a performance regression introduced in 0.80.3 occurring during the validation of the Realm schema.
* Added a check to give a better error message when null is used as value for a primary key.
* Fixed unchecked cast warnings when building with Realm.
* Cleaned up examples (remove old test project).
* Added checking for missing generic type in RealmList fields in annotation processor.

## 0.80.3
* Calling Realm.copyToRealmOrUpdate() with an object with a null primary key now throws a proper exception.
* Fixed a bug making it impossible to open Realms created by Realm-Cocoa if a model had a primary key defined.
* Trying to using Realm.copyToRealmOrUpdate() with an object with a null primary key now throws a proper exception.
* RealmChangedListener now also gets called on the same thread that did the commit.
* Fixed bug where Realm.createOrUpdateWithJson() reset Date and Binary data to default values if not found in the JSON output.
* Fixed a memory leak when using RealmBaseAdapter.
* RealmBaseAdapter now allow RealmResults to be null. (Thanks @zaki50)
* Fixed a bug where a change to a model class (`RealmList<A>` to `RealmList<B>`) would not throw a RealmMigrationNeededException.
* Fixed a bug where setting multiple RealmLists didn't remove the previously added objects.
* Solved ConcurrentModificationException thrown when addChangeListener/removeChangeListener got called in the onChange. (Thanks @beeender)
* Fixed duplicated listeners in the same realm instance. Trying to add duplicated listeners is ignored now. (Thanks @beeender)

## 0.80.2
* Trying to use Realm.copyToRealmOrUpdate() with an object with a null primary key now throws a proper exception.
* RealmMigrationNeedException can now return the path to the Realm that needs to be migrated.
* Fixed bug where creating a Realm instance with a hashcode collision no longer returned the wrong Realm instance.
* Updated Realm Core to version 0.89.2
  - fixed bug causing a crash when opening an encrypted Realm file on ARM64 devices.

## 0.80.1
* Realm.createOrUpdateWithJson() no longer resets fields to their default value if they are not found in the JSON input.
* Realm.compactRealmFile() now uses Realm Core's compact() method which is more failure resilient.
* Realm.copyToRealm() now correctly handles referenced child objects that are already in the Realm.
* The ARM64 binary is now properly a part of the Eclipse distribution package.
* A RealmMigrationExceptionNeeded is now properly thrown if @Index and @PrimaryKey are not set correctly during a migration.
* Fixed bug causing Realms to be cached even though they failed to open correctly.
* Added Realm.deleteRealmFile(File) method.
* Fixed bug causing queries to fail if multiple Realms has different field ordering.
* Fixed bug when using Realm.copyToRealm() with a primary key could crash if default value was already used in the Realm.
* Updated Realm Core to version 0.89.0
  - Improved performance for sorting RealmResults.
  - Improved performance for refreshing a Realm after inserting or modifying strings or binary data.
  - Fixed bug causing incorrect result when querying indexed fields.
  - Fixed bug causing corruption of string index when deleting an object where there are duplicate values for the indexed field.
  - Fixed bug causing a crash after compacting the Realm file.
* Added RealmQuery.isNull() and RealmQuery.isNotNull() for querying relationships.
* Fixed a potential NPE in the RealmList constructor.

## 0.80
* Queries on relationships can be case sensitive.
* Fixed bug when importing JSONObjects containing NULL values.
* Fixed crash when trying to remove last element of a RealmList.
* Fixed bug crashing annotation processor when using "name" in model classes for RealmObject references
* Fixed problem occurring when opening an encrypted Realm with two different instances of the same key.
* Version checker no longer reports that updates are available when latest version is used.
* Added support for static fields in RealmObjects.
* Realm.writeEncryptedCopyTo() has been reenabled.

## 0.79.1
* copyToRealm() no longer crashes on cyclic data structures.
* Fixed potential crash when using copyToRealmOrUpdate with an object graph containing a mix of elements with and without primary keys.

## 0.79
* Added support for ARM64.
* Added RealmQuery.not() to negate a query condition.
* Added copyToRealmOrUpdate() and createOrUpdateFromJson() methods, that works for models with primary keys.
* Made the native libraries much smaller. Arm went from 1.8MB to 800KB.
* Better error reporting when trying to create or open a Realm file fails.
* Improved error reporting in case of missing accessors in model classes.
* Re-enabled RealmResults.remove(index) and RealmResults.removeLast().
* Primary keys are now supported through the @PrimaryKey annotation.
* Fixed error when instantiating a Realm with the wrong key.
* Throw an exception if deleteRealmFile() is called when there is an open instance of the Realm.
* Made migrations and compression methods synchronised.
* Removed methods deprecated in 0.76. Now Realm.allObjectsSorted() and RealmQuery.findAllSorted() need to be used instead.
* Reimplemented Realm.allObjectSorted() for better performance.

## 0.78
* Added proper support for encryption. Encryption support is now included by default. Keys are now 64 bytes long.
* Added support to write an encrypted copy of a Realm.
* Realm no longer incorrectly warns that an instance has been closed too many times.
* Realm now shows a log warning if an instance is being finalized without being closed.
* Fixed bug causing Realms to be cached during a RealmMigration resulting in invalid realms being returned from Realm.getInstance().
* Updated core to 0.88.

## 0.77
* Added Realm.allObjectsSorted() and RealmQuery.findAllSorted() and extending RealmResults.sort() for multi-field sorting.
* Added more logging capabilities at the JNI level.
* Added proper encryption support. NOTE: The key has been increased from 32 bytes to 64 bytes (see example).
* Added support for unmanaged objects and custom constructors.
* Added more precise imports in proxy classes to avoid ambiguous references.
* Added support for executing a transaction with a closure using Realm.executeTransaction().
* Added RealmObject.isValid() to test if an object is still accessible.
* RealmResults.sort() now has better error reporting.
* Fixed bug when doing queries on the elements of a RealmList, ie. like Realm.where(Foo.class).getBars().where().equalTo("name").
* Fixed bug causing refresh() to be called on background threads with closed Realms.
* Fixed bug where calling Realm.close() too many times could result in Realm not getting closed at all. This now triggers a log warning.
* Throw NoSuchMethodError when RealmResults.indexOf() is called, since it's not implemented yet.
* Improved handling of empty model classes in the annotation processor
* Removed deprecated static constructors.
* Introduced new static constructors based on File instead of Context, allowing to save Realm files in custom locations.
* RealmList.remove() now properly returns the removed object.
* Calling realm.close() no longer prevent updates to other open realm instances on the same thread.

## 0.76.0
* RealmObjects can now be imported using JSON.
* Gradle wrapper updated to support Android Studio 1.0.
* Fixed bug in RealmObject.equals() so it now correctly compares two objects from the same Realm.
* Fixed bug in Realm crashing for receiving notifications after close().
* Realm class is now marked as final.
* Replaced concurrency example with a better thread example.
* Allowed to add/remove RealmChangeListeners in RealmChangeListeners.
* Upgraded to core 0.87.0 (encryption support, API changes).
* Close the Realm instance after migrations.
* Added a check to deny the writing of objects outside of a transaction.

## 0.75.1 (03 December 2014)
* Changed sort to be an in-place method.
* Renamed SORT_ORDER_DECENDING to SORT_ORDER_DESCENDING.
* Added sorting functionality to allObjects() and findAll().
* Fixed bug when querying a date column with equalTo(), it would act as lessThan()

## 0.75.0 (28 Nov 2014)
* Realm now implements Closeable, allowing better cleanup of native resources.
* Added writeCopyTo() and compactRealmFile() to write and compact a Realm to a new file.
* RealmObject.toString(), equals() and hashCode() now support models with cyclic references.
* RealmResults.iterator() and listIterator() now correctly iterates the results when using remove().
* Bug fixed in Exception text when field names was not matching the database.
* Bug fixed so Realm no longer throws an Exception when removing the last object.
* Bug fixed in RealmResults which prevented sub-querying.
* The Date type does not support millisecond resolution, and dates before 1901-12-13 and dates after 2038-01-19 are not supported on 32 bit systems.
* Fixed bug so Realm no longer throws an Exception when removing the last object.
* Fixed bug in RealmResults which prevented sub-querying.

## 0.74.0 (19 Nov 2014)
* Added support for more field/accessors naming conventions.
* Added case sensitive versions of string comparison operators equalTo and notEqualTo.
* Added where() to RealmList to initiate queries.
* Added verification of fields names in queries with links.
* Added exception for queries with invalid field name.
* Allow static methods in model classes.
* An exception will now be thrown if you try to move Realm, RealmResults or RealmObject between threads.
* Fixed a bug in the calculation of the maximum of date field in a RealmResults.
* Updated core to 0.86.0, fixing a bug in cancelling an empty transaction, and major query speedups with floats/doubles.
* Consistent handling of UTF-8 strings.
* removeFromRealm() now calls moveLastOver() which is faster and more reliable when deleting multiple objects.

## 0.73.1 (05 Nov 2014)
* Fixed a bug that would send infinite notifications in some instances.

## 0.73.0 (04 Nov 2014)
* Fixed a bug not allowing queries with more than 1024 conditions.
* Rewritten the notification system. The API did not change but it's now much more reliable.
* Added support for switching auto-refresh on and off (Realm.setAutoRefresh).
* Added RealmBaseAdapter and an example using it.
* Added deleteFromRealm() method to RealmObject.

## 0.72.0 (27 Oct 2014)
* Extended sorting support to more types: boolean, byte, short, int, long, float, double, Date, and String fields are now supported.
* Better support for Java 7 and 8 in the annotations processor.
* Better support for the Eclipse annotations processor.
* Added Eclipse support to the distribution folder.
* Added Realm.cancelTransaction() to cancel/abort/rollback a transaction.
* Added support for link queries in the form realm.where(Owner.class).equalTo("cat.age", 12).findAll().
* Faster implementation of RealmQuery.findFirst().
* Upgraded core to 0.85.1 (deep copying of strings in queries; preparation for link queries).

## 0.71.0 (07 Oct 2014)
* Simplified the release artifact to a single Jar file.
* Added support for Eclipse.
* Added support for deploying to Maven.
* Throw exception if nested transactions are used (it's not allowed).
* Javadoc updated.
* Fixed [bug in RealmResults](https://github.com/realm/realm-java/issues/453).
* New annotation @Index to add search index to a field (currently only supporting String fields).
* Made the annotations processor more verbose and strict.
* Added RealmQuery.count() method.
* Added a new example about concurrency.
* Upgraded to core 0.84.0.

## 0.70.1 (30 Sep 2014)
* Enabled unit testing for the realm project.
* Fixed handling of camel-cased field names.

## 0.70.0 (29 Sep 2014)
* This is the first public beta release.<|MERGE_RESOLUTION|>--- conflicted
+++ resolved
@@ -3,15 +3,11 @@
 ### Object Server API Changes (In Beta)
 
 * Add a default `UserStore` based on the Realm Object Store (`ObjectStoreUserStore`).
-<<<<<<< HEAD
 * Breaking change: Change the order of arguments to SyncCredentials.custom to match iOS: token, provider, userInfo
 * Breaking change: Location of Realm files are now placed in `getFilesDir()/<userIdentifier>` instead of `getFilesDir()/`.
   This is done in order to support shared Realms among users, while each user retaining their own local copy.
 * Added support for `PermissionOffer` and `PermissionOfferResponse` to `SyncUser.getManagementRealm()`.
-=======
-* Change the order of arguments to SyncCredentials.custom to match iOS: token, provider, userInfo
-* `SyncUser.all()` now returns Map instead of List.
->>>>>>> 0ca95367
+* Breaking change: `SyncUser.all()` now returns Map instead of List.
 
 ## 2.2.3
 
