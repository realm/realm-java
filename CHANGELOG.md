--- conflicted
+++ resolved
@@ -1,4 +1,16 @@
 ## 3.7.0 (YYYY-MM-DD)
+
+### Deprecated
+
+* [ObjectServer] `SyncUser.getManagementRealm()`. Use `SyncUser.getPermissionManager()` instead.
+
+### Enhancements
+
+* [ObjectServer] `SyncUser.getPermissionManager` added as a helper API for working with permissions and permission offers.
+
+### Internal
+
+* [ObjectServer] Upgraded OkHttp to 3.7.0.
 
 
 ## 3.6.0 (2017-09-01)
@@ -12,8 +24,6 @@
 * [ObjectServer] `SyncUser#retrieveUser` and `SyncUser#retrieveUserAsync` replaced by `SyncUser#retrieveInfoForUser`
 and `SyncUser#retrieveInfoForUserAsync` which returns a `SyncUserInfo` with mode information (#5008).
 * [ObjectServer] `SyncUser#Callback` replaced by the generic version `SyncUser#RequestCallback<T>`.
-* [ObjectServer] `SyncUser.getManagementRealm()`. Use `SyncUser.getPermissionManager()` instead.
-
 
 ### Enhancements
 
@@ -29,12 +39,21 @@
 
 ### Bug Fixes
 
-<<<<<<< HEAD
 ### Internal
 
 * [ObjectServer] removed `ObjectServerUser` and its inner classes, in a step to reduce `SyncUser` complexity (#3741).
 * [ObjectServer] changed the `SyncSessionStopPolicy` to `AfterChangesUploaded` to align with other binding and to prevent use cases where the Realm might be deleted before the last changes get synchronized (#5028).
-* [ObjectServer] Upgraded OkHttp to 3.7.0.
+* Upgraded Realm Sync to 1.10.8
+* Let Object Store handle migration.
+
+## 3.5.1 (YYYY-MM-DD)
+
+### Bug Fixes
+
+### Internal
+
+* [ObjectServer] removed `ObjectServerUser` and its inner classes, in a step to reduce `SyncUser` complexity (#3741).
+* [ObjectServer] changed the `SyncSessionStopPolicy` to `AfterChangesUploaded` to align with other binding and to prevent use cases where the Realm might be deleted before the last changes get synchronized (#5028).
 * [ObjectServer] Upgraded Realm Sync to 1.10.8.
 * Let Object Store handle migrations and schema validation.
 
@@ -42,8 +61,6 @@
 
 ### Bug Fixes
 
-=======
->>>>>>> e26cd4ce
 * Potential crash after using `Realm.getSchema()` to change the schema of a typed Realm. `Realm.getSchema()` now returns an immutable `RealmSchema` instance.
 * `Realm.copyToRealmOrUpdate()` might cause a `RealmList` field to contain duplicated elements (#4957).
 * `RealmSchema.create(String)` and `RealmObjectSchema.setClassName(String)` did not accept class name whose length was 51 to 57.
