--- conflicted
+++ resolved
@@ -1,4 +1,3 @@
-<<<<<<< HEAD
 ## 7.0.0(YYYY-MM-DD)
 
 ### Breaking Changes
@@ -13,7 +12,17 @@
 * Added `Realm.isFrozen()`, `RealmObject.isFrozen()`, `RealmObject.isFrozen(RealmModel)`, `RealmResults.isFrozen()` and `RealmList.isFrozen()`, which returns whether or not the data is frozen.
 * Added `RealmConfiguration.Builder.maxNumberOfActiveVersions(long number)`. Setting this will cause Realm to throw an `IllegalStateException` if too many versions of the Realm data are live at the same time. Having too many versions can dramatically increase the filesize of the Realm.
 * `RealmResults.asJSON()` is no longer `@Beta`
-=======
+
+### Compatibility
+* Realm Object Server: 3.23.1 or later.
+* File format: Generates Realms with format v9 (Reads and upgrades all previous formats)
+* APIs are backwards compatible with all previous release of realm-java in the 6.x.y series.
+
+### Internal
+* `OsSharedRealm.VersionID.hashCode()` was not implemented correctly and included the memory location in the hashcode.
+* OKHttp was upgraded to 3.10.0 from 3.9.0.
+
+
 ## 6.1.0(2020-01-17)
 
 ### Enhancements
@@ -25,7 +34,6 @@
 * Fixed using `RealmList` with a primitive type sometimes crashing with `Destruction of mutex in use`. (Issue [#6689](https://github.com/realm/realm-java/issues/6689)) 
 * `RealmObjectSchema.transform()` would crash if one of the `DynamicRealmObject` provided are deleted from the Realm. (Issue [#6657](https://github.com/realm/realm-java/issues/6657), since 0.86.0)
 * The Realm Transformer will no longer attempt to send anonymous metrics when Gradle is invoked with `--offline`. (Issue [#6691](https://github.com/realm/realm-java/issues/6691))
->>>>>>> 3bb822bc
 
 ### Compatibility
 * Realm Object Server: 3.23.1 or later.
@@ -33,10 +41,6 @@
 * APIs are backwards compatible with all previous release of realm-java in the 6.x.y series.
 
 ### Internal
-<<<<<<< HEAD
-* `OsSharedRealm.VersionID.hashCode()` was not implemented correctly and included the memory location in the hashcode.
-* OKHttp was upgraded to 3.10.0 from 3.9.0.
-=======
 * Updated to ReLinker 1.4.0.
 * Updated to Object Store commit: 2a204063e1e1a366efbdd909fbea9effceb7d3c4.
 * Updated to Realm Sync 4.9.4.
@@ -44,7 +48,6 @@
 
 ### Credits
 * Thanks to @sellmair (Sebastian Sellmair) for improving Kotlin Multiplatform support.
->>>>>>> 3bb822bc
 
 
 ## 6.0.2(2019-11-21)
