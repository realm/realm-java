--- conflicted
+++ resolved
@@ -1,14 +1,14 @@
 ## 2.0.2
 
-<<<<<<< HEAD
+This release is not protocol-compatible with previous versionss of the Realm Mobile Platform. The base library is still fully compatible.
+
+### Bug fixes
+
+* Build error when using Java 7 (#3563).
+
 ## Internal
 
-* Upgraded to Realm Core 2.1.0 / Realm Sync 2.0-BETA. This version of Sync is not compatible with previous versions, but the base library still is.
-=======
-### Bug fixes
-
-* Build error when using Java 7 (#3563).
->>>>>>> 596ba48c
+* Upgraded to Realm Core 2.1.0 / Realm Sync 2.0-BETA. 
 
 ## 2.0.1
 
