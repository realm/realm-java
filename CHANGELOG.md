## 2.3.1

### Bug fixes

* Fixed NPE problem happened in SharedRealm.finalize() (#3730).
<<<<<<< HEAD
* `RealmList.contains()` and `RealmResults.contains()` now correctly uses custom `equals()` methods on Realm model classes.
=======
* Fixed a build error when the project is using Kotlin (#4087).
* Fixed a bug causing classes to be replaced by classes already in Gradle's classpath (#3568).
>>>>>>> 094fe49f

## 2.3.0

### Object Server API Changes 

* Realm Sync v1.0.0 has been released, and Realm Mobile Platform is no longer considered in beta.
* Breaking change: Location of Realm files are now placed in `getFilesDir()/<userIdentifier>` instead of `getFilesDir()/`.
  This is done in order to support shared Realms among users, while each user retaining their own local copy.
* Breaking change: `SyncUser.all()` now returns Map instead of List.
* Breaking change: Added a default `UserStore` saving users in a Realm file (`RealmFileUserStore`).
* Breaking change: Added multi-user support to `UserStore`. Added `get(String)` and `remove(String)`, removed `remove()` and renamed `get()` to `getCurrent()`.
* Breaking change: Changed the order of arguments to `SyncCredentials.custom()` to match iOS: token, provider, userInfo.
* Added support for `PermissionOffer` and `PermissionOfferResponse` to `SyncUser.getManagementRealm()`.
* Exceptions thrown in error handlers are ignored but logged (#3559).
* Removed unused public constants in `SyncConfiguration` (#4047).
* Fixed bug, preventing Sync client to renew the access token (#4038) (#4039).
* Now `SyncUser.logout()` properly revokes tokens (#3639).

### Bug fixes

* Fixed native memory leak setting the value of a primary key (#3993).
* Activated Realm's annotation processor on connectedTest when the project is using kapt (#4008).
* Fixed "too many open files" issue (#4002).
* Added temporary work-around for bug crashing Samsung Tab 3 devices on startup (#3651).

### Enhancements

* Added `like` predicate for String fields (#3752).

### Internal

* Updated to Realm Sync v1.0.0.
* Added a Realm backup when receiving a Sync client reset message from the server.

## 2.2.2

### Object Server API Changes (In Beta)

* Disabled `Realm.compactRealm()` when sync is enabled as it might corrupt the Realm (https://github.com/realm/realm-core/issues/2345).

### Bug fixes

* "operation not permitted" issue when creating Realm file on some devices' external storage (#3629).
* Crash on API 10 devices (#3726).
* `UnsatisfiedLinkError` caused by `pipe2` (#3945).
* Unrecoverable error with message "Try again" when the notification fifo is full (#3964).
* Realm migration wasn't triggered when the primary key definition was altered (#3966).
* Use phantom reference to solve the finalize time out issue (#2496).

### Enhancements

* All major public classes are now non-final. This is mostly a compromise to support Mockito. All protected fields/methods are still not considered part of the public API and can change without notice (#3869).
* All Realm instances share a single notification daemon thread.
* Fixed Java lint warnings with generated proxy classes (#2929).

### Internal

* Upgraded Realm Core to 2.3.0.
* Upgraded Realm Sync to 1.0.0-BETA-6.5.

## 2.2.1

### Object Server API Changes (In Beta)

* Fixed `SyncConfiguration.toString()` so it now outputs a correct description instead of an empty string (#3787).

### Bug fixes

* Added version number to the native library, preventing ReLinker from accidentally loading old code (#3775).
* `Realm.getLocalInstanceCount(config)` throwing NullPointerException if called after all Realms have been closed (#3791).

## 2.2.0

### Object Server API Changes (In Beta)

* Added support for `SyncUser.getManagementRealm()` and permission changes.

### Bug fixes

* Kotlin projects no longer create the `RealmDefaultModule` if no Realm model classes are present (#3746).
* Remove `includedescriptorclasses` option from ProGuard rule file in order to support built-in shrinker of Android Gradle Plugin (#3714).
* Unexpected `RealmMigrationNeededException` was thrown when a field was added to synced Realm.

### Enhancements

* Added support for the `annotationProcessor` configuration provided by Android Gradle Plugin 2.2.0 or later. Realm plugin adds its annotation processor to the `annotationProcessor` configuration instead of `apt` configuration if it is available and the `com.neenbedankt.android-apt` plugin is not used. In Kotlin projects, `kapt` is used instead of the `annotationProcessor` configuration (#3026).

## 2.1.1

### Bug fixes

* Fixed a bug in `Realm.insert` and `Realm.insertOrUpdate` methods causing a `StackOverFlow` when you try to insert a cyclic graph of objects between Realms (#3732).

### Object Server API Changes (In Beta)

* Set default RxFactory to `SyncConfiguration`.

### Bug fixes

* ProGuard configuration introduced in 2.1.0 unexpectedly kept classes that did not have the @KeepMember annotation (#3689).

## 2.1.0

### Breaking changes

* * `SecureUserStore` has been moved to its own GitHub repository: https://github.com/realm/realm-android-user-store
  See https://github.com/realm/realm-android-user-store/blob/master/README.md for further info on how to include it.


### Object Server API Changes (In Beta)

* Renamed `User` to `SyncUser`, `Credentials` to `SyncCredentials` and `Session` to `SyncSession` to align names with Cocoa.
* Removed `SyncManager.setLogLevel()`. Use `RealmLog.setLevel()` instead.
* `SyncUser.logout()` now correctly clears `SyncUser.currentUser()` (#3638).
* Missing ProGuard configuration for libraries used by Sync extension (#3596).
* Error handler was not called when sync session failed (#3597).
* Added `User.all()` that returns all known Realm Object Server users.
* Upgraded Realm Sync to 1.0.0-BETA-3.2

### Deprecated

* `Logger`. Use `RealmLogger` instead.
* `AndroidLogger`. The logger for Android is implemented in native code instead.

### Bug fixes

* The following were not kept by ProGuard: names of native methods not in the `io.realm.internal` package, names of classes used in method signature (#3596).
* Permission error when a database file was located on external storage (#3140).
* Memory leak when unsubscribing from a RealmResults/RealmObject RxJava Observable (#3552).

### Enhancements

* `Realm.compactRealm()` now works for encrypted Realms.
* Added `first(E defaultValue)` and `last(E defaultValue)` methods to `RealmList` and `RealmResult`. These methods will return the provided object instead of throwing an `IndexOutOfBoundsException` if the list is empty.
* Reduce transformer logger verbosity (#3608).
* `RealmLog.setLevel(int)` for setting the log level across all loggers.

### Internal

* Upgraded Realm Core to 2.1.3

### Credits

* Thanks to Max Furman (@maxfurman) for adding support for `first()` and `last()` default values.

## 2.0.2

This release is not protocol-compatible with previous versions of the Realm Mobile Platform. The base library is still fully compatible.

### Bug fixes

* Build error when using Java 7 (#3563).

### Internal

* Upgraded Realm Core to 2.1.0
* Upgraded Realm Sync to 1.0.0-BETA-2.0.

## 2.0.1

### Bug fixes

* `android.net.conn.CONNECTIVITY_CHANGE` broadcast caused `RuntimeException` if sync extension was disabled (#3505).
* `android.net.conn.CONNECTIVITY_CHANGE` was not delivered on Android 7 devices.
* `distinctAsync` did not respect other query parameters (#3537).
* `ConcurrentModificationException` from Gradle when building an application (#3501).

### Internal

* Upgraded to Realm Core 2.0.1 / Realm Sync 1.3-BETA

## 2.0.0

This release introduces support for the Realm Mobile Platform!
See <https://realm.io/news/introducing-realm-mobile-platform/> for an overview of these great new features.

### Breaking Changes

* Files written by Realm 2.0 cannot be read by 1.x or earlier versions. Old files can still be opened.
* It is now required to call `Realm.init(Context)` before calling any other Realm API.
* Removed `RealmConfiguration.Builder(Context)`, `RealmConfiguration.Builder(Context, File)` and `RealmConfiguration.Builder(File)` constructors.
* `isValid()` now always returns `true` instead of `false` for unmanaged `RealmObject` and `RealmList`. This puts it in line with the behaviour of the Cocoa and .NET API's (#3101).
* armeabi is not supported anymore.
* Added new `RealmFileException`.
  - `IncompatibleLockFileException` has been removed and replaced by `RealmFileException` with kind `INCOMPATIBLE_LOCK_FILE`.
  - `RealmIOExcpetion` has been removed and replaced by `RealmFileException`.
* `RealmConfiguration.Builder.assetFile(Context, String)` has been renamed to `RealmConfiguration.Builder.assetFile(String)`.
* Object with primary key is now required to define it when the object is created. This means that `Realm.createObject(Class<E>)` and `DynamicRealm.createObject(String)` now throws `RealmException` if they are used to create an object with a primary key field. Use `Realm.createObject(Class<E>, Object)` or `DynamicRealm.createObject(String, Object)` instead.
* Importing from JSON without the primary key field defined in the JSON object now throws `IllegalArgumentException`.
* Now `Realm.beginTransaction()`, `Realm.executeTransaction()` and `Realm.waitForChange()` throw `RealmMigrationNeededException` if a remote process introduces incompatible schema changes (#3409).
* The primary key value of an object can no longer be changed after the object was created. Instead a new object must be created and all fields copied over.
* Now `Realm.createObject(Class)` and `Realm.createObject(Class,Object)` take the values from the model's fields and default constructor. Creating objects through the `DynamicRealm` does not use these values (#777).
* When `Realm.create*FromJson()`s create a new `RealmObject`, now they take the default values defined by the field itself and its default constructor for those fields that are not defined in the JSON object.

### Enhancements

* Added `realmObject.isManaged()`, `RealmObject.isManaged(obj)` and `RealmCollection.isManaged()` (#3101).
* Added `RealmConfiguration.Builder.directory(File)`.
* `RealmLog` has been moved to the public API. It is now possible to control which events Realm emit to Logcat. See the `RealmLog` class for more details.
* Typed `RealmObject`s can now continue to access their fields properly even though the schema was changed while the Realm was open (#3409).
* A `RealmMigrationNeededException` will be thrown with a cause to show the detailed message when a migration is needed and the migration block is not in the `RealmConfiguration`.


### Bug fixes

* Fixed a lint error in proxy classes when the 'minSdkVersion' of user's project is smaller than 11 (#3356).
* Fixed a potential crash when there were lots of async queries waiting in the queue.
* Fixed a bug causing the Realm Transformer to not transform field access in the model's constructors (#3361).
* Fixed a bug causing a build failure when the Realm Transformer adds accessors to a model class that was already transformed in other project (#3469).
* Fixed a bug causing the `NullPointerException` when calling getters/setters in the model's constructors (#2536).

### Internal

* Moved JNI build to CMake.
* Updated Realm Core to 2.0.0.
* Updated ReLinker to 1.2.2.

## 1.2.0

### Bug fixes

* Throw a proper exception when operating on a non-existing field with the dynamic API (#3292).
* `DynamicRealmObject.setList` should only accept `RealmList<DynamicRealmObject>` (#3280).
* `DynamicRealmObject.getX(fieldName)` now throws a proper exception instead of a native crash when called with a field name of the wrong type (#3294).
* Fixed a concurrency crash which might happen when `Realm.executeTransactionAsync()` tried to call `onSucess` after the Realm was closed.

### Enhancements

* Added `RealmQuery.in()` for a comparison against multiple values.
* Added byte array (`byte[]`) support to `RealmQuery`'s `equalTo` and `notEqualTo` methods.
* Optimized internal caching of schema classes (#3315).

### Internal

* Updated Realm Core to 1.5.1.
* Improved sorting speed.
* Completely removed the `OptionalAPITransformer`.

### Credits

* Thanks to Brenden Kromhout (@bkromhout) for adding binary array support to `equalTo` and `notEqualTo`.

## 1.1.1

### Bug fixes

* Fixed a wrong JNI method declaration which might cause "method not found" crash on some devices.
* Fixed a bug that `Error` in the background async thread is not forwarded to the caller thread.
* Fixed a crash when an empty `Collection` is passed to `insert()`/`insertOrUpdate()` (#3103).
* Fixed a bug that does not transfer the primary key when `RealmSchemaObject.setClassName()` is called to rename a class (#3118).
* Fixed bug in `Realm.insert` and `Realm.insertOrUpdate` methods causing a `RealmList` to be cleared when inserting a managed `RealmModel` (#3105).
* Fixed a concurrency allocation bug in storage engine which might lead to some random crashes.
* Bulk insertion now throws if it is not called in a transaction (#3173).
* The IllegalStateException thrown when accessing an empty RealmObject is now more meaningful (#3200).
* `insert()` now correctly throws an exception if two different objects have the same primary key (#3212).
* Blackberry Z10 throwing "Function not implemented" (#3178).
* Reduced the number of file descriptors used by Realm Core (#3197).
* Throw a proper `IllegalStateException` if a `RealmChangeListener` is used inside an IntentService (#2875).

### Enhancements

* The Realm Annotation processor no longer consumes the Realm annotations. Allowing other annotation processors to run.

### Internal

* Updated Realm Core to 1.4.2.
* Improved sorting speed.

## 1.1.0

### Bug fixes

* A number of bug fixes in the storage engine related to memory management in rare cases when a Realm has been compacted.
* Disabled the optional API transformer since it has problems with DexGuard (#3022).
* `OnSuccess.OnSuccess()` might not be called with the correct Realm version for async transaction (#1893).
* Fixed a bug in `copyToRealm()` causing a cyclic dependency objects being duplicated.
* Fixed a build failure when model class has a conflicting name such as `Map`, `List`, `String`, ... (#3077).

### Enhancements

* Added `insert(RealmModel obj)`, `insertOrUpdate(RealmModel obj)`, `insert(Collection<RealmModel> collection)` and `insertOrUpdate(Collection<RealmModel> collection)` to perform batch inserts (#1684).
* Enhanced `Table.toString()` to show a PrimaryKey field details (#2903).
* Enabled ReLinker when loading a Realm from a custom path by adding a `RealmConfiguration.Builder(Context, File)` constructor (#2900).
* Changed `targetSdkVersion` of `realm-library` to 24.
* Logs warning if `DynamicRealm` is not closed when GC happens as it does for `Realm`.

### Deprecated

* `RealmConfiguration.Builder(File)`. Use `RealmConfiguration.Builder(Context, File)` instead.

### Internal

* Updated Realm Core to 1.2.0.

## 1.0.1

### Bug fixes

* Fixed a crash when calling `Table.toString()` in debugger (#2429).
* Fixed a race condition which would cause some `RealmResults` to not be properly updated inside a `RealmChangeListener`. This could result in crashes when accessing items from those results (#2926/#2951).
* Revised `RealmResults.isLoaded()` description (#2895).
* Fixed a bug that could cause Realm to lose track of primary key when using `RealmObjectSchema.removeField()` and `RealmObjectSchema.renameField()` (#2829/#2926).
* Fixed a bug that prevented some devices from finding async related JNI methods correctly.
* Updated ProGuard configuration in order not to depend on Android's default configuration (#2972).
* Fixed a race condition between Realms notifications and other UI events. This could e.g. cause ListView to crash (#2990).
* Fixed a bug that allowed both `RealmConfiguration.Builder.assetFile()`/`deleteRealmIfMigrationNeeded()` to be configured at the same time, which leads to the asset file accidentally being deleted in migrations (#2933).
* Realm crashed outright when the same Realm file was opened in two processes. Realm will now optimistically retry opening for 1 second before throwing an Error (#2459).

### Enhancements

* Removes RxJava related APIs during bytecode transforming to make RealmObject plays well with reflection when rx.Observable doesn't exist.

## 1.0.0

No changes since 0.91.1.

## 0.91.1

* Updated Realm Core to 1.0.1.

### Bug fixes

* Fixed a bug when opening a Realm causes a staled memory mapping. Symptoms are error messages like "Bad or incompatible history type", "File format version doesn't match", and "Encrypted interprocess sharing is currently unsupported".

## 0.91.0

* Updated Realm Core to 1.0.0.

### Breaking changes

* Removed all `@Deprecated` methods.
* Calling `Realm.setAutoRefresh()` or `DynamicRealm.setAutoRefresh()` from non-Looper thread throws `IllegalStateException` even if the `autoRefresh` is false (#2820).

### Bug fixes

* Calling RealmResults.deleteAllFromRealm() might lead to native crash (#2759).
* The annotation processor now correctly reports an error if trying to reference interfaces in model classes (#2808).
* Added null check to `addChangeListener` and `removeChangeListener` in `Realm` and `DynamicRealm` (#2772).
* Calling `RealmObjectSchema.addPrimaryKey()` adds an index to the primary key field, and calling `RealmObjectSchema.removePrimaryKey()` removes the index from the field (#2832).
* Log files are not deleted when calling `Realm.deleteRealm()` (#2834).

### Enhancements

* Upgrading to OpenSSL 1.0.1t. From July 11, 2016, Google Play only accept apps using OpenSSL 1.0.1r or later (https://support.google.com/faqs/answer/6376725, #2749).
* Added support for automatically copying an initial database from assets using `RealmConfiguration.Builder.assetFile()`.
* Better error messages when certain file operations fail.

### Credits

* Paweł Surówka (@thesurix) for adding the `RealmConfiguration.Builder.assetFile()`.

## 0.90.1

* Updated Realm Core to 0.100.2.

### Bug fixes

* Opening a Realm while closing a Realm in another thread could lead to a race condition.
* Automatic migration to the new file format could in rare circumstances lead to a crash.
* Fixing a race condition that may occur when using Async API (#2724).
* Fixed CannotCompileException when related class definition in android.jar cannot be found (#2703).

### Enhancements

* Prints path when file related exceptions are thrown.

## 0.90.0

* Updated Realm Core to 0.100.0.

### Breaking changes

* RealmChangeListener provides the changed object/Realm/collection as well (#1594).
* All JSON methods on Realm now only wraps JSONException in RealmException. All other Exceptions are thrown as they are.
* Marked all methods on `RealmObject` and all public classes final (#1594).
* Removed `BaseRealm` from the public API.
* Removed `HandlerController` from the public API.
* Removed constructor of `RealmAsyncTask` from the public API (#1594).
* `RealmBaseAdapter` has been moved to its own GitHub repository: https://github.com/realm/realm-android-adapters
  See https://github.com/realm/realm-android-adapters/blob/master/README.md for further info on how to include it.
* File format of Realm files is changed. Files will be automatically upgraded but opening a Realm file with older
  versions of Realm is not possible.

### Deprecated

* `Realm.allObjects*()`. Use `Realm.where(clazz).findAll*()` instead.
* `Realm.distinct*()`. Use `Realm.where(clazz).distinct*()` instead.
* `DynamicRealm.allObjects*()`. Use `DynamicRealm.where(className).findAll*()` instead.
* `DynamicRealm.distinct*()`. Use `DynamicRealm.where(className).distinct*()` instead.
* `Realm.allObjectsSorted(field, sort, field, sort, field, sort)`. Use `RealmQuery.findAllSorted(field[], sort[])`` instead.
* `RealmQuery.findAllSorted(field, sort, field, sort, field, sort)`. Use `RealmQuery.findAllSorted(field[], sort[])`` instead.
* `RealmQuery.findAllSortedAsync(field, sort, field, sort, field, sort)`. Use `RealmQuery.findAllSortedAsync(field[], sort[])`` instead.
* `RealmConfiguration.setModules()`. Use `RealmConfiguration.modules()` instead.
* `Realm.refresh()` and `DynamicRealm.refresh()`. Use `Realm.waitForChange()`/`stopWaitForChange()` or `DynamicRealm.waitForChange()`/`stopWaitForChange()` instead.

### Enhancements

* `RealmObjectSchema.getPrimaryKey()` (#2636).
* `Realm.createObject(Class, Object)` for creating objects with a primary key directly.
* Unit tests in Android library projects now detect Realm model classes.
* Better error message if `equals()` and `hashCode()` are not properly overridden in custom Migration classes.
* Expanding the precision of `Date` fields to cover full range (#833).
* `Realm.waitForChange()`/`stopWaitForChange()` and `DynamicRealm.waitForChange()`/`stopWaitForChange()` (#2386).

### Bug fixes

* `RealmChangeListener` on `RealmObject` is not triggered when adding listener on returned `RealmObject` of `copyToRealmOrUpdate()` (#2569).

### Credits

* Thanks to Brenden Kromhout (@bkromhout) for adding `RealmObjectSchema.getPrimaryKey()`.

## 0.89.1

### Bug fixes

* @PrimaryKey + @Required on String type primary key no longer throws when using copyToRealm or copyToRealmOrUpdate (#2653).
* Primary key is cleared/changed when calling RealmSchema.remove()/RealmSchema.rename() (#2555).
* Objects implementing RealmModel can be used as a field of RealmModel/RealmObject (#2654).

## 0.89.0

### Breaking changes

* @PrimaryKey field value can now be null for String, Byte, Short, Integer, and Long types. Older Realms should be migrated, using RealmObjectSchema.setNullable(), or by adding the @Required annotation. (#2515).
* `RealmResults.clear()` now throws UnsupportedOperationException. Use `RealmResults.deleteAllFromRealm()` instead.
* `RealmResults.remove(int)` now throws UnsupportedOperationException. Use `RealmResults.deleteFromRealm(int)` instead.
* `RealmResults.sort()` and `RealmList.sort()` now return the sorted result instead of sorting in-place.
* `RealmList.first()` and `RealmList.last()` now throw `ArrayIndexOutOfBoundsException` if `RealmList` is empty.
* Removed deprecated method `Realm.getTable()` from public API.
* `Realm.refresh()` and `DynamicRealm.refresh()` on a Looper no longer have any effect. `RealmObject` and `RealmResults` are always updated on the next event loop.

### Deprecated

* `RealmObject.removeFromRealm()` in place of `RealmObject.deleteFromRealm()`
* `Realm.clear(Class)` in favour of `Realm.delete(Class)`.
* `DynamicRealm.clear(Class)` in place of `DynamicRealm.delete(Class)`.

### Enhancements

* Added a `RealmModel` interface that can be used instead of extending `RealmObject`.
* `RealmCollection` and `OrderedRealmCollection` interfaces have been added. `RealmList` and `RealmResults` both implement these.
* `RealmBaseAdapter` now accept an `OrderedRealmCollection` instead of only `RealmResults`.
* `RealmObjectSchema.isPrimaryKey(String)` (#2440)
* `RealmConfiguration.initialData(Realm.Transaction)` can now be used to populate a Realm file before it is used for the first time.

### Bug fixes

* `RealmObjectSchema.isRequired(String)` and `RealmObjectSchema.isNullable(String)` don't throw when the given field name doesn't exist.

### Credits

* Thanks to @thesurix for adding `RealmConfiguration.initialData()`.

## 0.88.3

* Updated Realm Core to 0.97.3.

### Enhancements

* Throws an IllegalArgumentException when calling Realm.copyToRealm()/Realm.copyToRealmOrUpdate() with a RealmObject which belongs to another Realm instance in a different thread.
* Improved speed of cleaning up native resources (#2496).

### Bug fixes

* Field annotated with @Ignored should not have accessors generated by the bytecode transformer (#2478).
* RealmResults and RealmObjects can no longer accidentially be GC'ed if using `asObservable()`. Previously this caused the observable to stop emitting. (#2485).
* Fixed an build issue when using Realm in library projects on Windows (#2484).
* Custom equals(), toString() and hashCode() are no longer incorrectly overwritten by the proxy class (#2545).

## 0.88.2

* Updated Realm Core to 0.97.2.

### Enhancements

* Outputs additional information when incompatible lock file error occurs.

### Bug fixes

* Race condition causing BadVersionException when running multiple async writes and queries at the same time (#2021/#2391/#2417).

## 0.88.1

### Bug fixes

* Prevent throwing NullPointerException in RealmConfiguration.equals(RealmConfiguration) when RxJava is not in the classpath (#2416).
* RealmTransformer fails because of missing annotation classes in user's project (#2413).
* Added SONAME header to shared libraries (#2432).
* now DynamicRealmObject.toString() correctly shows null value as "null" and the format is aligned to the String from typed RealmObject (#2439).
* Fixed an issue occurring while resolving ReLinker in apps using a library based on Realm (#2415).

## 0.88.0

* Updated Realm Core to 0.97.0.

### Breaking changes

* Realm has now to be installed as a Gradle plugin.
* DynamicRealm.executeTransaction() now directly throws any RuntimeException instead of wrapping it in a RealmException (#1682).
* DynamicRealm.executeTransaction() now throws IllegalArgumentException instead of silently accepting a null Transaction object.
* String setters now throw IllegalArgumentException instead of RealmError for invalid surrogates.
* DynamicRealm.distinct()/distinctAsync() and Realm.distinct()/distinctAsync() now throw IllegalArgumentException instead of UnsupportedOperationException for invalid type or unindexed field.
* All thread local change listeners are now delayed until the next Looper event instead of being triggered when committing.
* Removed RealmConfiguration.getSchemaMediator() from public API which was deprecated in 0.86.0. Please use RealmConfiguration.getRealmObjectClasses() to obtain the set of model classes (#1797).
* Realm.migrateRealm() throws a FileNotFoundException if the Realm file doesn't exist.
* It is now required to unsubscribe from all Realm RxJava observables in order to fully close the Realm (#2357).

### Deprecated

* Realm.getInstance(Context). Use Realm.getInstance(RealmConfiguration) or Realm.getDefaultInstance() instead.
* Realm.getTable(Class) which was public because of the old migration API. Use Realm.getSchema() or DynamicRealm.getSchema() instead.
* Realm.executeTransaction(Transaction, Callback) and replaced it with Realm.executeTransactionAsync(Transaction), Realm.executeTransactionAsync(Transaction, OnSuccess), Realm.executeTransactionAsync(Transaction, OnError) and Realm.executeTransactionAsync(Transaction, OnSuccess, OnError).

### Enhancements

* Support for custom methods, custom logic in accessors, custom accessor names, interface implementation and public fields in Realm objects (#909).
* Support to project Lombok (#502).
* RealmQuery.isNotEmpty() (#2025).
* Realm.deleteAll() and RealmList.deleteAllFromRealm() (#1560).
* RealmQuery.distinct() and RealmResults.distinct() (#1568).
* RealmQuery.distinctAsync() and RealmResults.distinctAsync() (#2118).
* Improved .so loading by using [ReLinker](https://github.com/KeepSafe/ReLinker).
* Improved performance of RealmList#contains() (#897).
* distinct(...) for Realm, DynamicRealm, RealmQuery, and RealmResults can take multiple parameters (#2284).
* "realm" and "row" can be used as field name in model classes (#2255).
* RealmResults.size() now returns Integer.MAX_VALUE when actual size is greater than Integer.MAX_VALUE (#2129).
* Removed allowBackup from AndroidManifest (#2307).

### Bug fixes

* Error occurring during test and (#2025).
* Error occurring during test and connectedCheck of unit test example (#1934).
* Bug in jsonExample (#2092).
* Multiple calls of RealmResults.distinct() causes to return wrong results (#2198).
* Calling DynamicRealmObject.setList() with RealmList<DynamicRealmObject> (#2368).
* RealmChangeListeners did not triggering correctly if findFirstAsync() didn't find any object. findFirstAsync() Observables now also correctly call onNext when the query completes in that case (#2200).
* Setting a null value to trigger RealmChangeListener (#2366).
* Preventing throwing BadVersionException (#2391).

### Credits

* Thanks to Bill Best (@wmbest2) for snapshot testing.
* Thanks to Graham Smith (@grahamsmith) for a detailed bug report (#2200).

## 0.87.5
* Updated Realm Core to 0.96.2.
  - IllegalStateException won't be thrown anymore in RealmResults.where() if the RealmList which the RealmResults is created on has been deleted. Instead, the RealmResults will be treated as empty forever.
  - Fixed a bug causing a bad version exception, when using findFirstAsync (#2115).

## 0.87.4
* Updated Realm Core to 0.96.0.
  - Fixed bug causing BadVersionException or crashing core when running async queries.

## 0.87.3
* IllegalArgumentException is now properly thrown when calling Realm.copyFromRealm() with a DynamicRealmObject (#2058).
* Fixed a message in IllegalArgumentException thrown by the accessors of DynamicRealmObject (#2141).
* Fixed RealmList not returning DynamicRealmObjects of the correct underlying type (#2143).
* Fixed potential crash when rolling back removal of classes that reference each other (#1829).
* Updated Realm Core to 0.95.8.
  - Fixed a bug where undetected deleted object might lead to seg. fault (#1945).
  - Better performance when deleting objects (#2015).

## 0.87.2
* Removed explicit GC call when committing a transaction (#1925).
* Fixed a bug when RealmObjectSchema.addField() was called with the PRIMARY_KEY modifier, the field was not set as a required field (#2001).
* Fixed a bug which could throw a ConcurrentModificationException in RealmObject's or RealmResults' change listener (#1970).
* Fixed RealmList.set() so it now correctly returns the old element instead of the new (#2044).
* Fixed the deployment of source and javadoc jars (#1971).

## 0.87.1
* Upgraded to NDK R10e. Using gcc 4.9 for all architectures.
* Updated Realm Core to 0.95.6
  - Fixed a bug where an async query can be copied incomplete in rare cases (#1717).
* Fixed potential memory leak when using async query.
* Added a check to prevent removing a RealmChangeListener from a non-Looper thread (#1962). (Thank you @hohnamkung)

## 0.87.0
* Added Realm.asObservable(), RealmResults.asObservable(), RealmObject.asObservable(), DynamicRealm.asObservable() and DynamicRealmObject.asObservable().
* Added RealmConfiguration.Builder.rxFactory() and RxObservableFactory for custom RxJava observable factory classes.
* Added Realm.copyFromRealm() for creating detached copies of Realm objects (#931).
* Added RealmObjectSchema.getFieldType() (#1883).
* Added unitTestExample to showcase unit and instrumentation tests. Examples include jUnit3, jUnit4, Espresso, Robolectric, and MPowermock usage with Realm (#1440).
* Added support for ISO8601 based dates for JSON import. If JSON dates are invalid a RealmException will be thrown (#1213).
* Added APK splits to gridViewExample (#1834).

## 0.86.1
* Improved the performance of removing objects (RealmResults.clear() and RealmResults.remove()).
* Updated Realm Core to 0.95.5.
* Updated ProGuard configuration (#1904).
* Fixed a bug where RealmQuery.findFirst() returned a wrong result if the RealmQuery had been created from a RealmResults.where() (#1905).
* Fixed a bug causing DynamicRealmObject.getObject()/setObject() to use the wrong class (#1912).
* Fixed a bug which could cause a crash when closing Realm instances in change listeners (#1900).
* Fixed a crash occurring during update of multiple async queries (#1895).
* Fixed listeners not triggered for RealmObject & RealmResults created using copy or create methods (#1884).
* Fixed RealmChangeListener never called inside RealmResults (#1894).
* Fixed crash when calling clear on a RealmList (#1886).

## 0.86.0
* BREAKING CHANGE: The Migration API has been replaced with a new API.
* BREAKING CHANGE: RealmResults.SORT_ORDER_ASCENDING and RealmResults.SORT_ORDER_DESCENDING constants have been replaced by Sort.ASCENDING and Sort.DESCENDING enums.
* BREAKING CHANGE: RealmQuery.CASE_SENSITIVE and RealmQuery.CASE_INSENSITIVE constants have been replaced by Case.SENSITIVE and Case.INSENSITIVE enums.
* BREAKING CHANGE: Realm.addChangeListener, RealmObject.addChangeListener and RealmResults.addChangeListener hold a strong reference to the listener, you should unregister the listener to avoid memory leaks.
* BREAKING CHANGE: Removed deprecated methods RealmQuery.minimum{Int,Float,Double}, RealmQuery.maximum{Int,Float,Double}, RealmQuery.sum{Int,Float,Double} and RealmQuery.average{Int,Float,Double}. Use RealmQuery.min(), RealmQuery.max(), RealmQuery.sum() and RealmQuery.average() instead.
* BREAKING CHANGE: Removed RealmConfiguration.getSchemaMediator() which is public by mistake. And RealmConfiguration.getRealmObjectClasses() is added as an alternative in order to obtain the set of model classes (#1797).
* BREAKING CHANGE: Realm.addChangeListener, RealmObject.addChangeListener and RealmResults.addChangeListener will throw an IllegalStateException when invoked on a non-Looper thread. This is to prevent registering listeners that will not be invoked.
* BREAKING CHANGE: trying to access a property on an unloaded RealmObject obtained asynchronously will throw an IllegalStateException
* Added new Dynamic API using DynamicRealm and DynamicRealmObject.
* Added Realm.getSchema() and DynamicRealm.getSchema().
* Realm.createOrUpdateObjectFromJson() now works correctly if the RealmObject class contains a primary key (#1777).
* Realm.compactRealm() doesn't throw an exception if the Realm file is opened. It just returns false instead.
* Updated Realm Core to 0.95.3.
  - Fixed a bug where RealmQuery.average(String) returned a wrong value for a nullable Long/Integer/Short/Byte field (#1803).
  - Fixed a bug where RealmQuery.average(String) wrongly counted the null value for average calculation (#1854).

## 0.85.1
* Fixed a bug which could corrupt primary key information when updating from a Realm version <= 0.84.1 (#1775).

## 0.85.0
* BREAKING CHANGE: Removed RealmEncryptionNotSupportedException since the encryption implementation changed in Realm's underlying storage engine. Encryption is now supported on all devices.
* BREAKING CHANGE: Realm.executeTransaction() now directly throws any RuntimeException instead of wrapping it in a RealmException (#1682).
* BREAKING CHANGE: RealmQuery.isNull() and RealmQuery.isNotNull() now throw IllegalArgumentException instead of RealmError if the fieldname is a linked field and the last element is a link (#1693).
* Added Realm.isEmpty().
* Setters in managed object for RealmObject and RealmList now throw IllegalArgumentException if the value contains an invalid (unmanaged, removed, closed, from different Realm) object (#1749).
* Attempting to refresh a Realm while a transaction is in process will now throw an IllegalStateException (#1712).
* The Realm AAR now also contains the ProGuard configuration (#1767). (Thank you @skyisle)
* Updated Realm Core to 0.95.
  - Removed reliance on POSIX signals when using encryption.

## 0.84.2
* Fixed a bug making it impossible to convert a field to become required during a migration (#1695).
* Fixed a bug making it impossible to read Realms created using primary keys and created by iOS (#1703).
* Fixed some memory leaks when an Exception is thrown (#1730).
* Fixed a memory leak when using relationships (#1285).
* Fixed a bug causing cached column indices to be cleared too soon (#1732).

## 0.84.1
* Updated Realm Core to 0.94.4.
  - Fixed a bug that could cause a crash when running the same query multiple times.
* Updated ProGuard configuration. See [documentation](https://realm.io/docs/java/latest/#proguard) for more details.
* Updated Kotlin example to use 1.0.0-beta.
* Fixed warnings reported by "lint -Xlint:all" (#1644).
* Fixed a bug where simultaneous opening and closing a Realm from different threads might result in a NullPointerException (#1646).
* Fixed a bug which made it possible to externally modify the encryption key in a RealmConfiguration (#1678).

## 0.84.0
* Added support for async queries and transactions.
* Added support for parsing JSON Dates with timezone information. (Thank you @LateralKevin)
* Added RealmQuery.isEmpty().
* Added Realm.isClosed() method.
* Added Realm.distinct() method.
* Added RealmQuery.isValid(), RealmResults.isValid() and RealmList.isValid(). Each method checks whether the instance is still valid to use or not(for example, the Realm has been closed or any parent object has been removed).
* Added Realm.isInTransaction() method.
* Updated Realm Core to version 0.94.3.
  - Fallback for mremap() now work correctly on BlackBerry devices.
* Following methods in managed RealmList now throw IllegalStateException instead of native crash when RealmList.isValid() returns false: add(int,RealmObject), add(RealmObject)
* Following methods in managed RealmList now throw IllegalStateException instead of ArrayIndexOutOfBoundsException when RealmList.isValid() returns false: set(int,RealmObject), move(int,int), remove(int), get(int)
* Following methods in managed RealmList now throw IllegalStateException instead of returning 0/null when RealmList.isValid() returns false: clear(), removeAll(Collection), remove(RealmObject), first(), last(), size(), where()
* RealmPrimaryKeyConstraintException is now thrown instead of RealmException if two objects with same primary key are inserted.
* IllegalStateException is now thrown when calling Realm's clear(), RealmResults's remove(), removeLast(), clear() or RealmObject's removeFromRealm() from an incorrect thread.
* Fixed a bug affecting RealmConfiguration.equals().
* Fixed a bug in RealmQuery.isNotNull() which produced wrong results for binary data.
* Fixed a bug in RealmQuery.isNull() and RealmQuery.isNotNull() which validated the query prematurely.
* Fixed a bug where closed Realms were trying to refresh themselves resulting in a NullPointerException.
* Fixed a bug that made it possible to migrate open Realms, which could cause undefined behavior when querying, reading or writing data.
* Fixed a bug causing column indices to be wrong for some edge cases. See #1611 for details.

## 0.83.1
* Updated Realm Core to version 0.94.1.
  - Fixed a bug when using Realm.compactRealm() which could make it impossible to open the Realm file again.
  - Fixed a bug, so isNull link queries now always return true if any part is null.

## 0.83
* BREAKING CHANGE: Database file format update. The Realm file created by this version cannot be used by previous versions of Realm.
* BREAKING CHANGE: Removed deprecated methods and constructors from the Realm class.
* BREAKING CHANGE: Introduced boxed types Boolean, Byte, Short, Integer, Long, Float and Double. Added null support. Introduced annotation @Required to indicate a field is not nullable. String, Date and byte[] became nullable by default which means a RealmMigrationNeededException will be thrown if an previous version of a Realm file is opened.
* Deprecated methods: RealmQuery.minimum{Int,Float,Double}, RealmQuery.maximum{Int,Float,Double}. Use RealmQuery.min() and RealmQuery.max() instead.
* Added support for x86_64.
* Fixed an issue where opening the same Realm file on two Looper threads could potentially lead to an IllegalStateException being thrown.
* Fixed an issue preventing the call of listeners on refresh().
* Opening a Realm file from one thread will no longer be blocked by a transaction from another thread.
* Range restrictions of Date fields have been removed. Date fields now accepts any value. Milliseconds are still removed.

## 0.82.2
* Fixed a bug which might cause failure when loading the native library.
* Fixed a bug which might trigger a timeout in Context.finalize().
* Fixed a bug which might cause RealmObject.isValid() to throw an exception if the object is deleted.
* Updated Realm core to version 0.89.9
  - Fixed a potential stack overflow issue which might cause a crash when encryption was used.
  - Embedded crypto functions into Realm dynamic lib to avoid random issues on some devices.
  - Throw RealmEncryptionNotSupportedException if the device doesn't support Realm encryption. At least one device type (HTC One X) contains system bugs that prevents Realm's encryption from functioning properly. This is now detected, and an exception is thrown when trying to open/create an encrypted Realm file. It's up to the application to catch this and decide if it's OK to proceed without encryption instead.

## 0.82.1
* Fixed a bug where using the wrong encryption key first caused the right key to be seen as invalid.
* Fixed a bug where String fields were ignored when updating objects from JSON with null values.
* Fixed a bug when calling System.exit(0), the process might hang.

## 0.82
* BREAKING CHANGE: Fields with annotation @PrimaryKey are indexed automatically now. Older schemas require a migration.
* RealmConfiguration.setModules() now accept ignore null values which Realm.getDefaultModule() might return.
* Trying to access a deleted Realm object throw throws a proper IllegalStateException.
* Added in-memory Realm support.
* Closing realm on another thread different from where it was created now throws an exception.
* Realm will now throw a RealmError when Realm's underlying storage engine encounters an unrecoverable error.
* @Index annotation can also be applied to byte/short/int/long/boolean/Date now.
* Fixed a bug where RealmQuery objects are prematurely garbage collected.
* Removed RealmQuery.between() for link queries.

## 0.81.1
* Fixed memory leak causing Realm to never release Realm objects.

## 0.81
* Introduced RealmModules for working with custom schemas in libraries and apps.
* Introduced Realm.getDefaultInstance(), Realm.setDefaultInstance(RealmConfiguration) and Realm.getInstance(RealmConfiguration).
* Deprecated most constructors. They have been been replaced by Realm.getInstance(RealmConfiguration) and Realm.getDefaultInstance().
* Deprecated Realm.migrateRealmAtPath(). It has been replaced by Realm.migrateRealm(RealmConfiguration).
* Deprecated Realm.deleteFile(). It has been replaced by Realm.deleteRealm(RealmConfiguration).
* Deprecated Realm.compactFile(). It has been replaced by Realm.compactRealm(RealmConfiguration).
* RealmList.add(), RealmList.addAt() and RealmList.set() now copy unmanaged objects transparently into Realm.
* Realm now works with Kotlin (M12+). (Thank you @cypressious)
* Fixed a performance regression introduced in 0.80.3 occurring during the validation of the Realm schema.
* Added a check to give a better error message when null is used as value for a primary key.
* Fixed unchecked cast warnings when building with Realm.
* Cleaned up examples (remove old test project).
* Added checking for missing generic type in RealmList fields in annotation processor.

## 0.80.3
* Calling Realm.copyToRealmOrUpdate() with an object with a null primary key now throws a proper exception.
* Fixed a bug making it impossible to open Realms created by Realm-Cocoa if a model had a primary key defined.
* Trying to using Realm.copyToRealmOrUpdate() with an object with a null primary key now throws a proper exception.
* RealmChangedListener now also gets called on the same thread that did the commit.
* Fixed bug where Realm.createOrUpdateWithJson() reset Date and Binary data to default values if not found in the JSON output.
* Fixed a memory leak when using RealmBaseAdapter.
* RealmBaseAdapter now allow RealmResults to be null. (Thanks @zaki50)
* Fixed a bug where a change to a model class (`RealmList<A>` to `RealmList<B>`) would not throw a RealmMigrationNeededException.
* Fixed a bug where setting multiple RealmLists didn't remove the previously added objects.
* Solved ConcurrentModificationException thrown when addChangeListener/removeChangeListener got called in the onChange. (Thanks @beeender)
* Fixed duplicated listeners in the same realm instance. Trying to add duplicated listeners is ignored now. (Thanks @beeender)

## 0.80.2
* Trying to use Realm.copyToRealmOrUpdate() with an object with a null primary key now throws a proper exception.
* RealmMigrationNeedException can now return the path to the Realm that needs to be migrated.
* Fixed bug where creating a Realm instance with a hashcode collision no longer returned the wrong Realm instance.
* Updated Realm Core to version 0.89.2
  - fixed bug causing a crash when opening an encrypted Realm file on ARM64 devices.

## 0.80.1
* Realm.createOrUpdateWithJson() no longer resets fields to their default value if they are not found in the JSON input.
* Realm.compactRealmFile() now uses Realm Core's compact() method which is more failure resilient.
* Realm.copyToRealm() now correctly handles referenced child objects that are already in the Realm.
* The ARM64 binary is now properly a part of the Eclipse distribution package.
* A RealmMigrationExceptionNeeded is now properly thrown if @Index and @PrimaryKey are not set correctly during a migration.
* Fixed bug causing Realms to be cached even though they failed to open correctly.
* Added Realm.deleteRealmFile(File) method.
* Fixed bug causing queries to fail if multiple Realms has different field ordering.
* Fixed bug when using Realm.copyToRealm() with a primary key could crash if default value was already used in the Realm.
* Updated Realm Core to version 0.89.0
  - Improved performance for sorting RealmResults.
  - Improved performance for refreshing a Realm after inserting or modifying strings or binary data.
  - Fixed bug causing incorrect result when querying indexed fields.
  - Fixed bug causing corruption of string index when deleting an object where there are duplicate values for the indexed field.
  - Fixed bug causing a crash after compacting the Realm file.
* Added RealmQuery.isNull() and RealmQuery.isNotNull() for querying relationships.
* Fixed a potential NPE in the RealmList constructor.

## 0.80
* Queries on relationships can be case sensitive.
* Fixed bug when importing JSONObjects containing NULL values.
* Fixed crash when trying to remove last element of a RealmList.
* Fixed bug crashing annotation processor when using "name" in model classes for RealmObject references
* Fixed problem occurring when opening an encrypted Realm with two different instances of the same key.
* Version checker no longer reports that updates are available when latest version is used.
* Added support for static fields in RealmObjects.
* Realm.writeEncryptedCopyTo() has been reenabled.

## 0.79.1
* copyToRealm() no longer crashes on cyclic data structures.
* Fixed potential crash when using copyToRealmOrUpdate with an object graph containing a mix of elements with and without primary keys.

## 0.79
* Added support for ARM64.
* Added RealmQuery.not() to negate a query condition.
* Added copyToRealmOrUpdate() and createOrUpdateFromJson() methods, that works for models with primary keys.
* Made the native libraries much smaller. Arm went from 1.8MB to 800KB.
* Better error reporting when trying to create or open a Realm file fails.
* Improved error reporting in case of missing accessors in model classes.
* Re-enabled RealmResults.remove(index) and RealmResults.removeLast().
* Primary keys are now supported through the @PrimaryKey annotation.
* Fixed error when instantiating a Realm with the wrong key.
* Throw an exception if deleteRealmFile() is called when there is an open instance of the Realm.
* Made migrations and compression methods synchronised.
* Removed methods deprecated in 0.76. Now Realm.allObjectsSorted() and RealmQuery.findAllSorted() need to be used instead.
* Reimplemented Realm.allObjectSorted() for better performance.

## 0.78
* Added proper support for encryption. Encryption support is now included by default. Keys are now 64 bytes long.
* Added support to write an encrypted copy of a Realm.
* Realm no longer incorrectly warns that an instance has been closed too many times.
* Realm now shows a log warning if an instance is being finalized without being closed.
* Fixed bug causing Realms to be cached during a RealmMigration resulting in invalid realms being returned from Realm.getInstance().
* Updated core to 0.88.

## 0.77
* Added Realm.allObjectsSorted() and RealmQuery.findAllSorted() and extending RealmResults.sort() for multi-field sorting.
* Added more logging capabilities at the JNI level.
* Added proper encryption support. NOTE: The key has been increased from 32 bytes to 64 bytes (see example).
* Added support for unmanaged objects and custom constructors.
* Added more precise imports in proxy classes to avoid ambiguous references.
* Added support for executing a transaction with a closure using Realm.executeTransaction().
* Added RealmObject.isValid() to test if an object is still accessible.
* RealmResults.sort() now has better error reporting.
* Fixed bug when doing queries on the elements of a RealmList, ie. like Realm.where(Foo.class).getBars().where().equalTo("name").
* Fixed bug causing refresh() to be called on background threads with closed Realms.
* Fixed bug where calling Realm.close() too many times could result in Realm not getting closed at all. This now triggers a log warning.
* Throw NoSuchMethodError when RealmResults.indexOf() is called, since it's not implemented yet.
* Improved handling of empty model classes in the annotation processor
* Removed deprecated static constructors.
* Introduced new static constructors based on File instead of Context, allowing to save Realm files in custom locations.
* RealmList.remove() now properly returns the removed object.
* Calling realm.close() no longer prevent updates to other open realm instances on the same thread.

## 0.76.0
* RealmObjects can now be imported using JSON.
* Gradle wrapper updated to support Android Studio 1.0.
* Fixed bug in RealmObject.equals() so it now correctly compares two objects from the same Realm.
* Fixed bug in Realm crashing for receiving notifications after close().
* Realm class is now marked as final.
* Replaced concurrency example with a better thread example.
* Allowed to add/remove RealmChangeListeners in RealmChangeListeners.
* Upgraded to core 0.87.0 (encryption support, API changes).
* Close the Realm instance after migrations.
* Added a check to deny the writing of objects outside of a transaction.

## 0.75.1 (03 December 2014)
* Changed sort to be an in-place method.
* Renamed SORT_ORDER_DECENDING to SORT_ORDER_DESCENDING.
* Added sorting functionality to allObjects() and findAll().
* Fixed bug when querying a date column with equalTo(), it would act as lessThan()

## 0.75.0 (28 Nov 2014)
* Realm now implements Closeable, allowing better cleanup of native resources.
* Added writeCopyTo() and compactRealmFile() to write and compact a Realm to a new file.
* RealmObject.toString(), equals() and hashCode() now support models with cyclic references.
* RealmResults.iterator() and listIterator() now correctly iterates the results when using remove().
* Bug fixed in Exception text when field names was not matching the database.
* Bug fixed so Realm no longer throws an Exception when removing the last object.
* Bug fixed in RealmResults which prevented sub-querying.
* The Date type does not support millisecond resolution, and dates before 1901-12-13 and dates after 2038-01-19 are not supported on 32 bit systems.
* Fixed bug so Realm no longer throws an Exception when removing the last object.
* Fixed bug in RealmResults which prevented sub-querying.

## 0.74.0 (19 Nov 2014)
* Added support for more field/accessors naming conventions.
* Added case sensitive versions of string comparison operators equalTo and notEqualTo.
* Added where() to RealmList to initiate queries.
* Added verification of fields names in queries with links.
* Added exception for queries with invalid field name.
* Allow static methods in model classes.
* An exception will now be thrown if you try to move Realm, RealmResults or RealmObject between threads.
* Fixed a bug in the calculation of the maximum of date field in a RealmResults.
* Updated core to 0.86.0, fixing a bug in cancelling an empty transaction, and major query speedups with floats/doubles.
* Consistent handling of UTF-8 strings.
* removeFromRealm() now calls moveLastOver() which is faster and more reliable when deleting multiple objects.

## 0.73.1 (05 Nov 2014)
* Fixed a bug that would send infinite notifications in some instances.

## 0.73.0 (04 Nov 2014)
* Fixed a bug not allowing queries with more than 1024 conditions.
* Rewritten the notification system. The API did not change but it's now much more reliable.
* Added support for switching auto-refresh on and off (Realm.setAutoRefresh).
* Added RealmBaseAdapter and an example using it.
* Added deleteFromRealm() method to RealmObject.

## 0.72.0 (27 Oct 2014)
* Extended sorting support to more types: boolean, byte, short, int, long, float, double, Date, and String fields are now supported.
* Better support for Java 7 and 8 in the annotations processor.
* Better support for the Eclipse annotations processor.
* Added Eclipse support to the distribution folder.
* Added Realm.cancelTransaction() to cancel/abort/rollback a transaction.
* Added support for link queries in the form realm.where(Owner.class).equalTo("cat.age", 12).findAll().
* Faster implementation of RealmQuery.findFirst().
* Upgraded core to 0.85.1 (deep copying of strings in queries; preparation for link queries).

## 0.71.0 (07 Oct 2014)
* Simplified the release artifact to a single Jar file.
* Added support for Eclipse.
* Added support for deploying to Maven.
* Throw exception if nested transactions are used (it's not allowed).
* Javadoc updated.
* Fixed [bug in RealmResults](https://github.com/realm/realm-java/issues/453).
* New annotation @Index to add search index to a field (currently only supporting String fields).
* Made the annotations processor more verbose and strict.
* Added RealmQuery.count() method.
* Added a new example about concurrency.
* Upgraded to core 0.84.0.

## 0.70.1 (30 Sep 2014)
* Enabled unit testing for the realm project.
* Fixed handling of camel-cased field names.

## 0.70.0 (29 Sep 2014)
* This is the first public beta release.<|MERGE_RESOLUTION|>--- conflicted
+++ resolved
@@ -2,13 +2,10 @@
 
 ### Bug fixes
 
-* Fixed NPE problem happened in SharedRealm.finalize() (#3730).
-<<<<<<< HEAD
+* NPE problem happened in SharedRealm.finalize() (#3730).
 * `RealmList.contains()` and `RealmResults.contains()` now correctly uses custom `equals()` methods on Realm model classes.
-=======
-* Fixed a build error when the project is using Kotlin (#4087).
-* Fixed a bug causing classes to be replaced by classes already in Gradle's classpath (#3568).
->>>>>>> 094fe49f
+* Build error when the project is using Kotlin (#4087).
+* Bug causing classes to be replaced by classes already in Gradle's classpath (#3568).
 
 ## 2.3.0
 
