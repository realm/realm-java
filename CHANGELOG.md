## 2.3.2 (2017-02-27)

### Bug fixes

<<<<<<< HEAD
* Fixed log levels in JNI layer (#4204).
* Fixed a bug in encryption (#4128).
* Fixed "Read-only file system" exception when compacting Realm file on external storage (#4140).
* Fixed element type checking in `DynamicRealmObject#setList()` (#4252).
=======
* Log levels in JNI layer were all reported as "Error" (#4204).
* Encrypted realms can end up corrupted if many threads are reading and writing at the same time (#4128).
* "Read-only file system" exception when compacting Realm file on external storage (#4140).
>>>>>>> d9dc2ae4

### Internal

* Updated to Realm Sync v1.2.1.
* Updated to Realm Core v2.3.2.

### Enhancements

* Improved performance of getters and setters in proxy classes.

## 2.3.1

### Enhancements

* [ObjectServer] The `serverUrl` given to `SyncConfiguration.Builder()` is now more lenient and will also accept only paths as argument (#4144).
* [ObjectServer] Add a timer to refresh periodically the access_token.

### Bug fixes

* NPE problem in SharedRealm.finalize() (#3730).
* `RealmList.contains()` and `RealmResults.contains()` now correctly use custom `equals()` method on Realm model classes.
* Build error when the project is using Kotlin (#4087).
* Bug causing classes to be replaced by classes already in Gradle's classpath (#3568).
* NullPointerException when notifying a single object that it changed (#4086).


## 2.3.0

### Object Server API Changes

* Realm Sync v1.0.0 has been released, and Realm Mobile Platform is no longer considered in beta.
* Breaking change: Location of Realm files are now placed in `getFilesDir()/<userIdentifier>` instead of `getFilesDir()/`.
  This is done in order to support shared Realms among users, while each user retaining their own local copy.
* Breaking change: `SyncUser.all()` now returns Map instead of List.
* Breaking change: Added a default `UserStore` saving users in a Realm file (`RealmFileUserStore`).
* Breaking change: Added multi-user support to `UserStore`. Added `get(String)` and `remove(String)`, removed `remove()` and renamed `get()` to `getCurrent()`.
* Breaking change: Changed the order of arguments to `SyncCredentials.custom()` to match iOS: token, provider, userInfo.
* Added support for `PermissionOffer` and `PermissionOfferResponse` to `SyncUser.getManagementRealm()`.
* Exceptions thrown in error handlers are ignored but logged (#3559).
* Removed unused public constants in `SyncConfiguration` (#4047).
* Fixed bug, preventing Sync client to renew the access token (#4038) (#4039).
* Now `SyncUser.logout()` properly revokes tokens (#3639).

### Bug fixes

* Fixed native memory leak setting the value of a primary key (#3993).
* Activated Realm's annotation processor on connectedTest when the project is using kapt (#4008).
* Fixed "too many open files" issue (#4002).
* Added temporary work-around for bug crashing Samsung Tab 3 devices on startup (#3651).

### Enhancements

* Added `like` predicate for String fields (#3752).

### Internal

* Updated to Realm Sync v1.0.0.
* Added a Realm backup when receiving a Sync client reset message from the server.

## 2.2.2

### Object Server API Changes (In Beta)

* Disabled `Realm.compactRealm()` when sync is enabled as it might corrupt the Realm (https://github.com/realm/realm-core/issues/2345).

### Bug fixes

* "operation not permitted" issue when creating Realm file on some devices' external storage (#3629).
* Crash on API 10 devices (#3726).
* `UnsatisfiedLinkError` caused by `pipe2` (#3945).
* Unrecoverable error with message "Try again" when the notification fifo is full (#3964).
* Realm migration wasn't triggered when the primary key definition was altered (#3966).
* Use phantom reference to solve the finalize time out issue (#2496).

### Enhancements

* All major public classes are now non-final. This is mostly a compromise to support Mockito. All protected fields/methods are still not considered part of the public API and can change without notice (#3869).
* All Realm instances share a single notification daemon thread.
* Fixed Java lint warnings with generated proxy classes (#2929).

### Internal

* Upgraded Realm Core to 2.3.0.
* Upgraded Realm Sync to 1.0.0-BETA-6.5.

## 2.2.1

### Object Server API Changes (In Beta)

* Fixed `SyncConfiguration.toString()` so it now outputs a correct description instead of an empty string (#3787).

### Bug fixes

* Added version number to the native library, preventing ReLinker from accidentally loading old code (#3775).
* `Realm.getLocalInstanceCount(config)` throwing NullPointerException if called after all Realms have been closed (#3791).

## 2.2.0

### Object Server API Changes (In Beta)

* Added support for `SyncUser.getManagementRealm()` and permission changes.

### Bug fixes

* Kotlin projects no longer create the `RealmDefaultModule` if no Realm model classes are present (#3746).
* Remove `includedescriptorclasses` option from ProGuard rule file in order to support built-in shrinker of Android Gradle Plugin (#3714).
* Unexpected `RealmMigrationNeededException` was thrown when a field was added to synced Realm.

### Enhancements

* Added support for the `annotationProcessor` configuration provided by Android Gradle Plugin 2.2.0 or later. Realm plugin adds its annotation processor to the `annotationProcessor` configuration instead of `apt` configuration if it is available and the `com.neenbedankt.android-apt` plugin is not used. In Kotlin projects, `kapt` is used instead of the `annotationProcessor` configuration (#3026).

## 2.1.1

### Bug fixes

* Fixed a bug in `Realm.insert` and `Realm.insertOrUpdate` methods causing a `StackOverFlow` when you try to insert a cyclic graph of objects between Realms (#3732).

### Object Server API Changes (In Beta)

* Set default RxFactory to `SyncConfiguration`.

### Bug fixes

* ProGuard configuration introduced in 2.1.0 unexpectedly kept classes that did not have the @KeepMember annotation (#3689).

## 2.1.0

### Breaking changes

* * `SecureUserStore` has been moved to its own GitHub repository: https://github.com/realm/realm-android-user-store
  See https://github.com/realm/realm-android-user-store/blob/master/README.md for further info on how to include it.


### Object Server API Changes (In Beta)

* Renamed `User` to `SyncUser`, `Credentials` to `SyncCredentials` and `Session` to `SyncSession` to align names with Cocoa.
* Removed `SyncManager.setLogLevel()`. Use `RealmLog.setLevel()` instead.
* `SyncUser.logout()` now correctly clears `SyncUser.currentUser()` (#3638).
* Missing ProGuard configuration for libraries used by Sync extension (#3596).
* Error handler was not called when sync session failed (#3597).
* Added `User.all()` that returns all known Realm Object Server users.
* Upgraded Realm Sync to 1.0.0-BETA-3.2

### Deprecated

* `Logger`. Use `RealmLogger` instead.
* `AndroidLogger`. The logger for Android is implemented in native code instead.

### Bug fixes

* The following were not kept by ProGuard: names of native methods not in the `io.realm.internal` package, names of classes used in method signature (#3596).
* Permission error when a database file was located on external storage (#3140).
* Memory leak when unsubscribing from a RealmResults/RealmObject RxJava Observable (#3552).

### Enhancements

* `Realm.compactRealm()` now works for encrypted Realms.
* Added `first(E defaultValue)` and `last(E defaultValue)` methods to `RealmList` and `RealmResult`. These methods will return the provided object instead of throwing an `IndexOutOfBoundsException` if the list is empty.
* Reduce transformer logger verbosity (#3608).
* `RealmLog.setLevel(int)` for setting the log level across all loggers.

### Internal

* Upgraded Realm Core to 2.1.3

### Credits

* Thanks to Max Furman (@maxfurman) for adding support for `first()` and `last()` default values.

## 2.0.2

This release is not protocol-compatible with previous versions of the Realm Mobile Platform. The base library is still fully compatible.

### Bug fixes

* Build error when using Java 7 (#3563).

### Internal

* Upgraded Realm Core to 2.1.0
* Upgraded Realm Sync to 1.0.0-BETA-2.0.

## 2.0.1

### Bug fixes

* `android.net.conn.CONNECTIVITY_CHANGE` broadcast caused `RuntimeException` if sync extension was disabled (#3505).
* `android.net.conn.CONNECTIVITY_CHANGE` was not delivered on Android 7 devices.
* `distinctAsync` did not respect other query parameters (#3537).
* `ConcurrentModificationException` from Gradle when building an application (#3501).

### Internal

* Upgraded to Realm Core 2.0.1 / Realm Sync 1.3-BETA

## 2.0.0

This release introduces support for the Realm Mobile Platform!
See <https://realm.io/news/introducing-realm-mobile-platform/> for an overview of these great new features.

### Breaking Changes

* Files written by Realm 2.0 cannot be read by 1.x or earlier versions. Old files can still be opened.
* It is now required to call `Realm.init(Context)` before calling any other Realm API.
* Removed `RealmConfiguration.Builder(Context)`, `RealmConfiguration.Builder(Context, File)` and `RealmConfiguration.Builder(File)` constructors.
* `isValid()` now always returns `true` instead of `false` for unmanaged `RealmObject` and `RealmList`. This puts it in line with the behaviour of the Cocoa and .NET API's (#3101).
* armeabi is not supported anymore.
* Added new `RealmFileException`.
  - `IncompatibleLockFileException` has been removed and replaced by `RealmFileException` with kind `INCOMPATIBLE_LOCK_FILE`.
  - `RealmIOExcpetion` has been removed and replaced by `RealmFileException`.
* `RealmConfiguration.Builder.assetFile(Context, String)` has been renamed to `RealmConfiguration.Builder.assetFile(String)`.
* Object with primary key is now required to define it when the object is created. This means that `Realm.createObject(Class<E>)` and `DynamicRealm.createObject(String)` now throws `RealmException` if they are used to create an object with a primary key field. Use `Realm.createObject(Class<E>, Object)` or `DynamicRealm.createObject(String, Object)` instead.
* Importing from JSON without the primary key field defined in the JSON object now throws `IllegalArgumentException`.
* Now `Realm.beginTransaction()`, `Realm.executeTransaction()` and `Realm.waitForChange()` throw `RealmMigrationNeededException` if a remote process introduces incompatible schema changes (#3409).
* The primary key value of an object can no longer be changed after the object was created. Instead a new object must be created and all fields copied over.
* Now `Realm.createObject(Class)` and `Realm.createObject(Class,Object)` take the values from the model's fields and default constructor. Creating objects through the `DynamicRealm` does not use these values (#777).
* When `Realm.create*FromJson()`s create a new `RealmObject`, now they take the default values defined by the field itself and its default constructor for those fields that are not defined in the JSON object.

### Enhancements

* Added `realmObject.isManaged()`, `RealmObject.isManaged(obj)` and `RealmCollection.isManaged()` (#3101).
* Added `RealmConfiguration.Builder.directory(File)`.
* `RealmLog` has been moved to the public API. It is now possible to control which events Realm emit to Logcat. See the `RealmLog` class for more details.
* Typed `RealmObject`s can now continue to access their fields properly even though the schema was changed while the Realm was open (#3409).
* A `RealmMigrationNeededException` will be thrown with a cause to show the detailed message when a migration is needed and the migration block is not in the `RealmConfiguration`.


### Bug fixes

* Fixed a lint error in proxy classes when the 'minSdkVersion' of user's project is smaller than 11 (#3356).
* Fixed a potential crash when there were lots of async queries waiting in the queue.
* Fixed a bug causing the Realm Transformer to not transform field access in the model's constructors (#3361).
* Fixed a bug causing a build failure when the Realm Transformer adds accessors to a model class that was already transformed in other project (#3469).
* Fixed a bug causing the `NullPointerException` when calling getters/setters in the model's constructors (#2536).

### Internal

* Moved JNI build to CMake.
* Updated Realm Core to 2.0.0.
* Updated ReLinker to 1.2.2.

## 1.2.0

### Bug fixes

* Throw a proper exception when operating on a non-existing field with the dynamic API (#3292).
* `DynamicRealmObject.setList` should only accept `RealmList<DynamicRealmObject>` (#3280).
* `DynamicRealmObject.getX(fieldName)` now throws a proper exception instead of a native crash when called with a field name of the wrong type (#3294).
* Fixed a concurrency crash which might happen when `Realm.executeTransactionAsync()` tried to call `onSucess` after the Realm was closed.

### Enhancements

* Added `RealmQuery.in()` for a comparison against multiple values.
* Added byte array (`byte[]`) support to `RealmQuery`'s `equalTo` and `notEqualTo` methods.
* Optimized internal caching of schema classes (#3315).

### Internal

* Updated Realm Core to 1.5.1.
* Improved sorting speed.
* Completely removed the `OptionalAPITransformer`.

### Credits

* Thanks to Brenden Kromhout (@bkromhout) for adding binary array support to `equalTo` and `notEqualTo`.

## 1.1.1

### Bug fixes

* Fixed a wrong JNI method declaration which might cause "method not found" crash on some devices.
* Fixed a bug that `Error` in the background async thread is not forwarded to the caller thread.
* Fixed a crash when an empty `Collection` is passed to `insert()`/`insertOrUpdate()` (#3103).
* Fixed a bug that does not transfer the primary key when `RealmSchemaObject.setClassName()` is called to rename a class (#3118).
* Fixed bug in `Realm.insert` and `Realm.insertOrUpdate` methods causing a `RealmList` to be cleared when inserting a managed `RealmModel` (#3105).
* Fixed a concurrency allocation bug in storage engine which might lead to some random crashes.
* Bulk insertion now throws if it is not called in a transaction (#3173).
* The IllegalStateException thrown when accessing an empty RealmObject is now more meaningful (#3200).
* `insert()` now correctly throws an exception if two different objects have the same primary key (#3212).
* Blackberry Z10 throwing "Function not implemented" (#3178).
* Reduced the number of file descriptors used by Realm Core (#3197).
* Throw a proper `IllegalStateException` if a `RealmChangeListener` is used inside an IntentService (#2875).

### Enhancements

* The Realm Annotation processor no longer consumes the Realm annotations. Allowing other annotation processors to run.

### Internal

* Updated Realm Core to 1.4.2.
* Improved sorting speed.

## 1.1.0

### Bug fixes

* A number of bug fixes in the storage engine related to memory management in rare cases when a Realm has been compacted.
* Disabled the optional API transformer since it has problems with DexGuard (#3022).
* `OnSuccess.OnSuccess()` might not be called with the correct Realm version for async transaction (#1893).
* Fixed a bug in `copyToRealm()` causing a cyclic dependency objects being duplicated.
* Fixed a build failure when model class has a conflicting name such as `Map`, `List`, `String`, ... (#3077).

### Enhancements

* Added `insert(RealmModel obj)`, `insertOrUpdate(RealmModel obj)`, `insert(Collection<RealmModel> collection)` and `insertOrUpdate(Collection<RealmModel> collection)` to perform batch inserts (#1684).
* Enhanced `Table.toString()` to show a PrimaryKey field details (#2903).
* Enabled ReLinker when loading a Realm from a custom path by adding a `RealmConfiguration.Builder(Context, File)` constructor (#2900).
* Changed `targetSdkVersion` of `realm-library` to 24.
* Logs warning if `DynamicRealm` is not closed when GC happens as it does for `Realm`.

### Deprecated

* `RealmConfiguration.Builder(File)`. Use `RealmConfiguration.Builder(Context, File)` instead.

### Internal

* Updated Realm Core to 1.2.0.

## 1.0.1

### Bug fixes

* Fixed a crash when calling `Table.toString()` in debugger (#2429).
* Fixed a race condition which would cause some `RealmResults` to not be properly updated inside a `RealmChangeListener`. This could result in crashes when accessing items from those results (#2926/#2951).
* Revised `RealmResults.isLoaded()` description (#2895).
* Fixed a bug that could cause Realm to lose track of primary key when using `RealmObjectSchema.removeField()` and `RealmObjectSchema.renameField()` (#2829/#2926).
* Fixed a bug that prevented some devices from finding async related JNI methods correctly.
* Updated ProGuard configuration in order not to depend on Android's default configuration (#2972).
* Fixed a race condition between Realms notifications and other UI events. This could e.g. cause ListView to crash (#2990).
* Fixed a bug that allowed both `RealmConfiguration.Builder.assetFile()`/`deleteRealmIfMigrationNeeded()` to be configured at the same time, which leads to the asset file accidentally being deleted in migrations (#2933).
* Realm crashed outright when the same Realm file was opened in two processes. Realm will now optimistically retry opening for 1 second before throwing an Error (#2459).

### Enhancements

* Removes RxJava related APIs during bytecode transforming to make RealmObject plays well with reflection when rx.Observable doesn't exist.

## 1.0.0

No changes since 0.91.1.

## 0.91.1

* Updated Realm Core to 1.0.1.

### Bug fixes

* Fixed a bug when opening a Realm causes a staled memory mapping. Symptoms are error messages like "Bad or incompatible history type", "File format version doesn't match", and "Encrypted interprocess sharing is currently unsupported".

## 0.91.0

* Updated Realm Core to 1.0.0.

### Breaking changes

* Removed all `@Deprecated` methods.
* Calling `Realm.setAutoRefresh()` or `DynamicRealm.setAutoRefresh()` from non-Looper thread throws `IllegalStateException` even if the `autoRefresh` is false (#2820).

### Bug fixes

* Calling RealmResults.deleteAllFromRealm() might lead to native crash (#2759).
* The annotation processor now correctly reports an error if trying to reference interfaces in model classes (#2808).
* Added null check to `addChangeListener` and `removeChangeListener` in `Realm` and `DynamicRealm` (#2772).
* Calling `RealmObjectSchema.addPrimaryKey()` adds an index to the primary key field, and calling `RealmObjectSchema.removePrimaryKey()` removes the index from the field (#2832).
* Log files are not deleted when calling `Realm.deleteRealm()` (#2834).

### Enhancements

* Upgrading to OpenSSL 1.0.1t. From July 11, 2016, Google Play only accept apps using OpenSSL 1.0.1r or later (https://support.google.com/faqs/answer/6376725, #2749).
* Added support for automatically copying an initial database from assets using `RealmConfiguration.Builder.assetFile()`.
* Better error messages when certain file operations fail.

### Credits

* Paweł Surówka (@thesurix) for adding the `RealmConfiguration.Builder.assetFile()`.

## 0.90.1

* Updated Realm Core to 0.100.2.

### Bug fixes

* Opening a Realm while closing a Realm in another thread could lead to a race condition.
* Automatic migration to the new file format could in rare circumstances lead to a crash.
* Fixing a race condition that may occur when using Async API (#2724).
* Fixed CannotCompileException when related class definition in android.jar cannot be found (#2703).

### Enhancements

* Prints path when file related exceptions are thrown.

## 0.90.0

* Updated Realm Core to 0.100.0.

### Breaking changes

* RealmChangeListener provides the changed object/Realm/collection as well (#1594).
* All JSON methods on Realm now only wraps JSONException in RealmException. All other Exceptions are thrown as they are.
* Marked all methods on `RealmObject` and all public classes final (#1594).
* Removed `BaseRealm` from the public API.
* Removed `HandlerController` from the public API.
* Removed constructor of `RealmAsyncTask` from the public API (#1594).
* `RealmBaseAdapter` has been moved to its own GitHub repository: https://github.com/realm/realm-android-adapters
  See https://github.com/realm/realm-android-adapters/blob/master/README.md for further info on how to include it.
* File format of Realm files is changed. Files will be automatically upgraded but opening a Realm file with older
  versions of Realm is not possible.

### Deprecated

* `Realm.allObjects*()`. Use `Realm.where(clazz).findAll*()` instead.
* `Realm.distinct*()`. Use `Realm.where(clazz).distinct*()` instead.
* `DynamicRealm.allObjects*()`. Use `DynamicRealm.where(className).findAll*()` instead.
* `DynamicRealm.distinct*()`. Use `DynamicRealm.where(className).distinct*()` instead.
* `Realm.allObjectsSorted(field, sort, field, sort, field, sort)`. Use `RealmQuery.findAllSorted(field[], sort[])`` instead.
* `RealmQuery.findAllSorted(field, sort, field, sort, field, sort)`. Use `RealmQuery.findAllSorted(field[], sort[])`` instead.
* `RealmQuery.findAllSortedAsync(field, sort, field, sort, field, sort)`. Use `RealmQuery.findAllSortedAsync(field[], sort[])`` instead.
* `RealmConfiguration.setModules()`. Use `RealmConfiguration.modules()` instead.
* `Realm.refresh()` and `DynamicRealm.refresh()`. Use `Realm.waitForChange()`/`stopWaitForChange()` or `DynamicRealm.waitForChange()`/`stopWaitForChange()` instead.

### Enhancements

* `RealmObjectSchema.getPrimaryKey()` (#2636).
* `Realm.createObject(Class, Object)` for creating objects with a primary key directly.
* Unit tests in Android library projects now detect Realm model classes.
* Better error message if `equals()` and `hashCode()` are not properly overridden in custom Migration classes.
* Expanding the precision of `Date` fields to cover full range (#833).
* `Realm.waitForChange()`/`stopWaitForChange()` and `DynamicRealm.waitForChange()`/`stopWaitForChange()` (#2386).

### Bug fixes

* `RealmChangeListener` on `RealmObject` is not triggered when adding listener on returned `RealmObject` of `copyToRealmOrUpdate()` (#2569).

### Credits

* Thanks to Brenden Kromhout (@bkromhout) for adding `RealmObjectSchema.getPrimaryKey()`.

## 0.89.1

### Bug fixes

* @PrimaryKey + @Required on String type primary key no longer throws when using copyToRealm or copyToRealmOrUpdate (#2653).
* Primary key is cleared/changed when calling RealmSchema.remove()/RealmSchema.rename() (#2555).
* Objects implementing RealmModel can be used as a field of RealmModel/RealmObject (#2654).

## 0.89.0

### Breaking changes

* @PrimaryKey field value can now be null for String, Byte, Short, Integer, and Long types. Older Realms should be migrated, using RealmObjectSchema.setNullable(), or by adding the @Required annotation. (#2515).
* `RealmResults.clear()` now throws UnsupportedOperationException. Use `RealmResults.deleteAllFromRealm()` instead.
* `RealmResults.remove(int)` now throws UnsupportedOperationException. Use `RealmResults.deleteFromRealm(int)` instead.
* `RealmResults.sort()` and `RealmList.sort()` now return the sorted result instead of sorting in-place.
* `RealmList.first()` and `RealmList.last()` now throw `ArrayIndexOutOfBoundsException` if `RealmList` is empty.
* Removed deprecated method `Realm.getTable()` from public API.
* `Realm.refresh()` and `DynamicRealm.refresh()` on a Looper no longer have any effect. `RealmObject` and `RealmResults` are always updated on the next event loop.

### Deprecated

* `RealmObject.removeFromRealm()` in place of `RealmObject.deleteFromRealm()`
* `Realm.clear(Class)` in favour of `Realm.delete(Class)`.
* `DynamicRealm.clear(Class)` in place of `DynamicRealm.delete(Class)`.

### Enhancements

* Added a `RealmModel` interface that can be used instead of extending `RealmObject`.
* `RealmCollection` and `OrderedRealmCollection` interfaces have been added. `RealmList` and `RealmResults` both implement these.
* `RealmBaseAdapter` now accept an `OrderedRealmCollection` instead of only `RealmResults`.
* `RealmObjectSchema.isPrimaryKey(String)` (#2440)
* `RealmConfiguration.initialData(Realm.Transaction)` can now be used to populate a Realm file before it is used for the first time.

### Bug fixes

* `RealmObjectSchema.isRequired(String)` and `RealmObjectSchema.isNullable(String)` don't throw when the given field name doesn't exist.

### Credits

* Thanks to @thesurix for adding `RealmConfiguration.initialData()`.

## 0.88.3

* Updated Realm Core to 0.97.3.

### Enhancements

* Throws an IllegalArgumentException when calling Realm.copyToRealm()/Realm.copyToRealmOrUpdate() with a RealmObject which belongs to another Realm instance in a different thread.
* Improved speed of cleaning up native resources (#2496).

### Bug fixes

* Field annotated with @Ignored should not have accessors generated by the bytecode transformer (#2478).
* RealmResults and RealmObjects can no longer accidentially be GC'ed if using `asObservable()`. Previously this caused the observable to stop emitting. (#2485).
* Fixed an build issue when using Realm in library projects on Windows (#2484).
* Custom equals(), toString() and hashCode() are no longer incorrectly overwritten by the proxy class (#2545).

## 0.88.2

* Updated Realm Core to 0.97.2.

### Enhancements

* Outputs additional information when incompatible lock file error occurs.

### Bug fixes

* Race condition causing BadVersionException when running multiple async writes and queries at the same time (#2021/#2391/#2417).

## 0.88.1

### Bug fixes

* Prevent throwing NullPointerException in RealmConfiguration.equals(RealmConfiguration) when RxJava is not in the classpath (#2416).
* RealmTransformer fails because of missing annotation classes in user's project (#2413).
* Added SONAME header to shared libraries (#2432).
* now DynamicRealmObject.toString() correctly shows null value as "null" and the format is aligned to the String from typed RealmObject (#2439).
* Fixed an issue occurring while resolving ReLinker in apps using a library based on Realm (#2415).

## 0.88.0

* Updated Realm Core to 0.97.0.

### Breaking changes

* Realm has now to be installed as a Gradle plugin.
* DynamicRealm.executeTransaction() now directly throws any RuntimeException instead of wrapping it in a RealmException (#1682).
* DynamicRealm.executeTransaction() now throws IllegalArgumentException instead of silently accepting a null Transaction object.
* String setters now throw IllegalArgumentException instead of RealmError for invalid surrogates.
* DynamicRealm.distinct()/distinctAsync() and Realm.distinct()/distinctAsync() now throw IllegalArgumentException instead of UnsupportedOperationException for invalid type or unindexed field.
* All thread local change listeners are now delayed until the next Looper event instead of being triggered when committing.
* Removed RealmConfiguration.getSchemaMediator() from public API which was deprecated in 0.86.0. Please use RealmConfiguration.getRealmObjectClasses() to obtain the set of model classes (#1797).
* Realm.migrateRealm() throws a FileNotFoundException if the Realm file doesn't exist.
* It is now required to unsubscribe from all Realm RxJava observables in order to fully close the Realm (#2357).

### Deprecated

* Realm.getInstance(Context). Use Realm.getInstance(RealmConfiguration) or Realm.getDefaultInstance() instead.
* Realm.getTable(Class) which was public because of the old migration API. Use Realm.getSchema() or DynamicRealm.getSchema() instead.
* Realm.executeTransaction(Transaction, Callback) and replaced it with Realm.executeTransactionAsync(Transaction), Realm.executeTransactionAsync(Transaction, OnSuccess), Realm.executeTransactionAsync(Transaction, OnError) and Realm.executeTransactionAsync(Transaction, OnSuccess, OnError).

### Enhancements

* Support for custom methods, custom logic in accessors, custom accessor names, interface implementation and public fields in Realm objects (#909).
* Support to project Lombok (#502).
* RealmQuery.isNotEmpty() (#2025).
* Realm.deleteAll() and RealmList.deleteAllFromRealm() (#1560).
* RealmQuery.distinct() and RealmResults.distinct() (#1568).
* RealmQuery.distinctAsync() and RealmResults.distinctAsync() (#2118).
* Improved .so loading by using [ReLinker](https://github.com/KeepSafe/ReLinker).
* Improved performance of RealmList#contains() (#897).
* distinct(...) for Realm, DynamicRealm, RealmQuery, and RealmResults can take multiple parameters (#2284).
* "realm" and "row" can be used as field name in model classes (#2255).
* RealmResults.size() now returns Integer.MAX_VALUE when actual size is greater than Integer.MAX_VALUE (#2129).
* Removed allowBackup from AndroidManifest (#2307).

### Bug fixes

* Error occurring during test and (#2025).
* Error occurring during test and connectedCheck of unit test example (#1934).
* Bug in jsonExample (#2092).
* Multiple calls of RealmResults.distinct() causes to return wrong results (#2198).
* Calling DynamicRealmObject.setList() with RealmList<DynamicRealmObject> (#2368).
* RealmChangeListeners did not triggering correctly if findFirstAsync() didn't find any object. findFirstAsync() Observables now also correctly call onNext when the query completes in that case (#2200).
* Setting a null value to trigger RealmChangeListener (#2366).
* Preventing throwing BadVersionException (#2391).

### Credits

* Thanks to Bill Best (@wmbest2) for snapshot testing.
* Thanks to Graham Smith (@grahamsmith) for a detailed bug report (#2200).

## 0.87.5
* Updated Realm Core to 0.96.2.
  - IllegalStateException won't be thrown anymore in RealmResults.where() if the RealmList which the RealmResults is created on has been deleted. Instead, the RealmResults will be treated as empty forever.
  - Fixed a bug causing a bad version exception, when using findFirstAsync (#2115).

## 0.87.4
* Updated Realm Core to 0.96.0.
  - Fixed bug causing BadVersionException or crashing core when running async queries.

## 0.87.3
* IllegalArgumentException is now properly thrown when calling Realm.copyFromRealm() with a DynamicRealmObject (#2058).
* Fixed a message in IllegalArgumentException thrown by the accessors of DynamicRealmObject (#2141).
* Fixed RealmList not returning DynamicRealmObjects of the correct underlying type (#2143).
* Fixed potential crash when rolling back removal of classes that reference each other (#1829).
* Updated Realm Core to 0.95.8.
  - Fixed a bug where undetected deleted object might lead to seg. fault (#1945).
  - Better performance when deleting objects (#2015).

## 0.87.2
* Removed explicit GC call when committing a transaction (#1925).
* Fixed a bug when RealmObjectSchema.addField() was called with the PRIMARY_KEY modifier, the field was not set as a required field (#2001).
* Fixed a bug which could throw a ConcurrentModificationException in RealmObject's or RealmResults' change listener (#1970).
* Fixed RealmList.set() so it now correctly returns the old element instead of the new (#2044).
* Fixed the deployment of source and javadoc jars (#1971).

## 0.87.1
* Upgraded to NDK R10e. Using gcc 4.9 for all architectures.
* Updated Realm Core to 0.95.6
  - Fixed a bug where an async query can be copied incomplete in rare cases (#1717).
* Fixed potential memory leak when using async query.
* Added a check to prevent removing a RealmChangeListener from a non-Looper thread (#1962). (Thank you @hohnamkung)

## 0.87.0
* Added Realm.asObservable(), RealmResults.asObservable(), RealmObject.asObservable(), DynamicRealm.asObservable() and DynamicRealmObject.asObservable().
* Added RealmConfiguration.Builder.rxFactory() and RxObservableFactory for custom RxJava observable factory classes.
* Added Realm.copyFromRealm() for creating detached copies of Realm objects (#931).
* Added RealmObjectSchema.getFieldType() (#1883).
* Added unitTestExample to showcase unit and instrumentation tests. Examples include jUnit3, jUnit4, Espresso, Robolectric, and MPowermock usage with Realm (#1440).
* Added support for ISO8601 based dates for JSON import. If JSON dates are invalid a RealmException will be thrown (#1213).
* Added APK splits to gridViewExample (#1834).

## 0.86.1
* Improved the performance of removing objects (RealmResults.clear() and RealmResults.remove()).
* Updated Realm Core to 0.95.5.
* Updated ProGuard configuration (#1904).
* Fixed a bug where RealmQuery.findFirst() returned a wrong result if the RealmQuery had been created from a RealmResults.where() (#1905).
* Fixed a bug causing DynamicRealmObject.getObject()/setObject() to use the wrong class (#1912).
* Fixed a bug which could cause a crash when closing Realm instances in change listeners (#1900).
* Fixed a crash occurring during update of multiple async queries (#1895).
* Fixed listeners not triggered for RealmObject & RealmResults created using copy or create methods (#1884).
* Fixed RealmChangeListener never called inside RealmResults (#1894).
* Fixed crash when calling clear on a RealmList (#1886).

## 0.86.0
* BREAKING CHANGE: The Migration API has been replaced with a new API.
* BREAKING CHANGE: RealmResults.SORT_ORDER_ASCENDING and RealmResults.SORT_ORDER_DESCENDING constants have been replaced by Sort.ASCENDING and Sort.DESCENDING enums.
* BREAKING CHANGE: RealmQuery.CASE_SENSITIVE and RealmQuery.CASE_INSENSITIVE constants have been replaced by Case.SENSITIVE and Case.INSENSITIVE enums.
* BREAKING CHANGE: Realm.addChangeListener, RealmObject.addChangeListener and RealmResults.addChangeListener hold a strong reference to the listener, you should unregister the listener to avoid memory leaks.
* BREAKING CHANGE: Removed deprecated methods RealmQuery.minimum{Int,Float,Double}, RealmQuery.maximum{Int,Float,Double}, RealmQuery.sum{Int,Float,Double} and RealmQuery.average{Int,Float,Double}. Use RealmQuery.min(), RealmQuery.max(), RealmQuery.sum() and RealmQuery.average() instead.
* BREAKING CHANGE: Removed RealmConfiguration.getSchemaMediator() which is public by mistake. And RealmConfiguration.getRealmObjectClasses() is added as an alternative in order to obtain the set of model classes (#1797).
* BREAKING CHANGE: Realm.addChangeListener, RealmObject.addChangeListener and RealmResults.addChangeListener will throw an IllegalStateException when invoked on a non-Looper thread. This is to prevent registering listeners that will not be invoked.
* BREAKING CHANGE: trying to access a property on an unloaded RealmObject obtained asynchronously will throw an IllegalStateException
* Added new Dynamic API using DynamicRealm and DynamicRealmObject.
* Added Realm.getSchema() and DynamicRealm.getSchema().
* Realm.createOrUpdateObjectFromJson() now works correctly if the RealmObject class contains a primary key (#1777).
* Realm.compactRealm() doesn't throw an exception if the Realm file is opened. It just returns false instead.
* Updated Realm Core to 0.95.3.
  - Fixed a bug where RealmQuery.average(String) returned a wrong value for a nullable Long/Integer/Short/Byte field (#1803).
  - Fixed a bug where RealmQuery.average(String) wrongly counted the null value for average calculation (#1854).

## 0.85.1
* Fixed a bug which could corrupt primary key information when updating from a Realm version <= 0.84.1 (#1775).

## 0.85.0
* BREAKING CHANGE: Removed RealmEncryptionNotSupportedException since the encryption implementation changed in Realm's underlying storage engine. Encryption is now supported on all devices.
* BREAKING CHANGE: Realm.executeTransaction() now directly throws any RuntimeException instead of wrapping it in a RealmException (#1682).
* BREAKING CHANGE: RealmQuery.isNull() and RealmQuery.isNotNull() now throw IllegalArgumentException instead of RealmError if the fieldname is a linked field and the last element is a link (#1693).
* Added Realm.isEmpty().
* Setters in managed object for RealmObject and RealmList now throw IllegalArgumentException if the value contains an invalid (unmanaged, removed, closed, from different Realm) object (#1749).
* Attempting to refresh a Realm while a transaction is in process will now throw an IllegalStateException (#1712).
* The Realm AAR now also contains the ProGuard configuration (#1767). (Thank you @skyisle)
* Updated Realm Core to 0.95.
  - Removed reliance on POSIX signals when using encryption.

## 0.84.2
* Fixed a bug making it impossible to convert a field to become required during a migration (#1695).
* Fixed a bug making it impossible to read Realms created using primary keys and created by iOS (#1703).
* Fixed some memory leaks when an Exception is thrown (#1730).
* Fixed a memory leak when using relationships (#1285).
* Fixed a bug causing cached column indices to be cleared too soon (#1732).

## 0.84.1
* Updated Realm Core to 0.94.4.
  - Fixed a bug that could cause a crash when running the same query multiple times.
* Updated ProGuard configuration. See [documentation](https://realm.io/docs/java/latest/#proguard) for more details.
* Updated Kotlin example to use 1.0.0-beta.
* Fixed warnings reported by "lint -Xlint:all" (#1644).
* Fixed a bug where simultaneous opening and closing a Realm from different threads might result in a NullPointerException (#1646).
* Fixed a bug which made it possible to externally modify the encryption key in a RealmConfiguration (#1678).

## 0.84.0
* Added support for async queries and transactions.
* Added support for parsing JSON Dates with timezone information. (Thank you @LateralKevin)
* Added RealmQuery.isEmpty().
* Added Realm.isClosed() method.
* Added Realm.distinct() method.
* Added RealmQuery.isValid(), RealmResults.isValid() and RealmList.isValid(). Each method checks whether the instance is still valid to use or not(for example, the Realm has been closed or any parent object has been removed).
* Added Realm.isInTransaction() method.
* Updated Realm Core to version 0.94.3.
  - Fallback for mremap() now work correctly on BlackBerry devices.
* Following methods in managed RealmList now throw IllegalStateException instead of native crash when RealmList.isValid() returns false: add(int,RealmObject), add(RealmObject)
* Following methods in managed RealmList now throw IllegalStateException instead of ArrayIndexOutOfBoundsException when RealmList.isValid() returns false: set(int,RealmObject), move(int,int), remove(int), get(int)
* Following methods in managed RealmList now throw IllegalStateException instead of returning 0/null when RealmList.isValid() returns false: clear(), removeAll(Collection), remove(RealmObject), first(), last(), size(), where()
* RealmPrimaryKeyConstraintException is now thrown instead of RealmException if two objects with same primary key are inserted.
* IllegalStateException is now thrown when calling Realm's clear(), RealmResults's remove(), removeLast(), clear() or RealmObject's removeFromRealm() from an incorrect thread.
* Fixed a bug affecting RealmConfiguration.equals().
* Fixed a bug in RealmQuery.isNotNull() which produced wrong results for binary data.
* Fixed a bug in RealmQuery.isNull() and RealmQuery.isNotNull() which validated the query prematurely.
* Fixed a bug where closed Realms were trying to refresh themselves resulting in a NullPointerException.
* Fixed a bug that made it possible to migrate open Realms, which could cause undefined behavior when querying, reading or writing data.
* Fixed a bug causing column indices to be wrong for some edge cases. See #1611 for details.

## 0.83.1
* Updated Realm Core to version 0.94.1.
  - Fixed a bug when using Realm.compactRealm() which could make it impossible to open the Realm file again.
  - Fixed a bug, so isNull link queries now always return true if any part is null.

## 0.83
* BREAKING CHANGE: Database file format update. The Realm file created by this version cannot be used by previous versions of Realm.
* BREAKING CHANGE: Removed deprecated methods and constructors from the Realm class.
* BREAKING CHANGE: Introduced boxed types Boolean, Byte, Short, Integer, Long, Float and Double. Added null support. Introduced annotation @Required to indicate a field is not nullable. String, Date and byte[] became nullable by default which means a RealmMigrationNeededException will be thrown if an previous version of a Realm file is opened.
* Deprecated methods: RealmQuery.minimum{Int,Float,Double}, RealmQuery.maximum{Int,Float,Double}. Use RealmQuery.min() and RealmQuery.max() instead.
* Added support for x86_64.
* Fixed an issue where opening the same Realm file on two Looper threads could potentially lead to an IllegalStateException being thrown.
* Fixed an issue preventing the call of listeners on refresh().
* Opening a Realm file from one thread will no longer be blocked by a transaction from another thread.
* Range restrictions of Date fields have been removed. Date fields now accepts any value. Milliseconds are still removed.

## 0.82.2
* Fixed a bug which might cause failure when loading the native library.
* Fixed a bug which might trigger a timeout in Context.finalize().
* Fixed a bug which might cause RealmObject.isValid() to throw an exception if the object is deleted.
* Updated Realm core to version 0.89.9
  - Fixed a potential stack overflow issue which might cause a crash when encryption was used.
  - Embedded crypto functions into Realm dynamic lib to avoid random issues on some devices.
  - Throw RealmEncryptionNotSupportedException if the device doesn't support Realm encryption. At least one device type (HTC One X) contains system bugs that prevents Realm's encryption from functioning properly. This is now detected, and an exception is thrown when trying to open/create an encrypted Realm file. It's up to the application to catch this and decide if it's OK to proceed without encryption instead.

## 0.82.1
* Fixed a bug where using the wrong encryption key first caused the right key to be seen as invalid.
* Fixed a bug where String fields were ignored when updating objects from JSON with null values.
* Fixed a bug when calling System.exit(0), the process might hang.

## 0.82
* BREAKING CHANGE: Fields with annotation @PrimaryKey are indexed automatically now. Older schemas require a migration.
* RealmConfiguration.setModules() now accept ignore null values which Realm.getDefaultModule() might return.
* Trying to access a deleted Realm object throw throws a proper IllegalStateException.
* Added in-memory Realm support.
* Closing realm on another thread different from where it was created now throws an exception.
* Realm will now throw a RealmError when Realm's underlying storage engine encounters an unrecoverable error.
* @Index annotation can also be applied to byte/short/int/long/boolean/Date now.
* Fixed a bug where RealmQuery objects are prematurely garbage collected.
* Removed RealmQuery.between() for link queries.

## 0.81.1
* Fixed memory leak causing Realm to never release Realm objects.

## 0.81
* Introduced RealmModules for working with custom schemas in libraries and apps.
* Introduced Realm.getDefaultInstance(), Realm.setDefaultInstance(RealmConfiguration) and Realm.getInstance(RealmConfiguration).
* Deprecated most constructors. They have been been replaced by Realm.getInstance(RealmConfiguration) and Realm.getDefaultInstance().
* Deprecated Realm.migrateRealmAtPath(). It has been replaced by Realm.migrateRealm(RealmConfiguration).
* Deprecated Realm.deleteFile(). It has been replaced by Realm.deleteRealm(RealmConfiguration).
* Deprecated Realm.compactFile(). It has been replaced by Realm.compactRealm(RealmConfiguration).
* RealmList.add(), RealmList.addAt() and RealmList.set() now copy unmanaged objects transparently into Realm.
* Realm now works with Kotlin (M12+). (Thank you @cypressious)
* Fixed a performance regression introduced in 0.80.3 occurring during the validation of the Realm schema.
* Added a check to give a better error message when null is used as value for a primary key.
* Fixed unchecked cast warnings when building with Realm.
* Cleaned up examples (remove old test project).
* Added checking for missing generic type in RealmList fields in annotation processor.

## 0.80.3
* Calling Realm.copyToRealmOrUpdate() with an object with a null primary key now throws a proper exception.
* Fixed a bug making it impossible to open Realms created by Realm-Cocoa if a model had a primary key defined.
* Trying to using Realm.copyToRealmOrUpdate() with an object with a null primary key now throws a proper exception.
* RealmChangedListener now also gets called on the same thread that did the commit.
* Fixed bug where Realm.createOrUpdateWithJson() reset Date and Binary data to default values if not found in the JSON output.
* Fixed a memory leak when using RealmBaseAdapter.
* RealmBaseAdapter now allow RealmResults to be null. (Thanks @zaki50)
* Fixed a bug where a change to a model class (`RealmList<A>` to `RealmList<B>`) would not throw a RealmMigrationNeededException.
* Fixed a bug where setting multiple RealmLists didn't remove the previously added objects.
* Solved ConcurrentModificationException thrown when addChangeListener/removeChangeListener got called in the onChange. (Thanks @beeender)
* Fixed duplicated listeners in the same realm instance. Trying to add duplicated listeners is ignored now. (Thanks @beeender)

## 0.80.2
* Trying to use Realm.copyToRealmOrUpdate() with an object with a null primary key now throws a proper exception.
* RealmMigrationNeedException can now return the path to the Realm that needs to be migrated.
* Fixed bug where creating a Realm instance with a hashcode collision no longer returned the wrong Realm instance.
* Updated Realm Core to version 0.89.2
  - fixed bug causing a crash when opening an encrypted Realm file on ARM64 devices.

## 0.80.1
* Realm.createOrUpdateWithJson() no longer resets fields to their default value if they are not found in the JSON input.
* Realm.compactRealmFile() now uses Realm Core's compact() method which is more failure resilient.
* Realm.copyToRealm() now correctly handles referenced child objects that are already in the Realm.
* The ARM64 binary is now properly a part of the Eclipse distribution package.
* A RealmMigrationExceptionNeeded is now properly thrown if @Index and @PrimaryKey are not set correctly during a migration.
* Fixed bug causing Realms to be cached even though they failed to open correctly.
* Added Realm.deleteRealmFile(File) method.
* Fixed bug causing queries to fail if multiple Realms has different field ordering.
* Fixed bug when using Realm.copyToRealm() with a primary key could crash if default value was already used in the Realm.
* Updated Realm Core to version 0.89.0
  - Improved performance for sorting RealmResults.
  - Improved performance for refreshing a Realm after inserting or modifying strings or binary data.
  - Fixed bug causing incorrect result when querying indexed fields.
  - Fixed bug causing corruption of string index when deleting an object where there are duplicate values for the indexed field.
  - Fixed bug causing a crash after compacting the Realm file.
* Added RealmQuery.isNull() and RealmQuery.isNotNull() for querying relationships.
* Fixed a potential NPE in the RealmList constructor.

## 0.80
* Queries on relationships can be case sensitive.
* Fixed bug when importing JSONObjects containing NULL values.
* Fixed crash when trying to remove last element of a RealmList.
* Fixed bug crashing annotation processor when using "name" in model classes for RealmObject references
* Fixed problem occurring when opening an encrypted Realm with two different instances of the same key.
* Version checker no longer reports that updates are available when latest version is used.
* Added support for static fields in RealmObjects.
* Realm.writeEncryptedCopyTo() has been reenabled.

## 0.79.1
* copyToRealm() no longer crashes on cyclic data structures.
* Fixed potential crash when using copyToRealmOrUpdate with an object graph containing a mix of elements with and without primary keys.

## 0.79
* Added support for ARM64.
* Added RealmQuery.not() to negate a query condition.
* Added copyToRealmOrUpdate() and createOrUpdateFromJson() methods, that works for models with primary keys.
* Made the native libraries much smaller. Arm went from 1.8MB to 800KB.
* Better error reporting when trying to create or open a Realm file fails.
* Improved error reporting in case of missing accessors in model classes.
* Re-enabled RealmResults.remove(index) and RealmResults.removeLast().
* Primary keys are now supported through the @PrimaryKey annotation.
* Fixed error when instantiating a Realm with the wrong key.
* Throw an exception if deleteRealmFile() is called when there is an open instance of the Realm.
* Made migrations and compression methods synchronised.
* Removed methods deprecated in 0.76. Now Realm.allObjectsSorted() and RealmQuery.findAllSorted() need to be used instead.
* Reimplemented Realm.allObjectSorted() for better performance.

## 0.78
* Added proper support for encryption. Encryption support is now included by default. Keys are now 64 bytes long.
* Added support to write an encrypted copy of a Realm.
* Realm no longer incorrectly warns that an instance has been closed too many times.
* Realm now shows a log warning if an instance is being finalized without being closed.
* Fixed bug causing Realms to be cached during a RealmMigration resulting in invalid realms being returned from Realm.getInstance().
* Updated core to 0.88.

## 0.77
* Added Realm.allObjectsSorted() and RealmQuery.findAllSorted() and extending RealmResults.sort() for multi-field sorting.
* Added more logging capabilities at the JNI level.
* Added proper encryption support. NOTE: The key has been increased from 32 bytes to 64 bytes (see example).
* Added support for unmanaged objects and custom constructors.
* Added more precise imports in proxy classes to avoid ambiguous references.
* Added support for executing a transaction with a closure using Realm.executeTransaction().
* Added RealmObject.isValid() to test if an object is still accessible.
* RealmResults.sort() now has better error reporting.
* Fixed bug when doing queries on the elements of a RealmList, ie. like Realm.where(Foo.class).getBars().where().equalTo("name").
* Fixed bug causing refresh() to be called on background threads with closed Realms.
* Fixed bug where calling Realm.close() too many times could result in Realm not getting closed at all. This now triggers a log warning.
* Throw NoSuchMethodError when RealmResults.indexOf() is called, since it's not implemented yet.
* Improved handling of empty model classes in the annotation processor
* Removed deprecated static constructors.
* Introduced new static constructors based on File instead of Context, allowing to save Realm files in custom locations.
* RealmList.remove() now properly returns the removed object.
* Calling realm.close() no longer prevent updates to other open realm instances on the same thread.

## 0.76.0
* RealmObjects can now be imported using JSON.
* Gradle wrapper updated to support Android Studio 1.0.
* Fixed bug in RealmObject.equals() so it now correctly compares two objects from the same Realm.
* Fixed bug in Realm crashing for receiving notifications after close().
* Realm class is now marked as final.
* Replaced concurrency example with a better thread example.
* Allowed to add/remove RealmChangeListeners in RealmChangeListeners.
* Upgraded to core 0.87.0 (encryption support, API changes).
* Close the Realm instance after migrations.
* Added a check to deny the writing of objects outside of a transaction.

## 0.75.1 (03 December 2014)
* Changed sort to be an in-place method.
* Renamed SORT_ORDER_DECENDING to SORT_ORDER_DESCENDING.
* Added sorting functionality to allObjects() and findAll().
* Fixed bug when querying a date column with equalTo(), it would act as lessThan()

## 0.75.0 (28 Nov 2014)
* Realm now implements Closeable, allowing better cleanup of native resources.
* Added writeCopyTo() and compactRealmFile() to write and compact a Realm to a new file.
* RealmObject.toString(), equals() and hashCode() now support models with cyclic references.
* RealmResults.iterator() and listIterator() now correctly iterates the results when using remove().
* Bug fixed in Exception text when field names was not matching the database.
* Bug fixed so Realm no longer throws an Exception when removing the last object.
* Bug fixed in RealmResults which prevented sub-querying.
* The Date type does not support millisecond resolution, and dates before 1901-12-13 and dates after 2038-01-19 are not supported on 32 bit systems.
* Fixed bug so Realm no longer throws an Exception when removing the last object.
* Fixed bug in RealmResults which prevented sub-querying.

## 0.74.0 (19 Nov 2014)
* Added support for more field/accessors naming conventions.
* Added case sensitive versions of string comparison operators equalTo and notEqualTo.
* Added where() to RealmList to initiate queries.
* Added verification of fields names in queries with links.
* Added exception for queries with invalid field name.
* Allow static methods in model classes.
* An exception will now be thrown if you try to move Realm, RealmResults or RealmObject between threads.
* Fixed a bug in the calculation of the maximum of date field in a RealmResults.
* Updated core to 0.86.0, fixing a bug in cancelling an empty transaction, and major query speedups with floats/doubles.
* Consistent handling of UTF-8 strings.
* removeFromRealm() now calls moveLastOver() which is faster and more reliable when deleting multiple objects.

## 0.73.1 (05 Nov 2014)
* Fixed a bug that would send infinite notifications in some instances.

## 0.73.0 (04 Nov 2014)
* Fixed a bug not allowing queries with more than 1024 conditions.
* Rewritten the notification system. The API did not change but it's now much more reliable.
* Added support for switching auto-refresh on and off (Realm.setAutoRefresh).
* Added RealmBaseAdapter and an example using it.
* Added deleteFromRealm() method to RealmObject.

## 0.72.0 (27 Oct 2014)
* Extended sorting support to more types: boolean, byte, short, int, long, float, double, Date, and String fields are now supported.
* Better support for Java 7 and 8 in the annotations processor.
* Better support for the Eclipse annotations processor.
* Added Eclipse support to the distribution folder.
* Added Realm.cancelTransaction() to cancel/abort/rollback a transaction.
* Added support for link queries in the form realm.where(Owner.class).equalTo("cat.age", 12).findAll().
* Faster implementation of RealmQuery.findFirst().
* Upgraded core to 0.85.1 (deep copying of strings in queries; preparation for link queries).

## 0.71.0 (07 Oct 2014)
* Simplified the release artifact to a single Jar file.
* Added support for Eclipse.
* Added support for deploying to Maven.
* Throw exception if nested transactions are used (it's not allowed).
* Javadoc updated.
* Fixed [bug in RealmResults](https://github.com/realm/realm-java/issues/453).
* New annotation @Index to add search index to a field (currently only supporting String fields).
* Made the annotations processor more verbose and strict.
* Added RealmQuery.count() method.
* Added a new example about concurrency.
* Upgraded to core 0.84.0.

## 0.70.1 (30 Sep 2014)
* Enabled unit testing for the realm project.
* Fixed handling of camel-cased field names.

## 0.70.0 (29 Sep 2014)
* This is the first public beta release.<|MERGE_RESOLUTION|>--- conflicted
+++ resolved
@@ -1,17 +1,16 @@
+## 2.3.3 (YYYY-MM-DD)
+
+### Bug fixes
+
+* Element type checking in `DynamicRealmObject#setList()` (#4252).
+
 ## 2.3.2 (2017-02-27)
 
 ### Bug fixes
 
-<<<<<<< HEAD
-* Fixed log levels in JNI layer (#4204).
-* Fixed a bug in encryption (#4128).
-* Fixed "Read-only file system" exception when compacting Realm file on external storage (#4140).
-* Fixed element type checking in `DynamicRealmObject#setList()` (#4252).
-=======
 * Log levels in JNI layer were all reported as "Error" (#4204).
 * Encrypted realms can end up corrupted if many threads are reading and writing at the same time (#4128).
 * "Read-only file system" exception when compacting Realm file on external storage (#4140).
->>>>>>> d9dc2ae4
 
 ### Internal
 
