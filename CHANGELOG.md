--- conflicted
+++ resolved
@@ -1,16 +1,14 @@
-<<<<<<< HEAD
+## 2.3.0
+
+### Object Server API Changes (In Beta)
+
+* Add a default `UserStore` based on the Realm Object Store (`ObjectStoreUserStore`).
+
 ## 2.2.3
 
 ### Bug fixes
 
 * Fixed native memory leak setting the value of a primary key (#3993).
-=======
-## 2.3.0
-
-### Object Server API Changes (In Beta)
-
-* Add a default `UserStore` based on the Realm Object Store (`ObjectStoreUserStore`).
->>>>>>> 302c1659
 
 ## 2.2.2
 
