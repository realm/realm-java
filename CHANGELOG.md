--- conflicted
+++ resolved
@@ -3,11 +3,8 @@
 ### Bug Fixes
 
 * Fixed potential memory leaks of `LinkView` when calling bulk insertions APIs.
-<<<<<<< HEAD
+* Fixed possible assertion when using `PermissionManager` at the beginning (#5195).
 * Crash caused by JNI couldn't find `SharedRealm`'s inner classes when ProGuard is enabled (#5211).
-=======
-* Fixed possible assertion when using `PermissionManager` at the beginning (#5195).
->>>>>>> 46f9aff4
 
 ### Internal
 
