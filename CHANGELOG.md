--- conflicted
+++ resolved
@@ -1,4 +1,3 @@
-<<<<<<< HEAD
 ## 5.2.0 (2018-06-06)
 
 The feature previously named Partial Sync is now called Query-Based Sync and is now the default mode when synchronizing Realms.
@@ -15,6 +14,7 @@
 * [ObjectServer] Added `SyncUser.createConfiguration(url)`. Realms created this way are query-based Realms by default.
 * [ObjectServer] Added `SyncUser.getDefaultConfiguration()`.
 * The Realm bytecode transformer now supports incremental builds (#3034).
+* Improved speed and allocations when parsing field descriptions in queries (#5547).
 
 ### Bug Fixes
 
@@ -23,21 +23,6 @@
 ### Internal
 
 * Module mediator classes being generated now produces a stable output enabling better support for incremental builds (#3034).
-=======
-## 6.0.0 (YYYY-MM-DD)
-
-### Breaking Changes
-
-* [ObjectServer] Partial sync is now the default mode of synchronization. `SyncConfiguration.Builder.partialRealm()` has been replaced by `SyncConfiguration.Builder.fullSynchronization()`.
-* [ObjectServer] `SyncConfiguration.isPartialRealm()` has been replaced by `SyncConfiguration.isFullySynchronizedRealm()`.
->>>>>>> 3e5a7dd8
-
-
-## 5.1.1 (YYYY-MM-DD)
-
-### Enhancements
-
-* Improved speed and allocations when parsing field descriptions in queries (#5547).
 
 
 ## 5.1.0 (2018-04-25)
