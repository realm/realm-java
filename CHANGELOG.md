<<<<<<< HEAD
## 5.5.0 (YYYY-MM-DD)

### Enhancements

* [ObjectServer] Added `ConnectionState` enum describing the states a connection can be in.
* [ObjectServer] Added `SyncSession.isConnected()`.
* [ObjectServer] Added support for observing connection changes for a session using `SyncSession.addConnectionChangeListener()` and `SyncSession.removeConnectionChangeListener()`.

### Internal

* Updated to Object Store commit: 97fd03819f398b3c81c8b007feaca8636629050b
=======
## 5.4.2 (2018-08-09)

### Bug Fixes

* [ObjectServer] Fixed bugs in the Sync Client that could lead to memory corruption and crashes.

### Internal

* Upgraded to Realm Sync 3.8.8
>>>>>>> 01fee448


## 5.4.1 (2018-08-03)

### Bug Fixes

* Compile time crash if no `targetSdk` was defined in Gradle. This was introduced in 5.4.0 (#6082).
* Fix Realm Gradle Plugin adding dependencies in a way incompatible with Kotlin Android Extensions. This was introduced in Realm Java 5.4.0 (#6080).


## 5.4.0 (2018-07-22)

### Enhancements

* Removing a ChangeListener on invalid objects or `RealmResults` should warn instead of throwing (fixes #5855).

### Bug Fixes

* [ObjectServer] Using Android Network Security Configuration is necessary to install the custom root CA for tests (API >= 24) (#5970).
* Fixes issue with the incremental build causing direct access to model without accessor to fail (#6056).
* `RealmQuery.distinct()` is now correctly applied when calling `RealmQuery.count()` (#5958).

### Internal

* Upgraded to Realm Core 5.7.2
* Upgraded to Realm Sync 3.8.1
* [ObjectServer] Improved performance when integrating changes from the server.
* Added extra information about the state of the Realm file if an exception is thrown due to Realm not being able to open it.
* Removed internal dependency on Groovy in the Realm Transformer (#3971).

### Credits

* Thanks to @kageiit for removing Groovy from the Realm Transformer (#3971).


## 5.3.1 (2018-06-19)

### Bug Fixes

* [ObjectServer] Fixed a bug which could potentially flood Realm Object Server with PING messages.
* Calling `Realm.deleteAll()` on a Realm file that contains more classes than in the schema throws exception (#5745).
* `Realm.isEmpty()` returning false in some cases, even if all tables part of the schema are empty (#5745).
* Fixed rare native crash materializing as `Assertion failed: ref + size <= after_ref with (ref, size, after_ref, ndx, m_free_positions.size())` (#5300).

### Internal

* Upgraded to Realm Core 5.6.2
* Upgraded to Realm Sync 3.5.6
* Upgraded to Object Store commit `0bcb9643b8fb14323df697999b79c4a5341a8a21`


## 5.3.0 (2018-06-12)

### Enhancements

* [ObjectServer] `Realm.compactRealm(config)` now works on synchronized Realms (#5937).
* [ObjectServer] `SyncConfiguration.compactOnLaunch()` and `SyncConfiguration.compactOnLaunch(callback)` has been added (#5937).
* Added `RealmQuery.getRealm()`, `RealmResults.getRealm()`, `RealmList.getRealm()` and `OrderedRealmCollectionSnapshot.getRealm()` (#5997).
* Removing a ChangeListener on invalid objects or `RealmResults` should warn instead of throwing (fixes #5855).


### Internal

* Upgraded to Realm Core 5.6.0
* Upgraded to Realm Sync 3.5.2


## 5.2.0 (2018-06-06)

The feature previously named Partial Sync is now called Query-Based Sync and is now the default mode when synchronizing Realms.
This has impacted a number of API's. See below for the details.

### Deprecated

* [ObjectServer] `SyncConfiguration.automatic()` has been deprecated in favour of `SyncUser.getDefaultConfiguration()`.
* [ObjectServer] `new SyncConfiguration.Builder(user, url)` has been deprecated in favour of `SyncUser.createConfiguration(url)`. NOTE: Creating configurations using `SyncUser` will default to using query-based Realms, while creating them using `new SyncConfiguration.Builder(user, url)` will default to fully synchronized Realms.
* [ObjectServer] With query-based sync being the default `SyncConfiguration.Builder.partialRealm()` has been deprecated. Use ``SyncConfiguration.Builder.fullSynchronization()` if you want full synchronisation instead.

### Enhancements

* [ObjectServer] Added `SyncUser.createConfiguration(url)`. Realms created this way are query-based Realms by default.
* [ObjectServer] Added `SyncUser.getDefaultConfiguration()`.
* The Realm bytecode transformer now supports incremental builds (#3034).
* Improved speed and allocations when parsing field descriptions in queries (#5547).

### Bug Fixes

* Having files that ends with `RealmProxy` will no longer break the Realm Transformer (#3709).

### Internal

* Module mediator classes being generated now produces a stable output enabling better support for incremental builds (#3034).


## 5.1.0 (2018-04-25)

### Enhancements

* [ObjectServer] Added support for `SyncUser.requestPasswordReset()`, `SyncUser.completePasswordReset()`
  and their async variants. This makes it possible to reset the password for users created using
  `Credentials.usernamePassword()` where they used their email as username (#5821).
* [ObjectServer] Added support for `SyncUser.requestEmailConfirmation()`, `SyncUser.confirmEmail()`
  and their async variants. This makes it possible to ask users to confirm their email. This is only
  supported for users created using `Credentials.usernamePassword()` who have used an email as their
  username (#5821).
* `RealmQuery.in()` now support `null` which will always return no matches (#4011).
* Added support for `RealmQuery.alwaysTrue()` and `RealmQuery.alwaysFalse()`.

### Bug Fixes

* Changing a primary key from being nullable to being required could result in objects being deleted (##5899).


## 5.0.1 (2018-04-09)

### Enhancements

* [ObjectServer] `SyncConfiguration.automatic()` will make use of the host port to work out the default Realm URL.
* [ObjectServer] A role is now automatically created for each user with that user as its only member. This simplifies the common use case of restricting access to specific objects to a single user. This role can be accessed at `PermissionUser.getRole()`.
* [ObjectServer] Expose `Role.getMembers()` to access the list of associated `UserPermission`.

### Bug Fixes

* `RealmList.move()` did not move items correctly for unmanaged lists (#5860).
* `RealmObject.isValid()` not correctly returns `false` if `null` is provided as an argument (#5865).
* `RealmQuery.findFirst()` and `RealmQuery.findFirstAsync()` not working correctly with sorting (#5714).
* Permission `noPrivileges` and `allPrivileges` were returning opposite privileges.
* Fixes an issue caused by JNI local table reference overflow (#5880).

### Internal

* Upgraded to Realm Sync 3.0.1
* Upgraded to Realm Core 5.4.2

## 5.0.0 (2018-03-15)

This release is compatible with the Realm Object Server 3.0.0-beta.3 or later.

### Known Bugs

* API's marked @ObjectServer are shipped as part of the base binary, they should only be available when enabling synchronized Realms.

### Breaking Changes

* [ObjectServer] Renamed `SyncUser.currentUser()` to `SyncUser.current()`.
* [ObjectServer] Renamed `SyncUser.login(...)` and `SyncUser.loginAsync(...)` to `SyncUser.logIn(...)` and `SyncUser.logInAsync(...)`.
* [ObjectServer] Renamed `SyncUser.logout()` to `SyncUser.logOut()`.
* The `OrderedCollectionChangeSet` parameter in `OrderedRealmCollectionChangeListener.onChange()` is no longer nullable. Use `changeSet.getState()` instead (#5619).
* `realm.subscribeForObjects()` have been removed. Use `RealmQuery.findAllAsync(String subscriptionName)` and `RealmQuery.findAllAsync()` instead.
* Removed previously deprecated `RealmQuery.findAllSorted()`, `RealmQuery.findAllSortedAsync()` `RealmQuery.distinct()` and `RealmQuery.distinctAsync()`.
* Renamed `RealmQuery.distinctValues()` to `RealmQuery.distinct()`

### Enhancements

* [ObjectServer] Added support for partial Realms. Read [here](https://realm.io/docs/java/latest/#partial-realms) for more information.
* [ObjectServer] Added support for Object Level Permissions (requires partial synchronized Realms). Read [here](https://realm.io/docs/java/latest/#partial-realms) for more information.
* [ObjectServer] Added `SyncConfiguration.automatic()` and `SyncConfiguration.automatic(SyncUser user)` (#5806).
* Added two new methods to `OrderedCollectionChangeSet`: `getState()` and `getError()` (#5619).

## Bug Fixes

* Better exception message if a non model class is provided to methods only accepting those (#5779).

### Internal

* Upgraded to Realm Sync 3.0.0
* Upgraded to Realm Core 5.3.0


## 4.4.0 (2018-03-13)

### Enhancements

* Added support for mapping between a Java name and the underlying name in the Realm file using `@RealmModule`, `@RealmClass` and `@RealmField` annotations (#5280).

## Bug Fixes

* [ObjectServer] Fixed an issue where login after a logout will not resume Syncing (https://github.com/realm/my-first-realm-app/issues/22).


## 4.3.4 (2018-02-06)

## Bug Fixes

* Added missing `RealmQuery.oneOf()` for Kotlin that accepts non-nullable types (#5717).
* [ObjectServer] Fixed an issue preventing sync to resume when the network is back (#5677).

## 4.3.3 (2018-01-19)

### Internal

* Downgrade JavaAssist to 3.21.0-GA to fix an issue with a `ClassNotFoundException` at runtime (#5641).


## 4.3.2 (2018-01-17)

### Bug Fixes

* Throws a better exception message when calling `RealmObjectSchema.addField()` with a `RealmModel` class (#3388).
* Use https for Realm version checker (#4043).
* Prevent Realms Gradle plugin from transitively forcing specific versions of Google Build Tools onto downstream projects (#5640).
* [ObjectServer] logging a warning message instead of throwing an exception, when sync report an unknown error code (#5403).

### Enhancements

* [ObjectServer] added support for both Anonymous and Nickname authentication.


### Internal

* Upgraded to Realm Sync 2.2.9
* Upgraded to Realm Core 5.1.2

## 4.3.1 (2017-12-06)

### Bug Fixes

* Fixed kotlin standard library being added to both Java and Kotlin projects (#5587).


## 4.3.0 (2017-12-05)

### Deprecated

* Support for mips devices are deprecated.
* `RealmQuery.findAllSorted()` and `RealmQuery.findAllSortedAsync()` variants in favor of predicate `RealmQuery.sort().findAll()`.
* `RealmQuery.distinct()` and `RealmQuery.distinctAsync()` variants in favor of predicate `RealmQuery.distinctValues().findAll()`

### Enhancements

* [ObjectServer] Added explicit support for JSON Web Tokens (JWT) using `SyncCredentials.jwt(String token)`. It requires Object Server 2.0.23+ (#5580).
* Projects using Kotlin now include additional extension functions that make working with Kotlin easier. See [docs](https://realm.io/docs/java/latest/#kotlin) for more info (#4684).
* New query predicate: `sort()`.
* New query predicate: `distinctValues()`. Will be renamed to `distinct` in next major version.
* The Realm annotation processor now has a stable output when there are no changes to model classes, improving support for incremental compilers (#5567).

### Bug Fixes

* Added missing `toString()` for the implementation of `OrderedCollectionChangeSet`.
* Sync queries are evaluated immediately to solve the performance issue when the query results are huge, `RealmResults.size()` takes too long time (#5387).
* Correctly close the Realm instance if an exception was thrown while opening it. This avoids `IllegalStateException` when deleting the Realm in the catch block (#5570).
* Fixed the listener on `RealmList` not being called when removing the listener then adding it again (#5507). Please notice that a similar issue still exists for `RealmResults`.

### Internal

* Use `OsList` instead of `OsResults` to add notification token on for `RealmList<RealmModel>`.
* Updated Gradle and plugins to support Android Studio `3.0.0` (#5472).
* Upgraded to Realm Sync 2.1.8.
* Upgraded to Realm Core 4.0.4.

### Credits

* Thanks to @tbsandee for fixing a typo (#5548).
* Thanks to @vivekkiran for updating Gradle and plugins to support Android Studio `3.0.0` (#5472).
* Thanks to @madisp for adding better support for incremental compilers (#5567).


## 4.2.0 (2017-11-17)

### Enhancements

* Added support for using non-encrypted Realms in multiple processes. Some caveats apply. Read [doc](https://realm.io/docs/java/latest/#multiprocess) for more info (#1091).
* Added support for importing primitive lists from JSON (#5362).
* [ObjectServer] Support SSL validation using Android TrustManager (no need to specify `trustedRootCA` in `SynConfiguration` if the certificate is installed on the device), fixes (#4759).
* Added the and() function to `RealmQuery` in order to improve readability.

### Bug Fixes

* Leaked file handler in the Realm Transformer (#5521).
* Potential fix for "RealmError: Incompatible lock file" crash (#2459).

### Internal

* Updated JavaAssist to 3.22.0-GA.
* Upgraded to Realm Sync 2.1.4.
* Upgraded to Realm Core 4.0.3.

### Credits

* Thanks to @rakshithravi1997 for adding `RealmQuery.and()` (#5520).


## 4.1.1 (2017-10-27)

### Bug Fixes

* Fixed the compile warnings of using deprecated method `RealmProxyMediator.getTableName()` in generated mediator classes (#5455).
* [ObjectServer] now retrying network query when encountering any `IOException` (#5453).
* Fixed a `NoClassDefFoundError` due to using `@SafeVarargs` below API 19 (#5463).

### Internal

* Updated Realm Sync to 2.1.0.


## 4.1.0 (2017-10-20)

### Enhancements

* `Realm.deleteRealm()` and `RealmConfiguration.assetFile()` are multi-processes safe now.

### Bug Fixes

* Fix some potential database corruption caused by deleting the Realm file while a Realm instance are still opened in another process or the sync client thread.
* Added `realm.ignoreKotlinNullability` as a kapt argument to disable treating kotlin non-null types as `@Required` (#5412) (introduced in `v3.6.0`).
* Increased http connect/write timeout for low bandwidth network.


## 4.0.0 (2017-10-16)

### Breaking Changes

The internal file format has been upgraded. Opening an older Realm will upgrade the file automatically, but older versions of Realm will no longer be able to read the file.

* [ObjectServer] Updated protocol version to 22 which is only compatible with Realm Object Server >= 2.0.0.
* [ObjectServer] Removed deprecated APIs `SyncUser.retrieveUser()` and `SyncUser.retrieveUserAsync()`. Use `SyncUser.retrieveInfoForUser()` and `retrieveInfoForUserAsync()` instead.
* [ObjectServer] `SyncUser.Callback` now accepts a generic parameter indicating type of object returned when `onSuccess` is called.
* [ObjectServer] Renamed `SyncUser.getAccessToken` to `SyncUser.getRefreshToken`.
* [ObjectServer] Removed deprecated API `SyncUser.getManagementRealm()`.
* Calling `distinct()` on a sorted `RealmResults` no longer clears any sorting defined (#3503).
* Relaxed upper bound of type parameter of `RealmList`, `RealmQuery`, `RealmResults`, `RealmCollection`, `OrderedRealmCollection` and `OrderedRealmCollectionSnapshot`.
* Realm has upgraded its RxJava1 support to RxJava2 (#3497)
  * `Realm.asObservable()` has been renamed to `Realm.asFlowable()`.
  * `RealmList.asObservable()` has been renamed to `RealmList.asFlowable()`.
  * `RealmResults.asObservable()` has been renamed to `RealmResults.asFlowable()`.
  * `RealmObject.asObservable()` has been renamed to `RealmObject.asFlowable()`.
  * `RxObservableFactory` now return RxJava2 types instead of RxJava1 types.
* Removed deprecated APIs `RealmSchema.close()` and `RealmObjectSchema.close()`. Those don't have to be called anymore.
* Removed deprecated API `RealmResults.removeChangeListeners()`. Use `RealmResults.removeAllChangeListeners()` instead.
* Removed deprecated API `RealmObject.removeChangeListeners()`. Use `RealmObject.removeAllChangeListeners()` instead.
* Removed `UNSUPPORTED_TABLE`, `UNSUPPORTED_MIXED` and `UNSUPPORTED_DATE` from `RealmFieldType`.
* Removed deprecated API `RealmResults.distinct()`/`RealmResults.distinctAsync()`. Use `RealmQuery.distinct()`/`RealmQuery.distinctAsync()` instead.
* `RealmQuery.createQuery(Realm, Class)`, `RealmQuery.createDynamicQuery(DynamicRealm, String)`, `RealmQuery.createQueryFromResult(RealmResults)` and `RealmQuery.createQueryFromList(RealmList)` have been removed. Use `Realm.where(Class)`, `DynamicRealm.where(String)`, `RealmResults.where()` and `RealmList.where()` instead.

### Enhancements

* [ObjectServer] `SyncUserInfo` now also exposes a users metadata using `SyncUserInfo.getMetadata()`
* `RealmList` can now contain `String`, `byte[]`, `Boolean`, `Long`, `Integer`, `Short`, `Byte`, `Double`, `Float` and `Date` values. [Queries](https://github.com/realm/realm-java/issues/5361) and [Importing primitive lists from JSON](https://github.com/realm/realm-java/issues/5362) are not supported yet.
* Added support for lists of primitives in `RealmObjectSchema` with `addRealmListField(String fieldName, Class<?> primitiveType)`
* Added support for lists of primitives in `DynamicRealmObject` with `setList(String fieldName, RealmList<?> list)` and `getList(String fieldName, Class<?> primitiveType)`.
* Minor performance improvement when copy/insert objects into Realm.
* Added `static RealmObject.getRealm(RealmModel)`, `RealmObject.getRealm()` and `DynamicRealmObject.getDynamicRealm()` (#4720).
* Added `RealmResults.asChangesetObservable()` that emits the pair `(results, changeset)` (#4277).
* Added `RealmList.asChangesetObservable()` that emits the pair `(list, changeset)` (#4277).
* Added `RealmObject.asChangesetObservable()` that emits the pair `(object, changeset)` (#4277).
* All Realm annotations are now kept at runtime, allowing runtime tools access to them (#5344).
* Speedup schema initialization when a Realm file is first accessed (#5391).

### Bug Fixes

* [ObjectServer] Exposing a `RealmConfiguration` that allows a user to open the backup Realm after the client reset (#4759/#5223).
* [ObjectServer] Realm no longer throws a native “unsupported instruction” exception in some cases when opening a synced Realm asynchronously (https://github.com/realm/realm-object-store/issues/502).
* [ObjectServer] Fixed "Cannot open the read only Realm" issue when get`PermissionManager` (#5414).
* Throw `IllegalArgumentException` instead of `IllegalStateException` when calling string/binary data setters if the data length exceeds the limit.
* Added support for ISO8601 2-digit time zone designators (#5309).
* "Bad File Header" caused by the device running out of space while compacting the Realm (#5011).
* `RealmQuery.equalTo()` failed to find null values on an indexed field if using Case.INSENSITIVE (#5299).
* Assigning a managed object's own list to itself would accidentally clear it (#5395).
* Don't try to acquire `ApplicationContext` if not available in `Realm.init(Context)` (#5389).
* Removing and re-adding a changelistener from inside a changelistener sometimes caused notifications to be missed (#5411).

### Internal

* Upgraded to Realm Sync 2.0.2.
* Upgraded to Realm Core 4.0.2.
* Upgraded to OkHttp 3.9.0.
* Upgraded to RxJava 2.1.4.
* Use Object Store to create the primary key table.

### Credits

* Thanks to @JussiPekonen for adding support for 2-digit time zone designators when importing JSON (#5309).


## 3.7.2 (2017-09-12)

### Bug Fixes

* Fixed a JNI memory issue when doing queries which might potentially cause various native crashes.
* Fixed a bug that `RealmList.deleteFromRealm(int)`, `RealmList.deleteFirstFromRealm()` and `RealmList.deleteLastFromRealm()` did not remove target objects from Realm. This bug was introduced in `3.7.1` (#5233).
* Crash with "'xxx' doesn't exist in current schema." when ProGuard is enabled (#5211).


## 3.7.1 (2017-09-07)

### Bug Fixes

* Fixed potential memory leaks of `LinkView` when calling bulk insertions APIs.
* Fixed possible assertion when using `PermissionManager` at the beginning (#5195).
* Crash caused by JNI couldn't find `SharedRealm`'s inner classes when ProGuard is enabled (#5211).

### Internal

* Replaced LinkView with Object Store's List.
* Renaming `io.realm.internal.CollectionChangeSet` to `io.realm.internal.OsCollectionChangeSet`.


## 3.7.0 (2017-09-01)

### Deprecated

* [ObjectServer] `SyncUser.getManagementRealm()`. Use `SyncUser.getPermissionManager()` instead.

### Enhancements

* [ObjectServer] `SyncUser.getPermissionManager` added as a helper API for working with permissions and permission offers.

### Internal

* [ObjectServer] Upgraded OkHttp to 3.7.0.


## 3.6.0 (2017-09-01)

### Breaking Changes

* [ObjectServer] `SyncUser.logout()` no longer throws an exception when associated Realms instances are not closed (#4962).

### Deprecated

* [ObjectServer] `SyncUser#retrieveUser` and `SyncUser#retrieveUserAsync` replaced by `SyncUser#retrieveInfoForUser`
and `SyncUser#retrieveInfoForUserAsync` which returns a `SyncUserInfo` with mode information (#5008).
* [ObjectServer] `SyncUser#Callback` replaced by the generic version `SyncUser#RequestCallback<T>`.

### Enhancements

* [ObjectServer] Added `SyncSession.uploadAllLocalChanges()`.
* [ObjectServer] APIs of `UserStore` have been changed to support same user identity but different authentication server scenario.
* [ObjectServer] Added `SyncUser.allSessions` to retrieve the all valid sessions belonging to the user (#4783).
* Added `Nullable` annotation to methods that may return `null` in order to improve Kotlin usability. This also introduced a dependency to `com.google.code.findbugs:jsr305`.
* `org.jetbrains.annotations.NotNull` is now an alias for `@Required`. This means that the Realm Schema now fully understand Kotlin non-null types.
* Added support for new data type `MutableRealmIntegers`. The new type behaves almost exactly as a reference to a Long (mutable nullable, etc) but supports `increment` and `decrement` methods, which implement a Conflict Free Replicated Data Type, whose value will converge even when changed across distributed devices with poor connections (#4266).
* Added more detailed exception message for `RealmMigrationNeeded`.
* Bumping schema version only without any actual schema changes will just succeed even when the migration block is not supplied. It threw an `RealmMigrationNeededException` before in the same case.
* Throw `IllegalStateException` when schema validation fails because of wrong declaration of `@LinkingObjects`.

### Bug Fixes

* Potential crash after using `Realm.getSchema()` to change the schema of a typed Realm. `Realm.getSchema()` now returns an immutable `RealmSchema` instance.
* `Realm.copyToRealmOrUpdate()` could cause a `RealmList` field to contain duplicated elements (#4957).
* `RealmSchema.create(String)` and `RealmObjectSchema.setClassName(String)` did not accept class name whose length was 51 to 57.
* Workaround for an Android JVM crash when using `compactOnLaunch()` (#4964).
* Class name in exception message from link query is wrong (#5096).
* The `compactOnLaunch` callback is no longer invoked if the Realm at that path is already open on other threads.

### Internal

* [ObjectServer] removed `ObjectServerUser` and its inner classes, in a step to reduce `SyncUser` complexity (#3741).
* [ObjectServer] changed the `SyncSessionStopPolicy` to `AfterChangesUploaded` to align with other binding and to prevent use cases where the Realm might be deleted before the last changes get synchronized (#5028).
* Upgraded Realm Sync to 1.10.8
* Let Object Store handle migration.


## 3.5.0 (2017-07-11)

### Enhancements

* Added `RealmConfiguration.Builder.compactOnLaunch()` to compact the file on launch (#3739).
* [ObjectServer] Adding user lookup API for administrators (#4828).
* An `IllegalStateException` will be thrown if the given `RealmModule` doesn't include all required model classes (#3398).

### Bug Fixes

* Bug in `isNull()`, `isNotNull()`, `isEmpty()`, and `isNotEmpty()` when queries involve nullable fields in link queries (#4856).
* Bug in how to resolve field names when querying `@LinkingObjects` as the last field (#4864).
* Rare crash in `RealmLog` when log level was set to `LogLevel.DEBUG`.
* Broken case insensitive query with indexed field (#4788).
* [ObjectServer] Bug related to the behaviour of `SyncUser#logout` and the use of invalid `SyncUser` with `SyncConfiguration` (#4822).
* [ObjectServer] Not all error codes from the server were recognized correctly, resulting in UNKNOWN being reported instead.
* [ObjectServer] Prevent the use of a `SyncUser` that explicitly logged out, to open a Realm (#4975).

### Internal

* Use Object Store to do table initialization.
* Removed `Table#Table()`, `Table#addEmptyRow()`, `Table#addEmptyRows()`, `Table#add(Object...)`, `Table#pivot(long,long,PivotType)` and `Table#createnative()`.
* Upgraded Realm Core to 2.8.6
* Upgraded Realm Sync to 1.10.5
* Removed `io.realm.internal.OutOfMemoryError`. `java.lang.OutOfMemoryError` will be thrown instead.


## 3.4.0 (2017-06-22)

### Breaking Changes

* [ObjectServer] Updated protocol version to 18 which is only compatible with ROS > 1.6.0.

### Deprecated

* `RealmSchema.close()` and `RealmObjectSchema.close()`. They don't need to be closed manually. They were added to the public API by mistake.

### Enhancements

* [ObjectServer] Added support for Sync Progress Notifications through `SyncSession.addDownloadProgressListener(ProgressMode, ProgressListener)` and `SyncSession.addUploadProgressListener(ProgressMode, ProgressListener)` (#4104).
* [ObjectServer] Added `SyncSession.getState()` (#4784).
* Added support for querying inverse relationships (#2904).
* Moved inverse relationships out of beta stage.
* Added `Realm.getDefaultConfiguration()` (#4725).

### Bug Fixes

* [ObjectServer] Bug which may crash when the JNI local reference limitation was reached on sync client thread.
* [ObjectServer] Retrying connections with exponential backoff, when encountering `ConnectException` (#4310).
* When converting nullable BLOB field to required, `null` values should be converted to `byte[0]` instead of `byte[1]`.
* Bug which may cause duplicated primary key values when migrating a nullable primary key field to not nullable. `RealmObjectSchema.setRequired()` and `RealmObjectSchema.setNullable()` will throw when converting a nullable primary key field with null values stored to a required primary key field.

### Internal

* Upgraded to Realm Sync 1.10.1
* Upgraded to Realm Core 2.8.4

### Credits

* Thanks to Anis Ben Nsir (@abennsir) for upgrading Roboelectric in the unitTestExample (#4698).


## 3.3.2 (2017-06-09)

### Bug Fixes

* [ObjectServer] Crash when an authentication error happens (#4726).
* [ObjectServer] Enabled encryption with Sync (#4561).
* [ObjectServer] Admin users did not connect correctly to the server (#4750).

### Internal

* Factor out internal interface ManagedObject.

## 3.3.1 (2017-05-26)

### Bug Fixes

* [ObjectServer] Accepted extra columns against synced Realm (#4706).


## 3.3.0 (2017-05-24)

### Enhancements

* [ObjectServer] Added two options to `SyncConfiguration` to provide a trusted root CA `trustedRootCA` and to disable SSL validation `disableSSLVerification` (#4371).
* [ObjectServer] Added support for changing passwords through `SyncUser.changePassword()` using an admin user (#4588).

### Bug Fixes

* Queries on proguarded Realm model classes, failed with "Table not found" (#4673).


## 3.2.1 (2017-05-19)

### Enhancements

* Not in transaction illegal state exception message changed to "Cannot modify managed objects outside of a write transaction.".

### Bug Fixes

* [ObjectServer] `schemaVersion` was mistakenly required in order to trigger migrations (#4658).
* [ObjectServer] Fields removed from model classes will now correctly be hidden instead of throwing an exception when opening the Realm (#4658).
* Random crashes which were caused by a race condition in encrypted Realm (#4343).

### Internal

* Upgraded to Realm Sync 1.8.5.
* Upgraded to Realm Core 2.8.0.

## 3.2.0 (2017-05-16)

### Enhancements

* [ObjectServer] Added support for `SyncUser.isAdmin()` (#4353).
* [ObjectServer] New set of Permission API's have been added to `SyncUser` through `SyncUser.getPermissionManager()` (#4296).
* [ObjectServer] Added support for changing passwords through `SyncUser.changePassword()` (#4423).
* [ObjectServer] Added support for `SyncConfiguration.Builder.waitForInitialRemoteData()` (#4270).
* Transient fields are now allowed in model classes, but are implicitly treated as having the `@Ignore` annotation (#4279).
* Added `Realm.refresh()` and `DynamicRealm.refresh()` (#3476).
* Added `Realm.getInstanceAsync()` and `DynamicRealm.getInstanceAsync()` (#2299).
* Added `DynamicRealmObject#linkingObjects(String,String)` to support linking objects on `DynamicRealm` (#4492).
* Added support for read only Realms using `RealmConfiguration.Builder.readOnly()` and `SyncConfiguration.Builder.readOnly()`(#1147).
* Change listeners will now auto-expand variable names to be more descriptive when using Android Studio.
* The `toString()` methods for the standard and dynamic proxies now print "proxy", or "dynamic" before the left bracket enclosing the data.

### Bug Fixes

* `@LinkingObjects` annotation now also works with Kotlin (#4611).

### Internal

* Use separated locks for different `RealmCache`s (#4551).

## 3.1.4 (2017-05-04)

## Bug fixes

* Added missing row validation check in certain cases on invalidated/deleted objects (#4540).
* Initializing Realm is now more resilient if `Context.getFilesDir()` isn't working correctly (#4493).
* `OrderedRealmCollectionSnapshot.get()` returned a wrong object (#4554).
* `onSuccess` callback got triggered infinitely if a synced transaction was committed in the async transaction's `onSuccess` callback (#4594).

## 3.1.3 (2017-04-20)

### Enhancements

* [ObjectServer] Resume synchronization as soon as the connectivity is back (#4141).

### Bug Fixes

* `equals()` and `hashCode()` of managed `RealmObject`s that come from linking objects don't work correctly (#4487).
* Field name was missing in exception message when `null` was set to required field (#4484).
* Now throws `IllegalStateException` when a getter of linking objects is called against deleted or not yet loaded `RealmObject`s (#4499).
* `NullPointerException` caused by local transaction inside the listener of `findFirstAsync()`'s results (#4495).
* Native crash when adding listeners to `RealmObject` after removing listeners from the same `RealmObject` before (#4502).
* Native crash with "Invalid argument" error happened on some Android 7.1.1 devices when opening Realm on external storage (#4461).
* `OrderedRealmCollectionChangeListener` didn't report change ranges correctly when circular link's field changed (#4474).

### Internal

* Upgraded to Realm Sync 1.6.0.
* Upgraded to Realm Core 2.6.1.

## 3.1.2 (2017-04-12)

### Bug Fixes

* Crash caused by JNI couldn't find `OsObject.notifyChangeListeners` when ProGuard is enabled (#4461).
* Incompatible return type of `RealmSchema.getAll()` and `BaseRealm.getSchema()` (#4443).
* Memory leaked when synced Realm was initialized (#4465).
* An `IllegalStateException` will be thrown when starting iterating `OrderedRealmCollection` if the Realm is closed (#4471).

## 3.1.1 (2017-04-07)

### Bug Fixes

* Crash caused by Listeners on `RealmObject` getting triggered the 2nd time with different changed field (#4437).
* Unintentionally exposing `StandardRealmSchema` (#4443).
* Workaround for crashes on specific Samsung devices which are caused by a buggy `memmove` call (#3651).

## 3.1.0 (2017-04-05)

### Breaking Changes

* Updated file format of Realm files. Existing Realm files will automatically be migrated to the new format when they are opened, but older versions of Realm cannot open these files.
* [ObjectServer] Due to file format changes, Realm Object Server 1.3.0 or later is required.

### Enhancements

* Added support for reverse relationships through the `@LinkingObjects` annotation. See `io.realm.annotations.LinkingObjects` for documentation.  
  * This feature is in `@Beta`.
  * Queries on linking objects do not work.  Queries like `where(...).equalTo("field.linkingObjects.id", 7).findAll()` are not yet supported.
  * Backlink verification is incomplete.  Evil code can cause native crashes.
* The listener on `RealmObject` will only be triggered if the object changes (#3894).
* Added `RealmObjectChangeListener` interface that provide detailed information about `RealmObject` field changes.
* Listeners on `RealmList` and `RealmResults` will be triggered immediately when the transaction is committed on the same thread (#4245).
* The real `RealmMigrationNeededException` is now thrown instead of `IllegalArgumentException` if no migration is provided for a Realm that requires it.
* `RealmQuery.distinct()` can be performed on unindexed fields (#2285).
* `targetSdkVersion` is now 25.
* [ObjectServer] In case of a Client Reset, information about the location of the backed up Realm file is now reported through the `ErrorHandler` interface (#4080).
* [ObjectServer] Authentication URLs now automatically append `/auth` if no other path segment is set (#4370).

### Bug Fixes

* Crash with `LogicError` with `Bad version number` on notifier thread (#4369).
* `Realm.migrateRealm(RealmConfiguration)` now fails correctly with an `IllegalArgumentException` if a `SyncConfiguration` is provided (#4075).
* Potential cause for Realm file corruptions (never reported).
* Add `@Override` annotation to proxy class accessors and stop using raw type in proxy classes in order to remove warnings from javac (#4329).
* `findFirstAsync()` now returns an invalid object if there is no object matches the query condition instead of running the query repeatedly until it can find one (#4352).
* [ObjectServer] Changing the log level after starting a session now works correctly (#4337).

### Internal

* Using the Object Store's Session and SyncManager.
* Upgraded to Realm Sync 1.5.0.
* Upgraded to Realm Core 2.5.1.
* Upgraded Gradle to 3.4.1

## 3.0.0 (2017-02-28)

### Breaking Changes

* `RealmResults.distinct()` returns a new `RealmResults` object instead of filtering on the original object (#2947).
* `RealmResults` is auto-updated continuously. Any transaction on the current thread which may have an impact on the order or elements of the `RealmResults` will change the `RealmResults` immediately instead of change it in the next event loop. The standard `RealmResults.iterator()` will continue to work as normal, which means that you can still delete or modify elements without impacting the iterator. The same is not true for simple for-loops. In some cases a simple for-loop will not work (https://realm.io/docs/java/3.0.0/api/io/realm/OrderedRealmCollection.html#loops), and you must use the new createSnapshot() method.
* `RealmChangeListener` on `RealmObject` will now also be triggered when the object is deleted. Use `RealmObject.isValid()` to check this state(#3138).
* `RealmObject.asObservable()` will now emit the object when it is deleted. Use `RealmObject.isValid()` to check this state (#3138).
* Removed deprecated classes `Logger` and `AndroidLogger` (#4050).

### Deprecated

* `RealmResults.removeChangeListeners()`. Use `RealmResults.removeAllChangeListeners()` instead.
* `RealmObject.removeChangeListeners()`. Use `RealmObject.removeAllChangeListeners()` instead.
* `RealmResults.distinct()` and `RealmResults.distinctAsync()`. Use `RealmQuery.distinct()` and `RealmQuery.distinctAsync()` instead.

### Enhancements

* Added support for sorting by link's field (#672).
* Added `OrderedRealmCollectionSnapshot` class and `OrderedRealmCollection.createSnapshot()` method. `OrderedRealmCollectionSnapshot` is useful when changing `RealmResults` or `RealmList` in simple loops.
* Added `OrderedRealmCollectionChangeListener` interface for supporting fine-grained collection notifications.
* Added support for ChangeListeners on `RealmList`.
* Added `RealmList.asObservable()`.

### Bug Fixes

* Element type checking in `DynamicRealmObject#setList()` (#4252).
* Now throws `IllegalStateException` instead of process crash when any of thread confined methods in `RealmQuery` is called from wrong thread (#4228).
* Now throws `IllegalStateException` when any of thread confined methods in `DynamicRealmObject` is called from wrong thread (#4258).

### Internal

* Use Object Store's `Results` as the backend for `RealmResults` (#3372).
  - Use Object Store's notification mechanism to trigger listeners.
  - Local commits triggers Realm global listener and `RealmObject` listener on current thread immediately instead of in the next event loop.


## 2.3.2 (2017-02-27)

### Bug fixes

* Log levels in JNI layer were all reported as "Error" (#4204).
* Encrypted realms can end up corrupted if many threads are reading and writing at the same time (#4128).
* "Read-only file system" exception when compacting Realm file on external storage (#4140).

### Internal

* Updated to Realm Sync v1.2.1.
* Updated to Realm Core v2.3.2.

### Enhancements

* Improved performance of getters and setters in proxy classes.


## 2.3.1 (2017-02-07)

### Enhancements

* [ObjectServer] The `serverUrl` given to `SyncConfiguration.Builder()` is now more lenient and will also accept only paths as argument (#4144).
* [ObjectServer] Add a timer to refresh periodically the access_token.

### Bug fixes

* NPE problem in SharedRealm.finalize() (#3730).
* `RealmList.contains()` and `RealmResults.contains()` now correctly use custom `equals()` method on Realm model classes.
* Build error when the project is using Kotlin (#4087).
* Bug causing classes to be replaced by classes already in Gradle's classpath (#3568).
* NullPointerException when notifying a single object that it changed (#4086).


## 2.3.0 (2017-01-19)

### Object Server API Changes

* Realm Sync v1.0.0 has been released, and Realm Mobile Platform is no longer considered in beta.
* Breaking change: Location of Realm files are now placed in `getFilesDir()/<userIdentifier>` instead of `getFilesDir()/`.
  This is done in order to support shared Realms among users, while each user retaining their own local copy.
* Breaking change: `SyncUser.all()` now returns Map instead of List.
* Breaking change: Added a default `UserStore` saving users in a Realm file (`RealmFileUserStore`).
* Breaking change: Added multi-user support to `UserStore`. Added `get(String)` and `remove(String)`, removed `remove()` and renamed `get()` to `getCurrent()`.
* Breaking change: Changed the order of arguments to `SyncCredentials.custom()` to match iOS: token, provider, userInfo.
* Added support for `PermissionOffer` and `PermissionOfferResponse` to `SyncUser.getManagementRealm()`.
* Exceptions thrown in error handlers are ignored but logged (#3559).
* Removed unused public constants in `SyncConfiguration` (#4047).
* Fixed bug, preventing Sync client to renew the access token (#4038) (#4039).
* Now `SyncUser.logout()` properly revokes tokens (#3639).

### Bug fixes

* Fixed native memory leak setting the value of a primary key (#3993).
* Activated Realm's annotation processor on connectedTest when the project is using kapt (#4008).
* Fixed "too many open files" issue (#4002).
* Added temporary work-around for bug crashing Samsung Tab 3 devices on startup (#3651).

### Enhancements

* Added `like` predicate for String fields (#3752).

### Internal

* Updated to Realm Sync v1.0.0.
* Added a Realm backup when receiving a Sync client reset message from the server.

## 2.2.2 (2017-01-16)

### Object Server API Changes (In Beta)

* Disabled `Realm.compactRealm()` when sync is enabled as it might corrupt the Realm (https://github.com/realm/realm-core/issues/2345).

### Bug fixes

* "operation not permitted" issue when creating Realm file on some devices' external storage (#3629).
* Crash on API 10 devices (#3726).
* `UnsatisfiedLinkError` caused by `pipe2` (#3945).
* Unrecoverable error with message "Try again" when the notification fifo is full (#3964).
* Realm migration wasn't triggered when the primary key definition was altered (#3966).
* Use phantom reference to solve the finalize time out issue (#2496).

### Enhancements

* All major public classes are now non-final. This is mostly a compromise to support Mockito. All protected fields/methods are still not considered part of the public API and can change without notice (#3869).
* All Realm instances share a single notification daemon thread.
* Fixed Java lint warnings with generated proxy classes (#2929).

### Internal

* Upgraded Realm Core to 2.3.0.
* Upgraded Realm Sync to 1.0.0-BETA-6.5.

## 2.2.1 (2016-11-12)

### Object Server API Changes (In Beta)

* Fixed `SyncConfiguration.toString()` so it now outputs a correct description instead of an empty string (#3787).

### Bug fixes

* Added version number to the native library, preventing ReLinker from accidentally loading old code (#3775).
* `Realm.getLocalInstanceCount(config)` throwing NullPointerException if called after all Realms have been closed (#3791).

## 2.2.0 (2016-11-12)

### Object Server API Changes (In Beta)

* Added support for `SyncUser.getManagementRealm()` and permission changes.

### Bug fixes

* Kotlin projects no longer create the `RealmDefaultModule` if no Realm model classes are present (#3746).
* Remove `includedescriptorclasses` option from ProGuard rule file in order to support built-in shrinker of Android Gradle Plugin (#3714).
* Unexpected `RealmMigrationNeededException` was thrown when a field was added to synced Realm.

### Enhancements

* Added support for the `annotationProcessor` configuration provided by Android Gradle Plugin 2.2.0 or later. Realm plugin adds its annotation processor to the `annotationProcessor` configuration instead of `apt` configuration if it is available and the `com.neenbedankt.android-apt` plugin is not used. In Kotlin projects, `kapt` is used instead of the `annotationProcessor` configuration (#3026).

## 2.1.1 (2016-10-27)

### Bug fixes

* Fixed a bug in `Realm.insert` and `Realm.insertOrUpdate` methods causing a `StackOverFlow` when you try to insert a cyclic graph of objects between Realms (#3732).

### Object Server API Changes (In Beta)

* Set default RxFactory to `SyncConfiguration`.

### Bug fixes

* ProGuard configuration introduced in 2.1.0 unexpectedly kept classes that did not have the @KeepMember annotation (#3689).

## 2.1.0 (2016-10-25)

### Breaking changes

* * `SecureUserStore` has been moved to its own GitHub repository: https://github.com/realm/realm-android-user-store
  See https://github.com/realm/realm-android-user-store/blob/master/README.md for further info on how to include it.


### Object Server API Changes (In Beta)

* Renamed `User` to `SyncUser`, `Credentials` to `SyncCredentials` and `Session` to `SyncSession` to align names with Cocoa.
* Removed `SyncManager.setLogLevel()`. Use `RealmLog.setLevel()` instead.
* `SyncUser.logout()` now correctly clears `SyncUser.currentUser()` (#3638).
* Missing ProGuard configuration for libraries used by Sync extension (#3596).
* Error handler was not called when sync session failed (#3597).
* Added `User.all()` that returns all known Realm Object Server users.
* Upgraded Realm Sync to 1.0.0-BETA-3.2

### Deprecated

* `Logger`. Use `RealmLogger` instead.
* `AndroidLogger`. The logger for Android is implemented in native code instead.

### Bug fixes

* The following were not kept by ProGuard: names of native methods not in the `io.realm.internal` package, names of classes used in method signature (#3596).
* Permission error when a database file was located on external storage (#3140).
* Memory leak when unsubscribing from a RealmResults/RealmObject RxJava Observable (#3552).

### Enhancements

* `Realm.compactRealm()` now works for encrypted Realms.
* Added `first(E defaultValue)` and `last(E defaultValue)` methods to `RealmList` and `RealmResult`. These methods will return the provided object instead of throwing an `IndexOutOfBoundsException` if the list is empty.
* Reduce transformer logger verbosity (#3608).
* `RealmLog.setLevel(int)` for setting the log level across all loggers.

### Internal

* Upgraded Realm Core to 2.1.3

### Credits

* Thanks to Max Furman (@maxfurman) for adding support for `first()` and `last()` default values.

## 2.0.2 (2016-10-06)

This release is not protocol-compatible with previous versions of the Realm Mobile Platform. The base library is still fully compatible.

### Bug fixes

* Build error when using Java 7 (#3563).

### Internal

* Upgraded Realm Core to 2.1.0
* Upgraded Realm Sync to 1.0.0-BETA-2.0.

## 2.0.1 (2016-10-05)

### Bug fixes

* `android.net.conn.CONNECTIVITY_CHANGE` broadcast caused `RuntimeException` if sync extension was disabled (#3505).
* `android.net.conn.CONNECTIVITY_CHANGE` was not delivered on Android 7 devices.
* `distinctAsync` did not respect other query parameters (#3537).
* `ConcurrentModificationException` from Gradle when building an application (#3501).

### Internal

* Upgraded to Realm Core 2.0.1 / Realm Sync 1.3-BETA

## 2.0.0 (2016-09-27)

This release introduces support for the Realm Mobile Platform!
See <https://realm.io/news/introducing-realm-mobile-platform/> for an overview of these great new features.

### Breaking Changes

* Files written by Realm 2.0 cannot be read by 1.x or earlier versions. Old files can still be opened.
* It is now required to call `Realm.init(Context)` before calling any other Realm API.
* Removed `RealmConfiguration.Builder(Context)`, `RealmConfiguration.Builder(Context, File)` and `RealmConfiguration.Builder(File)` constructors.
* `isValid()` now always returns `true` instead of `false` for unmanaged `RealmObject` and `RealmList`. This puts it in line with the behaviour of the Cocoa and .NET API's (#3101).
* armeabi is not supported anymore.
* Added new `RealmFileException`.
  - `IncompatibleLockFileException` has been removed and replaced by `RealmFileException` with kind `INCOMPATIBLE_LOCK_FILE`.
  - `RealmIOExcpetion` has been removed and replaced by `RealmFileException`.
* `RealmConfiguration.Builder.assetFile(Context, String)` has been renamed to `RealmConfiguration.Builder.assetFile(String)`.
* Object with primary key is now required to define it when the object is created. This means that `Realm.createObject(Class<E>)` and `DynamicRealm.createObject(String)` now throws `RealmException` if they are used to create an object with a primary key field. Use `Realm.createObject(Class<E>, Object)` or `DynamicRealm.createObject(String, Object)` instead.
* Importing from JSON without the primary key field defined in the JSON object now throws `IllegalArgumentException`.
* Now `Realm.beginTransaction()`, `Realm.executeTransaction()` and `Realm.waitForChange()` throw `RealmMigrationNeededException` if a remote process introduces incompatible schema changes (#3409).
* The primary key value of an object can no longer be changed after the object was created. Instead a new object must be created and all fields copied over.
* Now `Realm.createObject(Class)` and `Realm.createObject(Class,Object)` take the values from the model's fields and default constructor. Creating objects through the `DynamicRealm` does not use these values (#777).
* When `Realm.create*FromJson()`s create a new `RealmObject`, now they take the default values defined by the field itself and its default constructor for those fields that are not defined in the JSON object.

### Enhancements

* Added `realmObject.isManaged()`, `RealmObject.isManaged(obj)` and `RealmCollection.isManaged()` (#3101).
* Added `RealmConfiguration.Builder.directory(File)`.
* `RealmLog` has been moved to the public API. It is now possible to control which events Realm emit to Logcat. See the `RealmLog` class for more details.
* Typed `RealmObject`s can now continue to access their fields properly even though the schema was changed while the Realm was open (#3409).
* A `RealmMigrationNeededException` will be thrown with a cause to show the detailed message when a migration is needed and the migration block is not in the `RealmConfiguration`.


### Bug fixes

* Fixed a lint error in proxy classes when the 'minSdkVersion' of user's project is smaller than 11 (#3356).
* Fixed a potential crash when there were lots of async queries waiting in the queue.
* Fixed a bug causing the Realm Transformer to not transform field access in the model's constructors (#3361).
* Fixed a bug causing a build failure when the Realm Transformer adds accessors to a model class that was already transformed in other project (#3469).
* Fixed a bug causing the `NullPointerException` when calling getters/setters in the model's constructors (#2536).

### Internal

* Moved JNI build to CMake.
* Updated Realm Core to 2.0.0.
* Updated ReLinker to 1.2.2.

## 1.2.0 (2016-08-19)

### Bug fixes

* Throw a proper exception when operating on a non-existing field with the dynamic API (#3292).
* `DynamicRealmObject.setList` should only accept `RealmList<DynamicRealmObject>` (#3280).
* `DynamicRealmObject.getX(fieldName)` now throws a proper exception instead of a native crash when called with a field name of the wrong type (#3294).
* Fixed a concurrency crash which might happen when `Realm.executeTransactionAsync()` tried to call `onSucess` after the Realm was closed.

### Enhancements

* Added `RealmQuery.in()` for a comparison against multiple values.
* Added byte array (`byte[]`) support to `RealmQuery`'s `equalTo` and `notEqualTo` methods.
* Optimized internal caching of schema classes (#3315).

### Internal

* Updated Realm Core to 1.5.1.
* Improved sorting speed.
* Completely removed the `OptionalAPITransformer`.

### Credits

* Thanks to Brenden Kromhout (@bkromhout) for adding binary array support to `equalTo` and `notEqualTo`.

## 1.1.1 (2016-07-01)

### Bug fixes

* Fixed a wrong JNI method declaration which might cause "method not found" crash on some devices.
* Fixed a bug that `Error` in the background async thread is not forwarded to the caller thread.
* Fixed a crash when an empty `Collection` is passed to `insert()`/`insertOrUpdate()` (#3103).
* Fixed a bug that does not transfer the primary key when `RealmSchemaObject.setClassName()` is called to rename a class (#3118).
* Fixed bug in `Realm.insert` and `Realm.insertOrUpdate` methods causing a `RealmList` to be cleared when inserting a managed `RealmModel` (#3105).
* Fixed a concurrency allocation bug in storage engine which might lead to some random crashes.
* Bulk insertion now throws if it is not called in a transaction (#3173).
* The IllegalStateException thrown when accessing an empty RealmObject is now more meaningful (#3200).
* `insert()` now correctly throws an exception if two different objects have the same primary key (#3212).
* Blackberry Z10 throwing "Function not implemented" (#3178).
* Reduced the number of file descriptors used by Realm Core (#3197).
* Throw a proper `IllegalStateException` if a `RealmChangeListener` is used inside an IntentService (#2875).

### Enhancements

* The Realm Annotation processor no longer consumes the Realm annotations. Allowing other annotation processors to run.

### Internal

* Updated Realm Core to 1.4.2.
* Improved sorting speed.

## 1.1.0 (2016-06-30)

### Bug fixes

* A number of bug fixes in the storage engine related to memory management in rare cases when a Realm has been compacted.
* Disabled the optional API transformer since it has problems with DexGuard (#3022).
* `OnSuccess.OnSuccess()` might not be called with the correct Realm version for async transaction (#1893).
* Fixed a bug in `copyToRealm()` causing a cyclic dependency objects being duplicated.
* Fixed a build failure when model class has a conflicting name such as `Map`, `List`, `String`, ... (#3077).

### Enhancements

* Added `insert(RealmModel obj)`, `insertOrUpdate(RealmModel obj)`, `insert(Collection<RealmModel> collection)` and `insertOrUpdate(Collection<RealmModel> collection)` to perform batch inserts (#1684).
* Enhanced `Table.toString()` to show a PrimaryKey field details (#2903).
* Enabled ReLinker when loading a Realm from a custom path by adding a `RealmConfiguration.Builder(Context, File)` constructor (#2900).
* Changed `targetSdkVersion` of `realm-library` to 24.
* Logs warning if `DynamicRealm` is not closed when GC happens as it does for `Realm`.

### Deprecated

* `RealmConfiguration.Builder(File)`. Use `RealmConfiguration.Builder(Context, File)` instead.

### Internal

* Updated Realm Core to 1.2.0.

## 1.0.1 (2016-05-25)

### Bug fixes

* Fixed a crash when calling `Table.toString()` in debugger (#2429).
* Fixed a race condition which would cause some `RealmResults` to not be properly updated inside a `RealmChangeListener`. This could result in crashes when accessing items from those results (#2926/#2951).
* Revised `RealmResults.isLoaded()` description (#2895).
* Fixed a bug that could cause Realm to lose track of primary key when using `RealmObjectSchema.removeField()` and `RealmObjectSchema.renameField()` (#2829/#2926).
* Fixed a bug that prevented some devices from finding async related JNI methods correctly.
* Updated ProGuard configuration in order not to depend on Android's default configuration (#2972).
* Fixed a race condition between Realms notifications and other UI events. This could e.g. cause ListView to crash (#2990).
* Fixed a bug that allowed both `RealmConfiguration.Builder.assetFile()`/`deleteRealmIfMigrationNeeded()` to be configured at the same time, which leads to the asset file accidentally being deleted in migrations (#2933).
* Realm crashed outright when the same Realm file was opened in two processes. Realm will now optimistically retry opening for 1 second before throwing an Error (#2459).

### Enhancements

* Removes RxJava related APIs during bytecode transforming to make RealmObject plays well with reflection when rx.Observable doesn't exist.

## 1.0.0 (2016-05-25)

No changes since 0.91.1.

## 0.91.1 (2016-05-25)

* Updated Realm Core to 1.0.1.

### Bug fixes

* Fixed a bug when opening a Realm causes a staled memory mapping. Symptoms are error messages like "Bad or incompatible history type", "File format version doesn't match", and "Encrypted interprocess sharing is currently unsupported".

## 0.91.0 (2016-05-20)

* Updated Realm Core to 1.0.0.

### Breaking changes

* Removed all `@Deprecated` methods.
* Calling `Realm.setAutoRefresh()` or `DynamicRealm.setAutoRefresh()` from non-Looper thread throws `IllegalStateException` even if the `autoRefresh` is false (#2820).

### Bug fixes

* Calling RealmResults.deleteAllFromRealm() might lead to native crash (#2759).
* The annotation processor now correctly reports an error if trying to reference interfaces in model classes (#2808).
* Added null check to `addChangeListener` and `removeChangeListener` in `Realm` and `DynamicRealm` (#2772).
* Calling `RealmObjectSchema.addPrimaryKey()` adds an index to the primary key field, and calling `RealmObjectSchema.removePrimaryKey()` removes the index from the field (#2832).
* Log files are not deleted when calling `Realm.deleteRealm()` (#2834).

### Enhancements

* Upgrading to OpenSSL 1.0.1t. From July 11, 2016, Google Play only accept apps using OpenSSL 1.0.1r or later (https://support.google.com/faqs/answer/6376725, #2749).
* Added support for automatically copying an initial database from assets using `RealmConfiguration.Builder.assetFile()`.
* Better error messages when certain file operations fail.

### Credits

* Paweł Surówka (@thesurix) for adding the `RealmConfiguration.Builder.assetFile()`.

## 0.90.1

* Updated Realm Core to 0.100.2.

### Bug fixes

* Opening a Realm while closing a Realm in another thread could lead to a race condition.
* Automatic migration to the new file format could in rare circumstances lead to a crash.
* Fixing a race condition that may occur when using Async API (#2724).
* Fixed CannotCompileException when related class definition in android.jar cannot be found (#2703).

### Enhancements

* Prints path when file related exceptions are thrown.

## 0.90.0

* Updated Realm Core to 0.100.0.

### Breaking changes

* RealmChangeListener provides the changed object/Realm/collection as well (#1594).
* All JSON methods on Realm now only wraps JSONException in RealmException. All other Exceptions are thrown as they are.
* Marked all methods on `RealmObject` and all public classes final (#1594).
* Removed `BaseRealm` from the public API.
* Removed `HandlerController` from the public API.
* Removed constructor of `RealmAsyncTask` from the public API (#1594).
* `RealmBaseAdapter` has been moved to its own GitHub repository: https://github.com/realm/realm-android-adapters
  See https://github.com/realm/realm-android-adapters/blob/master/README.md for further info on how to include it.
* File format of Realm files is changed. Files will be automatically upgraded but opening a Realm file with older
  versions of Realm is not possible.

### Deprecated

* `Realm.allObjects*()`. Use `Realm.where(clazz).findAll*()` instead.
* `Realm.distinct*()`. Use `Realm.where(clazz).distinct*()` instead.
* `DynamicRealm.allObjects*()`. Use `DynamicRealm.where(className).findAll*()` instead.
* `DynamicRealm.distinct*()`. Use `DynamicRealm.where(className).distinct*()` instead.
* `Realm.allObjectsSorted(field, sort, field, sort, field, sort)`. Use `RealmQuery.findAllSorted(field[], sort[])`` instead.
* `RealmQuery.findAllSorted(field, sort, field, sort, field, sort)`. Use `RealmQuery.findAllSorted(field[], sort[])`` instead.
* `RealmQuery.findAllSortedAsync(field, sort, field, sort, field, sort)`. Use `RealmQuery.findAllSortedAsync(field[], sort[])`` instead.
* `RealmConfiguration.setModules()`. Use `RealmConfiguration.modules()` instead.
* `Realm.refresh()` and `DynamicRealm.refresh()`. Use `Realm.waitForChange()`/`stopWaitForChange()` or `DynamicRealm.waitForChange()`/`stopWaitForChange()` instead.

### Enhancements

* `RealmObjectSchema.getPrimaryKey()` (#2636).
* `Realm.createObject(Class, Object)` for creating objects with a primary key directly.
* Unit tests in Android library projects now detect Realm model classes.
* Better error message if `equals()` and `hashCode()` are not properly overridden in custom Migration classes.
* Expanding the precision of `Date` fields to cover full range (#833).
* `Realm.waitForChange()`/`stopWaitForChange()` and `DynamicRealm.waitForChange()`/`stopWaitForChange()` (#2386).

### Bug fixes

* `RealmChangeListener` on `RealmObject` is not triggered when adding listener on returned `RealmObject` of `copyToRealmOrUpdate()` (#2569).

### Credits

* Thanks to Brenden Kromhout (@bkromhout) for adding `RealmObjectSchema.getPrimaryKey()`.

## 0.89.1

### Bug fixes

* @PrimaryKey + @Required on String type primary key no longer throws when using copyToRealm or copyToRealmOrUpdate (#2653).
* Primary key is cleared/changed when calling RealmSchema.remove()/RealmSchema.rename() (#2555).
* Objects implementing RealmModel can be used as a field of RealmModel/RealmObject (#2654).

## 0.89.0

### Breaking changes

* @PrimaryKey field value can now be null for String, Byte, Short, Integer, and Long types. Older Realms should be migrated, using RealmObjectSchema.setNullable(), or by adding the @Required annotation (#2515).
* `RealmResults.clear()` now throws UnsupportedOperationException. Use `RealmResults.deleteAllFromRealm()` instead.
* `RealmResults.remove(int)` now throws UnsupportedOperationException. Use `RealmResults.deleteFromRealm(int)` instead.
* `RealmResults.sort()` and `RealmList.sort()` now return the sorted result instead of sorting in-place.
* `RealmList.first()` and `RealmList.last()` now throw `ArrayIndexOutOfBoundsException` if `RealmList` is empty.
* Removed deprecated method `Realm.getTable()` from public API.
* `Realm.refresh()` and `DynamicRealm.refresh()` on a Looper no longer have any effect. `RealmObject` and `RealmResults` are always updated on the next event loop.

### Deprecated

* `RealmObject.removeFromRealm()` in place of `RealmObject.deleteFromRealm()`
* `Realm.clear(Class)` in favour of `Realm.delete(Class)`.
* `DynamicRealm.clear(Class)` in place of `DynamicRealm.delete(Class)`.

### Enhancements

* Added a `RealmModel` interface that can be used instead of extending `RealmObject`.
* `RealmCollection` and `OrderedRealmCollection` interfaces have been added. `RealmList` and `RealmResults` both implement these.
* `RealmBaseAdapter` now accept an `OrderedRealmCollection` instead of only `RealmResults`.
* `RealmObjectSchema.isPrimaryKey(String)` (#2440)
* `RealmConfiguration.initialData(Realm.Transaction)` can now be used to populate a Realm file before it is used for the first time.

### Bug fixes

* `RealmObjectSchema.isRequired(String)` and `RealmObjectSchema.isNullable(String)` don't throw when the given field name doesn't exist.

### Credits

* Thanks to @thesurix for adding `RealmConfiguration.initialData()`.

## 0.88.3

* Updated Realm Core to 0.97.3.

### Enhancements

* Throws an IllegalArgumentException when calling Realm.copyToRealm()/Realm.copyToRealmOrUpdate() with a RealmObject which belongs to another Realm instance in a different thread.
* Improved speed of cleaning up native resources (#2496).

### Bug fixes

* Field annotated with @Ignored should not have accessors generated by the bytecode transformer (#2478).
* RealmResults and RealmObjects can no longer accidentially be GC'ed if using `asObservable()`. Previously this caused the observable to stop emitting (#2485).
* Fixed an build issue when using Realm in library projects on Windows (#2484).
* Custom equals(), toString() and hashCode() are no longer incorrectly overwritten by the proxy class (#2545).

## 0.88.2

* Updated Realm Core to 0.97.2.

### Enhancements

* Outputs additional information when incompatible lock file error occurs.

### Bug fixes

* Race condition causing BadVersionException when running multiple async writes and queries at the same time (#2021/#2391/#2417).

## 0.88.1

### Bug fixes

* Prevent throwing NullPointerException in RealmConfiguration.equals(RealmConfiguration) when RxJava is not in the classpath (#2416).
* RealmTransformer fails because of missing annotation classes in user's project (#2413).
* Added SONAME header to shared libraries (#2432).
* now DynamicRealmObject.toString() correctly shows null value as "null" and the format is aligned to the String from typed RealmObject (#2439).
* Fixed an issue occurring while resolving ReLinker in apps using a library based on Realm (#2415).

## 0.88.0 (2016-03-10)

* Updated Realm Core to 0.97.0.

### Breaking changes

* Realm has now to be installed as a Gradle plugin.
* DynamicRealm.executeTransaction() now directly throws any RuntimeException instead of wrapping it in a RealmException (#1682).
* DynamicRealm.executeTransaction() now throws IllegalArgumentException instead of silently accepting a null Transaction object.
* String setters now throw IllegalArgumentException instead of RealmError for invalid surrogates.
* DynamicRealm.distinct()/distinctAsync() and Realm.distinct()/distinctAsync() now throw IllegalArgumentException instead of UnsupportedOperationException for invalid type or unindexed field.
* All thread local change listeners are now delayed until the next Looper event instead of being triggered when committing.
* Removed RealmConfiguration.getSchemaMediator() from public API which was deprecated in 0.86.0. Please use RealmConfiguration.getRealmObjectClasses() to obtain the set of model classes (#1797).
* Realm.migrateRealm() throws a FileNotFoundException if the Realm file doesn't exist.
* It is now required to unsubscribe from all Realm RxJava observables in order to fully close the Realm (#2357).

### Deprecated

* Realm.getInstance(Context). Use Realm.getInstance(RealmConfiguration) or Realm.getDefaultInstance() instead.
* Realm.getTable(Class) which was public because of the old migration API. Use Realm.getSchema() or DynamicRealm.getSchema() instead.
* Realm.executeTransaction(Transaction, Callback) and replaced it with Realm.executeTransactionAsync(Transaction), Realm.executeTransactionAsync(Transaction, OnSuccess), Realm.executeTransactionAsync(Transaction, OnError) and Realm.executeTransactionAsync(Transaction, OnSuccess, OnError).

### Enhancements

* Support for custom methods, custom logic in accessors, custom accessor names, interface implementation and public fields in Realm objects (#909).
* Support to project Lombok (#502).
* RealmQuery.isNotEmpty() (#2025).
* Realm.deleteAll() and RealmList.deleteAllFromRealm() (#1560).
* RealmQuery.distinct() and RealmResults.distinct() (#1568).
* RealmQuery.distinctAsync() and RealmResults.distinctAsync() (#2118).
* Improved .so loading by using [ReLinker](https://github.com/KeepSafe/ReLinker).
* Improved performance of RealmList#contains() (#897).
* distinct(...) for Realm, DynamicRealm, RealmQuery, and RealmResults can take multiple parameters (#2284).
* "realm" and "row" can be used as field name in model classes (#2255).
* RealmResults.size() now returns Integer.MAX_VALUE when actual size is greater than Integer.MAX_VALUE (#2129).
* Removed allowBackup from AndroidManifest (#2307).

### Bug fixes

* Error occurring during test and (#2025).
* Error occurring during test and connectedCheck of unit test example (#1934).
* Bug in jsonExample (#2092).
* Multiple calls of RealmResults.distinct() causes to return wrong results (#2198).
* Calling DynamicRealmObject.setList() with RealmList<DynamicRealmObject> (#2368).
* RealmChangeListeners did not triggering correctly if findFirstAsync() didn't find any object. findFirstAsync() Observables now also correctly call onNext when the query completes in that case (#2200).
* Setting a null value to trigger RealmChangeListener (#2366).
* Preventing throwing BadVersionException (#2391).

### Credits

* Thanks to Bill Best (@wmbest2) for snapshot testing.
* Thanks to Graham Smith (@grahamsmith) for a detailed bug report (#2200).

## 0.87.5 (2016-01-29)
* Updated Realm Core to 0.96.2.
  - IllegalStateException won't be thrown anymore in RealmResults.where() if the RealmList which the RealmResults is created on has been deleted. Instead, the RealmResults will be treated as empty forever.
  - Fixed a bug causing a bad version exception, when using findFirstAsync (#2115).

## 0.87.4 (2016-01-28)
* Updated Realm Core to 0.96.0.
  - Fixed bug causing BadVersionException or crashing core when running async queries.

## 0.87.3 (2016-01-25)
* IllegalArgumentException is now properly thrown when calling Realm.copyFromRealm() with a DynamicRealmObject (#2058).
* Fixed a message in IllegalArgumentException thrown by the accessors of DynamicRealmObject (#2141).
* Fixed RealmList not returning DynamicRealmObjects of the correct underlying type (#2143).
* Fixed potential crash when rolling back removal of classes that reference each other (#1829).
* Updated Realm Core to 0.95.8.
  - Fixed a bug where undetected deleted object might lead to seg. fault (#1945).
  - Better performance when deleting objects (#2015).

## 0.87.2 (2016-01-08)
* Removed explicit GC call when committing a transaction (#1925).
* Fixed a bug when RealmObjectSchema.addField() was called with the PRIMARY_KEY modifier, the field was not set as a required field (#2001).
* Fixed a bug which could throw a ConcurrentModificationException in RealmObject's or RealmResults' change listener (#1970).
* Fixed RealmList.set() so it now correctly returns the old element instead of the new (#2044).
* Fixed the deployment of source and javadoc jars (#1971).

## 0.87.1 (2015-12-23)
* Upgraded to NDK R10e. Using gcc 4.9 for all architectures.
* Updated Realm Core to 0.95.6
  - Fixed a bug where an async query can be copied incomplete in rare cases (#1717).
* Fixed potential memory leak when using async query.
* Added a check to prevent removing a RealmChangeListener from a non-Looper thread (#1962). (Thank you @hohnamkung.)

## 0.87.0 (2015-12-17)
* Added Realm.asObservable(), RealmResults.asObservable(), RealmObject.asObservable(), DynamicRealm.asObservable() and DynamicRealmObject.asObservable().
* Added RealmConfiguration.Builder.rxFactory() and RxObservableFactory for custom RxJava observable factory classes.
* Added Realm.copyFromRealm() for creating detached copies of Realm objects (#931).
* Added RealmObjectSchema.getFieldType() (#1883).
* Added unitTestExample to showcase unit and instrumentation tests. Examples include jUnit3, jUnit4, Espresso, Robolectric, and MPowermock usage with Realm (#1440).
* Added support for ISO8601 based dates for JSON import. If JSON dates are invalid a RealmException will be thrown (#1213).
* Added APK splits to gridViewExample (#1834).

## 0.86.1 (2015-12-11)
* Improved the performance of removing objects (RealmResults.clear() and RealmResults.remove()).
* Updated Realm Core to 0.95.5.
* Updated ProGuard configuration (#1904).
* Fixed a bug where RealmQuery.findFirst() returned a wrong result if the RealmQuery had been created from a RealmResults.where() (#1905).
* Fixed a bug causing DynamicRealmObject.getObject()/setObject() to use the wrong class (#1912).
* Fixed a bug which could cause a crash when closing Realm instances in change listeners (#1900).
* Fixed a crash occurring during update of multiple async queries (#1895).
* Fixed listeners not triggered for RealmObject & RealmResults created using copy or create methods (#1884).
* Fixed RealmChangeListener never called inside RealmResults (#1894).
* Fixed crash when calling clear on a RealmList (#1886).

## 0.86.0 (2015-12-03)
* BREAKING CHANGE: The Migration API has been replaced with a new API.
* BREAKING CHANGE: RealmResults.SORT_ORDER_ASCENDING and RealmResults.SORT_ORDER_DESCENDING constants have been replaced by Sort.ASCENDING and Sort.DESCENDING enums.
* BREAKING CHANGE: RealmQuery.CASE_SENSITIVE and RealmQuery.CASE_INSENSITIVE constants have been replaced by Case.SENSITIVE and Case.INSENSITIVE enums.
* BREAKING CHANGE: Realm.addChangeListener, RealmObject.addChangeListener and RealmResults.addChangeListener hold a strong reference to the listener, you should unregister the listener to avoid memory leaks.
* BREAKING CHANGE: Removed deprecated methods RealmQuery.minimum{Int,Float,Double}, RealmQuery.maximum{Int,Float,Double}, RealmQuery.sum{Int,Float,Double} and RealmQuery.average{Int,Float,Double}. Use RealmQuery.min(), RealmQuery.max(), RealmQuery.sum() and RealmQuery.average() instead.
* BREAKING CHANGE: Removed RealmConfiguration.getSchemaMediator() which is public by mistake. And RealmConfiguration.getRealmObjectClasses() is added as an alternative in order to obtain the set of model classes (#1797).
* BREAKING CHANGE: Realm.addChangeListener, RealmObject.addChangeListener and RealmResults.addChangeListener will throw an IllegalStateException when invoked on a non-Looper thread. This is to prevent registering listeners that will not be invoked.
* BREAKING CHANGE: trying to access a property on an unloaded RealmObject obtained asynchronously will throw an IllegalStateException
* Added new Dynamic API using DynamicRealm and DynamicRealmObject.
* Added Realm.getSchema() and DynamicRealm.getSchema().
* Realm.createOrUpdateObjectFromJson() now works correctly if the RealmObject class contains a primary key (#1777).
* Realm.compactRealm() doesn't throw an exception if the Realm file is opened. It just returns false instead.
* Updated Realm Core to 0.95.3.
  - Fixed a bug where RealmQuery.average(String) returned a wrong value for a nullable Long/Integer/Short/Byte field (#1803).
  - Fixed a bug where RealmQuery.average(String) wrongly counted the null value for average calculation (#1854).

## 0.85.1 (2015-11-23)
* Fixed a bug which could corrupt primary key information when updating from a Realm version <= 0.84.1 (#1775).

## 0.85.0 (2016-11-19)
* BREAKING CHANGE: Removed RealmEncryptionNotSupportedException since the encryption implementation changed in Realm's underlying storage engine. Encryption is now supported on all devices.
* BREAKING CHANGE: Realm.executeTransaction() now directly throws any RuntimeException instead of wrapping it in a RealmException (#1682).
* BREAKING CHANGE: RealmQuery.isNull() and RealmQuery.isNotNull() now throw IllegalArgumentException instead of RealmError if the fieldname is a linked field and the last element is a link (#1693).
* Added Realm.isEmpty().
* Setters in managed object for RealmObject and RealmList now throw IllegalArgumentException if the value contains an invalid (unmanaged, removed, closed, from different Realm) object (#1749).
* Attempting to refresh a Realm while a transaction is in process will now throw an IllegalStateException (#1712).
* The Realm AAR now also contains the ProGuard configuration (#1767). (Thank you @skyisle.)
* Updated Realm Core to 0.95.
  - Removed reliance on POSIX signals when using encryption.

## 0.84.2
* Fixed a bug making it impossible to convert a field to become required during a migration (#1695).
* Fixed a bug making it impossible to read Realms created using primary keys and created by iOS (#1703).
* Fixed some memory leaks when an Exception is thrown (#1730).
* Fixed a memory leak when using relationships (#1285).
* Fixed a bug causing cached column indices to be cleared too soon (#1732).

## 0.84.1 (2015-10-28)
* Updated Realm Core to 0.94.4.
  - Fixed a bug that could cause a crash when running the same query multiple times.
* Updated ProGuard configuration. See [documentation](https://realm.io/docs/java/latest/#proguard) for more details.
* Updated Kotlin example to use 1.0.0-beta.
* Fixed warnings reported by "lint -Xlint:all" (#1644).
* Fixed a bug where simultaneous opening and closing a Realm from different threads might result in a NullPointerException (#1646).
* Fixed a bug which made it possible to externally modify the encryption key in a RealmConfiguration (#1678).

## 0.84.0 (2015-10-22)
* Added support for async queries and transactions.
* Added support for parsing JSON Dates with timezone information. (Thank you @LateralKevin.)
* Added RealmQuery.isEmpty().
* Added Realm.isClosed() method.
* Added Realm.distinct() method.
* Added RealmQuery.isValid(), RealmResults.isValid() and RealmList.isValid(). Each method checks whether the instance is still valid to use or not(for example, the Realm has been closed or any parent object has been removed).
* Added Realm.isInTransaction() method.
* Updated Realm Core to version 0.94.3.
  - Fallback for mremap() now work correctly on BlackBerry devices.
* Following methods in managed RealmList now throw IllegalStateException instead of native crash when RealmList.isValid() returns false: add(int,RealmObject), add(RealmObject)
* Following methods in managed RealmList now throw IllegalStateException instead of ArrayIndexOutOfBoundsException when RealmList.isValid() returns false: set(int,RealmObject), move(int,int), remove(int), get(int)
* Following methods in managed RealmList now throw IllegalStateException instead of returning 0/null when RealmList.isValid() returns false: clear(), removeAll(Collection), remove(RealmObject), first(), last(), size(), where()
* RealmPrimaryKeyConstraintException is now thrown instead of RealmException if two objects with same primary key are inserted.
* IllegalStateException is now thrown when calling Realm's clear(), RealmResults's remove(), removeLast(), clear() or RealmObject's removeFromRealm() from an incorrect thread.
* Fixed a bug affecting RealmConfiguration.equals().
* Fixed a bug in RealmQuery.isNotNull() which produced wrong results for binary data.
* Fixed a bug in RealmQuery.isNull() and RealmQuery.isNotNull() which validated the query prematurely.
* Fixed a bug where closed Realms were trying to refresh themselves resulting in a NullPointerException.
* Fixed a bug that made it possible to migrate open Realms, which could cause undefined behavior when querying, reading or writing data.
* Fixed a bug causing column indices to be wrong for some edge cases. See #1611 for details.

## 0.83.1 (2015-10-15)
* Updated Realm Core to version 0.94.1.
  - Fixed a bug when using Realm.compactRealm() which could make it impossible to open the Realm file again.
  - Fixed a bug, so isNull link queries now always return true if any part is null.

## 0.83 (2015-10-08)
* BREAKING CHANGE: Database file format update. The Realm file created by this version cannot be used by previous versions of Realm.
* BREAKING CHANGE: Removed deprecated methods and constructors from the Realm class.
* BREAKING CHANGE: Introduced boxed types Boolean, Byte, Short, Integer, Long, Float and Double. Added null support. Introduced annotation @Required to indicate a field is not nullable. String, Date and byte[] became nullable by default which means a RealmMigrationNeededException will be thrown if an previous version of a Realm file is opened.
* Deprecated methods: RealmQuery.minimum{Int,Float,Double}, RealmQuery.maximum{Int,Float,Double}. Use RealmQuery.min() and RealmQuery.max() instead.
* Added support for x86_64.
* Fixed an issue where opening the same Realm file on two Looper threads could potentially lead to an IllegalStateException being thrown.
* Fixed an issue preventing the call of listeners on refresh().
* Opening a Realm file from one thread will no longer be blocked by a transaction from another thread.
* Range restrictions of Date fields have been removed. Date fields now accepts any value. Milliseconds are still removed.

## 0.82.2 (2015-09-04)
* Fixed a bug which might cause failure when loading the native library.
* Fixed a bug which might trigger a timeout in Context.finalize().
* Fixed a bug which might cause RealmObject.isValid() to throw an exception if the object is deleted.
* Updated Realm core to version 0.89.9
  - Fixed a potential stack overflow issue which might cause a crash when encryption was used.
  - Embedded crypto functions into Realm dynamic lib to avoid random issues on some devices.
  - Throw RealmEncryptionNotSupportedException if the device doesn't support Realm encryption. At least one device type (HTC One X) contains system bugs that prevents Realm's encryption from functioning properly. This is now detected, and an exception is thrown when trying to open/create an encrypted Realm file. It's up to the application to catch this and decide if it's OK to proceed without encryption instead.

## 0.82.1 (2015-08-06)
* Fixed a bug where using the wrong encryption key first caused the right key to be seen as invalid.
* Fixed a bug where String fields were ignored when updating objects from JSON with null values.
* Fixed a bug when calling System.exit(0), the process might hang.

## 0.82 (2015-07-28)
* BREAKING CHANGE: Fields with annotation @PrimaryKey are indexed automatically now. Older schemas require a migration.
* RealmConfiguration.setModules() now accept ignore null values which Realm.getDefaultModule() might return.
* Trying to access a deleted Realm object throw throws a proper IllegalStateException.
* Added in-memory Realm support.
* Closing realm on another thread different from where it was created now throws an exception.
* Realm will now throw a RealmError when Realm's underlying storage engine encounters an unrecoverable error.
* @Index annotation can also be applied to byte/short/int/long/boolean/Date now.
* Fixed a bug where RealmQuery objects are prematurely garbage collected.
* Removed RealmQuery.between() for link queries.

## 0.81.1 (2015-06-22)
* Fixed memory leak causing Realm to never release Realm objects.

## 0.81 (2015-06-19)
* Introduced RealmModules for working with custom schemas in libraries and apps.
* Introduced Realm.getDefaultInstance(), Realm.setDefaultInstance(RealmConfiguration) and Realm.getInstance(RealmConfiguration).
* Deprecated most constructors. They have been been replaced by Realm.getInstance(RealmConfiguration) and Realm.getDefaultInstance().
* Deprecated Realm.migrateRealmAtPath(). It has been replaced by Realm.migrateRealm(RealmConfiguration).
* Deprecated Realm.deleteFile(). It has been replaced by Realm.deleteRealm(RealmConfiguration).
* Deprecated Realm.compactFile(). It has been replaced by Realm.compactRealm(RealmConfiguration).
* RealmList.add(), RealmList.addAt() and RealmList.set() now copy unmanaged objects transparently into Realm.
* Realm now works with Kotlin (M12+). (Thank you @cypressious.)
* Fixed a performance regression introduced in 0.80.3 occurring during the validation of the Realm schema.
* Added a check to give a better error message when null is used as value for a primary key.
* Fixed unchecked cast warnings when building with Realm.
* Cleaned up examples (remove old test project).
* Added checking for missing generic type in RealmList fields in annotation processor.

## 0.80.3 (2015-05-22)
* Calling Realm.copyToRealmOrUpdate() with an object with a null primary key now throws a proper exception.
* Fixed a bug making it impossible to open Realms created by Realm-Cocoa if a model had a primary key defined.
* Trying to using Realm.copyToRealmOrUpdate() with an object with a null primary key now throws a proper exception.
* RealmChangedListener now also gets called on the same thread that did the commit.
* Fixed bug where Realm.createOrUpdateWithJson() reset Date and Binary data to default values if not found in the JSON output.
* Fixed a memory leak when using RealmBaseAdapter.
* RealmBaseAdapter now allow RealmResults to be null. (Thanks @zaki50.)
* Fixed a bug where a change to a model class (`RealmList<A>` to `RealmList<B>`) would not throw a RealmMigrationNeededException.
* Fixed a bug where setting multiple RealmLists didn't remove the previously added objects.
* Solved ConcurrentModificationException thrown when addChangeListener/removeChangeListener got called in the onChange. (Thanks @beeender)
* Fixed duplicated listeners in the same realm instance. Trying to add duplicated listeners is ignored now. (Thanks @beeender)

## 0.80.2 (2015-05-04)
* Trying to use Realm.copyToRealmOrUpdate() with an object with a null primary key now throws a proper exception.
* RealmMigrationNeedException can now return the path to the Realm that needs to be migrated.
* Fixed bug where creating a Realm instance with a hashcode collision no longer returned the wrong Realm instance.
* Updated Realm Core to version 0.89.2
  - fixed bug causing a crash when opening an encrypted Realm file on ARM64 devices.

## 0.80.1 (2015-04-16)
* Realm.createOrUpdateWithJson() no longer resets fields to their default value if they are not found in the JSON input.
* Realm.compactRealmFile() now uses Realm Core's compact() method which is more failure resilient.
* Realm.copyToRealm() now correctly handles referenced child objects that are already in the Realm.
* The ARM64 binary is now properly a part of the Eclipse distribution package.
* A RealmMigrationExceptionNeeded is now properly thrown if @Index and @PrimaryKey are not set correctly during a migration.
* Fixed bug causing Realms to be cached even though they failed to open correctly.
* Added Realm.deleteRealmFile(File) method.
* Fixed bug causing queries to fail if multiple Realms has different field ordering.
* Fixed bug when using Realm.copyToRealm() with a primary key could crash if default value was already used in the Realm.
* Updated Realm Core to version 0.89.0
  - Improved performance for sorting RealmResults.
  - Improved performance for refreshing a Realm after inserting or modifying strings or binary data.
  - Fixed bug causing incorrect result when querying indexed fields.
  - Fixed bug causing corruption of string index when deleting an object where there are duplicate values for the indexed field.
  - Fixed bug causing a crash after compacting the Realm file.
* Added RealmQuery.isNull() and RealmQuery.isNotNull() for querying relationships.
* Fixed a potential NPE in the RealmList constructor.

## 0.80 (2015-03-11)
* Queries on relationships can be case sensitive.
* Fixed bug when importing JSONObjects containing NULL values.
* Fixed crash when trying to remove last element of a RealmList.
* Fixed bug crashing annotation processor when using "name" in model classes for RealmObject references
* Fixed problem occurring when opening an encrypted Realm with two different instances of the same key.
* Version checker no longer reports that updates are available when latest version is used.
* Added support for static fields in RealmObjects.
* Realm.writeEncryptedCopyTo() has been reenabled.

## 0.79.1 (2015-02-20)
* copyToRealm() no longer crashes on cyclic data structures.
* Fixed potential crash when using copyToRealmOrUpdate with an object graph containing a mix of elements with and without primary keys.

## 0.79 (2015-02-16)
* Added support for ARM64.
* Added RealmQuery.not() to negate a query condition.
* Added copyToRealmOrUpdate() and createOrUpdateFromJson() methods, that works for models with primary keys.
* Made the native libraries much smaller. Arm went from 1.8MB to 800KB.
* Better error reporting when trying to create or open a Realm file fails.
* Improved error reporting in case of missing accessors in model classes.
* Re-enabled RealmResults.remove(index) and RealmResults.removeLast().
* Primary keys are now supported through the @PrimaryKey annotation.
* Fixed error when instantiating a Realm with the wrong key.
* Throw an exception if deleteRealmFile() is called when there is an open instance of the Realm.
* Made migrations and compression methods synchronised.
* Removed methods deprecated in 0.76. Now Realm.allObjectsSorted() and RealmQuery.findAllSorted() need to be used instead.
* Reimplemented Realm.allObjectSorted() for better performance.

## 0.78 (2015-01-22)
* Added proper support for encryption. Encryption support is now included by default. Keys are now 64 bytes long.
* Added support to write an encrypted copy of a Realm.
* Realm no longer incorrectly warns that an instance has been closed too many times.
* Realm now shows a log warning if an instance is being finalized without being closed.
* Fixed bug causing Realms to be cached during a RealmMigration resulting in invalid realms being returned from Realm.getInstance().
* Updated core to 0.88.

## 0.77 (2015-01-16)
* Added Realm.allObjectsSorted() and RealmQuery.findAllSorted() and extending RealmResults.sort() for multi-field sorting.
* Added more logging capabilities at the JNI level.
* Added proper encryption support. NOTE: The key has been increased from 32 bytes to 64 bytes (see example).
* Added support for unmanaged objects and custom constructors.
* Added more precise imports in proxy classes to avoid ambiguous references.
* Added support for executing a transaction with a closure using Realm.executeTransaction().
* Added RealmObject.isValid() to test if an object is still accessible.
* RealmResults.sort() now has better error reporting.
* Fixed bug when doing queries on the elements of a RealmList, ie. like Realm.where(Foo.class).getBars().where().equalTo("name").
* Fixed bug causing refresh() to be called on background threads with closed Realms.
* Fixed bug where calling Realm.close() too many times could result in Realm not getting closed at all. This now triggers a log warning.
* Throw NoSuchMethodError when RealmResults.indexOf() is called, since it's not implemented yet.
* Improved handling of empty model classes in the annotation processor
* Removed deprecated static constructors.
* Introduced new static constructors based on File instead of Context, allowing to save Realm files in custom locations.
* RealmList.remove() now properly returns the removed object.
* Calling realm.close() no longer prevent updates to other open realm instances on the same thread.

## 0.76.0 (2014-12-19)
* RealmObjects can now be imported using JSON.
* Gradle wrapper updated to support Android Studio 1.0.
* Fixed bug in RealmObject.equals() so it now correctly compares two objects from the same Realm.
* Fixed bug in Realm crashing for receiving notifications after close().
* Realm class is now marked as final.
* Replaced concurrency example with a better thread example.
* Allowed to add/remove RealmChangeListeners in RealmChangeListeners.
* Upgraded to core 0.87.0 (encryption support, API changes).
* Close the Realm instance after migrations.
* Added a check to deny the writing of objects outside of a transaction.

## 0.75.1 (2014-12-03)
* Changed sort to be an in-place method.
* Renamed SORT_ORDER_DECENDING to SORT_ORDER_DESCENDING.
* Added sorting functionality to allObjects() and findAll().
* Fixed bug when querying a date column with equalTo(), it would act as lessThan()

## 0.75.0 (2014-11-28)
* Realm now implements Closeable, allowing better cleanup of native resources.
* Added writeCopyTo() and compactRealmFile() to write and compact a Realm to a new file.
* RealmObject.toString(), equals() and hashCode() now support models with cyclic references.
* RealmResults.iterator() and listIterator() now correctly iterates the results when using remove().
* Bug fixed in Exception text when field names was not matching the database.
* Bug fixed so Realm no longer throws an Exception when removing the last object.
* Bug fixed in RealmResults which prevented sub-querying.
* The Date type does not support millisecond resolution, and dates before 1901-12-13 and dates after 2038-01-19 are not supported on 32 bit systems.
* Fixed bug so Realm no longer throws an Exception when removing the last object.
* Fixed bug in RealmResults which prevented sub-querying.

## 0.74.0 (2014-11-19)
* Added support for more field/accessors naming conventions.
* Added case sensitive versions of string comparison operators equalTo and notEqualTo.
* Added where() to RealmList to initiate queries.
* Added verification of fields names in queries with links.
* Added exception for queries with invalid field name.
* Allow static methods in model classes.
* An exception will now be thrown if you try to move Realm, RealmResults or RealmObject between threads.
* Fixed a bug in the calculation of the maximum of date field in a RealmResults.
* Updated core to 0.86.0, fixing a bug in cancelling an empty transaction, and major query speedups with floats/doubles.
* Consistent handling of UTF-8 strings.
* removeFromRealm() now calls moveLastOver() which is faster and more reliable when deleting multiple objects.

## 0.73.1 (2014-11-05)
* Fixed a bug that would send infinite notifications in some instances.

## 0.73.0 (2014-11-04)
* Fixed a bug not allowing queries with more than 1024 conditions.
* Rewritten the notification system. The API did not change but it's now much more reliable.
* Added support for switching auto-refresh on and off (Realm.setAutoRefresh).
* Added RealmBaseAdapter and an example using it.
* Added deleteFromRealm() method to RealmObject.

## 0.72.0 (2014-10-27)
* Extended sorting support to more types: boolean, byte, short, int, long, float, double, Date, and String fields are now supported.
* Better support for Java 7 and 8 in the annotations processor.
* Better support for the Eclipse annotations processor.
* Added Eclipse support to the distribution folder.
* Added Realm.cancelTransaction() to cancel/abort/rollback a transaction.
* Added support for link queries in the form realm.where(Owner.class).equalTo("cat.age", 12).findAll().
* Faster implementation of RealmQuery.findFirst().
* Upgraded core to 0.85.1 (deep copying of strings in queries; preparation for link queries).

## 0.71.0 (2014-10-07)
* Simplified the release artifact to a single Jar file.
* Added support for Eclipse.
* Added support for deploying to Maven.
* Throw exception if nested transactions are used (it's not allowed).
* Javadoc updated.
* Fixed [bug in RealmResults](https://github.com/realm/realm-java/issues/453).
* New annotation @Index to add search index to a field (currently only supporting String fields).
* Made the annotations processor more verbose and strict.
* Added RealmQuery.count() method.
* Added a new example about concurrency.
* Upgraded to core 0.84.0.

## 0.70.1 (2014-09-30)
* Enabled unit testing for the realm project.
* Fixed handling of camel-cased field names.

## 0.70.0 (2014-09-29)
* This is the first public beta release.<|MERGE_RESOLUTION|>--- conflicted
+++ resolved
@@ -1,4 +1,3 @@
-<<<<<<< HEAD
 ## 5.5.0 (YYYY-MM-DD)
 
 ### Enhancements
@@ -10,7 +9,8 @@
 ### Internal
 
 * Updated to Object Store commit: 97fd03819f398b3c81c8b007feaca8636629050b
-=======
+
+
 ## 5.4.2 (2018-08-09)
 
 ### Bug Fixes
@@ -20,7 +20,6 @@
 ### Internal
 
 * Upgraded to Realm Sync 3.8.8
->>>>>>> 01fee448
 
 
 ## 5.4.1 (2018-08-03)
