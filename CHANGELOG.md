--- conflicted
+++ resolved
@@ -1,10 +1,3 @@
-<<<<<<< HEAD
-## 0.90.1
-
-### Enhancements
-
-* Print path when file related exceptions thrown.
-=======
 ## 0.91.0
 
 * Updated Realm Core to 0.100.2.
@@ -13,7 +6,10 @@
 
 * Opening a Realm while closing a Realm in another thread could lead to a race condition.
 * Automatic migration to the new file format could in rare circumstances lead to a crash.
->>>>>>> 8220521f
+
+### Enhancements
+
+* Prints path when file related exceptions thrown.
 
 ## 0.90.0
 
