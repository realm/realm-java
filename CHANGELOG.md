--- conflicted
+++ resolved
@@ -1,4 +1,20 @@
-<<<<<<< HEAD
+## 5.?.? (2018-MM-DD)
+
+### Enhancements
+* None
+
+### Fixed
+* ?? (Issue [#??](https://github.com/realm/realm-java/issues/??), since ??).
+
+### Compatibility
+* Realm Object Server: 3.11.0 or later.
+* File format: Generates Realms with format v9 (Reads and upgrades all previous formats)
+* APIs are backwards compatible with all previous release of realm-java in the 5.x.y series.
+
+### Internal
+* None
+
+
 ## 5.8.0 (YYYY-MM-DD)
 
 ### Enhancements
@@ -7,18 +23,6 @@
 * [ObjectServer] Added `RealmQuery.subscribe()` and `RealmQuery.subscribe(String name)` to subscribe immediately inside a transaction. These API's are in beta. [#6231](https://github.com/realm/realm-java/pull/6231).
 * [ObjectServer] Added support for subscribing directly inside `SyncConfiguration.initialData()`. This can be coupled with `SyncConfiguration.waitForInitialRemoteData()` in order to block a Realm from opening until the initial subscriptions are ready and have downloaded data. This API are in beta. [#6231](https://github.com/realm/realm-java/pull/6231).
 
-### Internal
-* Updated to Object Store commit: 362b886628b3aefc5b7a0bc32293d794dc1d4ad5
-
-
-## 5.7.0 (2017-09-24)
-=======
-## 5.?.? (2018-mm-dd)
->>>>>>> 068ac09c
-
-### Enhancements
-* None
-
 ### Fixed
 * ?? (Issue [#??](https://github.com/realm/realm-java/issues/??), since ??).
 
@@ -45,7 +49,7 @@
 * APIs are backwards compatible with all previous release of realm-java in the 5.x.y series.
 
 ### Internal
-* None
+* Updated to Object Store commit: 362b886628b3aefc5b7a0bc32293d794dc1d4ad5
 
 
 ## 5.7.0 (2018-09-24)
