--- conflicted
+++ resolved
@@ -29,13 +29,10 @@
 * Removed allowBackup from AndroidManifest (#2307).
 * Added multi-arguments distinct(...) for Realm, DynamicRealm, RealmQuery, and RealmResults (#2284).
 * Allowed "realm" and "row" as a field name of model class (#2255).
-<<<<<<< HEAD
 * Added waitForChange() and stopWaitForChange() for Realm and DynamicRealm (#2386).
-=======
 * Updated Realm Core to 0.97.0
   - Fixed bug when setting a null value to trigger RealmChangeListener (#2366).
   - Fixed bug to prevent throwing BadVersionException (#2391).
->>>>>>> a910b482
 
 ## 0.87.5
 * Updated Realm Core to 0.96.2.
