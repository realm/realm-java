--- conflicted
+++ resolved
@@ -1,4 +1,3 @@
-<<<<<<< HEAD
 ## 5.5.0 (YYYY-MM-DD)
 
 ### Enhancements
@@ -8,10 +7,7 @@
 * [ObjectServer] Added `SyncSession.isConnected()`.
 
 
-## 5.4.1 (YYYY-MM-DD)
-=======
 ## 5.4.1 (2018-08-03)
->>>>>>> 4bd323b4
 
 ### Bug Fixes
 
