--- conflicted
+++ resolved
@@ -14,11 +14,8 @@
   * Linking objects are not yet supported on dynamic objects
   * Migration for linking objects is not yet supported.
   * Backlink verification is incomplete.  Evil code can cause native crashes.
-<<<<<<< HEAD
 * [ObjectServer] Added support for Sync Progress Notifications through `SyncSession.addDownloadProgressListener(ProgressMode, ProgressListener)` and `SyncSession.addUploadProgressListener(ProgressMode, ProgressListener)` (#4104).
-=======
 * [ObjectServer] In case of a Client Reset, information about the location of the backed up Realm file is now reported through the `ErrorHandler` interface (#4080).
->>>>>>> 79152436
 
 ### Bug Fixes
 
