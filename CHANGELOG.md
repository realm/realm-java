## 3.1.3 (YYYY-MM-DD)

### Bug Fixes

* `equals()` and `hashCode()` of managed `RealmObject`s that come from linking objects don't work correctly (#4487).
* Field name was missing in exception message when `null` was set to required field (#4484).
* Now throws `IllegalStateException` when a getter of linking objects is called against deleted or not yet loaded `RealmObject`s (#4499).
* `NullPointerException` caused by local transaction inside the listener of `findFirstAsync()`'s results (#4495).
* Native crash when adding listeners to `RealmObject` after removing listeners from the same `RealmObject` before (#4502).
<<<<<<< HEAD
* `OrderedRealmCollectionChangeListener` didn't report change ranges correctly when circular link's field changed (#4474).
=======
* Native crash with "Invalid argument" error happened on some Android 7.1.1 devices when opening Realm on external storage (#4461).
>>>>>>> 4b728ff2

### Internal

* Upgraded to Realm Sync 1.6.0.
* Upgraded to Realm Core 2.6.1.

## 3.1.2 (2017-04-12)

### Bug Fixes

* Crash caused by JNI couldn't find `OsObject.notifyChangeListeners` when ProGuard is enabled (#4461).
* Incompatible return type of `RealmSchema.getAll()` and `BaseRealm.getSchema()` (#4443).
* Memory leaked when synced Realm was initialized (#4465).
* An `IllegalStateException` will be thrown when starting iterating `OrderedRealmCollection` if the Realm is closed (#4471).

## 3.1.1 (2017-04-07)

### Bug Fixes

* Crash caused by Listeners on `RealmObject` getting triggered the 2nd time with different changed field (#4437).
* Unintentionally exposing `StandardRealmSchema` (#4443).
* Workaround for crashes on specific Samsung devices which are caused by a buggy `memmove` call (#3651).

## 3.1.0 (2017-04-05)

### Breaking Changes

* Updated file format of Realm files. Existing Realm files will automatically be migrated to the new format when they are opened, but older versions of Realm cannot open these files.
* [ObjectServer] Due to file format changes, Realm Object Server 1.3.0 or later is required.

### Enhancements

* Added support for reverse relationships through the `@LinkingObjects` annotation. See `io.realm.annotations.LinkingObjects` for documentation.  
  * This feature is in `@Beta`.
  * Queries on linking objects do not work.  Queries like `where(...).equalTo("field.linkingObjects.id", 7).findAll()` are not yet supported.
  * Backlink verification is incomplete.  Evil code can cause native crashes.
* The listener on `RealmObject` will only be triggered if the object changes (#3894).
* Added `RealmObjectChangeListener` interface that provide detailed information about `RealmObject` field changes.
* Listeners on `RealmList` and `RealmResults` will be triggered immediately when the transaction is committed on the same thread (#4245).
* The real `RealmMigrationNeededException` is now thrown instead of `IllegalArgumentException` if no migration is provided for a Realm that requires it.
* `RealmQuery.distinct()` can be performed on unindexed fields (#2285).
* `targetSdkVersion` is now 25.
* [ObjectServer] In case of a Client Reset, information about the location of the backed up Realm file is now reported through the `ErrorHandler` interface (#4080).
* [ObjectServer] Authentication URLs now automatically append `/auth` if no other path segment is set (#4370).

### Bug Fixes

* Crash with `LogicError` with `Bad version number` on notifier thread (#4369).
* `Realm.migrateRealm(RealmConfiguration)` now fails correctly with an `IllegalArgumentException` if a `SyncConfiguration` is provided (#4075).
* Fixed a potential cause for Realm file corruptions (never reported).
* Add `@Override` annotation to proxy class accessors and stop using raw type in proxy classes in order to remove warnings from javac (#4329).
* `findFirstAsync()` now returns an invalid object if there is no object matches the query condition instead of running the query repeatedly until it can find one (#4352).
* [ObjectServer] Changing the log level after starting a session now works correctly (#4337).

### Internal

* Using the Object Store's Session and SyncManager.
* Upgraded to Realm Sync 1.5.0.
* Upgraded to Realm Core 2.5.1.
* Upgraded Gradle to 3.4.1

## 3.0.0 (2017-02-28)

### Breaking Changes

* `RealmResults.distinct()` returns a new `RealmResults` object instead of filtering on the original object (#2947).
* `RealmResults` is auto-updated continuously. Any transaction on the current thread which may have an impact on the order or elements of the `RealmResults` will change the `RealmResults` immediately instead of change it in the next event loop. The standard `RealmResults.iterator()` will continue to work as normal, which means that you can still delete or modify elements without impacting the iterator. The same is not true for simple for-loops. In some cases a simple for-loop will not work (https://realm.io/docs/java/3.0.0/api/io/realm/OrderedRealmCollection.html#loops), and you must use the new createSnapshot() method.
* `RealmChangeListener` on `RealmObject` will now also be triggered when the object is deleted. Use `RealmObject.isValid()` to check this state(#3138).
* `RealmObject.asObservable()` will now emit the object when it is deleted. Use `RealmObject.isValid()` to check this state (#3138).
* Removed deprecated classes `Logger` and `AndroidLogger` (#4050).

### Deprecated

* `RealmResults.removeChangeListeners()`. Use `RealmResults.removeAllChangeListeners()` instead.
* `RealmObject.removeChangeListeners()`. Use `RealmObject.removeAllChangeListeners()` instead.
* `RealmResults.distinct()` and `RealmResults.distinctAsync()`. Use `RealmQuery.distinct()` and `RealmQuery.distinctAsync()` instead.

### Enhancements

* Added support for sorting by link's field (#672).
* Added `OrderedRealmCollectionSnapshot` class and `OrderedRealmCollection.createSnapshot()` method. `OrderedRealmCollectionSnapshot` is useful when changing `RealmResults` or `RealmList` in simple loops.
* Added `OrderedRealmCollectionChangeListener` interface for supporting fine-grained collection notifications.
* Added support for ChangeListeners on `RealmList`.
* Added `RealmList.asObservable()`.

### Bug Fixes

* Element type checking in `DynamicRealmObject#setList()` (#4252).
* Now throws `IllegalStateException` instead of process crash when any of thread confined methods in `RealmQuery` is called from wrong thread (#4228).
* Now throws `IllegalStateException` when any of thread confined methods in `DynamicRealmObject` is called from wrong thread (#4258).

### Internal

* Use Object Store's `Results` as the backend for `RealmResults` (#3372).
  - Use Object Store's notification mechanism to trigger listeners.
  - Local commits triggers Realm global listener and `RealmObject` listener on current thread immediately instead of in the next event loop.


## 2.3.2 (2017-02-27)

### Bug fixes

* Log levels in JNI layer were all reported as "Error" (#4204).
* Encrypted realms can end up corrupted if many threads are reading and writing at the same time (#4128).
* "Read-only file system" exception when compacting Realm file on external storage (#4140).

### Internal

* Updated to Realm Sync v1.2.1.
* Updated to Realm Core v2.3.2.

### Enhancements

* Improved performance of getters and setters in proxy classes.


## 2.3.1 (2017-02-07)

### Enhancements

* [ObjectServer] The `serverUrl` given to `SyncConfiguration.Builder()` is now more lenient and will also accept only paths as argument (#4144).
* [ObjectServer] Add a timer to refresh periodically the access_token.

### Bug fixes

* NPE problem in SharedRealm.finalize() (#3730).
* `RealmList.contains()` and `RealmResults.contains()` now correctly use custom `equals()` method on Realm model classes.
* Build error when the project is using Kotlin (#4087).
* Bug causing classes to be replaced by classes already in Gradle's classpath (#3568).
* NullPointerException when notifying a single object that it changed (#4086).


## 2.3.0 (2017-01-19)

### Object Server API Changes

* Realm Sync v1.0.0 has been released, and Realm Mobile Platform is no longer considered in beta.
* Breaking change: Location of Realm files are now placed in `getFilesDir()/<userIdentifier>` instead of `getFilesDir()/`.
  This is done in order to support shared Realms among users, while each user retaining their own local copy.
* Breaking change: `SyncUser.all()` now returns Map instead of List.
* Breaking change: Added a default `UserStore` saving users in a Realm file (`RealmFileUserStore`).
* Breaking change: Added multi-user support to `UserStore`. Added `get(String)` and `remove(String)`, removed `remove()` and renamed `get()` to `getCurrent()`.
* Breaking change: Changed the order of arguments to `SyncCredentials.custom()` to match iOS: token, provider, userInfo.
* Added support for `PermissionOffer` and `PermissionOfferResponse` to `SyncUser.getManagementRealm()`.
* Exceptions thrown in error handlers are ignored but logged (#3559).
* Removed unused public constants in `SyncConfiguration` (#4047).
* Fixed bug, preventing Sync client to renew the access token (#4038) (#4039).
* Now `SyncUser.logout()` properly revokes tokens (#3639).

### Bug fixes

* Fixed native memory leak setting the value of a primary key (#3993).
* Activated Realm's annotation processor on connectedTest when the project is using kapt (#4008).
* Fixed "too many open files" issue (#4002).
* Added temporary work-around for bug crashing Samsung Tab 3 devices on startup (#3651).

### Enhancements

* Added `like` predicate for String fields (#3752).

### Internal

* Updated to Realm Sync v1.0.0.
* Added a Realm backup when receiving a Sync client reset message from the server.

## 2.2.2 (2017-01-16)

### Object Server API Changes (In Beta)

* Disabled `Realm.compactRealm()` when sync is enabled as it might corrupt the Realm (https://github.com/realm/realm-core/issues/2345).

### Bug fixes

* "operation not permitted" issue when creating Realm file on some devices' external storage (#3629).
* Crash on API 10 devices (#3726).
* `UnsatisfiedLinkError` caused by `pipe2` (#3945).
* Unrecoverable error with message "Try again" when the notification fifo is full (#3964).
* Realm migration wasn't triggered when the primary key definition was altered (#3966).
* Use phantom reference to solve the finalize time out issue (#2496).

### Enhancements

* All major public classes are now non-final. This is mostly a compromise to support Mockito. All protected fields/methods are still not considered part of the public API and can change without notice (#3869).
* All Realm instances share a single notification daemon thread.
* Fixed Java lint warnings with generated proxy classes (#2929).

### Internal

* Upgraded Realm Core to 2.3.0.
* Upgraded Realm Sync to 1.0.0-BETA-6.5.

## 2.2.1 (2016-11-12)

### Object Server API Changes (In Beta)

* Fixed `SyncConfiguration.toString()` so it now outputs a correct description instead of an empty string (#3787).

### Bug fixes

* Added version number to the native library, preventing ReLinker from accidentally loading old code (#3775).
* `Realm.getLocalInstanceCount(config)` throwing NullPointerException if called after all Realms have been closed (#3791).

## 2.2.0 (2016-11-12)

### Object Server API Changes (In Beta)

* Added support for `SyncUser.getManagementRealm()` and permission changes.

### Bug fixes

* Kotlin projects no longer create the `RealmDefaultModule` if no Realm model classes are present (#3746).
* Remove `includedescriptorclasses` option from ProGuard rule file in order to support built-in shrinker of Android Gradle Plugin (#3714).
* Unexpected `RealmMigrationNeededException` was thrown when a field was added to synced Realm.

### Enhancements

* Added support for the `annotationProcessor` configuration provided by Android Gradle Plugin 2.2.0 or later. Realm plugin adds its annotation processor to the `annotationProcessor` configuration instead of `apt` configuration if it is available and the `com.neenbedankt.android-apt` plugin is not used. In Kotlin projects, `kapt` is used instead of the `annotationProcessor` configuration (#3026).

## 2.1.1 (2016-10-27)

### Bug fixes

* Fixed a bug in `Realm.insert` and `Realm.insertOrUpdate` methods causing a `StackOverFlow` when you try to insert a cyclic graph of objects between Realms (#3732).

### Object Server API Changes (In Beta)

* Set default RxFactory to `SyncConfiguration`.

### Bug fixes

* ProGuard configuration introduced in 2.1.0 unexpectedly kept classes that did not have the @KeepMember annotation (#3689).

## 2.1.0 (2016-10-25)

### Breaking changes

* * `SecureUserStore` has been moved to its own GitHub repository: https://github.com/realm/realm-android-user-store
  See https://github.com/realm/realm-android-user-store/blob/master/README.md for further info on how to include it.


### Object Server API Changes (In Beta)

* Renamed `User` to `SyncUser`, `Credentials` to `SyncCredentials` and `Session` to `SyncSession` to align names with Cocoa.
* Removed `SyncManager.setLogLevel()`. Use `RealmLog.setLevel()` instead.
* `SyncUser.logout()` now correctly clears `SyncUser.currentUser()` (#3638).
* Missing ProGuard configuration for libraries used by Sync extension (#3596).
* Error handler was not called when sync session failed (#3597).
* Added `User.all()` that returns all known Realm Object Server users.
* Upgraded Realm Sync to 1.0.0-BETA-3.2

### Deprecated

* `Logger`. Use `RealmLogger` instead.
* `AndroidLogger`. The logger for Android is implemented in native code instead.

### Bug fixes

* The following were not kept by ProGuard: names of native methods not in the `io.realm.internal` package, names of classes used in method signature (#3596).
* Permission error when a database file was located on external storage (#3140).
* Memory leak when unsubscribing from a RealmResults/RealmObject RxJava Observable (#3552).

### Enhancements

* `Realm.compactRealm()` now works for encrypted Realms.
* Added `first(E defaultValue)` and `last(E defaultValue)` methods to `RealmList` and `RealmResult`. These methods will return the provided object instead of throwing an `IndexOutOfBoundsException` if the list is empty.
* Reduce transformer logger verbosity (#3608).
* `RealmLog.setLevel(int)` for setting the log level across all loggers.

### Internal

* Upgraded Realm Core to 2.1.3

### Credits

* Thanks to Max Furman (@maxfurman) for adding support for `first()` and `last()` default values.

## 2.0.2 (2016-10-06)

This release is not protocol-compatible with previous versions of the Realm Mobile Platform. The base library is still fully compatible.

### Bug fixes

* Build error when using Java 7 (#3563).

### Internal

* Upgraded Realm Core to 2.1.0
* Upgraded Realm Sync to 1.0.0-BETA-2.0.

## 2.0.1 (2016-10-05)

### Bug fixes

* `android.net.conn.CONNECTIVITY_CHANGE` broadcast caused `RuntimeException` if sync extension was disabled (#3505).
* `android.net.conn.CONNECTIVITY_CHANGE` was not delivered on Android 7 devices.
* `distinctAsync` did not respect other query parameters (#3537).
* `ConcurrentModificationException` from Gradle when building an application (#3501).

### Internal

* Upgraded to Realm Core 2.0.1 / Realm Sync 1.3-BETA

## 2.0.0 (2016-09-27)

This release introduces support for the Realm Mobile Platform!
See <https://realm.io/news/introducing-realm-mobile-platform/> for an overview of these great new features.

### Breaking Changes

* Files written by Realm 2.0 cannot be read by 1.x or earlier versions. Old files can still be opened.
* It is now required to call `Realm.init(Context)` before calling any other Realm API.
* Removed `RealmConfiguration.Builder(Context)`, `RealmConfiguration.Builder(Context, File)` and `RealmConfiguration.Builder(File)` constructors.
* `isValid()` now always returns `true` instead of `false` for unmanaged `RealmObject` and `RealmList`. This puts it in line with the behaviour of the Cocoa and .NET API's (#3101).
* armeabi is not supported anymore.
* Added new `RealmFileException`.
  - `IncompatibleLockFileException` has been removed and replaced by `RealmFileException` with kind `INCOMPATIBLE_LOCK_FILE`.
  - `RealmIOExcpetion` has been removed and replaced by `RealmFileException`.
* `RealmConfiguration.Builder.assetFile(Context, String)` has been renamed to `RealmConfiguration.Builder.assetFile(String)`.
* Object with primary key is now required to define it when the object is created. This means that `Realm.createObject(Class<E>)` and `DynamicRealm.createObject(String)` now throws `RealmException` if they are used to create an object with a primary key field. Use `Realm.createObject(Class<E>, Object)` or `DynamicRealm.createObject(String, Object)` instead.
* Importing from JSON without the primary key field defined in the JSON object now throws `IllegalArgumentException`.
* Now `Realm.beginTransaction()`, `Realm.executeTransaction()` and `Realm.waitForChange()` throw `RealmMigrationNeededException` if a remote process introduces incompatible schema changes (#3409).
* The primary key value of an object can no longer be changed after the object was created. Instead a new object must be created and all fields copied over.
* Now `Realm.createObject(Class)` and `Realm.createObject(Class,Object)` take the values from the model's fields and default constructor. Creating objects through the `DynamicRealm` does not use these values (#777).
* When `Realm.create*FromJson()`s create a new `RealmObject`, now they take the default values defined by the field itself and its default constructor for those fields that are not defined in the JSON object.

### Enhancements

* Added `realmObject.isManaged()`, `RealmObject.isManaged(obj)` and `RealmCollection.isManaged()` (#3101).
* Added `RealmConfiguration.Builder.directory(File)`.
* `RealmLog` has been moved to the public API. It is now possible to control which events Realm emit to Logcat. See the `RealmLog` class for more details.
* Typed `RealmObject`s can now continue to access their fields properly even though the schema was changed while the Realm was open (#3409).
* A `RealmMigrationNeededException` will be thrown with a cause to show the detailed message when a migration is needed and the migration block is not in the `RealmConfiguration`.


### Bug fixes

* Fixed a lint error in proxy classes when the 'minSdkVersion' of user's project is smaller than 11 (#3356).
* Fixed a potential crash when there were lots of async queries waiting in the queue.
* Fixed a bug causing the Realm Transformer to not transform field access in the model's constructors (#3361).
* Fixed a bug causing a build failure when the Realm Transformer adds accessors to a model class that was already transformed in other project (#3469).
* Fixed a bug causing the `NullPointerException` when calling getters/setters in the model's constructors (#2536).

### Internal

* Moved JNI build to CMake.
* Updated Realm Core to 2.0.0.
* Updated ReLinker to 1.2.2.

## 1.2.0 (2016-08-19)

### Bug fixes

* Throw a proper exception when operating on a non-existing field with the dynamic API (#3292).
* `DynamicRealmObject.setList` should only accept `RealmList<DynamicRealmObject>` (#3280).
* `DynamicRealmObject.getX(fieldName)` now throws a proper exception instead of a native crash when called with a field name of the wrong type (#3294).
* Fixed a concurrency crash which might happen when `Realm.executeTransactionAsync()` tried to call `onSucess` after the Realm was closed.

### Enhancements

* Added `RealmQuery.in()` for a comparison against multiple values.
* Added byte array (`byte[]`) support to `RealmQuery`'s `equalTo` and `notEqualTo` methods.
* Optimized internal caching of schema classes (#3315).

### Internal

* Updated Realm Core to 1.5.1.
* Improved sorting speed.
* Completely removed the `OptionalAPITransformer`.

### Credits

* Thanks to Brenden Kromhout (@bkromhout) for adding binary array support to `equalTo` and `notEqualTo`.

## 1.1.1 (2016-07-01)

### Bug fixes

* Fixed a wrong JNI method declaration which might cause "method not found" crash on some devices.
* Fixed a bug that `Error` in the background async thread is not forwarded to the caller thread.
* Fixed a crash when an empty `Collection` is passed to `insert()`/`insertOrUpdate()` (#3103).
* Fixed a bug that does not transfer the primary key when `RealmSchemaObject.setClassName()` is called to rename a class (#3118).
* Fixed bug in `Realm.insert` and `Realm.insertOrUpdate` methods causing a `RealmList` to be cleared when inserting a managed `RealmModel` (#3105).
* Fixed a concurrency allocation bug in storage engine which might lead to some random crashes.
* Bulk insertion now throws if it is not called in a transaction (#3173).
* The IllegalStateException thrown when accessing an empty RealmObject is now more meaningful (#3200).
* `insert()` now correctly throws an exception if two different objects have the same primary key (#3212).
* Blackberry Z10 throwing "Function not implemented" (#3178).
* Reduced the number of file descriptors used by Realm Core (#3197).
* Throw a proper `IllegalStateException` if a `RealmChangeListener` is used inside an IntentService (#2875).

### Enhancements

* The Realm Annotation processor no longer consumes the Realm annotations. Allowing other annotation processors to run.

### Internal

* Updated Realm Core to 1.4.2.
* Improved sorting speed.

## 1.1.0 (2016-06-30)

### Bug fixes

* A number of bug fixes in the storage engine related to memory management in rare cases when a Realm has been compacted.
* Disabled the optional API transformer since it has problems with DexGuard (#3022).
* `OnSuccess.OnSuccess()` might not be called with the correct Realm version for async transaction (#1893).
* Fixed a bug in `copyToRealm()` causing a cyclic dependency objects being duplicated.
* Fixed a build failure when model class has a conflicting name such as `Map`, `List`, `String`, ... (#3077).

### Enhancements

* Added `insert(RealmModel obj)`, `insertOrUpdate(RealmModel obj)`, `insert(Collection<RealmModel> collection)` and `insertOrUpdate(Collection<RealmModel> collection)` to perform batch inserts (#1684).
* Enhanced `Table.toString()` to show a PrimaryKey field details (#2903).
* Enabled ReLinker when loading a Realm from a custom path by adding a `RealmConfiguration.Builder(Context, File)` constructor (#2900).
* Changed `targetSdkVersion` of `realm-library` to 24.
* Logs warning if `DynamicRealm` is not closed when GC happens as it does for `Realm`.

### Deprecated

* `RealmConfiguration.Builder(File)`. Use `RealmConfiguration.Builder(Context, File)` instead.

### Internal

* Updated Realm Core to 1.2.0.

## 1.0.1 (2016-05-25)

### Bug fixes

* Fixed a crash when calling `Table.toString()` in debugger (#2429).
* Fixed a race condition which would cause some `RealmResults` to not be properly updated inside a `RealmChangeListener`. This could result in crashes when accessing items from those results (#2926/#2951).
* Revised `RealmResults.isLoaded()` description (#2895).
* Fixed a bug that could cause Realm to lose track of primary key when using `RealmObjectSchema.removeField()` and `RealmObjectSchema.renameField()` (#2829/#2926).
* Fixed a bug that prevented some devices from finding async related JNI methods correctly.
* Updated ProGuard configuration in order not to depend on Android's default configuration (#2972).
* Fixed a race condition between Realms notifications and other UI events. This could e.g. cause ListView to crash (#2990).
* Fixed a bug that allowed both `RealmConfiguration.Builder.assetFile()`/`deleteRealmIfMigrationNeeded()` to be configured at the same time, which leads to the asset file accidentally being deleted in migrations (#2933).
* Realm crashed outright when the same Realm file was opened in two processes. Realm will now optimistically retry opening for 1 second before throwing an Error (#2459).

### Enhancements

* Removes RxJava related APIs during bytecode transforming to make RealmObject plays well with reflection when rx.Observable doesn't exist.

## 1.0.0 (2016-05-25)

No changes since 0.91.1.

## 0.91.1 (2016-05-25)

* Updated Realm Core to 1.0.1.

### Bug fixes

* Fixed a bug when opening a Realm causes a staled memory mapping. Symptoms are error messages like "Bad or incompatible history type", "File format version doesn't match", and "Encrypted interprocess sharing is currently unsupported".

## 0.91.0 (2016-05-20)

* Updated Realm Core to 1.0.0.

### Breaking changes

* Removed all `@Deprecated` methods.
* Calling `Realm.setAutoRefresh()` or `DynamicRealm.setAutoRefresh()` from non-Looper thread throws `IllegalStateException` even if the `autoRefresh` is false (#2820).

### Bug fixes

* Calling RealmResults.deleteAllFromRealm() might lead to native crash (#2759).
* The annotation processor now correctly reports an error if trying to reference interfaces in model classes (#2808).
* Added null check to `addChangeListener` and `removeChangeListener` in `Realm` and `DynamicRealm` (#2772).
* Calling `RealmObjectSchema.addPrimaryKey()` adds an index to the primary key field, and calling `RealmObjectSchema.removePrimaryKey()` removes the index from the field (#2832).
* Log files are not deleted when calling `Realm.deleteRealm()` (#2834).

### Enhancements

* Upgrading to OpenSSL 1.0.1t. From July 11, 2016, Google Play only accept apps using OpenSSL 1.0.1r or later (https://support.google.com/faqs/answer/6376725, #2749).
* Added support for automatically copying an initial database from assets using `RealmConfiguration.Builder.assetFile()`.
* Better error messages when certain file operations fail.

### Credits

* Paweł Surówka (@thesurix) for adding the `RealmConfiguration.Builder.assetFile()`.

## 0.90.1

* Updated Realm Core to 0.100.2.

### Bug fixes

* Opening a Realm while closing a Realm in another thread could lead to a race condition.
* Automatic migration to the new file format could in rare circumstances lead to a crash.
* Fixing a race condition that may occur when using Async API (#2724).
* Fixed CannotCompileException when related class definition in android.jar cannot be found (#2703).

### Enhancements

* Prints path when file related exceptions are thrown.

## 0.90.0

* Updated Realm Core to 0.100.0.

### Breaking changes

* RealmChangeListener provides the changed object/Realm/collection as well (#1594).
* All JSON methods on Realm now only wraps JSONException in RealmException. All other Exceptions are thrown as they are.
* Marked all methods on `RealmObject` and all public classes final (#1594).
* Removed `BaseRealm` from the public API.
* Removed `HandlerController` from the public API.
* Removed constructor of `RealmAsyncTask` from the public API (#1594).
* `RealmBaseAdapter` has been moved to its own GitHub repository: https://github.com/realm/realm-android-adapters
  See https://github.com/realm/realm-android-adapters/blob/master/README.md for further info on how to include it.
* File format of Realm files is changed. Files will be automatically upgraded but opening a Realm file with older
  versions of Realm is not possible.

### Deprecated

* `Realm.allObjects*()`. Use `Realm.where(clazz).findAll*()` instead.
* `Realm.distinct*()`. Use `Realm.where(clazz).distinct*()` instead.
* `DynamicRealm.allObjects*()`. Use `DynamicRealm.where(className).findAll*()` instead.
* `DynamicRealm.distinct*()`. Use `DynamicRealm.where(className).distinct*()` instead.
* `Realm.allObjectsSorted(field, sort, field, sort, field, sort)`. Use `RealmQuery.findAllSorted(field[], sort[])`` instead.
* `RealmQuery.findAllSorted(field, sort, field, sort, field, sort)`. Use `RealmQuery.findAllSorted(field[], sort[])`` instead.
* `RealmQuery.findAllSortedAsync(field, sort, field, sort, field, sort)`. Use `RealmQuery.findAllSortedAsync(field[], sort[])`` instead.
* `RealmConfiguration.setModules()`. Use `RealmConfiguration.modules()` instead.
* `Realm.refresh()` and `DynamicRealm.refresh()`. Use `Realm.waitForChange()`/`stopWaitForChange()` or `DynamicRealm.waitForChange()`/`stopWaitForChange()` instead.

### Enhancements

* `RealmObjectSchema.getPrimaryKey()` (#2636).
* `Realm.createObject(Class, Object)` for creating objects with a primary key directly.
* Unit tests in Android library projects now detect Realm model classes.
* Better error message if `equals()` and `hashCode()` are not properly overridden in custom Migration classes.
* Expanding the precision of `Date` fields to cover full range (#833).
* `Realm.waitForChange()`/`stopWaitForChange()` and `DynamicRealm.waitForChange()`/`stopWaitForChange()` (#2386).

### Bug fixes

* `RealmChangeListener` on `RealmObject` is not triggered when adding listener on returned `RealmObject` of `copyToRealmOrUpdate()` (#2569).

### Credits

* Thanks to Brenden Kromhout (@bkromhout) for adding `RealmObjectSchema.getPrimaryKey()`.

## 0.89.1

### Bug fixes

* @PrimaryKey + @Required on String type primary key no longer throws when using copyToRealm or copyToRealmOrUpdate (#2653).
* Primary key is cleared/changed when calling RealmSchema.remove()/RealmSchema.rename() (#2555).
* Objects implementing RealmModel can be used as a field of RealmModel/RealmObject (#2654).

## 0.89.0

### Breaking changes

* @PrimaryKey field value can now be null for String, Byte, Short, Integer, and Long types. Older Realms should be migrated, using RealmObjectSchema.setNullable(), or by adding the @Required annotation. (#2515).
* `RealmResults.clear()` now throws UnsupportedOperationException. Use `RealmResults.deleteAllFromRealm()` instead.
* `RealmResults.remove(int)` now throws UnsupportedOperationException. Use `RealmResults.deleteFromRealm(int)` instead.
* `RealmResults.sort()` and `RealmList.sort()` now return the sorted result instead of sorting in-place.
* `RealmList.first()` and `RealmList.last()` now throw `ArrayIndexOutOfBoundsException` if `RealmList` is empty.
* Removed deprecated method `Realm.getTable()` from public API.
* `Realm.refresh()` and `DynamicRealm.refresh()` on a Looper no longer have any effect. `RealmObject` and `RealmResults` are always updated on the next event loop.

### Deprecated

* `RealmObject.removeFromRealm()` in place of `RealmObject.deleteFromRealm()`
* `Realm.clear(Class)` in favour of `Realm.delete(Class)`.
* `DynamicRealm.clear(Class)` in place of `DynamicRealm.delete(Class)`.

### Enhancements

* Added a `RealmModel` interface that can be used instead of extending `RealmObject`.
* `RealmCollection` and `OrderedRealmCollection` interfaces have been added. `RealmList` and `RealmResults` both implement these.
* `RealmBaseAdapter` now accept an `OrderedRealmCollection` instead of only `RealmResults`.
* `RealmObjectSchema.isPrimaryKey(String)` (#2440)
* `RealmConfiguration.initialData(Realm.Transaction)` can now be used to populate a Realm file before it is used for the first time.

### Bug fixes

* `RealmObjectSchema.isRequired(String)` and `RealmObjectSchema.isNullable(String)` don't throw when the given field name doesn't exist.

### Credits

* Thanks to @thesurix for adding `RealmConfiguration.initialData()`.

## 0.88.3

* Updated Realm Core to 0.97.3.

### Enhancements

* Throws an IllegalArgumentException when calling Realm.copyToRealm()/Realm.copyToRealmOrUpdate() with a RealmObject which belongs to another Realm instance in a different thread.
* Improved speed of cleaning up native resources (#2496).

### Bug fixes

* Field annotated with @Ignored should not have accessors generated by the bytecode transformer (#2478).
* RealmResults and RealmObjects can no longer accidentially be GC'ed if using `asObservable()`. Previously this caused the observable to stop emitting. (#2485).
* Fixed an build issue when using Realm in library projects on Windows (#2484).
* Custom equals(), toString() and hashCode() are no longer incorrectly overwritten by the proxy class (#2545).

## 0.88.2

* Updated Realm Core to 0.97.2.

### Enhancements

* Outputs additional information when incompatible lock file error occurs.

### Bug fixes

* Race condition causing BadVersionException when running multiple async writes and queries at the same time (#2021/#2391/#2417).

## 0.88.1

### Bug fixes

* Prevent throwing NullPointerException in RealmConfiguration.equals(RealmConfiguration) when RxJava is not in the classpath (#2416).
* RealmTransformer fails because of missing annotation classes in user's project (#2413).
* Added SONAME header to shared libraries (#2432).
* now DynamicRealmObject.toString() correctly shows null value as "null" and the format is aligned to the String from typed RealmObject (#2439).
* Fixed an issue occurring while resolving ReLinker in apps using a library based on Realm (#2415).

## 0.88.0 (2016-03-10)

* Updated Realm Core to 0.97.0.

### Breaking changes

* Realm has now to be installed as a Gradle plugin.
* DynamicRealm.executeTransaction() now directly throws any RuntimeException instead of wrapping it in a RealmException (#1682).
* DynamicRealm.executeTransaction() now throws IllegalArgumentException instead of silently accepting a null Transaction object.
* String setters now throw IllegalArgumentException instead of RealmError for invalid surrogates.
* DynamicRealm.distinct()/distinctAsync() and Realm.distinct()/distinctAsync() now throw IllegalArgumentException instead of UnsupportedOperationException for invalid type or unindexed field.
* All thread local change listeners are now delayed until the next Looper event instead of being triggered when committing.
* Removed RealmConfiguration.getSchemaMediator() from public API which was deprecated in 0.86.0. Please use RealmConfiguration.getRealmObjectClasses() to obtain the set of model classes (#1797).
* Realm.migrateRealm() throws a FileNotFoundException if the Realm file doesn't exist.
* It is now required to unsubscribe from all Realm RxJava observables in order to fully close the Realm (#2357).

### Deprecated

* Realm.getInstance(Context). Use Realm.getInstance(RealmConfiguration) or Realm.getDefaultInstance() instead.
* Realm.getTable(Class) which was public because of the old migration API. Use Realm.getSchema() or DynamicRealm.getSchema() instead.
* Realm.executeTransaction(Transaction, Callback) and replaced it with Realm.executeTransactionAsync(Transaction), Realm.executeTransactionAsync(Transaction, OnSuccess), Realm.executeTransactionAsync(Transaction, OnError) and Realm.executeTransactionAsync(Transaction, OnSuccess, OnError).

### Enhancements

* Support for custom methods, custom logic in accessors, custom accessor names, interface implementation and public fields in Realm objects (#909).
* Support to project Lombok (#502).
* RealmQuery.isNotEmpty() (#2025).
* Realm.deleteAll() and RealmList.deleteAllFromRealm() (#1560).
* RealmQuery.distinct() and RealmResults.distinct() (#1568).
* RealmQuery.distinctAsync() and RealmResults.distinctAsync() (#2118).
* Improved .so loading by using [ReLinker](https://github.com/KeepSafe/ReLinker).
* Improved performance of RealmList#contains() (#897).
* distinct(...) for Realm, DynamicRealm, RealmQuery, and RealmResults can take multiple parameters (#2284).
* "realm" and "row" can be used as field name in model classes (#2255).
* RealmResults.size() now returns Integer.MAX_VALUE when actual size is greater than Integer.MAX_VALUE (#2129).
* Removed allowBackup from AndroidManifest (#2307).

### Bug fixes

* Error occurring during test and (#2025).
* Error occurring during test and connectedCheck of unit test example (#1934).
* Bug in jsonExample (#2092).
* Multiple calls of RealmResults.distinct() causes to return wrong results (#2198).
* Calling DynamicRealmObject.setList() with RealmList<DynamicRealmObject> (#2368).
* RealmChangeListeners did not triggering correctly if findFirstAsync() didn't find any object. findFirstAsync() Observables now also correctly call onNext when the query completes in that case (#2200).
* Setting a null value to trigger RealmChangeListener (#2366).
* Preventing throwing BadVersionException (#2391).

### Credits

* Thanks to Bill Best (@wmbest2) for snapshot testing.
* Thanks to Graham Smith (@grahamsmith) for a detailed bug report (#2200).

## 0.87.5 (2016-01-29)
* Updated Realm Core to 0.96.2.
  - IllegalStateException won't be thrown anymore in RealmResults.where() if the RealmList which the RealmResults is created on has been deleted. Instead, the RealmResults will be treated as empty forever.
  - Fixed a bug causing a bad version exception, when using findFirstAsync (#2115).

## 0.87.4 (2016-01-28)
* Updated Realm Core to 0.96.0.
  - Fixed bug causing BadVersionException or crashing core when running async queries.

## 0.87.3 (2016-01-25)
* IllegalArgumentException is now properly thrown when calling Realm.copyFromRealm() with a DynamicRealmObject (#2058).
* Fixed a message in IllegalArgumentException thrown by the accessors of DynamicRealmObject (#2141).
* Fixed RealmList not returning DynamicRealmObjects of the correct underlying type (#2143).
* Fixed potential crash when rolling back removal of classes that reference each other (#1829).
* Updated Realm Core to 0.95.8.
  - Fixed a bug where undetected deleted object might lead to seg. fault (#1945).
  - Better performance when deleting objects (#2015).

## 0.87.2 (2016-01-08)
* Removed explicit GC call when committing a transaction (#1925).
* Fixed a bug when RealmObjectSchema.addField() was called with the PRIMARY_KEY modifier, the field was not set as a required field (#2001).
* Fixed a bug which could throw a ConcurrentModificationException in RealmObject's or RealmResults' change listener (#1970).
* Fixed RealmList.set() so it now correctly returns the old element instead of the new (#2044).
* Fixed the deployment of source and javadoc jars (#1971).

## 0.87.1 (2015-12-23)
* Upgraded to NDK R10e. Using gcc 4.9 for all architectures.
* Updated Realm Core to 0.95.6
  - Fixed a bug where an async query can be copied incomplete in rare cases (#1717).
* Fixed potential memory leak when using async query.
* Added a check to prevent removing a RealmChangeListener from a non-Looper thread (#1962). (Thank you @hohnamkung)

## 0.87.0 (2015-12-17)
* Added Realm.asObservable(), RealmResults.asObservable(), RealmObject.asObservable(), DynamicRealm.asObservable() and DynamicRealmObject.asObservable().
* Added RealmConfiguration.Builder.rxFactory() and RxObservableFactory for custom RxJava observable factory classes.
* Added Realm.copyFromRealm() for creating detached copies of Realm objects (#931).
* Added RealmObjectSchema.getFieldType() (#1883).
* Added unitTestExample to showcase unit and instrumentation tests. Examples include jUnit3, jUnit4, Espresso, Robolectric, and MPowermock usage with Realm (#1440).
* Added support for ISO8601 based dates for JSON import. If JSON dates are invalid a RealmException will be thrown (#1213).
* Added APK splits to gridViewExample (#1834).

## 0.86.1 (2015-12-11)
* Improved the performance of removing objects (RealmResults.clear() and RealmResults.remove()).
* Updated Realm Core to 0.95.5.
* Updated ProGuard configuration (#1904).
* Fixed a bug where RealmQuery.findFirst() returned a wrong result if the RealmQuery had been created from a RealmResults.where() (#1905).
* Fixed a bug causing DynamicRealmObject.getObject()/setObject() to use the wrong class (#1912).
* Fixed a bug which could cause a crash when closing Realm instances in change listeners (#1900).
* Fixed a crash occurring during update of multiple async queries (#1895).
* Fixed listeners not triggered for RealmObject & RealmResults created using copy or create methods (#1884).
* Fixed RealmChangeListener never called inside RealmResults (#1894).
* Fixed crash when calling clear on a RealmList (#1886).

## 0.86.0 (2015-12-03)
* BREAKING CHANGE: The Migration API has been replaced with a new API.
* BREAKING CHANGE: RealmResults.SORT_ORDER_ASCENDING and RealmResults.SORT_ORDER_DESCENDING constants have been replaced by Sort.ASCENDING and Sort.DESCENDING enums.
* BREAKING CHANGE: RealmQuery.CASE_SENSITIVE and RealmQuery.CASE_INSENSITIVE constants have been replaced by Case.SENSITIVE and Case.INSENSITIVE enums.
* BREAKING CHANGE: Realm.addChangeListener, RealmObject.addChangeListener and RealmResults.addChangeListener hold a strong reference to the listener, you should unregister the listener to avoid memory leaks.
* BREAKING CHANGE: Removed deprecated methods RealmQuery.minimum{Int,Float,Double}, RealmQuery.maximum{Int,Float,Double}, RealmQuery.sum{Int,Float,Double} and RealmQuery.average{Int,Float,Double}. Use RealmQuery.min(), RealmQuery.max(), RealmQuery.sum() and RealmQuery.average() instead.
* BREAKING CHANGE: Removed RealmConfiguration.getSchemaMediator() which is public by mistake. And RealmConfiguration.getRealmObjectClasses() is added as an alternative in order to obtain the set of model classes (#1797).
* BREAKING CHANGE: Realm.addChangeListener, RealmObject.addChangeListener and RealmResults.addChangeListener will throw an IllegalStateException when invoked on a non-Looper thread. This is to prevent registering listeners that will not be invoked.
* BREAKING CHANGE: trying to access a property on an unloaded RealmObject obtained asynchronously will throw an IllegalStateException
* Added new Dynamic API using DynamicRealm and DynamicRealmObject.
* Added Realm.getSchema() and DynamicRealm.getSchema().
* Realm.createOrUpdateObjectFromJson() now works correctly if the RealmObject class contains a primary key (#1777).
* Realm.compactRealm() doesn't throw an exception if the Realm file is opened. It just returns false instead.
* Updated Realm Core to 0.95.3.
  - Fixed a bug where RealmQuery.average(String) returned a wrong value for a nullable Long/Integer/Short/Byte field (#1803).
  - Fixed a bug where RealmQuery.average(String) wrongly counted the null value for average calculation (#1854).

## 0.85.1 (2015-11-23)
* Fixed a bug which could corrupt primary key information when updating from a Realm version <= 0.84.1 (#1775).

## 0.85.0 (2016-11-19)
* BREAKING CHANGE: Removed RealmEncryptionNotSupportedException since the encryption implementation changed in Realm's underlying storage engine. Encryption is now supported on all devices.
* BREAKING CHANGE: Realm.executeTransaction() now directly throws any RuntimeException instead of wrapping it in a RealmException (#1682).
* BREAKING CHANGE: RealmQuery.isNull() and RealmQuery.isNotNull() now throw IllegalArgumentException instead of RealmError if the fieldname is a linked field and the last element is a link (#1693).
* Added Realm.isEmpty().
* Setters in managed object for RealmObject and RealmList now throw IllegalArgumentException if the value contains an invalid (unmanaged, removed, closed, from different Realm) object (#1749).
* Attempting to refresh a Realm while a transaction is in process will now throw an IllegalStateException (#1712).
* The Realm AAR now also contains the ProGuard configuration (#1767). (Thank you @skyisle)
* Updated Realm Core to 0.95.
  - Removed reliance on POSIX signals when using encryption.

## 0.84.2
* Fixed a bug making it impossible to convert a field to become required during a migration (#1695).
* Fixed a bug making it impossible to read Realms created using primary keys and created by iOS (#1703).
* Fixed some memory leaks when an Exception is thrown (#1730).
* Fixed a memory leak when using relationships (#1285).
* Fixed a bug causing cached column indices to be cleared too soon (#1732).

## 0.84.1 (2015-10-28)
* Updated Realm Core to 0.94.4.
  - Fixed a bug that could cause a crash when running the same query multiple times.
* Updated ProGuard configuration. See [documentation](https://realm.io/docs/java/latest/#proguard) for more details.
* Updated Kotlin example to use 1.0.0-beta.
* Fixed warnings reported by "lint -Xlint:all" (#1644).
* Fixed a bug where simultaneous opening and closing a Realm from different threads might result in a NullPointerException (#1646).
* Fixed a bug which made it possible to externally modify the encryption key in a RealmConfiguration (#1678).

## 0.84.0 (2015-10-22)
* Added support for async queries and transactions.
* Added support for parsing JSON Dates with timezone information. (Thank you @LateralKevin)
* Added RealmQuery.isEmpty().
* Added Realm.isClosed() method.
* Added Realm.distinct() method.
* Added RealmQuery.isValid(), RealmResults.isValid() and RealmList.isValid(). Each method checks whether the instance is still valid to use or not(for example, the Realm has been closed or any parent object has been removed).
* Added Realm.isInTransaction() method.
* Updated Realm Core to version 0.94.3.
  - Fallback for mremap() now work correctly on BlackBerry devices.
* Following methods in managed RealmList now throw IllegalStateException instead of native crash when RealmList.isValid() returns false: add(int,RealmObject), add(RealmObject)
* Following methods in managed RealmList now throw IllegalStateException instead of ArrayIndexOutOfBoundsException when RealmList.isValid() returns false: set(int,RealmObject), move(int,int), remove(int), get(int)
* Following methods in managed RealmList now throw IllegalStateException instead of returning 0/null when RealmList.isValid() returns false: clear(), removeAll(Collection), remove(RealmObject), first(), last(), size(), where()
* RealmPrimaryKeyConstraintException is now thrown instead of RealmException if two objects with same primary key are inserted.
* IllegalStateException is now thrown when calling Realm's clear(), RealmResults's remove(), removeLast(), clear() or RealmObject's removeFromRealm() from an incorrect thread.
* Fixed a bug affecting RealmConfiguration.equals().
* Fixed a bug in RealmQuery.isNotNull() which produced wrong results for binary data.
* Fixed a bug in RealmQuery.isNull() and RealmQuery.isNotNull() which validated the query prematurely.
* Fixed a bug where closed Realms were trying to refresh themselves resulting in a NullPointerException.
* Fixed a bug that made it possible to migrate open Realms, which could cause undefined behavior when querying, reading or writing data.
* Fixed a bug causing column indices to be wrong for some edge cases. See #1611 for details.

## 0.83.1 (2015-10-15)
* Updated Realm Core to version 0.94.1.
  - Fixed a bug when using Realm.compactRealm() which could make it impossible to open the Realm file again.
  - Fixed a bug, so isNull link queries now always return true if any part is null.

## 0.83 (2015-10-08)
* BREAKING CHANGE: Database file format update. The Realm file created by this version cannot be used by previous versions of Realm.
* BREAKING CHANGE: Removed deprecated methods and constructors from the Realm class.
* BREAKING CHANGE: Introduced boxed types Boolean, Byte, Short, Integer, Long, Float and Double. Added null support. Introduced annotation @Required to indicate a field is not nullable. String, Date and byte[] became nullable by default which means a RealmMigrationNeededException will be thrown if an previous version of a Realm file is opened.
* Deprecated methods: RealmQuery.minimum{Int,Float,Double}, RealmQuery.maximum{Int,Float,Double}. Use RealmQuery.min() and RealmQuery.max() instead.
* Added support for x86_64.
* Fixed an issue where opening the same Realm file on two Looper threads could potentially lead to an IllegalStateException being thrown.
* Fixed an issue preventing the call of listeners on refresh().
* Opening a Realm file from one thread will no longer be blocked by a transaction from another thread.
* Range restrictions of Date fields have been removed. Date fields now accepts any value. Milliseconds are still removed.

## 0.82.2 (2015-09-04)
* Fixed a bug which might cause failure when loading the native library.
* Fixed a bug which might trigger a timeout in Context.finalize().
* Fixed a bug which might cause RealmObject.isValid() to throw an exception if the object is deleted.
* Updated Realm core to version 0.89.9
  - Fixed a potential stack overflow issue which might cause a crash when encryption was used.
  - Embedded crypto functions into Realm dynamic lib to avoid random issues on some devices.
  - Throw RealmEncryptionNotSupportedException if the device doesn't support Realm encryption. At least one device type (HTC One X) contains system bugs that prevents Realm's encryption from functioning properly. This is now detected, and an exception is thrown when trying to open/create an encrypted Realm file. It's up to the application to catch this and decide if it's OK to proceed without encryption instead.

## 0.82.1 (2015-08-06)
* Fixed a bug where using the wrong encryption key first caused the right key to be seen as invalid.
* Fixed a bug where String fields were ignored when updating objects from JSON with null values.
* Fixed a bug when calling System.exit(0), the process might hang.

## 0.82 (2015-07-28)
* BREAKING CHANGE: Fields with annotation @PrimaryKey are indexed automatically now. Older schemas require a migration.
* RealmConfiguration.setModules() now accept ignore null values which Realm.getDefaultModule() might return.
* Trying to access a deleted Realm object throw throws a proper IllegalStateException.
* Added in-memory Realm support.
* Closing realm on another thread different from where it was created now throws an exception.
* Realm will now throw a RealmError when Realm's underlying storage engine encounters an unrecoverable error.
* @Index annotation can also be applied to byte/short/int/long/boolean/Date now.
* Fixed a bug where RealmQuery objects are prematurely garbage collected.
* Removed RealmQuery.between() for link queries.

## 0.81.1 (2015-06-22)
* Fixed memory leak causing Realm to never release Realm objects.

## 0.81 (2015-06-19)
* Introduced RealmModules for working with custom schemas in libraries and apps.
* Introduced Realm.getDefaultInstance(), Realm.setDefaultInstance(RealmConfiguration) and Realm.getInstance(RealmConfiguration).
* Deprecated most constructors. They have been been replaced by Realm.getInstance(RealmConfiguration) and Realm.getDefaultInstance().
* Deprecated Realm.migrateRealmAtPath(). It has been replaced by Realm.migrateRealm(RealmConfiguration).
* Deprecated Realm.deleteFile(). It has been replaced by Realm.deleteRealm(RealmConfiguration).
* Deprecated Realm.compactFile(). It has been replaced by Realm.compactRealm(RealmConfiguration).
* RealmList.add(), RealmList.addAt() and RealmList.set() now copy unmanaged objects transparently into Realm.
* Realm now works with Kotlin (M12+). (Thank you @cypressious)
* Fixed a performance regression introduced in 0.80.3 occurring during the validation of the Realm schema.
* Added a check to give a better error message when null is used as value for a primary key.
* Fixed unchecked cast warnings when building with Realm.
* Cleaned up examples (remove old test project).
* Added checking for missing generic type in RealmList fields in annotation processor.

## 0.80.3 (2015-05-22)
* Calling Realm.copyToRealmOrUpdate() with an object with a null primary key now throws a proper exception.
* Fixed a bug making it impossible to open Realms created by Realm-Cocoa if a model had a primary key defined.
* Trying to using Realm.copyToRealmOrUpdate() with an object with a null primary key now throws a proper exception.
* RealmChangedListener now also gets called on the same thread that did the commit.
* Fixed bug where Realm.createOrUpdateWithJson() reset Date and Binary data to default values if not found in the JSON output.
* Fixed a memory leak when using RealmBaseAdapter.
* RealmBaseAdapter now allow RealmResults to be null. (Thanks @zaki50)
* Fixed a bug where a change to a model class (`RealmList<A>` to `RealmList<B>`) would not throw a RealmMigrationNeededException.
* Fixed a bug where setting multiple RealmLists didn't remove the previously added objects.
* Solved ConcurrentModificationException thrown when addChangeListener/removeChangeListener got called in the onChange. (Thanks @beeender)
* Fixed duplicated listeners in the same realm instance. Trying to add duplicated listeners is ignored now. (Thanks @beeender)

## 0.80.2 (2015-05-04)
* Trying to use Realm.copyToRealmOrUpdate() with an object with a null primary key now throws a proper exception.
* RealmMigrationNeedException can now return the path to the Realm that needs to be migrated.
* Fixed bug where creating a Realm instance with a hashcode collision no longer returned the wrong Realm instance.
* Updated Realm Core to version 0.89.2
  - fixed bug causing a crash when opening an encrypted Realm file on ARM64 devices.

## 0.80.1 (2015-04-16)
* Realm.createOrUpdateWithJson() no longer resets fields to their default value if they are not found in the JSON input.
* Realm.compactRealmFile() now uses Realm Core's compact() method which is more failure resilient.
* Realm.copyToRealm() now correctly handles referenced child objects that are already in the Realm.
* The ARM64 binary is now properly a part of the Eclipse distribution package.
* A RealmMigrationExceptionNeeded is now properly thrown if @Index and @PrimaryKey are not set correctly during a migration.
* Fixed bug causing Realms to be cached even though they failed to open correctly.
* Added Realm.deleteRealmFile(File) method.
* Fixed bug causing queries to fail if multiple Realms has different field ordering.
* Fixed bug when using Realm.copyToRealm() with a primary key could crash if default value was already used in the Realm.
* Updated Realm Core to version 0.89.0
  - Improved performance for sorting RealmResults.
  - Improved performance for refreshing a Realm after inserting or modifying strings or binary data.
  - Fixed bug causing incorrect result when querying indexed fields.
  - Fixed bug causing corruption of string index when deleting an object where there are duplicate values for the indexed field.
  - Fixed bug causing a crash after compacting the Realm file.
* Added RealmQuery.isNull() and RealmQuery.isNotNull() for querying relationships.
* Fixed a potential NPE in the RealmList constructor.

## 0.80 (2015-03-11)
* Queries on relationships can be case sensitive.
* Fixed bug when importing JSONObjects containing NULL values.
* Fixed crash when trying to remove last element of a RealmList.
* Fixed bug crashing annotation processor when using "name" in model classes for RealmObject references
* Fixed problem occurring when opening an encrypted Realm with two different instances of the same key.
* Version checker no longer reports that updates are available when latest version is used.
* Added support for static fields in RealmObjects.
* Realm.writeEncryptedCopyTo() has been reenabled.

## 0.79.1 (2015-02-20)
* copyToRealm() no longer crashes on cyclic data structures.
* Fixed potential crash when using copyToRealmOrUpdate with an object graph containing a mix of elements with and without primary keys.

## 0.79 (2015-02-16)
* Added support for ARM64.
* Added RealmQuery.not() to negate a query condition.
* Added copyToRealmOrUpdate() and createOrUpdateFromJson() methods, that works for models with primary keys.
* Made the native libraries much smaller. Arm went from 1.8MB to 800KB.
* Better error reporting when trying to create or open a Realm file fails.
* Improved error reporting in case of missing accessors in model classes.
* Re-enabled RealmResults.remove(index) and RealmResults.removeLast().
* Primary keys are now supported through the @PrimaryKey annotation.
* Fixed error when instantiating a Realm with the wrong key.
* Throw an exception if deleteRealmFile() is called when there is an open instance of the Realm.
* Made migrations and compression methods synchronised.
* Removed methods deprecated in 0.76. Now Realm.allObjectsSorted() and RealmQuery.findAllSorted() need to be used instead.
* Reimplemented Realm.allObjectSorted() for better performance.

## 0.78 (2015-01-22)
* Added proper support for encryption. Encryption support is now included by default. Keys are now 64 bytes long.
* Added support to write an encrypted copy of a Realm.
* Realm no longer incorrectly warns that an instance has been closed too many times.
* Realm now shows a log warning if an instance is being finalized without being closed.
* Fixed bug causing Realms to be cached during a RealmMigration resulting in invalid realms being returned from Realm.getInstance().
* Updated core to 0.88.

## 0.77 (2015-01-16)
* Added Realm.allObjectsSorted() and RealmQuery.findAllSorted() and extending RealmResults.sort() for multi-field sorting.
* Added more logging capabilities at the JNI level.
* Added proper encryption support. NOTE: The key has been increased from 32 bytes to 64 bytes (see example).
* Added support for unmanaged objects and custom constructors.
* Added more precise imports in proxy classes to avoid ambiguous references.
* Added support for executing a transaction with a closure using Realm.executeTransaction().
* Added RealmObject.isValid() to test if an object is still accessible.
* RealmResults.sort() now has better error reporting.
* Fixed bug when doing queries on the elements of a RealmList, ie. like Realm.where(Foo.class).getBars().where().equalTo("name").
* Fixed bug causing refresh() to be called on background threads with closed Realms.
* Fixed bug where calling Realm.close() too many times could result in Realm not getting closed at all. This now triggers a log warning.
* Throw NoSuchMethodError when RealmResults.indexOf() is called, since it's not implemented yet.
* Improved handling of empty model classes in the annotation processor
* Removed deprecated static constructors.
* Introduced new static constructors based on File instead of Context, allowing to save Realm files in custom locations.
* RealmList.remove() now properly returns the removed object.
* Calling realm.close() no longer prevent updates to other open realm instances on the same thread.

## 0.76.0 (2014-12-19)
* RealmObjects can now be imported using JSON.
* Gradle wrapper updated to support Android Studio 1.0.
* Fixed bug in RealmObject.equals() so it now correctly compares two objects from the same Realm.
* Fixed bug in Realm crashing for receiving notifications after close().
* Realm class is now marked as final.
* Replaced concurrency example with a better thread example.
* Allowed to add/remove RealmChangeListeners in RealmChangeListeners.
* Upgraded to core 0.87.0 (encryption support, API changes).
* Close the Realm instance after migrations.
* Added a check to deny the writing of objects outside of a transaction.

## 0.75.1 (2014-12-03)
* Changed sort to be an in-place method.
* Renamed SORT_ORDER_DECENDING to SORT_ORDER_DESCENDING.
* Added sorting functionality to allObjects() and findAll().
* Fixed bug when querying a date column with equalTo(), it would act as lessThan()

## 0.75.0 (2014-11-28)
* Realm now implements Closeable, allowing better cleanup of native resources.
* Added writeCopyTo() and compactRealmFile() to write and compact a Realm to a new file.
* RealmObject.toString(), equals() and hashCode() now support models with cyclic references.
* RealmResults.iterator() and listIterator() now correctly iterates the results when using remove().
* Bug fixed in Exception text when field names was not matching the database.
* Bug fixed so Realm no longer throws an Exception when removing the last object.
* Bug fixed in RealmResults which prevented sub-querying.
* The Date type does not support millisecond resolution, and dates before 1901-12-13 and dates after 2038-01-19 are not supported on 32 bit systems.
* Fixed bug so Realm no longer throws an Exception when removing the last object.
* Fixed bug in RealmResults which prevented sub-querying.

## 0.74.0 (2014-11-19)
* Added support for more field/accessors naming conventions.
* Added case sensitive versions of string comparison operators equalTo and notEqualTo.
* Added where() to RealmList to initiate queries.
* Added verification of fields names in queries with links.
* Added exception for queries with invalid field name.
* Allow static methods in model classes.
* An exception will now be thrown if you try to move Realm, RealmResults or RealmObject between threads.
* Fixed a bug in the calculation of the maximum of date field in a RealmResults.
* Updated core to 0.86.0, fixing a bug in cancelling an empty transaction, and major query speedups with floats/doubles.
* Consistent handling of UTF-8 strings.
* removeFromRealm() now calls moveLastOver() which is faster and more reliable when deleting multiple objects.

## 0.73.1 (2014-11-05)
* Fixed a bug that would send infinite notifications in some instances.

## 0.73.0 (2014-11-04)
* Fixed a bug not allowing queries with more than 1024 conditions.
* Rewritten the notification system. The API did not change but it's now much more reliable.
* Added support for switching auto-refresh on and off (Realm.setAutoRefresh).
* Added RealmBaseAdapter and an example using it.
* Added deleteFromRealm() method to RealmObject.

## 0.72.0 (2014-10-27)
* Extended sorting support to more types: boolean, byte, short, int, long, float, double, Date, and String fields are now supported.
* Better support for Java 7 and 8 in the annotations processor.
* Better support for the Eclipse annotations processor.
* Added Eclipse support to the distribution folder.
* Added Realm.cancelTransaction() to cancel/abort/rollback a transaction.
* Added support for link queries in the form realm.where(Owner.class).equalTo("cat.age", 12).findAll().
* Faster implementation of RealmQuery.findFirst().
* Upgraded core to 0.85.1 (deep copying of strings in queries; preparation for link queries).

## 0.71.0 (2014-10-07)
* Simplified the release artifact to a single Jar file.
* Added support for Eclipse.
* Added support for deploying to Maven.
* Throw exception if nested transactions are used (it's not allowed).
* Javadoc updated.
* Fixed [bug in RealmResults](https://github.com/realm/realm-java/issues/453).
* New annotation @Index to add search index to a field (currently only supporting String fields).
* Made the annotations processor more verbose and strict.
* Added RealmQuery.count() method.
* Added a new example about concurrency.
* Upgraded to core 0.84.0.

## 0.70.1 (2014-09-30)
* Enabled unit testing for the realm project.
* Fixed handling of camel-cased field names.

## 0.70.0 (2014-09-29)
* This is the first public beta release.<|MERGE_RESOLUTION|>--- conflicted
+++ resolved
@@ -7,11 +7,8 @@
 * Now throws `IllegalStateException` when a getter of linking objects is called against deleted or not yet loaded `RealmObject`s (#4499).
 * `NullPointerException` caused by local transaction inside the listener of `findFirstAsync()`'s results (#4495).
 * Native crash when adding listeners to `RealmObject` after removing listeners from the same `RealmObject` before (#4502).
-<<<<<<< HEAD
+* Native crash with "Invalid argument" error happened on some Android 7.1.1 devices when opening Realm on external storage (#4461).
 * `OrderedRealmCollectionChangeListener` didn't report change ranges correctly when circular link's field changed (#4474).
-=======
-* Native crash with "Invalid argument" error happened on some Android 7.1.1 devices when opening Realm on external storage (#4461).
->>>>>>> 4b728ff2
 
 ### Internal
 
