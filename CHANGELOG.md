## 4.0.0 (YYYY-MM-DD)

## Breaking Changes

## Enhancements

* All Realm annotations are now kept at runtime, allowing runtime tools access to them (#5344).
* Speedup schema initialization when a Realm file is first accessed (#5391).

## Bug Fixes

* Assigning a managed object's own list to itself would accidentally clear it (#5395).
* Don't try to acquire `ApplicationContext` if not available in `Realm.init(Context)` (#5389).
* Removing and re-adding a changelistener from inside a changelistener sometimes caused notifications to be missed (#5411).

## Internal

* Upgraded to Realm Sync 2.0.0.
* Upgraded to Realm Core 4.0.2.
* Upgraded to OkHttp 3.9.0 .
* Upgraded to RxJava 2.1.4 .

## Credits


## 4.0.0-RC1 (2017-10-03)

## Breaking Changes

The internal file format has been upgraded. Opening an older Realm will upgrade the file automatically, but older versions of Realm will no longer be able to read the file.

* [ObjectServer] Updated protocol version to 22 which is only compatible with Realm Object Server >= 2.0.0.
* [ObjectServer] Removed deprecated APIs `SyncUser.retrieveUser()` and `SyncUser.retrieveUserAsync()`. Use `SyncUser.retrieveInfoForUser()` and `retrieveInfoForUserAsync()` instead.
* [ObjectServer] `SyncUser.Callback` now accepts a generic parameter indicating type of object returned when `onSuccess` is called.
* [ObjectServer] Renamed `SyncUser.getAccessToken` to `SyncUser.getRefreshToken`.
* [ObjectServer] Removed deprecated API `SyncUser.getManagementRealm()`.
* Calling `distinct()` on a sorted `RealmResults` no longer clears any sorting defined (#3503).
* Relaxed upper bound of type parameter of `RealmList`, `RealmQuery`, `RealmResults`, `RealmCollection`, `OrderedRealmCollection` and `OrderedRealmCollectionSnapshot`.
* Realm has upgraded its RxJava1 support to RxJava2 (#3497)
  * `Realm.asObservable()` has been renamed to `Realm.asFlowable()`.
  * `RealmList.asObservable()` has been renamed to `RealmList.asFlowable()`.
  * `RealmResults.asObservable()` has been renamed to `RealmResults.asFlowable()`.
  * `RealmObject.asObservable()` has been renamed to `RealmObject.asFlowable()`.
  * `RxObservableFactory` now return RxJava2 types instead of RxJava1 types.
* Removed deprecated APIs `RealmSchema.close()` and `RealmObjectSchema.close()`. Those don't have to be called anymore.
* Removed deprecated API `RealmResults.removeChangeListeners()`. Use `RealmResults.removeAllChangeListeners()` instead.
* Removed deprecated API `RealmObject.removeChangeListeners()`. Use `RealmObject.removeAllChangeListeners()` instead.
* Removed `UNSUPPORTED_TABLE`, `UNSUPPORTED_MIXED` and `UNSUPPORTED_DATE` from `RealmFieldType`.
* Removed deprecated API `RealmResults.distinct()`/`RealmResults.distinctAsync()`. Use `RealmQuery.distinct()`/`RealmQuery.distinctAsync()` instead.
* `RealmQuery.createQuery(Realm, Class)`, `RealmQuery.createDynamicQuery(DynamicRealm, String)`, `RealmQuery.createQueryFromResult(RealmResults)` and `RealmQuery.createQueryFromList(RealmList)` have been removed. Use `Realm.where(Class)`, `DynamicRealm.where(String)`, `RealmResults.where()` and `RealmList.where()` instead.

## Enhancements

* [ObjectServer] `SyncUserInfo` now also exposes a users metadata using `SyncUserInfo.getMetadata()`
* `RealmList` can now contain `String`, `byte[]`, `Boolean`, `Long`, `Integer`, `Short`, `Byte`, `Double`, `Float` and `Date` values. [Queries](https://github.com/realm/realm-java/issues/5361) and [Importing primitive lists from JSON](https://github.com/realm/realm-java/issues/5361) are not supported yet.
* Added support for lists of primitives in `RealmObjectSchema` with `addRealmListField(String fieldName, Class<?> primitiveType)`
* Added support for lists of primitives in `DynamicRealmObject` with `setList(String fieldName, RealmList<?> list)` and `getList(String fieldName, Class<?> primitiveType)`.
* Minor performance improvement when copy/insert objects into Realm.
* Added `static RealmObject.getRealm(RealmModel)`, `RealmObject.getRealm()` and `DynamicRealmObject.getDynamicRealm()` (#4720).
* Added `RealmResults.asChangesetObservable()` that emits the pair `(results, changeset)` (#4277).
* Added `RealmList.asChangesetObservable()` that emits the pair `(list, changeset)` (#4277).
* Added `RealmObject.asChangesetObservable()` that emits the pair `(object, changeset)` (#4277).

## Bug Fixes

* [ObjectServer] Exposing a `RealmConfiguration` that allows a user to open the backup Realm after the client reset (#4759/#5223).
* [ObjectServer] Realm no longer throws a native “unsupported instruction” exception in some cases when opening a synced Realm asynchronously (https://github.com/realm/realm-object-store/issues/502).
* Throw `IllegalArgumentException` instead of `IllegalStateException` when calling string/binary data setters if the data length exceeds the limit.
* Added support for ISO8601 2-digit time zone designators (#5309).
<<<<<<< HEAD
* [ObjectServer] Fixed "Cannot open the read only Realm" issue when get`PermissionManager` (#5414).
=======
* "Bad File Header" caused by the device running out of space while compacting the Realm (#5011).
* `RealmQuery.equalTo()` failed to find null values on an indexed field if using Case.INSENSITIVE (#5299).

## Internal

* Upgraded to Realm Sync 2.0.0-rc27.
* Upgraded to Realm Core 4.0.1.
* Use Object Store to create the primary key table.
>>>>>>> f34bf99c

### Credits

Thanks to @JussiPekonen for adding support for 2-digit time zone designators when importing JSON (#5309).


## 3.7.2 (2017-09-12)

### Bug Fixes

* Fixed a JNI memory issue when doing queries which might potentially cause various native crashes.
* Fixed a bug that `RealmList.deleteFromRealm(int)`, `RealmList.deleteFirstFromRealm()` and `RealmList.deleteLastFromRealm()` did not remove target objects from Realm. This bug was introduced in `3.7.1` (#5233).
* Crash with "'xxx' doesn't exist in current schema." when ProGuard is enabled (#5211).


## 3.7.1 (2017-09-07)

### Bug Fixes

* Fixed potential memory leaks of `LinkView` when calling bulk insertions APIs.
* Fixed possible assertion when using `PermissionManager` at the beginning (#5195).
* Crash caused by JNI couldn't find `SharedRealm`'s inner classes when ProGuard is enabled (#5211).

### Internal

* Replaced LinkView with Object Store's List.
* Renaming `io.realm.internal.CollectionChangeSet` to `io.realm.internal.OsCollectionChangeSet`.


## 3.7.0 (2017-09-01)

### Deprecated

* [ObjectServer] `SyncUser.getManagementRealm()`. Use `SyncUser.getPermissionManager()` instead.

### Enhancements

* [ObjectServer] `SyncUser.getPermissionManager` added as a helper API for working with permissions and permission offers.

### Internal

* [ObjectServer] Upgraded OkHttp to 3.7.0.


## 3.6.0 (2017-09-01)

### Breaking Changes

* [ObjectServer] `SyncUser.logout()` no longer throws an exception when associated Realms instances are not closed (#4962).

### Deprecated

* [ObjectServer] `SyncUser#retrieveUser` and `SyncUser#retrieveUserAsync` replaced by `SyncUser#retrieveInfoForUser`
and `SyncUser#retrieveInfoForUserAsync` which returns a `SyncUserInfo` with mode information (#5008).
* [ObjectServer] `SyncUser#Callback` replaced by the generic version `SyncUser#RequestCallback<T>`.

### Enhancements

* [ObjectServer] Added `SyncSession.uploadAllLocalChanges()`.
* [ObjectServer] APIs of `UserStore` have been changed to support same user identity but different authentication server scenario.
* [ObjectServer] Added `SyncUser.allSessions` to retrieve the all valid sessions belonging to the user (#4783).
* Added `Nullable` annotation to methods that may return `null` in order to improve Kotlin usability. This also introduced a dependency to `com.google.code.findbugs:jsr305`.
* `org.jetbrains.annotations.NotNull` is now an alias for `@Required`. This means that the Realm Schema now fully understand Kotlin non-null types.
* Added support for new data type `MutableRealmIntegers`. The new type behaves almost exactly as a reference to a Long (mutable nullable, etc) but supports `increment` and `decrement` methods, which implement a Conflict Free Replicated Data Type, whose value will converge even when changed across distributed devices with poor connections (#4266).
* Added more detailed exception message for `RealmMigrationNeeded`.
* Bumping schema version only without any actual schema changes will just succeed even when the migration block is not supplied. It threw an `RealmMigrationNeededException` before in the same case.
* Throw `IllegalStateException` when schema validation fails because of wrong declaration of `@LinkingObjects`.

### Bug Fixes

* Potential crash after using `Realm.getSchema()` to change the schema of a typed Realm. `Realm.getSchema()` now returns an immutable `RealmSchema` instance.
* `Realm.copyToRealmOrUpdate()` could cause a `RealmList` field to contain duplicated elements (#4957).
* `RealmSchema.create(String)` and `RealmObjectSchema.setClassName(String)` did not accept class name whose length was 51 to 57.
* Workaround for an Android JVM crash when using `compactOnLaunch()` (#4964).
* Class name in exception message from link query is wrong (#5096).
* The `compactOnLaunch` callback is no longer invoked if the Realm at that path is already open on other threads.

### Internal

* [ObjectServer] removed `ObjectServerUser` and its inner classes, in a step to reduce `SyncUser` complexity (#3741).
* [ObjectServer] changed the `SyncSessionStopPolicy` to `AfterChangesUploaded` to align with other binding and to prevent use cases where the Realm might be deleted before the last changes get synchronized (#5028).
* Upgraded Realm Sync to 1.10.8
* Let Object Store handle migration.


## 3.5.0 (2017-07-11)

### Enhancements

* Added `RealmConfiguration.Builder.compactOnLaunch()` to compact the file on launch (#3739).
* [ObjectServer] Adding user lookup API for administrators (#4828).
* An `IllegalStateException` will be thrown if the given `RealmModule` doesn't include all required model classes (#3398).

### Bug Fixes

* Bug in `isNull()`, `isNotNull()`, `isEmpty()`, and `isNotEmpty()` when queries involve nullable fields in link queries (#4856).
* Bug in how to resolve field names when querying `@LinkingObjects` as the last field (#4864).
* Rare crash in `RealmLog` when log level was set to `LogLevel.DEBUG`.
* Broken case insensitive query with indexed field (#4788).
* [ObjectServer] Bug related to the behaviour of `SyncUser#logout` and the use of invalid `SyncUser` with `SyncConfiguration` (#4822).
* [ObjectServer] Not all error codes from the server were recognized correctly, resulting in UNKNOWN being reported instead.
* [ObjectServer] Prevent the use of a `SyncUser` that explicitly logged out, to open a Realm (#4975).

### Internal

* Use Object Store to do table initialization.
* Removed `Table#Table()`, `Table#addEmptyRow()`, `Table#addEmptyRows()`, `Table#add(Object...)`, `Table#pivot(long,long,PivotType)` and `Table#createnative()`.
* Upgraded Realm Core to 2.8.6
* Upgraded Realm Sync to 1.10.5
* Removed `io.realm.internal.OutOfMemoryError`. `java.lang.OutOfMemoryError` will be thrown instead.


## 3.4.0 (2017-06-22)

### Breaking Changes

* [ObjectServer] Updated protocol version to 18 which is only compatible with ROS > 1.6.0.

### Deprecated

* `RealmSchema.close()` and `RealmObjectSchema.close()`. They don't need to be closed manually. They were added to the public API by mistake.

### Enhancements

* [ObjectServer] Added support for Sync Progress Notifications through `SyncSession.addDownloadProgressListener(ProgressMode, ProgressListener)` and `SyncSession.addUploadProgressListener(ProgressMode, ProgressListener)` (#4104).
* [ObjectServer] Added `SyncSession.getState()` (#4784).
* Added support for querying inverse relationships (#2904).
* Moved inverse relationships out of beta stage.
* Added `Realm.getDefaultConfiguration()` (#4725).

### Bug Fixes

* [ObjectServer] Bug which may crash when the JNI local reference limitation was reached on sync client thread.
* [ObjectServer] Retrying connections with exponential backoff, when encountering `ConnectException` (#4310).
* When converting nullable BLOB field to required, `null` values should be converted to `byte[0]` instead of `byte[1]`.
* Bug which may cause duplicated primary key values when migrating a nullable primary key field to not nullable. `RealmObjectSchema.setRequired()` and `RealmObjectSchema.setNullable()` will throw when converting a nullable primary key field with null values stored to a required primary key field.

### Internal

* Upgraded to Realm Sync 1.10.1
* Upgraded to Realm Core 2.8.4

### Credits

* Thanks to Anis Ben Nsir (@abennsir) for upgrading Roboelectric in the unitTestExample (#4698).


## 3.3.2 (2017-06-09)

### Bug Fixes

* [ObjectServer] Crash when an authentication error happens (#4726).
* [ObjectServer] Enabled encryption with Sync (#4561).
* [ObjectServer] Admin users did not connect correctly to the server (#4750).

### Internal

* Factor out internal interface ManagedObject.

## 3.3.1 (2017-05-26)

### Bug Fixes

* [ObjectServer] Accepted extra columns against synced Realm (#4706).


## 3.3.0 (2017-05-24)

### Enhancements

* [ObjectServer] Added two options to `SyncConfiguration` to provide a trusted root CA `trustedRootCA` and to disable SSL validation `disableSSLVerification` (#4371).
* [ObjectServer] Added support for changing passwords through `SyncUser.changePassword()` using an admin user (#4588).

### Bug Fixes

* Queries on proguarded Realm model classes, failed with "Table not found" (#4673).


## 3.2.1 (2017-05-19)

### Enhancements

* Not in transaction illegal state exception message changed to "Cannot modify managed objects outside of a write transaction.".

### Bug Fixes

* [ObjectServer] `schemaVersion` was mistakenly required in order to trigger migrations (#4658).
* [ObjectServer] Fields removed from model classes will now correctly be hidden instead of throwing an exception when opening the Realm (#4658).
* Random crashes which were caused by a race condition in encrypted Realm (#4343).

### Internal

* Upgraded to Realm Sync 1.8.5.
* Upgraded to Realm Core 2.8.0.

## 3.2.0 (2017-05-16)

### Enhancements

* [ObjectServer] Added support for `SyncUser.isAdmin()` (#4353).
* [ObjectServer] New set of Permission API's have been added to `SyncUser` through `SyncUser.getPermissionManager()` (#4296).
* [ObjectServer] Added support for changing passwords through `SyncUser.changePassword()` (#4423).
* [ObjectServer] Added support for `SyncConfiguration.Builder.waitForInitialRemoteData()` (#4270).
* Transient fields are now allowed in model classes, but are implicitly treated as having the `@Ignore` annotation (#4279).
* Added `Realm.refresh()` and `DynamicRealm.refresh()` (#3476).
* Added `Realm.getInstanceAsync()` and `DynamicRealm.getInstanceAsync()` (#2299).
* Added `DynamicRealmObject#linkingObjects(String,String)` to support linking objects on `DynamicRealm` (#4492).
* Added support for read only Realms using `RealmConfiguration.Builder.readOnly()` and `SyncConfiguration.Builder.readOnly()`(#1147).
* Change listeners will now auto-expand variable names to be more descriptive when using Android Studio.
* The `toString()` methods for the standard and dynamic proxies now print "proxy", or "dynamic" before the left bracket enclosing the data.

### Bug Fixes

* `@LinkingObjects` annotation now also works with Kotlin (#4611).

### Internal

* Use separated locks for different `RealmCache`s (#4551).

## 3.1.4 (2017-05-04)

## Bug fixes

* Added missing row validation check in certain cases on invalidated/deleted objects (#4540).
* Initializing Realm is now more resilient if `Context.getFilesDir()` isn't working correctly (#4493).
* `OrderedRealmCollectionSnapshot.get()` returned a wrong object (#4554).
* `onSuccess` callback got triggered infinitely if a synced transaction was committed in the async transaction's `onSuccess` callback (#4594).

## 3.1.3 (2017-04-20)

### Enhancements

* [ObjectServer] Resume synchronization as soon as the connectivity is back (#4141).

### Bug Fixes

* `equals()` and `hashCode()` of managed `RealmObject`s that come from linking objects don't work correctly (#4487).
* Field name was missing in exception message when `null` was set to required field (#4484).
* Now throws `IllegalStateException` when a getter of linking objects is called against deleted or not yet loaded `RealmObject`s (#4499).
* `NullPointerException` caused by local transaction inside the listener of `findFirstAsync()`'s results (#4495).
* Native crash when adding listeners to `RealmObject` after removing listeners from the same `RealmObject` before (#4502).
* Native crash with "Invalid argument" error happened on some Android 7.1.1 devices when opening Realm on external storage (#4461).
* `OrderedRealmCollectionChangeListener` didn't report change ranges correctly when circular link's field changed (#4474).

### Internal

* Upgraded to Realm Sync 1.6.0.
* Upgraded to Realm Core 2.6.1.

## 3.1.2 (2017-04-12)

### Bug Fixes

* Crash caused by JNI couldn't find `OsObject.notifyChangeListeners` when ProGuard is enabled (#4461).
* Incompatible return type of `RealmSchema.getAll()` and `BaseRealm.getSchema()` (#4443).
* Memory leaked when synced Realm was initialized (#4465).
* An `IllegalStateException` will be thrown when starting iterating `OrderedRealmCollection` if the Realm is closed (#4471).

## 3.1.1 (2017-04-07)

### Bug Fixes

* Crash caused by Listeners on `RealmObject` getting triggered the 2nd time with different changed field (#4437).
* Unintentionally exposing `StandardRealmSchema` (#4443).
* Workaround for crashes on specific Samsung devices which are caused by a buggy `memmove` call (#3651).

## 3.1.0 (2017-04-05)

### Breaking Changes

* Updated file format of Realm files. Existing Realm files will automatically be migrated to the new format when they are opened, but older versions of Realm cannot open these files.
* [ObjectServer] Due to file format changes, Realm Object Server 1.3.0 or later is required.

### Enhancements

* Added support for reverse relationships through the `@LinkingObjects` annotation. See `io.realm.annotations.LinkingObjects` for documentation.  
  * This feature is in `@Beta`.
  * Queries on linking objects do not work.  Queries like `where(...).equalTo("field.linkingObjects.id", 7).findAll()` are not yet supported.
  * Backlink verification is incomplete.  Evil code can cause native crashes.
* The listener on `RealmObject` will only be triggered if the object changes (#3894).
* Added `RealmObjectChangeListener` interface that provide detailed information about `RealmObject` field changes.
* Listeners on `RealmList` and `RealmResults` will be triggered immediately when the transaction is committed on the same thread (#4245).
* The real `RealmMigrationNeededException` is now thrown instead of `IllegalArgumentException` if no migration is provided for a Realm that requires it.
* `RealmQuery.distinct()` can be performed on unindexed fields (#2285).
* `targetSdkVersion` is now 25.
* [ObjectServer] In case of a Client Reset, information about the location of the backed up Realm file is now reported through the `ErrorHandler` interface (#4080).
* [ObjectServer] Authentication URLs now automatically append `/auth` if no other path segment is set (#4370).

### Bug Fixes

* Crash with `LogicError` with `Bad version number` on notifier thread (#4369).
* `Realm.migrateRealm(RealmConfiguration)` now fails correctly with an `IllegalArgumentException` if a `SyncConfiguration` is provided (#4075).
* Potential cause for Realm file corruptions (never reported).
* Add `@Override` annotation to proxy class accessors and stop using raw type in proxy classes in order to remove warnings from javac (#4329).
* `findFirstAsync()` now returns an invalid object if there is no object matches the query condition instead of running the query repeatedly until it can find one (#4352).
* [ObjectServer] Changing the log level after starting a session now works correctly (#4337).

### Internal

* Using the Object Store's Session and SyncManager.
* Upgraded to Realm Sync 1.5.0.
* Upgraded to Realm Core 2.5.1.
* Upgraded Gradle to 3.4.1

## 3.0.0 (2017-02-28)

### Breaking Changes

* `RealmResults.distinct()` returns a new `RealmResults` object instead of filtering on the original object (#2947).
* `RealmResults` is auto-updated continuously. Any transaction on the current thread which may have an impact on the order or elements of the `RealmResults` will change the `RealmResults` immediately instead of change it in the next event loop. The standard `RealmResults.iterator()` will continue to work as normal, which means that you can still delete or modify elements without impacting the iterator. The same is not true for simple for-loops. In some cases a simple for-loop will not work (https://realm.io/docs/java/3.0.0/api/io/realm/OrderedRealmCollection.html#loops), and you must use the new createSnapshot() method.
* `RealmChangeListener` on `RealmObject` will now also be triggered when the object is deleted. Use `RealmObject.isValid()` to check this state(#3138).
* `RealmObject.asObservable()` will now emit the object when it is deleted. Use `RealmObject.isValid()` to check this state (#3138).
* Removed deprecated classes `Logger` and `AndroidLogger` (#4050).

### Deprecated

* `RealmResults.removeChangeListeners()`. Use `RealmResults.removeAllChangeListeners()` instead.
* `RealmObject.removeChangeListeners()`. Use `RealmObject.removeAllChangeListeners()` instead.
* `RealmResults.distinct()` and `RealmResults.distinctAsync()`. Use `RealmQuery.distinct()` and `RealmQuery.distinctAsync()` instead.

### Enhancements

* Added support for sorting by link's field (#672).
* Added `OrderedRealmCollectionSnapshot` class and `OrderedRealmCollection.createSnapshot()` method. `OrderedRealmCollectionSnapshot` is useful when changing `RealmResults` or `RealmList` in simple loops.
* Added `OrderedRealmCollectionChangeListener` interface for supporting fine-grained collection notifications.
* Added support for ChangeListeners on `RealmList`.
* Added `RealmList.asObservable()`.

### Bug Fixes

* Element type checking in `DynamicRealmObject#setList()` (#4252).
* Now throws `IllegalStateException` instead of process crash when any of thread confined methods in `RealmQuery` is called from wrong thread (#4228).
* Now throws `IllegalStateException` when any of thread confined methods in `DynamicRealmObject` is called from wrong thread (#4258).

### Internal

* Use Object Store's `Results` as the backend for `RealmResults` (#3372).
  - Use Object Store's notification mechanism to trigger listeners.
  - Local commits triggers Realm global listener and `RealmObject` listener on current thread immediately instead of in the next event loop.


## 2.3.2 (2017-02-27)

### Bug fixes

* Log levels in JNI layer were all reported as "Error" (#4204).
* Encrypted realms can end up corrupted if many threads are reading and writing at the same time (#4128).
* "Read-only file system" exception when compacting Realm file on external storage (#4140).

### Internal

* Updated to Realm Sync v1.2.1.
* Updated to Realm Core v2.3.2.

### Enhancements

* Improved performance of getters and setters in proxy classes.


## 2.3.1 (2017-02-07)

### Enhancements

* [ObjectServer] The `serverUrl` given to `SyncConfiguration.Builder()` is now more lenient and will also accept only paths as argument (#4144).
* [ObjectServer] Add a timer to refresh periodically the access_token.

### Bug fixes

* NPE problem in SharedRealm.finalize() (#3730).
* `RealmList.contains()` and `RealmResults.contains()` now correctly use custom `equals()` method on Realm model classes.
* Build error when the project is using Kotlin (#4087).
* Bug causing classes to be replaced by classes already in Gradle's classpath (#3568).
* NullPointerException when notifying a single object that it changed (#4086).


## 2.3.0 (2017-01-19)

### Object Server API Changes

* Realm Sync v1.0.0 has been released, and Realm Mobile Platform is no longer considered in beta.
* Breaking change: Location of Realm files are now placed in `getFilesDir()/<userIdentifier>` instead of `getFilesDir()/`.
  This is done in order to support shared Realms among users, while each user retaining their own local copy.
* Breaking change: `SyncUser.all()` now returns Map instead of List.
* Breaking change: Added a default `UserStore` saving users in a Realm file (`RealmFileUserStore`).
* Breaking change: Added multi-user support to `UserStore`. Added `get(String)` and `remove(String)`, removed `remove()` and renamed `get()` to `getCurrent()`.
* Breaking change: Changed the order of arguments to `SyncCredentials.custom()` to match iOS: token, provider, userInfo.
* Added support for `PermissionOffer` and `PermissionOfferResponse` to `SyncUser.getManagementRealm()`.
* Exceptions thrown in error handlers are ignored but logged (#3559).
* Removed unused public constants in `SyncConfiguration` (#4047).
* Fixed bug, preventing Sync client to renew the access token (#4038) (#4039).
* Now `SyncUser.logout()` properly revokes tokens (#3639).

### Bug fixes

* Fixed native memory leak setting the value of a primary key (#3993).
* Activated Realm's annotation processor on connectedTest when the project is using kapt (#4008).
* Fixed "too many open files" issue (#4002).
* Added temporary work-around for bug crashing Samsung Tab 3 devices on startup (#3651).

### Enhancements

* Added `like` predicate for String fields (#3752).

### Internal

* Updated to Realm Sync v1.0.0.
* Added a Realm backup when receiving a Sync client reset message from the server.

## 2.2.2 (2017-01-16)

### Object Server API Changes (In Beta)

* Disabled `Realm.compactRealm()` when sync is enabled as it might corrupt the Realm (https://github.com/realm/realm-core/issues/2345).

### Bug fixes

* "operation not permitted" issue when creating Realm file on some devices' external storage (#3629).
* Crash on API 10 devices (#3726).
* `UnsatisfiedLinkError` caused by `pipe2` (#3945).
* Unrecoverable error with message "Try again" when the notification fifo is full (#3964).
* Realm migration wasn't triggered when the primary key definition was altered (#3966).
* Use phantom reference to solve the finalize time out issue (#2496).

### Enhancements

* All major public classes are now non-final. This is mostly a compromise to support Mockito. All protected fields/methods are still not considered part of the public API and can change without notice (#3869).
* All Realm instances share a single notification daemon thread.
* Fixed Java lint warnings with generated proxy classes (#2929).

### Internal

* Upgraded Realm Core to 2.3.0.
* Upgraded Realm Sync to 1.0.0-BETA-6.5.

## 2.2.1 (2016-11-12)

### Object Server API Changes (In Beta)

* Fixed `SyncConfiguration.toString()` so it now outputs a correct description instead of an empty string (#3787).

### Bug fixes

* Added version number to the native library, preventing ReLinker from accidentally loading old code (#3775).
* `Realm.getLocalInstanceCount(config)` throwing NullPointerException if called after all Realms have been closed (#3791).

## 2.2.0 (2016-11-12)

### Object Server API Changes (In Beta)

* Added support for `SyncUser.getManagementRealm()` and permission changes.

### Bug fixes

* Kotlin projects no longer create the `RealmDefaultModule` if no Realm model classes are present (#3746).
* Remove `includedescriptorclasses` option from ProGuard rule file in order to support built-in shrinker of Android Gradle Plugin (#3714).
* Unexpected `RealmMigrationNeededException` was thrown when a field was added to synced Realm.

### Enhancements

* Added support for the `annotationProcessor` configuration provided by Android Gradle Plugin 2.2.0 or later. Realm plugin adds its annotation processor to the `annotationProcessor` configuration instead of `apt` configuration if it is available and the `com.neenbedankt.android-apt` plugin is not used. In Kotlin projects, `kapt` is used instead of the `annotationProcessor` configuration (#3026).

## 2.1.1 (2016-10-27)

### Bug fixes

* Fixed a bug in `Realm.insert` and `Realm.insertOrUpdate` methods causing a `StackOverFlow` when you try to insert a cyclic graph of objects between Realms (#3732).

### Object Server API Changes (In Beta)

* Set default RxFactory to `SyncConfiguration`.

### Bug fixes

* ProGuard configuration introduced in 2.1.0 unexpectedly kept classes that did not have the @KeepMember annotation (#3689).

## 2.1.0 (2016-10-25)

### Breaking changes

* * `SecureUserStore` has been moved to its own GitHub repository: https://github.com/realm/realm-android-user-store
  See https://github.com/realm/realm-android-user-store/blob/master/README.md for further info on how to include it.


### Object Server API Changes (In Beta)

* Renamed `User` to `SyncUser`, `Credentials` to `SyncCredentials` and `Session` to `SyncSession` to align names with Cocoa.
* Removed `SyncManager.setLogLevel()`. Use `RealmLog.setLevel()` instead.
* `SyncUser.logout()` now correctly clears `SyncUser.currentUser()` (#3638).
* Missing ProGuard configuration for libraries used by Sync extension (#3596).
* Error handler was not called when sync session failed (#3597).
* Added `User.all()` that returns all known Realm Object Server users.
* Upgraded Realm Sync to 1.0.0-BETA-3.2

### Deprecated

* `Logger`. Use `RealmLogger` instead.
* `AndroidLogger`. The logger for Android is implemented in native code instead.

### Bug fixes

* The following were not kept by ProGuard: names of native methods not in the `io.realm.internal` package, names of classes used in method signature (#3596).
* Permission error when a database file was located on external storage (#3140).
* Memory leak when unsubscribing from a RealmResults/RealmObject RxJava Observable (#3552).

### Enhancements

* `Realm.compactRealm()` now works for encrypted Realms.
* Added `first(E defaultValue)` and `last(E defaultValue)` methods to `RealmList` and `RealmResult`. These methods will return the provided object instead of throwing an `IndexOutOfBoundsException` if the list is empty.
* Reduce transformer logger verbosity (#3608).
* `RealmLog.setLevel(int)` for setting the log level across all loggers.

### Internal

* Upgraded Realm Core to 2.1.3

### Credits

* Thanks to Max Furman (@maxfurman) for adding support for `first()` and `last()` default values.

## 2.0.2 (2016-10-06)

This release is not protocol-compatible with previous versions of the Realm Mobile Platform. The base library is still fully compatible.

### Bug fixes

* Build error when using Java 7 (#3563).

### Internal

* Upgraded Realm Core to 2.1.0
* Upgraded Realm Sync to 1.0.0-BETA-2.0.

## 2.0.1 (2016-10-05)

### Bug fixes

* `android.net.conn.CONNECTIVITY_CHANGE` broadcast caused `RuntimeException` if sync extension was disabled (#3505).
* `android.net.conn.CONNECTIVITY_CHANGE` was not delivered on Android 7 devices.
* `distinctAsync` did not respect other query parameters (#3537).
* `ConcurrentModificationException` from Gradle when building an application (#3501).

### Internal

* Upgraded to Realm Core 2.0.1 / Realm Sync 1.3-BETA

## 2.0.0 (2016-09-27)

This release introduces support for the Realm Mobile Platform!
See <https://realm.io/news/introducing-realm-mobile-platform/> for an overview of these great new features.

### Breaking Changes

* Files written by Realm 2.0 cannot be read by 1.x or earlier versions. Old files can still be opened.
* It is now required to call `Realm.init(Context)` before calling any other Realm API.
* Removed `RealmConfiguration.Builder(Context)`, `RealmConfiguration.Builder(Context, File)` and `RealmConfiguration.Builder(File)` constructors.
* `isValid()` now always returns `true` instead of `false` for unmanaged `RealmObject` and `RealmList`. This puts it in line with the behaviour of the Cocoa and .NET API's (#3101).
* armeabi is not supported anymore.
* Added new `RealmFileException`.
  - `IncompatibleLockFileException` has been removed and replaced by `RealmFileException` with kind `INCOMPATIBLE_LOCK_FILE`.
  - `RealmIOExcpetion` has been removed and replaced by `RealmFileException`.
* `RealmConfiguration.Builder.assetFile(Context, String)` has been renamed to `RealmConfiguration.Builder.assetFile(String)`.
* Object with primary key is now required to define it when the object is created. This means that `Realm.createObject(Class<E>)` and `DynamicRealm.createObject(String)` now throws `RealmException` if they are used to create an object with a primary key field. Use `Realm.createObject(Class<E>, Object)` or `DynamicRealm.createObject(String, Object)` instead.
* Importing from JSON without the primary key field defined in the JSON object now throws `IllegalArgumentException`.
* Now `Realm.beginTransaction()`, `Realm.executeTransaction()` and `Realm.waitForChange()` throw `RealmMigrationNeededException` if a remote process introduces incompatible schema changes (#3409).
* The primary key value of an object can no longer be changed after the object was created. Instead a new object must be created and all fields copied over.
* Now `Realm.createObject(Class)` and `Realm.createObject(Class,Object)` take the values from the model's fields and default constructor. Creating objects through the `DynamicRealm` does not use these values (#777).
* When `Realm.create*FromJson()`s create a new `RealmObject`, now they take the default values defined by the field itself and its default constructor for those fields that are not defined in the JSON object.

### Enhancements

* Added `realmObject.isManaged()`, `RealmObject.isManaged(obj)` and `RealmCollection.isManaged()` (#3101).
* Added `RealmConfiguration.Builder.directory(File)`.
* `RealmLog` has been moved to the public API. It is now possible to control which events Realm emit to Logcat. See the `RealmLog` class for more details.
* Typed `RealmObject`s can now continue to access their fields properly even though the schema was changed while the Realm was open (#3409).
* A `RealmMigrationNeededException` will be thrown with a cause to show the detailed message when a migration is needed and the migration block is not in the `RealmConfiguration`.


### Bug fixes

* Fixed a lint error in proxy classes when the 'minSdkVersion' of user's project is smaller than 11 (#3356).
* Fixed a potential crash when there were lots of async queries waiting in the queue.
* Fixed a bug causing the Realm Transformer to not transform field access in the model's constructors (#3361).
* Fixed a bug causing a build failure when the Realm Transformer adds accessors to a model class that was already transformed in other project (#3469).
* Fixed a bug causing the `NullPointerException` when calling getters/setters in the model's constructors (#2536).

### Internal

* Moved JNI build to CMake.
* Updated Realm Core to 2.0.0.
* Updated ReLinker to 1.2.2.

## 1.2.0 (2016-08-19)

### Bug fixes

* Throw a proper exception when operating on a non-existing field with the dynamic API (#3292).
* `DynamicRealmObject.setList` should only accept `RealmList<DynamicRealmObject>` (#3280).
* `DynamicRealmObject.getX(fieldName)` now throws a proper exception instead of a native crash when called with a field name of the wrong type (#3294).
* Fixed a concurrency crash which might happen when `Realm.executeTransactionAsync()` tried to call `onSucess` after the Realm was closed.

### Enhancements

* Added `RealmQuery.in()` for a comparison against multiple values.
* Added byte array (`byte[]`) support to `RealmQuery`'s `equalTo` and `notEqualTo` methods.
* Optimized internal caching of schema classes (#3315).

### Internal

* Updated Realm Core to 1.5.1.
* Improved sorting speed.
* Completely removed the `OptionalAPITransformer`.

### Credits

* Thanks to Brenden Kromhout (@bkromhout) for adding binary array support to `equalTo` and `notEqualTo`.

## 1.1.1 (2016-07-01)

### Bug fixes

* Fixed a wrong JNI method declaration which might cause "method not found" crash on some devices.
* Fixed a bug that `Error` in the background async thread is not forwarded to the caller thread.
* Fixed a crash when an empty `Collection` is passed to `insert()`/`insertOrUpdate()` (#3103).
* Fixed a bug that does not transfer the primary key when `RealmSchemaObject.setClassName()` is called to rename a class (#3118).
* Fixed bug in `Realm.insert` and `Realm.insertOrUpdate` methods causing a `RealmList` to be cleared when inserting a managed `RealmModel` (#3105).
* Fixed a concurrency allocation bug in storage engine which might lead to some random crashes.
* Bulk insertion now throws if it is not called in a transaction (#3173).
* The IllegalStateException thrown when accessing an empty RealmObject is now more meaningful (#3200).
* `insert()` now correctly throws an exception if two different objects have the same primary key (#3212).
* Blackberry Z10 throwing "Function not implemented" (#3178).
* Reduced the number of file descriptors used by Realm Core (#3197).
* Throw a proper `IllegalStateException` if a `RealmChangeListener` is used inside an IntentService (#2875).

### Enhancements

* The Realm Annotation processor no longer consumes the Realm annotations. Allowing other annotation processors to run.

### Internal

* Updated Realm Core to 1.4.2.
* Improved sorting speed.

## 1.1.0 (2016-06-30)

### Bug fixes

* A number of bug fixes in the storage engine related to memory management in rare cases when a Realm has been compacted.
* Disabled the optional API transformer since it has problems with DexGuard (#3022).
* `OnSuccess.OnSuccess()` might not be called with the correct Realm version for async transaction (#1893).
* Fixed a bug in `copyToRealm()` causing a cyclic dependency objects being duplicated.
* Fixed a build failure when model class has a conflicting name such as `Map`, `List`, `String`, ... (#3077).

### Enhancements

* Added `insert(RealmModel obj)`, `insertOrUpdate(RealmModel obj)`, `insert(Collection<RealmModel> collection)` and `insertOrUpdate(Collection<RealmModel> collection)` to perform batch inserts (#1684).
* Enhanced `Table.toString()` to show a PrimaryKey field details (#2903).
* Enabled ReLinker when loading a Realm from a custom path by adding a `RealmConfiguration.Builder(Context, File)` constructor (#2900).
* Changed `targetSdkVersion` of `realm-library` to 24.
* Logs warning if `DynamicRealm` is not closed when GC happens as it does for `Realm`.

### Deprecated

* `RealmConfiguration.Builder(File)`. Use `RealmConfiguration.Builder(Context, File)` instead.

### Internal

* Updated Realm Core to 1.2.0.

## 1.0.1 (2016-05-25)

### Bug fixes

* Fixed a crash when calling `Table.toString()` in debugger (#2429).
* Fixed a race condition which would cause some `RealmResults` to not be properly updated inside a `RealmChangeListener`. This could result in crashes when accessing items from those results (#2926/#2951).
* Revised `RealmResults.isLoaded()` description (#2895).
* Fixed a bug that could cause Realm to lose track of primary key when using `RealmObjectSchema.removeField()` and `RealmObjectSchema.renameField()` (#2829/#2926).
* Fixed a bug that prevented some devices from finding async related JNI methods correctly.
* Updated ProGuard configuration in order not to depend on Android's default configuration (#2972).
* Fixed a race condition between Realms notifications and other UI events. This could e.g. cause ListView to crash (#2990).
* Fixed a bug that allowed both `RealmConfiguration.Builder.assetFile()`/`deleteRealmIfMigrationNeeded()` to be configured at the same time, which leads to the asset file accidentally being deleted in migrations (#2933).
* Realm crashed outright when the same Realm file was opened in two processes. Realm will now optimistically retry opening for 1 second before throwing an Error (#2459).

### Enhancements

* Removes RxJava related APIs during bytecode transforming to make RealmObject plays well with reflection when rx.Observable doesn't exist.

## 1.0.0 (2016-05-25)

No changes since 0.91.1.

## 0.91.1 (2016-05-25)

* Updated Realm Core to 1.0.1.

### Bug fixes

* Fixed a bug when opening a Realm causes a staled memory mapping. Symptoms are error messages like "Bad or incompatible history type", "File format version doesn't match", and "Encrypted interprocess sharing is currently unsupported".

## 0.91.0 (2016-05-20)

* Updated Realm Core to 1.0.0.

### Breaking changes

* Removed all `@Deprecated` methods.
* Calling `Realm.setAutoRefresh()` or `DynamicRealm.setAutoRefresh()` from non-Looper thread throws `IllegalStateException` even if the `autoRefresh` is false (#2820).

### Bug fixes

* Calling RealmResults.deleteAllFromRealm() might lead to native crash (#2759).
* The annotation processor now correctly reports an error if trying to reference interfaces in model classes (#2808).
* Added null check to `addChangeListener` and `removeChangeListener` in `Realm` and `DynamicRealm` (#2772).
* Calling `RealmObjectSchema.addPrimaryKey()` adds an index to the primary key field, and calling `RealmObjectSchema.removePrimaryKey()` removes the index from the field (#2832).
* Log files are not deleted when calling `Realm.deleteRealm()` (#2834).

### Enhancements

* Upgrading to OpenSSL 1.0.1t. From July 11, 2016, Google Play only accept apps using OpenSSL 1.0.1r or later (https://support.google.com/faqs/answer/6376725, #2749).
* Added support for automatically copying an initial database from assets using `RealmConfiguration.Builder.assetFile()`.
* Better error messages when certain file operations fail.

### Credits

* Paweł Surówka (@thesurix) for adding the `RealmConfiguration.Builder.assetFile()`.

## 0.90.1

* Updated Realm Core to 0.100.2.

### Bug fixes

* Opening a Realm while closing a Realm in another thread could lead to a race condition.
* Automatic migration to the new file format could in rare circumstances lead to a crash.
* Fixing a race condition that may occur when using Async API (#2724).
* Fixed CannotCompileException when related class definition in android.jar cannot be found (#2703).

### Enhancements

* Prints path when file related exceptions are thrown.

## 0.90.0

* Updated Realm Core to 0.100.0.

### Breaking changes

* RealmChangeListener provides the changed object/Realm/collection as well (#1594).
* All JSON methods on Realm now only wraps JSONException in RealmException. All other Exceptions are thrown as they are.
* Marked all methods on `RealmObject` and all public classes final (#1594).
* Removed `BaseRealm` from the public API.
* Removed `HandlerController` from the public API.
* Removed constructor of `RealmAsyncTask` from the public API (#1594).
* `RealmBaseAdapter` has been moved to its own GitHub repository: https://github.com/realm/realm-android-adapters
  See https://github.com/realm/realm-android-adapters/blob/master/README.md for further info on how to include it.
* File format of Realm files is changed. Files will be automatically upgraded but opening a Realm file with older
  versions of Realm is not possible.

### Deprecated

* `Realm.allObjects*()`. Use `Realm.where(clazz).findAll*()` instead.
* `Realm.distinct*()`. Use `Realm.where(clazz).distinct*()` instead.
* `DynamicRealm.allObjects*()`. Use `DynamicRealm.where(className).findAll*()` instead.
* `DynamicRealm.distinct*()`. Use `DynamicRealm.where(className).distinct*()` instead.
* `Realm.allObjectsSorted(field, sort, field, sort, field, sort)`. Use `RealmQuery.findAllSorted(field[], sort[])`` instead.
* `RealmQuery.findAllSorted(field, sort, field, sort, field, sort)`. Use `RealmQuery.findAllSorted(field[], sort[])`` instead.
* `RealmQuery.findAllSortedAsync(field, sort, field, sort, field, sort)`. Use `RealmQuery.findAllSortedAsync(field[], sort[])`` instead.
* `RealmConfiguration.setModules()`. Use `RealmConfiguration.modules()` instead.
* `Realm.refresh()` and `DynamicRealm.refresh()`. Use `Realm.waitForChange()`/`stopWaitForChange()` or `DynamicRealm.waitForChange()`/`stopWaitForChange()` instead.

### Enhancements

* `RealmObjectSchema.getPrimaryKey()` (#2636).
* `Realm.createObject(Class, Object)` for creating objects with a primary key directly.
* Unit tests in Android library projects now detect Realm model classes.
* Better error message if `equals()` and `hashCode()` are not properly overridden in custom Migration classes.
* Expanding the precision of `Date` fields to cover full range (#833).
* `Realm.waitForChange()`/`stopWaitForChange()` and `DynamicRealm.waitForChange()`/`stopWaitForChange()` (#2386).

### Bug fixes

* `RealmChangeListener` on `RealmObject` is not triggered when adding listener on returned `RealmObject` of `copyToRealmOrUpdate()` (#2569).

### Credits

* Thanks to Brenden Kromhout (@bkromhout) for adding `RealmObjectSchema.getPrimaryKey()`.

## 0.89.1

### Bug fixes

* @PrimaryKey + @Required on String type primary key no longer throws when using copyToRealm or copyToRealmOrUpdate (#2653).
* Primary key is cleared/changed when calling RealmSchema.remove()/RealmSchema.rename() (#2555).
* Objects implementing RealmModel can be used as a field of RealmModel/RealmObject (#2654).

## 0.89.0

### Breaking changes

* @PrimaryKey field value can now be null for String, Byte, Short, Integer, and Long types. Older Realms should be migrated, using RealmObjectSchema.setNullable(), or by adding the @Required annotation (#2515).
* `RealmResults.clear()` now throws UnsupportedOperationException. Use `RealmResults.deleteAllFromRealm()` instead.
* `RealmResults.remove(int)` now throws UnsupportedOperationException. Use `RealmResults.deleteFromRealm(int)` instead.
* `RealmResults.sort()` and `RealmList.sort()` now return the sorted result instead of sorting in-place.
* `RealmList.first()` and `RealmList.last()` now throw `ArrayIndexOutOfBoundsException` if `RealmList` is empty.
* Removed deprecated method `Realm.getTable()` from public API.
* `Realm.refresh()` and `DynamicRealm.refresh()` on a Looper no longer have any effect. `RealmObject` and `RealmResults` are always updated on the next event loop.

### Deprecated

* `RealmObject.removeFromRealm()` in place of `RealmObject.deleteFromRealm()`
* `Realm.clear(Class)` in favour of `Realm.delete(Class)`.
* `DynamicRealm.clear(Class)` in place of `DynamicRealm.delete(Class)`.

### Enhancements

* Added a `RealmModel` interface that can be used instead of extending `RealmObject`.
* `RealmCollection` and `OrderedRealmCollection` interfaces have been added. `RealmList` and `RealmResults` both implement these.
* `RealmBaseAdapter` now accept an `OrderedRealmCollection` instead of only `RealmResults`.
* `RealmObjectSchema.isPrimaryKey(String)` (#2440)
* `RealmConfiguration.initialData(Realm.Transaction)` can now be used to populate a Realm file before it is used for the first time.

### Bug fixes

* `RealmObjectSchema.isRequired(String)` and `RealmObjectSchema.isNullable(String)` don't throw when the given field name doesn't exist.

### Credits

* Thanks to @thesurix for adding `RealmConfiguration.initialData()`.

## 0.88.3

* Updated Realm Core to 0.97.3.

### Enhancements

* Throws an IllegalArgumentException when calling Realm.copyToRealm()/Realm.copyToRealmOrUpdate() with a RealmObject which belongs to another Realm instance in a different thread.
* Improved speed of cleaning up native resources (#2496).

### Bug fixes

* Field annotated with @Ignored should not have accessors generated by the bytecode transformer (#2478).
* RealmResults and RealmObjects can no longer accidentially be GC'ed if using `asObservable()`. Previously this caused the observable to stop emitting (#2485).
* Fixed an build issue when using Realm in library projects on Windows (#2484).
* Custom equals(), toString() and hashCode() are no longer incorrectly overwritten by the proxy class (#2545).

## 0.88.2

* Updated Realm Core to 0.97.2.

### Enhancements

* Outputs additional information when incompatible lock file error occurs.

### Bug fixes

* Race condition causing BadVersionException when running multiple async writes and queries at the same time (#2021/#2391/#2417).

## 0.88.1

### Bug fixes

* Prevent throwing NullPointerException in RealmConfiguration.equals(RealmConfiguration) when RxJava is not in the classpath (#2416).
* RealmTransformer fails because of missing annotation classes in user's project (#2413).
* Added SONAME header to shared libraries (#2432).
* now DynamicRealmObject.toString() correctly shows null value as "null" and the format is aligned to the String from typed RealmObject (#2439).
* Fixed an issue occurring while resolving ReLinker in apps using a library based on Realm (#2415).

## 0.88.0 (2016-03-10)

* Updated Realm Core to 0.97.0.

### Breaking changes

* Realm has now to be installed as a Gradle plugin.
* DynamicRealm.executeTransaction() now directly throws any RuntimeException instead of wrapping it in a RealmException (#1682).
* DynamicRealm.executeTransaction() now throws IllegalArgumentException instead of silently accepting a null Transaction object.
* String setters now throw IllegalArgumentException instead of RealmError for invalid surrogates.
* DynamicRealm.distinct()/distinctAsync() and Realm.distinct()/distinctAsync() now throw IllegalArgumentException instead of UnsupportedOperationException for invalid type or unindexed field.
* All thread local change listeners are now delayed until the next Looper event instead of being triggered when committing.
* Removed RealmConfiguration.getSchemaMediator() from public API which was deprecated in 0.86.0. Please use RealmConfiguration.getRealmObjectClasses() to obtain the set of model classes (#1797).
* Realm.migrateRealm() throws a FileNotFoundException if the Realm file doesn't exist.
* It is now required to unsubscribe from all Realm RxJava observables in order to fully close the Realm (#2357).

### Deprecated

* Realm.getInstance(Context). Use Realm.getInstance(RealmConfiguration) or Realm.getDefaultInstance() instead.
* Realm.getTable(Class) which was public because of the old migration API. Use Realm.getSchema() or DynamicRealm.getSchema() instead.
* Realm.executeTransaction(Transaction, Callback) and replaced it with Realm.executeTransactionAsync(Transaction), Realm.executeTransactionAsync(Transaction, OnSuccess), Realm.executeTransactionAsync(Transaction, OnError) and Realm.executeTransactionAsync(Transaction, OnSuccess, OnError).

### Enhancements

* Support for custom methods, custom logic in accessors, custom accessor names, interface implementation and public fields in Realm objects (#909).
* Support to project Lombok (#502).
* RealmQuery.isNotEmpty() (#2025).
* Realm.deleteAll() and RealmList.deleteAllFromRealm() (#1560).
* RealmQuery.distinct() and RealmResults.distinct() (#1568).
* RealmQuery.distinctAsync() and RealmResults.distinctAsync() (#2118).
* Improved .so loading by using [ReLinker](https://github.com/KeepSafe/ReLinker).
* Improved performance of RealmList#contains() (#897).
* distinct(...) for Realm, DynamicRealm, RealmQuery, and RealmResults can take multiple parameters (#2284).
* "realm" and "row" can be used as field name in model classes (#2255).
* RealmResults.size() now returns Integer.MAX_VALUE when actual size is greater than Integer.MAX_VALUE (#2129).
* Removed allowBackup from AndroidManifest (#2307).

### Bug fixes

* Error occurring during test and (#2025).
* Error occurring during test and connectedCheck of unit test example (#1934).
* Bug in jsonExample (#2092).
* Multiple calls of RealmResults.distinct() causes to return wrong results (#2198).
* Calling DynamicRealmObject.setList() with RealmList<DynamicRealmObject> (#2368).
* RealmChangeListeners did not triggering correctly if findFirstAsync() didn't find any object. findFirstAsync() Observables now also correctly call onNext when the query completes in that case (#2200).
* Setting a null value to trigger RealmChangeListener (#2366).
* Preventing throwing BadVersionException (#2391).

### Credits

* Thanks to Bill Best (@wmbest2) for snapshot testing.
* Thanks to Graham Smith (@grahamsmith) for a detailed bug report (#2200).

## 0.87.5 (2016-01-29)
* Updated Realm Core to 0.96.2.
  - IllegalStateException won't be thrown anymore in RealmResults.where() if the RealmList which the RealmResults is created on has been deleted. Instead, the RealmResults will be treated as empty forever.
  - Fixed a bug causing a bad version exception, when using findFirstAsync (#2115).

## 0.87.4 (2016-01-28)
* Updated Realm Core to 0.96.0.
  - Fixed bug causing BadVersionException or crashing core when running async queries.

## 0.87.3 (2016-01-25)
* IllegalArgumentException is now properly thrown when calling Realm.copyFromRealm() with a DynamicRealmObject (#2058).
* Fixed a message in IllegalArgumentException thrown by the accessors of DynamicRealmObject (#2141).
* Fixed RealmList not returning DynamicRealmObjects of the correct underlying type (#2143).
* Fixed potential crash when rolling back removal of classes that reference each other (#1829).
* Updated Realm Core to 0.95.8.
  - Fixed a bug where undetected deleted object might lead to seg. fault (#1945).
  - Better performance when deleting objects (#2015).

## 0.87.2 (2016-01-08)
* Removed explicit GC call when committing a transaction (#1925).
* Fixed a bug when RealmObjectSchema.addField() was called with the PRIMARY_KEY modifier, the field was not set as a required field (#2001).
* Fixed a bug which could throw a ConcurrentModificationException in RealmObject's or RealmResults' change listener (#1970).
* Fixed RealmList.set() so it now correctly returns the old element instead of the new (#2044).
* Fixed the deployment of source and javadoc jars (#1971).

## 0.87.1 (2015-12-23)
* Upgraded to NDK R10e. Using gcc 4.9 for all architectures.
* Updated Realm Core to 0.95.6
  - Fixed a bug where an async query can be copied incomplete in rare cases (#1717).
* Fixed potential memory leak when using async query.
* Added a check to prevent removing a RealmChangeListener from a non-Looper thread (#1962). (Thank you @hohnamkung.)

## 0.87.0 (2015-12-17)
* Added Realm.asObservable(), RealmResults.asObservable(), RealmObject.asObservable(), DynamicRealm.asObservable() and DynamicRealmObject.asObservable().
* Added RealmConfiguration.Builder.rxFactory() and RxObservableFactory for custom RxJava observable factory classes.
* Added Realm.copyFromRealm() for creating detached copies of Realm objects (#931).
* Added RealmObjectSchema.getFieldType() (#1883).
* Added unitTestExample to showcase unit and instrumentation tests. Examples include jUnit3, jUnit4, Espresso, Robolectric, and MPowermock usage with Realm (#1440).
* Added support for ISO8601 based dates for JSON import. If JSON dates are invalid a RealmException will be thrown (#1213).
* Added APK splits to gridViewExample (#1834).

## 0.86.1 (2015-12-11)
* Improved the performance of removing objects (RealmResults.clear() and RealmResults.remove()).
* Updated Realm Core to 0.95.5.
* Updated ProGuard configuration (#1904).
* Fixed a bug where RealmQuery.findFirst() returned a wrong result if the RealmQuery had been created from a RealmResults.where() (#1905).
* Fixed a bug causing DynamicRealmObject.getObject()/setObject() to use the wrong class (#1912).
* Fixed a bug which could cause a crash when closing Realm instances in change listeners (#1900).
* Fixed a crash occurring during update of multiple async queries (#1895).
* Fixed listeners not triggered for RealmObject & RealmResults created using copy or create methods (#1884).
* Fixed RealmChangeListener never called inside RealmResults (#1894).
* Fixed crash when calling clear on a RealmList (#1886).

## 0.86.0 (2015-12-03)
* BREAKING CHANGE: The Migration API has been replaced with a new API.
* BREAKING CHANGE: RealmResults.SORT_ORDER_ASCENDING and RealmResults.SORT_ORDER_DESCENDING constants have been replaced by Sort.ASCENDING and Sort.DESCENDING enums.
* BREAKING CHANGE: RealmQuery.CASE_SENSITIVE and RealmQuery.CASE_INSENSITIVE constants have been replaced by Case.SENSITIVE and Case.INSENSITIVE enums.
* BREAKING CHANGE: Realm.addChangeListener, RealmObject.addChangeListener and RealmResults.addChangeListener hold a strong reference to the listener, you should unregister the listener to avoid memory leaks.
* BREAKING CHANGE: Removed deprecated methods RealmQuery.minimum{Int,Float,Double}, RealmQuery.maximum{Int,Float,Double}, RealmQuery.sum{Int,Float,Double} and RealmQuery.average{Int,Float,Double}. Use RealmQuery.min(), RealmQuery.max(), RealmQuery.sum() and RealmQuery.average() instead.
* BREAKING CHANGE: Removed RealmConfiguration.getSchemaMediator() which is public by mistake. And RealmConfiguration.getRealmObjectClasses() is added as an alternative in order to obtain the set of model classes (#1797).
* BREAKING CHANGE: Realm.addChangeListener, RealmObject.addChangeListener and RealmResults.addChangeListener will throw an IllegalStateException when invoked on a non-Looper thread. This is to prevent registering listeners that will not be invoked.
* BREAKING CHANGE: trying to access a property on an unloaded RealmObject obtained asynchronously will throw an IllegalStateException
* Added new Dynamic API using DynamicRealm and DynamicRealmObject.
* Added Realm.getSchema() and DynamicRealm.getSchema().
* Realm.createOrUpdateObjectFromJson() now works correctly if the RealmObject class contains a primary key (#1777).
* Realm.compactRealm() doesn't throw an exception if the Realm file is opened. It just returns false instead.
* Updated Realm Core to 0.95.3.
  - Fixed a bug where RealmQuery.average(String) returned a wrong value for a nullable Long/Integer/Short/Byte field (#1803).
  - Fixed a bug where RealmQuery.average(String) wrongly counted the null value for average calculation (#1854).

## 0.85.1 (2015-11-23)
* Fixed a bug which could corrupt primary key information when updating from a Realm version <= 0.84.1 (#1775).

## 0.85.0 (2016-11-19)
* BREAKING CHANGE: Removed RealmEncryptionNotSupportedException since the encryption implementation changed in Realm's underlying storage engine. Encryption is now supported on all devices.
* BREAKING CHANGE: Realm.executeTransaction() now directly throws any RuntimeException instead of wrapping it in a RealmException (#1682).
* BREAKING CHANGE: RealmQuery.isNull() and RealmQuery.isNotNull() now throw IllegalArgumentException instead of RealmError if the fieldname is a linked field and the last element is a link (#1693).
* Added Realm.isEmpty().
* Setters in managed object for RealmObject and RealmList now throw IllegalArgumentException if the value contains an invalid (unmanaged, removed, closed, from different Realm) object (#1749).
* Attempting to refresh a Realm while a transaction is in process will now throw an IllegalStateException (#1712).
* The Realm AAR now also contains the ProGuard configuration (#1767). (Thank you @skyisle.)
* Updated Realm Core to 0.95.
  - Removed reliance on POSIX signals when using encryption.

## 0.84.2
* Fixed a bug making it impossible to convert a field to become required during a migration (#1695).
* Fixed a bug making it impossible to read Realms created using primary keys and created by iOS (#1703).
* Fixed some memory leaks when an Exception is thrown (#1730).
* Fixed a memory leak when using relationships (#1285).
* Fixed a bug causing cached column indices to be cleared too soon (#1732).

## 0.84.1 (2015-10-28)
* Updated Realm Core to 0.94.4.
  - Fixed a bug that could cause a crash when running the same query multiple times.
* Updated ProGuard configuration. See [documentation](https://realm.io/docs/java/latest/#proguard) for more details.
* Updated Kotlin example to use 1.0.0-beta.
* Fixed warnings reported by "lint -Xlint:all" (#1644).
* Fixed a bug where simultaneous opening and closing a Realm from different threads might result in a NullPointerException (#1646).
* Fixed a bug which made it possible to externally modify the encryption key in a RealmConfiguration (#1678).

## 0.84.0 (2015-10-22)
* Added support for async queries and transactions.
* Added support for parsing JSON Dates with timezone information. (Thank you @LateralKevin.)
* Added RealmQuery.isEmpty().
* Added Realm.isClosed() method.
* Added Realm.distinct() method.
* Added RealmQuery.isValid(), RealmResults.isValid() and RealmList.isValid(). Each method checks whether the instance is still valid to use or not(for example, the Realm has been closed or any parent object has been removed).
* Added Realm.isInTransaction() method.
* Updated Realm Core to version 0.94.3.
  - Fallback for mremap() now work correctly on BlackBerry devices.
* Following methods in managed RealmList now throw IllegalStateException instead of native crash when RealmList.isValid() returns false: add(int,RealmObject), add(RealmObject)
* Following methods in managed RealmList now throw IllegalStateException instead of ArrayIndexOutOfBoundsException when RealmList.isValid() returns false: set(int,RealmObject), move(int,int), remove(int), get(int)
* Following methods in managed RealmList now throw IllegalStateException instead of returning 0/null when RealmList.isValid() returns false: clear(), removeAll(Collection), remove(RealmObject), first(), last(), size(), where()
* RealmPrimaryKeyConstraintException is now thrown instead of RealmException if two objects with same primary key are inserted.
* IllegalStateException is now thrown when calling Realm's clear(), RealmResults's remove(), removeLast(), clear() or RealmObject's removeFromRealm() from an incorrect thread.
* Fixed a bug affecting RealmConfiguration.equals().
* Fixed a bug in RealmQuery.isNotNull() which produced wrong results for binary data.
* Fixed a bug in RealmQuery.isNull() and RealmQuery.isNotNull() which validated the query prematurely.
* Fixed a bug where closed Realms were trying to refresh themselves resulting in a NullPointerException.
* Fixed a bug that made it possible to migrate open Realms, which could cause undefined behavior when querying, reading or writing data.
* Fixed a bug causing column indices to be wrong for some edge cases. See #1611 for details.

## 0.83.1 (2015-10-15)
* Updated Realm Core to version 0.94.1.
  - Fixed a bug when using Realm.compactRealm() which could make it impossible to open the Realm file again.
  - Fixed a bug, so isNull link queries now always return true if any part is null.

## 0.83 (2015-10-08)
* BREAKING CHANGE: Database file format update. The Realm file created by this version cannot be used by previous versions of Realm.
* BREAKING CHANGE: Removed deprecated methods and constructors from the Realm class.
* BREAKING CHANGE: Introduced boxed types Boolean, Byte, Short, Integer, Long, Float and Double. Added null support. Introduced annotation @Required to indicate a field is not nullable. String, Date and byte[] became nullable by default which means a RealmMigrationNeededException will be thrown if an previous version of a Realm file is opened.
* Deprecated methods: RealmQuery.minimum{Int,Float,Double}, RealmQuery.maximum{Int,Float,Double}. Use RealmQuery.min() and RealmQuery.max() instead.
* Added support for x86_64.
* Fixed an issue where opening the same Realm file on two Looper threads could potentially lead to an IllegalStateException being thrown.
* Fixed an issue preventing the call of listeners on refresh().
* Opening a Realm file from one thread will no longer be blocked by a transaction from another thread.
* Range restrictions of Date fields have been removed. Date fields now accepts any value. Milliseconds are still removed.

## 0.82.2 (2015-09-04)
* Fixed a bug which might cause failure when loading the native library.
* Fixed a bug which might trigger a timeout in Context.finalize().
* Fixed a bug which might cause RealmObject.isValid() to throw an exception if the object is deleted.
* Updated Realm core to version 0.89.9
  - Fixed a potential stack overflow issue which might cause a crash when encryption was used.
  - Embedded crypto functions into Realm dynamic lib to avoid random issues on some devices.
  - Throw RealmEncryptionNotSupportedException if the device doesn't support Realm encryption. At least one device type (HTC One X) contains system bugs that prevents Realm's encryption from functioning properly. This is now detected, and an exception is thrown when trying to open/create an encrypted Realm file. It's up to the application to catch this and decide if it's OK to proceed without encryption instead.

## 0.82.1 (2015-08-06)
* Fixed a bug where using the wrong encryption key first caused the right key to be seen as invalid.
* Fixed a bug where String fields were ignored when updating objects from JSON with null values.
* Fixed a bug when calling System.exit(0), the process might hang.

## 0.82 (2015-07-28)
* BREAKING CHANGE: Fields with annotation @PrimaryKey are indexed automatically now. Older schemas require a migration.
* RealmConfiguration.setModules() now accept ignore null values which Realm.getDefaultModule() might return.
* Trying to access a deleted Realm object throw throws a proper IllegalStateException.
* Added in-memory Realm support.
* Closing realm on another thread different from where it was created now throws an exception.
* Realm will now throw a RealmError when Realm's underlying storage engine encounters an unrecoverable error.
* @Index annotation can also be applied to byte/short/int/long/boolean/Date now.
* Fixed a bug where RealmQuery objects are prematurely garbage collected.
* Removed RealmQuery.between() for link queries.

## 0.81.1 (2015-06-22)
* Fixed memory leak causing Realm to never release Realm objects.

## 0.81 (2015-06-19)
* Introduced RealmModules for working with custom schemas in libraries and apps.
* Introduced Realm.getDefaultInstance(), Realm.setDefaultInstance(RealmConfiguration) and Realm.getInstance(RealmConfiguration).
* Deprecated most constructors. They have been been replaced by Realm.getInstance(RealmConfiguration) and Realm.getDefaultInstance().
* Deprecated Realm.migrateRealmAtPath(). It has been replaced by Realm.migrateRealm(RealmConfiguration).
* Deprecated Realm.deleteFile(). It has been replaced by Realm.deleteRealm(RealmConfiguration).
* Deprecated Realm.compactFile(). It has been replaced by Realm.compactRealm(RealmConfiguration).
* RealmList.add(), RealmList.addAt() and RealmList.set() now copy unmanaged objects transparently into Realm.
* Realm now works with Kotlin (M12+). (Thank you @cypressious.)
* Fixed a performance regression introduced in 0.80.3 occurring during the validation of the Realm schema.
* Added a check to give a better error message when null is used as value for a primary key.
* Fixed unchecked cast warnings when building with Realm.
* Cleaned up examples (remove old test project).
* Added checking for missing generic type in RealmList fields in annotation processor.

## 0.80.3 (2015-05-22)
* Calling Realm.copyToRealmOrUpdate() with an object with a null primary key now throws a proper exception.
* Fixed a bug making it impossible to open Realms created by Realm-Cocoa if a model had a primary key defined.
* Trying to using Realm.copyToRealmOrUpdate() with an object with a null primary key now throws a proper exception.
* RealmChangedListener now also gets called on the same thread that did the commit.
* Fixed bug where Realm.createOrUpdateWithJson() reset Date and Binary data to default values if not found in the JSON output.
* Fixed a memory leak when using RealmBaseAdapter.
* RealmBaseAdapter now allow RealmResults to be null. (Thanks @zaki50.)
* Fixed a bug where a change to a model class (`RealmList<A>` to `RealmList<B>`) would not throw a RealmMigrationNeededException.
* Fixed a bug where setting multiple RealmLists didn't remove the previously added objects.
* Solved ConcurrentModificationException thrown when addChangeListener/removeChangeListener got called in the onChange. (Thanks @beeender)
* Fixed duplicated listeners in the same realm instance. Trying to add duplicated listeners is ignored now. (Thanks @beeender)

## 0.80.2 (2015-05-04)
* Trying to use Realm.copyToRealmOrUpdate() with an object with a null primary key now throws a proper exception.
* RealmMigrationNeedException can now return the path to the Realm that needs to be migrated.
* Fixed bug where creating a Realm instance with a hashcode collision no longer returned the wrong Realm instance.
* Updated Realm Core to version 0.89.2
  - fixed bug causing a crash when opening an encrypted Realm file on ARM64 devices.

## 0.80.1 (2015-04-16)
* Realm.createOrUpdateWithJson() no longer resets fields to their default value if they are not found in the JSON input.
* Realm.compactRealmFile() now uses Realm Core's compact() method which is more failure resilient.
* Realm.copyToRealm() now correctly handles referenced child objects that are already in the Realm.
* The ARM64 binary is now properly a part of the Eclipse distribution package.
* A RealmMigrationExceptionNeeded is now properly thrown if @Index and @PrimaryKey are not set correctly during a migration.
* Fixed bug causing Realms to be cached even though they failed to open correctly.
* Added Realm.deleteRealmFile(File) method.
* Fixed bug causing queries to fail if multiple Realms has different field ordering.
* Fixed bug when using Realm.copyToRealm() with a primary key could crash if default value was already used in the Realm.
* Updated Realm Core to version 0.89.0
  - Improved performance for sorting RealmResults.
  - Improved performance for refreshing a Realm after inserting or modifying strings or binary data.
  - Fixed bug causing incorrect result when querying indexed fields.
  - Fixed bug causing corruption of string index when deleting an object where there are duplicate values for the indexed field.
  - Fixed bug causing a crash after compacting the Realm file.
* Added RealmQuery.isNull() and RealmQuery.isNotNull() for querying relationships.
* Fixed a potential NPE in the RealmList constructor.

## 0.80 (2015-03-11)
* Queries on relationships can be case sensitive.
* Fixed bug when importing JSONObjects containing NULL values.
* Fixed crash when trying to remove last element of a RealmList.
* Fixed bug crashing annotation processor when using "name" in model classes for RealmObject references
* Fixed problem occurring when opening an encrypted Realm with two different instances of the same key.
* Version checker no longer reports that updates are available when latest version is used.
* Added support for static fields in RealmObjects.
* Realm.writeEncryptedCopyTo() has been reenabled.

## 0.79.1 (2015-02-20)
* copyToRealm() no longer crashes on cyclic data structures.
* Fixed potential crash when using copyToRealmOrUpdate with an object graph containing a mix of elements with and without primary keys.

## 0.79 (2015-02-16)
* Added support for ARM64.
* Added RealmQuery.not() to negate a query condition.
* Added copyToRealmOrUpdate() and createOrUpdateFromJson() methods, that works for models with primary keys.
* Made the native libraries much smaller. Arm went from 1.8MB to 800KB.
* Better error reporting when trying to create or open a Realm file fails.
* Improved error reporting in case of missing accessors in model classes.
* Re-enabled RealmResults.remove(index) and RealmResults.removeLast().
* Primary keys are now supported through the @PrimaryKey annotation.
* Fixed error when instantiating a Realm with the wrong key.
* Throw an exception if deleteRealmFile() is called when there is an open instance of the Realm.
* Made migrations and compression methods synchronised.
* Removed methods deprecated in 0.76. Now Realm.allObjectsSorted() and RealmQuery.findAllSorted() need to be used instead.
* Reimplemented Realm.allObjectSorted() for better performance.

## 0.78 (2015-01-22)
* Added proper support for encryption. Encryption support is now included by default. Keys are now 64 bytes long.
* Added support to write an encrypted copy of a Realm.
* Realm no longer incorrectly warns that an instance has been closed too many times.
* Realm now shows a log warning if an instance is being finalized without being closed.
* Fixed bug causing Realms to be cached during a RealmMigration resulting in invalid realms being returned from Realm.getInstance().
* Updated core to 0.88.

## 0.77 (2015-01-16)
* Added Realm.allObjectsSorted() and RealmQuery.findAllSorted() and extending RealmResults.sort() for multi-field sorting.
* Added more logging capabilities at the JNI level.
* Added proper encryption support. NOTE: The key has been increased from 32 bytes to 64 bytes (see example).
* Added support for unmanaged objects and custom constructors.
* Added more precise imports in proxy classes to avoid ambiguous references.
* Added support for executing a transaction with a closure using Realm.executeTransaction().
* Added RealmObject.isValid() to test if an object is still accessible.
* RealmResults.sort() now has better error reporting.
* Fixed bug when doing queries on the elements of a RealmList, ie. like Realm.where(Foo.class).getBars().where().equalTo("name").
* Fixed bug causing refresh() to be called on background threads with closed Realms.
* Fixed bug where calling Realm.close() too many times could result in Realm not getting closed at all. This now triggers a log warning.
* Throw NoSuchMethodError when RealmResults.indexOf() is called, since it's not implemented yet.
* Improved handling of empty model classes in the annotation processor
* Removed deprecated static constructors.
* Introduced new static constructors based on File instead of Context, allowing to save Realm files in custom locations.
* RealmList.remove() now properly returns the removed object.
* Calling realm.close() no longer prevent updates to other open realm instances on the same thread.

## 0.76.0 (2014-12-19)
* RealmObjects can now be imported using JSON.
* Gradle wrapper updated to support Android Studio 1.0.
* Fixed bug in RealmObject.equals() so it now correctly compares two objects from the same Realm.
* Fixed bug in Realm crashing for receiving notifications after close().
* Realm class is now marked as final.
* Replaced concurrency example with a better thread example.
* Allowed to add/remove RealmChangeListeners in RealmChangeListeners.
* Upgraded to core 0.87.0 (encryption support, API changes).
* Close the Realm instance after migrations.
* Added a check to deny the writing of objects outside of a transaction.

## 0.75.1 (2014-12-03)
* Changed sort to be an in-place method.
* Renamed SORT_ORDER_DECENDING to SORT_ORDER_DESCENDING.
* Added sorting functionality to allObjects() and findAll().
* Fixed bug when querying a date column with equalTo(), it would act as lessThan()

## 0.75.0 (2014-11-28)
* Realm now implements Closeable, allowing better cleanup of native resources.
* Added writeCopyTo() and compactRealmFile() to write and compact a Realm to a new file.
* RealmObject.toString(), equals() and hashCode() now support models with cyclic references.
* RealmResults.iterator() and listIterator() now correctly iterates the results when using remove().
* Bug fixed in Exception text when field names was not matching the database.
* Bug fixed so Realm no longer throws an Exception when removing the last object.
* Bug fixed in RealmResults which prevented sub-querying.
* The Date type does not support millisecond resolution, and dates before 1901-12-13 and dates after 2038-01-19 are not supported on 32 bit systems.
* Fixed bug so Realm no longer throws an Exception when removing the last object.
* Fixed bug in RealmResults which prevented sub-querying.

## 0.74.0 (2014-11-19)
* Added support for more field/accessors naming conventions.
* Added case sensitive versions of string comparison operators equalTo and notEqualTo.
* Added where() to RealmList to initiate queries.
* Added verification of fields names in queries with links.
* Added exception for queries with invalid field name.
* Allow static methods in model classes.
* An exception will now be thrown if you try to move Realm, RealmResults or RealmObject between threads.
* Fixed a bug in the calculation of the maximum of date field in a RealmResults.
* Updated core to 0.86.0, fixing a bug in cancelling an empty transaction, and major query speedups with floats/doubles.
* Consistent handling of UTF-8 strings.
* removeFromRealm() now calls moveLastOver() which is faster and more reliable when deleting multiple objects.

## 0.73.1 (2014-11-05)
* Fixed a bug that would send infinite notifications in some instances.

## 0.73.0 (2014-11-04)
* Fixed a bug not allowing queries with more than 1024 conditions.
* Rewritten the notification system. The API did not change but it's now much more reliable.
* Added support for switching auto-refresh on and off (Realm.setAutoRefresh).
* Added RealmBaseAdapter and an example using it.
* Added deleteFromRealm() method to RealmObject.

## 0.72.0 (2014-10-27)
* Extended sorting support to more types: boolean, byte, short, int, long, float, double, Date, and String fields are now supported.
* Better support for Java 7 and 8 in the annotations processor.
* Better support for the Eclipse annotations processor.
* Added Eclipse support to the distribution folder.
* Added Realm.cancelTransaction() to cancel/abort/rollback a transaction.
* Added support for link queries in the form realm.where(Owner.class).equalTo("cat.age", 12).findAll().
* Faster implementation of RealmQuery.findFirst().
* Upgraded core to 0.85.1 (deep copying of strings in queries; preparation for link queries).

## 0.71.0 (2014-10-07)
* Simplified the release artifact to a single Jar file.
* Added support for Eclipse.
* Added support for deploying to Maven.
* Throw exception if nested transactions are used (it's not allowed).
* Javadoc updated.
* Fixed [bug in RealmResults](https://github.com/realm/realm-java/issues/453).
* New annotation @Index to add search index to a field (currently only supporting String fields).
* Made the annotations processor more verbose and strict.
* Added RealmQuery.count() method.
* Added a new example about concurrency.
* Upgraded to core 0.84.0.

## 0.70.1 (2014-09-30)
* Enabled unit testing for the realm project.
* Fixed handling of camel-cased field names.

## 0.70.0 (2014-09-29)
* This is the first public beta release.<|MERGE_RESOLUTION|>--- conflicted
+++ resolved
@@ -12,6 +12,7 @@
 * Assigning a managed object's own list to itself would accidentally clear it (#5395).
 * Don't try to acquire `ApplicationContext` if not available in `Realm.init(Context)` (#5389).
 * Removing and re-adding a changelistener from inside a changelistener sometimes caused notifications to be missed (#5411).
+* [ObjectServer] Fixed "Cannot open the read only Realm" issue when get`PermissionManager` (#5414).
 
 ## Internal
 
@@ -67,9 +68,6 @@
 * [ObjectServer] Realm no longer throws a native “unsupported instruction” exception in some cases when opening a synced Realm asynchronously (https://github.com/realm/realm-object-store/issues/502).
 * Throw `IllegalArgumentException` instead of `IllegalStateException` when calling string/binary data setters if the data length exceeds the limit.
 * Added support for ISO8601 2-digit time zone designators (#5309).
-<<<<<<< HEAD
-* [ObjectServer] Fixed "Cannot open the read only Realm" issue when get`PermissionManager` (#5414).
-=======
 * "Bad File Header" caused by the device running out of space while compacting the Realm (#5011).
 * `RealmQuery.equalTo()` failed to find null values on an indexed field if using Case.INSENSITIVE (#5299).
 
@@ -78,7 +76,6 @@
 * Upgraded to Realm Sync 2.0.0-rc27.
 * Upgraded to Realm Core 4.0.1.
 * Use Object Store to create the primary key table.
->>>>>>> f34bf99c
 
 ### Credits
 
