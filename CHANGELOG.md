--- conflicted
+++ resolved
@@ -32,11 +32,8 @@
 * `RealmObjectSchema.getPrimaryKey()`. (#2636)
 * `Realm.createObject(Class, Object)` for creating objects with a primary key directly.
 * Unit tests in Android library projects now detect Realm model classes.
-<<<<<<< HEAD
 * Better error message if `equals()` and `hashCode()` are not properly overridden in custom Migration classes.
-=======
 * Expanding the precision of `Date` fields to cover full range (#833).
->>>>>>> fc23cfc5
 * `Realm.waitForChange()`/`stopWaitForChange()` and `DynamicRealm.waitForChange()`/`stopWaitForChange()` (#2386).
 
 ### Credits
