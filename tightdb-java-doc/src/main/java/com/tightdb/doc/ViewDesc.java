--- conflicted
+++ resolved
@@ -1,4 +1,3 @@
-<<<<<<< HEAD
 package com.tightdb.doc;
 
 import java.util.List;
@@ -10,9 +9,10 @@
     }
 
     public void describe() {
-        method("Row",       "at", "Get a specific row", "long", "rowIndex");
+        method("Row",       "at", "[Deprecated] Get a specific row", "long", "rowIndex");
         method("void",      "clear", "Delete all rows in the view");
         method("Row",       "first", "Get the first row");
+        method("Row",       "get", "Get a specific row", "long", "rowIndex");
         method("boolean",   "isEmpty", "Check if the view has no rows");
         method("Iterator",  "iterator", "Get an iterator for the view rows");
         method("Row",       "last", "Get the last row");
@@ -25,34 +25,4 @@
         // EmployeeView v = null;
 
     }
-}
-=======
-package com.tightdb.doc;
-
-import java.util.List;
-
-public class ViewDesc extends AbstractDesc {
-
-	public ViewDesc(List<Constructor> constructors, List<Method> methods) {
-		super("view", constructors, methods);
-	}
-
-	public void describe() {
-		method("Row",       "at", "[Deprecated] Get a specific row", "long", "rowIndex");
-		method("void",      "clear", "Delete all rows in the view");
-		method("Row",       "first", "Get the first row");
-		method("Row",       "get", "Get a specific row", "long", "rowIndex");
-		method("boolean",   "isEmpty", "Check if the view has no rows");
-		method("Iterator",  "iterator", "Get an iterator for the view rows");
-		method("Row",       "last", "Get the last row");
-		// method("View",   "range", "");
-		method("void", 		"remove", "Remove a specific row from the view", "long", "rowIndex");
-		method("void", 		"removeLast", "Remove the last row from the view");
-		method("long",      "size", "Get the number of rows in the view");
-		method("String", 	"toJson", "Retrieve JSON representaion of the data");
-
-		// EmployeeView v = null;
-
-	}
-}
->>>>>>> 777f4b7f
+}