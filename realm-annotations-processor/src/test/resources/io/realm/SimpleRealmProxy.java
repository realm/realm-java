package io.realm;


import android.util.JsonReader;
import android.util.JsonToken;
import io.realm.RealmFieldType;
import io.realm.RealmObject;
import io.realm.exceptions.RealmException;
import io.realm.exceptions.RealmMigrationNeededException;
import io.realm.internal.ImplicitTransaction;
import io.realm.internal.LinkView;
import io.realm.internal.RealmObjectProxy;
import io.realm.internal.Table;
import io.realm.internal.TableOrView;
import io.realm.internal.android.JsonUtils;
import java.io.IOException;
import java.util.ArrayList;
import java.util.Arrays;
import java.util.Collections;
import java.util.Date;
import java.util.HashMap;
import java.util.List;
import java.util.Map;
import org.json.JSONArray;
import org.json.JSONException;
import org.json.JSONObject;
import some.test.Simple;

public class SimpleRealmProxy extends Simple
        implements RealmObjectProxy {

    private static long INDEX_NAME;
    private static long INDEX_AGE;
    private static Map<String, Long> columnIndices;
    private static final List<String> FIELD_NAMES;
    static {
        List<String> fieldNames = new ArrayList<String>();
        fieldNames.add("name");
        fieldNames.add("age");
        FIELD_NAMES = Collections.unmodifiableList(fieldNames);
    }

    @Override
    public String getName() {
        realm.checkIfValid();
        return (java.lang.String) row.getString(INDEX_NAME);
    }

    @Override
    public void setName(String value) {
        realm.checkIfValid();
        if (value == null) {
            row.setNull(INDEX_NAME);
            return;
        }
        row.setString(INDEX_NAME, (String) value);
    }

    @Override
    public int getAge() {
        realm.checkIfValid();
        return (int) row.getLong(INDEX_AGE);
    }

    @Override
    public void setAge(int value) {
        realm.checkIfValid();
        row.setLong(INDEX_AGE, (long) value);
    }

    public static Table initTable(ImplicitTransaction transaction) {
        if (!transaction.hasTable("class_Simple")) {
            Table table = transaction.getTable("class_Simple");
<<<<<<< HEAD
            table.addColumn(RealmFieldType.STRING, "name");
            table.addColumn(RealmFieldType.INTEGER, "age");
=======
            table.addColumn(ColumnType.STRING, "name", Table.NULLABLE);
            table.addColumn(ColumnType.INTEGER, "age", Table.NOT_NULLABLE);
>>>>>>> a923ebf0
            table.setPrimaryKey("");
            return table;
        }
        return transaction.getTable("class_Simple");
    }

    public static void validateTable(ImplicitTransaction transaction) {
        if (transaction.hasTable("class_Simple")) {
            Table table = transaction.getTable("class_Simple");

            if (table.getColumnCount() != 2) {
                throw new RealmMigrationNeededException(transaction.getPath(), "Field count does not match - expected 2 but was " + table.getColumnCount());
            }

            Map<String, RealmFieldType> columnTypes = new HashMap<String, RealmFieldType>();
            for (long i = 0; i < 2; i++) {
                columnTypes.put(table.getColumnName(i), table.getColumnType(i));
            }

            columnIndices = new HashMap<String, Long>();
            for (String fieldName : getFieldNames()) {
                long index = table.getColumnIndex(fieldName);
                if (index == -1) {
                    throw new RealmMigrationNeededException(transaction.getPath(), "Field '" + fieldName + "' not found for type Simple");
                }
                columnIndices.put(fieldName, index);
            }
            INDEX_NAME = table.getColumnIndex("name");
            INDEX_AGE = table.getColumnIndex("age");

            if (!columnTypes.containsKey("name")) {
                throw new RealmMigrationNeededException(transaction.getPath(), "Missing field 'name' in existing Realm file. Either remove field or migrate using io.realm.internal.Table.addColumn().");
            }
<<<<<<< HEAD
            if (columnTypes.get("name") != RealmFieldType.STRING) {
                throw new RealmMigrationNeededException(transaction.getPath(), "Invalid type 'String' for field 'name'");
=======
            if (columnTypes.get("name") != ColumnType.STRING) {
                throw new RealmMigrationNeededException(transaction.getPath(), "Invalid type 'String' for field 'name' in existing Realm file.");
            }
            if (!table.isColumnNullable(INDEX_NAME)) {
                throw new RealmMigrationNeededException(transaction.getPath(), "Field 'name' is required. Either set @Required to field 'name' or migrate using io.realm.internal.Table.convertColumnToNullable().");
>>>>>>> a923ebf0
            }
            if (!columnTypes.containsKey("age")) {
                throw new RealmMigrationNeededException(transaction.getPath(), "Missing field 'age' in existing Realm file. Either remove field or migrate using io.realm.internal.Table.addColumn().");
            }
<<<<<<< HEAD
            if (columnTypes.get("age") != RealmFieldType.INTEGER) {
                throw new RealmMigrationNeededException(transaction.getPath(), "Invalid type 'int' for field 'age'");
=======
            if (columnTypes.get("age") != ColumnType.INTEGER) {
                throw new RealmMigrationNeededException(transaction.getPath(), "Invalid type 'int' for field 'age' in existing Realm file.");
            }
            if (table.isColumnNullable(INDEX_AGE)) {
                throw new RealmMigrationNeededException(transaction.getPath(), "Field 'age' does support null values in the existing Realm file. Use corresponding boxed type for field 'age' or migrate using io.realm.internal.Table.convertColumnToNotNullable().");
>>>>>>> a923ebf0
            }
        } else {
            throw new RealmMigrationNeededException(transaction.getPath(), "The Simple class is missing from the schema for this Realm.");
        }
    }

    public static String getTableName() {
        return "class_Simple";
    }

    public static List<String> getFieldNames() {
        return FIELD_NAMES;
    }

    public static Map<String,Long> getColumnIndices() {
        return columnIndices;
    }

    public static Simple createOrUpdateUsingJsonObject(Realm realm, JSONObject json, boolean update)
            throws JSONException {
        Simple obj = realm.createObject(Simple.class);
        if (json.has("name")) {
            if (json.isNull("name")) {
                obj.setName(null);
            } else {
                obj.setName((String) json.getString("name"));
            }
        }
        if (json.has("age")) {
            if (json.isNull("age")) {
                throw new IllegalArgumentException("Trying to set non-nullable field age to null.");
            } else {
                obj.setAge((int) json.getInt("age"));
            }
        }
        return obj;
    }

    public static Simple createUsingJsonStream(Realm realm, JsonReader reader)
            throws IOException {
        Simple obj = realm.createObject(Simple.class);
        reader.beginObject();
        while (reader.hasNext()) {
            String name = reader.nextName();
            if (name.equals("name")) {
                if (reader.peek() == JsonToken.NULL) {
                    reader.skipValue();
                    obj.setName(null);
                } else {
                    obj.setName((String) reader.nextString());
                }
            } else if (name.equals("age")) {
                if (reader.peek() == JsonToken.NULL) {
                    reader.skipValue();
                    throw new IllegalArgumentException("Trying to set non-nullable field age to null.");
                } else {
                    obj.setAge((int) reader.nextInt());
                }
            } else {
                reader.skipValue();
            }
        }
        reader.endObject();
        return obj;
    }

    public static Simple copyOrUpdate(Realm realm, Simple object, boolean update, Map<RealmObject, RealmObjectProxy> cache) {
        if (object.realm != null && object.realm.getPath().equals(realm.getPath())) {
            return object;
        }
        return copy(realm, object, update, cache);
    }

    public static Simple copy(Realm realm, Simple newObject, boolean update, Map<RealmObject, RealmObjectProxy> cache) {
        Simple realmObject = realm.createObject(Simple.class);
        cache.put(newObject, (RealmObjectProxy) realmObject);
        realmObject.setName(newObject.getName());
        realmObject.setAge(newObject.getAge());
        return realmObject;
    }

    static Simple update(Realm realm, Simple realmObject, Simple newObject, Map<RealmObject, RealmObjectProxy> cache) {
        realmObject.setName(newObject.getName());
        realmObject.setAge(newObject.getAge());
        return realmObject;
    }

    @Override
    public String toString() {
        if (!isValid()) {
            return "Invalid object";
        }
        StringBuilder stringBuilder = new StringBuilder("Simple = [");
        stringBuilder.append("{name:");
        stringBuilder.append(getName() != null ? getName() : "null");
        stringBuilder.append("}");
        stringBuilder.append(",");
        stringBuilder.append("{age:");
        stringBuilder.append(getAge());
        stringBuilder.append("}");
        stringBuilder.append("]");
        return stringBuilder.toString();
    }

    @Override
    public int hashCode() {
        String realmName = realm.getPath();
        String tableName = row.getTable().getName();
        long rowIndex = row.getIndex();

        int result = 17;
        result = 31 * result + ((realmName != null) ? realmName.hashCode() : 0);
        result = 31 * result + ((tableName != null) ? tableName.hashCode() : 0);
        result = 31 * result + (int) (rowIndex ^ (rowIndex >>> 32));
        return result;
    }

    @Override
    public boolean equals(Object o) {
        if (this == o) return true;
        if (o == null || getClass() != o.getClass()) return false;
        SimpleRealmProxy aSimple = (SimpleRealmProxy)o;

        String path = realm.getPath();
        String otherPath = aSimple.realm.getPath();
        if (path != null ? !path.equals(otherPath) : otherPath != null) return false;;

        String tableName = row.getTable().getName();
        String otherTableName = aSimple.row.getTable().getName();
        if (tableName != null ? !tableName.equals(otherTableName) : otherTableName != null) return false;

        if (row.getIndex() != aSimple.row.getIndex()) return false;

        return true;
    }

}<|MERGE_RESOLUTION|>--- conflicted
+++ resolved
@@ -71,13 +71,8 @@
     public static Table initTable(ImplicitTransaction transaction) {
         if (!transaction.hasTable("class_Simple")) {
             Table table = transaction.getTable("class_Simple");
-<<<<<<< HEAD
-            table.addColumn(RealmFieldType.STRING, "name");
-            table.addColumn(RealmFieldType.INTEGER, "age");
-=======
-            table.addColumn(ColumnType.STRING, "name", Table.NULLABLE);
-            table.addColumn(ColumnType.INTEGER, "age", Table.NOT_NULLABLE);
->>>>>>> a923ebf0
+            table.addColumn(RealmFieldType.STRING, "name", Table.NULLABLE);
+            table.addColumn(RealmFieldType.INTEGER, "age", Table.NOT_NULLABLE);
             table.setPrimaryKey("");
             return table;
         }
@@ -111,30 +106,20 @@
             if (!columnTypes.containsKey("name")) {
                 throw new RealmMigrationNeededException(transaction.getPath(), "Missing field 'name' in existing Realm file. Either remove field or migrate using io.realm.internal.Table.addColumn().");
             }
-<<<<<<< HEAD
             if (columnTypes.get("name") != RealmFieldType.STRING) {
-                throw new RealmMigrationNeededException(transaction.getPath(), "Invalid type 'String' for field 'name'");
-=======
-            if (columnTypes.get("name") != ColumnType.STRING) {
                 throw new RealmMigrationNeededException(transaction.getPath(), "Invalid type 'String' for field 'name' in existing Realm file.");
             }
             if (!table.isColumnNullable(INDEX_NAME)) {
                 throw new RealmMigrationNeededException(transaction.getPath(), "Field 'name' is required. Either set @Required to field 'name' or migrate using io.realm.internal.Table.convertColumnToNullable().");
->>>>>>> a923ebf0
             }
             if (!columnTypes.containsKey("age")) {
                 throw new RealmMigrationNeededException(transaction.getPath(), "Missing field 'age' in existing Realm file. Either remove field or migrate using io.realm.internal.Table.addColumn().");
             }
-<<<<<<< HEAD
             if (columnTypes.get("age") != RealmFieldType.INTEGER) {
-                throw new RealmMigrationNeededException(transaction.getPath(), "Invalid type 'int' for field 'age'");
-=======
-            if (columnTypes.get("age") != ColumnType.INTEGER) {
                 throw new RealmMigrationNeededException(transaction.getPath(), "Invalid type 'int' for field 'age' in existing Realm file.");
             }
             if (table.isColumnNullable(INDEX_AGE)) {
                 throw new RealmMigrationNeededException(transaction.getPath(), "Field 'age' does support null values in the existing Realm file. Use corresponding boxed type for field 'age' or migrate using io.realm.internal.Table.convertColumnToNotNullable().");
->>>>>>> a923ebf0
             }
         } else {
             throw new RealmMigrationNeededException(transaction.getPath(), "The Simple class is missing from the schema for this Realm.");
