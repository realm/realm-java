package io.realm;


import android.util.JsonReader;
import android.util.JsonToken;
import io.realm.RealmObject;
import io.realm.exceptions.RealmException;
import io.realm.exceptions.RealmMigrationNeededException;
import io.realm.internal.ColumnType;
import io.realm.internal.ImplicitTransaction;
import io.realm.internal.LinkView;
import io.realm.internal.RealmObjectProxy;
import io.realm.internal.Table;
import io.realm.internal.TableOrView;
import io.realm.internal.android.JsonUtils;
import java.io.IOException;
import java.util.ArrayList;
import java.util.Arrays;
import java.util.Collections;
import java.util.Date;
import java.util.HashMap;
import java.util.List;
import java.util.Map;
import org.json.JSONArray;
import org.json.JSONException;
import org.json.JSONObject;
import some.test.Simple;

public class SimpleRealmProxy extends Simple
        implements RealmObjectProxy {

    private static long INDEX_NAME;
    private static long INDEX_AGE;
    private static Map<String, Long> columnIndices;
    private static final List<String> FIELD_NAMES;
    static {
        List<String> fieldNames = new ArrayList<String>();
        fieldNames.add("name");
        fieldNames.add("age");
        FIELD_NAMES = Collections.unmodifiableList(fieldNames);
    }

    @Override
    public String getName() {
        realm.checkIfValid();
        return (java.lang.String) row.getString(INDEX_NAME);
    }

    @Override
    public void setName(String value) {
        realm.checkIfValid();
        row.setString(INDEX_NAME, (String) value);
    }

    @Override
    public int getAge() {
        realm.checkIfValid();
        return (int) row.getLong(INDEX_AGE);
    }

    @Override
    public void setAge(int value) {
        realm.checkIfValid();
        row.setLong(INDEX_AGE, (long) value);
    }

    public static Table initTable(ImplicitTransaction transaction) {
        if (!transaction.hasTable("class_Simple")) {
            Table table = transaction.getTable("class_Simple");
            table.addColumn(ColumnType.STRING, "name", Table.NULLABLE);
            table.addColumn(ColumnType.INTEGER, "age", Table.NOT_NULLABLE);
            table.setPrimaryKey("");
            return table;
        }
        return transaction.getTable("class_Simple");
    }

    public static void validateTable(ImplicitTransaction transaction) {
        if (transaction.hasTable("class_Simple")) {
            Table table = transaction.getTable("class_Simple");

            if (table.getColumnCount() != 2) {
                throw new RealmMigrationNeededException(transaction.getPath(), "Field count does not match - expected 2 but was " + table.getColumnCount());
            }

            Map<String, ColumnType> columnTypes = new HashMap<String, ColumnType>();
            for (long i = 0; i < 2; i++) {
                columnTypes.put(table.getColumnName(i), table.getColumnType(i));
            }

            columnIndices = new HashMap<String, Long>();
            for (String fieldName : getFieldNames()) {
                long index = table.getColumnIndex(fieldName);
                if (index == -1) {
                    throw new RealmMigrationNeededException(transaction.getPath(), "Field '" + fieldName + "' not found for type Simple");
                }
                columnIndices.put(fieldName, index);
            }
            INDEX_NAME = table.getColumnIndex("name");
            INDEX_AGE = table.getColumnIndex("age");

            if (!columnTypes.containsKey("name")) {
                throw new RealmMigrationNeededException(transaction.getPath(), "Missing field 'name'");
            }
            if (columnTypes.get("name") != ColumnType.STRING) {
                throw new RealmMigrationNeededException(transaction.getPath(), "Invalid type 'String' for field 'name'");
            }
            if (!table.isColumnNullable(INDEX_NAME)) {
                throw new RealmMigrationNeededException(transaction.getPath(), "Add annotation @Required or @PrimaryKey to field 'name'");
            }
            if (!columnTypes.containsKey("age")) {
                throw new RealmMigrationNeededException(transaction.getPath(), "Missing field 'age'");
            }
            if (columnTypes.get("age") != ColumnType.INTEGER) {
                throw new RealmMigrationNeededException(transaction.getPath(), "Invalid type 'int' for field 'age'");
            }
            if (table.isColumnNullable(INDEX_AGE)) {
                throw new RealmMigrationNeededException(transaction.getPath(), "Remove annotation @Required or @PrimaryKey from field 'age'");
            }
        } else {
            throw new RealmMigrationNeededException(transaction.getPath(), "The Simple class is missing from the schema for this Realm.");
        }
    }

    public static String getTableName() {
        return "class_Simple";
    }

    public static List<String> getFieldNames() {
        return FIELD_NAMES;
    }

    public static Map<String,Long> getColumnIndices() {
        return columnIndices;
    }

    public static Simple createOrUpdateUsingJsonObject(Realm realm, JSONObject json, boolean update)
            throws JSONException {
        Simple obj = realm.createObject(Simple.class);
        if (json.has("name")) {
            if (json.isNull("name")) {
<<<<<<< HEAD
                obj.setName("");
=======
                obj.setName(null);
>>>>>>> cb9dc90d
            } else {
                obj.setName((String) json.getString("name"));
            }
        }
        if (!json.isNull("age")) {
            obj.setAge((int) json.getInt("age"));
        }
        return obj;
    }

    public static Simple createUsingJsonStream(Realm realm, JsonReader reader)
            throws IOException {
        Simple obj = realm.createObject(Simple.class);
        reader.beginObject();
        while (reader.hasNext()) {
            String name = reader.nextName();
            if (name.equals("name")) {
                if (reader.peek() == JsonToken.NULL) {
                    obj.setName("");
                    reader.skipValue();
                } else {
                    obj.setName((String) reader.nextString());
                }
            } else if (name.equals("age")  && reader.peek() != JsonToken.NULL) {
                obj.setAge((int) reader.nextInt());
            } else {
                reader.skipValue();
            }
        }
        reader.endObject();
        return obj;
    }

    public static Simple copyOrUpdate(Realm realm, Simple object, boolean update, Map<RealmObject, RealmObjectProxy> cache) {
        if (object.realm != null && object.realm.getPath().equals(realm.getPath())) {
            return object;
        }
        return copy(realm, object, update, cache);
    }

    public static Simple copy(Realm realm, Simple newObject, boolean update, Map<RealmObject, RealmObjectProxy> cache) {
        Simple realmObject = realm.createObject(Simple.class);
        cache.put(newObject, (RealmObjectProxy) realmObject);
        realmObject.setName(newObject.getName());
        realmObject.setAge(newObject.getAge());
        return realmObject;
    }

    static Simple update(Realm realm, Simple realmObject, Simple newObject, Map<RealmObject, RealmObjectProxy> cache) {
        realmObject.setName(newObject.getName());
        realmObject.setAge(newObject.getAge());
        return realmObject;
    }

    @Override
    public String toString() {
        if (!isValid()) {
            return "Invalid object";
        }
        StringBuilder stringBuilder = new StringBuilder("Simple = [");
        stringBuilder.append("{name:");
        stringBuilder.append(getName() != null ? getName() : "null");
        stringBuilder.append("}");
        stringBuilder.append(",");
        stringBuilder.append("{age:");
        stringBuilder.append(getAge());
        stringBuilder.append("}");
        stringBuilder.append("]");
        return stringBuilder.toString();
    }

    @Override
    public int hashCode() {
        String realmName = realm.getPath();
        String tableName = row.getTable().getName();
        long rowIndex = row.getIndex();

        int result = 17;
        result = 31 * result + ((realmName != null) ? realmName.hashCode() : 0);
        result = 31 * result + ((tableName != null) ? tableName.hashCode() : 0);
        result = 31 * result + (int) (rowIndex ^ (rowIndex >>> 32));
        return result;
    }

    @Override
    public boolean equals(Object o) {
        if (this == o) return true;
        if (o == null || getClass() != o.getClass()) return false;
        SimpleRealmProxy aSimple = (SimpleRealmProxy)o;

        String path = realm.getPath();
        String otherPath = aSimple.realm.getPath();
        if (path != null ? !path.equals(otherPath) : otherPath != null) return false;;

        String tableName = row.getTable().getName();
        String otherTableName = aSimple.row.getTable().getName();
        if (tableName != null ? !tableName.equals(otherTableName) : otherTableName != null) return false;

        if (row.getIndex() != aSimple.row.getIndex()) return false;

        return true;
    }

}<|MERGE_RESOLUTION|>--- conflicted
+++ resolved
@@ -139,11 +139,7 @@
         Simple obj = realm.createObject(Simple.class);
         if (json.has("name")) {
             if (json.isNull("name")) {
-<<<<<<< HEAD
-                obj.setName("");
-=======
                 obj.setName(null);
->>>>>>> cb9dc90d
             } else {
                 obj.setName((String) json.getString("name"));
             }
