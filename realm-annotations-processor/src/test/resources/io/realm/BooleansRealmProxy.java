package io.realm;


import android.util.JsonReader;
import android.util.JsonToken;
<<<<<<< HEAD
import io.realm.RealmFieldType;
import io.realm.RealmObject;
import io.realm.exceptions.RealmException;
import io.realm.exceptions.RealmMigrationNeededException;
=======
import io.realm.exceptions.RealmMigrationNeededException;
import io.realm.internal.ColumnInfo;
import io.realm.internal.ColumnType;
>>>>>>> 042c4a6d
import io.realm.internal.ImplicitTransaction;
import io.realm.internal.LinkView;
import io.realm.internal.RealmObjectProxy;
import io.realm.internal.Table;
import io.realm.internal.TableOrView;
import io.realm.internal.android.JsonUtils;
import java.io.IOException;
import java.util.ArrayList;
import java.util.Collections;
import java.util.Date;
import java.util.HashMap;
import java.util.List;
import java.util.Map;
import org.json.JSONArray;
import org.json.JSONException;
import org.json.JSONObject;
import some.test.Booleans;

public class BooleansRealmProxy extends Booleans
        implements RealmObjectProxy {

    static final class BooleansColumnInfo extends ColumnInfo {

        public final long doneIndex;
        public final long isReadyIndex;
        public final long mCompletedIndex;
        public final long anotherBooleanIndex;

        BooleansColumnInfo(String path, Table table) {
            final Map<String, Long> indicesMap = new HashMap<String, Long>(4);
            this.doneIndex = getValidColumnIndex(path, table, "Booleans", "done");
            indicesMap.put("done", this.doneIndex);

            this.isReadyIndex = getValidColumnIndex(path, table, "Booleans", "isReady");
            indicesMap.put("isReady", this.isReadyIndex);

            this.mCompletedIndex = getValidColumnIndex(path, table, "Booleans", "mCompleted");
            indicesMap.put("mCompleted", this.mCompletedIndex);

            this.anotherBooleanIndex = getValidColumnIndex(path, table, "Booleans", "anotherBoolean");
            indicesMap.put("anotherBoolean", this.anotherBooleanIndex);

            setIndicesMap(indicesMap);
        }
    }

    private final BooleansColumnInfo columnInfo;
    private static final List<String> FIELD_NAMES;
    static {
        List<String> fieldNames = new ArrayList<String>();
        fieldNames.add("done");
        fieldNames.add("isReady");
        fieldNames.add("mCompleted");
        fieldNames.add("anotherBoolean");
        FIELD_NAMES = Collections.unmodifiableList(fieldNames);
    }

    BooleansRealmProxy(ColumnInfo columnInfo) {
        this.columnInfo = (BooleansColumnInfo) columnInfo;
    }

    @Override
    public boolean isDone() {
        realm.checkIfValid();
        return (boolean) row.getBoolean(columnInfo.doneIndex);
    }

    @Override
    public void setDone(boolean value) {
        realm.checkIfValid();
        row.setBoolean(columnInfo.doneIndex, (boolean) value);
    }

    @Override
    public boolean isReady() {
        realm.checkIfValid();
        return (boolean) row.getBoolean(columnInfo.isReadyIndex);
    }

    @Override
    public void setReady(boolean value) {
        realm.checkIfValid();
        row.setBoolean(columnInfo.isReadyIndex, (boolean) value);
    }

    @Override
    public boolean ismCompleted() {
        realm.checkIfValid();
        return (boolean) row.getBoolean(columnInfo.mCompletedIndex);
    }

    @Override
    public void setmCompleted(boolean value) {
        realm.checkIfValid();
        row.setBoolean(columnInfo.mCompletedIndex, (boolean) value);
    }

    @Override
    public boolean getAnotherBoolean() {
        realm.checkIfValid();
        return (boolean) row.getBoolean(columnInfo.anotherBooleanIndex);
    }

    @Override
    public void setAnotherBoolean(boolean value) {
        realm.checkIfValid();
        row.setBoolean(columnInfo.anotherBooleanIndex, (boolean) value);
    }

    public static Table initTable(ImplicitTransaction transaction) {
        if (!transaction.hasTable("class_Booleans")) {
            Table table = transaction.getTable("class_Booleans");
            table.addColumn(RealmFieldType.BOOLEAN, "done", Table.NOT_NULLABLE);
            table.addColumn(RealmFieldType.BOOLEAN, "isReady", Table.NOT_NULLABLE);
            table.addColumn(RealmFieldType.BOOLEAN, "mCompleted", Table.NOT_NULLABLE);
            table.addColumn(RealmFieldType.BOOLEAN, "anotherBoolean", Table.NOT_NULLABLE);
            table.setPrimaryKey("");
            return table;
        }
        return transaction.getTable("class_Booleans");
    }

    public static BooleansColumnInfo validateTable(ImplicitTransaction transaction) {
        if (transaction.hasTable("class_Booleans")) {
            Table table = transaction.getTable("class_Booleans");
            if (table.getColumnCount() != 4) {
                throw new RealmMigrationNeededException(transaction.getPath(), "Field count does not match - expected 4 but was " + table.getColumnCount());
            }
<<<<<<< HEAD
            Map<String, RealmFieldType> columnTypes = new HashMap<String, RealmFieldType>();
=======
            Map<String, ColumnType> columnTypes = new HashMap<String, ColumnType>();
>>>>>>> 042c4a6d
            for (long i = 0; i < 4; i++) {
                columnTypes.put(table.getColumnName(i), table.getColumnType(i));
            }

            final BooleansColumnInfo columnInfo = new BooleansColumnInfo(transaction.getPath(), table);

            if (!columnTypes.containsKey("done")) {
                throw new RealmMigrationNeededException(transaction.getPath(), "Missing field 'done' in existing Realm file. Either remove field or migrate using io.realm.internal.Table.addColumn().");
            }
            if (columnTypes.get("done") != RealmFieldType.BOOLEAN) {
                throw new RealmMigrationNeededException(transaction.getPath(), "Invalid type 'boolean' for field 'done' in existing Realm file.");
            }
            if (table.isColumnNullable(columnInfo.doneIndex)) {
                throw new RealmMigrationNeededException(transaction.getPath(), "Field 'done' does support null values in the existing Realm file. Use corresponding boxed type for field 'done' or migrate using io.realm.internal.Table.convertColumnToNotNullable().");
            }
            if (!columnTypes.containsKey("isReady")) {
                throw new RealmMigrationNeededException(transaction.getPath(), "Missing field 'isReady' in existing Realm file. Either remove field or migrate using io.realm.internal.Table.addColumn().");
            }
            if (columnTypes.get("isReady") != RealmFieldType.BOOLEAN) {
                throw new RealmMigrationNeededException(transaction.getPath(), "Invalid type 'boolean' for field 'isReady' in existing Realm file.");
            }
            if (table.isColumnNullable(columnInfo.isReadyIndex)) {
                throw new RealmMigrationNeededException(transaction.getPath(), "Field 'isReady' does support null values in the existing Realm file. Use corresponding boxed type for field 'isReady' or migrate using io.realm.internal.Table.convertColumnToNotNullable().");
            }
            if (!columnTypes.containsKey("mCompleted")) {
                throw new RealmMigrationNeededException(transaction.getPath(), "Missing field 'mCompleted' in existing Realm file. Either remove field or migrate using io.realm.internal.Table.addColumn().");
            }
            if (columnTypes.get("mCompleted") != RealmFieldType.BOOLEAN) {
                throw new RealmMigrationNeededException(transaction.getPath(), "Invalid type 'boolean' for field 'mCompleted' in existing Realm file.");
            }
            if (table.isColumnNullable(columnInfo.mCompletedIndex)) {
                throw new RealmMigrationNeededException(transaction.getPath(), "Field 'mCompleted' does support null values in the existing Realm file. Use corresponding boxed type for field 'mCompleted' or migrate using io.realm.internal.Table.convertColumnToNotNullable().");
            }
            if (!columnTypes.containsKey("anotherBoolean")) {
                throw new RealmMigrationNeededException(transaction.getPath(), "Missing field 'anotherBoolean' in existing Realm file. Either remove field or migrate using io.realm.internal.Table.addColumn().");
            }
            if (columnTypes.get("anotherBoolean") != RealmFieldType.BOOLEAN) {
                throw new RealmMigrationNeededException(transaction.getPath(), "Invalid type 'boolean' for field 'anotherBoolean' in existing Realm file.");
            }
            if (table.isColumnNullable(columnInfo.anotherBooleanIndex)) {
                throw new RealmMigrationNeededException(transaction.getPath(), "Field 'anotherBoolean' does support null values in the existing Realm file. Use corresponding boxed type for field 'anotherBoolean' or migrate using io.realm.internal.Table.convertColumnToNotNullable().");
            }
            return columnInfo;
        } else {
            throw new RealmMigrationNeededException(transaction.getPath(), "The Booleans class is missing from the schema for this Realm.");
        }
    }

    public static String getTableName() {
        return "class_Booleans";
    }

    public static List<String> getFieldNames() {
        return FIELD_NAMES;
    }

    public static Booleans createOrUpdateUsingJsonObject(Realm realm, JSONObject json, boolean update)
            throws JSONException {
        Booleans obj = realm.createObject(Booleans.class);
        if (json.has("done")) {
            if (json.isNull("done")) {
                throw new IllegalArgumentException("Trying to set non-nullable field done to null.");
            } else {
                obj.setDone((boolean) json.getBoolean("done"));
            }
        }
        if (json.has("isReady")) {
            if (json.isNull("isReady")) {
                throw new IllegalArgumentException("Trying to set non-nullable field isReady to null.");
            } else {
                obj.setReady((boolean) json.getBoolean("isReady"));
            }
        }
        if (json.has("mCompleted")) {
            if (json.isNull("mCompleted")) {
                throw new IllegalArgumentException("Trying to set non-nullable field mCompleted to null.");
            } else {
                obj.setmCompleted((boolean) json.getBoolean("mCompleted"));
            }
        }
        if (json.has("anotherBoolean")) {
            if (json.isNull("anotherBoolean")) {
                throw new IllegalArgumentException("Trying to set non-nullable field anotherBoolean to null.");
            } else {
                obj.setAnotherBoolean((boolean) json.getBoolean("anotherBoolean"));
            }
        }
        return obj;
    }

    public static Booleans createUsingJsonStream(Realm realm, JsonReader reader)
            throws IOException {
        Booleans obj = realm.createObject(Booleans.class);
        reader.beginObject();
        while (reader.hasNext()) {
            String name = reader.nextName();
            if (name.equals("done")) {
                if (reader.peek() == JsonToken.NULL) {
                    reader.skipValue();
                    throw new IllegalArgumentException("Trying to set non-nullable field done to null.");
                } else {
                    obj.setDone((boolean) reader.nextBoolean());
                }
            } else if (name.equals("isReady")) {
                if (reader.peek() == JsonToken.NULL) {
                    reader.skipValue();
                    throw new IllegalArgumentException("Trying to set non-nullable field isReady to null.");
                } else {
                    obj.setReady((boolean) reader.nextBoolean());
                }
            } else if (name.equals("mCompleted")) {
                if (reader.peek() == JsonToken.NULL) {
                    reader.skipValue();
                    throw new IllegalArgumentException("Trying to set non-nullable field mCompleted to null.");
                } else {
                    obj.setmCompleted((boolean) reader.nextBoolean());
                }
            } else if (name.equals("anotherBoolean")) {
                if (reader.peek() == JsonToken.NULL) {
                    reader.skipValue();
                    throw new IllegalArgumentException("Trying to set non-nullable field anotherBoolean to null.");
                } else {
                    obj.setAnotherBoolean((boolean) reader.nextBoolean());
                }
            } else {
                reader.skipValue();
            }
        }
        reader.endObject();
        return obj;
    }

    public static Booleans copyOrUpdate(Realm realm, Booleans object, boolean update, Map<RealmObject,RealmObjectProxy> cache) {
        if (object.realm != null && object.realm.getPath().equals(realm.getPath())) {
            return object;
        }
        return copy(realm, object, update, cache);
    }

    public static Booleans copy(Realm realm, Booleans newObject, boolean update, Map<RealmObject,RealmObjectProxy> cache) {
        Booleans realmObject = realm.createObject(Booleans.class);
        cache.put(newObject, (RealmObjectProxy) realmObject);
        realmObject.setDone(newObject.isDone());
        realmObject.setReady(newObject.isReady());
        realmObject.setmCompleted(newObject.ismCompleted());
        realmObject.setAnotherBoolean(newObject.getAnotherBoolean());
        return realmObject;
    }

    static Booleans update(Realm realm, Booleans realmObject, Booleans newObject, Map<RealmObject, RealmObjectProxy> cache) {
        realmObject.setDone(newObject.isDone());
        realmObject.setReady(newObject.isReady());
        realmObject.setmCompleted(newObject.ismCompleted());
        realmObject.setAnotherBoolean(newObject.getAnotherBoolean());
        return realmObject;
    }

    @Override
    public String toString() {
        if (!isValid()) {
            return "Invalid object";
        }
        StringBuilder stringBuilder = new StringBuilder("Booleans = [");
        stringBuilder.append("{done:");
        stringBuilder.append(isDone());
        stringBuilder.append("}");
        stringBuilder.append(",");
        stringBuilder.append("{isReady:");
        stringBuilder.append(isReady());
        stringBuilder.append("}");
        stringBuilder.append(",");
        stringBuilder.append("{mCompleted:");
        stringBuilder.append(ismCompleted());
        stringBuilder.append("}");
        stringBuilder.append(",");
        stringBuilder.append("{anotherBoolean:");
        stringBuilder.append(getAnotherBoolean());
        stringBuilder.append("}");
        stringBuilder.append("]");
        return stringBuilder.toString();
    }

    @Override
    public int hashCode() {
        String realmName = realm.getPath();
        String tableName = row.getTable().getName();
        long rowIndex = row.getIndex();

        int result = 17;
        result = 31 * result + ((realmName != null) ? realmName.hashCode() : 0);
        result = 31 * result + ((tableName != null) ? tableName.hashCode() : 0);
        result = 31 * result + (int) (rowIndex ^ (rowIndex >>> 32));
        return result;
    }

    @Override
    public boolean equals(Object o) {
        if (this == o) return true;
        if (o == null || getClass() != o.getClass()) return false;
        BooleansRealmProxy aBooleans = (BooleansRealmProxy)o;

        String path = realm.getPath();
        String otherPath = aBooleans.realm.getPath();
        if (path != null ? !path.equals(otherPath) : otherPath != null) return false;;

        String tableName = row.getTable().getName();
        String otherTableName = aBooleans.row.getTable().getName();
        if (tableName != null ? !tableName.equals(otherTableName) : otherTableName != null) return false;

        if (row.getIndex() != aBooleans.row.getIndex()) return false;

        return true;
    }

}<|MERGE_RESOLUTION|>--- conflicted
+++ resolved
@@ -3,16 +3,9 @@
 
 import android.util.JsonReader;
 import android.util.JsonToken;
-<<<<<<< HEAD
 import io.realm.RealmFieldType;
-import io.realm.RealmObject;
-import io.realm.exceptions.RealmException;
-import io.realm.exceptions.RealmMigrationNeededException;
-=======
 import io.realm.exceptions.RealmMigrationNeededException;
 import io.realm.internal.ColumnInfo;
-import io.realm.internal.ColumnType;
->>>>>>> 042c4a6d
 import io.realm.internal.ImplicitTransaction;
 import io.realm.internal.LinkView;
 import io.realm.internal.RealmObjectProxy;
@@ -141,11 +134,10 @@
             if (table.getColumnCount() != 4) {
                 throw new RealmMigrationNeededException(transaction.getPath(), "Field count does not match - expected 4 but was " + table.getColumnCount());
             }
-<<<<<<< HEAD
+
+            Map<String, ColumnType> columnTypes = new HashMap<String, ColumnType>();
             Map<String, RealmFieldType> columnTypes = new HashMap<String, RealmFieldType>();
-=======
             Map<String, ColumnType> columnTypes = new HashMap<String, ColumnType>();
->>>>>>> 042c4a6d
             for (long i = 0; i < 4; i++) {
                 columnTypes.put(table.getColumnName(i), table.getColumnType(i));
             }
