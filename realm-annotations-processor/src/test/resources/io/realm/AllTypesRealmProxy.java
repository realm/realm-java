package io.realm;


import android.util.JsonReader;
import android.util.JsonToken;
import io.realm.RealmObject;
import io.realm.exceptions.RealmException;
import io.realm.exceptions.RealmMigrationNeededException;
import io.realm.internal.ColumnType;
import io.realm.internal.ImplicitTransaction;
import io.realm.internal.LinkView;
import io.realm.internal.RealmObjectProxy;
import io.realm.internal.Table;
import io.realm.internal.TableOrView;
import io.realm.internal.android.JsonUtils;
import java.io.IOException;
import java.util.ArrayList;
import java.util.Arrays;
import java.util.Collections;
import java.util.Date;
import java.util.HashMap;
import java.util.List;
import java.util.Map;
import org.json.JSONArray;
import org.json.JSONException;
import org.json.JSONObject;
import some.test.AllTypes;

public class AllTypesRealmProxy extends AllTypes
        implements RealmObjectProxy {

    private static long INDEX_COLUMNSTRING;
    private static long INDEX_COLUMNLONG;
    private static long INDEX_COLUMNFLOAT;
    private static long INDEX_COLUMNDOUBLE;
    private static long INDEX_COLUMNBOOLEAN;
    private static long INDEX_COLUMNDATE;
    private static long INDEX_COLUMNBINARY;
    private static long INDEX_COLUMNOBJECT;
    private static long INDEX_COLUMNREALMLIST;
    private static Map<String, Long> columnIndices;
    private static final List<String> FIELD_NAMES;
    static {
        List<String> fieldNames = new ArrayList<String>();
        fieldNames.add("columnString");
        fieldNames.add("columnLong");
        fieldNames.add("columnFloat");
        fieldNames.add("columnDouble");
        fieldNames.add("columnBoolean");
        fieldNames.add("columnDate");
        fieldNames.add("columnBinary");
        fieldNames.add("columnObject");
        fieldNames.add("columnRealmList");
        FIELD_NAMES = Collections.unmodifiableList(fieldNames);
    }

    @Override
    public String getColumnString() {
        realm.checkIfValid();
        return (java.lang.String) row.getString(INDEX_COLUMNSTRING);
    }

    @Override
    public void setColumnString(String value) {
        realm.checkIfValid();
        row.setString(INDEX_COLUMNSTRING, (String) value);
    }

    @Override
    public long getColumnLong() {
        realm.checkIfValid();
        return (long) row.getLong(INDEX_COLUMNLONG);
    }

    @Override
    public void setColumnLong(long value) {
        realm.checkIfValid();
        row.setLong(INDEX_COLUMNLONG, (long) value);
    }

    @Override
    public float getColumnFloat() {
        realm.checkIfValid();
        return (float) row.getFloat(INDEX_COLUMNFLOAT);
    }

    @Override
    public void setColumnFloat(float value) {
        realm.checkIfValid();
        row.setFloat(INDEX_COLUMNFLOAT, (float) value);
    }

    @Override
    public double getColumnDouble() {
        realm.checkIfValid();
        return (double) row.getDouble(INDEX_COLUMNDOUBLE);
    }

    @Override
    public void setColumnDouble(double value) {
        realm.checkIfValid();
        row.setDouble(INDEX_COLUMNDOUBLE, (double) value);
    }

    @Override
    public boolean isColumnBoolean() {
        realm.checkIfValid();
        return (boolean) row.getBoolean(INDEX_COLUMNBOOLEAN);
    }

    @Override
    public void setColumnBoolean(boolean value) {
        realm.checkIfValid();
        row.setBoolean(INDEX_COLUMNBOOLEAN, (boolean) value);
    }

    @Override
    public Date getColumnDate() {
        realm.checkIfValid();
        return (java.util.Date) row.getDate(INDEX_COLUMNDATE);
    }

    @Override
    public void setColumnDate(Date value) {
        realm.checkIfValid();
        row.setDate(INDEX_COLUMNDATE, (Date) value);
    }

    @Override
    public byte[] getColumnBinary() {
        realm.checkIfValid();
        return (byte[]) row.getBinaryByteArray(INDEX_COLUMNBINARY);
    }

    @Override
    public void setColumnBinary(byte[] value) {
        realm.checkIfValid();
        row.setBinaryByteArray(INDEX_COLUMNBINARY, (byte[]) value);
    }

    @Override
    public AllTypes getColumnObject() {
        if (row.isNullLink(INDEX_COLUMNOBJECT)) {
            return null;
        }
        return realm.get(some.test.AllTypes.class, row.getLink(INDEX_COLUMNOBJECT));
    }

    @Override
    public void setColumnObject(AllTypes value) {
        if (value == null) {
            row.nullifyLink(INDEX_COLUMNOBJECT);
            return;
        }
        row.setLink(INDEX_COLUMNOBJECT, value.row.getIndex());
    }

    @Override
    public RealmList<AllTypes> getColumnRealmList() {
        return new RealmList<AllTypes>(AllTypes.class, row.getLinkList(INDEX_COLUMNREALMLIST), realm);
    }

    @Override
    public void setColumnRealmList(RealmList<AllTypes> value) {
        LinkView links = row.getLinkList(INDEX_COLUMNREALMLIST);
        if (value == null) {
            return;
        }
        for (RealmObject linkedObject : (RealmList<? extends RealmObject>) value) {
            links.add(linkedObject.row.getIndex());
        }
    }

    public static Table initTable(ImplicitTransaction transaction) {
        if(!transaction.hasTable("class_AllTypes")) {
            Table table = transaction.getTable("class_AllTypes");
            table.addColumn(ColumnType.STRING, "columnString", false);
            table.addColumn(ColumnType.INTEGER, "columnLong", false);
            table.addColumn(ColumnType.FLOAT, "columnFloat", false);
            table.addColumn(ColumnType.DOUBLE, "columnDouble", false);
            table.addColumn(ColumnType.BOOLEAN, "columnBoolean", false);
            table.addColumn(ColumnType.DATE, "columnDate", false);
            table.addColumn(ColumnType.BINARY, "columnBinary", false);
            if (!transaction.hasTable("class_AllTypes")) {
                AllTypesRealmProxy.initTable(transaction);
            }
            table.addColumnLink(ColumnType.LINK, "columnObject", transaction.getTable("class_AllTypes"));
            if (!transaction.hasTable("class_AllTypes")) {
                AllTypesRealmProxy.initTable(transaction);
            }
            table.addColumnLink(ColumnType.LINK_LIST, "columnRealmList", transaction.getTable("class_AllTypes"));
            table.addSearchIndex(table.getColumnIndex("columnString"));
            table.setPrimaryKey("columnString");
            return table;
        }
        return transaction.getTable("class_AllTypes");
    }

    public static void validateTable(ImplicitTransaction transaction) {
        if(transaction.hasTable("class_AllTypes")) {
            Table table = transaction.getTable("class_AllTypes");
<<<<<<< HEAD
            if (table.getColumnCount() != 9) {
                throw new IllegalStateException("Column count does not match");
=======
            if(table.getColumnCount() != 9) {
                throw new RealmMigrationNeededException(transaction.getPath(), "Field count does not match");
>>>>>>> 9dd05eea
            }
            Map<String, ColumnType> columnTypes = new HashMap<String, ColumnType>();
            for (long i = 0; i < 9; i++) {
                columnTypes.put(table.getColumnName(i), table.getColumnType(i));
            }
            if (!columnTypes.containsKey("columnString")) {
                throw new RealmMigrationNeededException(transaction.getPath(), "Missing field 'columnString'");
            }
            if (columnTypes.get("columnString") != ColumnType.STRING) {
                throw new RealmMigrationNeededException(transaction.getPath(), "Invalid type 'String' for field 'columnString'");
            }
            if (table.getPrimaryKey() != table.getColumnIndex("columnString")) {
                throw new RealmMigrationNeededException(transaction.getPath(), "Primary key not defined for field 'columnString'");
            }
            if (!table.hasSearchIndex(table.getColumnIndex("columnString"))) {
                throw new RealmMigrationNeededException(transaction.getPath(), "Index not defined for field 'columnString'");
            }
            if (!columnTypes.containsKey("columnLong")) {
                throw new RealmMigrationNeededException(transaction.getPath(), "Missing field 'columnLong'");
            }
            if (columnTypes.get("columnLong") != ColumnType.INTEGER) {
                throw new RealmMigrationNeededException(transaction.getPath(), "Invalid type 'long' for field 'columnLong'");
            }
            if (!columnTypes.containsKey("columnFloat")) {
                throw new RealmMigrationNeededException(transaction.getPath(), "Missing field 'columnFloat'");
            }
            if (columnTypes.get("columnFloat") != ColumnType.FLOAT) {
                throw new RealmMigrationNeededException(transaction.getPath(), "Invalid type 'float' for field 'columnFloat'");
            }
            if (!columnTypes.containsKey("columnDouble")) {
                throw new RealmMigrationNeededException(transaction.getPath(), "Missing field 'columnDouble'");
            }
            if (columnTypes.get("columnDouble") != ColumnType.DOUBLE) {
                throw new RealmMigrationNeededException(transaction.getPath(), "Invalid type 'double' for field 'columnDouble'");
            }
            if (!columnTypes.containsKey("columnBoolean")) {
                throw new RealmMigrationNeededException(transaction.getPath(), "Missing field 'columnBoolean'");
            }
            if (columnTypes.get("columnBoolean") != ColumnType.BOOLEAN) {
                throw new RealmMigrationNeededException(transaction.getPath(), "Invalid type 'boolean' for field 'columnBoolean'");
            }
            if (!columnTypes.containsKey("columnDate")) {
                throw new RealmMigrationNeededException(transaction.getPath(), "Missing field 'columnDate'");
            }
            if (columnTypes.get("columnDate") != ColumnType.DATE) {
                throw new RealmMigrationNeededException(transaction.getPath(), "Invalid type 'Date' for field 'columnDate'");
            }
            if (!columnTypes.containsKey("columnBinary")) {
                throw new RealmMigrationNeededException(transaction.getPath(), "Missing field 'columnBinary'");
            }
            if (columnTypes.get("columnBinary") != ColumnType.BINARY) {
                throw new RealmMigrationNeededException(transaction.getPath(), "Invalid type 'byte[]' for field 'columnBinary'");
            }
            if (!columnTypes.containsKey("columnObject")) {
                throw new RealmMigrationNeededException(transaction.getPath(), "Missing field 'columnObject'");
            }
            if (columnTypes.get("columnObject") != ColumnType.LINK) {
                throw new RealmMigrationNeededException(transaction.getPath(), "Invalid type 'AllTypes' for field 'columnObject'");
            }
            if (!transaction.hasTable("class_AllTypes")) {
                throw new RealmMigrationNeededException(transaction.getPath(), "Missing class 'class_AllTypes' for field 'columnObject'");
            }
<<<<<<< HEAD
            if (!columnTypes.containsKey("columnRealmList")) {
                throw new IllegalStateException("Missing column 'columnRealmList'");
            }
            if (columnTypes.get("columnRealmList") != ColumnType.LINK_LIST) {
                throw new IllegalStateException("Invalid type 'AllTypes' for column 'columnRealmList'");
=======
            if(!columnTypes.containsKey("columnRealmList")) {
                throw new RealmMigrationNeededException(transaction.getPath(), "Missing field 'columnRealmList'");
            }
            if(columnTypes.get("columnRealmList") != ColumnType.LINK_LIST) {
                throw new RealmMigrationNeededException(transaction.getPath(), "Invalid type 'AllTypes' for field 'columnRealmList'");
>>>>>>> 9dd05eea
            }
            if (!transaction.hasTable("class_AllTypes")) {
                throw new RealmMigrationNeededException(transaction.getPath(), "Missing class 'class_AllTypes' for field 'columnRealmList'");
            }

            columnIndices = new HashMap<String, Long>();
            for (String fieldName : getFieldNames()) {
                long index = table.getColumnIndex(fieldName);
                if (index == -1) {
                    throw new RealmMigrationNeededException(transaction.getPath(), "Field '" + fieldName + "' not found for type AllTypes");
                }
                columnIndices.put(fieldName, index);
            }
            INDEX_COLUMNSTRING = table.getColumnIndex("columnString");
            INDEX_COLUMNLONG = table.getColumnIndex("columnLong");
            INDEX_COLUMNFLOAT = table.getColumnIndex("columnFloat");
            INDEX_COLUMNDOUBLE = table.getColumnIndex("columnDouble");
            INDEX_COLUMNBOOLEAN = table.getColumnIndex("columnBoolean");
            INDEX_COLUMNDATE = table.getColumnIndex("columnDate");
            INDEX_COLUMNBINARY = table.getColumnIndex("columnBinary");
            INDEX_COLUMNOBJECT = table.getColumnIndex("columnObject");
            INDEX_COLUMNREALMLIST = table.getColumnIndex("columnRealmList");
        } else {
            throw new RealmMigrationNeededException(transaction.getPath(), "The AllTypes class is missing from the schema for this Realm.");
        }
    }

    public static String getTableName() {
        return "class_AllTypes";
    }

    public static List<String> getFieldNames() {
        return FIELD_NAMES;
    }

    public static Map<String,Long> getColumnIndices() {
        return columnIndices;
    }

    public static AllTypes createOrUpdateUsingJsonObject(Realm realm, JSONObject json, boolean update)
            throws JSONException {
        AllTypes obj = null;
        if (update) {
            Table table = realm.getTable(AllTypes.class);
            long pkColumnIndex = table.getPrimaryKey();
            if (!json.isNull("columnString")) {
                long rowIndex = table.findFirstString(pkColumnIndex, json.getString("columnString"));
                if (rowIndex != TableOrView.NO_MATCH) {
                    obj = new AllTypesRealmProxy();
                    obj.realm = realm;
                    obj.row = table.getRow(rowIndex);
                }
            }
        }
        if (obj == null) {
            obj = realm.createObject(AllTypes.class);
        }
        if (!json.isNull("columnString")) {
            obj.setColumnString((String) json.getString("columnString"));
        }
        if (!json.isNull("columnLong")) {
            obj.setColumnLong((long) json.getLong("columnLong"));
        }
        if (!json.isNull("columnFloat")) {
            obj.setColumnFloat((float) json.getDouble("columnFloat"));
        }
        if (!json.isNull("columnDouble")) {
            obj.setColumnDouble((double) json.getDouble("columnDouble"));
        }
        if (!json.isNull("columnBoolean")) {
            obj.setColumnBoolean((boolean) json.getBoolean("columnBoolean"));
        }
        if (!json.isNull("columnDate")) {
            Object timestamp = json.get("columnDate");
            if (timestamp instanceof String) {
                obj.setColumnDate(JsonUtils.stringToDate((String) timestamp));
            } else {
                obj.setColumnDate(new Date(json.getLong("columnDate")));
            }
        }
        if (!json.isNull("columnBinary")) {
            obj.setColumnBinary(JsonUtils.stringToBytes(json.getString("columnBinary")));
        }
        if (!json.isNull("columnObject")) {
            some.test.AllTypes columnObjectObj = AllTypesRealmProxy.createOrUpdateUsingJsonObject(realm, json.getJSONObject("columnObject"), update);
            obj.setColumnObject(columnObjectObj);
        }
        if (!json.isNull("columnRealmList")) {
            obj.getColumnRealmList().clear();
            JSONArray array = json.getJSONArray("columnRealmList");
            for (int i = 0; i < array.length(); i++) {
                some.test.AllTypes item = AllTypesRealmProxy.createOrUpdateUsingJsonObject(realm, array.getJSONObject(i), update);
                obj.getColumnRealmList().add(item);
            }
        }
        return obj;
    }

    public static AllTypes createUsingJsonStream(Realm realm, JsonReader reader)
            throws IOException {
        AllTypes obj = realm.createObject(AllTypes.class);
        reader.beginObject();
        while (reader.hasNext()) {
            String name = reader.nextName();
            if (name.equals("columnString") && reader.peek() != JsonToken.NULL) {
                obj.setColumnString((String) reader.nextString());
            } else if (name.equals("columnLong")  && reader.peek() != JsonToken.NULL) {
                obj.setColumnLong((long) reader.nextLong());
            } else if (name.equals("columnFloat")  && reader.peek() != JsonToken.NULL) {
                obj.setColumnFloat((float) reader.nextDouble());
            } else if (name.equals("columnDouble")  && reader.peek() != JsonToken.NULL) {
                obj.setColumnDouble((double) reader.nextDouble());
            } else if (name.equals("columnBoolean")  && reader.peek() != JsonToken.NULL) {
                obj.setColumnBoolean((boolean) reader.nextBoolean());
            } else if (name.equals("columnDate")  && reader.peek() != JsonToken.NULL) {
                if (reader.peek() == JsonToken.NUMBER) {
                    long timestamp = reader.nextLong();
                    if (timestamp > -1) {
                        obj.setColumnDate(new Date(timestamp));
                    }
                } else {
                    obj.setColumnDate(JsonUtils.stringToDate(reader.nextString()));
                }
            } else if (name.equals("columnBinary")  && reader.peek() != JsonToken.NULL) {
                obj.setColumnBinary(JsonUtils.stringToBytes(reader.nextString()));
            } else if (name.equals("columnObject")  && reader.peek() != JsonToken.NULL) {
                some.test.AllTypes columnObjectObj = AllTypesRealmProxy.createUsingJsonStream(realm, reader);
                obj.setColumnObject(columnObjectObj);
            } else if (name.equals("columnRealmList")  && reader.peek() != JsonToken.NULL) {
                reader.beginArray();
                while (reader.hasNext()) {
                    some.test.AllTypes item = AllTypesRealmProxy.createUsingJsonStream(realm, reader);
                    obj.getColumnRealmList().add(item);
                }
                reader.endArray();
            } else {
                reader.skipValue();
            }
        }
        reader.endObject();
        return obj;
    }

    public static AllTypes copyOrUpdate(Realm realm, AllTypes object, boolean update, Map<RealmObject,RealmObjectProxy> cache) {
        if (object.realm != null && object.realm.getPath().equals(realm.getPath())) {
            return object;
        }
        AllTypes realmObject = null;
        boolean canUpdate = update;
        if (canUpdate) {
            Table table = realm.getTable(AllTypes.class);
            long pkColumnIndex = table.getPrimaryKey();
            if (object.getColumnString() == null) {
                throw new IllegalArgumentException("Primary key value must not be null.");
            }
            long rowIndex = table.findFirstString(pkColumnIndex, object.getColumnString());
            if (rowIndex != TableOrView.NO_MATCH) {
                realmObject = new AllTypesRealmProxy();
                realmObject.realm = realm;
                realmObject.row = table.getRow(rowIndex);
                cache.put(object, (RealmObjectProxy) realmObject);
            } else {
                canUpdate = false;
            }
        }

        if (canUpdate) {
            return update(realm, realmObject, object, cache);
        } else {
            return copy(realm, object, update, cache);
        }
    }

    public static AllTypes copy(Realm realm, AllTypes newObject, boolean update, Map<RealmObject,RealmObjectProxy> cache) {
        AllTypes realmObject = realm.createObject(AllTypes.class, newObject.getColumnString());
        cache.put(newObject, (RealmObjectProxy) realmObject);
        realmObject.setColumnString(newObject.getColumnString() != null ? newObject.getColumnString() : "");
        realmObject.setColumnLong(newObject.getColumnLong());
        realmObject.setColumnFloat(newObject.getColumnFloat());
        realmObject.setColumnDouble(newObject.getColumnDouble());
        realmObject.setColumnBoolean(newObject.isColumnBoolean());
        realmObject.setColumnDate(newObject.getColumnDate() != null ? newObject.getColumnDate() : new Date(0));
        realmObject.setColumnBinary(newObject.getColumnBinary() != null ? newObject.getColumnBinary() : new byte[0]);

        some.test.AllTypes columnObjectObj = newObject.getColumnObject();
        if (columnObjectObj != null) {
            some.test.AllTypes cachecolumnObject = (some.test.AllTypes) cache.get(columnObjectObj);
            if (cachecolumnObject != null) {
                realmObject.setColumnObject(cachecolumnObject);
            } else {
                realmObject.setColumnObject(AllTypesRealmProxy.copyOrUpdate(realm, columnObjectObj, update, cache));
            }
        }

        RealmList<AllTypes> columnRealmListList = newObject.getColumnRealmList();
        if (columnRealmListList != null) {
            RealmList<AllTypes> columnRealmListRealmList = realmObject.getColumnRealmList();
            for (int i = 0; i < columnRealmListList.size(); i++) {
                AllTypes columnRealmListItem = columnRealmListList.get(i);
                AllTypes cachecolumnRealmList = (AllTypes) cache.get(columnRealmListItem);
                if (cachecolumnRealmList != null) {
                    columnRealmListRealmList.add(cachecolumnRealmList);
                } else {
                    columnRealmListRealmList.add(AllTypesRealmProxy.copyOrUpdate(realm, columnRealmListList.get(i), update, cache));
                }
            }
        }

        return realmObject;
    }

    static AllTypes update(Realm realm, AllTypes realmObject, AllTypes newObject, Map<RealmObject, RealmObjectProxy> cache) {
        realmObject.setColumnLong(newObject.getColumnLong());
        realmObject.setColumnFloat(newObject.getColumnFloat());
        realmObject.setColumnDouble(newObject.getColumnDouble());
        realmObject.setColumnBoolean(newObject.isColumnBoolean());
        realmObject.setColumnDate(newObject.getColumnDate() != null ? newObject.getColumnDate() : new Date(0));
        realmObject.setColumnBinary(newObject.getColumnBinary() != null ? newObject.getColumnBinary() : new byte[0]);
        AllTypes columnObjectObj = newObject.getColumnObject();
        if (columnObjectObj != null) {
            AllTypes cachecolumnObject = (AllTypes) cache.get(columnObjectObj);
            if (cachecolumnObject != null) {
                realmObject.setColumnObject(cachecolumnObject);
            } else {
                realmObject.setColumnObject(AllTypesRealmProxy.copyOrUpdate(realm, columnObjectObj, true, cache));
            }
        } else {
            realmObject.setColumnObject(null);
        }
        RealmList<AllTypes> columnRealmListList = newObject.getColumnRealmList();
        RealmList<AllTypes> columnRealmListRealmList = realmObject.getColumnRealmList();
        columnRealmListRealmList.clear();
        if (columnRealmListList != null) {
            for (int i = 0; i < columnRealmListList.size(); i++) {
                AllTypes columnRealmListItem = columnRealmListList.get(i);
                AllTypes cachecolumnRealmList = (AllTypes) cache.get(columnRealmListItem);
                if (cachecolumnRealmList != null) {
                    columnRealmListRealmList.add(cachecolumnRealmList);
                } else {
                    columnRealmListRealmList.add(AllTypesRealmProxy.copyOrUpdate(realm, columnRealmListList.get(i), true, cache));
                }
            }
        }
        return realmObject;
    }

    @Override
    public String toString() {
        if (!isValid()) {
            return "Invalid object";
        }
        StringBuilder stringBuilder = new StringBuilder("AllTypes = [");
        stringBuilder.append("{columnString:");
        stringBuilder.append(getColumnString());
        stringBuilder.append("}");
        stringBuilder.append(",");
        stringBuilder.append("{columnLong:");
        stringBuilder.append(getColumnLong());
        stringBuilder.append("}");
        stringBuilder.append(",");
        stringBuilder.append("{columnFloat:");
        stringBuilder.append(getColumnFloat());
        stringBuilder.append("}");
        stringBuilder.append(",");
        stringBuilder.append("{columnDouble:");
        stringBuilder.append(getColumnDouble());
        stringBuilder.append("}");
        stringBuilder.append(",");
        stringBuilder.append("{columnBoolean:");
        stringBuilder.append(isColumnBoolean());
        stringBuilder.append("}");
        stringBuilder.append(",");
        stringBuilder.append("{columnDate:");
        stringBuilder.append(getColumnDate());
        stringBuilder.append("}");
        stringBuilder.append(",");
        stringBuilder.append("{columnBinary:");
        stringBuilder.append(getColumnBinary());
        stringBuilder.append("}");
        stringBuilder.append(",");
        stringBuilder.append("{columnObject:");
        stringBuilder.append(getColumnObject() != null ? "AllTypes" : "null");
        stringBuilder.append("}");
        stringBuilder.append(",");
        stringBuilder.append("{columnRealmList:");
        stringBuilder.append("RealmList<AllTypes>[").append(getColumnRealmList().size()).append("]");
        stringBuilder.append("}");
        stringBuilder.append("]");
        return stringBuilder.toString();
    }

    @Override
    public int hashCode() {
        String realmName = realm.getPath();
        String tableName = row.getTable().getName();
        long rowIndex = row.getIndex();

        int result = 17;
        result = 31 * result + ((realmName != null) ? realmName.hashCode() : 0);
        result = 31 * result + ((tableName != null) ? tableName.hashCode() : 0);
        result = 31 * result + (int) (rowIndex ^ (rowIndex >>> 32));
        return result;
    }

    @Override
    public boolean equals(Object o) {
        if (this == o) return true;
        if (o == null || getClass() != o.getClass()) return false;
        AllTypesRealmProxy aAllTypes = (AllTypesRealmProxy)o;

        String path = realm.getPath();
        String otherPath = aAllTypes.realm.getPath();
        if (path != null ? !path.equals(otherPath) : otherPath != null) return false;;

        String tableName = row.getTable().getName();
        String otherTableName = aAllTypes.row.getTable().getName();
        if (tableName != null ? !tableName.equals(otherTableName) : otherTableName != null) return false;

        if (row.getIndex() != aAllTypes.row.getIndex()) return false;

        return true;
    }

}
 <|MERGE_RESOLUTION|>--- conflicted
+++ resolved
@@ -199,13 +199,8 @@
     public static void validateTable(ImplicitTransaction transaction) {
         if(transaction.hasTable("class_AllTypes")) {
             Table table = transaction.getTable("class_AllTypes");
-<<<<<<< HEAD
             if (table.getColumnCount() != 9) {
-                throw new IllegalStateException("Column count does not match");
-=======
-            if(table.getColumnCount() != 9) {
                 throw new RealmMigrationNeededException(transaction.getPath(), "Field count does not match");
->>>>>>> 9dd05eea
             }
             Map<String, ColumnType> columnTypes = new HashMap<String, ColumnType>();
             for (long i = 0; i < 9; i++) {
@@ -268,19 +263,11 @@
             if (!transaction.hasTable("class_AllTypes")) {
                 throw new RealmMigrationNeededException(transaction.getPath(), "Missing class 'class_AllTypes' for field 'columnObject'");
             }
-<<<<<<< HEAD
             if (!columnTypes.containsKey("columnRealmList")) {
                 throw new IllegalStateException("Missing column 'columnRealmList'");
             }
             if (columnTypes.get("columnRealmList") != ColumnType.LINK_LIST) {
                 throw new IllegalStateException("Invalid type 'AllTypes' for column 'columnRealmList'");
-=======
-            if(!columnTypes.containsKey("columnRealmList")) {
-                throw new RealmMigrationNeededException(transaction.getPath(), "Missing field 'columnRealmList'");
-            }
-            if(columnTypes.get("columnRealmList") != ColumnType.LINK_LIST) {
-                throw new RealmMigrationNeededException(transaction.getPath(), "Invalid type 'AllTypes' for field 'columnRealmList'");
->>>>>>> 9dd05eea
             }
             if (!transaction.hasTable("class_AllTypes")) {
                 throw new RealmMigrationNeededException(transaction.getPath(), "Missing class 'class_AllTypes' for field 'columnRealmList'");
