package io.realm;


import android.util.JsonReader;
import android.util.JsonToken;
import io.realm.RealmFieldType;
import io.realm.RealmObject;
import io.realm.exceptions.RealmException;
import io.realm.exceptions.RealmMigrationNeededException;
import io.realm.internal.ImplicitTransaction;
import io.realm.internal.LinkView;
import io.realm.internal.RealmObjectProxy;
import io.realm.internal.Table;
import io.realm.internal.TableOrView;
import io.realm.internal.android.JsonUtils;
import java.io.IOException;
import java.util.ArrayList;
import java.util.Arrays;
import java.util.Collections;
import java.util.Date;
import java.util.HashMap;
import java.util.List;
import java.util.Map;
import org.json.JSONArray;
import org.json.JSONException;
import org.json.JSONObject;
import some.test.AllTypes;

public class AllTypesRealmProxy extends AllTypes
        implements RealmObjectProxy {

    private static long INDEX_COLUMNSTRING;
    private static long INDEX_COLUMNLONG;
    private static long INDEX_COLUMNFLOAT;
    private static long INDEX_COLUMNDOUBLE;
    private static long INDEX_COLUMNBOOLEAN;
    private static long INDEX_COLUMNDATE;
    private static long INDEX_COLUMNBINARY;
    private static long INDEX_COLUMNOBJECT;
    private static long INDEX_COLUMNREALMLIST;
    private static Map<String, Long> columnIndices;
    private static final List<String> FIELD_NAMES;
    static {
        List<String> fieldNames = new ArrayList<String>();
        fieldNames.add("columnString");
        fieldNames.add("columnLong");
        fieldNames.add("columnFloat");
        fieldNames.add("columnDouble");
        fieldNames.add("columnBoolean");
        fieldNames.add("columnDate");
        fieldNames.add("columnBinary");
        fieldNames.add("columnObject");
        fieldNames.add("columnRealmList");
        FIELD_NAMES = Collections.unmodifiableList(fieldNames);
    }

    @Override
    public String getColumnString() {
        realm.checkIfValid();
        return (java.lang.String) row.getString(INDEX_COLUMNSTRING);
    }

    @Override
    public void setColumnString(String value) {
        realm.checkIfValid();
        if (value == null) {
            throw new IllegalArgumentException("Trying to set non-nullable field columnString to null.");
        }
        row.setString(INDEX_COLUMNSTRING, (String) value);
    }

    @Override
    public long getColumnLong() {
        realm.checkIfValid();
        return (long) row.getLong(INDEX_COLUMNLONG);
    }

    @Override
    public void setColumnLong(long value) {
        realm.checkIfValid();
        row.setLong(INDEX_COLUMNLONG, (long) value);
    }

    @Override
    public float getColumnFloat() {
        realm.checkIfValid();
        return (float) row.getFloat(INDEX_COLUMNFLOAT);
    }

    @Override
    public void setColumnFloat(float value) {
        realm.checkIfValid();
        row.setFloat(INDEX_COLUMNFLOAT, (float) value);
    }

    @Override
    public double getColumnDouble() {
        realm.checkIfValid();
        return (double) row.getDouble(INDEX_COLUMNDOUBLE);
    }

    @Override
    public void setColumnDouble(double value) {
        realm.checkIfValid();
        row.setDouble(INDEX_COLUMNDOUBLE, (double) value);
    }

    @Override
    public boolean isColumnBoolean() {
        realm.checkIfValid();
        return (boolean) row.getBoolean(INDEX_COLUMNBOOLEAN);
    }

    @Override
    public void setColumnBoolean(boolean value) {
        realm.checkIfValid();
        row.setBoolean(INDEX_COLUMNBOOLEAN, (boolean) value);
    }

    @Override
    public Date getColumnDate() {
        realm.checkIfValid();
        return (java.util.Date) row.getDate(INDEX_COLUMNDATE);
    }

    @Override
    public void setColumnDate(Date value) {
        realm.checkIfValid();
        if (value == null) {
            throw new IllegalArgumentException("Trying to set non-nullable field columnDate to null.");
        }
        row.setDate(INDEX_COLUMNDATE, (Date) value);
    }

    @Override
    public byte[] getColumnBinary() {
        realm.checkIfValid();
        return (byte[]) row.getBinaryByteArray(INDEX_COLUMNBINARY);
    }

    @Override
    public void setColumnBinary(byte[] value) {
        realm.checkIfValid();
        if (value == null) {
            throw new IllegalArgumentException("Trying to set non-nullable field columnBinary to null.");
        }
        row.setBinaryByteArray(INDEX_COLUMNBINARY, (byte[]) value);
    }

    @Override
    public AllTypes getColumnObject() {
        if (row.isNullLink(INDEX_COLUMNOBJECT)) {
            return null;
        }
        return realm.get(some.test.AllTypes.class, row.getLink(INDEX_COLUMNOBJECT));
    }

    @Override
    public void setColumnObject(AllTypes value) {
        if (value == null) {
            row.nullifyLink(INDEX_COLUMNOBJECT);
            return;
        }
        row.setLink(INDEX_COLUMNOBJECT, value.row.getIndex());
    }

    @Override
    public RealmList<AllTypes> getColumnRealmList() {
        return new RealmList<AllTypes>(AllTypes.class, row.getLinkList(INDEX_COLUMNREALMLIST), realm);
    }

    @Override
    public void setColumnRealmList(RealmList<AllTypes> value) {
        LinkView links = row.getLinkList(INDEX_COLUMNREALMLIST);
        links.clear();
        if (value == null) {
            return;
        }
        for (RealmObject linkedObject : (RealmList<? extends RealmObject>) value) {
            links.add(linkedObject.row.getIndex());
        }
    }

    public static Table initTable(ImplicitTransaction transaction) {
        if (!transaction.hasTable("class_AllTypes")) {
            Table table = transaction.getTable("class_AllTypes");
<<<<<<< HEAD
            table.addColumn(RealmFieldType.STRING, "columnString");
            table.addColumn(RealmFieldType.INTEGER, "columnLong");
            table.addColumn(RealmFieldType.FLOAT, "columnFloat");
            table.addColumn(RealmFieldType.DOUBLE, "columnDouble");
            table.addColumn(RealmFieldType.BOOLEAN, "columnBoolean");
            table.addColumn(RealmFieldType.DATE, "columnDate");
            table.addColumn(RealmFieldType.BINARY, "columnBinary");
=======
            table.addColumn(ColumnType.STRING, "columnString", Table.NOT_NULLABLE);
            table.addColumn(ColumnType.INTEGER, "columnLong", Table.NOT_NULLABLE);
            table.addColumn(ColumnType.FLOAT, "columnFloat", Table.NOT_NULLABLE);
            table.addColumn(ColumnType.DOUBLE, "columnDouble", Table.NOT_NULLABLE);
            table.addColumn(ColumnType.BOOLEAN, "columnBoolean", Table.NOT_NULLABLE);
            table.addColumn(ColumnType.DATE, "columnDate", Table.NOT_NULLABLE);
            table.addColumn(ColumnType.BINARY, "columnBinary", Table.NOT_NULLABLE);
>>>>>>> a923ebf0
            if (!transaction.hasTable("class_AllTypes")) {
                AllTypesRealmProxy.initTable(transaction);
            }
            table.addColumnLink(RealmFieldType.OBJECT, "columnObject", transaction.getTable("class_AllTypes"));
            if (!transaction.hasTable("class_AllTypes")) {
                AllTypesRealmProxy.initTable(transaction);
            }
            table.addColumnLink(RealmFieldType.LIST, "columnRealmList", transaction.getTable("class_AllTypes"));
            table.addSearchIndex(table.getColumnIndex("columnString"));
            table.setPrimaryKey("columnString");
            return table;
        }
        return transaction.getTable("class_AllTypes");
    }

    public static void validateTable(ImplicitTransaction transaction) {
        if (transaction.hasTable("class_AllTypes")) {
            Table table = transaction.getTable("class_AllTypes");
            if (table.getColumnCount() != 9) {
                throw new RealmMigrationNeededException(transaction.getPath(), "Field count does not match - expected 9 but was " + table.getColumnCount());
            }
            Map<String, RealmFieldType> columnTypes = new HashMap<String, RealmFieldType>();
            for (long i = 0; i < 9; i++) {
                columnTypes.put(table.getColumnName(i), table.getColumnType(i));
            }

            columnIndices = new HashMap<String, Long>();
            for (String fieldName : getFieldNames()) {
                long index = table.getColumnIndex(fieldName);
                if (index == -1) {
                    throw new RealmMigrationNeededException(transaction.getPath(), "Field '" + fieldName + "' not found for type AllTypes");
                }
                columnIndices.put(fieldName, index);
            }
            INDEX_COLUMNSTRING = table.getColumnIndex("columnString");
            INDEX_COLUMNLONG = table.getColumnIndex("columnLong");
            INDEX_COLUMNFLOAT = table.getColumnIndex("columnFloat");
            INDEX_COLUMNDOUBLE = table.getColumnIndex("columnDouble");
            INDEX_COLUMNBOOLEAN = table.getColumnIndex("columnBoolean");
            INDEX_COLUMNDATE = table.getColumnIndex("columnDate");
            INDEX_COLUMNBINARY = table.getColumnIndex("columnBinary");
            INDEX_COLUMNOBJECT = table.getColumnIndex("columnObject");
            INDEX_COLUMNREALMLIST = table.getColumnIndex("columnRealmList");

            if (!columnTypes.containsKey("columnString")) {
                throw new RealmMigrationNeededException(transaction.getPath(), "Missing field 'columnString' in existing Realm file. Either remove field or migrate using io.realm.internal.Table.addColumn().");
            }
<<<<<<< HEAD
            if (columnTypes.get("columnString") != RealmFieldType.STRING) {
                throw new RealmMigrationNeededException(transaction.getPath(), "Invalid type 'String' for field 'columnString'");
=======
            if (columnTypes.get("columnString") != ColumnType.STRING) {
                throw new RealmMigrationNeededException(transaction.getPath(), "Invalid type 'String' for field 'columnString' in existing Realm file.");
            }
            if (table.isColumnNullable(INDEX_COLUMNSTRING)) {
                throw new RealmMigrationNeededException(transaction.getPath(), "Field 'columnString' does support null values in the existing Realm file. Remove @Required or @PrimaryKey from field 'columnString' or migrate using io.realm.internal.Table.convertColumnToNotNullable().");
>>>>>>> a923ebf0
            }
            if (table.getPrimaryKey() != table.getColumnIndex("columnString")) {
                throw new RealmMigrationNeededException(transaction.getPath(), "Primary key not defined for field 'columnString' in existing Realm file. Add @PrimaryKey.");
            }
            if (!table.hasSearchIndex(table.getColumnIndex("columnString"))) {
                throw new RealmMigrationNeededException(transaction.getPath(), "Index not defined for field 'columnString' in existing Realm file. Either set @Index or migrate using io.realm.internal.Table.removeSearchIndex().");
            }
            if (!columnTypes.containsKey("columnLong")) {
                throw new RealmMigrationNeededException(transaction.getPath(), "Missing field 'columnLong' in existing Realm file. Either remove field or migrate using io.realm.internal.Table.addColumn().");
            }
<<<<<<< HEAD
            if (columnTypes.get("columnLong") != RealmFieldType.INTEGER) {
                throw new RealmMigrationNeededException(transaction.getPath(), "Invalid type 'long' for field 'columnLong'");
=======
            if (columnTypes.get("columnLong") != ColumnType.INTEGER) {
                throw new RealmMigrationNeededException(transaction.getPath(), "Invalid type 'long' for field 'columnLong' in existing Realm file.");
            }
            if (table.isColumnNullable(INDEX_COLUMNLONG)) {
                throw new RealmMigrationNeededException(transaction.getPath(), "Field 'columnLong' does support null values in the existing Realm file. Use corresponding boxed type for field 'columnLong' or migrate using io.realm.internal.Table.convertColumnToNotNullable().");
>>>>>>> a923ebf0
            }
            if (!columnTypes.containsKey("columnFloat")) {
                throw new RealmMigrationNeededException(transaction.getPath(), "Missing field 'columnFloat' in existing Realm file. Either remove field or migrate using io.realm.internal.Table.addColumn().");
            }
<<<<<<< HEAD
            if (columnTypes.get("columnFloat") != RealmFieldType.FLOAT) {
                throw new RealmMigrationNeededException(transaction.getPath(), "Invalid type 'float' for field 'columnFloat'");
=======
            if (columnTypes.get("columnFloat") != ColumnType.FLOAT) {
                throw new RealmMigrationNeededException(transaction.getPath(), "Invalid type 'float' for field 'columnFloat' in existing Realm file.");
            }
            if (table.isColumnNullable(INDEX_COLUMNFLOAT)) {
                throw new RealmMigrationNeededException(transaction.getPath(), "Field 'columnFloat' does support null values in the existing Realm file. Use corresponding boxed type for field 'columnFloat' or migrate using io.realm.internal.Table.convertColumnToNotNullable().");
>>>>>>> a923ebf0
            }
            if (!columnTypes.containsKey("columnDouble")) {
                throw new RealmMigrationNeededException(transaction.getPath(), "Missing field 'columnDouble' in existing Realm file. Either remove field or migrate using io.realm.internal.Table.addColumn().");
            }
<<<<<<< HEAD
            if (columnTypes.get("columnDouble") != RealmFieldType.DOUBLE) {
                throw new RealmMigrationNeededException(transaction.getPath(), "Invalid type 'double' for field 'columnDouble'");
=======
            if (columnTypes.get("columnDouble") != ColumnType.DOUBLE) {
                throw new RealmMigrationNeededException(transaction.getPath(), "Invalid type 'double' for field 'columnDouble' in existing Realm file.");
            }
            if (table.isColumnNullable(INDEX_COLUMNDOUBLE)) {
                throw new RealmMigrationNeededException(transaction.getPath(), "Field 'columnDouble' does support null values in the existing Realm file. Use corresponding boxed type for field 'columnDouble' or migrate using io.realm.internal.Table.convertColumnToNotNullable().");
>>>>>>> a923ebf0
            }
            if (!columnTypes.containsKey("columnBoolean")) {
                throw new RealmMigrationNeededException(transaction.getPath(), "Missing field 'columnBoolean' in existing Realm file. Either remove field or migrate using io.realm.internal.Table.addColumn().");
            }
<<<<<<< HEAD
            if (columnTypes.get("columnBoolean") != RealmFieldType.BOOLEAN) {
                throw new RealmMigrationNeededException(transaction.getPath(), "Invalid type 'boolean' for field 'columnBoolean'");
=======
            if (columnTypes.get("columnBoolean") != ColumnType.BOOLEAN) {
                throw new RealmMigrationNeededException(transaction.getPath(), "Invalid type 'boolean' for field 'columnBoolean' in existing Realm file.");
            }
            if (table.isColumnNullable(INDEX_COLUMNBOOLEAN)) {
                throw new RealmMigrationNeededException(transaction.getPath(), "Field 'columnBoolean' does support null values in the existing Realm file. Use corresponding boxed type for field 'columnBoolean' or migrate using io.realm.internal.Table.convertColumnToNotNullable().");
>>>>>>> a923ebf0
            }
            if (!columnTypes.containsKey("columnDate")) {
                throw new RealmMigrationNeededException(transaction.getPath(), "Missing field 'columnDate' in existing Realm file. Either remove field or migrate using io.realm.internal.Table.addColumn().");
            }
<<<<<<< HEAD
            if (columnTypes.get("columnDate") != RealmFieldType.DATE) {
                throw new RealmMigrationNeededException(transaction.getPath(), "Invalid type 'Date' for field 'columnDate'");
=======
            if (columnTypes.get("columnDate") != ColumnType.DATE) {
                throw new RealmMigrationNeededException(transaction.getPath(), "Invalid type 'Date' for field 'columnDate' in existing Realm file.");
            }
            if (table.isColumnNullable(INDEX_COLUMNDATE)) {
                throw new RealmMigrationNeededException(transaction.getPath(), "Field 'columnDate' does support null values in the existing Realm file. Remove @Required or @PrimaryKey from field 'columnDate' or migrate using io.realm.internal.Table.convertColumnToNotNullable().");
>>>>>>> a923ebf0
            }
            if (!columnTypes.containsKey("columnBinary")) {
                throw new RealmMigrationNeededException(transaction.getPath(), "Missing field 'columnBinary' in existing Realm file. Either remove field or migrate using io.realm.internal.Table.addColumn().");
            }
<<<<<<< HEAD
            if (columnTypes.get("columnBinary") != RealmFieldType.BINARY) {
                throw new RealmMigrationNeededException(transaction.getPath(), "Invalid type 'byte[]' for field 'columnBinary'");
=======
            if (columnTypes.get("columnBinary") != ColumnType.BINARY) {
                throw new RealmMigrationNeededException(transaction.getPath(), "Invalid type 'byte[]' for field 'columnBinary' in existing Realm file.");
            }
            if (table.isColumnNullable(INDEX_COLUMNBINARY)) {
                throw new RealmMigrationNeededException(transaction.getPath(), "Field 'columnBinary' does support null values in the existing Realm file. Remove @Required or @PrimaryKey from field 'columnBinary' or migrate using io.realm.internal.Table.convertColumnToNotNullable().");
>>>>>>> a923ebf0
            }
            if (!columnTypes.containsKey("columnObject")) {
                throw new RealmMigrationNeededException(transaction.getPath(), "Missing field 'columnObject' in existing Realm file. Either remove field or migrate using io.realm.internal.Table.addColumn().");
            }
            if (columnTypes.get("columnObject") != RealmFieldType.OBJECT) {
                throw new RealmMigrationNeededException(transaction.getPath(), "Invalid type 'AllTypes' for field 'columnObject'");
            }
            if (!transaction.hasTable("class_AllTypes")) {
                throw new RealmMigrationNeededException(transaction.getPath(), "Missing class 'class_AllTypes' for field 'columnObject'");
            }
            Table table_7 = transaction.getTable("class_AllTypes");
            if (!table.getLinkTarget(INDEX_COLUMNOBJECT).hasSameSchema(table_7)) {
                throw new RealmMigrationNeededException(transaction.getPath(), "Invalid RealmObject for field 'columnObject': '" + table.getLinkTarget(INDEX_COLUMNOBJECT).getName() + "' expected - was '" + table_7.getName() + "'");
            }
            if (!columnTypes.containsKey("columnRealmList")) {
                throw new RealmMigrationNeededException(transaction.getPath(), "Missing field 'columnRealmList'");
            }
            if (columnTypes.get("columnRealmList") != RealmFieldType.LIST) {
                throw new RealmMigrationNeededException(transaction.getPath(), "Invalid type 'AllTypes' for field 'columnRealmList'");
            }
            if (!transaction.hasTable("class_AllTypes")) {
                throw new RealmMigrationNeededException(transaction.getPath(), "Missing class 'class_AllTypes' for field 'columnRealmList'");
            }
            Table table_8 = transaction.getTable("class_AllTypes");
            if (!table.getLinkTarget(INDEX_COLUMNREALMLIST).hasSameSchema(table_8)) {
                throw new RealmMigrationNeededException(transaction.getPath(), "Invalid RealmList type for field 'columnRealmList': '" + table.getLinkTarget(INDEX_COLUMNREALMLIST).getName() + "' expected - was '" + table_8.getName() + "'");
            }
        } else {
            throw new RealmMigrationNeededException(transaction.getPath(), "The AllTypes class is missing from the schema for this Realm.");
        }
    }

    public static String getTableName() {
        return "class_AllTypes";
    }

    public static List<String> getFieldNames() {
        return FIELD_NAMES;
    }

    public static Map<String,Long> getColumnIndices() {
        return columnIndices;
    }

    public static AllTypes createOrUpdateUsingJsonObject(Realm realm, JSONObject json, boolean update)
            throws JSONException {
        AllTypes obj = null;
        if (update) {
            Table table = realm.getTable(AllTypes.class);
            long pkColumnIndex = table.getPrimaryKey();
            if (!json.isNull("columnString")) {
                long rowIndex = table.findFirstString(pkColumnIndex, json.getString("columnString"));
                if (rowIndex != TableOrView.NO_MATCH) {
                    obj = new AllTypesRealmProxy();
                    obj.realm = realm;
                    obj.row = table.getUncheckedRow(rowIndex);
                }
            }
        }
        if (obj == null) {
            obj = realm.createObject(AllTypes.class);
        }
        if (json.has("columnString")) {
            if (json.isNull("columnString")) {
                obj.setColumnString(null);
            } else {
                obj.setColumnString((String) json.getString("columnString"));
            }
        }
        if (json.has("columnLong")) {
            if (json.isNull("columnLong")) {
                throw new IllegalArgumentException("Trying to set non-nullable field columnLong to null.");
            } else {
                obj.setColumnLong((long) json.getLong("columnLong"));
            }
        }
        if (json.has("columnFloat")) {
            if (json.isNull("columnFloat")) {
                throw new IllegalArgumentException("Trying to set non-nullable field columnFloat to null.");
            } else {
                obj.setColumnFloat((float) json.getDouble("columnFloat"));
            }
        }
        if (json.has("columnDouble")) {
            if (json.isNull("columnDouble")) {
                throw new IllegalArgumentException("Trying to set non-nullable field columnDouble to null.");
            } else {
                obj.setColumnDouble((double) json.getDouble("columnDouble"));
            }
        }
        if (json.has("columnBoolean")) {
            if (json.isNull("columnBoolean")) {
                throw new IllegalArgumentException("Trying to set non-nullable field columnBoolean to null.");
            } else {
                obj.setColumnBoolean((boolean) json.getBoolean("columnBoolean"));
            }
        }
        if (json.has("columnDate")) {
            if (json.isNull("columnDate")) {
                obj.setColumnDate(null);
            } else {
                Object timestamp = json.get("columnDate");
                if (timestamp instanceof String) {
                    obj.setColumnDate(JsonUtils.stringToDate((String) timestamp));
                } else {
                    obj.setColumnDate(new Date(json.getLong("columnDate")));
                }
            }
        }
        if (json.has("columnBinary")) {
            if (json.isNull("columnBinary")) {
                obj.setColumnBinary(null);
            } else {
                obj.setColumnBinary(JsonUtils.stringToBytes(json.getString("columnBinary")));
            }
        }
        if (json.has("columnObject")) {
            if (json.isNull("columnObject")) {
                obj.setColumnObject(null);
            } else {
                some.test.AllTypes columnObjectObj = AllTypesRealmProxy.createOrUpdateUsingJsonObject(realm, json.getJSONObject("columnObject"), update);
                obj.setColumnObject(columnObjectObj);
            }
        }
        if (json.has("columnRealmList")) {
            if (json.isNull("columnRealmList")) {
                obj.setColumnRealmList(null);
            } else {
                obj.getColumnRealmList().clear();
                JSONArray array = json.getJSONArray("columnRealmList");
                for (int i = 0; i < array.length(); i++) {
                    some.test.AllTypes item = AllTypesRealmProxy.createOrUpdateUsingJsonObject(realm, array.getJSONObject(i), update);
                    obj.getColumnRealmList().add(item);
                }
            }
        }
        return obj;
    }

    public static AllTypes createUsingJsonStream(Realm realm, JsonReader reader)
            throws IOException {
        AllTypes obj = realm.createObject(AllTypes.class);
        reader.beginObject();
        while (reader.hasNext()) {
            String name = reader.nextName();
            if (name.equals("columnString")) {
                if (reader.peek() == JsonToken.NULL) {
                    reader.skipValue();
                    obj.setColumnString(null);
                } else {
                    obj.setColumnString((String) reader.nextString());
                }
            } else if (name.equals("columnLong")) {
                if (reader.peek() == JsonToken.NULL) {
                    reader.skipValue();
                    throw new IllegalArgumentException("Trying to set non-nullable field columnLong to null.");
                } else {
                    obj.setColumnLong((long) reader.nextLong());
                }
            } else if (name.equals("columnFloat")) {
                if (reader.peek() == JsonToken.NULL) {
                    reader.skipValue();
                    throw new IllegalArgumentException("Trying to set non-nullable field columnFloat to null.");
                } else {
                    obj.setColumnFloat((float) reader.nextDouble());
                }
            } else if (name.equals("columnDouble")) {
                if (reader.peek() == JsonToken.NULL) {
                    reader.skipValue();
                    throw new IllegalArgumentException("Trying to set non-nullable field columnDouble to null.");
                } else {
                    obj.setColumnDouble((double) reader.nextDouble());
                }
            } else if (name.equals("columnBoolean")) {
                if (reader.peek() == JsonToken.NULL) {
                    reader.skipValue();
                    throw new IllegalArgumentException("Trying to set non-nullable field columnBoolean to null.");
                } else {
                    obj.setColumnBoolean((boolean) reader.nextBoolean());
                }
            } else if (name.equals("columnDate")) {
                if (reader.peek() == JsonToken.NULL) {
                    reader.skipValue();
                    obj.setColumnDate(null);
                } else if (reader.peek() == JsonToken.NUMBER) {
                    long timestamp = reader.nextLong();
                    if (timestamp > -1) {
                        obj.setColumnDate(new Date(timestamp));
                    }
                } else {
                    obj.setColumnDate(JsonUtils.stringToDate(reader.nextString()));
                }
            } else if (name.equals("columnBinary")) {
                if (reader.peek() == JsonToken.NULL) {
                    reader.skipValue();
                    obj.setColumnBinary(null);
                } else {
                    obj.setColumnBinary(JsonUtils.stringToBytes(reader.nextString()));
                }
            } else if (name.equals("columnObject")) {
                if (reader.peek() == JsonToken.NULL) {
                    reader.skipValue();
                    obj.setColumnObject(null);
                } else {
                    some.test.AllTypes columnObjectObj = AllTypesRealmProxy.createUsingJsonStream(realm, reader);
                    obj.setColumnObject(columnObjectObj);
                }
            } else if (name.equals("columnRealmList")) {
                if (reader.peek() == JsonToken.NULL) {
                    reader.skipValue();
                    obj.setColumnRealmList(null);
                } else {
                    reader.beginArray();
                    while (reader.hasNext()) {
                        some.test.AllTypes item = AllTypesRealmProxy.createUsingJsonStream(realm, reader);
                        obj.getColumnRealmList().add(item);
                    }
                    reader.endArray();
                }
            } else {
                reader.skipValue();
            }
        }
        reader.endObject();
        return obj;
    }

    public static AllTypes copyOrUpdate(Realm realm, AllTypes object, boolean update, Map<RealmObject,RealmObjectProxy> cache) {
        if (object.realm != null && object.realm.getPath().equals(realm.getPath())) {
            return object;
        }
        AllTypes realmObject = null;
        boolean canUpdate = update;
        if (canUpdate) {
            Table table = realm.getTable(AllTypes.class);
            long pkColumnIndex = table.getPrimaryKey();
            if (object.getColumnString() == null) {
                throw new IllegalArgumentException("Primary key value must not be null.");
            }
            long rowIndex = table.findFirstString(pkColumnIndex, object.getColumnString());
            if (rowIndex != TableOrView.NO_MATCH) {
                realmObject = new AllTypesRealmProxy();
                realmObject.realm = realm;
                realmObject.row = table.getUncheckedRow(rowIndex);
                cache.put(object, (RealmObjectProxy) realmObject);
            } else {
                canUpdate = false;
            }
        }

        if (canUpdate) {
            return update(realm, realmObject, object, cache);
        } else {
            return copy(realm, object, update, cache);
        }
    }

    public static AllTypes copy(Realm realm, AllTypes newObject, boolean update, Map<RealmObject,RealmObjectProxy> cache) {
        AllTypes realmObject = realm.createObject(AllTypes.class, newObject.getColumnString());
        cache.put(newObject, (RealmObjectProxy) realmObject);
        realmObject.setColumnString(newObject.getColumnString());
        realmObject.setColumnLong(newObject.getColumnLong());
        realmObject.setColumnFloat(newObject.getColumnFloat());
        realmObject.setColumnDouble(newObject.getColumnDouble());
        realmObject.setColumnBoolean(newObject.isColumnBoolean());
        realmObject.setColumnDate(newObject.getColumnDate());
        realmObject.setColumnBinary(newObject.getColumnBinary());

        some.test.AllTypes columnObjectObj = newObject.getColumnObject();
        if (columnObjectObj != null) {
            some.test.AllTypes cachecolumnObject = (some.test.AllTypes) cache.get(columnObjectObj);
            if (cachecolumnObject != null) {
                realmObject.setColumnObject(cachecolumnObject);
            } else {
                realmObject.setColumnObject(AllTypesRealmProxy.copyOrUpdate(realm, columnObjectObj, update, cache));
            }
        } else {
            realmObject.setColumnObject(null);
        }

        RealmList<AllTypes> columnRealmListList = newObject.getColumnRealmList();
        if (columnRealmListList != null) {
            RealmList<AllTypes> columnRealmListRealmList = realmObject.getColumnRealmList();
            for (int i = 0; i < columnRealmListList.size(); i++) {
                AllTypes columnRealmListItem = columnRealmListList.get(i);
                AllTypes cachecolumnRealmList = (AllTypes) cache.get(columnRealmListItem);
                if (cachecolumnRealmList != null) {
                    columnRealmListRealmList.add(cachecolumnRealmList);
                } else {
                    columnRealmListRealmList.add(AllTypesRealmProxy.copyOrUpdate(realm, columnRealmListList.get(i), update, cache));
                }
            }
        }

        return realmObject;
    }

    static AllTypes update(Realm realm, AllTypes realmObject, AllTypes newObject, Map<RealmObject, RealmObjectProxy> cache) {
        realmObject.setColumnLong(newObject.getColumnLong());
        realmObject.setColumnFloat(newObject.getColumnFloat());
        realmObject.setColumnDouble(newObject.getColumnDouble());
        realmObject.setColumnBoolean(newObject.isColumnBoolean());
        realmObject.setColumnDate(newObject.getColumnDate());
        realmObject.setColumnBinary(newObject.getColumnBinary());
        AllTypes columnObjectObj = newObject.getColumnObject();
        if (columnObjectObj != null) {
            AllTypes cachecolumnObject = (AllTypes) cache.get(columnObjectObj);
            if (cachecolumnObject != null) {
                realmObject.setColumnObject(cachecolumnObject);
            } else {
                realmObject.setColumnObject(AllTypesRealmProxy.copyOrUpdate(realm, columnObjectObj, true, cache));
            }
        } else {
            realmObject.setColumnObject(null);
        }
        RealmList<AllTypes> columnRealmListList = newObject.getColumnRealmList();
        RealmList<AllTypes> columnRealmListRealmList = realmObject.getColumnRealmList();
        columnRealmListRealmList.clear();
        if (columnRealmListList != null) {
            for (int i = 0; i < columnRealmListList.size(); i++) {
                AllTypes columnRealmListItem = columnRealmListList.get(i);
                AllTypes cachecolumnRealmList = (AllTypes) cache.get(columnRealmListItem);
                if (cachecolumnRealmList != null) {
                    columnRealmListRealmList.add(cachecolumnRealmList);
                } else {
                    columnRealmListRealmList.add(AllTypesRealmProxy.copyOrUpdate(realm, columnRealmListList.get(i), true, cache));
                }
            }
        }
        return realmObject;
    }

    @Override
    public String toString() {
        if (!isValid()) {
            return "Invalid object";
        }
        StringBuilder stringBuilder = new StringBuilder("AllTypes = [");
        stringBuilder.append("{columnString:");
        stringBuilder.append(getColumnString());
        stringBuilder.append("}");
        stringBuilder.append(",");
        stringBuilder.append("{columnLong:");
        stringBuilder.append(getColumnLong());
        stringBuilder.append("}");
        stringBuilder.append(",");
        stringBuilder.append("{columnFloat:");
        stringBuilder.append(getColumnFloat());
        stringBuilder.append("}");
        stringBuilder.append(",");
        stringBuilder.append("{columnDouble:");
        stringBuilder.append(getColumnDouble());
        stringBuilder.append("}");
        stringBuilder.append(",");
        stringBuilder.append("{columnBoolean:");
        stringBuilder.append(isColumnBoolean());
        stringBuilder.append("}");
        stringBuilder.append(",");
        stringBuilder.append("{columnDate:");
        stringBuilder.append(getColumnDate());
        stringBuilder.append("}");
        stringBuilder.append(",");
        stringBuilder.append("{columnBinary:");
        stringBuilder.append(getColumnBinary());
        stringBuilder.append("}");
        stringBuilder.append(",");
        stringBuilder.append("{columnObject:");
        stringBuilder.append(getColumnObject() != null ? "AllTypes" : "null");
        stringBuilder.append("}");
        stringBuilder.append(",");
        stringBuilder.append("{columnRealmList:");
        stringBuilder.append("RealmList<AllTypes>[").append(getColumnRealmList().size()).append("]");
        stringBuilder.append("}");
        stringBuilder.append("]");
        return stringBuilder.toString();
    }

    @Override
    public int hashCode() {
        String realmName = realm.getPath();
        String tableName = row.getTable().getName();
        long rowIndex = row.getIndex();

        int result = 17;
        result = 31 * result + ((realmName != null) ? realmName.hashCode() : 0);
        result = 31 * result + ((tableName != null) ? tableName.hashCode() : 0);
        result = 31 * result + (int) (rowIndex ^ (rowIndex >>> 32));
        return result;
    }

    @Override
    public boolean equals(Object o) {
        if (this == o) return true;
        if (o == null || getClass() != o.getClass()) return false;
        AllTypesRealmProxy aAllTypes = (AllTypesRealmProxy)o;

        String path = realm.getPath();
        String otherPath = aAllTypes.realm.getPath();
        if (path != null ? !path.equals(otherPath) : otherPath != null) return false;;

        String tableName = row.getTable().getName();
        String otherTableName = aAllTypes.row.getTable().getName();
        if (tableName != null ? !tableName.equals(otherTableName) : otherTableName != null) return false;

        if (row.getIndex() != aAllTypes.row.getIndex()) return false;

        return true;
    }

}<|MERGE_RESOLUTION|>--- conflicted
+++ resolved
@@ -184,23 +184,13 @@
     public static Table initTable(ImplicitTransaction transaction) {
         if (!transaction.hasTable("class_AllTypes")) {
             Table table = transaction.getTable("class_AllTypes");
-<<<<<<< HEAD
-            table.addColumn(RealmFieldType.STRING, "columnString");
-            table.addColumn(RealmFieldType.INTEGER, "columnLong");
-            table.addColumn(RealmFieldType.FLOAT, "columnFloat");
-            table.addColumn(RealmFieldType.DOUBLE, "columnDouble");
-            table.addColumn(RealmFieldType.BOOLEAN, "columnBoolean");
-            table.addColumn(RealmFieldType.DATE, "columnDate");
-            table.addColumn(RealmFieldType.BINARY, "columnBinary");
-=======
-            table.addColumn(ColumnType.STRING, "columnString", Table.NOT_NULLABLE);
-            table.addColumn(ColumnType.INTEGER, "columnLong", Table.NOT_NULLABLE);
-            table.addColumn(ColumnType.FLOAT, "columnFloat", Table.NOT_NULLABLE);
-            table.addColumn(ColumnType.DOUBLE, "columnDouble", Table.NOT_NULLABLE);
-            table.addColumn(ColumnType.BOOLEAN, "columnBoolean", Table.NOT_NULLABLE);
-            table.addColumn(ColumnType.DATE, "columnDate", Table.NOT_NULLABLE);
-            table.addColumn(ColumnType.BINARY, "columnBinary", Table.NOT_NULLABLE);
->>>>>>> a923ebf0
+            table.addColumn(RealmFieldType.STRING, "columnString", Table.NOT_NULLABLE);
+            table.addColumn(RealmFieldType.INTEGER, "columnLong", Table.NOT_NULLABLE);
+            table.addColumn(RealmFieldType.FLOAT, "columnFloat", Table.NOT_NULLABLE);
+            table.addColumn(RealmFieldType.DOUBLE, "columnDouble", Table.NOT_NULLABLE);
+            table.addColumn(RealmFieldType.BOOLEAN, "columnBoolean", Table.NOT_NULLABLE);
+            table.addColumn(RealmFieldType.DATE, "columnDate", Table.NOT_NULLABLE);
+            table.addColumn(RealmFieldType.BINARY, "columnBinary", Table.NOT_NULLABLE);
             if (!transaction.hasTable("class_AllTypes")) {
                 AllTypesRealmProxy.initTable(transaction);
             }
@@ -248,16 +238,11 @@
             if (!columnTypes.containsKey("columnString")) {
                 throw new RealmMigrationNeededException(transaction.getPath(), "Missing field 'columnString' in existing Realm file. Either remove field or migrate using io.realm.internal.Table.addColumn().");
             }
-<<<<<<< HEAD
             if (columnTypes.get("columnString") != RealmFieldType.STRING) {
-                throw new RealmMigrationNeededException(transaction.getPath(), "Invalid type 'String' for field 'columnString'");
-=======
-            if (columnTypes.get("columnString") != ColumnType.STRING) {
                 throw new RealmMigrationNeededException(transaction.getPath(), "Invalid type 'String' for field 'columnString' in existing Realm file.");
             }
             if (table.isColumnNullable(INDEX_COLUMNSTRING)) {
                 throw new RealmMigrationNeededException(transaction.getPath(), "Field 'columnString' does support null values in the existing Realm file. Remove @Required or @PrimaryKey from field 'columnString' or migrate using io.realm.internal.Table.convertColumnToNotNullable().");
->>>>>>> a923ebf0
             }
             if (table.getPrimaryKey() != table.getColumnIndex("columnString")) {
                 throw new RealmMigrationNeededException(transaction.getPath(), "Primary key not defined for field 'columnString' in existing Realm file. Add @PrimaryKey.");
@@ -268,86 +253,56 @@
             if (!columnTypes.containsKey("columnLong")) {
                 throw new RealmMigrationNeededException(transaction.getPath(), "Missing field 'columnLong' in existing Realm file. Either remove field or migrate using io.realm.internal.Table.addColumn().");
             }
-<<<<<<< HEAD
             if (columnTypes.get("columnLong") != RealmFieldType.INTEGER) {
-                throw new RealmMigrationNeededException(transaction.getPath(), "Invalid type 'long' for field 'columnLong'");
-=======
-            if (columnTypes.get("columnLong") != ColumnType.INTEGER) {
                 throw new RealmMigrationNeededException(transaction.getPath(), "Invalid type 'long' for field 'columnLong' in existing Realm file.");
             }
             if (table.isColumnNullable(INDEX_COLUMNLONG)) {
                 throw new RealmMigrationNeededException(transaction.getPath(), "Field 'columnLong' does support null values in the existing Realm file. Use corresponding boxed type for field 'columnLong' or migrate using io.realm.internal.Table.convertColumnToNotNullable().");
->>>>>>> a923ebf0
             }
             if (!columnTypes.containsKey("columnFloat")) {
                 throw new RealmMigrationNeededException(transaction.getPath(), "Missing field 'columnFloat' in existing Realm file. Either remove field or migrate using io.realm.internal.Table.addColumn().");
             }
-<<<<<<< HEAD
             if (columnTypes.get("columnFloat") != RealmFieldType.FLOAT) {
-                throw new RealmMigrationNeededException(transaction.getPath(), "Invalid type 'float' for field 'columnFloat'");
-=======
-            if (columnTypes.get("columnFloat") != ColumnType.FLOAT) {
                 throw new RealmMigrationNeededException(transaction.getPath(), "Invalid type 'float' for field 'columnFloat' in existing Realm file.");
             }
             if (table.isColumnNullable(INDEX_COLUMNFLOAT)) {
                 throw new RealmMigrationNeededException(transaction.getPath(), "Field 'columnFloat' does support null values in the existing Realm file. Use corresponding boxed type for field 'columnFloat' or migrate using io.realm.internal.Table.convertColumnToNotNullable().");
->>>>>>> a923ebf0
             }
             if (!columnTypes.containsKey("columnDouble")) {
                 throw new RealmMigrationNeededException(transaction.getPath(), "Missing field 'columnDouble' in existing Realm file. Either remove field or migrate using io.realm.internal.Table.addColumn().");
             }
-<<<<<<< HEAD
             if (columnTypes.get("columnDouble") != RealmFieldType.DOUBLE) {
-                throw new RealmMigrationNeededException(transaction.getPath(), "Invalid type 'double' for field 'columnDouble'");
-=======
-            if (columnTypes.get("columnDouble") != ColumnType.DOUBLE) {
                 throw new RealmMigrationNeededException(transaction.getPath(), "Invalid type 'double' for field 'columnDouble' in existing Realm file.");
             }
             if (table.isColumnNullable(INDEX_COLUMNDOUBLE)) {
                 throw new RealmMigrationNeededException(transaction.getPath(), "Field 'columnDouble' does support null values in the existing Realm file. Use corresponding boxed type for field 'columnDouble' or migrate using io.realm.internal.Table.convertColumnToNotNullable().");
->>>>>>> a923ebf0
             }
             if (!columnTypes.containsKey("columnBoolean")) {
                 throw new RealmMigrationNeededException(transaction.getPath(), "Missing field 'columnBoolean' in existing Realm file. Either remove field or migrate using io.realm.internal.Table.addColumn().");
             }
-<<<<<<< HEAD
             if (columnTypes.get("columnBoolean") != RealmFieldType.BOOLEAN) {
-                throw new RealmMigrationNeededException(transaction.getPath(), "Invalid type 'boolean' for field 'columnBoolean'");
-=======
-            if (columnTypes.get("columnBoolean") != ColumnType.BOOLEAN) {
                 throw new RealmMigrationNeededException(transaction.getPath(), "Invalid type 'boolean' for field 'columnBoolean' in existing Realm file.");
             }
             if (table.isColumnNullable(INDEX_COLUMNBOOLEAN)) {
                 throw new RealmMigrationNeededException(transaction.getPath(), "Field 'columnBoolean' does support null values in the existing Realm file. Use corresponding boxed type for field 'columnBoolean' or migrate using io.realm.internal.Table.convertColumnToNotNullable().");
->>>>>>> a923ebf0
             }
             if (!columnTypes.containsKey("columnDate")) {
                 throw new RealmMigrationNeededException(transaction.getPath(), "Missing field 'columnDate' in existing Realm file. Either remove field or migrate using io.realm.internal.Table.addColumn().");
             }
-<<<<<<< HEAD
             if (columnTypes.get("columnDate") != RealmFieldType.DATE) {
-                throw new RealmMigrationNeededException(transaction.getPath(), "Invalid type 'Date' for field 'columnDate'");
-=======
-            if (columnTypes.get("columnDate") != ColumnType.DATE) {
                 throw new RealmMigrationNeededException(transaction.getPath(), "Invalid type 'Date' for field 'columnDate' in existing Realm file.");
             }
             if (table.isColumnNullable(INDEX_COLUMNDATE)) {
                 throw new RealmMigrationNeededException(transaction.getPath(), "Field 'columnDate' does support null values in the existing Realm file. Remove @Required or @PrimaryKey from field 'columnDate' or migrate using io.realm.internal.Table.convertColumnToNotNullable().");
->>>>>>> a923ebf0
             }
             if (!columnTypes.containsKey("columnBinary")) {
                 throw new RealmMigrationNeededException(transaction.getPath(), "Missing field 'columnBinary' in existing Realm file. Either remove field or migrate using io.realm.internal.Table.addColumn().");
             }
-<<<<<<< HEAD
             if (columnTypes.get("columnBinary") != RealmFieldType.BINARY) {
-                throw new RealmMigrationNeededException(transaction.getPath(), "Invalid type 'byte[]' for field 'columnBinary'");
-=======
-            if (columnTypes.get("columnBinary") != ColumnType.BINARY) {
                 throw new RealmMigrationNeededException(transaction.getPath(), "Invalid type 'byte[]' for field 'columnBinary' in existing Realm file.");
             }
             if (table.isColumnNullable(INDEX_COLUMNBINARY)) {
                 throw new RealmMigrationNeededException(transaction.getPath(), "Field 'columnBinary' does support null values in the existing Realm file. Remove @Required or @PrimaryKey from field 'columnBinary' or migrate using io.realm.internal.Table.convertColumnToNotNullable().");
->>>>>>> a923ebf0
             }
             if (!columnTypes.containsKey("columnObject")) {
                 throw new RealmMigrationNeededException(transaction.getPath(), "Missing field 'columnObject' in existing Realm file. Either remove field or migrate using io.realm.internal.Table.addColumn().");
