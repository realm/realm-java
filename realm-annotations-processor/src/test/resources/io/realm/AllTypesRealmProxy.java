--- conflicted
+++ resolved
@@ -362,11 +362,7 @@
         }
         if (json.has("columnString")) {
             if (json.isNull("columnString")) {
-<<<<<<< HEAD
-                obj.setColumnString("");
-=======
                 obj.setColumnString(null);
->>>>>>> cb9dc90d
             } else {
                 obj.setColumnString((String) json.getString("columnString"));
             }
