--- conflicted
+++ resolved
@@ -167,7 +167,6 @@
 
         @Override
         public void emitTypeConversion(String setter, String fieldName, String fieldType, JavaWriter writer) throws IOException {
-<<<<<<< HEAD
             // TODO: This checking should be removed after nullable support for all types.
             //       And the else block should be removed as well.
             if (Utils.isString(fieldType)) {
@@ -175,15 +174,6 @@
                     .beginControlFlow("if (json.has(\"%s\"))", fieldName)
                         .beginControlFlow("if (json.isNull(\"%s\"))", fieldName)
                             .emitStatement("obj.%s(\"\")", setter)
-=======
-            // FIXME: Finally this condition should be removed after we support nullable for all types.
-            // So we do checking here instead of create a new converter.
-            if (String.class.getName().equals(fieldType)) {
-                writer
-                    .beginControlFlow("if (json.has(\"%s\"))", fieldName)
-                        .beginControlFlow("if (json.isNull(\"%s\"))", fieldName)
-                            .emitStatement("obj.%s(null)", setter)
->>>>>>> cb9dc90d
                         .nextControlFlow("else")
                             .emitStatement("obj.%s((%s) json.get%s(\"%s\"))",
                                     setter,
@@ -195,19 +185,11 @@
             } else {
                 writer
                     .beginControlFlow("if (!json.isNull(\"%s\"))", fieldName)
-<<<<<<< HEAD
                         .emitStatement("obj.%s((%s) json.get%s(\"%s\"))",
                                 setter,
                                 castType,
                                 jsonType,
                                 fieldName)
-=======
-                    .emitStatement("obj.%s((%s) json.get%s(\"%s\"))",
-                            setter,
-                            castType,
-                            jsonType,
-                            fieldName)
->>>>>>> cb9dc90d
                     .endControlFlow();
             }
         }
