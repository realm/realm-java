--- conflicted
+++ resolved
@@ -52,86 +52,6 @@
         this.className = metadata.getSimpleClassName();
     }
 
-<<<<<<< HEAD
-    private static final Map<String, String> JAVA_TO_REALM_TYPES;
-    static {
-        JAVA_TO_REALM_TYPES = new HashMap<String, String>();
-        JAVA_TO_REALM_TYPES.put("byte", "Long");
-        JAVA_TO_REALM_TYPES.put("short", "Long");
-        JAVA_TO_REALM_TYPES.put("int", "Long");
-        JAVA_TO_REALM_TYPES.put("long", "Long");
-        JAVA_TO_REALM_TYPES.put("float", "Float");
-        JAVA_TO_REALM_TYPES.put("double", "Double");
-        JAVA_TO_REALM_TYPES.put("boolean", "Boolean");
-        JAVA_TO_REALM_TYPES.put("Byte", "Long");
-        JAVA_TO_REALM_TYPES.put("Short", "Long");
-        JAVA_TO_REALM_TYPES.put("Integer", "Long");
-        JAVA_TO_REALM_TYPES.put("Long", "Long");
-        JAVA_TO_REALM_TYPES.put("Float", "Float");
-        JAVA_TO_REALM_TYPES.put("Double", "Double");
-        JAVA_TO_REALM_TYPES.put("Boolean", "Boolean");
-        JAVA_TO_REALM_TYPES.put("java.lang.String", "String");
-        JAVA_TO_REALM_TYPES.put("java.util.Date", "Date");
-        JAVA_TO_REALM_TYPES.put("byte[]", "BinaryByteArray");
-        // TODO: add support for char and Char
-    }
-
-    // Types in this array are guarded by if != null and use default value if trying to insert null
-    // when the underlaying column is marked as not-nullable.
-    private static final Map<String, String> NULLABLE_JAVA_TYPES;
-    static {
-        NULLABLE_JAVA_TYPES = new HashMap<String, String>();
-        NULLABLE_JAVA_TYPES.put("java.util.Date", "new Date(0)");
-        NULLABLE_JAVA_TYPES.put("java.lang.String", "\"\"");
-        NULLABLE_JAVA_TYPES.put("byte[]", "new byte[0]");
-    }
-
-    private static final Map<String, String> JAVA_TO_COLUMN_TYPES;
-    static {
-        JAVA_TO_COLUMN_TYPES = new HashMap<String, String>();
-        JAVA_TO_COLUMN_TYPES.put("byte", "ColumnType.INTEGER");
-        JAVA_TO_COLUMN_TYPES.put("short", "ColumnType.INTEGER");
-        JAVA_TO_COLUMN_TYPES.put("int", "ColumnType.INTEGER");
-        JAVA_TO_COLUMN_TYPES.put("long", "ColumnType.INTEGER");
-        JAVA_TO_COLUMN_TYPES.put("float", "ColumnType.FLOAT");
-        JAVA_TO_COLUMN_TYPES.put("double", "ColumnType.DOUBLE");
-        JAVA_TO_COLUMN_TYPES.put("boolean", "ColumnType.BOOLEAN");
-        JAVA_TO_COLUMN_TYPES.put("Byte", "ColumnType.INTEGER");
-        JAVA_TO_COLUMN_TYPES.put("Short", "ColumnType.INTEGER");
-        JAVA_TO_COLUMN_TYPES.put("Integer", "ColumnType.INTEGER");
-        JAVA_TO_COLUMN_TYPES.put("Long", "ColumnType.INTEGER");
-        JAVA_TO_COLUMN_TYPES.put("Float", "ColumnType.FLOAT");
-        JAVA_TO_COLUMN_TYPES.put("Double", "ColumnType.DOUBLE");
-        JAVA_TO_COLUMN_TYPES.put("Boolean", "ColumnType.BOOLEAN");
-        JAVA_TO_COLUMN_TYPES.put("java.lang.String", "ColumnType.STRING");
-        JAVA_TO_COLUMN_TYPES.put("java.util.Date", "ColumnType.DATE");
-        JAVA_TO_COLUMN_TYPES.put("byte[]", "ColumnType.BINARY");
-    }
-
-    private static final Map<String, String> CASTING_TYPES;
-    static {
-        CASTING_TYPES = new HashMap<String, String>();
-        CASTING_TYPES.put("byte", "long");
-        CASTING_TYPES.put("short", "long");
-        CASTING_TYPES.put("int", "long");
-        CASTING_TYPES.put("long", "long");
-        CASTING_TYPES.put("float", "float");
-        CASTING_TYPES.put("double", "double");
-        CASTING_TYPES.put("boolean", "boolean");
-        CASTING_TYPES.put("Byte", "long");
-        CASTING_TYPES.put("Short", "long");
-        CASTING_TYPES.put("Integer", "long");
-        CASTING_TYPES.put("Long", "long");
-        CASTING_TYPES.put("Float", "float");
-        CASTING_TYPES.put("Double", "double");
-        CASTING_TYPES.put("Boolean", "boolean");
-        CASTING_TYPES.put("java.lang.String", "String");
-        CASTING_TYPES.put("java.util.Date", "Date");
-        CASTING_TYPES.put("byte[]", "byte[]");
-    }
-
-=======
->>>>>>> 9dd22c17
     public void generate() throws IOException, UnsupportedOperationException {
         elementUtils = processingEnvironment.getElementUtils();
         typeUtils = processingEnvironment.getTypeUtils();
@@ -346,8 +266,7 @@
             String fieldTypeCanonicalName = field.asType().toString();
             String fieldTypeSimpleName = Utils.getFieldTypeSimpleName(field);
 
-<<<<<<< HEAD
-            if (JAVA_TO_REALM_TYPES.containsKey(fieldTypeCanonicalName)) {
+            if (Constants.JAVA_TO_REALM_TYPES.containsKey(fieldTypeCanonicalName)) {
                 String nullableFlag;
                 if (metadata.isNullable(field)) {
                     nullableFlag = "Table.NULLABLE";
@@ -355,14 +274,8 @@
                     nullableFlag = "Table.NOT_NULLABLE";
                 }
                 writer.emitStatement("table.addColumn(%s, \"%s\", %s)",
-                        JAVA_TO_COLUMN_TYPES.get(fieldTypeCanonicalName),
+                        Constants.JAVA_TO_COLUMN_TYPES.get(fieldTypeCanonicalName),
                         fieldName, nullableFlag);
-=======
-            if (Constants.JAVA_TO_REALM_TYPES.containsKey(fieldTypeCanonicalName)) {
-                writer.emitStatement("table.addColumn(%s, \"%s\")",
-                        Constants.JAVA_TO_COLUMN_TYPES.get(fieldTypeCanonicalName),
-                        fieldName);
->>>>>>> 9dd22c17
             } else if (typeUtils.isAssignable(field.asType(), realmObject)) {
                 writer.beginControlFlow("if (!transaction.hasTable(\"%s%s\"))", Constants.TABLE_PREFIX, fieldTypeSimpleName);
                 writer.emitStatement("%s%s.initTable(transaction)", fieldTypeSimpleName, Constants.PROXY_SUFFIX);
@@ -648,11 +561,7 @@
                     .emitEmptyLine();
 
             } else {
-<<<<<<< HEAD
-                if (NULLABLE_JAVA_TYPES.containsKey(fieldType) && !metadata.isNullable(field)) {
-=======
-                if (Constants.NULLABLE_JAVA_TYPES.containsKey(fieldType)) {
->>>>>>> 9dd22c17
+                if (Constants.NULLABLE_JAVA_TYPES.containsKey(fieldType) && !metadata.isNullable(field)) {
                     writer.emitStatement("realmObject.%s(newObject.%s() != null ? newObject.%s() : %s)",
                             metadata.getSetter(fieldName),
                             metadata.getGetter(fieldName),
@@ -720,11 +629,7 @@
                 }
 
                 String fieldType = field.asType().toString();
-<<<<<<< HEAD
-                if (NULLABLE_JAVA_TYPES.containsKey(fieldType) && !metadata.isNullable(field)) {
-=======
-                if (Constants.NULLABLE_JAVA_TYPES.containsKey(fieldType)) {
->>>>>>> 9dd22c17
+                if (Constants.NULLABLE_JAVA_TYPES.containsKey(fieldType) && !metadata.isNullable(field)) {
                     writer.emitStatement("realmObject.%s(newObject.%s() != null ? newObject.%s() : %s)",
                             metadata.getSetter(fieldName),
                             metadata.getGetter(fieldName),
