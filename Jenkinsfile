--- conflicted
+++ resolved
@@ -22,36 +22,18 @@
       // Make sure not to delete the folder that Jenkins allocates to store scripts
       sh 'git clean -ffdx -e .????????'
 
-      stage 'Collect info'
-      def dependencies = readProperties file: 'dependencies.list'
-      def syncVersion = dependencies.REALM_SYNC_VERSION
-      echo "Sync Version: ${syncVersion}"
-      def currentDir = pwd()
-
       stage 'Docker build'
       def buildEnv = docker.build 'realm-java:snapshot'
-
       buildEnv.inside("-e HOME=/tmp -e _JAVA_OPTIONS=-Duser.home=/tmp --privileged -v /dev/bus/usb:/dev/bus/usb -v ${env.HOME}/gradle-cache:/tmp/.gradle -v ${env.HOME}/.android:/tmp/.android") {
-        withCredentials([[$class: 'FileBinding', credentialsId: 'c0cc8f9e-c3f1-4e22-b22f-6568392e26ae', variable: 'S3CFG']]) {
-          sh "s3cmd -c ${env.S3CFG} sync s3://realm-ci-artifacts/sync/v${syncVersion}/linux/ /tmp/opt/"
-          sh 'tar zxf /tmp/opt/*.tgz -C /tmp/opt'
-        }
-
         stage 'JVM tests'
-        boolean archiveLog = true
-        String backgroundPid
         try {
-          backgroundPid = startLogCatCollector()
           withCredentials([[$class: 'FileBinding', credentialsId: 'c0cc8f9e-c3f1-4e22-b22f-6568392e26ae', variable: 'S3CFG']]) {
-            sh "chmod +x gradlew && ./gradlew installRealmJava integrationTestsConnectedCheck -Ps3cfg=${env.S3CFG}"
+            sh "chmod +x gradlew && ./gradlew assemble check javadoc -Ps3cfg=${env.S3CFG}"
           }
-          archiveLog = false;
         } finally {
-          stopLogCatCollector(backgroundPid, archiveLog)
-          storeJunitResults 'integration-tests/sync/build/outputs/androidTest-results/**/TEST-*.xml'
-          storeJunitResults 'integration-tests/sync/build/outputs/androidTest-results/**/TEST-*.xml'
+          storeJunitResults 'realm/realm-annotations-processor/build/test-results/TEST-*.xml'
+          storeJunitResults 'examples/unitTestExample/build/test-results/**/TEST-*.xml'
           step([$class: 'LintPublisher'])
-          sh "cat integration-tests/sync/test_server/debug.log"
         }
 
         stage 'Static code analysis'
@@ -70,19 +52,15 @@
         }
 
         stage 'Run instrumented tests'
-
+        boolean archiveLog = true
+        String backgroundPid
         try {
-
+          backgroundPid = startLogCatCollector()
           gradle('realm', 'connectedUnitTests')
-
+          archiveLog = false;
         } finally {
-<<<<<<< HEAD
-
-          storeJunitResults 'realm/realm-library/build/outputs/androidTest-results/connected/TEST-*.xml'
-=======
           stopLogCatCollector(backgroundPid, archiveLog)
           storeJunitResults 'realm/realm-library/build/outputs/androidTest-results/connected/**/TEST-*.xml'
->>>>>>> 9f288df2
         }
 
         // TODO: add support for running monkey on the example apps
@@ -127,7 +105,7 @@
 
 def String startLogCatCollector() {
   sh '''adb logcat -c
-  adb logcat > "logcat.txt" &
+  adb logcat -v time > "logcat.txt" &
   echo $! > pid
   '''
   return readFile("pid").trim()
