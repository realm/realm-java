#!groovy

import groovy.json.JsonOutput

def buildSuccess = false
try {
  node('android') {
    // Allocate a custom workspace to avoid having % in the path (it breaks ld)
    ws('/tmp/realm-java') {
      stage 'SCM'
      checkout([
        $class: 'GitSCM',
        branches: scm.branches,
        gitTool: 'native git',
        extensions: scm.extensions + [[$class: 'CleanCheckout']],
        userRemoteConfigs: scm.userRemoteConfigs
      ])
      sshagent(['realm-ci-ssh']) {
        sh 'git submodule sync'
        sh 'git submodule update --init --recursive'
      }
      // Make sure not to delete the folder that Jenkins allocates to store scripts
      sh 'git clean -ffdx -e .????????'

      stage 'Collect info'
      def dependencies = readProperties file: 'dependencies.list'
      def syncVersion = dependencies.REALM_SYNC_VERSION
      echo "Sync Version: ${syncVersion}"
      def currentDir = pwd()

      stage 'Docker build'
      def buildEnv = docker.build 'realm-java:snapshot'
      buildEnv.inside("-e HOME=/tmp -e _JAVA_OPTIONS=-Duser.home=/tmp --privileged -v /dev/bus/usb:/dev/bus/usb -v ${env.HOME}/gradle-cache:/tmp/.gradle -v ${env.HOME}/.android:/tmp/.android") {
<<<<<<< HEAD
        withCredentials([[$class: 'FileBinding', credentialsId: 'c0cc8f9e-c3f1-4e22-b22f-6568392e26ae', variable: 'S3CFG']]) {
          sh "s3cmd -c ${env.S3CFG} sync s3://realm-ci-artifacts/sync/v${syncVersion}/linux/ /tmp/opt/"
          sh 'tar zxf /tmp/opt/*.tgz -C /tmp/opt'
        }

=======
>>>>>>> 81a31f09
        stage 'JVM tests'
        boolean archiveLog = true
        String backgroundPid
        try {
          backgroundPid = startLogCatCollector()
          withCredentials([[$class: 'FileBinding', credentialsId: 'c0cc8f9e-c3f1-4e22-b22f-6568392e26ae', variable: 'S3CFG']]) {
            sh "chmod +x gradlew && ./gradlew installRealmJava integrationTestsConnectedCheck -Ps3cfg=${env.S3CFG}"
          }
          archiveLog = false;
        } finally {
          stopLogCatCollector(backgroundPid, archiveLog)
          storeJunitResults 'integration-tests/sync/build/outputs/androidTest-results/**/TEST-*.xml'
          storeJunitResults 'integration-tests/sync/build/outputs/androidTest-results/**/TEST-*.xml'
          step([$class: 'LintPublisher'])
          sh "cat integration-tests/sync/test_server/debug.log"
        }

        stage 'Static code analysis'
        try {
          gradle('realm', 'findbugs pmd checkstyle')
        } finally {
          publishHTML(target: [allowMissing: false, alwaysLinkToLastBuild: false, keepAll: true, reportDir: 'realm/realm-library/build/findbugs', reportFiles: 'findbugs-output.html', reportName: 'Findbugs issues'])
          publishHTML(target: [allowMissing: false, alwaysLinkToLastBuild: false, keepAll: true, reportDir: 'realm/realm-library/build/reports/pmd', reportFiles: 'pmd.html', reportName: 'PMD Issues'])
          step([$class: 'CheckStylePublisher',
          canComputeNew: false,
          defaultEncoding: '',
          healthy: '',
          pattern: 'realm/realm-library/build/reports/checkstyle/checkstyle.xml',
          unHealthy: ''
          ])
        }

        stage 'Run instrumented tests'

        try {

          gradle('realm', 'connectedUnitTests')

        } finally {

          storeJunitResults 'realm/realm-library/build/outputs/androidTest-results/connected/TEST-*.xml'
        }

        // TODO: add support for running monkey on the example apps

        if (env.BRANCH_NAME == 'master') {
          stage 'Collect metrics'
          collectAarMetrics()

          stage 'Publish to OJO'
          withCredentials([[$class: 'UsernamePasswordMultiBinding', credentialsId: 'bintray', passwordVariable: 'BINTRAY_KEY', usernameVariable: 'BINTRAY_USER']]) {
            sh "chmod +x gradlew && ./gradlew -PbintrayUser=${env.BINTRAY_USER} -PbintrayKey=${env.BINTRAY_KEY} assemble ojoUpload --stacktrace"
          }
        }
      }
    }
  }
  currentBuild.rawBuild.setResult(Result.SUCCESS)
  buildSuccess = true
} catch(Exception e) {
  currentBuild.rawBuild.setResult(Result.FAILURE)
  buildSuccess = false
  throw e
} finally {
  if (['master', 'releases'].contains(env.BRANCH_NAME)) {
    node {
      withCredentials([[$class: 'StringBinding', credentialsId: 'slack-java-url', variable: 'SLACK_URL']]) {
        def payload = JsonOutput.toJson([
          username: 'Mr. Jenkins',
          icon_emoji: ':jenkins:',
          attachments: [[
            'title': "The ${env.BRANCH_NAME} branch is ${buildSuccess?'healthy.':'broken!'}",
            'text': "<${env.BUILD_URL}|Click here> to check the build.",
            'color': "${buildSuccess?'good':'danger'}"
          ]]
        ])
        sh "curl -X POST --data-urlencode \'payload=${payload}\' ${env.SLACK_URL}"
      }
    }
  }
}


def String startLogCatCollector() {
  sh '''adb logcat -c
  adb logcat > "logcat.txt" &
  echo $! > pid
  '''
  return readFile("pid").trim()
}

def stopLogCatCollector(String backgroundPid, boolean archiveLog) {
  sh "kill ${backgroundPid}"
  if (archiveLog) {
    zip([
      'zipFile': 'logcat.zip',
      'archive': true,
      'glob' : 'logcat.txt'
    ])
  }
  sh 'rm logcat.txt '
}

def sendMetrics(String metric, String value) {
  withCredentials([[$class: 'UsernamePasswordMultiBinding', credentialsId: '5b8ad2d9-61a4-43b5-b4df-b8ff6b1f16fa', passwordVariable: 'influx_pass', usernameVariable: 'influx_user']]) {
    sh "curl -i -XPOST 'https://greatscott-pinheads-70.c.influxdb.com:8086/write?db=realm' --data-binary '${metric} value=${value}i' --user '${env.influx_user}:${env.influx_pass}'"
  }
}

def sendTaggedMetric(String metric, String value, String tagName, String tagValue) {
  withCredentials([[$class: 'UsernamePasswordMultiBinding', credentialsId: '5b8ad2d9-61a4-43b5-b4df-b8ff6b1f16fa', passwordVariable: 'influx_pass', usernameVariable: 'influx_user']]) {
    sh "curl -i -XPOST 'https://greatscott-pinheads-70.c.influxdb.com:8086/write?db=realm' --data-binary '${metric},${tagName}=${tagValue} value=${value}i' --user '${env.influx_user}:${env.influx_pass}'"
  }
}

def storeJunitResults(String path) {
  step([
    $class: 'JUnitResultArchiver',
    testResults: path
  ])
}

def collectAarMetrics() {
  sh '''set -xe
  cd realm/realm-library/build/outputs/aar
  unzip realm-android-library-release.aar -d unzipped
  find $ANDROID_HOME -name dx | sort -r | head -n 1 > dx
  $(cat dx) --dex --output=temp.dex unzipped/classes.jar
  cat temp.dex | head -c 92 | tail -c 4 | hexdump -e '1/4 "%d"' > methods
  '''

  sendMetrics('methods', readFile('realm/realm-library/build/outputs/aar/methods'))

  def aarFile = findFiles(glob: 'realm/realm-library/build/outputs/aar/realm-android-library-release.aar')[0]
  sendMetrics('aar_size', aarFile.length as String)

  def soFiles = findFiles(glob: 'realm/realm-library/build/outputs/aar/unzipped/jni/*/librealm-jni.so')
  for (int i = 0; i < soFiles.length; i++) {
      def abiName = soFiles[i].path.tokenize('/')[-2]
      def libSize = soFiles[i].length as String
      sendTaggedMetric('abi_size', libSize, 'type', abiName)
  }
}

def gradle(String commands) {
  sh "chmod +x gradlew && ./gradlew ${commands} --stacktrace"
}

def gradle(String relativePath, String commands) {
  sh "cd ${relativePath} && chmod +x gradlew && ./gradlew ${commands} --stacktrace"
}<|MERGE_RESOLUTION|>--- conflicted
+++ resolved
@@ -31,14 +31,11 @@
       stage 'Docker build'
       def buildEnv = docker.build 'realm-java:snapshot'
       buildEnv.inside("-e HOME=/tmp -e _JAVA_OPTIONS=-Duser.home=/tmp --privileged -v /dev/bus/usb:/dev/bus/usb -v ${env.HOME}/gradle-cache:/tmp/.gradle -v ${env.HOME}/.android:/tmp/.android") {
-<<<<<<< HEAD
         withCredentials([[$class: 'FileBinding', credentialsId: 'c0cc8f9e-c3f1-4e22-b22f-6568392e26ae', variable: 'S3CFG']]) {
           sh "s3cmd -c ${env.S3CFG} sync s3://realm-ci-artifacts/sync/v${syncVersion}/linux/ /tmp/opt/"
           sh 'tar zxf /tmp/opt/*.tgz -C /tmp/opt'
         }
 
-=======
->>>>>>> 81a31f09
         stage 'JVM tests'
         boolean archiveLog = true
         String backgroundPid
