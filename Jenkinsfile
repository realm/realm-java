--- conflicted
+++ resolved
@@ -55,7 +55,6 @@
           }
         }
 
-<<<<<<< HEAD
         stage 'Run instrumented tests'
         boolean archiveLog = true
         String backgroundPids = []
@@ -66,20 +65,7 @@
           archiveLog = false;
         } finally {
           stopBgProcAndSaveLog(backgroundPids, archiveLog)
-          storeJunitResults 'realm/realm-library/build/outputs/androidTest-results/connected/flavors/**/TEST-*.xml'
-=======
-        stage('Run instrumented tests') {
-          boolean archiveLog = true
-          String backgroundPid
-          try {
-            backgroundPid = startLogCatCollector()
-            gradle('realm', 'connectedUnitTests')
-            archiveLog = false;
-          } finally {
-            stopLogCatCollector(backgroundPid, archiveLog)
-            storeJunitResults 'realm/realm-library/build/outputs/androidTest-results/connected/**/TEST-*.xml'
-          }
->>>>>>> 51bf47c4
+          storeJunitResults 'realm/realm-library/build/outputs/androidTest-results/connected/**/TEST-*.xml'
         }
 
         // TODO: add support for running monkey on the example apps
