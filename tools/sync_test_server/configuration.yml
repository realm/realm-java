# Realm Object Server Configuration
#
# For each possible setting, the commented out values are the default values
# unless another default is mentioned explicitly.
#
# Paths specified in this file can be either absolute or relative.
# Relative paths are relative to the current working directory.


## ----------------------------------------------------------------------------
## The following options are MANDATORY, either by providing them in this file,
## or as command-line options:
## - storage: root_path
## - auth:public_key_path
## - auth:private_key_path
## ----------------------------------------------------------------------------


storage:
  ## The directory in which the realm server will store all its data files.
  ## This configuration option is MANDATORY.
  root_path: '/var/realm/sync-services'

## ----------------------------------------------------------------------------

auth:
  ## The path to the public and private keys (in PEM format) that will be used
  ## to validate identity tokens sent by clients.
  ## These configuration options are MANDATORY.
  public_key_path: '/public.pem'
  private_key_path: '/private.pem'

  sync_hosts:
    ## The hosts for which the authentication service will consider itself
    ## authoritative. It will decline to process any kind of requests for Realm
    ## files at other URLs. Addresses specified here must include host and port
    ## (authority part of the URL according to RFC 3986) on which the sync
    ## server is externally reachable. In addition to hosts configured here,
    ## the authentication service will always accept the following hosts:
    # - localhost:27800
    #
    # Additionally if a proxy server for the given protocol is configured, it
    # will also accept requests for Realm files at these hosts:
    # - ${proxy:http:listen_address}:${proxy:http:listen_port}
    # - ${proxy:https:listen_address}:${proxy:https:listen_port}
    #
    # The derived hosts will also include aliases for local addresses
    # with the following host names: '127.0.0.1', 'localhost' and '::'.

  ttls:
    ## The validity duration for Refresh Tokens. This can be a fairly high
    ## value, ranging from a single day to multiple years, depending on
    ## individual needs. Whenever the Refresh Token expires, clients will be
    ## forced to delegate again to the authorizing party. If the credentials
    ## there can be revoked by the user or are not opaquely managed by the
    ## client, then this would force the user to manual intervention after the
    ## expiration. Depending on the use case, this can be either desired or
    ## should be prevented. This value is represented in seconds.
    ## Default: 10 years.
    # refresh_token: 315360000

    ## The validity duration for Access Tokens. This should be a fairly small
    ## number, especially if you are concerned with revocations being applied
    ## quickly. This value is represented in seconds. Default: 1 minute.
<<<<<<< HEAD
=======
    ##
    ## WARNING : Changing this value may impact the timeout of the refresh
    ##           token test (AuthTests#preemptiveTokenRefresh)
>>>>>>> 50928188
    access_token: 20

  providers:
    ## Providers of authentication tokens. Each provider has a configuration
    ## object associated with it. If a provider is included here and its
    ## configuration is valid, it will be enabled.

    ## Possible providers: cloudkit, debug, google, facebook, realm, password
    ## Providers 'realm' and 'password' are always enabled:
    ## - The 'realm' provider is used to derive access tokens from a refresh token.
    ## - The 'password' provider is required for the dashboard to work. It supports
    ##   authentication through username/password and uses a PBKDF2 implementation.

    ## This enables login via CloudKit's user record name.
    # cloudkit:
      ## The key ID retrieved when adding the public key derived from the
      ## specified private_key_path in CloudKit's Server-to-Server Keys,
      ## available through the API Access settings in the CloudKit dashboard.
      # key_id: '0123456789abcdef0123456789abcdef0123456789abcdef0123456789abcdef'

      ## The path to the certificate.
      # private_key_path: 'cloudkit_eckey.pem'

      ## The container identifier in reverse domain name notation.
      # container: "iCloud.io.realm.exampleApp.ios"

      ## The environment in which CloudKit should be used. The default is
      ## 'development'. For the production deployment for apps on the AppStore
      ## you must specify 'production'.
      # environment: 'development'

    ## This enables authentication via a Google Sign-In access token for a
    ## specific app.
    # google:
      ## The client ID as retrieved when setting up the app in the Google
      ## Developer Console.
      # clientId: '012345678901-abcdefghijklmnopqrstvuvwxyz01234.apps.googleusercontent.com'

    ## This enables authentication via a Facebook access token for a specific app.
    ## This provider needs no configuration (uncommenting the next line enables it).
    # facebook: {}

    ## This enables authentication via an Azure Active Directory access token for a specific directory.
    # azuread:
      ## The Directory Id as retrieved from the Active Directory properties in the Azure portal.
      # tenant_id: '01234567-89ab-cdef-0123-4567890a'

    ## This would enable a custom authentication provider with the name "custom/twitter".
    ## The prefix "custom/" is necessary for all authentication providers using a custom
    ## implementation to ensure forwards-compatiblity and avoid name clashes.
    # custom/twitter:
      ## The implementation to be used. This can be either one of the predefined
      ## implementations under a custom name or a custom implementation found at
      ## the include_path or if not given at the auth:providers_include_path.
      # implementation: custom_provider_implementation.js

      ## The include path to use for this providers custom implementation.
      # include_path: /~/.realm/auth

      ## Beyond that custom implementations can define custom configuration
      ## options which will be populated to their configuration and merged with
      ## the default values they can define.
     debug: {}

## ----------------------------------------------------------------------------

proxy:
  ## Network settings for the externally accessible proxy module.
  ## This can be enabled for both HTTP and HTTPS traffic simultaneously, and
  ## forwards traffic to the sync and services internal modules.
  ## It is possible to disable and replace the proxy module by another reverse proxy.
  ##
  ## Note: The proxy module forwards traffic to the internal modules on the
  ## addresses and ports they listen on (as configured in the `network' section below).
  ##
  ## Shown below is a diagram of the default network configuration:
  ##
  ##                                                                     +----------------------+
  ##                                                                     |                      |
  ##                                                                     |     Sync module      |
  ##                                                                     |                      |
  ##                                                                     |      (internal)      |
  ##                                                                     |                      |
  ##                                                                 +-> |  Defaults:           |
  ## +----------------+             +---------------------------+    |   |   Listen: 127.0.0.1  |
  ## |                |             |                           |    |   |   Ports:             |
  ## |  Realm Client  +------+      |        Proxy module       |    |   |    WS: tcp/27800     |
  ## |                |      |      |                           |    |   |                      |
  ## +-----------------      |      |  (externally accessible)  |    |   +----------------------+
  ##                         +----> |                           |    |
  ##                                |  Defaults:                |    |
  ##                         +----> |   Listen: 0.0.0.0         +----+
  ##      +------------      |      |   Ports:                  |    |   +----------------------+
  ##      |           |      |      |    HTTP & WS: tcp/9080    |    |   |                      |
  ##      |  Browser  +------+      |    HTTPS & WSS: tcp/9443  |    |   |    Services module   |
  ##      |           |             |                           |    |   |                      |
  ##      +-----------+             +---------------------------+    |   |      (internal)      |
  ##                                                                 +-> |                      |
  ##                                                                     |  Defaults:           |
  ##                            Note: The proxy module can be            |   Listen: 127.0.0.1  |
  ##                                  replaced by NGINX or other         |    Ports:            |
  ##                                  reverse proxies                    |     HTTP: tcp/27080  |
  ##                                                                     |                      |
  ##                                                                     +----------------------+

  http:
    ## Whether or not to enable the HTTP proxy module. It enables multiplexing requests
    ## by forwarding incoming requests on a single port to all services.
    # enable: true

    ## The address/interface on which the HTTP proxy module should listen. This defaults
    ## to 127.0.0.1. If you wish to listen on all available interfaces,
    ## uncomment the following line.
    listen_address: '0.0.0.0'

    ## The port that the HTTP proxy module should bind to.
    listen_port: 9080

  https:
    ## Whether or not to enable the HTTPS proxy module. It enables multiplexing requests
    ## by forwarding incoming requests on a single port to all services.
    ## Note that even if it enabled, the HTTPS proxy will only start if supplied
    ## with a valid pair of certificates through certificate_path and private_key_path below.
     enable: true

    ## The path to the certificate and private keys (in PEM format) that will be used
    ## to set up the HTTPS server accepting connections.
    ## These configuration options are MANDATORY to start the HTTPS proxy module.
     certificate_path: '/127_0_0_1-chain.crt.pem'
     private_key_path: '/127_0_0_1-server.key.pem'

    ## The address/interface on which the HTTPS proxy module should listen. This defaults
    ## to 127.0.0.1. If you wish to listen on all available interfaces,
    ## uncomment the following line.
     listen_address: '0.0.0.0'

    ## The port that the HTTPS proxy module should bind to.
     listen_port: 9443

## ----------------------------------------------------------------------------

network:
  ## Network settings for internal modules, to which traffic is forwarded from
  ## the proxy module. The proxy module will automatically forward traffic to the
  ## internal modules on the ports they are configured to listen on in this section.

  http:
    ## The address/interface on which the server should listen for HTTP
    ## services. This includes Dashboard and Authentication APIs.
    ## This defaults to 127.0.0.1. If you wish to listen on all available
    ## interfaces, uncomment the following line.
    # listen_address: '0.0.0.0'

    ## The port on which to listen for incoming requests to the Dashboard
    ## and authentication APIs. This defaults to 27080.
    # listen_port: 27080

## ----------------------------------------------------------------------------

sync:
  ## Synchronization service settings, including clustering and load balancing.

  servers:
    ## An array of entries describing the cluster configuration.
    ##
    ## If no servers are configured, a default entry is inserted with the
    ## following settings:
    ##   - id: '0'
    ##     address: '0.0.0.0'
    ##     port: 27800
    ##
    ## Each entry must contain the following entries:
    ##
    ##    'id': A unique string ID used to distinguish between backend servers.
    ##          This must remain stable, even if the particular backend server
    ##          is moved to a different address or port.
    ##
    ##    'address': The address of the cluster participant. If '0.0.0.0' or
    ##               '::', a sync server will be started on localhost (listening
    ##               on '127.0.0.1' or '::1', respectively). Otherwise, it is
    ##               assumed that the sync server is an external process,
    ##               potentially on a separate machine.
    ##
    ##    'port': The port on which to connect to the particular cluster node.
    ##            If address was '0.0.0.0' or '::', this is also the port number
    ##            on which the local cluster node will listen for connections.

## ----------------------------------------------------------------------------

logging:
  ## The logging level of the server.
  ##
  ## Note: This used to be an integer, but has been updated to be more
  ## descriptive. The integer values are no longer supported.
  ##
  ## Possible values (from most to least verbose):
  ##
  ##   all: no filtering
  ##   trace
  ##   debug
  ##   detail
  ##   info: good for production (default)
  ##   warn
  ##   error
  ##   fatal
  ##   off: all output suppressed
   level: 'detail'

  ## The file to which the synchronisation server should log. This should
  ## be a writable path from the perspective of the user under which the
  ## server runs. If no path is specified, the server will log to stdout.
  # path: '/var/log/realm-object-server.log'

## ----------------------------------------------------------------------------

performance:
  ## The maximum number of Realm files that the server will have open
  ## concurrently (LRU cache). The default is 256.
  ## Only change this option if directed to by Realm support.
  # max_open_files: 256

## ----------------------------------------------------------------------------

backup:
  ## The backup is a server that delivers continuous backup of the Realms in
  ## storage.root_path specified above. The backup is delivered to all connected
  ## backup clients. Backup clients must be started separately with network
  ## configuration parameters matching those of the server.

  enable:
    ## Whether or not to enable the backup server.
    # enable: true

  network:
    ## The address/interface on which the backup server should listen. This
    ## defaults to 127.0.0.1. If you wish to listen on all available interfaces,
    ## uncomment the following line.
    # listen_address: '0.0.0.0'

    ## The port on which to listen. The backup server uses port 27810 by
    ## default. For most deployments, there should not be a need to change this.
    # listen_port: 27810

  logging:
    ## The logging level of the backup server.
    ## The values are identical to the logging levels described above.
    ## The default level is 'info'.
    # level: 'info'

    ## The file to which the synchronisation server should log. This should
    ## be a writable path from the perspective of the user under which the
    ## server runs. If no path is specified, the server will log to stdout.
    # path: '/var/log/realm-object-server-backup.log'<|MERGE_RESOLUTION|>--- conflicted
+++ resolved
@@ -62,12 +62,9 @@
     ## The validity duration for Access Tokens. This should be a fairly small
     ## number, especially if you are concerned with revocations being applied
     ## quickly. This value is represented in seconds. Default: 1 minute.
-<<<<<<< HEAD
-=======
     ##
     ## WARNING : Changing this value may impact the timeout of the refresh
     ##           token test (AuthTests#preemptiveTokenRefresh)
->>>>>>> 50928188
     access_token: 20
 
   providers:
