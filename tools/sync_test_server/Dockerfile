--- conflicted
+++ resolved
@@ -1,8 +1,4 @@
-<<<<<<< HEAD
-FROM node:10.13
-=======
 FROM node:10
->>>>>>> d20ba5bf
 
 # set timezone to Copenhagen (by default it's using UTC) to match Android's device time.
 RUN cp /usr/share/zoneinfo/Europe/Copenhagen /etc/localtime
