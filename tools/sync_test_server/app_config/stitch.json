{
<<<<<<< HEAD
    "app_id": "realm-sdk-integration-tests-dpjkj",
=======
    "app_id": "realm-sdk-integration-tests-nldpe",
>>>>>>> 672a355e
    "config_version": 20180301,
    "name": "realm-sdk-integration-tests",
    "location": "US-VA",
    "deployment_model": "GLOBAL",
    "security": {},
    "custom_user_data_config": {
        "enabled": true,
        "mongo_service_id": "5ede0729eab8deea4edf0579",
        "database_name": "test_data",
        "collection_name": "custom_user_data",
        "user_id_field": "userid"
    },
    "sync": {
        "development_mode_enabled": true
    }
}<|MERGE_RESOLUTION|>--- conflicted
+++ resolved
@@ -1,9 +1,5 @@
 {
-<<<<<<< HEAD
-    "app_id": "realm-sdk-integration-tests-dpjkj",
-=======
     "app_id": "realm-sdk-integration-tests-nldpe",
->>>>>>> 672a355e
     "config_version": 20180301,
     "name": "realm-sdk-integration-tests",
     "location": "US-VA",
