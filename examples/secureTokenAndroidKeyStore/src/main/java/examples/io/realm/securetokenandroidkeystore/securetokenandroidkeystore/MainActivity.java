/*
 * Copyright 2016 Realm Inc.
 *
 * Licensed under the Apache License, Version 2.0 (the "License");
 * you may not use this file except in compliance with the License.
 * You may obtain a copy of the License at
 *
 * http://www.apache.org/licenses/LICENSE-2.0
 *
 * Unless required by applicable law or agreed to in writing, software
 * distributed under the License is distributed on an "AS IS" BASIS,
 * WITHOUT WARRANTIES OR CONDITIONS OF ANY KIND, either express or implied.
 * See the License for the specific language governing permissions and
 * limitations under the License.
 */

package examples.io.realm.securetokenandroidkeystore.securetokenandroidkeystore;

import android.os.Bundle;
import android.support.v4.content.ContextCompat;
import android.support.v7.app.AppCompatActivity;
import android.widget.TextView;

import com.example.securetokenandroidkeystore.R;

import org.json.JSONArray;
import org.json.JSONException;
import org.json.JSONObject;

import java.security.KeyStoreException;
import java.util.UUID;

import io.realm.Realm;
import io.realm.SyncConfiguration;
import io.realm.SyncManager;
<<<<<<< HEAD
import io.realm.User;
import io.realm.internal.objectserver.SyncUser;
=======
import io.realm.SyncUser;
import io.realm.android.SecureUserStore;
import io.realm.internal.android.crypto.CipherClient;
import io.realm.internal.objectserver.ObjectServerUser;
>>>>>>> 14a53d8f
import io.realm.internal.objectserver.Token;
import realm.io.android.CipherClient;
import realm.io.android.SecureUserStore;

/**
 * Activity responsible of unlocking the KeyStore
 * before using the {@link realm.io.android.SecureUserStore} to encrypt
 * the Token we get from the session
 */
public class MainActivity extends AppCompatActivity {
    private CipherClient cryptoClient;
    private TextView txtKeystoreState;
    @Override
    protected void onCreate(Bundle savedInstanceState) {
        super.onCreate(savedInstanceState);
        setContentView(R.layout.activity_main);
        txtKeystoreState = (TextView) findViewById(R.id.txtLabelKeyStore);

        try {
            cryptoClient = new CipherClient(this);
            if (cryptoClient.isKeystoreUnlocked()) {
//                buildSyncConf();
                keystoreUnlockedMessage();
            } else {
                cryptoClient.unlockKeystore();
            }
        } catch (KeyStoreException e) {
            e.printStackTrace();
        }
    }

    @Override
    protected void onResume() {
        super.onResume();
        try {
            // We return to the app after the KeyStore is unlocked or not.
            if (cryptoClient.isKeystoreUnlocked()) {
//                buildSyncConf();
                keystoreUnlockedMessage ();
            } else {
                keystoreLockedMessage ();
            }
        } catch (KeyStoreException e) {
            e.printStackTrace();
        }
    }

    // build SyncConfiguration with a user store to store encrypted Token.
    private void buildSyncConf () {
        try {
            SyncManager.setUserStore(new SecureUserStore(MainActivity.this));
            // the rest of Sync logic ...
            SyncUser user = createTestUser(0);
            String url = "realm://objectserver.realm.io/default";
            Realm.init(this);
            SyncConfiguration secureConfig = new SyncConfiguration.Builder(user, url).build();
            Realm realm = Realm.getInstance(secureConfig);
            // ... 

        } catch (KeyStoreException e) {
            e.printStackTrace();
        }
    }
    // Helpers
    private final static String USER_TOKEN = UUID.randomUUID().toString();
    private final static String REALM_TOKEN = UUID.randomUUID().toString();

    private static SyncUser createTestUser(long expires) {
        Token userToken = new Token(USER_TOKEN, "JohnDoe", null, expires, null);
        Token accessToken = new Token(REALM_TOKEN, "JohnDoe", "/foo", expires, new Token.Permission[] {Token.Permission.DOWNLOAD });
        ObjectServerUser.AccessDescription desc = new ObjectServerUser.AccessDescription(accessToken, "/data/data/myapp/files/default", false);

        JSONObject obj = new JSONObject();
        try {
            JSONArray realmList = new JSONArray();
            JSONObject realmDesc = new JSONObject();
            realmDesc.put("uri", "realm://objectserver.realm.io/default");// <---- REPLACE WITH YOUR URL
            realmDesc.put("description", desc.toJson());
            realmList.put(realmDesc);

            obj.put("authUrl", "http://objectserver.realm.io/auth");// <---- REPLACE WITH YOUR URL
            obj.put("userToken", userToken.toJson());
            obj.put("realms", realmList);
            return SyncUser.fromJson(obj.toString());
        } catch (JSONException e) {
            throw new RuntimeException(e);
        }
    }

    private void keystoreLockedMessage () {
        txtKeystoreState.setBackgroundColor(ContextCompat.getColor(this, R.color.colorLocked));
        txtKeystoreState.setText(R.string.locked_text);
    }

    private void keystoreUnlockedMessage () {
        txtKeystoreState.setBackgroundColor(ContextCompat.getColor(this, R.color.colorActivated));
        txtKeystoreState.setText(R.string.unlocked_text);
    }
}
<|MERGE_RESOLUTION|>--- conflicted
+++ resolved
@@ -33,22 +33,15 @@
 import io.realm.Realm;
 import io.realm.SyncConfiguration;
 import io.realm.SyncManager;
-<<<<<<< HEAD
-import io.realm.User;
-import io.realm.internal.objectserver.SyncUser;
-=======
 import io.realm.SyncUser;
 import io.realm.android.SecureUserStore;
 import io.realm.internal.android.crypto.CipherClient;
 import io.realm.internal.objectserver.ObjectServerUser;
->>>>>>> 14a53d8f
 import io.realm.internal.objectserver.Token;
-import realm.io.android.CipherClient;
-import realm.io.android.SecureUserStore;
 
 /**
  * Activity responsible of unlocking the KeyStore
- * before using the {@link realm.io.android.SecureUserStore} to encrypt
+ * before using the {@link io.realm.android.SecureUserStore} to encrypt
  * the Token we get from the session
  */
 public class MainActivity extends AppCompatActivity {
@@ -63,7 +56,7 @@
         try {
             cryptoClient = new CipherClient(this);
             if (cryptoClient.isKeystoreUnlocked()) {
-//                buildSyncConf();
+                buildSyncConf();
                 keystoreUnlockedMessage();
             } else {
                 cryptoClient.unlockKeystore();
@@ -79,7 +72,7 @@
         try {
             // We return to the app after the KeyStore is unlocked or not.
             if (cryptoClient.isKeystoreUnlocked()) {
-//                buildSyncConf();
+                buildSyncConf();
                 keystoreUnlockedMessage ();
             } else {
                 keystoreLockedMessage ();
@@ -96,7 +89,6 @@
             // the rest of Sync logic ...
             SyncUser user = createTestUser(0);
             String url = "realm://objectserver.realm.io/default";
-            Realm.init(this);
             SyncConfiguration secureConfig = new SyncConfiguration.Builder(user, url).build();
             Realm realm = Realm.getInstance(secureConfig);
             // ... 
@@ -118,11 +110,11 @@
         try {
             JSONArray realmList = new JSONArray();
             JSONObject realmDesc = new JSONObject();
-            realmDesc.put("uri", "realm://objectserver.realm.io/default");// <---- REPLACE WITH YOUR URL
+            realmDesc.put("uri", "realm://objectserver.realm.io/default");
             realmDesc.put("description", desc.toJson());
             realmList.put(realmDesc);
 
-            obj.put("authUrl", "http://objectserver.realm.io/auth");// <---- REPLACE WITH YOUR URL
+            obj.put("authUrl", "http://objectserver.realm.io/auth");
             obj.put("userToken", userToken.toJson());
             obj.put("realms", realmList);
             return SyncUser.fromJson(obj.toString());
