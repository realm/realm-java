--- conflicted
+++ resolved
@@ -2,13 +2,8 @@
 apply plugin: 'realm-android'
 
 android {
-<<<<<<< HEAD
-    compileSdkVersion 25
-    buildToolsVersion "24.0.0"
-=======
     compileSdkVersion rootProject.sdkVersion
     buildToolsVersion rootProject.buildTools
->>>>>>> 73271515
 
     defaultConfig {
         applicationId "io.realm.examples.securetokenandroidkeystore"
