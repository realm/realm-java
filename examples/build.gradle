--- conflicted
+++ resolved
@@ -35,11 +35,7 @@
             maven { url 'https://jitpack.io' }
         }
         dependencies {
-<<<<<<< HEAD
-            classpath 'com.android.tools.build:gradle:3.1.4'
-=======
             classpath "com.android.tools.build:gradle:${projectDependencies.get("GRADLE_BUILD_TOOLS")}"
->>>>>>> a1cbe189
             classpath 'com.jfrog.bintray.gradle:gradle-bintray-plugin:1.7.3'
             classpath "io.realm:realm-gradle-plugin:${currentVersion}"
         }
