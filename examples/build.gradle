project.ext.sdkVersion = 25
project.ext.buildTools = '25.0.3'

// Don't cache SNAPSHOT (changing) dependencies.
configurations.all {
    resolutionStrategy.cacheChangingModulesFor 0, 'seconds'
}

allprojects {
    def currentVersion = file("${rootDir}/../version.txt").text.trim()

    def props = new Properties()
    props.load(new FileInputStream("${rootDir}/../realm.properties"))
    props.each { key, val ->
        project.ext.set(key, val)
    }

    buildscript {
        repositories {
            google()
            mavenLocal()
            jcenter()
            maven { url 'https://jitpack.io' }
        }
        dependencies {
<<<<<<< HEAD
            classpath 'com.android.tools.build:gradle:3.0.0-alpha4'
=======
            classpath 'com.android.tools.build:gradle:2.3.3'
>>>>>>> 95f01fb4
            classpath 'com.jfrog.bintray.gradle:gradle-bintray-plugin:1.6'
            classpath 'com.novoda:gradle-android-command-plugin:1.5.0'
            classpath "io.realm:realm-gradle-plugin:${currentVersion}"
        }
    }

    group = 'io.realm'
    version = currentVersion

    repositories {
        mavenLocal()
        jcenter()
        google()
    }
}

task wrapper(type: Wrapper) {
    gradleVersion = project.gradleVersion
}<|MERGE_RESOLUTION|>--- conflicted
+++ resolved
@@ -23,11 +23,7 @@
             maven { url 'https://jitpack.io' }
         }
         dependencies {
-<<<<<<< HEAD
             classpath 'com.android.tools.build:gradle:3.0.0-alpha4'
-=======
-            classpath 'com.android.tools.build:gradle:2.3.3'
->>>>>>> 95f01fb4
             classpath 'com.jfrog.bintray.gradle:gradle-bintray-plugin:1.6'
             classpath 'com.novoda:gradle-android-command-plugin:1.5.0'
             classpath "io.realm:realm-gradle-plugin:${currentVersion}"
