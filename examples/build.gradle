project.ext.sdkVersion = 27
project.ext.minSdkVersion = 15
project.ext.buildTools = '27.0.2'

// Don't cache SNAPSHOT (changing) dependencies.
configurations.all {
    resolutionStrategy.cacheChangingModulesFor 0, 'seconds'
}

static String getAppId (path) {
    String build = new File(path).text
    def matcher = build =~ 'applicationId.*'
    def appId = matcher.size() > 0 ? matcher[0].trim() - 'applicationId' - ~/\s/ : ''
    String myappId = appId.replaceAll('"', '')
    myappId = myappId.replaceAll('\'', '')
    return myappId
}

allprojects {
    def currentVersion = file("${rootDir}/../version.txt").text.trim()

    def props = new Properties()
    props.load(new FileInputStream("${rootDir}/../realm.properties"))
    props.each { key, val ->
        project.ext.set(key, val)
    }

    buildscript {
        repositories {
            google()
            mavenLocal()
            jcenter()
            maven { url 'https://jitpack.io' }
        }
        dependencies {
<<<<<<< HEAD
            classpath 'com.android.tools.build:gradle:3.0.1'
=======
            classpath 'com.android.tools.build:gradle:3.1.0-alpha06'
>>>>>>> 35b57da8
            classpath 'com.jfrog.bintray.gradle:gradle-bintray-plugin:1.7.3'
            classpath "io.realm:realm-gradle-plugin:${currentVersion}"
        }
    }

    group = 'io.realm'
    version = currentVersion

    repositories {
        mavenLocal()
        jcenter()
        google()
    }

    if (!project.name.startsWith("realm-examples")
            && !project.name.startsWith("library")
            && !project.name.startsWith("moduleExample")) { // exclude root and library project
        ["Debug", "Release"].each {
            task "monkey${it}"(dependsOn: "install${it}") {
                doLast {
                    def numberOfEvents = 2000
                    def appId = getAppId("${project.projectDir}/build.gradle")
                    def process = "adb shell monkey -p ${appId} ${numberOfEvents}".execute([], project.rootDir)

                    def sout = new StringBuilder(), serr = new StringBuilder()
                    process.consumeProcessOutput(sout, serr)
                    process.waitFor()

                    if (process.exitValue() != 0
                            || serr?.toString()?.trim()?.size() > 0
                            || !sout?.toString()?.trim()?.contains("Events injected: ${numberOfEvents}")) {
                        // fail Gradle build
                        throw new GradleException("monkey failed for AppID: ${appId} \nStd out:  ${sout}\nStd err:  ${serr}")
                    }
                }
            }
        }
    }
}

task wrapper(type: Wrapper) {
    gradleVersion = project.gradleVersion
    distributionType = 'all'
}<|MERGE_RESOLUTION|>--- conflicted
+++ resolved
@@ -33,11 +33,7 @@
             maven { url 'https://jitpack.io' }
         }
         dependencies {
-<<<<<<< HEAD
-            classpath 'com.android.tools.build:gradle:3.0.1'
-=======
             classpath 'com.android.tools.build:gradle:3.1.0-alpha06'
->>>>>>> 35b57da8
             classpath 'com.jfrog.bintray.gradle:gradle-bintray-plugin:1.7.3'
             classpath "io.realm:realm-gradle-plugin:${currentVersion}"
         }
