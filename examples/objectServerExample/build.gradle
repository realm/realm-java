--- conflicted
+++ resolved
@@ -60,16 +60,10 @@
 }
 
 dependencies {
-<<<<<<< HEAD
     implementation 'com.android.support:support-v4:25.2.0'
     implementation 'com.android.support:design:25.2.0'
+    implementation 'com.android.support:design:25.2.0'
+    implementation 'me.zhanghai.android.materialprogressbar:library:1.3.0'
     implementation 'com.jakewharton:butterknife:8.5.1'
-=======
-    compile 'com.android.support:support-v4:25.2.0'
-    compile 'com.android.support:appcompat-v7:25.2.0'
-    compile 'com.android.support:design:25.2.0'
-    compile 'me.zhanghai.android.materialprogressbar:library:1.3.0'
-    compile 'com.jakewharton:butterknife:8.5.1'
->>>>>>> cc184b04
     annotationProcessor 'com.jakewharton:butterknife-compiler:8.5.1'
 }