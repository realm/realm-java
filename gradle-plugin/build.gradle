--- conflicted
+++ resolved
@@ -55,19 +55,11 @@
      and this https://www.littlerobots.nl/blog/Whats-next-for-android-apt/ for more info.
    */
     compile 'com.neenbedankt.gradle.plugins:android-apt:1.8' //TODO: https://www.littlerobots.nl/blog/Whats-next-for-android-apt/
-<<<<<<< HEAD
-    compileOnly 'com.android.tools.build:gradle:3.1.4'
-
-    testCompile gradleTestKit()
-    testCompile 'junit:junit:4.12'
-    testCompile 'com.android.tools.build:gradle:3.1.4'
-=======
     compileOnly "com.android.tools.build:gradle:${projectDependencies.get("GRADLE_BUILD_TOOLS")}"
 
     testCompile gradleTestKit()
     testCompile 'junit:junit:4.12'
     testCompile "com.android.tools.build:gradle:${projectDependencies.get("GRADLE_BUILD_TOOLS")}"
->>>>>>> a1cbe189
 }
 
 //for Ant filter
