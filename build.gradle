--- conflicted
+++ resolved
@@ -20,36 +20,11 @@
     project.set(key, val)
 }
 
-<<<<<<< HEAD
-def getSdk() {
-    if (!System.env.ANDROID_HOME) {
-        throw new GradleException('The ANDROID_HOME environment variable is not set.')
-    }
-    def sdkDir = file(System.env.ANDROID_HOME)
-    if (!sdkDir.directory) {
-        throw new GradleException('The path provided in the ANDROID_HOME environment variable is not a folder.')
-    }
-    return sdkDir
-}
-
-def getNdk() {
-    if (!System.env.NDK_HOME) {
-        throw new GradleException('The NDK_HOME environment variable is not set.')
-    }
-    def ndkDir = file(System.env.NDK_HOME)
-    if (!ndkDir.directory) {
-        throw new GradleException('The path provided in the NDK_HOME environment variable is not a folder.')
-    } else if (!file("${sdndkDirkDir}/RELEASE.TXT").file) {
-        throw new GradleException('The path provided in the NDK_HOME environment variable does not seem to be an Android NDK.')
-    }
-    return ndkDir
-=======
 task assembleGradlePlugin(type:GradleBuild) {
     group = 'Build'
     description = 'Assemble the Realm Gradle plugin'
     buildFile = file('gradle-plugin/build.gradle')
     tasks = ['assemble']
->>>>>>> 6819e9ad
 }
 
 task assembleRealm(type:GradleBuild) {
