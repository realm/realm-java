package io.realm.util

import android.util.ArraySet
import io.realm.ErrorCode
import io.realm.ObjectServerError
import org.hamcrest.Matcher
import org.junit.Assert.*
import org.junit.rules.ErrorCollector
<<<<<<< HEAD
import java.io.Closeable
=======
import kotlin.test.assertFailsWith
>>>>>>> 0c08e9b8

// Helper methods for improving Kotlin unit tests.

/**
 * Verify that an [ObjectServerError] exception is thrown with a specific [ErrorCode]
 */
inline fun assertFailsWithErrorCode(expectedCode: ErrorCode, method: () -> Unit) {
    try {
        method()
        fail()
    } catch (e: ObjectServerError) {
        assertEquals("Unexpected error code", expectedCode, e.errorCode)
    }
}

inline fun <reified T> ErrorCollector.assertFailsWith(block : () -> Unit){
    try {
        block()
    } catch (e : Exception) {
        if (e !is T) {
            addError(e)
        }
    }
}

<<<<<<< HEAD
/**
 * A **resource container** to keep references for objects that should later be closed.
 */
class ResourceContainer : Closeable {
    val resources = ArraySet<Closeable>()

    @Synchronized
    override fun close() {
        resources.map { it.close() }
    }

    @Synchronized
    fun add(resource: Closeable) {
        resources.add(resource)
    }
}
=======
inline fun <reified T> assertFailsWithMessage(matcher: Matcher<in String?>, block : () -> Unit){
    try {
        block()
        fail("assertFailsWithMessage completed without expected exception")
    } catch (e : Exception) {
        if (e !is T) {
            throw AssertionError("assertFailsWithMessage did not throw expected exception: " + T::class.java.name)
        }
        assertThat(e.message, matcher)
    }
}
>>>>>>> 0c08e9b8
<|MERGE_RESOLUTION|>--- conflicted
+++ resolved
@@ -6,11 +6,8 @@
 import org.hamcrest.Matcher
 import org.junit.Assert.*
 import org.junit.rules.ErrorCollector
-<<<<<<< HEAD
 import java.io.Closeable
-=======
 import kotlin.test.assertFailsWith
->>>>>>> 0c08e9b8
 
 // Helper methods for improving Kotlin unit tests.
 
@@ -36,7 +33,18 @@
     }
 }
 
-<<<<<<< HEAD
+inline fun <reified T> assertFailsWithMessage(matcher: Matcher<in String?>, block : () -> Unit){
+    try {
+        block()
+        fail("assertFailsWithMessage completed without expected exception")
+    } catch (e : Exception) {
+        if (e !is T) {
+            throw AssertionError("assertFailsWithMessage did not throw expected exception: " + T::class.java.name)
+        }
+        assertThat(e.message, matcher)
+    }
+}
+
 /**
  * A **resource container** to keep references for objects that should later be closed.
  */
@@ -53,16 +61,3 @@
         resources.add(resource)
     }
 }
-=======
-inline fun <reified T> assertFailsWithMessage(matcher: Matcher<in String?>, block : () -> Unit){
-    try {
-        block()
-        fail("assertFailsWithMessage completed without expected exception")
-    } catch (e : Exception) {
-        if (e !is T) {
-            throw AssertionError("assertFailsWithMessage did not throw expected exception: " + T::class.java.name)
-        }
-        assertThat(e.message, matcher)
-    }
-}
->>>>>>> 0c08e9b8
