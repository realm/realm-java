/*
 * Copyright 2020 Realm Inc.
 *
 * Licensed under the Apache License, Version 2.0 (the "License");
 * you may not use this file except in compliance with the License.
 * You may obtain a copy of the License at
 *
 * http://www.apache.org/licenses/LICENSE-2.0
 *
 * Unless required by applicable law or agreed to in writing, software
 * distributed under the License is distributed on an "AS IS" BASIS,
 * WITHOUT WARRANTIES OR CONDITIONS OF ANY KIND, either express or implied.
 * See the License for the specific language governing permissions and
 * limitations under the License.
 */

package io.realm

import androidx.test.ext.junit.runners.AndroidJUnit4
import io.realm.admin.ServerAdmin
import io.realm.rule.BlockingLooperThread
import org.bson.*
import org.bson.codecs.StringCodec
import org.bson.codecs.configuration.CodecRegistries
import org.bson.codecs.pojo.PojoCodecProvider
import org.bson.types.Decimal128
import org.bson.types.ObjectId
import org.junit.After
import org.junit.Before
import org.junit.Test
import org.junit.runner.RunWith
import kotlin.test.assertEquals

@RunWith(AndroidJUnit4::class)
class RealmFunctionsTests {
    private val looperThread = BlockingLooperThread()

    private lateinit var app: TestRealmApp
    private lateinit var functions : RealmFunctions

    private lateinit var anonUser: RealmUser
    private lateinit var admin: ServerAdmin

    @Before
    fun setup() {
        app = TestRealmApp()
<<<<<<< HEAD
        admin = ServerAdmin()
        anonUser = app.login(RealmCredentials.anonymous())

        functions = RealmFunctions(anonUser, app.configuration.codecRegistry)
=======
        functions = RealmFunctions(app.configuration.defaultCodecRegistry)
>>>>>>> ae832149
    }

    @After
    fun teardown() {
        if (this::app.isInitialized) {
            app.close()
        }
    }

    // Test of BSON JNI round trip until superseded with actual public api tests are added.
    @Test
    fun jniRoundTripForDefaultCodecRegistry() {
        val i32 = 42
        val i64 = 42L

        for (type in BsonType.values()) {
            when (type) {
                BsonType.DOUBLE -> {
<<<<<<< HEAD
                    val actual = functions.callFunction("echo", listOf(1.4f), java.lang.Float::class.java).toFloat()
                    assertEquals(1.4f, actual)
                    assertEquals(1.4, functions.callFunction("echo", listOf(1.4f), java.lang.Double::class.java).toDouble())
=======
                    assertEquals(1.4f, functions.invoke(1.4f, java.lang.Float::class.java).toFloat())
                    assertEquals(1.4, functions.invoke(1.4, java.lang.Double::class.java).toDouble())
>>>>>>> ae832149
                    assertTypedEcho(BsonDouble(1.4), BsonDouble::class.java)
                }
                BsonType.STRING -> {
                    assertTypedEcho("Realm", String::class.java)
                    assertTypedEcho(BsonString("Realm"), BsonString::class.java)
                }
                BsonType.ARRAY -> {
                    // FIXME Fails in C++ parsing when boolean values are added...needs investigation
                    //  io.realm.exceptions.RealmError: Unrecoverable error. current state '$1' is not of expected state '$2' in /Users/claus.rorbech/proj/realm-java/realm/realm-library/src/main/cpp/io_realm_RealmFunctions.cpp line 32
                    //val listValues = listOf<Any>(true, i32, i64)
                    val listValues = listOf<Any>(i32, i64)
                    assertTypedEcho(listValues, List::class.java)
                }
<<<<<<< HEAD
//                BsonType.BINARY -> {
//                    val value = byteArrayOf(1, 2, 3)
//                    val actual = functions.callFunction("echo", listOf(value), ByteArray::class.java)
//                    assertEquals(value.toList(), actual.toList())
//                    // FIXME Does not seem to preserve type
//                    // assertTypedEcho(BsonBinary(UUID.randomUUID()), BsonBinary::class.java)
//                    assertTypedEcho(BsonBinary(byteArrayOf(1,2,3)), BsonBinary::class.java)
//                }
=======
                BsonType.BINARY -> {
                    val value = byteArrayOf(1, 2, 3)
                    val actual = functions.invoke(value, ByteArray::class.java)
                    assertEquals(value.toList(), actual.toList())
                    // FIXME C++ Does not seem to preserve subtype
                    // arg      = "{"value": {"$binary": {"base64": "JmS8oQitTny4IPS2tyjmdA==", "subType": "04"}}}"
                    // response = "{"value":{"$binary":{"base64":"JmS8oQitTny4IPS2tyjmdA==","subType":"00"}}}"
                    // assertTypedEcho(BsonBinary(UUID.randomUUID()), BsonBinary::class.java)
                    assertTypedEcho(BsonBinary(byteArrayOf(1,2,3)), BsonBinary::class.java)
                }
>>>>>>> ae832149
                BsonType.OBJECT_ID -> {
                    assertTypedEcho(ObjectId(), ObjectId::class.java)
                    assertTypedEcho(BsonObjectId(ObjectId()), BsonObjectId::class.java)
                }
                BsonType.BOOLEAN -> {
                    val value: Boolean = true
                    val actual: java.lang.Boolean = functions.callFunction("echo", listOf(value), java.lang.Boolean::class.java)
                    assertEquals(value, actual.booleanValue())
                    assertTypedEcho(BsonBoolean(true), BsonBoolean::class.java)
                }
                BsonType.INT32 -> {
                    assertEquals(32, functions.invoke(32, Integer::class.java).toInt())
                    assertTypedEcho(BsonInt32(32), BsonInt32::class.java)
                }
                BsonType.INT64 -> {
                    assertEquals(32L, functions.invoke(32L, java.lang.Long::class.java).toLong())
                    assertTypedEcho(BsonInt64(32), BsonInt64::class.java)
                }
                BsonType.DECIMAL128 -> {
                    assertTypedEcho(Decimal128(32L), Decimal128::class.java)
                    assertTypedEcho(BsonDecimal128(Decimal128(32L)), BsonDecimal128::class.java)
                }
                // TODO
                BsonType.DOCUMENT,
                BsonType.UNDEFINED,
                BsonType.DATE_TIME,
                BsonType.NULL,
                BsonType.REGULAR_EXPRESSION,
                BsonType.SYMBOL,
                BsonType.DB_POINTER,
                BsonType.JAVASCRIPT,
                BsonType.JAVASCRIPT_WITH_SCOPE,
                BsonType.TIMESTAMP,
                BsonType.END_OF_DOCUMENT,
                BsonType.MIN_KEY,
                BsonType.MAX_KEY -> {
                    // No conversion is implemented for these types yet
                }
            }
        }
    }

    private fun <T: Any> assertTypedEcho(value: T, returnClass: Class<T>) : T {
        val actual = functions.callFunction("echo", listOf(value), returnClass)
        assertEquals(value, actual)
        return actual
    }

    // Test of BSON JNI round trip until superseded with actual public api tests are added.
    data class Dog(var name: String? = null)
    @Test
    fun pojoCodecRegistry() {
        val pojoRegistry = CodecRegistries.fromRegistries(
                CodecRegistries.fromCodecs(StringCodec()),
                CodecRegistries.fromProviders(
                        PojoCodecProvider.builder()
                                .register(Dog::class.java)
                                .build()
                )
        )

        val input = Dog("PojoFido")

        val actual: Dog = functions.callFunction("echo", listOf(input), Dog::class.java, pojoRegistry)

        assertEquals(input, actual)
    }

}<|MERGE_RESOLUTION|>--- conflicted
+++ resolved
@@ -36,7 +36,7 @@
     private val looperThread = BlockingLooperThread()
 
     private lateinit var app: TestRealmApp
-    private lateinit var functions : RealmFunctions
+    private lateinit var functions: RealmFunctions
 
     private lateinit var anonUser: RealmUser
     private lateinit var admin: ServerAdmin
@@ -44,14 +44,10 @@
     @Before
     fun setup() {
         app = TestRealmApp()
-<<<<<<< HEAD
         admin = ServerAdmin()
         anonUser = app.login(RealmCredentials.anonymous())
 
-        functions = RealmFunctions(anonUser, app.configuration.codecRegistry)
-=======
-        functions = RealmFunctions(app.configuration.defaultCodecRegistry)
->>>>>>> ae832149
+        functions = RealmFunctions(anonUser, app.configuration.defaultCodecRegistry)
     }
 
     @After
@@ -70,14 +66,8 @@
         for (type in BsonType.values()) {
             when (type) {
                 BsonType.DOUBLE -> {
-<<<<<<< HEAD
-                    val actual = functions.callFunction("echo", listOf(1.4f), java.lang.Float::class.java).toFloat()
-                    assertEquals(1.4f, actual)
+                    assertEquals(1.4f, functions.callFunction("echo", listOf(1.4f), java.lang.Float::class.java).toFloat())
                     assertEquals(1.4, functions.callFunction("echo", listOf(1.4f), java.lang.Double::class.java).toDouble())
-=======
-                    assertEquals(1.4f, functions.invoke(1.4f, java.lang.Float::class.java).toFloat())
-                    assertEquals(1.4, functions.invoke(1.4, java.lang.Double::class.java).toDouble())
->>>>>>> ae832149
                     assertTypedEcho(BsonDouble(1.4), BsonDouble::class.java)
                 }
                 BsonType.STRING -> {
@@ -91,27 +81,17 @@
                     val listValues = listOf<Any>(i32, i64)
                     assertTypedEcho(listValues, List::class.java)
                 }
-<<<<<<< HEAD
+                // FIXME Does not seem to work, typically this has indicated an issue with C++ parser
 //                BsonType.BINARY -> {
 //                    val value = byteArrayOf(1, 2, 3)
 //                    val actual = functions.callFunction("echo", listOf(value), ByteArray::class.java)
 //                    assertEquals(value.toList(), actual.toList())
-//                    // FIXME Does not seem to preserve type
+//                    // FIXME C++ Does not seem to preserve subtype
+//                    // arg      = "{"value": {"$binary": {"base64": "JmS8oQitTny4IPS2tyjmdA==", "subType": "04"}}}"
+//                    // response = "{"value":{"$binary":{"base64":"JmS8oQitTny4IPS2tyjmdA==","subType":"00"}}}"
 //                    // assertTypedEcho(BsonBinary(UUID.randomUUID()), BsonBinary::class.java)
 //                    assertTypedEcho(BsonBinary(byteArrayOf(1,2,3)), BsonBinary::class.java)
 //                }
-=======
-                BsonType.BINARY -> {
-                    val value = byteArrayOf(1, 2, 3)
-                    val actual = functions.invoke(value, ByteArray::class.java)
-                    assertEquals(value.toList(), actual.toList())
-                    // FIXME C++ Does not seem to preserve subtype
-                    // arg      = "{"value": {"$binary": {"base64": "JmS8oQitTny4IPS2tyjmdA==", "subType": "04"}}}"
-                    // response = "{"value":{"$binary":{"base64":"JmS8oQitTny4IPS2tyjmdA==","subType":"00"}}}"
-                    // assertTypedEcho(BsonBinary(UUID.randomUUID()), BsonBinary::class.java)
-                    assertTypedEcho(BsonBinary(byteArrayOf(1,2,3)), BsonBinary::class.java)
-                }
->>>>>>> ae832149
                 BsonType.OBJECT_ID -> {
                     assertTypedEcho(ObjectId(), ObjectId::class.java)
                     assertTypedEcho(BsonObjectId(ObjectId()), BsonObjectId::class.java)
@@ -154,13 +134,15 @@
         }
     }
 
-    private fun <T: Any> assertTypedEcho(value: T, returnClass: Class<T>) : T {
+    private fun <T : Any> assertTypedEcho(value: T, returnClass: Class<T>): T {
         val actual = functions.callFunction("echo", listOf(value), returnClass)
         assertEquals(value, actual)
         return actual
     }
 
     // Test of BSON JNI round trip until superseded with actual public api tests are added.
+    // Tests:
+    // - Local codecRegistry
     data class Dog(var name: String? = null)
     @Test
     fun pojoCodecRegistry() {
