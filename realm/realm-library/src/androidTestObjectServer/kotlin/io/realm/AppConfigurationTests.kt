/*
 * Copyright 2020 Realm Inc.
 *
 * Licensed under the Apache License, Version 2.0 (the "License");
 * you may not use this file except in compliance with the License.
 * You may obtain a copy of the License at
 *
 * http://www.apache.org/licenses/LICENSE-2.0
 *
 * Unless required by applicable law or agreed to in writing, software
 * distributed under the License is distributed on an "AS IS" BASIS,
 * WITHOUT WARRANTIES OR CONDITIONS OF ANY KIND, either express or implied.
 * See the License for the specific language governing permissions and
 * limitations under the License.
 */
package io.realm

import androidx.test.ext.junit.runners.AndroidJUnit4
import androidx.test.platform.app.InstrumentationRegistry
import io.realm.internal.network.LoggingInterceptor.LOGIN_FEATURE
import io.realm.mongodb.AppConfiguration
import io.realm.mongodb.log.obfuscator.HttpLogObfuscator
<<<<<<< HEAD
import io.realm.log.LogLevel
import io.realm.log.RealmLog
import io.realm.log.RealmLogger
import io.realm.mongodb.*
import io.realm.rule.BlockingLooperThread
import io.realm.util.assertFailsWithErrorCode
=======
import io.realm.mongodb.sync.SyncSession
>>>>>>> 33a2c9e9
import org.bson.codecs.StringCodec
import org.bson.codecs.configuration.CodecRegistries
import org.junit.*
import org.junit.Assert.*
<<<<<<< HEAD
=======
import org.junit.Before
import org.junit.Rule
import org.junit.Test
>>>>>>> 33a2c9e9
import org.junit.rules.TemporaryFolder
import org.junit.runner.RunWith
import java.io.File
import java.net.URL
<<<<<<< HEAD
import java.util.*
import java.util.concurrent.atomic.AtomicBoolean
import kotlin.collections.LinkedHashMap
=======
import java.util.concurrent.TimeUnit
>>>>>>> 33a2c9e9
import kotlin.test.assertFailsWith
import kotlin.test.assertNull

private const val CUSTOM_HEADER_NAME = "Foo"
private const val CUSTOM_HEADER_VALUE = "bar"
private const val AUTH_HEADER_NAME = "RealmAuth"

@RunWith(AndroidJUnit4::class)
class AppConfigurationTests {

    val looperThread = BlockingLooperThread()

    @get:Rule
    val tempFolder = TemporaryFolder()

    @Before
    fun setUp() {
        Realm.init(InstrumentationRegistry.getInstrumentation().targetContext)
    }

    @Test
    fun authorizationHeaderName_illegalArgumentsThrows() {
        val builder: AppConfiguration.Builder = AppConfiguration.Builder("app-id")
        assertFailsWith<IllegalArgumentException> { builder.authorizationHeaderName(TestHelper.getNull()) }
        assertFailsWith<IllegalArgumentException> { builder.authorizationHeaderName("") }
    }

    @Test
    fun authorizationHeaderName() {
        val config1 = AppConfiguration.Builder("app-id").build()
        assertEquals("Authorization", config1.authorizationHeaderName)

        val config2 = AppConfiguration.Builder("app-id")
                .authorizationHeaderName("CustomAuth")
                .build()
        assertEquals("CustomAuth", config2.authorizationHeaderName)
    }

    @Test
    fun addCustomRequestHeader_illegalArgumentThrows() {
        val builder: AppConfiguration.Builder = AppConfiguration.Builder("app-id")
        assertFailsWith<IllegalArgumentException> { builder.addCustomRequestHeader("", "val") }
        assertFailsWith<IllegalArgumentException> { builder.addCustomRequestHeader(TestHelper.getNull(), "val") }
        assertFailsWith<IllegalArgumentException> { builder.addCustomRequestHeader("header", TestHelper.getNull()) }
    }

    @Test
    fun addCustomRequestHeader() {
        val config = AppConfiguration.Builder("app-id")
                .addCustomRequestHeader("header1", "val1")
                .addCustomRequestHeader("header2", "val2")
                .build()
        val headers: Map<String, String> = config.customRequestHeaders
        assertEquals(2, headers.size.toLong())
        assertTrue(headers.any { it.key == "header1" && it.value == "val1" })
        assertTrue(headers.any { it.key == "header2" && it.value == "val2" })
    }

    @Test
    fun addCustomRequestHeaders() {
        val inputHeaders: MutableMap<String, String> = LinkedHashMap()
        inputHeaders["header1"] = "value1"
        inputHeaders["header2"] = "value2"
        val config = AppConfiguration.Builder("app-id")
                .addCustomRequestHeaders(TestHelper.getNull())
                .addCustomRequestHeaders(inputHeaders)
                .build()
        val outputHeaders: Map<String, String> = config.customRequestHeaders
        assertEquals(2, outputHeaders.size.toLong())
        assertTrue(outputHeaders.any { it.key == "header1" && it.value == "value1" })
        assertTrue(outputHeaders.any { it.key == "header2" && it.value == "value2" })
    }

    @Test
    fun addCustomHeader_combinesSingleAndMultiple() {
        val config = AppConfiguration.Builder("app-id")
                .addCustomRequestHeader("header3", "val3")
                .addCustomRequestHeaders(mapOf(Pair("header1", "val1")))
                .build()
        val headers: Map<String, String> = config.customRequestHeaders
        assertEquals(2, headers.size)
        assertTrue(headers.any { it.key == "header3" && it.value == "val3" })
        assertTrue(headers.any { it.key == "header1" && it.value == "val1" })
    }

    @Test
    fun syncRootDirectory_default() {
        val config = AppConfiguration.Builder("app-id").build()
        val expectedDefaultRoot = File(InstrumentationRegistry.getInstrumentation().targetContext.filesDir, "mongodb-realm")
        assertEquals(expectedDefaultRoot, config.syncRootDirectory)
    }

    @Test
    fun syncRootDirectory() {
        val builder: AppConfiguration.Builder = AppConfiguration.Builder("app-id")
        val expectedRoot = tempFolder.newFolder()
        val config = builder
                .syncRootDirectory(expectedRoot)
                .build()
        assertEquals(expectedRoot, config.syncRootDirectory)
    }

    @Test
    fun syncRootDirectory_null() {
        val builder: AppConfiguration.Builder = AppConfiguration.Builder("app-id")
        assertFailsWith<IllegalArgumentException> { builder.syncRootDirectory(TestHelper.getNull()) }
    }

    @Test
    fun syncRootDirectory_writeProtectedDir() {
        val builder: AppConfiguration.Builder = AppConfiguration.Builder("app-id")
        val dir = File("/")
        assertFailsWith<IllegalArgumentException> { builder.syncRootDirectory(dir) }
    }

    @Test
    fun syncRootDirectory_dirIsAFile() {
        val builder: AppConfiguration.Builder = AppConfiguration.Builder("app-id")
        val file = File(tempFolder.newFolder(), "dummyfile")
        assertTrue(file.createNewFile())
        assertFailsWith<IllegalArgumentException> { builder.syncRootDirectory(file) }
    }

    @Test
    fun appName() {
        val config = AppConfiguration.Builder("app-id")
                .appName("app-name")
                .build()
        assertEquals("app-name", config.appName)
    }

    @Test
    fun appName_invalidValuesThrows() {
        val builder = AppConfiguration.Builder("app-id")

        assertFailsWith<java.lang.IllegalArgumentException> { builder.appName(TestHelper.getNull()) }
        assertFailsWith<java.lang.IllegalArgumentException> { builder.appName("") }
    }

    @Test
    fun appVersion() {
        val config = AppConfiguration.Builder("app-id")
                .appVersion("app-version")
                .build()
        assertEquals("app-version", config.appVersion)
    }

    @Test
    fun appVersion_invalidValuesThrows() {
        val builder = AppConfiguration.Builder("app-id")

        assertFailsWith<java.lang.IllegalArgumentException> { builder.appVersion(TestHelper.getNull()) }
        assertFailsWith<java.lang.IllegalArgumentException> { builder.appVersion("") }
    }

    @Test
    fun baseUrl() {
        val url = "http://myurl.com"
        val config = AppConfiguration.Builder("foo").baseUrl(url).build()
        assertEquals(URL(url), config.baseUrl)
    }

    @Test
    fun baseUrl_defaultValue() {
        val url = "https://realm.mongodb.com"
        val config = AppConfiguration.Builder("foo").build()
        assertEquals(URL(url), config.baseUrl)
    }

    @Test
    fun baseUrl_invalidValuesThrows() {
        val configBuilder = AppConfiguration.Builder("foo")
        assertFailsWith<IllegalArgumentException> { configBuilder.baseUrl("") }
        assertFailsWith<IllegalArgumentException> { configBuilder.baseUrl(TestHelper.getNull()) }
        assertFailsWith<IllegalArgumentException> { configBuilder.baseUrl("invalid-url") }
    }

    @Test
    fun defaultSyncErrorHandler() {
        val errorHandler = SyncSession.ErrorHandler { _, _ -> }

        val config = AppConfiguration.Builder("app-id")
                .defaultSyncErrorHandler(errorHandler)
                .build()
        assertEquals(config.defaultErrorHandler, errorHandler)
    }

    @Test
    fun defaultSyncErrorHandler_invalidValuesThrows() {
        assertFailsWith<IllegalArgumentException> {
            AppConfiguration.Builder("app-id")
                    .defaultSyncErrorHandler(TestHelper.getNull())
        }

    }

    @Test
    fun encryptionKey() {
        val key = TestHelper.getRandomKey()

        val config = AppConfiguration.Builder("app-id")
                .encryptionKey(key)
                .build()

        assertArrayEquals(key, config.encryptionKey)
    }

    @Test
    fun encryptionKey_invalidValuesThrows() {
        val builder = AppConfiguration.Builder("app-id")

        assertFailsWith<IllegalArgumentException> {
            builder.encryptionKey(TestHelper.getNull())
        }

        assertFailsWith<IllegalArgumentException> {
            builder.encryptionKey(byteArrayOf(0, 0, 0, 0))
        }
    }

    @Test
    fun requestTimeout() {
        val config = AppConfiguration.Builder("app-id")
                .requestTimeout(1, TimeUnit.MILLISECONDS)
                .build()
        assertEquals(1000L, config.requestTimeoutMs)
    }

    @Test
    fun requestTimeout_invalidValuesThrows() {
        val builder = AppConfiguration.Builder("app-id")

        assertFailsWith<IllegalArgumentException> { builder.requestTimeout(-1, TimeUnit.MILLISECONDS) }
        assertFailsWith<IllegalArgumentException> { builder.requestTimeout(1, TestHelper.getNull()) }
    }

    @Test
    fun codecRegistry_null() {
        val builder: AppConfiguration.Builder = AppConfiguration.Builder("app-id")
        assertFailsWith<IllegalArgumentException> {
            builder.codecRegistry(TestHelper.getNull())
        }
    }

    @Test
    fun defaultFunctionsCodecRegistry() {
        val config: AppConfiguration = AppConfiguration.Builder("app-id").build()
        assertEquals(AppConfiguration.DEFAULT_BSON_CODEC_REGISTRY, config.defaultCodecRegistry)
    }

    @Test
    fun customCodecRegistry() {
        val configCodecRegistry = CodecRegistries.fromCodecs(StringCodec())
        val config: AppConfiguration = AppConfiguration.Builder("app-id")
                .codecRegistry(configCodecRegistry)
                .build()
        assertEquals(configCodecRegistry, config.defaultCodecRegistry)
    }

    @Test
    fun httpLogObfuscator_null() {
        val config = AppConfiguration.Builder("app-id")
                .httpLogObfuscator(TestHelper.getNull())
                .build()
        assertNull(config.httpLogObfuscator)
    }

    @Test
    fun defaultLoginInfoObfuscator() {
        val config = AppConfiguration.Builder("app-id").build()

        val defaultHttpLogObfuscator = HttpLogObfuscator(LOGIN_FEATURE, AppConfiguration.loginObfuscators)
        assertEquals(defaultHttpLogObfuscator, config.httpLogObfuscator)
    }
    // Check that custom headers and auth header renames are correctly used for HTTP requests
    // performed from Java.
    @Test
    fun javaRequestCustomHeaders() {
        var app: App? = null
        try {
            looperThread.runBlocking {
                app = TestApp(builder = { builder ->
                    builder.addCustomRequestHeader(CUSTOM_HEADER_NAME, CUSTOM_HEADER_VALUE)
                    builder.authorizationHeaderName(AUTH_HEADER_NAME)
                })
                runJavaRequestCustomHeadersTest(app!!)
            }
        } finally {
            app?.close()
        }
    }

    // FIXME Seems to be outdated...cannot find an option for setting headers for a specific host
//    // Check that custom headers and auth header renames are correctly used for HTTP requests
//    // performed from Java.
//    @Test
//    @RunTestInLooperThread
//    fun javaRequestCustomHeaders_specificHost() {
//        SyncManager.addCustomRequestHeader("Foo", "bar", Constants.HOST)
//        SyncManager.setAuthorizationHeaderName("RealmAuth", Constants.HOST)
//        runJavaRequestCustomHeadersTest()
//    }

    private fun runJavaRequestCustomHeadersTest(app: App) {
        val username = UUID.randomUUID().toString()
        val password = "password"
        val headerSet = AtomicBoolean(false)

        // Setup logger to inspect that we get a log message with the custom headers
        val level = RealmLog.getLevel()
        RealmLog.setLevel(LogLevel.ALL)
        val logger = RealmLogger { level: Int, tag: String?, throwable: Throwable?, message: String? ->
            if (level > LogLevel.TRACE && message!!.contains(CUSTOM_HEADER_NAME) && message.contains(CUSTOM_HEADER_VALUE)
                    && message.contains("RealmAuth: ")) {
                headerSet.set(true)
            }
        }
        RealmLog.add(logger)
        assertFailsWithErrorCode(ErrorCode.SERVICE_UNKNOWN) {
            app.registerUserAndLogin(username, password)
        }
        // FIXME Guess it would be better to reset logger on Realm.init, but not sure of impact
        //  ...or is the logger intentionally shared to enable full trace of a full test run?
        RealmLog.remove(logger)
        RealmLog.setLevel(level)

        assertTrue(headerSet.get())
        looperThread.testComplete()
    }


}<|MERGE_RESOLUTION|>--- conflicted
+++ resolved
@@ -20,37 +20,18 @@
 import io.realm.internal.network.LoggingInterceptor.LOGIN_FEATURE
 import io.realm.mongodb.AppConfiguration
 import io.realm.mongodb.log.obfuscator.HttpLogObfuscator
-<<<<<<< HEAD
-import io.realm.log.LogLevel
-import io.realm.log.RealmLog
-import io.realm.log.RealmLogger
-import io.realm.mongodb.*
-import io.realm.rule.BlockingLooperThread
-import io.realm.util.assertFailsWithErrorCode
-=======
 import io.realm.mongodb.sync.SyncSession
->>>>>>> 33a2c9e9
 import org.bson.codecs.StringCodec
 import org.bson.codecs.configuration.CodecRegistries
-import org.junit.*
 import org.junit.Assert.*
-<<<<<<< HEAD
-=======
 import org.junit.Before
 import org.junit.Rule
 import org.junit.Test
->>>>>>> 33a2c9e9
 import org.junit.rules.TemporaryFolder
 import org.junit.runner.RunWith
 import java.io.File
 import java.net.URL
-<<<<<<< HEAD
-import java.util.*
-import java.util.concurrent.atomic.AtomicBoolean
-import kotlin.collections.LinkedHashMap
-=======
 import java.util.concurrent.TimeUnit
->>>>>>> 33a2c9e9
 import kotlin.test.assertFailsWith
 import kotlin.test.assertNull
 
@@ -343,17 +324,6 @@
         }
     }
 
-    // FIXME Seems to be outdated...cannot find an option for setting headers for a specific host
-//    // Check that custom headers and auth header renames are correctly used for HTTP requests
-//    // performed from Java.
-//    @Test
-//    @RunTestInLooperThread
-//    fun javaRequestCustomHeaders_specificHost() {
-//        SyncManager.addCustomRequestHeader("Foo", "bar", Constants.HOST)
-//        SyncManager.setAuthorizationHeaderName("RealmAuth", Constants.HOST)
-//        runJavaRequestCustomHeadersTest()
-//    }
-
     private fun runJavaRequestCustomHeadersTest(app: App) {
         val username = UUID.randomUUID().toString()
         val password = "password"
