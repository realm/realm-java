package io.realm

import io.realm.admin.ServerAdmin

/**
 * Resets the Realm Application and delete all local state.
 *
 * Trying to access any Sync or Realm App API's after this has been called has undefined
 * behavior.
 */
fun RealmApp.close() {
<<<<<<< HEAD
    // TODO Do we need to log out users?
//    this.syncManager.reset()
=======
    ServerAdmin().deleteAllUsers()
    SyncManager.reset()
>>>>>>> 0b18dfee
    BaseRealm.applicationContext = null // Required for Realm.init() to work
}

/**
 * Helper function for quickly logging in test users.
 * This only works if users in the Realm Application are configured to be automatically confirmed.
 */
fun RealmApp.registerUserAndLogin(email: String, password: String): RealmUser {
    emailPasswordAuthProvider.registerUser(email, password)
    return login(RealmCredentials.emailPassword(email, password))
}<|MERGE_RESOLUTION|>--- conflicted
+++ resolved
@@ -9,13 +9,8 @@
  * behavior.
  */
 fun RealmApp.close() {
-<<<<<<< HEAD
-    // TODO Do we need to log out users?
-//    this.syncManager.reset()
-=======
     ServerAdmin().deleteAllUsers()
-    SyncManager.reset()
->>>>>>> 0b18dfee
+    this.syncManager.reset()
     BaseRealm.applicationContext = null // Required for Realm.init() to work
 }
 
