/*
 * Copyright 2016 Realm Inc.
 *
 * Licensed under the Apache License, Version 2.0 (the "License");
 * you may not use this file except in compliance with the License.
 * You may obtain a copy of the License at
 *
 * http://www.apache.org/licenses/LICENSE-2.0
 *
 * Unless required by applicable law or agreed to in writing, software
 * distributed under the License is distributed on an "AS IS" BASIS,
 * WITHOUT WARRANTIES OR CONDITIONS OF ANY KIND, either express or implied.
 * See the License for the specific language governing permissions and
 * limitations under the License.
 */

package io.realm;

import android.content.Context;
import android.support.test.InstrumentationRegistry;
import android.support.test.runner.AndroidJUnit4;

import org.junit.After;
import org.junit.Before;
import org.junit.Rule;
import org.junit.Test;
import org.junit.rules.ExpectedException;
import org.junit.rules.TemporaryFolder;
import org.junit.runner.RunWith;

import java.io.File;
import java.io.IOException;
import java.util.HashMap;
import java.util.Map;

import io.realm.entities.AllJavaTypes;
import io.realm.entities.StringOnly;
import io.realm.rule.RunInLooperThread;
import io.realm.rule.TestSyncConfigurationFactory;

import static io.realm.util.SyncTestUtils.createNamedTestUser;
import static io.realm.util.SyncTestUtils.createTestUser;
import static junit.framework.Assert.assertEquals;
import static org.junit.Assert.assertFalse;
import static org.junit.Assert.assertNotEquals;
import static org.junit.Assert.assertNotNull;
import static org.junit.Assert.assertTrue;
import static org.junit.Assert.fail;

@RunWith(AndroidJUnit4.class)
public class SyncConfigurationTests {
    @Rule
    public final TestSyncConfigurationFactory configFactory = new TestSyncConfigurationFactory();

    @Rule
    public final RunInLooperThread looperThread = new RunInLooperThread();

    @Rule
    public final TemporaryFolder tempFolder = new TemporaryFolder();

    @Rule
    public final ExpectedException thrown = ExpectedException.none();

    private Context context;

    @Before
    public void setUp() {
        context = InstrumentationRegistry.getContext();
    }

    @After
    public void tearDown() throws Exception {
    }

    @Test
    public void user() {
//        new SyncConfiguration.Builder(context);
        // Check that user can be added
        // That the default local path is correct
    }

    @Test
    public void user_invalidUserThrows() {
        try {
            new SyncConfiguration.Builder(null, "realm://ros.realm.io/default");
        } catch (IllegalArgumentException ignore) {
        }

        SyncUser user = createTestUser(0); // Create user that has expired credentials
        try {
            new SyncConfiguration.Builder(user, "realm://ros.realm.io/default");
        } catch (IllegalArgumentException ignore) {
        }
    }

    @Test
    public void serverUrl_setsFolderAndFileName() {
        SyncUser user = createTestUser();
        String identity = user.getIdentity();
        String[][] validUrls = {
                // <URL>, <Folder>, <FileName>
                { "realm://objectserver.realm.io/~/default", "realm-object-server/" + identity + "/" + identity, "default" },
                { "realm://objectserver.realm.io/~/sub/default", "realm-object-server/" + identity + "/" + identity + "/sub", "default" }
        };

        for (String[] validUrl : validUrls) {
            String serverUrl  = validUrl[0];
            String expectedFolder = validUrl[1];
            String expectedFileName = validUrl[2];

            SyncConfiguration config = new SyncConfiguration.Builder(user, serverUrl).build();

            assertEquals(new File(context.getFilesDir(), expectedFolder), config.getRealmDirectory());
            assertEquals(expectedFileName, config.getRealmFileName());
        }
    }

    @Test
    public void serverUrl_invalidUrlThrows() {
        String[] invalidUrls = {
            null,
// TODO Should these two fail?
//            "objectserver.realm.io/~/default", // Missing protocol. TODO Should we just default to one?
//            "/~/default", // Missing server
            "realm://objectserver.realm.io/~/default.realm", // Ending with .realm
            "realm://objectserver.realm.io/~/default.realm.lock", // Ending with .realm.lock
            "realm://objectserver.realm.io/~/default.realm.management", // Ending with .realm.management
            "realm://objectserver.realm.io/<~>/default.realm", // Invalid chars <>
            "realm://objectserver.realm.io/~/default.realm/", // Ending with /
            "realm://objectserver.realm.io/~/Αθήνα", // Non-ascii
            "realm://objectserver.realm.io/~/foo/../bar", // .. is not allowed
            "realm://objectserver.realm.io/~/foo/./bar", // . is not allowed
            "http://objectserver.realm.io/~/default", // wrong scheme
        };

        for (String invalidUrl : invalidUrls) {
            try {
                new SyncConfiguration.Builder(createTestUser(), invalidUrl);
                fail(invalidUrl + " should have failed.");
            } catch (IllegalArgumentException ignore) {
            }
        }
    }

    private String makeServerUrl(int len) {
        StringBuilder builder = new StringBuilder("realm://objectserver.realm.io/~/");
        for (int i = 0; i < len; i++) {
            builder.append('A');
        }
        return builder.toString();
    }

    @Test
    public void serverUrl_length() {
        int[] lengths = {1, SyncConfiguration.MAX_FILE_NAME_LENGTH - 1,
                SyncConfiguration.MAX_FILE_NAME_LENGTH, SyncConfiguration.MAX_FILE_NAME_LENGTH + 1, 1000};

        for (int len : lengths) {
            SyncConfiguration config = new SyncConfiguration.Builder(createTestUser(), makeServerUrl(len)).build();
            assertTrue("Length: " + len, config.getRealmFileName().length() <= SyncConfiguration.MAX_FILE_NAME_LENGTH);
            assertTrue("Length: " + len, config.getPath().length() <= SyncConfiguration.MAX_FULL_PATH_LENGTH);
        }
    }

    @Test
    public void serverUrl_invalidChars() {
        SyncConfiguration.Builder builder = new SyncConfiguration.Builder(createTestUser(), "realm://objectserver.realm.io/~/?");
        SyncConfiguration config = builder.build();
        assertFalse(config.getRealmFileName().contains("?"));
    }

    @Test
    public void serverUrl_port() {
        Map<String, Integer> urlPort = new HashMap<String, Integer>();
        urlPort.put("realm://objectserver.realm.io/~/default", -1); // default port - handled by sync client
        urlPort.put("realms://objectserver.realm.io/~/default", -1); // default port - handled by sync client
        urlPort.put("realm://objectserver.realm.io:8080/~/default", 8080);
        urlPort.put("realms://objectserver.realm.io:2443/~/default", 2443);

        for (String url : urlPort.keySet()) {
            SyncConfiguration config = new SyncConfiguration.Builder(createTestUser(), url).build();
            assertEquals(urlPort.get(url).intValue(), config.getServerUrl().getPort());
        }
    }

    @Test
    public void errorHandler() {
        SyncConfiguration.Builder builder = new SyncConfiguration.Builder(createTestUser(), "realm://objectserver.realm.io/default");
        SyncSession.ErrorHandler errorHandler = new SyncSession.ErrorHandler() {
            @Override
            public void onError(SyncSession session, ObjectServerError error) {

            }
        };
        SyncConfiguration config = builder.errorHandler(errorHandler).build();
        assertEquals(errorHandler, config.getErrorHandler());
    }

    @Test
    public void errorHandler_fromSyncManager() {
        // Set default error handler
        SyncSession.ErrorHandler errorHandler = new SyncSession.ErrorHandler() {
            @Override
            public void onError(SyncSession session, ObjectServerError error) {

            }
        };
        SyncManager.setDefaultSessionErrorHandler(errorHandler);

        // Create configuration using the default handler
        SyncUser user = createTestUser();
        String url = "realm://objectserver.realm.io/default";
        SyncConfiguration config = new SyncConfiguration.Builder(user, url).build();
        assertEquals(errorHandler, config.getErrorHandler());
        SyncManager.setDefaultSessionErrorHandler(null);
    }


    @Test
    public void errorHandler_nullThrows() {
        SyncUser user = createTestUser();
        String url = "realm://objectserver.realm.io/default";
        SyncConfiguration.Builder builder = new SyncConfiguration.Builder(user, url);

        try {
            builder.errorHandler(null);
        } catch (IllegalArgumentException ignore) {
        }
    }

    @Test
    public void equals() {
        SyncUser user = createTestUser();
        String url = "realm://objectserver.realm.io/default";
        SyncConfiguration config = new SyncConfiguration.Builder(user, url)
                .build();
        assertTrue(config.equals(config));
    }

    @Test
    public void equals_same() {
        SyncUser user = createTestUser();
        String url = "realm://objectserver.realm.io/default";
        SyncConfiguration config1 = new SyncConfiguration.Builder(user, url).build();
        SyncConfiguration config2 = new SyncConfiguration.Builder(user, url).build();

        assertTrue(config1.equals(config2));
    }

    @Test
    public void equals_not() {
        SyncUser user = createTestUser();
        String url1 = "realm://objectserver.realm.io/default1";
        String url2 = "realm://objectserver.realm.io/default2";
        SyncConfiguration config1 = new SyncConfiguration.Builder(user, url1).build();
        SyncConfiguration config2 = new SyncConfiguration.Builder(user, url2).build();
        assertFalse(config1.equals(config2));
    }

    @Test
    public void hashCode_equal() {
        SyncUser user = createTestUser();
        String url = "realm://objectserver.realm.io/default";
        SyncConfiguration config = new SyncConfiguration.Builder(user, url)
                .build();

        assertEquals(config.hashCode(), config.hashCode());
    }

    @Test
    public void hashCode_notEquals() {
        SyncUser user = createTestUser();
        String url1 = "realm://objectserver.realm.io/default1";
        String url2 = "realm://objectserver.realm.io/default2";
        SyncConfiguration config1 = new SyncConfiguration.Builder(user, url1).build();
        SyncConfiguration config2 = new SyncConfiguration.Builder(user, url2).build();
        assertNotEquals(config1.hashCode(), config2.hashCode());
    }

    @Test
    public void get_syncSpecificValues() {
        SyncUser user = createTestUser();
        String url = "realm://objectserver.realm.io/default";
        SyncConfiguration config = new SyncConfiguration.Builder(user, url).build();
        assertTrue(user.equals(config.getUser()));
        assertEquals("realm://objectserver.realm.io/default", config.getServerUrl().toString());
        assertFalse(config.shouldDeleteRealmOnLogout());
        assertTrue(config.isSyncConfiguration());
    }

    @Test
    public void encryption() {
       SyncUser user = createTestUser();
       String url = "realm://objectserver.realm.io/default";
       SyncConfiguration config = new SyncConfiguration.Builder(user, url)
               .encryptionKey(TestHelper.getRandomKey())
               .build();
       assertNotNull(config.getEncryptionKey());
    }

    @Test(expected = IllegalArgumentException.class)
    public void encryption_invalid_null() {
       SyncUser user = createTestUser();
       String url = "realm://objectserver.realm.io/default";

       new SyncConfiguration.Builder(user, url).encryptionKey(null);
    }

    @Test(expected = IllegalArgumentException.class)
    public void encryption_invalid_wrong_length() {
        SyncUser user = createTestUser();
        String url = "realm://objectserver.realm.io/default";

        new SyncConfiguration.Builder(user, url).encryptionKey(new byte[]{1, 2, 3});
    }

    @Test(expected = IllegalArgumentException.class)
    public void directory_null() {
        SyncUser user = createTestUser();
        String url = "realm://objectserver.realm.io/default";
        new SyncConfiguration.Builder(user, url).directory(null);
    }

    @Test(expected = IllegalArgumentException.class)
    public void directory_writeProtectedDir() {
        SyncUser user = createTestUser();
        String url = "realm://objectserver.realm.io/default";

        File dir = new File("/");
        new SyncConfiguration.Builder(user, url).directory(dir);
    }

    @Test
    public void directory_dirIsAFile() throws IOException {
        SyncUser user = createTestUser();
        String url = "realm://objectserver.realm.io/default";

        File dir = configFactory.getRoot();
        File file = new File(dir, "dummyfile");
        assertTrue(file.createNewFile());
        thrown.expect(IllegalArgumentException.class);
        new SyncConfiguration.Builder(user, url).directory(file);
        file.delete(); // clean up
    }

    /* FIXME: deleteRealmOnLogout is not supported by now
    @Test
    public void deleteOnLogout() {
        User user = createTestUser();
        String url = "realm://objectserver.realm.io/default";

        SyncConfiguration config = new SyncConfiguration.Builder(user, url)
                .deleteRealmOnLogout()
                .build();
        assertTrue(config.shouldDeleteRealmOnLogout());
    }
    */

    @Test
    public void initialData() {
        SyncUser user = createTestUser();
        String url = "realm://objectserver.realm.io/default";

        SyncConfiguration config = configFactory.createSyncConfigurationBuilder(user, url)
                .schema(StringOnly.class)
                .initialData(new Realm.Transaction() {
                    @Override
                    public void execute(Realm realm) {
                        StringOnly stringOnly = realm.createObject(StringOnly.class);
                        stringOnly.setChars("TEST 42");
                    }
                })
                .build();

        assertNotNull(config.getInitialDataTransaction());

        // open the first time - initialData must be triggered
        Realm realm1 = Realm.getInstance(config);
        RealmResults<StringOnly> results = realm1.where(StringOnly.class).findAll();
        assertEquals(1, results.size());
        assertEquals("TEST 42", results.first().getChars());
        realm1.close();

        // open the second time - initialData must not be triggered
        Realm realm2 = Realm.getInstance(config);
        assertEquals(1, realm2.where(StringOnly.class).count());
        realm2.close();
    }

    @Test
    public void defaultRxFactory() {
        SyncUser user = createTestUser();
        String url = "realm://objectserver.realm.io/default";
        SyncConfiguration config = new SyncConfiguration.Builder(user, url).build();

        assertNotNull(config.getRxFactory());
    }

    @Test
    public void toString_nonEmpty() {
        SyncUser user = createTestUser();
        String url = "realm://objectserver.realm.io/default";
        SyncConfiguration config = new SyncConfiguration.Builder(user, url).build();

        String configStr = config.toString();
        assertTrue(configStr != null && !configStr.isEmpty());
    }

    // FIXME: This test can be removed when https://github.com/realm/realm-core/issues/2345 is resolved
    @Test(expected = UnsupportedOperationException.class)
    public void compact_NotAllowed() {
        SyncUser user = createTestUser();
        String url = "realm://objectserver.realm.io/default";
        SyncConfiguration config = new SyncConfiguration.Builder(user, url).build();

        Realm.compactRealm(config);
    }

<<<<<<< HEAD
    @Test
    public void schemaVersion_throwsIfLessThanCurrentVersion() throws IOException {
        SyncUser user = createTestUser();
        String url = "realm://ros.realm.io/~/default";
        @SuppressWarnings("unchecked")
        SyncConfiguration config = configFactory.createSyncConfigurationBuilder(user, url)
                .schema(AllJavaTypes.class, StringOnly.class)
                .name("schemaversion_v1.realm")
                .schemaVersion(0)
                .build();

        // Add v1 of the Realm to the filsystem
        configFactory.copyRealmFromAssets(context, "schemaversion_v1.realm", config);

        // Opening the Realm should throw an exception since the schema version is less than the one in the file.
        Realm realm = null;
        try {
            realm = Realm.getInstance(config);
            fail();
        } catch(IllegalArgumentException ignore) {
        } finally {
            if (realm != null) {
                realm.close();
            }
        }
    }

    @Test
    public void schemaVersion_bumpWhenUpgradingSchema() throws IOException {
        SyncUser user = createTestUser();
        String url = "realm://ros.realm.io/~/default";
        @SuppressWarnings("unchecked")
        SyncConfiguration config = configFactory.createSyncConfigurationBuilder(user, url)
                .schema(AllJavaTypes.class, StringOnly.class)
                .name("schemaversion_v1.realm")
                .schemaVersion(2)
                .build();

        // Add v1 of the Realm to the file system. v1 is missing the class `StringOnly`
        configFactory.copyRealmFromAssets(context, "schemaversion_v1.realm", config);

        // Opening the Realm should automatically upgrade the schema and version
        Realm realm = null;
        try {
            realm = Realm.getInstance(config);
            assertEquals(2, realm.getVersion());
            assertTrue(realm.getSchema().contains(StringOnly.class.getSimpleName()));
        } finally {
            if (realm != null) {
                realm.close();
            }
        }
    }

    @Test
    public void schemaVersion_throwsIfNotUpdatedForSchemaUpgrade() throws IOException {
        SyncUser user = createTestUser();
        String url = "realm://ros.realm.io/~/default";
        @SuppressWarnings("unchecked")
        SyncConfiguration config = configFactory.createSyncConfigurationBuilder(user, url)
                .schema(AllJavaTypes.class, StringOnly.class)
                .name("schemaversion_v1.realm")
                .schemaVersion(1)
                .build();

        // Add v1 of the Realm to the file system. v1 is missing the class `StringOnly`
        configFactory.copyRealmFromAssets(context, "schemaversion_v1.realm", config);

        // Opening the Realm should throw an exception since the schema changed, but the provided schema version is
        // the same.
        Realm realm = null;
        try {
            realm = Realm.getInstance(config);
            fail();
        } catch(IllegalArgumentException ignore) {
        } finally {
            if (realm != null) {
                realm.close();
            }
        }
=======
    // Check that it is possible for multiple users to reference the same Realm URL while each user still use their
    // own copy on the filesystem. This is e.g. what happens if a Realm is shared using a PermissionOffer.
    @Test
    public void multipleUsersReferenceSameRealm() {
        SyncUser user1 = createNamedTestUser("user1");
        SyncUser user2 = createNamedTestUser("user2");
        String sharedUrl = "realm://ros.realm.io/42/default";
        SyncConfiguration config1 = new SyncConfiguration.Builder(user1, sharedUrl).build();
        Realm realm1 = Realm.getInstance(config1);
        SyncConfiguration config2 = new SyncConfiguration.Builder(user2, sharedUrl).build();
        Realm realm2 = null;

        // Verify that two different configurations can be used for the same URL
        try {
            realm2 = Realm.getInstance(config1);
        } finally {
            realm1.close();
            if (realm2 != null) {
                realm2.close();
            }
        }

        // Verify that we actually save two different files
        assertNotEquals(config1.getPath(), config2.getPath());
>>>>>>> a7a6b423
    }

}<|MERGE_RESOLUTION|>--- conflicted
+++ resolved
@@ -40,7 +40,7 @@
 
 import static io.realm.util.SyncTestUtils.createNamedTestUser;
 import static io.realm.util.SyncTestUtils.createTestUser;
-import static junit.framework.Assert.assertEquals;
+import static org.junit.Assert.assertEquals;
 import static org.junit.Assert.assertFalse;
 import static org.junit.Assert.assertNotEquals;
 import static org.junit.Assert.assertNotNull;
@@ -416,7 +416,6 @@
         Realm.compactRealm(config);
     }
 
-<<<<<<< HEAD
     @Test
     public void schemaVersion_throwsIfLessThanCurrentVersion() throws IOException {
         SyncUser user = createTestUser();
@@ -497,7 +496,8 @@
                 realm.close();
             }
         }
-=======
+    }
+
     // Check that it is possible for multiple users to reference the same Realm URL while each user still use their
     // own copy on the filesystem. This is e.g. what happens if a Realm is shared using a PermissionOffer.
     @Test
@@ -522,7 +522,6 @@
 
         // Verify that we actually save two different files
         assertNotEquals(config1.getPath(), config2.getPath());
->>>>>>> a7a6b423
     }
 
 }