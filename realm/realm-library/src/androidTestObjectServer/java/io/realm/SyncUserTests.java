/*
 * Copyright 2016 Realm Inc.
 *
 * Licensed under the Apache License, Version 2.0 (the "License");
 * you may not use this file except in compliance with the License.
 * You may obtain a copy of the License at
 *
 * http://www.apache.org/licenses/LICENSE-2.0
 *
 * Unless required by applicable law or agreed to in writing, software
 * distributed under the License is distributed on an "AS IS" BASIS,
 * WITHOUT WARRANTIES OR CONDITIONS OF ANY KIND, either express or implied.
 * See the License for the specific language governing permissions and
 * limitations under the License.
 */

package io.realm;

import android.support.test.InstrumentationRegistry;
import android.support.test.rule.UiThreadTestRule;
import android.support.test.runner.AndroidJUnit4;

import org.junit.After;
import org.junit.Before;
import org.junit.BeforeClass;
import org.junit.Ignore;
import org.junit.Rule;
import org.junit.Test;
import org.junit.rules.ExpectedException;
import org.junit.runner.RunWith;
import org.mockito.Mockito;
import org.mockito.invocation.InvocationOnMock;
import org.mockito.stubbing.Answer;

import java.net.URI;
import java.net.URISyntaxException;
import java.net.URL;
import java.util.List;
import java.util.Map;
import java.util.Iterator;
import java.util.UUID;

import io.realm.internal.network.AuthenticateResponse;
import io.realm.internal.network.AuthenticationServer;
import io.realm.log.RealmLog;
import io.realm.objectserver.utils.UserFactory;
import io.realm.rule.RunInLooperThread;
import io.realm.rule.RunTestInLooperThread;
import io.realm.util.SyncTestUtils;

import static io.realm.util.SyncTestUtils.createNamedTestUser;
import static io.realm.util.SyncTestUtils.createTestAdminUser;
import static io.realm.util.SyncTestUtils.createTestUser;
import static junit.framework.Assert.assertEquals;
import static org.junit.Assert.assertFalse;
import static org.junit.Assert.assertNotNull;
import static org.junit.Assert.assertNull;
import static org.junit.Assert.assertTrue;
import static org.junit.Assert.fail;
import static org.mockito.Matchers.any;
import static org.mockito.Mockito.when;

@RunWith(AndroidJUnit4.class)
public class SyncUserTests {

    @Rule
    public final RunInLooperThread looperThread = new RunInLooperThread();

    @Rule
    public final ExpectedException thrown = ExpectedException.none();

    @Rule
    public final UiThreadTestRule uiThreadTestRule = new UiThreadTestRule();

    @BeforeClass
    public static void initUserStore() {
        Realm.init(InstrumentationRegistry.getInstrumentation().getContext());
        UserStore userStore = new RealmFileUserStore();
        SyncManager.setUserStore(userStore);
    }

    @Before
    public void setUp() {
        SyncManager.reset();
    }

    @After
    public void after() {
        if (!looperThread.isRuleUsed() || looperThread.isTestComplete()) {
            UserFactory.logoutAllUsers();
        } else {
            looperThread.runAfterTest(new Runnable() {
                @Override
                public void run() {
                    UserFactory.logoutAllUsers();
                }
            });
        }
    }

    @Test
    public void toAndFromJson() {
        SyncUser user1 = createTestUser();
        SyncUser user2 = SyncUser.fromJson(user1.toJson());
        assertEquals(user1, user2);
    }

    // Tests that the UserStore does not return users that have expired
    @Test
    public void currentUser_returnsNullIfUserExpired() {
        // Add an expired user to the user store
        UserStore userStore = SyncManager.getUserStore();
        userStore.put(SyncTestUtils.createTestUser(Long.MIN_VALUE));

        // Invalid users should not be returned when asking the for the current user
        assertNull(SyncUser.currentUser());
    }

    @Test
    public void currentUser_throwsIfMultipleUsersLoggedIn() {
        AuthenticationServer originalAuthServer = SyncManager.getAuthServer();
        AuthenticationServer authServer = Mockito.mock(AuthenticationServer.class);
        SyncManager.setAuthServerImpl(authServer);

        try {
            // 1. Login two random users
            when(authServer.loginUser(any(SyncCredentials.class), any(URL.class))).thenAnswer(new Answer<AuthenticateResponse>() {
                @Override
                public AuthenticateResponse answer(InvocationOnMock invocationOnMock) throws Throwable {
                    return getNewRandomUser();
                }
            });
            SyncUser.login(SyncCredentials.facebook("foo"), "http:/test.realm.io/auth");
            SyncUser.login(SyncCredentials.facebook("foo"), "http:/test.realm.io/auth");

            // 2. Verify currentUser() now throws
            try {
                SyncUser.currentUser();
                fail();
            } catch (IllegalStateException ignore) {
            }
        } finally {
            SyncManager.setAuthServerImpl(originalAuthServer);
        }

    }

    private AuthenticateResponse getNewRandomUser() {
        String identity = UUID.randomUUID().toString();
        String userTokenValue = UUID.randomUUID().toString();
        return SyncTestUtils.createLoginResponse(userTokenValue, identity, Long.MAX_VALUE, false);
    }

    // Test that current user is cleared if it is logged out
    @Test
    public void currentUser_clearedOnLogout() {
        // Add 1 valid user to the user store
        SyncUser user = SyncTestUtils.createTestUser(Long.MAX_VALUE);
        UserStore userStore = SyncManager.getUserStore();
        userStore.put(user);

        SyncUser savedUser = SyncUser.currentUser();
        assertEquals(user, savedUser);
        assertNotNull(savedUser);
        savedUser.logout();
        assertNull(SyncUser.currentUser());
    }

    // `all()` returns an empty list if no users are logged in
    @Test
    public void all_empty() {
        Map<String, SyncUser> users = SyncUser.all();
        assertTrue(users.isEmpty());
    }

    // `all()` returns only valid users. Invalid users are filtered.
    @Test
    public void all_validUsers() {
        // Add 1 expired user and 1 valid user to the user store
        UserStore userStore = SyncManager.getUserStore();
        userStore.put(SyncTestUtils.createTestUser(Long.MIN_VALUE));
        userStore.put(SyncTestUtils.createTestUser(Long.MAX_VALUE));

        Map<String, SyncUser> users = SyncUser.all();
        assertEquals(1, users.size());
        assertTrue(users.entrySet().iterator().next().getValue().isValid());
    }

    @Test
    public void isAdmin() {
        SyncUser user1 = createTestUser();
        assertFalse(user1.isAdmin());

        SyncUser user2 = createTestAdminUser();
        assertTrue(user2.isAdmin());
    }

    @Test
    public void isAdmin_allUsers() {
        UserStore userStore = SyncManager.getUserStore();
        SyncUser user = SyncTestUtils.createTestAdminUser();
        assertTrue(user.isAdmin());
        userStore.put(user);

        Map <String, SyncUser> users = SyncUser.all();
        assertEquals(1, users.size());
        assertTrue(users.entrySet().iterator().next().getValue().isAdmin());
    }

    // Tests that the user store returns the last user to login
    @Ignore("This test fails because of wrong JSON string.")
    @Test
    public void currentUser_returnsUserAfterLogin() {
        AuthenticationServer authServer = Mockito.mock(AuthenticationServer.class);
        when(authServer.loginUser(any(SyncCredentials.class), any(URL.class))).thenReturn(SyncTestUtils.createLoginResponse(Long.MAX_VALUE));

        SyncUser user = SyncUser.login(SyncCredentials.facebook("foo"), "http://bar.com/auth");
        assertEquals(user, SyncUser.currentUser());
    }

    @Test
    public void getManagementRealm() {
        SyncUser user = SyncTestUtils.createTestUser();
        Realm managementRealm = user.getManagementRealm();
        assertNotNull(managementRealm);
        managementRealm.close();
    }

    @Test
    public void getManagementRealm_enforceTLS() throws URISyntaxException {
        // Non TLS
        SyncUser user = SyncTestUtils.createTestUser("http://objectserver.realm.io/auth");
        Realm managementRealm = user.getManagementRealm();
        SyncConfiguration config = (SyncConfiguration) managementRealm.getConfiguration();
        assertEquals(new URI("realm://objectserver.realm.io/" + user.getIdentity() + "/__management"), config.getServerUrl());
        managementRealm.close();

        // TLS
        user = SyncTestUtils.createTestUser("https://objectserver.realm.io/auth");
        managementRealm = user.getManagementRealm();
        config = (SyncConfiguration) managementRealm.getConfiguration();
        assertEquals(new URI("realms://objectserver.realm.io/" + user.getIdentity() + "/__management"), config.getServerUrl());
        managementRealm.close();
    }

    @Test
    public void toString_returnDescription() {
        SyncUser user = SyncTestUtils.createTestUser("http://objectserver.realm.io/auth");
        String str = user.toString();
        assertTrue(str != null && !str.isEmpty());
    }

    // Test that a login with an access token logs the user in directly without touching the network
    @Test
    public void login_withAccessToken() {
        AuthenticationServer authServer = Mockito.mock(AuthenticationServer.class);
        when(authServer.loginUser(any(SyncCredentials.class), any(URL.class))).thenThrow(new AssertionError("Server contacted."));
        AuthenticationServer originalServer = SyncManager.getAuthServer();
        SyncManager.setAuthServerImpl(authServer);
        try {
            SyncCredentials credentials = SyncCredentials.accessToken("foo", "bar");
            SyncUser user = SyncUser.login(credentials, "http://ros.realm.io/auth");
            assertTrue(user.isValid());
        } finally {
            SyncManager.setAuthServerImpl(originalServer);
        }
    }

    // Checks that `/auth` is correctly added to any URL without a path
    @Test
    public void login_appendAuthSegment() {
        AuthenticationServer authServer = Mockito.mock(AuthenticationServer.class);
        AuthenticationServer originalServer = SyncManager.getAuthServer();
        SyncManager.setAuthServerImpl(authServer);
        String[][] urls = {
                {"http://ros.realm.io", "http://ros.realm.io/auth"},
                {"http://ros.realm.io:8080", "http://ros.realm.io:8080/auth"},
                {"http://ros.realm.io/", "http://ros.realm.io/"},
                {"http://ros.realm.io/?foo=bar", "http://ros.realm.io/?foo=bar"},
                {"http://ros.realm.io/auth", "http://ros.realm.io/auth"},
                {"http://ros.realm.io/auth/", "http://ros.realm.io/auth/"},
                {"http://ros.realm.io/custom-path/", "http://ros.realm.io/custom-path/"}
        };

        try {
            for (String[] url : urls) {
                RealmLog.error(url[0]);
                String input = url[0];
                String normalizedInput = url[1];
                SyncCredentials credentials = SyncCredentials.accessToken("token", UUID.randomUUID().toString());
                SyncUser user = SyncUser.login(credentials, input);
                assertEquals(normalizedInput, user.getAuthenticationUrl().toString());
                user.logout();
            }
        } finally {
            SyncManager.setAuthServerImpl(originalServer);
        }
    }

    @Test
    public void changePassword_nullThrows() {
        SyncUser user = createTestUser();

        thrown.expect(IllegalArgumentException.class);
        user.changePassword(null);
    }

    @Test
    public void changePassword_admin_nullThrows() {
        SyncUser user = createTestUser();

        thrown.expect(IllegalArgumentException.class);
        user.changePassword(null, "new-password");
    }

    @Test
    public void changePasswordAsync_nonLooperThreadThrows() {
        SyncUser user = createTestUser();

        thrown.expect(IllegalStateException.class);
        user.changePasswordAsync(null, new SyncUser.Callback() {
            @Override
            public void onSuccess(SyncUser user) {
                fail();
            }

            @Override
            public void onError(ObjectServerError error) {
                fail();
            }
        });
    }

    @Test
    public void changePassword_admin_Async_nonLooperThreadThrows() {
        SyncUser user = createTestUser();

        thrown.expect(IllegalStateException.class);
        user.changePasswordAsync("user-id", "new", new SyncUser.Callback() {
            @Override
            public void onSuccess(SyncUser user) {
                fail();
            }

            @Override
            public void onError(ObjectServerError error) {
                fail();
            }
        });
    }

    @Test
    @RunTestInLooperThread
    public void changePasswordAsync_nullCallbackThrows() {
        SyncUser user = createTestUser();

        thrown.expect(IllegalArgumentException.class);
        user.changePasswordAsync("new-password", null);
    }

    @Test
    @RunTestInLooperThread
    public void changePassword_admin_Async_nullCallbackThrows() {
        SyncUser user = createTestUser();

        thrown.expect(IllegalArgumentException.class);
        user.changePasswordAsync("user-id", "new-password", null);
    }

    @Test
    @RunTestInLooperThread
    public void changePassword_noneAdminThrows() {
        SyncUser user = createTestUser();

        thrown.expect(IllegalStateException.class);
        user.changePassword("user-id", "new-password");
    }

    @Test
<<<<<<< HEAD
    @RunTestInLooperThread
    public void getPermissionManager_isReferenceCounted() {
        SyncUser user = createTestUser();
        PermissionManager pm1 = user.getPermissionManager();
        PermissionManager pm2 = user.getPermissionManager();
        assertTrue(pm1 == pm2);
        assertFalse(pm1.isClosed());
        pm1.close();
        assertFalse(pm1.isClosed());
        pm1.close();
        assertTrue(pm1.isClosed());
        looperThread.testComplete();
    }

    @Test
    @RunTestInLooperThread
    public void getPermissionManger_instanceUniqueToUser() {
        SyncUser user1 = createNamedTestUser("user1");
        SyncUser user2 = createNamedTestUser("user2");
        PermissionManager pm1 = user1.getPermissionManager();
        PermissionManager pm2 = user2.getPermissionManager();

        try {
            assertFalse(pm1 == pm2);
            assertFalse(pm1.equals(pm2));
            looperThread.testComplete();
        } finally {
            pm1.close();
            pm2.close();
            user1.logout();
            user2.logout();
        }
    }

    @Test
    public void getPermissionManager_throwOnNonLooperThread() {
        SyncUser user = createTestUser();
        try {
            user.getPermissionManager();
            fail();
        } catch (IllegalStateException e) {
        }
=======
    public void allSessions() {
        String url1 = "realm://objectserver.realm.io/default";
        String url2 = "realm://objectserver.realm.io/~/default";

        SyncUser user = createTestUser();
        assertEquals(0, user.allSessions().size());

        SyncConfiguration configuration1 = new SyncConfiguration.Builder(user, url1).build();
        Realm realm1 = Realm.getInstance(configuration1);
        List<SyncSession> allSessions = user.allSessions();
        assertEquals(1, allSessions.size());
        Iterator<SyncSession> iter = allSessions.iterator();
        SyncSession session = iter.next();
        assertEquals(user, session.getUser());
        assertEquals(url1, session.getServerUrl().toString());

        SyncConfiguration configuration2 = new SyncConfiguration.Builder(user, url2).build();
        Realm realm2 = Realm.getInstance(configuration2);
        allSessions = user.allSessions();
        assertEquals(2, allSessions.size());
        iter = allSessions.iterator();
        String individualUrl = url2.replace("~", user.getIdentity());
        int foundCount = 0;
        while (iter.hasNext()) {
            session = iter.next();
            assertEquals(user, session.getUser());
            if (individualUrl.equals(session.getServerUrl().toString())) {
                foundCount++;
            }
        }
        assertEquals(1, foundCount);
        realm1.close();

        allSessions = user.allSessions();
        assertEquals(1, allSessions.size());
        iter = allSessions.iterator();
        session = iter.next();
        assertEquals(user, session.getUser());
        assertEquals(individualUrl, session.getServerUrl().toString());

        realm2.close();
        assertEquals(0, user.allSessions().size());
>>>>>>> 2cee66d1
    }
}<|MERGE_RESOLUTION|>--- conflicted
+++ resolved
@@ -377,7 +377,6 @@
     }
 
     @Test
-<<<<<<< HEAD
     @RunTestInLooperThread
     public void getPermissionManager_isReferenceCounted() {
         SyncUser user = createTestUser();
@@ -420,7 +419,9 @@
             fail();
         } catch (IllegalStateException e) {
         }
-=======
+    }
+
+    @Test
     public void allSessions() {
         String url1 = "realm://objectserver.realm.io/default";
         String url2 = "realm://objectserver.realm.io/~/default";
@@ -463,6 +464,5 @@
 
         realm2.close();
         assertEquals(0, user.allSessions().size());
->>>>>>> 2cee66d1
     }
 }