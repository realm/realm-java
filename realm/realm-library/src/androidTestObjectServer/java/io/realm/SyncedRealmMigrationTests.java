/*
 * Copyright 2017 Realm Inc.
 *
 * Licensed under the Apache License, Version 2.0 (the "License");
 * you may not use this file except in compliance with the License.
 * You may obtain a copy of the License at
 *
 * http://www.apache.org/licenses/LICENSE-2.0
 *
 * Unless required by applicable law or agreed to in writing, software
 * distributed under the License is distributed on an "AS IS" BASIS,
 * WITHOUT WARRANTIES OR CONDITIONS OF ANY KIND, either express or implied.
 * See the License for the specific language governing permissions and
 * limitations under the License.
 */

package io.realm;

import android.support.test.InstrumentationRegistry;
import android.support.test.runner.AndroidJUnit4;

import org.junit.BeforeClass;
import org.junit.Ignore;
import org.junit.Rule;
import org.junit.Test;
import org.junit.runner.RunWith;

import java.io.FileNotFoundException;
import java.io.IOException;

import io.realm.entities.IndexedFields;
import io.realm.entities.PrimaryKeyAsInteger;
import io.realm.entities.PrimaryKeyAsString;
import io.realm.entities.StringOnly;
<<<<<<< HEAD
import io.realm.exceptions.IncompatibleSyncedFileException;
=======
import io.realm.exceptions.RealmMigrationNeededException;
import io.realm.internal.OsObjectStore;
>>>>>>> 9dbf26fa
import io.realm.rule.TestSyncConfigurationFactory;
import io.realm.util.SyncTestUtils;

import static org.junit.Assert.assertEquals;
import static org.junit.Assert.assertFalse;
import static org.junit.Assert.assertNotNull;
import static org.junit.Assert.assertTrue;
import static org.junit.Assert.fail;

/**
 * Testing methods around migrations for Realms using a {@link SyncConfiguration}.
 */
@RunWith(AndroidJUnit4.class)
public class SyncedRealmMigrationTests {

    @Rule
    public final TestSyncConfigurationFactory configFactory = new TestSyncConfigurationFactory();

    @BeforeClass
    public static void beforeClass () {
        // another Test class may have the BaseRealm.applicationContext set but
        // the SyncManager reset. This will make assertion to fail, we need to re-initialise
        // the sync_manager.cpp#m_file_manager (configFactory rule do this)
        BaseRealm.applicationContext = null;
    }

    @Test
    public void migrateRealm_syncConfigurationThrows() {
        SyncConfiguration config = configFactory.createSyncConfigurationBuilder(SyncTestUtils.createTestUser(), "http://foo.com/auth").build();
        try {
            Realm.migrateRealm(config);
            fail();
        } catch (FileNotFoundException e) {
            fail(e.toString());
        } catch (IllegalArgumentException ignored) {
        }
    }

    // Check that the Realm can still be opened even if the ondisk schema are missing fields. These will be added
    // automatically.
    @Test
    public void addField_worksWithMigrationError() {
        SyncConfiguration config = configFactory.createSyncConfigurationBuilder(SyncTestUtils.createTestUser(), "http://foo.com/auth")
                .schema(StringOnly.class)
                .build();

        // Setup initial Realm schema (with missing fields)
        String className = StringOnly.class.getSimpleName();
        DynamicRealm dynamicRealm = DynamicRealm.getInstance(config);
        RealmSchema schema = dynamicRealm.getSchema();
        dynamicRealm.beginTransaction();
        schema.create(className); // Create empty class
        dynamicRealm.commitTransaction();
        dynamicRealm.close();

        // Open typed Realm, which will validate the schema
        Realm realm = Realm.getInstance(config);
        RealmObjectSchema stringOnlySchema = realm.getSchema().get(className);
        try {
            assertTrue(stringOnlySchema.hasField(StringOnly.FIELD_CHARS)); // Field has been added
        } finally {
            realm.close();
        }
    }

    // Check that the Realm can still be opened even if the ondisk schema has more fields than in the model class.
    // The underlying field should not be deleted, just hidden.
    @Test
    public void missingFields_hiddenSilently() {
        SyncConfiguration config = configFactory.createSyncConfigurationBuilder(SyncTestUtils.createTestUser(), "http://foo.com/auth")
                .schema(StringOnly.class)
                .build();

        // Setup initial Realm schema (with too many fields)
        String className = StringOnly.class.getSimpleName();
        DynamicRealm dynamicRealm = DynamicRealm.getInstance(config);
        RealmSchema schema = dynamicRealm.getSchema();
        dynamicRealm.beginTransaction();
        schema.create(className)
                .addField(StringOnly.FIELD_CHARS, String.class)
                .addField("newField", String.class);
        // A schema version has to be set otherwise Object Store will try to initialize the schema again and reach an
        // error branch. That is not a real case.
        dynamicRealm.setVersion(0);
        dynamicRealm.commitTransaction();
        dynamicRealm.close();

        // Open typed Realm, which will validate the schema
        Realm realm = Realm.getInstance(config);
        RealmObjectSchema stringOnlySchema = realm.getSchema().get(className);
        try {
            assertTrue(stringOnlySchema.hasField(StringOnly.FIELD_CHARS));
            assertTrue(stringOnlySchema.hasField("newField"));
            assertEquals(2, stringOnlySchema.getFieldNames().size());
        } finally {
            realm.close();
        }
    }

    // Check that a Realm cannot be opened if it contain breaking schema changes, like changing a primary key
    @Test
    @Ignore("This test will throw earlier when trying to add a PK field. That case is already covered by" +
            " SchemaTest.addField_withPrimaryKeyModifier_notAllowed(). Although this test will still be valuable for" +
            "Object Store schema integration.")
    // FIXME: Enabled this after OS schema integration.
    public void breakingSchemaChange_throws() {
        SyncConfiguration config = configFactory.createSyncConfigurationBuilder(SyncTestUtils.createTestUser(), "http://foo.com/auth")
                .schema(PrimaryKeyAsString.class)
                .build();

        // Setup initial Realm schema (with a different primary key)
        DynamicRealm dynamicRealm = DynamicRealm.getInstance(config);
        RealmSchema schema = dynamicRealm.getSchema();
        dynamicRealm.beginTransaction();
        schema.create(PrimaryKeyAsString.class.getSimpleName())
                .addField(PrimaryKeyAsString.FIELD_PRIMARY_KEY, String.class)
                .addField(PrimaryKeyAsString.FIELD_ID, long.class, FieldAttribute.PRIMARY_KEY);
        dynamicRealm.commitTransaction();
        dynamicRealm.close();

        try {
            Realm.getInstance(config);
            fail();
        } catch (IllegalStateException ignored) {
        }
    }

    // Check that indexes are not being added if the schema version is the same
    @Test
    public void sameSchemaVersion_doNotRebuildIndexes() {

        SyncConfiguration config = configFactory.createSyncConfigurationBuilder(SyncTestUtils.createTestUser(), "http://foo.com/auth")
                .schema(IndexedFields.class)
                .schemaVersion(42)
                .build();

        // Setup initial Realm schema (with no indexes)
        String className = IndexedFields.class.getSimpleName();
        DynamicRealm dynamicRealm = DynamicRealm.getInstance(config);
        RealmSchema schema = dynamicRealm.getSchema();
        dynamicRealm.beginTransaction();
        schema.create(className)
                .addField(IndexedFields.FIELD_INDEXED_STRING, String.class) // No index
                .addField(IndexedFields.FIELD_NON_INDEXED_STRING, String.class);
        dynamicRealm.setVersion(42);
        dynamicRealm.commitTransaction();
        dynamicRealm.close();

        Realm realm = Realm.getInstance(config); // Opening at same schema version (42) will not rebuild indexes

        RealmObjectSchema indexedFieldsSchema = realm.getSchema().get(className);
        try {
            assertFalse(indexedFieldsSchema.hasIndex(IndexedFields.FIELD_INDEXED_STRING));
            assertFalse(indexedFieldsSchema.hasIndex(IndexedFields.FIELD_NON_INDEXED_STRING));
        } finally {
            realm.close();
        }
    }

    // Check that indexes are being added if the schema version is different
    @Test
    public void differentSchemaVersions_rebuildIndexes() {
        SyncConfiguration config = configFactory.createSyncConfigurationBuilder(SyncTestUtils.createTestUser(), "http://foo.com/auth")
                .schema(IndexedFields.class)
                .schemaVersion(42)
                .build();

        // Setup initial Realm schema (with no indexes)
        String className = IndexedFields.class.getSimpleName();
        DynamicRealm dynamicRealm = DynamicRealm.getInstance(config);
        RealmSchema schema = dynamicRealm.getSchema();
        dynamicRealm.beginTransaction();
        schema.create(className)
                .addField(IndexedFields.FIELD_INDEXED_STRING, String.class) // No index
                .addField(IndexedFields.FIELD_NON_INDEXED_STRING, String.class);
        dynamicRealm.setVersion(43);
        dynamicRealm.commitTransaction();
        dynamicRealm.close();

        Realm realm = Realm.getInstance(config); // Opening at different schema version (42) should rebuild indexes
        try {
            RealmObjectSchema indexedFieldsSchema = realm.getSchema().get(className);
            assertNotNull(indexedFieldsSchema);
            assertTrue(indexedFieldsSchema.hasIndex(IndexedFields.FIELD_INDEXED_STRING));
            assertFalse(indexedFieldsSchema.hasIndex(IndexedFields.FIELD_NON_INDEXED_STRING));
        } finally {
            realm.close();
        }
    }

    // Check that indexes are being added if other fields are being added as well
    @Test
    public void addingFields_rebuildIndexes() {

        SyncConfiguration config = configFactory.createSyncConfigurationBuilder(SyncTestUtils.createTestUser(), "http://foo.com/auth")
                .schema(IndexedFields.class)
                .schemaVersion(42)
                .build();

        // Setup initial Realm schema (with no indexes)
        String className = IndexedFields.class.getSimpleName();
        DynamicRealm dynamicRealm = DynamicRealm.getInstance(config);
        RealmSchema schema = dynamicRealm.getSchema();
        dynamicRealm.beginTransaction();
        schema.create(className)
                .addField(IndexedFields.FIELD_INDEXED_STRING, String.class); // No index
                // .addField(IndexedFields.FIELD_NON_INDEXED_STRING, String.class); // Missing field
        dynamicRealm.setVersion(41);
        dynamicRealm.commitTransaction();
        dynamicRealm.close();

        // Opening at different schema version (42) should add field and rebuild indexes
        Realm realm = Realm.getInstance(config);
        try {
            assertTrue(realm.getSchema().get(className).hasField(IndexedFields.FIELD_NON_INDEXED_STRING));
            assertTrue(realm.getSchema().get(className).hasIndex(IndexedFields.FIELD_INDEXED_STRING));
        } finally {
            realm.close();
        }
    }

    @Test
    public void schemaVersionUpgradedWhenMigrating() {
        SyncConfiguration config = configFactory.createSyncConfigurationBuilder(SyncTestUtils.createTestUser(), "http://foo.com/auth")
                .schemaVersion(42)
                .build();

        // Setup initial Realm schema (with missing fields)
        String className = StringOnly.class.getSimpleName();
        DynamicRealm dynamicRealm = DynamicRealm.getInstance(config);
        RealmSchema schema = dynamicRealm.getSchema();
        dynamicRealm.beginTransaction();
        schema.create(className); // Create empty class
        dynamicRealm.setVersion(1);
        dynamicRealm.commitTransaction();
        dynamicRealm.close();

        // Open typed Realm, which will validate the schema
        Realm realm = Realm.getInstance(config);
        try {
            assertEquals(42, realm.getVersion());
        } finally {
            realm.close();
        }
    }

    // The remote Realm containing more field than the local typed Realm defined is allowed.
    @Test
    public void moreFieldsThanExpectedIsAllowed() {
        SyncConfiguration config = configFactory
                .createSyncConfigurationBuilder(SyncTestUtils.createTestUser(), "http://foo.com/auth")
                .schema(StringOnly.class)
                .build();

        // Initialize schema
        Realm.getInstance(config).close();
        DynamicRealm dynamicRealm = DynamicRealm.getInstance(config);
        dynamicRealm.beginTransaction();
        RealmObjectSchema objectSchema = dynamicRealm.getSchema().get(StringOnly.CLASS_NAME);
        // Add one extra field which doesn't exist in the typed Realm.
        objectSchema.addField("oneMoreField", int.class);
        dynamicRealm.commitTransaction();
        // Clear column indices cache.
        dynamicRealm.close();

        // Verify schema again.
        Realm realm = Realm.getInstance(config);
        realm.close();
    }

    // The stable_id_migration.realm is created with sync v1.8.5 with one object created for each object schema.
    @Test
    public void stableIDMigrationCauseClientReset() throws IOException {
        @SuppressWarnings("unchecked") SyncConfiguration config = configFactory
                .createSyncConfigurationBuilder(SyncTestUtils.createTestUser(), "http://foo.com/auth")
                .schema(StringOnly.class, PrimaryKeyAsString.class, PrimaryKeyAsInteger.class)
                .name("stable_id_migration.realm")
                .build();
        configFactory.copyRealmFromAssets(InstrumentationRegistry.getContext(), "stable_id_migration.realm", config);
        try {
            Realm.getInstance(config);
            fail("Should throw IncompatibleSyncedFileException");
        } catch (IncompatibleSyncedFileException exception) {
            RealmConfiguration backupConfiguration = exception.getBackupRealmConfiguration();

            DynamicRealm dynamicBackupRealm = DynamicRealm.getInstance(backupConfiguration);
            dynamicBackupRealm.getSchema().checkHasTable(StringOnly.CLASS_NAME, "Backup Dynamic Realm should contains " + StringOnly.CLASS_NAME);
            dynamicBackupRealm.getSchema().checkHasTable(PrimaryKeyAsString.CLASS_NAME, "Backup Dynamic Realm should contains " + PrimaryKeyAsString.CLASS_NAME);
            dynamicBackupRealm.getSchema().checkHasTable(PrimaryKeyAsInteger.CLASS_NAME, "Backup Dynamic Realm should contains " + PrimaryKeyAsInteger.CLASS_NAME);

            assertFalse(dynamicBackupRealm.isEmpty());
            assertEquals(1, dynamicBackupRealm.where(StringOnly.CLASS_NAME).count());
            assertEquals(1, dynamicBackupRealm.where(PrimaryKeyAsString.CLASS_NAME).count());
            assertEquals(1, dynamicBackupRealm.where(PrimaryKeyAsInteger.CLASS_NAME).count());
            dynamicBackupRealm.close();

            Realm realm = Realm.getInstance(config);
            assertTrue(realm.isEmpty());
            realm.close();
        }
    }
}<|MERGE_RESOLUTION|>--- conflicted
+++ resolved
@@ -32,12 +32,7 @@
 import io.realm.entities.PrimaryKeyAsInteger;
 import io.realm.entities.PrimaryKeyAsString;
 import io.realm.entities.StringOnly;
-<<<<<<< HEAD
 import io.realm.exceptions.IncompatibleSyncedFileException;
-=======
-import io.realm.exceptions.RealmMigrationNeededException;
-import io.realm.internal.OsObjectStore;
->>>>>>> 9dbf26fa
 import io.realm.rule.TestSyncConfigurationFactory;
 import io.realm.util.SyncTestUtils;
 
@@ -200,6 +195,7 @@
     // Check that indexes are being added if the schema version is different
     @Test
     public void differentSchemaVersions_rebuildIndexes() {
+
         SyncConfiguration config = configFactory.createSyncConfigurationBuilder(SyncTestUtils.createTestUser(), "http://foo.com/auth")
                 .schema(IndexedFields.class)
                 .schemaVersion(42)
