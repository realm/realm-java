/*
 * Copyright 2020 Realm Inc.
 *
 * Licensed under the Apache License, Version 2.0 (the "License");
 * you may not use this file except in compliance with the License.
 * You may obtain a copy of the License at
 *
 * http://www.apache.org/licenses/LICENSE-2.0
 *
 * Unless required by applicable law or agreed to in writing, software
 * distributed under the License is distributed on an "AS IS" BASIS,
 * WITHOUT WARRANTIES OR CONDITIONS OF ANY KIND, either express or implied.
 * See the License for the specific language governing permissions and
 * limitations under the License.
 */
package io.realm;

import android.os.Handler;
import android.os.Looper;

import java.lang.reflect.Constructor;
import java.util.HashMap;
import java.util.Locale;
import java.util.Map;
import java.util.concurrent.CopyOnWriteArrayList;
import java.util.concurrent.Future;
import java.util.concurrent.ThreadPoolExecutor;
import java.util.concurrent.atomic.AtomicReference;

import javax.annotation.Nullable;

import edu.umd.cs.findbugs.annotations.SuppressFBWarnings;
import io.realm.internal.Keep;
import io.realm.internal.KeepMember;
import io.realm.internal.RealmNotifier;
import io.realm.internal.Util;
import io.realm.internal.android.AndroidCapabilities;
import io.realm.internal.android.AndroidRealmNotifier;
import io.realm.internal.async.RealmAsyncTaskImpl;
import io.realm.internal.async.RealmThreadPoolExecutor;
import io.realm.internal.network.OkHttpNetworkTransport;
import io.realm.internal.objectstore.OsJavaNetworkTransport;
import io.realm.internal.objectstore.OsSyncUser;
import io.realm.log.RealmLog;

/**
 * FIXME
 */
public class RealmApp {

    // Implementation notes:
    // The public API's currently only allow for one RealmApp, however this is a restriction
    // we might want to lift in the future. So any implementation details so ideally be made
    // with that in mind, i.e. keep static state to minimum.

    /**
     * Thread pool used when doing network requests against MongoDB Realm.
     * <p>
     * This pool is only exposed for testing purposes and replacing it while the queue is not
     * empty will result in undefined behaviour.
     */
    @SuppressFBWarnings("MS_SHOULD_BE_FINAL")
    public static ThreadPoolExecutor NETWORK_POOL_EXECUTOR = RealmThreadPoolExecutor.newDefaultExecutor();

    private final RealmAppConfiguration config;
    OsJavaNetworkTransport networkTransport;
    final SyncManager syncManager;
    public final long nativePtr; //FIXME Find a way to make this package protected
    private final EmailPasswordAuthProvider emailAuthProvider = new EmailPasswordAuthProvider(this);
    private CopyOnWriteArrayList<AuthenticationListener> authListeners = new CopyOnWriteArrayList<>();
    private Handler mainHandler = new Handler(Looper.getMainLooper());

    public RealmApp(String appId) {
        this(new RealmAppConfiguration.Builder(appId).build());
    }

    /**
     * FIXME
     * @param config
     */
    public RealmApp(RealmAppConfiguration config) {
        this.config = config;
        this.networkTransport = new OkHttpNetworkTransport();
        networkTransport.setAuthorizationHeaderName(config.getAuthorizationHeaderName());
        for (Map.Entry<String, String> entry : config.getCustomRequestHeaders().entrySet()) {
            networkTransport.addCustomRequestHeader(entry.getKey(), entry.getValue());
        }
        this.syncManager = new SyncManager(this);
        this.nativePtr = nativeCreate(
                config.getAppId(),
                config.getBaseUrl().toString(),
                config.getAppName(),
                config.getAppVersion(),
                config.getRequestTimeoutMs());
    }

    /**
     * Returns the current user that is logged in and still valid.
     * A user is invalidated when he/she logs out or the user's refresh token expires or is revoked.
     * <p>
     * If two or more users are logged in, it is the last valid user that is returned by this method.
     *
     * @return current {@link RealmUser} that has logged in and is still valid. {@code null} if no
     * user is logged in or the user has expired.
     */
    @Nullable
    public RealmUser currentUser() {
        Long userPtr = nativeCurrentUser(nativePtr);
        return (userPtr != null) ? new RealmUser(userPtr, this) : null;
    }

    /**
     * Returns all known users that are either {@link RealmUser.State#LOGGED_IN} or
     * {@link RealmUser.State#LOGGED_OUT}.
     * <p>
     * Only users that at some point logged into this device will be returned.
     *
     * @return a map of user identifiers and users known locally.
     */
    public Map<String, RealmUser> allUsers() {
        long[] nativeUsers = nativeGetAllUsers(nativePtr);
        HashMap<String, RealmUser> users = new HashMap<>(nativeUsers.length);
        for (int i = 0; i < nativeUsers.length; i++) {
            RealmUser user = new RealmUser(nativeUsers[i], this);
            users.put(user.getId(), user);
        }
        return users;
    }

    /**
     * Switch current user. The current user is the user returned by {@link #currentUser()}.
     *
     * @param user the new current user.
     * @throws IllegalArgumentException if the user is is not {@link RealmUser.State#LOGGED_IN}.
     */
    public RealmUser switchUser(RealmUser user) {
        Util.checkNull(user, "user");
        nativeSwitchUser(nativePtr, user.osUser.getNativePtr());
        return user;
    }

    /**
<<<<<<< HEAD
     * Links the current user with a new user identity represented by the given credentials.
     * <p>
     * Linking a user with more credentials, mean the user can login either of these credentials.
     * It also makes it possible to "upgrade" an anonymous user by linking it with e.g.
     * Email/Password credentials.
     * <pre>
     * {@code
     * // Example
     * RealmApp app = new RealmApp("app-id")
     * RealmUser user = app.login(RealmCredentials.anonymous());
     * app.linkUser(RealmCredentials.emailPassword("email", "password"));
     * }
     * </pre>
     * <p>
     * Note: It is not possible to link two existing users of MongoDB Realm. The provided credentials
     * must not have been used by another user.
     *
     * @param credentials the credentials to link with the current user.
     * @throws IllegalStateException if no user is currently logged in.
     * @return the {@link io.realm.RealmUser} the credentials were linked to.
     */
    public RealmUser linkUser(RealmCredentials credentials) {
        Util.checkNull(credentials, "credentials");
        final RealmUser user = currentUser();
        if (user == null) {
            throw new IllegalStateException("No user is logged in");
        }
        AtomicReference<RealmUser> success = new AtomicReference<>(null);
        AtomicReference<ObjectServerError> error = new AtomicReference<>(null);
        nativeLinkUser(nativePtr, user.osUser.getNativePtr(), credentials.osCredentials.getNativePtr(), new OsJNIResultCallback<RealmUser>(success, error) {
            @Override
            protected RealmUser mapSuccess(Object result) {
                user.osUser = new OsSyncUser((long) result); // OS returns the updated user as a new one.
                return user;
            }
        });
        return handleResult(success, error);
    }


    /**
     * Links the current user with a new user identity represented by the given credentials.
     * <p>
     * Linking a user with more credentials, mean the user can login either of these credentials.
     * It also makes it possible to "upgrade" an anonymous user by linking it with e.g.
     * Email/Password credentials.
     * <pre>
     * {@code
     * // Example
     * RealmApp app = new RealmApp("app-id")
     * RealmUser user = app.login(RealmCredentials.anonymous());
     * app.linkUser(RealmCredentials.emailPassword("email", "password"));
     * }
     * </pre>
     * <p>
     * Note: It is not possible to link two existing users of MongoDB Realm. The provided credentials
     * must not have been used by another user.
     *
     * @param credentials the credentials to link with the current user.
     * @param callback callback when user identities has been linked or it failed. The callback will
     * always happen on the same thread as this method is called on.
     * @throws IllegalStateException if called from a non-looper thread.
     */
    public RealmAsyncTask linkUserAsync(RealmCredentials credentials, Callback<RealmUser> callback) {
        Util.checkLooperThread("Asynchronous linking identities is only possible from looper threads.");
        return new Request<RealmUser>(NETWORK_POOL_EXECUTOR, callback) {
            @Override
            public RealmUser run() throws ObjectServerError {
                return linkUser(credentials);
            }
        }.start();
    }

    /**
     * Removes a users credentials from this device. If the user was currently logged in, they
     * will be logged out as part of the process. This is only a local change and does not
     * affect the user state on the server.
     *
     * @param user user to remove.
     * @return user that was removed.
     * @throws ObjectServerError if called from the UI thread or if the user was logged in, but
     * could not be logged out.
     */
    public RealmUser removeUser(final RealmUser user) throws ObjectServerError {
        Util.checkNull(user, "user");
        boolean loggedIn = user.isLoggedIn();
        AtomicReference<RealmUser> success = new AtomicReference<>(null);
        AtomicReference<ObjectServerError> error = new AtomicReference<>(null);
        nativeRemoveUser(nativePtr, user.osUser.getNativePtr(), new OsJNIResultCallback<RealmUser>(success, error) {
            @Override
            protected RealmUser mapSuccess(Object result) {
                return user;
            }
        });
        handleResult(success, error);
        if (loggedIn) {
            notifyUserLoggedOut(user);
        }
        return user;
    }

    /**
     * Removes a users credentials from this device. If the user was currently logged in, they
     * will be logged out as part of the process. This is only a local change and does not
     * affect the user state on the server.
     *
     * @param user user to remove.
     * @param callback callback when removing the user has completed or failed. The callback will always
     * happen on the same thread as this method is called on.
     * @throws IllegalStateException if called from a non-looper thread.
     */
    public RealmAsyncTask removeUserAsync(RealmUser user, Callback<RealmUser> callback) {
        Util.checkLooperThread("Asynchronous removal of users is only possible from looper threads.");
        return new Request<RealmUser>(NETWORK_POOL_EXECUTOR, callback) {
            @Override
            public RealmUser run() throws ObjectServerError {
                return removeUser(user);
            }
        }.start();
    }

    /**
=======
>>>>>>> 0803a127
     * Logs in as a user with the given credentials associated with an authentication provider.
     * <p>
     * The user who logs in becomes the current user. Other RealmApp functionality acts on behalf of
     * the current user.
     * <p>
     * If there was already a current user, that user is still logged in and can be found in the
     * list returned by {@link #allUsers()}.
     * <p>
     * It is also possible to switch between which user is considered the current user by using
     * {@link #switchUser(RealmUser)}.
     *
     * @param credentials the credentials representing the type of login.
     * @return a {@link RealmUser} representing the logged in user.
     * @throws ObjectServerError if the user could not be logged in.
     */
    public RealmUser login(RealmCredentials credentials) throws ObjectServerError {
        Util.checkNull(credentials, "credentials");
        AtomicReference<RealmUser> success = new AtomicReference<>(null);
        AtomicReference<ObjectServerError> error = new AtomicReference<>(null);
        nativeLogin(nativePtr, credentials.osCredentials.getNativePtr(), new OsJNIResultCallback<RealmUser>(success, error) {
            @Override
            protected RealmUser mapSuccess(Object result) {
                Long nativePtr = (Long) result;
                return new RealmUser(nativePtr, RealmApp.this);
            }
        });
        RealmUser user = handleResult(success, error);
        notifyUserLoggedIn(user);
        return user;
    }

    private void notifyUserLoggedIn(RealmUser user) {
        mainHandler.post(new Runnable() {
            @Override
            public void run() {
                for (AuthenticationListener listener : authListeners) {
                    listener.loggedIn(user);
                }
            }
        });
    }

    private void notifyUserLoggedOut(RealmUser user) {
        mainHandler.post(new Runnable() {
            @Override
            public void run() {
                for (AuthenticationListener listener : authListeners) {
                    listener.loggedOut(user);
                }
            }
        });
    }

    /**
     * Logs in as a user with the given credentials associated with an authentication provider.
     * <p>
     * The user who logs in becomes the current user. Other RealmApp functionality acts on behalf of
     * the current user.
     * <p>
     * If there was already a current user, that user is still logged in and can be found in the
     * list returned by {@link #allUsers()}.
     * <p>
     * It is also possible to switch between which user is considered the current user by using
     * {@link #switchUser(RealmUser)}.
     *
     * @param credentials the credentials representing the type of login.
     * @param callback callback when logging in has completed or failed. The callback will always
     * happen on the same thread as this method is called on.
     * @throws IllegalStateException if not called on a looper thread.
     */
     public RealmAsyncTask loginAsync(RealmCredentials credentials, Callback<RealmUser> callback) {
        Util.checkLooperThread("Asynchronous log in is only possible from looper threads.");
        return new Request<RealmUser>(NETWORK_POOL_EXECUTOR, callback) {
            @Override
            public RealmUser run() throws ObjectServerError {
                return login(credentials);
            }
        }.start();
    }

    /**
     * Returns a wrapper for interacting with functionality related to users either being created or
     * logged in using the {@link RealmCredentials.IdentityProvider#EMAIL_PASSWORD} identity provider.
     *
     * @return wrapper for interacting with the {@link RealmCredentials.IdentityProvider#EMAIL_PASSWORD} identity provider.
     */
    public EmailPasswordAuthProvider getEmailPasswordAuthProvider() {
         return emailAuthProvider;
     }

<<<<<<< HEAD
    void logOut(RealmUser user) {
        Util.checkNull(user, "user");
        boolean loggedIn = user.isLoggedIn();
        AtomicReference<ObjectServerError> error = new AtomicReference<>(null);
        nativeLogOut(nativePtr, user.osUser.getNativePtr(), new OsJNIVoidResultCallback(error));
        handleResult(null, error);
        if (loggedIn) {
            notifyUserLoggedOut(user);
        }
    }

    RealmAsyncTask logOutAsync(RealmUser user, Callback<RealmUser> callback) {
        Util.checkLooperThread("Asynchronous log out is only possible from looper threads.");
        return new Request<RealmUser>(NETWORK_POOL_EXECUTOR, callback) {
            @Override
            public RealmUser run() throws ObjectServerError {
                logOut(user);
                return user;
            }
        }.start();
=======
    public SyncSession getSyncSession(SyncConfiguration config) {
        return null;
    }

    public void refreshConnections() {

>>>>>>> 0803a127
    }

    /**
     * Sets a global authentication listener that will be notified about User events like
     * login and logout.
     * <p>
     * Callbacks to authentication listeners will happen on the UI thread.
     *
     * @param listener listener to register.
     * @throws IllegalArgumentException if {@code listener} is {@code null}.
     */
    public void addAuthenticationListener(AuthenticationListener listener) {
        //noinspection ConstantConditions
        if (listener == null) {
            throw new IllegalArgumentException("Non-null 'listener' required.");
        }
        authListeners.add(listener);
    }

    /**
     * Removes the provided global authentication listener.
     *
     * @param listener listener to remove.
     */
    public void removeAuthenticationListener(AuthenticationListener listener) {
        //noinspection ConstantConditions
        if (listener == null) {
            return;
        }
        authListeners.remove(listener);
    }

<<<<<<< HEAD
    // Services entry point
    public RealmFunctions getFunctions() {
        // FIXME
        return null;
    }

    public RealmPushNotifications getFSMPushNotifications() {
        // FIXME
        return null;

    }

    public RealmMongoDBService getMongoDBService() {
        // FIXME
        return null;
    }

    /**
     * FIXME: Figure out naming of this method and class.
     * @return
     */
    public SyncManager getSyncService() {
        return syncManager;
    }

    /**
     * Returns the configuration object for this app.
     *
     * @return the configuration for this app.
     */
    public RealmAppConfiguration getConfiguration() {
        return config;
    }
=======
    // Private API's for now.
>>>>>>> 0803a127

    /**
     * Exposed for testing.
     *
     * Swap the currently configured network transport with the provided one.
     * This should only be done if no network requests are currently running.
     */
    void setNetworkTransport(OsJavaNetworkTransport transport) {
        networkTransport = transport;
    }

    @KeepMember // Called from JNI
    OsJavaNetworkTransport getNetworkTransport() {
        return networkTransport;
    }

    // Handle returning the correct result or throw an exception. Must be separated from
    // OsJNIResultCallback due to how the Object Store callbacks work.
    static <T> T handleResult(@Nullable AtomicReference<T> success, AtomicReference<ObjectServerError> error) {
        if (success != null && success.get() == null && error.get() == null) {
            throw new IllegalStateException("Network result callback did not trigger correctly");
        }
        if (error.get() != null) {
            throw error.get();
        } else {
            if (success != null) {
                return success.get();
            } else {
                return null;
            }
        }
    }

    // Common callback for handling callbacks from the ObjectStore layer.
    // NOTE: This class is called from JNI. If renamed, adjust callbacks in RealmApp.cpp
    @Keep
    static class OsJNIVoidResultCallback extends OsJNIResultCallback {

        public OsJNIVoidResultCallback(AtomicReference error) {
            super(null, error);
        }

        @Override
        protected Void mapSuccess(Object result) {
            return null;
        }
    }

    // Common callback for handling results from the ObjectStore layer.
    // NOTE: This class is called from JNI. If renamed, adjust callbacks in RealmApp.cpp
    @Keep
    static abstract class OsJNIResultCallback<T> extends OsJavaNetworkTransport.NetworkTransportJNIResultCallback {

        private final AtomicReference<T> success;
        private final AtomicReference<ObjectServerError> error;

        public OsJNIResultCallback(@Nullable AtomicReference<T> success, AtomicReference<ObjectServerError> error) {
            this.success = success;
            this.error = error;
        }

        @Override
        public void onSuccess(Object result) {
            T mappedResult = mapSuccess(result);
            if (success != null) {
                success.set(mappedResult);
            }
        }

        // Must map the underlying success Object to the appropriate type in Java
        protected abstract T mapSuccess(Object result);

        @Override
        public void onError(String nativeErrorCategory, int nativeErrorCode, String errorMessage) {
            ErrorCode code = ErrorCode.fromNativeError(nativeErrorCategory, nativeErrorCode);
            if (code == ErrorCode.UNKNOWN) {
                // In case of UNKNOWN errors parse as much error information on as possible.
                String detailedErrorMessage = String.format("{%s::%s} %s", nativeErrorCategory, nativeErrorCode, errorMessage);
                error.set(new ObjectServerError(code, detailedErrorMessage));
            } else {
                error.set(new ObjectServerError(code, errorMessage));
            }
        }
    }

    // Class wrapping requests made against MongoDB Realm. Is also responsible for calling with success/error on the
    // correct thread.
    static abstract class Request<T> {
        @Nullable
        private final RealmApp.Callback<T> callback;
        private final RealmNotifier handler;
        private final ThreadPoolExecutor networkPoolExecutor;

        Request(ThreadPoolExecutor networkPoolExecutor, @Nullable RealmApp.Callback<T> callback) {
            this.callback = callback;
            this.handler = new AndroidRealmNotifier(null, new AndroidCapabilities());
            this.networkPoolExecutor = networkPoolExecutor;
        }

        // Implements the request. Return the current sync user if the request succeeded. Otherwise throw an error.
        public abstract T run() throws ObjectServerError;

        // Start the request
        public RealmAsyncTask start() {
            Future<?> authenticateRequest = networkPoolExecutor.submit(new Runnable() {
                @Override
                public void run() {
                    try {
                        postSuccess(Request.this.run());
                    } catch (ObjectServerError e) {
                        postError(e);
                    } catch (Throwable e) {
                        postError(new ObjectServerError(ErrorCode.UNKNOWN, "Unexpected error", e));
                    }
                }
            });
            return new RealmAsyncTaskImpl(authenticateRequest, networkPoolExecutor);
        }

        private void postError(final ObjectServerError error) {
            boolean errorHandled = false;
            if (callback != null) {
                Runnable action = new Runnable() {
                    @Override
                    public void run() {
                        callback.onResult(Result.withError(error));
                    }
                };
                errorHandled = handler.post(action);
            }

            if (!errorHandled) {
                RealmLog.error(error, "An error was thrown, but could not be posted: \n" + error.toString());
            }
        }

        private void postSuccess(final T result) {
            if (callback != null) {
                handler.post(new Runnable() {
                    @Override
                    public void run() {
                        callback.onResult((result == null) ? Result.success() : Result.withResult(result));
                    }
                });
            }
        }
    }

    /**
     * Result class representing the result of an async request from this app towards MongoDB Realm.
     *
     * @param <T> Type returned if the request was a success.
     * @see Callback
     */
    public static class Result<T> {
        private T result;
        private ObjectServerError error;

        private Result(@Nullable T result, @Nullable ObjectServerError exception) {
            this.result = result;
            this.error = exception;
        }

        /**
         * Creates a successful request result with no return value.
         */
        public static <T> Result<T> success() {
            return new Result(null, null);
        }

        /**
         * Creates a successful request result with a return value.
         *
         * @param result the result value.
         */
        public static <T> Result<T> withResult(T result) {
            return new Result<>(result, null);
        }

        /**
         * Creates a failed request result. The request failed for some reason, either because there
         * was a network error or the Realm Object Server returned an error.
         *
         * @param exception error that occurred.
         */
        public static <T> Result<T> withError(ObjectServerError exception) {
            return new Result<>(null, exception);
        }

        /**
         * Returns whether or not request was successful
         *
         * @return {@code true} if the request was a success, {@code false} if not.
         */
        public boolean isSuccess() {
            return error == null;
        }

        /**
         * Returns the response in case the request was a success.
         *
         * @return the response value in case of a successful request.
         */
        public T get() {
            return result;
        }

        /**
         * Returns the response if the request was a success. If it failed, the default value is
         * returned instead.
         *
         * @return the response value in case of a successful request. If the request failed, the
         * default value is returned instead.
         */
        public T getOrDefault(T defaultValue) {
            return isSuccess() ? result : defaultValue;
        }

        /**
         * If the request was successful the response is returned, otherwise the provided error
         * is thrown.
         *
         * @return the response object in case the request was a success.
         * @throws ObjectServer provided error in case the request failed.
         */
        public T getOrThrow() {
            if (isSuccess()) {
                return result;
            } else {
                throw error;
            }
        }

        /**
         * Returns the error in case of a failed request.
         *
         * @return the {@link ObjectServerError} in case of a failed request.
         */
        public ObjectServerError getError() {
            return error;
        }
    }

    /**
     * Callback for async methods available to the {@link RealmApp}.
     *
     * @param <T> Type returned if the request was a success.
     */
    public interface Callback<T> {
        /**
         * Returns the result of the request when available.
         *
         * @param result the request response.
         */
        void onResult(Result<T> result);
    }

    private native long nativeCreate(String appId, String baseUrl, String appName, String appVersion, long requestTimeoutMs);
    private static native void nativeLogin(long nativeAppPtr, long nativeCredentialsPtr, OsJavaNetworkTransport.NetworkTransportJNIResultCallback callback);
    @Nullable
    private static native Long nativeCurrentUser(long nativePtr);
    private static native long[] nativeGetAllUsers(long nativePtr);
    private static native void nativeSwitchUser(long nativeAppPtr, long nativeUserPtr);
}<|MERGE_RESOLUTION|>--- conflicted
+++ resolved
@@ -140,131 +140,6 @@
     }
 
     /**
-<<<<<<< HEAD
-     * Links the current user with a new user identity represented by the given credentials.
-     * <p>
-     * Linking a user with more credentials, mean the user can login either of these credentials.
-     * It also makes it possible to "upgrade" an anonymous user by linking it with e.g.
-     * Email/Password credentials.
-     * <pre>
-     * {@code
-     * // Example
-     * RealmApp app = new RealmApp("app-id")
-     * RealmUser user = app.login(RealmCredentials.anonymous());
-     * app.linkUser(RealmCredentials.emailPassword("email", "password"));
-     * }
-     * </pre>
-     * <p>
-     * Note: It is not possible to link two existing users of MongoDB Realm. The provided credentials
-     * must not have been used by another user.
-     *
-     * @param credentials the credentials to link with the current user.
-     * @throws IllegalStateException if no user is currently logged in.
-     * @return the {@link io.realm.RealmUser} the credentials were linked to.
-     */
-    public RealmUser linkUser(RealmCredentials credentials) {
-        Util.checkNull(credentials, "credentials");
-        final RealmUser user = currentUser();
-        if (user == null) {
-            throw new IllegalStateException("No user is logged in");
-        }
-        AtomicReference<RealmUser> success = new AtomicReference<>(null);
-        AtomicReference<ObjectServerError> error = new AtomicReference<>(null);
-        nativeLinkUser(nativePtr, user.osUser.getNativePtr(), credentials.osCredentials.getNativePtr(), new OsJNIResultCallback<RealmUser>(success, error) {
-            @Override
-            protected RealmUser mapSuccess(Object result) {
-                user.osUser = new OsSyncUser((long) result); // OS returns the updated user as a new one.
-                return user;
-            }
-        });
-        return handleResult(success, error);
-    }
-
-
-    /**
-     * Links the current user with a new user identity represented by the given credentials.
-     * <p>
-     * Linking a user with more credentials, mean the user can login either of these credentials.
-     * It also makes it possible to "upgrade" an anonymous user by linking it with e.g.
-     * Email/Password credentials.
-     * <pre>
-     * {@code
-     * // Example
-     * RealmApp app = new RealmApp("app-id")
-     * RealmUser user = app.login(RealmCredentials.anonymous());
-     * app.linkUser(RealmCredentials.emailPassword("email", "password"));
-     * }
-     * </pre>
-     * <p>
-     * Note: It is not possible to link two existing users of MongoDB Realm. The provided credentials
-     * must not have been used by another user.
-     *
-     * @param credentials the credentials to link with the current user.
-     * @param callback callback when user identities has been linked or it failed. The callback will
-     * always happen on the same thread as this method is called on.
-     * @throws IllegalStateException if called from a non-looper thread.
-     */
-    public RealmAsyncTask linkUserAsync(RealmCredentials credentials, Callback<RealmUser> callback) {
-        Util.checkLooperThread("Asynchronous linking identities is only possible from looper threads.");
-        return new Request<RealmUser>(NETWORK_POOL_EXECUTOR, callback) {
-            @Override
-            public RealmUser run() throws ObjectServerError {
-                return linkUser(credentials);
-            }
-        }.start();
-    }
-
-    /**
-     * Removes a users credentials from this device. If the user was currently logged in, they
-     * will be logged out as part of the process. This is only a local change and does not
-     * affect the user state on the server.
-     *
-     * @param user user to remove.
-     * @return user that was removed.
-     * @throws ObjectServerError if called from the UI thread or if the user was logged in, but
-     * could not be logged out.
-     */
-    public RealmUser removeUser(final RealmUser user) throws ObjectServerError {
-        Util.checkNull(user, "user");
-        boolean loggedIn = user.isLoggedIn();
-        AtomicReference<RealmUser> success = new AtomicReference<>(null);
-        AtomicReference<ObjectServerError> error = new AtomicReference<>(null);
-        nativeRemoveUser(nativePtr, user.osUser.getNativePtr(), new OsJNIResultCallback<RealmUser>(success, error) {
-            @Override
-            protected RealmUser mapSuccess(Object result) {
-                return user;
-            }
-        });
-        handleResult(success, error);
-        if (loggedIn) {
-            notifyUserLoggedOut(user);
-        }
-        return user;
-    }
-
-    /**
-     * Removes a users credentials from this device. If the user was currently logged in, they
-     * will be logged out as part of the process. This is only a local change and does not
-     * affect the user state on the server.
-     *
-     * @param user user to remove.
-     * @param callback callback when removing the user has completed or failed. The callback will always
-     * happen on the same thread as this method is called on.
-     * @throws IllegalStateException if called from a non-looper thread.
-     */
-    public RealmAsyncTask removeUserAsync(RealmUser user, Callback<RealmUser> callback) {
-        Util.checkLooperThread("Asynchronous removal of users is only possible from looper threads.");
-        return new Request<RealmUser>(NETWORK_POOL_EXECUTOR, callback) {
-            @Override
-            public RealmUser run() throws ObjectServerError {
-                return removeUser(user);
-            }
-        }.start();
-    }
-
-    /**
-=======
->>>>>>> 0803a127
      * Logs in as a user with the given credentials associated with an authentication provider.
      * <p>
      * The user who logs in becomes the current user. Other RealmApp functionality acts on behalf of
@@ -307,7 +182,7 @@
         });
     }
 
-    private void notifyUserLoggedOut(RealmUser user) {
+    void notifyUserLoggedOut(RealmUser user) {
         mainHandler.post(new Runnable() {
             @Override
             public void run() {
@@ -355,37 +230,6 @@
          return emailAuthProvider;
      }
 
-<<<<<<< HEAD
-    void logOut(RealmUser user) {
-        Util.checkNull(user, "user");
-        boolean loggedIn = user.isLoggedIn();
-        AtomicReference<ObjectServerError> error = new AtomicReference<>(null);
-        nativeLogOut(nativePtr, user.osUser.getNativePtr(), new OsJNIVoidResultCallback(error));
-        handleResult(null, error);
-        if (loggedIn) {
-            notifyUserLoggedOut(user);
-        }
-    }
-
-    RealmAsyncTask logOutAsync(RealmUser user, Callback<RealmUser> callback) {
-        Util.checkLooperThread("Asynchronous log out is only possible from looper threads.");
-        return new Request<RealmUser>(NETWORK_POOL_EXECUTOR, callback) {
-            @Override
-            public RealmUser run() throws ObjectServerError {
-                logOut(user);
-                return user;
-            }
-        }.start();
-=======
-    public SyncSession getSyncSession(SyncConfiguration config) {
-        return null;
-    }
-
-    public void refreshConnections() {
-
->>>>>>> 0803a127
-    }
-
     /**
      * Sets a global authentication listener that will be notified about User events like
      * login and logout.
@@ -416,24 +260,6 @@
         authListeners.remove(listener);
     }
 
-<<<<<<< HEAD
-    // Services entry point
-    public RealmFunctions getFunctions() {
-        // FIXME
-        return null;
-    }
-
-    public RealmPushNotifications getFSMPushNotifications() {
-        // FIXME
-        return null;
-
-    }
-
-    public RealmMongoDBService getMongoDBService() {
-        // FIXME
-        return null;
-    }
-
     /**
      * FIXME: Figure out naming of this method and class.
      * @return
@@ -450,9 +276,6 @@
     public RealmAppConfiguration getConfiguration() {
         return config;
     }
-=======
-    // Private API's for now.
->>>>>>> 0803a127
 
     /**
      * Exposed for testing.
