--- conflicted
+++ resolved
@@ -149,7 +149,7 @@
      * @throws IllegalArgumentException if the user is is not {@link RealmUser.State#LOGGED_IN}.
      */
     public RealmUser switchUser(RealmUser user) {
-        checkNull(user, "user");
+        Util.checkNull(user, "user");
         nativeSwitchUser(nativePtr, user.osUser.getNativePtr());
         return user;
     }
@@ -187,7 +187,7 @@
      * @throws IllegalStateException if called from a non-looper thread.
      */
     public RealmAsyncTask removeUserAsync(RealmUser user, Callback<RealmUser> callback) {
-        checkLooperThread("Asynchronous removal of users is only possible from looper threads.");
+        Util.checkLooperThread("Asynchronous removal of users is only possible from looper threads.");
         return new Request<RealmUser>(NETWORK_POOL_EXECUTOR, callback) {
             @Override
             public RealmUser run() throws ObjectServerError {
@@ -629,10 +629,6 @@
     private static native Long nativeCurrentUser(long nativePtr);
     private static native long[] nativeGetAllUsers(long nativePtr);
     private static native void nativeLogOut(long appNativePtr, long userNativePtr, OsJavaNetworkTransport.NetworkTransportJNIResultCallback callback);
-<<<<<<< HEAD
     private static native void nativeSwitchUser(long nativeAppPtr, long nativeUserPtr);
     private static native void nativeRemoveUser(long nativeAppPtr, long nativeUserPtr, OsJavaNetworkTransport.NetworkTransportJNIResultCallback callback);
-}
-=======
-}
->>>>>>> 8878265d
+}