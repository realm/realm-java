--- conflicted
+++ resolved
@@ -413,10 +413,6 @@
             return this;
         }
 
-<<<<<<< HEAD
-        // FIXME Naming: Does it clash with Realm sync concepts and set up wrong expectations?
-=======
->>>>>>> d8f188e7
         // FIXME Doc
         public Builder codecRegistry(CodecRegistry codecRegistry) {
             Util.checkNull(codecRegistry, "codecRegistry");
