--- conflicted
+++ resolved
@@ -18,16 +18,11 @@
 import android.content.Context;
 
 import org.bson.codecs.BsonValueCodecProvider;
-<<<<<<< HEAD
 import org.bson.codecs.DocumentCodecProvider;
 import org.bson.codecs.IterableCodecProvider;
 import org.bson.codecs.MapCodecProvider;
 import org.bson.codecs.ValueCodecProvider;
-=======
-import org.bson.codecs.IterableCodecProvider;
-import org.bson.codecs.ValueCodecProvider;
 import org.bson.codecs.configuration.CodecRegistries;
->>>>>>> d8f188e7
 import org.bson.codecs.configuration.CodecRegistry;
 
 import java.io.File;
@@ -46,23 +41,10 @@
 import io.realm.log.LogLevel;
 import io.realm.log.RealmLog;
 
-import static java.util.Arrays.asList;
-import static org.bson.codecs.configuration.CodecRegistries.fromProviders;
-
 /**
  * FIXME
  */
 public class RealmAppConfiguration {
-
-    // FIXME: temporary codec registry, borrowed from Stitch
-    public static final CodecRegistry DEFAULT_CODEC_REGISTRY =
-            fromProviders(
-                    asList(
-                            new ValueCodecProvider(),
-                            new BsonValueCodecProvider(),
-                            new DocumentCodecProvider(),
-                            new IterableCodecProvider(),
-                            new MapCodecProvider()));
 
     private final String appId;
     private final String appName;
@@ -218,8 +200,10 @@
                         new ValueCodecProvider(),
                         // For BSONValue support
                         new BsonValueCodecProvider(),
+                        new DocumentCodecProvider(),
                         // For list support
-                        new IterableCodecProvider()
+                        new IterableCodecProvider(),
+                        new MapCodecProvider()
                 )
         );
 
