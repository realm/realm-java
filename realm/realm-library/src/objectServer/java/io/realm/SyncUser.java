--- conflicted
+++ resolved
@@ -729,23 +729,6 @@
         }
     }
 
-<<<<<<< HEAD
-=======
-    /**
-     * Returns an instance of the {@link PermissionManager} for this user that makes it possible to see, modify and create
-     * permissions related to this users Realms.
-     * <p>
-     * Every instance returned by this method must be closed by calling {@link PermissionManager#close()} when it
-     * no longer is needed.
-     *
-     * @return an instance of the PermissionManager.
-     */
-    public PermissionManager getPermissionManager() {
-        new AndroidCapabilities().checkCanDeliverNotification("The PermissionManager can only opened on a Looper thread.");
-        return PermissionManager.getInstance(this);
-    }
-
->>>>>>> 50928188
     // what defines a user is it's identity(Token) and authURL (as required by the constructor)
     //
     // not the list of Realms it's managing, furthermore, trying to include the `realms` in the `hashCode` will
