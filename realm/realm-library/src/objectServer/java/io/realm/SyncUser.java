/*
 * Copyright 2016 Realm Inc.
 *
 * Licensed under the Apache License, Version 2.0 (the "License");
 * you may not use this file except in compliance with the License.
 * You may obtain a copy of the License at
 *
 * http://www.apache.org/licenses/LICENSE-2.0
 *
 * Unless required by applicable law or agreed to in writing, software
 * distributed under the License is distributed on an "AS IS" BASIS,
 * WITHOUT WARRANTIES OR CONDITIONS OF ANY KIND, either express or implied.
 * See the License for the specific language governing permissions and
 * limitations under the License.
 */

package io.realm;

import org.json.JSONException;
import org.json.JSONObject;

import java.io.File;
import java.net.MalformedURLException;
import java.net.URI;
import java.net.URISyntaxException;
import java.net.URL;
import java.util.Collection;
import java.util.Collections;
import java.util.HashMap;
import java.util.Locale;
import java.util.Map;
import java.util.concurrent.Future;
import java.util.concurrent.ThreadPoolExecutor;

import io.realm.internal.RealmNotifier;
import io.realm.internal.Util;
import io.realm.internal.android.AndroidCapabilities;
import io.realm.internal.android.AndroidRealmNotifier;
import io.realm.internal.async.RealmAsyncTaskImpl;
import io.realm.internal.network.AuthenticateResponse;
import io.realm.internal.network.AuthenticationServer;
import io.realm.internal.network.ChangePasswordResponse;
import io.realm.internal.network.ExponentialBackoffTask;
import io.realm.internal.network.LogoutResponse;
import io.realm.internal.network.LookupUserIdResponse;
import io.realm.internal.objectserver.Token;
import io.realm.log.RealmLog;
import io.realm.permissions.PermissionModule;


/**
 * This class represents a user on the Realm Object Server. The credentials are provided by various 3rd party
 * providers (Facebook, Google, etc.).
 * <p>
 * A user can log in to the Realm Object Server, and if access is granted, it is possible to synchronize the local
 * and the remote Realm. Moreover, synchronization is halted when the user is logged out.
 * <p>
 * It is possible to persist a user. By retrieving a user, there is no need to log in to the 3rd party provider again.
 * Persisting a user between sessions, the user's credentials are stored locally on the device, and should be treated
 * as sensitive data.
 */
public class SyncUser {
    private final String identity;
    private final Token refreshToken;
    private final URL authenticationUrl;
    // maps all RealmConfiguration and accessToken, using this SyncUser.
    private final Map<SyncConfiguration, Token> realms = new HashMap<SyncConfiguration, Token>();

    private static class ManagementConfig {
        private SyncConfiguration managementRealmConfig;

        synchronized SyncConfiguration initAndGetManagementRealmConfig(final SyncUser user) {
            if (managementRealmConfig == null) {
                managementRealmConfig = new SyncConfiguration.Builder(
                        user, getManagementRealmUrl(user.getAuthenticationUrl()))
                        .errorHandler(new SyncSession.ErrorHandler() {
                            @Override
                            public void onError(SyncSession session, ObjectServerError error) {
                                if (error.getErrorCode() == ErrorCode.CLIENT_RESET) {
                                    RealmLog.error("Client Reset required for user's management Realm: " + user.toString());
                                } else {
                                    RealmLog.error(String.format(Locale.US,
                                            "Unexpected error with %s's management Realm: %s",
                                            user.getIdentity(),
                                            error.toString()));
                                }
                            }
                        })
                        .modules(new PermissionModule())
                        .build();
            }

            return managementRealmConfig;
        }
    }

    private final ManagementConfig managementConfig = new ManagementConfig();

    SyncUser(Token refreshToken, URL authenticationUrl) {
        this.identity = refreshToken.identity();
        this.authenticationUrl = authenticationUrl;
        this.refreshToken = refreshToken;
    }

    /**
     * Returns the current user that is logged in and still valid.
     * A user is invalidated when he/she logs out or the user's access token expires.
     *
     * @return current {@link SyncUser} that has logged in and is still valid. {@code null} if no user is logged in or the user has
     * expired.
     * @throws IllegalStateException if multiple users are logged in.
     */
    public static SyncUser currentUser() {
        SyncUser user = SyncManager.getUserStore().getCurrent();
        if (user != null && user.isValid()) {
            return user;
        }
        return null;
    }

    /**
     * Returns all valid users known by this device.
     * A user is invalidated when he/she logs out or the user's access token expires.
     *
     * @return a map from user identifier to user. It includes all known valid users.
     */
    public static Map<String, SyncUser> all() {
        UserStore userStore = SyncManager.getUserStore();
        Collection<SyncUser> storedUsers = userStore.allUsers();
        Map<String, SyncUser> map = new HashMap<String, SyncUser>();
        for (SyncUser user : storedUsers) {
            if (user.isValid()) {
                map.put(user.getIdentity(), user);
            }
        }
        return Collections.unmodifiableMap(map);
    }

    /**
     * Loads a user that has previously been serialized using {@link #toJson()}.
     *
     * @param user JSON string representing the user.
     * @return the user object.
     * @throws IllegalArgumentException if the JSON couldn't be converted to a valid {@link SyncUser} object.
     */
    public static SyncUser fromJson(String user) {
        try {
            JSONObject obj = new JSONObject(user);
            URL authUrl = new URL(obj.getString("authUrl"));
            Token userToken = Token.from(obj.getJSONObject("userToken"));//TODO rename to refresh_token
            return new SyncUser(userToken, authUrl);
        } catch (JSONException e) {
            throw new IllegalArgumentException("Could not parse user json: " + user, e);
        } catch (MalformedURLException e) {
            throw new IllegalArgumentException("URL in JSON not valid: " + user, e);
        }
    }

    /**
     * Logs in the user to the Realm Object Server. This is done synchronously, so calling this method on the Android
     * UI thread will always crash. A logged in user is required to be able to create a {@link SyncConfiguration}.
     *
     * @param credentials credentials to use.
     * @param authenticationUrl server that can authenticate against.
     * @throws ObjectServerError if the login failed.
     * @throws IllegalArgumentException if the URL is malformed.
     */
    public static SyncUser login(final SyncCredentials credentials, final String authenticationUrl) throws ObjectServerError {
        URL authUrl;
        try {
            authUrl = new URL(authenticationUrl);
            // If no path segment is provided append `/auth` which is the standard location.
            if (authUrl.getPath().equals("")) {
                authUrl = new URL(authUrl.toString() + "/auth");
            }
        } catch (MalformedURLException e) {
            throw new IllegalArgumentException("Invalid URL " + authenticationUrl + ".", e);
        }

        ObjectServerError error;
        try {
            AuthenticateResponse result;
            if (credentials.getIdentityProvider().equals(SyncCredentials.IdentityProvider.ACCESS_TOKEN)) {
                // Credentials using ACCESS_TOKEN as IdentityProvider are optimistically assumed to be valid already.
                // So log them in directly without contacting the authentication server. This is done by mirroring
                // the JSON response expected from the server.
                String userIdentifier = credentials.getUserIdentifier();
                String token = (String) credentials.getUserInfo().get("_token");
                boolean isAdmin = (Boolean) credentials.getUserInfo().get("_isAdmin");
                result = AuthenticateResponse.createValidResponseWithUser(userIdentifier, token, isAdmin);
            } else {
                final AuthenticationServer server = SyncManager.getAuthServer();
                result = server.loginUser(credentials, authUrl);
            }
            if (result.isValid()) {
                SyncUser user = new SyncUser(result.getRefreshToken(), authUrl);
                RealmLog.info("Succeeded authenticating user.\n%s", user);
                SyncManager.getUserStore().put(user);
                SyncManager.notifyUserLoggedIn(user);
                return user;
            } else {
                RealmLog.info("Failed authenticating user.\n%s", result.getError());
                error = result.getError();
            }
        } catch (Throwable e) {
            throw new ObjectServerError(ErrorCode.UNKNOWN, e);
        }
        throw error;
    }

    /**
     * Logs in the user to the Realm Object Server. A logged in user is required to be able to create a
     * {@link SyncConfiguration}.
     *
     * @param credentials credentials to use.
     * @param authenticationUrl server that the user is authenticated against.
     * @param callback callback when login has completed or failed. The callback will always happen on the same thread
     * as this this method is called on.
     * @return representation of the async task that can be used to cancel it if needed.
     * @throws IllegalArgumentException if not on a Looper thread.
     */
    public static RealmAsyncTask loginAsync(final SyncCredentials credentials, final String authenticationUrl, final Callback callback) {
        checkLooperThread("Asynchronous login is only possible from looper threads.");
        return new Request(SyncManager.NETWORK_POOL_EXECUTOR, callback) {
            @Override
            public SyncUser run() throws ObjectServerError {
                return login(credentials, authenticationUrl);
            }
        }.start();
    }

    /**
     * Logs out the user from the Realm Object Server. Once the Object Server has confirmed the logout any registered
     * {@link AuthenticationListener} will be notified and user credentials will be deleted from this device.
     *
     * @throws IllegalStateException if any Realms owned by this user is still open. They should be closed before
     * logging out.
     */
    /* FIXME: Add this back to the javadoc when enable SyncConfiguration.Builder#deleteRealmOnLogout()
     <p>
     Any Realms owned by the user will be deleted if {@link SyncConfiguration.Builder#deleteRealmOnLogout()} is
     also set.
     */
    public void logout() {
        // Acquire lock to prevent users creating new instances
        synchronized (Realm.class) {
            if (isLoggedOut()) {
                return; // Already local/global logout status
            }
            // Ensure that we can log out. If any Realm file is still open we should abort before doing anything
            // else.
            for (SyncConfiguration syncConfiguration : realms.keySet()) {
                if (Realm.getGlobalInstanceCount(syncConfiguration) > 0) {
                    throw new IllegalStateException("A Realm controlled by this user is still open. Close all Realms " +
                            "before logging out: " + syncConfiguration.getPath());
                }
            }

            SyncManager.getUserStore().remove(identity);

            // Delete all Realms if needed.
            for (SyncConfiguration syncConfiguration : realms.keySet()) {
                if (syncConfiguration.shouldDeleteRealmOnLogout()) {
                    File realmFile = new File(syncConfiguration.getPath());
                    if (realmFile.exists() && !Util.deleteRealm(syncConfiguration.getPath(), realmFile.getParentFile(), realmFile.getName())) {
                        RealmLog.error("Could not delete Realm when user logged out: " + syncConfiguration.getPath());
                    }
                }
            }

            // Remove all local tokens, preventing further connections.
            realms.clear();

            // Finally revoke server token. The local user is logged out in any case.
            final AuthenticationServer server = SyncManager.getAuthServer();
            ThreadPoolExecutor networkPoolExecutor = SyncManager.NETWORK_POOL_EXECUTOR;
            //noinspection unused
            final Future<?> future = networkPoolExecutor.submit(new ExponentialBackoffTask<LogoutResponse>() {

                @Override
                protected LogoutResponse execute() {
                    return server.logout(refreshToken, getAuthenticationUrl());
                }

                @Override
                protected void onSuccess(LogoutResponse response) {
                    SyncManager.notifyUserLoggedOut(SyncUser.this);
                }

                @Override
                protected void onError(LogoutResponse response) {
                    RealmLog.error("Failed to log user out.\n" + response.getError().toString());
                }
            });
        }
    }

    /**
     * Changes this user's password. This is done synchronously and involves the network, so calling this method on the
     * Android UI thread will always crash.
     * <p>
     * <b>WARNING:</b> Changing a user's password through an authentication server that doesn't use HTTPS is a major
     * security flaw, and should only be done while testing.
     *
     * @param newPassword the user's new password.
     * @throws ObjectServerError if the password could not be changed.
     */
    public void changePassword(final String newPassword) throws ObjectServerError {
        if (newPassword == null) {
            throw new IllegalArgumentException("Not-null 'newPassword' required.");
        }
        AuthenticationServer authServer = SyncManager.getAuthServer();
        ChangePasswordResponse response = authServer.changePassword(refreshToken, newPassword, getAuthenticationUrl());
        if (!response.isValid()) {
            throw response.getError();
        }
    }

    /**
     * Changes another user's password. This is done synchronously and involves the network, so calling this method on the
     * Android UI thread will always crash.
     * <p>
     * This user needs admin privilege in order to change someone else's password.
     * <p>
     * <b>WARNING:</b> Changing a user's password through an authentication server that doesn't use HTTPS is a major
     * security flaw, and should only be done while testing.
     *
     * @param userId identity ({@link #getIdentity()}) of the user we want to change the password for.
     * @param newPassword the user's new password.
     * @throws ObjectServerError if the password could not be changed.
     */
    public void changePassword(final String userId, final String newPassword) throws ObjectServerError {
        if (newPassword == null) {
            throw new IllegalArgumentException("Not-null 'newPassword' required.");
        }

        if (Util.isEmptyString(userId)) {
            throw new IllegalArgumentException("None empty 'userId' required.");
        }

        if (userId.equals(getIdentity())) { // user want's to change his/her own password
            changePassword(newPassword);

        } else {
            if (!isAdmin()) {
                throw new IllegalStateException("User need to be admin in order to change another user's password.");
            }

            AuthenticationServer authServer = SyncManager.getAuthServer();
            ChangePasswordResponse response = authServer.changePassword(refreshToken, userId, newPassword, getAuthenticationUrl());
            if (!response.isValid()) {
                throw response.getError();
            }
        }
    }

    /**
     * Changes this user's password asynchronously.
     * <p>
     * <b>WARNING:</b> Changing a users password using an authentication server that doesn't use HTTPS is a major
     * security flaw, and should only be done while testing.
     *
     * @param newPassword the user's new password.
     * @param callback callback when login has completed or failed. The callback will always happen on the same thread
     * as this method is called on.
     * @return representation of the async task that can be used to cancel it if needed.
     * @throws IllegalArgumentException if not on a Looper thread.
     */
    public RealmAsyncTask changePasswordAsync(final String newPassword, final Callback callback) {
        checkLooperThread("Asynchronous changing password is only possible from looper threads.");
        if (callback == null) {
            throw new IllegalArgumentException("Non-null 'callback' required.");
        }
        return new Request(SyncManager.NETWORK_POOL_EXECUTOR, callback) {
            @Override
            public SyncUser run() {
                changePassword(newPassword);
                return SyncUser.this;
            }
        }.start();
    }

    /**
     * Changes another user's password asynchronously.
     * <p>
     * This user needs admin privilege in order to change someone else's password.
     *
     * <b>WARNING:</b> Changing a users password using an authentication server that doesn't use HTTPS is a major
     * security flaw, and should only be done while testing.
     *
     * @param userId identity ({@link #getIdentity()}) of the user we want to change the password for.
     * @param newPassword the user's new password.
     * @param callback callback when login has completed or failed. The callback will always happen on the same thread
     * as this method is called on.
     * @return representation of the async task that can be used to cancel it if needed.
     * @throws IllegalArgumentException if not on a Looper thread.
     */
    public RealmAsyncTask changePasswordAsync(final String userId, final String newPassword, final Callback callback) {
        checkLooperThread("Asynchronous changing password is only possible from looper threads.");
        if (callback == null) {
            throw new IllegalArgumentException("Non-null 'callback' required.");
        }

        return new Request(SyncManager.NETWORK_POOL_EXECUTOR, callback) {
            @Override
            public SyncUser run() {
                changePassword(userId, newPassword);
                return SyncUser.this;
            }
        }.start();
    }

    /**
     * Helper method for Admin users in order to lookup a {@code SyncUser} using the identity provider and the used username.
     *
     * @param provider identity providers {@link io.realm.SyncCredentials.IdentityProvider} used when the account was created.
     * @param providerId username or email used to create the account for the first time,
     *                   what is needed will depend on what type of {@link SyncCredentials} was used.
     *
     * @return {@code SyncUser} associated with the given identity provider and providerId, or {@code null} in case
     * of an {@code invalid} provider or {@code providerId}.
     * @throws ObjectServerError in case of an error.
     */
    public SyncUser retrieveUser(final String provider, final String providerId) throws ObjectServerError {
        if (Util.isEmptyString(provider)) {
            throw new IllegalArgumentException("Not-null 'provider' required.");
        }

        if (Util.isEmptyString(providerId)) {
            throw new IllegalArgumentException("None empty 'providerId' required.");
        }

        if (!isAdmin()) {
            throw new IllegalArgumentException("SyncUser needs to be admin in order to lookup other users ID.");
        }

        AuthenticationServer authServer = SyncManager.getAuthServer();
        LookupUserIdResponse response = authServer.retrieveUser(refreshToken, provider, providerId, getAuthenticationUrl());
        if (!response.isValid()) {
            // the endpoint returns a 404 if it can't honor the query, either because
            // - provider is not valid
            // - provider_id is not valid
            // - token used is not an admin one
            // in this case we should return null instead of throwing
            if (response.getError().getErrorCode() == ErrorCode.NOT_FOUND) {
                return null;
            } else {
                throw response.getError();
            }
        } else {
            SyncUser syncUser = SyncManager.getUserStore().get(response.getUserId());
            if (syncUser != null) {
                return syncUser;
            } else {
                // build a SynUser without a token
                Token refreshToken = new Token(null, response.getUserId(), null, 0, null, response.isAdmin());
                return new SyncUser(refreshToken, getAuthenticationUrl());
            }
        }
    }

    /**
     * Asynchronously lookup a {@code SyncUser} using the identity provider and the used username.
     * This is for Admin users only.
     *
     * @param provider identity providers {@link io.realm.SyncCredentials.IdentityProvider} used when the account was created.
     * @param providerId  username or email used to create the account for the first time,
     *                    what is needed will depend on what type of {@link SyncCredentials} was used.
     * @param callback callback when the lookup has completed or failed. The callback will always happen on the same thread
     * as this method is called on.
     * @return representation of the async task that can be used to cancel it if needed.
     */
    public RealmAsyncTask retrieveUserAsync(final String provider, final String providerId, final Callback callback) {
        checkLooperThread("Asynchronously retrieving user id is only possible from looper threads.");
        if (callback == null) {
            throw new IllegalArgumentException("Non-null 'callback' required.");
        }

        return new Request(SyncManager.NETWORK_POOL_EXECUTOR, callback) {
            @Override
            public SyncUser run() {
                return retrieveUser(provider, providerId);
            }
        }.start();
    }

    private static void checkLooperThread(String errorMessage) {
        AndroidCapabilities capabilities = new AndroidCapabilities();
        capabilities.checkCanDeliverNotification(errorMessage);
    }

    /**
     * Returns a JSON token representing this user.
     * <p>
     * Possession of this JSON token can potentially grant access to data stored on the Realm Object Server, so it
     * should be treated as sensitive data.
     *
     * @return JSON string representing this user. It can be converted back into a real user object using
     * {@link #fromJson(String)}.
     * @see #fromJson(String)
     */
    public String toJson() {
        JSONObject obj = new JSONObject();
        try {
            obj.put("authUrl", authenticationUrl);
            obj.put("userToken", refreshToken.toJson());
            return obj.toString();
        } catch (JSONException e) {
            throw new RuntimeException("Could not convert SyncUser to JSON", e);
        }
    }

    /**
     * Returns {@code true} if the user is logged into the Realm Object Server. If this method returns {@code true} it
     * implies that the user has valid credentials that have not expired.
     * <p>
     * The user might still have been logged out by the Realm Object Server which will not be detected before the
     * user tries to actively synchronize a Realm. If a logged out user tries to synchronize a Realm, an error will be
     * reported to the {@link SyncSession.ErrorHandler} defined by
     * {@link SyncConfiguration.Builder#errorHandler(SyncSession.ErrorHandler)}.
     *
     * @return {@code true} if the User is logged into the Realm Object Server, {@code false} otherwise.
     */
    public boolean isValid() {
<<<<<<< HEAD
        return refreshToken != null && refreshToken.expiresMs() > System.currentTimeMillis() && !isLoggedOut();
    }

    /**
     * Returns whether the user is logged out from the Realm Object Server or not.
     * Note, a user can be logged in and still be invalid if his/her access has expired.
     * <p>
     * Use {@link #isValid()} to check if the user is still valid.
     * @return  {@code true} if the user was logged out,  {@code false} otherwise.
     */
    public boolean isLoggedOut() {
        return !SyncManager.getUserStore().isActive(identity);
=======
        Token userToken = getSyncUser().getUserToken();
        return userToken != null && userToken.expiresMs() > System.currentTimeMillis() && SyncManager.getUserStore().isActive(syncUser.getIdentity());
>>>>>>> 5ccde95c
    }

    /**
     * Returns {@code true} if this user is an administrator on the Realm Object Server, {@code false} otherwise.
     * <p>
     * Administrators can access all Realms on the server as well as change the permissions of the Realms.
     *
     * @return {@code true} if the user is an administrator on the Realm Object Server, {@code false} otherwise.
     */
    public boolean isAdmin() {
        return refreshToken.isAdmin();
    }

    /**
     * Returns the identity of this user on the Realm Object Server. The identity is a guaranteed to be unique
     * among all users on the Realm Object Server.
     *
     * @return identity of the user on the Realm Object Server. If the user has logged out or the login has expired
     * {@code null} is returned.
     */
    public String getIdentity() {
        return identity;
    }

    /**
     * Returns this user's access token. This is the users credential for accessing the Realm Object Server and should
     * be treated as sensitive data.
     *
     * @return the user's access token. If this user has logged out or the login has expired {@code null} is returned.
     */
    public Token getAccessToken() {
        return refreshToken;
    }

    /**
     * Returns an instance of the Management Realm owned by the user.
     * <p>
     * This Realm can be used to control access and permissions for Realms owned by the user. This includes
     * giving other users access to Realms.
     *
     * @see <a href="https://realm.io/docs/realm-object-server/#permissions">How to control permissions</a>
     */
    public Realm getManagementRealm() {
        return Realm.getInstance(managementConfig.initAndGetManagementRealmConfig(this));
    }

    /**
     * Checks if the user has access to the given Realm. Being authenticated means that the
     * user is know by the Realm Object Server and have been granted access to the given Realm.
     *
     * Authenticating will happen automatically as part of opening a Realm.
     */
    boolean isRealmAuthenticated(SyncConfiguration configuration) {
        Token token = realms.get(configuration);
        return token != null && token.expiresMs() > System.currentTimeMillis();
    }

    Token getAccessToken(SyncConfiguration configuration) {
        return realms.get(configuration);
    }

    void addRealm(SyncConfiguration syncConfiguration, Token accessToken) {
        realms.put(syncConfiguration, accessToken);
    }
    /**
     * Returns the {@link URL} where this user was authenticated.
     *
     * @return {@link URL} where the user was authenticated.
     */
    public URL getAuthenticationUrl() {
        return authenticationUrl;
    }

    // Creates the URL to the permission Realm based on the authentication URL.
    private static String getManagementRealmUrl(URL authUrl) {
        String scheme = "realm";
        if (authUrl.getProtocol().equalsIgnoreCase("https")) {
            scheme = "realms";
        }
        try {
            return new URI(scheme, authUrl.getUserInfo(), authUrl.getHost(), authUrl.getPort(),
                    "/~/__management", null, null).toString();
        } catch (URISyntaxException e) {
            throw new IllegalArgumentException("Could not create URL to the management Realm", e);
        }
    }

    // what defines a user is it's identity(Token) and authURL (as required by the constructor)
    //
    // not the list of Realms it's managing, furthermore, trying to include the `realms` in the `hashCode` will
    // end in a StackOverFlow, since we need to calculate the `hashCode` of the SyncConfiguration which itself
    // contains a reference to the SyncUser.
    @Override
    public boolean equals(Object o) {
        if (this == o) return true;
        if (o == null || getClass() != o.getClass()) return false;

        SyncUser syncUser = (SyncUser) o;

        if (!refreshToken.equals(syncUser.refreshToken)) return false;
        return authenticationUrl.equals(syncUser.authenticationUrl);
    }

    @Override
    public int hashCode() {
        int result = refreshToken.hashCode();
        result = 31 * result + authenticationUrl.hashCode();
        return result;
    }

    @Override
    public String toString() {
        StringBuilder sb = new StringBuilder("{");
        sb.append("UserId: ").append(identity);
        sb.append(", AuthUrl: ").append(getAuthenticationUrl());
        sb.append(", IsValid: ").append(isValid());
        String[] allSessions = nativeAllSessionsPath(identity);
        if (allSessions != null && allSessions.length > 0) {
            sb.append(", Sessions: ");
            for (String path : allSessions) {
                sb.append("\n\tpath: ").append(path);
            }
            sb.append('\n');
        }
        sb.append("}");
        return sb.toString();
    }

    // Class wrapping requests made against the auth server. Is also responsible for calling with success/error on the
    // correct thread.
    private static abstract class Request {

        private final Callback callback;
        private final RealmNotifier handler;
        private final ThreadPoolExecutor networkPoolExecutor;

        public Request(ThreadPoolExecutor networkPoolExecutor, Callback callback) {
            this.callback = callback;
            this.handler = new AndroidRealmNotifier(null, new AndroidCapabilities());
            this.networkPoolExecutor = networkPoolExecutor;
        }

        // Implements the request. Return the current sync user if the request succeeded. Otherwise throw an error.
        public abstract SyncUser run() throws ObjectServerError;

        // Start the request
        public RealmAsyncTask start() {
            Future<?> authenticateRequest = networkPoolExecutor.submit(new Runnable() {
                @Override
                public void run() {
                    try {
                        postSuccess(Request.this.run());
                    } catch (ObjectServerError e) {
                        postError(e);
                    } catch (Throwable e) {
                        postError(new ObjectServerError(ErrorCode.UNKNOWN, "Unexpected error", e));
                    }
                }
            });
            return new RealmAsyncTaskImpl(authenticateRequest, networkPoolExecutor);
        }

        private void postError(final ObjectServerError error) {
            boolean errorHandled = false;
            if (callback != null) {
                Runnable action = new Runnable() {
                    @Override
                    public void run() {
                        callback.onError(error);
                    }
                };
                errorHandled = handler.post(action);
            }

            if (!errorHandled) {
                RealmLog.error(error, "An error was thrown, but could not be handled.");
            }
        }

        private void postSuccess(final SyncUser user) {
            if (callback != null) {
                handler.post(new Runnable() {
                    @Override
                    public void run() {
                        callback.onSuccess(user);
                    }
                });
            }
        }
    }

    public interface Callback {
        void onSuccess(SyncUser user);

        void onError(ObjectServerError error);
    }

    private static native String[] nativeAllSessionsPath(String userIdentity);
}<|MERGE_RESOLUTION|>--- conflicted
+++ resolved
@@ -522,23 +522,7 @@
      * @return {@code true} if the User is logged into the Realm Object Server, {@code false} otherwise.
      */
     public boolean isValid() {
-<<<<<<< HEAD
-        return refreshToken != null && refreshToken.expiresMs() > System.currentTimeMillis() && !isLoggedOut();
-    }
-
-    /**
-     * Returns whether the user is logged out from the Realm Object Server or not.
-     * Note, a user can be logged in and still be invalid if his/her access has expired.
-     * <p>
-     * Use {@link #isValid()} to check if the user is still valid.
-     * @return  {@code true} if the user was logged out,  {@code false} otherwise.
-     */
-    public boolean isLoggedOut() {
-        return !SyncManager.getUserStore().isActive(identity);
-=======
-        Token userToken = getSyncUser().getUserToken();
-        return userToken != null && userToken.expiresMs() > System.currentTimeMillis() && SyncManager.getUserStore().isActive(syncUser.getIdentity());
->>>>>>> 5ccde95c
+        return refreshToken != null && refreshToken.expiresMs() > System.currentTimeMillis() && SyncManager.getUserStore().isActive(identity);
     }
 
     /**
