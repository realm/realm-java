/*
 * Copyright 2016 Realm Inc.
 *
 * Licensed under the Apache License, Version 2.0 (the "License");
 * you may not use this file except in compliance with the License.
 * You may obtain a copy of the License at
 *
 * http://www.apache.org/licenses/LICENSE-2.0
 *
 * Unless required by applicable law or agreed to in writing, software
 * distributed under the License is distributed on an "AS IS" BASIS,
 * WITHOUT WARRANTIES OR CONDITIONS OF ANY KIND, either express or implied.
 * See the License for the specific language governing permissions and
 * limitations under the License.
 */

package io.realm;

import android.os.Handler;
import android.os.Looper;

import org.json.JSONArray;
import org.json.JSONException;
import org.json.JSONObject;

import java.io.File;
import java.net.MalformedURLException;
import java.net.URI;
import java.net.URISyntaxException;
import java.net.URL;
import java.util.Collection;
import java.util.Collections;
import java.util.HashMap;
import java.util.Map;
import java.util.concurrent.Future;
import java.util.concurrent.ThreadPoolExecutor;

import io.realm.annotations.Beta;
import io.realm.internal.Util;
import io.realm.internal.async.RealmAsyncTaskImpl;
import io.realm.internal.network.AuthenticateResponse;
import io.realm.internal.network.AuthenticationServer;
import io.realm.internal.network.ExponentialBackoffTask;
import io.realm.internal.network.LogoutResponse;
import io.realm.internal.objectserver.ObjectServerUser;
import io.realm.internal.objectserver.Token;
import io.realm.log.RealmLog;
import io.realm.permissions.PermissionModule;

/**
 * @Beta
 * This class represents a user on the Realm Object Server. The credentials are provided by various 3rd party
 * providers (Facebook, Google, etc.).
 * <p>
 * A user can log in to the Realm Object Server, and if access is granted, it is possible to synchronize the local
 * and the remote Realm. Moreover, synchronization is halted when the user is logged out.
 * <p>
 * It is possible to persist a user. By retrieving a user, there is no need to log in to the 3rd party provider again.
 * Persisting a user between sessions, the user's credentials are stored locally on the device, and should be treated
 * as sensitive data.
 */
@Beta
public class SyncUser {

    private static class ManagementConfig {
        private SyncConfiguration managementRealmConfig;

        synchronized SyncConfiguration initAndGetManagementRealmConfig(
                ObjectServerUser syncUser, final SyncUser user) {
            if (managementRealmConfig == null) {
                managementRealmConfig = new SyncConfiguration.Builder(
                        user, getManagementRealmUrl(syncUser.getAuthenticationUrl()))
                        .errorHandler(new SyncSession.ErrorHandler() {
                            @Override
                            public void onError(SyncSession session, ObjectServerError error) {
                                RealmLog.error(String.format("Unexpected error with %s's management Realm: %s",
                                        user.getIdentity(),
                                        error.toString()));
                            }
                        })
                        .modules(new PermissionModule())
                        .build();
            }

            return managementRealmConfig;
        }
    }


    private final ManagementConfig managementConfig = new ManagementConfig();

    private final ObjectServerUser syncUser;

    private SyncUser(ObjectServerUser user) {
        this.syncUser = user;
    }

    /**
     * Returns the current user that is logged in and still valid.
     * A user is invalidated when he/she logs out or the user's access token expires.
     *
     * @return current {@link SyncUser} that has logged in and is still valid. {@code null} if no user is logged in or the user has
     *         expired.
     * @throws IllegalStateException if multiple users are logged in.
     */
    public static SyncUser currentUser() {
        SyncUser user = SyncManager.getUserStore().get();
        if (user != null && user.isValid()) {
            return user;
        }
        return null;
    }

    /**
     * Returns all valid users known by this device.
     * A user is invalidated when he/she logs out or the user's access token expires.
     *
     * @return a map from user identifier to user. It includes all known valid users.
     */
    public static Map<String, SyncUser> all() {
        UserStore userStore = SyncManager.getUserStore();
        Collection<SyncUser> storedUsers = userStore.allUsers();
        Map<String, SyncUser> map = new HashMap<String, SyncUser>();
        for (SyncUser user : storedUsers) {
            if (user.isValid()) {
                map.put(user.getIdentity(), user);
            }
        }
        return Collections.unmodifiableMap(map);
    }

    /**
     * Loads a user that has previously been serialized using {@link #toJson()}.
     *
     * @param user JSON string representing the user.
     *
     * @return the user object.
     * @throws IllegalArgumentException if the JSON couldn't be converted to a valid {@link SyncUser} object.
     */
    public static SyncUser fromJson(String user) {
        try {
            JSONObject obj = new JSONObject(user);
            URL authUrl = new URL(obj.getString("authUrl"));
            Token userToken = Token.from(obj.getJSONObject("userToken"));//TODO rename to refresh_token
            ObjectServerUser syncUser = new ObjectServerUser(userToken, authUrl);
            JSONArray realmTokens = obj.getJSONArray("realms");
            for (int i = 0; i < realmTokens.length(); i++) {
                JSONObject token = realmTokens.getJSONObject(i);
                URI uri = new URI(token.getString("uri"));
                ObjectServerUser.AccessDescription realmDesc = ObjectServerUser.AccessDescription.fromJson(token.getJSONObject("description"));
                syncUser.addRealm(uri, realmDesc);
            }
            return new SyncUser(syncUser);
        } catch (JSONException e) {
            throw new IllegalArgumentException("Could not parse user json: " + user, e);
        } catch (MalformedURLException e) {
            throw new IllegalArgumentException("URL in JSON not valid: " + user, e);
        } catch (URISyntaxException e) {
            throw new IllegalArgumentException("URI is not valid: " + user, e);
        }
    }

    /**
     * Logs in the user to the Realm Object Server. This is done synchronously, so calling this method on the Android
     * UI thread will always crash. A logged in user is required to be able to create a {@link SyncConfiguration}.
     *
     * @param credentials credentials to use.
     * @param authenticationUrl server that can authenticate against.
     * @throws ObjectServerError if the login failed.
     * @throws IllegalArgumentException if the URL is malformed.
     */
    public static SyncUser login(final SyncCredentials credentials, final String authenticationUrl) throws ObjectServerError {
        final URL authUrl;
        try {
            authUrl = new URL(authenticationUrl);
        } catch (MalformedURLException e) {
            throw new IllegalArgumentException("Invalid URL " + authenticationUrl + ".", e);
        }

        ObjectServerError error;
        try {
            AuthenticateResponse result;
            if (credentials.getIdentityProvider().equals(SyncCredentials.IdentityProvider.ACCESS_TOKEN)) {
<<<<<<< HEAD
                // Credentials using ACCESS_TOKEN as IdentityProvider are optimistically assumed to be valid already
=======
                // Credentials using ACCESS_TOKEN as IdentityProvider are optimistically assumed to be valid already.
>>>>>>> 0ca95367
                // So log them in directly without contacting the authentication server. This is done by mirroring
                // the JSON response expected from the server.
                String userIdentifier = credentials.getUserIdentifier();
                String token = (String) credentials.getUserInfo().get("_token");
                result = AuthenticateResponse.createValidResponseWithUser(userIdentifier, token);
            } else {
                final AuthenticationServer server = SyncManager.getAuthServer();
                result = server.loginUser(credentials, authUrl);
            }
            if (result.isValid()) {
                ObjectServerUser syncUser = new ObjectServerUser(result.getRefreshToken(), authUrl);
                SyncUser user = new SyncUser(syncUser);
                RealmLog.info("Succeeded authenticating user.\n%s", user);
                SyncManager.getUserStore().put(user);
                SyncManager.notifyUserLoggedIn(user);
                return user;
            } else {
                RealmLog.info("Failed authenticating user.\n%s", result.getError());
                error = result.getError();
            }
        } catch (Throwable e) {
            throw new ObjectServerError(ErrorCode.UNKNOWN, e);
        }
        throw error;
    }

    /**
     * Logs in the user to the Realm Object Server. A logged in user is required to be able to create a
     * {@link SyncConfiguration}.
     *
     * @param credentials credentials to use.
     * @param authenticationUrl server that the user is authenticated against.
     * @param callback callback when login has completed or failed. The callback will always happen on the same thread
     *                 as this this method is called on.
     * @throws IllegalArgumentException if not on a Looper thread.
     */
    public static RealmAsyncTask loginAsync(final SyncCredentials credentials, final String authenticationUrl, final Callback callback) {
        if (Looper.myLooper() == null) {
            throw new IllegalStateException("Asynchronous login is only possible from looper threads.");
        }
        final Handler handler = new Handler(Looper.myLooper());
        ThreadPoolExecutor networkPoolExecutor = SyncManager.NETWORK_POOL_EXECUTOR;
        Future<?> authenticateRequest = networkPoolExecutor.submit(new Runnable() {
            @Override
            public void run() {
                try {
                    SyncUser user = login(credentials, authenticationUrl);
                    postSuccess(user);
                } catch (ObjectServerError e) {
                    postError(e);
                }
            }

            private void postError(final ObjectServerError error) {
                if (callback != null) {
                    handler.post(new Runnable() {
                        @Override
                        public void run() {
                            try {
                                callback.onError(error);
                            } catch (Exception e) {
                                RealmLog.info("onError has thrown an exception but is ignoring it: %s",
                                        Util.getStackTrace(e));
                            }
                        }
                    });
                }
            }

            private void postSuccess(final SyncUser user) {
                if (callback != null) {
                    handler.post(new Runnable() {
                        @Override
                        public void run() {
                            callback.onSuccess(user);
                        }
                    });
                }
            }
        });

        return new RealmAsyncTaskImpl(authenticateRequest, networkPoolExecutor);
    }

    /**
     * Logs out the user from the Realm Object Server. Once the Object Server has confirmed the logout any registered
     * {@link AuthenticationListener} will be notified and user credentials will be deleted from this device.
     *
     * @throws IllegalStateException if any Realms owned by this user is still open. They should be closed before
     *         logging out.
     */
    /* FIXME: Add this back to the javadoc when enable SyncConfiguration.Builder#deleteRealmOnLogout()
     <p>
     Any Realms owned by the user will be deleted if {@link SyncConfiguration.Builder#deleteRealmOnLogout()} is
     also set.
     */
    public void logout() {
        // Acquire lock to prevent users creating new instances
        synchronized (Realm.class) {
            if (!syncUser.isLoggedIn()) {
                return; // Already logged out
            }

            // Ensure that we can log out. If any Realm file is still open we should abort before doing anything
            // else.
            Collection<SyncSession> sessions = syncUser.getSessions();
            for (SyncSession session : sessions) {
                SyncConfiguration config = session.getConfiguration();
                if (Realm.getGlobalInstanceCount(config) > 0) {
                    throw new IllegalStateException("A Realm controlled by this user is still open. Close all Realms " +
                            "before logging out: " + config.getPath());
                }
            }

            // Stop all active sessions immediately. If we waited until after talking to the server
            // there is a high chance errors would be reported from the Sync Client first which would
            // be confusing.
            for (SyncSession session : sessions) {
                session.getOsSession().stop();
            }

            // Remove all local tokens, preventing further connections.
            // FIXME We still need to cache the user token so it can be revoked.
            syncUser.clearTokens();

            SyncManager.getUserStore().remove();

            // Delete all Realms if needed.
            for (ObjectServerUser.AccessDescription desc : syncUser.getRealms()) {
                // FIXME: This will always be false since SyncConfiguration.Builder.deleteRealmOnLogout() is
                // disabled. Make sure this works for Realm opened in the client thread/other processes.
                if (desc.deleteOnLogout) {
                    File realmFile = new File(desc.localPath);
                    if (realmFile.exists() && !Util.deleteRealm(desc.localPath, realmFile.getParentFile(), realmFile.getName())) {
                        RealmLog.error("Could not delete Realm when user logged out: " + desc.localPath);
                    }
                }
            }

            // Finally revoke server token. The local user is logged out in any case.
            final AuthenticationServer server = SyncManager.getAuthServer();
            ThreadPoolExecutor networkPoolExecutor = SyncManager.NETWORK_POOL_EXECUTOR;
            networkPoolExecutor.submit(new ExponentialBackoffTask<LogoutResponse>() {

                @Override
                protected LogoutResponse execute() {
                    return server.logout(SyncUser.this, syncUser.getAuthenticationUrl());
                }

                @Override
                protected void onSuccess(LogoutResponse response) {
                    SyncManager.notifyUserLoggedOut(SyncUser.this);
                }

                @Override
                protected void onError(LogoutResponse response) {
                    RealmLog.error("Failed to log user out.\n" + response.getError().toString());
                }
            });
        }
    }

    /**
     * Returns a JSON token representing this user.
     * <p>
     * Possession of this JSON token can potentially grant access to data stored on the Realm Object Server, so it
     * should be treated as sensitive data.
     *
     * @return JSON string representing this user. It can be converted back into a real user object using
     *         {@link #fromJson(String)}.
     *
     * @see #fromJson(String)
     */
    public String toJson() {
        return syncUser.toJson();
    }

    /**
     * Returns {@code true} if the user is logged into the Realm Object Server. If this method returns {@code true} it
     * implies that the user has valid credentials that have not expired.
     * <p>
     * The user might still be have been logged out by the Realm Object Server which will not be detected before the
     * user tries to actively synchronize a Realm. If a logged out user tries to synchronize a Realm, an error will be
     * reported to the {@link SyncSession.ErrorHandler} defined by
     * {@link SyncConfiguration.Builder#errorHandler(SyncSession.ErrorHandler)}.
     *
     * @return {@code true} if the User is logged into the Realm Object Server, {@code false} otherwise.
     */
    public boolean isValid() {
        Token userToken = getSyncUser().getUserToken();
        return syncUser.isLoggedIn() && userToken != null && userToken.expiresMs() > System.currentTimeMillis();
    }

    /**
     * Returns the identity of this user on the Realm Object Server. The identity is a guaranteed to be unique
     * among all users on the Realm Object Server.
     *
     * @return identity of the user on the Realm Object Server. If the user has logged out or the login has expired
     *         {@code null} is returned.
     */
    public String getIdentity() {
        return syncUser.getIdentity();
    }

    /**
     * Returns this user's access token. This is the users credential for accessing the Realm Object Server and should
     * be treated as sensitive data.
     *
     * @return the user's access token. If this user has logged out or the login has expired {@code null} is returned.
     */
    public String getAccessToken() {
        Token userToken = syncUser.getUserToken();
        return (userToken != null) ? userToken.value() : null;
    }

    /**
     * Returns an instance of the Management Realm owned by the user.
     * <p>
     * This Realm can be used to control access and permissions for Realms owned by the user. This includes
     * giving other users access to Realms.
     *
     * @see <a href="https://realm.io/docs/realm-object-server/#permissions">How to control permissions</a>
     */
    public Realm getManagementRealm() {
        return Realm.getInstance(managementConfig.initAndGetManagementRealmConfig(syncUser, this));
    }

    // Creates the URL to the permission Realm based on the authentication URL.
    private static String getManagementRealmUrl(URL authUrl) {
        String scheme = "realm";
        if (authUrl.getProtocol().equalsIgnoreCase("https")) {
            scheme = "realms";
        }
        try {
            return new URI(scheme, authUrl.getUserInfo(), authUrl.getHost(), authUrl.getPort(),
                    "/~/__management", null, null).toString();
        } catch (URISyntaxException e) {
            throw new IllegalArgumentException("Could not create URL to the management Realm", e);
        }
    }

    @Override
    public boolean equals(Object o) {
        if (this == o) return true;
        if (o == null || getClass() != o.getClass()) return false;

        SyncUser user = (SyncUser) o;

        return syncUser.equals(user.syncUser);

    }

    @Override
    public int hashCode() {
        return syncUser.hashCode();
    }

    @Override
    public String toString() {
        StringBuilder sb = new StringBuilder("{");
        sb.append("UserId: ").append(syncUser.getIdentity());
        sb.append(", AuthUrl: ").append(syncUser.getAuthenticationUrl());
        sb.append(", IsValid: ").append(isValid());
        sb.append(", Sessions: ").append(syncUser.getSessions().size());
        sb.append("}");
        return sb.toString();
    }

    // Expose internal representation for other package protected classes
    ObjectServerUser getSyncUser() {
        return syncUser;
    }

    public interface Callback {
        void onSuccess(SyncUser user);
        void onError(ObjectServerError error);
    }
}<|MERGE_RESOLUTION|>--- conflicted
+++ resolved
@@ -181,11 +181,7 @@
         try {
             AuthenticateResponse result;
             if (credentials.getIdentityProvider().equals(SyncCredentials.IdentityProvider.ACCESS_TOKEN)) {
-<<<<<<< HEAD
-                // Credentials using ACCESS_TOKEN as IdentityProvider are optimistically assumed to be valid already
-=======
                 // Credentials using ACCESS_TOKEN as IdentityProvider are optimistically assumed to be valid already.
->>>>>>> 0ca95367
                 // So log them in directly without contacting the authentication server. This is done by mirroring
                 // the JSON response expected from the server.
                 String userIdentifier = credentials.getUserIdentifier();
