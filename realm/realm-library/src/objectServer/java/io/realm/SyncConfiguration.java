/*
 * Copyright 2016 Realm Inc.
 *
 * Licensed under the Apache License, Version 2.0 (the "License");
 * you may not use this file except in compliance with the License.
 * You may obtain a copy of the License at
 *
 * http://www.apache.org/licenses/LICENSE-2.0
 *
 * Unless required by applicable law or agreed to in writing, software
 * distributed under the License is distributed on an "AS IS" BASIS,
 * WITHOUT WARRANTIES OR CONDITIONS OF ANY KIND, either express or implied.
 * See the License for the specific language governing permissions and
 * limitations under the License.
 */

package io.realm;

import android.content.Context;

import java.io.File;
import java.io.UnsupportedEncodingException;
import java.net.URI;
import java.net.URISyntaxException;
import java.security.MessageDigest;
import java.security.NoSuchAlgorithmException;
import java.util.Arrays;
import java.util.Collections;
import java.util.HashSet;
import java.util.regex.Matcher;
import java.util.regex.Pattern;

import io.realm.annotations.RealmModule;
import io.realm.exceptions.RealmException;
import io.realm.internal.RealmProxyMediator;
import io.realm.internal.SharedRealm;
import io.realm.rx.RealmObservableFactory;
import io.realm.rx.RxObservableFactory;

/**
 * An {@link SyncConfiguration} is used to setup a Realm that can be synchronized between devices using the Realm
 * Object Server.
 * <p>
 * A valid {@link SyncUser} is required to create a {@link SyncConfiguration}. See {@link SyncCredentials} and
 * {@link SyncUser#loginAsync(SyncCredentials, String, SyncUser.Callback)} for more information on
 * how to get a user object.
 * <p>
 * A minimal {@link SyncConfiguration} can be found below.
 * <pre>
 * {@code
 * SyncConfiguration config = new SyncConfiguration.Builder(context)
 *   .serverUrl("realm://objectserver.realm.io/~/default")
 *   .user(myUser)
 *   .build();
 * }
 * </pre>
 *
 * Synchronized Realms only support additive migrations which can be detected and performed automatically, so
 * the following builder options are not accessible compared to a normal Realm:
 *
 * <ul>
 *     <li>{@code deleteRealmIfMigrationNeeded()}</li>
 *     <li>{@code migration(Migration)}</li>
 * </ul>
 *
 * Synchronized Realms are created by using {@link Realm#getInstance(RealmConfiguration)} and
 * {@link Realm#getDefaultInstance()} like ordinary unsynchronized Realms.
 */
public class SyncConfiguration extends RealmConfiguration {

    // The FAT file system has limitations of length. Also, not all characters are permitted.
    // https://msdn.microsoft.com/en-us/library/aa365247(VS.85).aspx
    static final int MAX_FULL_PATH_LENGTH = 256;
    static final int MAX_FILE_NAME_LENGTH = 255;
    private static final char[] INVALID_CHARS = {'<', '>', ':', '"', '/', '\\', '|', '?', '*'};

    private final URI serverUrl;
    private final SyncUser user;
    private final SyncSession.ErrorHandler errorHandler;
    private final boolean deleteRealmOnLogout;
    private final boolean waitForInitialData;

    private SyncConfiguration(File directory,
                                String filename,
                                String canonicalPath,
                                String assetFilePath,
                                byte[] key,
                                long schemaVersion,
                                RealmMigration migration,
                                boolean deleteRealmIfMigrationNeeded,
                                SharedRealm.Durability durability,
                                RealmProxyMediator schemaMediator,
                                RxObservableFactory rxFactory,
                                Realm.Transaction initialDataTransaction,
                                boolean readOnly,
                                SyncUser user,
                                URI serverUrl,
                                SyncSession.ErrorHandler errorHandler,
                                boolean deleteRealmOnLogout,
                                boolean waitForInitialData

    ) {
        super(directory,
                filename,
                canonicalPath,
                assetFilePath,
                key,
                schemaVersion,
                migration,
                deleteRealmIfMigrationNeeded,
                durability,
                schemaMediator,
                rxFactory,
                initialDataTransaction,
                readOnly
        );

        this.user = user;
        this.serverUrl = serverUrl;
        this.errorHandler = errorHandler;
        this.deleteRealmOnLogout = deleteRealmOnLogout;
        this.waitForInitialData = waitForInitialData;
    }

    static URI resolveServerUrl(URI serverUrl, String userIdentifier) {
        try {
            return new URI(serverUrl.toString().replace("/~/", "/" + userIdentifier + "/"));
        } catch (URISyntaxException e) {
            throw new IllegalArgumentException("Could not replace '/~/' with a valid user ID.", e);
        }
    }

    // Extract the full server path, minus the file name
    private static String getServerPath(URI serverUrl) {
        String path = serverUrl.getPath();
        int endIndex = path.lastIndexOf("/");
        if (endIndex == -1 ) {
            return path;
        } else if (endIndex == 0) {
            return path.substring(1);
        } else {
            return path.substring(1, endIndex); // Also strip leading /
        }
    }

    @Override
    public boolean equals(Object o) {
        if (this == o) return true;
        if (o == null || getClass() != o.getClass()) return false;
        if (!super.equals(o)) return false;

        SyncConfiguration that = (SyncConfiguration) o;

        if (deleteRealmOnLogout != that.deleteRealmOnLogout) return false;
        if (!serverUrl.equals(that.serverUrl)) return false;
        if (!user.equals(that.user)) return false;
        if (!errorHandler.equals(that.errorHandler)) return false;
        if (waitForInitialData != that.waitForInitialData) return false;
        return true;
    }

    @Override
    public int hashCode() {
        int result = super.hashCode();
        result = 31 * result + serverUrl.hashCode();
        result = 31 * result + user.hashCode();
        result = 31 * result + (deleteRealmOnLogout ? 1 : 0);
        result = 31 * result + errorHandler.hashCode();
        result = 31 * result + (waitForInitialData ? 1 : 0);
        return result;
    }

    @Override
    public String toString() {
        StringBuilder stringBuilder = new StringBuilder(super.toString());
        stringBuilder.append("\n");
        stringBuilder.append("serverUrl: " + serverUrl);
        stringBuilder.append("\n");
        stringBuilder.append("user: " + user);
        stringBuilder.append("\n");
        stringBuilder.append("errorHandler: " + errorHandler);
        stringBuilder.append("\n");
        stringBuilder.append("deleteRealmOnLogout: " + deleteRealmOnLogout);
        stringBuilder.append("\n");
        stringBuilder.append("waitForInitialRemoteData: " + waitForInitialData);
        return stringBuilder.toString();
    }

    /**
     * Returns the user.
     *
     * @return the user.
     */
    public SyncUser getUser() {
        return user;
    }

    /**
     * Returns the fully disambiguated URI for the remote Realm i.e., the {@code /~/} placeholder has been replaced
     * by the proper user ID.
     *
     * @return {@link URI} identifying the remote Realm this local Realm is synchronized with.
     */
    public URI getServerUrl() {
        return serverUrl;
    }

    public SyncSession.ErrorHandler getErrorHandler() {
        return errorHandler;
    }

    /**
     * Returns {@code true} if the Realm file must be deleted once the {@link SyncUser} owning it logs out.
     *
     * @return {@code true} if the Realm file must be deleted if the {@link SyncUser} logs out. {@code false} if the file
     *         is allowed to remain behind.
     */
    public boolean shouldDeleteRealmOnLogout() {
        return deleteRealmOnLogout;
    }


    /**
     * Returns {@code true} if the Realm will download all known changes from the remote server before being opened the
     * first time.
     *
     * @return {@code true} if all remote changes will be downloaded before the Realm can be opened. {@code false} if
     * the Realm can be opened immediately.
     */
    public boolean shouldWaitForInitialRemoteData() {
        return waitForInitialData;
    }

    @Override
    boolean isSyncConfiguration() {
        return true;
    }

    /**
     * Builder used to construct instances of a SyncConfiguration in a fluent manner.
     */
    public static final class Builder  {

        private File directory;
        private boolean overrideDefaultFolder = false;
        private String fileName;
        private boolean overrideDefaultLocalFileName = false;
        private byte[] key;
        private long schemaVersion = 0;
        private HashSet<Object> modules = new HashSet<Object>();
        private HashSet<Class<? extends RealmModel>> debugSchema = new HashSet<Class<? extends RealmModel>>();
        private RxObservableFactory rxFactory;
        private Realm.Transaction initialDataTransaction;
        private URI serverUrl;
        private SyncUser user = null;
        private SyncSession.ErrorHandler errorHandler = SyncManager.defaultSessionErrorHandler;
        private File defaultFolder;
        private String defaultLocalFileName;
        private SharedRealm.Durability durability = SharedRealm.Durability.FULL;
        private boolean deleteRealmOnLogout = false;
        private final Pattern pattern = Pattern.compile("^[A-Za-z0-9_\\-\\.]+$"); // for checking serverUrl
<<<<<<< HEAD
        private boolean readOnly = false;
=======
        private boolean waitForServerChanges = false;
>>>>>>> b5d5d321

        /**
         * Creates an instance of the Builder for the SyncConfiguration.
         * <p>
         * Opening a synchronized Realm requires a valid user and an unique URI that identifies that Realm. In URIs,
         * {@code /~/} can be used as a placeholder for a user ID in case the Realm should only be available to one
         * user e.g., {@code "realm://objectserver.realm.io/~/default"}.
         * <p>
         * The URL cannot end with {@code .realm}, {@code .realm.lock} or {@code .realm.management}.
         * <p>
         * The {@code /~/} will automatically be replaced with the user ID when creating the {@link SyncConfiguration}.
         * <p>
         * Moreover, the URI defines the local location on disk. The default location of a synchronized Realm file is
         * {@code /data/data/<packageName>/files/realm-object-server/<user-id>/<last-path-segment>}, but this behavior
         * can be overwritten using {@link #name(String)} and {@link #directory(File)}.
         * <p>
         * Many Android devices are using FAT32 file systems. FAT32 file systems have a limitation that
         * file names cannot be longer than 255 characters. Moreover, the entire URI should not exceed 256 characters.
         * If file name and underlying path are too long to handle for FAT32, a shorter unique name will be generated.
         * See also @{link https://msdn.microsoft.com/en-us/library/aa365247(VS.85).aspx}.
         *
         * @param user the user for this Realm. An authenticated {@link SyncUser} is required to open any Realm managed
         *             by a Realm Object Server.
         * @param uri URI identifying the Realm. If only a path like {@code /~/default} is given, the configuration will
         *            assume the file is located on the same server returned by {@link SyncUser#getAuthenticationUrl()}.
         *
         * @see SyncUser#isValid()
         */
        public Builder(SyncUser user, String uri) {
            this(BaseRealm.applicationContext, user, uri);
        }

        Builder(Context context, SyncUser user, String url) {
            if (context == null) {
                throw new IllegalStateException("Call `Realm.init(Context)` before creating a SyncConfiguration");
            }
            this.defaultFolder = new File(context.getFilesDir(), "realm-object-server");
            if (Realm.getDefaultModule() != null) {
                this.modules.add(Realm.getDefaultModule());
            }

            validateAndSet(user);
            validateAndSet(url);
        }

        private void validateAndSet(SyncUser user) {
            if (user == null) {
                throw new IllegalArgumentException("Non-null `user` required.");
            }
            if (!user.isValid()) {
                throw new IllegalArgumentException("User not authenticated or authentication expired.");
            }
            this.user = user;
        }

        private void validateAndSet(String uri) {
            if (uri == null) {
                throw new IllegalArgumentException("Non-null 'uri' required.");
            }

            try {
                serverUrl = new URI(uri);
            } catch (URISyntaxException e) {
                throw new IllegalArgumentException("Invalid URI: " + uri, e);
            }

            try {
                // Automatically set scheme based on auth server if not set or wrongly set
                String serverScheme = serverUrl.getScheme();
                if (serverScheme == null) {
                    String authProtocol = user.getAuthenticationUrl().getProtocol();
                    if (authProtocol.equalsIgnoreCase("https")) {
                        serverScheme = "realms";
                    } else {
                        serverScheme = "realm";
                    }
                } else if (serverScheme.equalsIgnoreCase("http")) {
                    serverScheme = "realm";
                } else if (serverScheme.equalsIgnoreCase("https")) {
                    serverScheme = "realms";
                }

                // Automatically set host if one wasn't defined
                String host = serverUrl.getHost();
                if (host == null) {
                    host = user.getAuthenticationUrl().getHost();
                }

                // Convert relative paths to absolute if required
                String path = serverUrl.getPath();
                if (path != null && !path.startsWith("/")) {
                    path = "/" + path;
                }

                serverUrl = new URI(serverScheme,
                        serverUrl.getUserInfo(),
                        host,
                        serverUrl.getPort(),
                        (path != null) ? path.replace(host + "/", "") : null, // Remove host if it accidentially was interpreted as a path segment
                        serverUrl.getQuery(),
                        serverUrl.getRawFragment());

            } catch (URISyntaxException e) {
                throw new IllegalArgumentException("Invalid URI: " + uri, e);
            }

            // Detect last path segment as it is the default file name
            String path = serverUrl.getPath();
            if (path == null) {
                throw new IllegalArgumentException("Invalid URI: " + uri);
            }

            String[] pathSegments = path.split("/");
            for (int i = 1; i < pathSegments.length; i++) {
                String segment = pathSegments[i];
                if (segment.equals("~")) {
                    continue;
                }
                if (segment.equals("..") || segment.equals(".")) {
                    throw new IllegalArgumentException("The URI has an invalid segment: " + segment);
                }
                Matcher m = pattern.matcher(segment);
                if (!m.matches()) {
                    throw new IllegalArgumentException("The URI must only contain characters 0-9, a-z, A-Z, ., _, and -: " + segment);
                }
            }

            this.defaultLocalFileName = pathSegments[pathSegments.length - 1];

            // Validate filename
            // TODO Lift this restriction on the Object Server
            if (defaultLocalFileName.endsWith(".realm")
                    || defaultLocalFileName.endsWith(".realm.lock")
                    || defaultLocalFileName.endsWith(".realm.management")) {
                throw new IllegalArgumentException("The URI must not end with '.realm', '.realm.lock' or '.realm.management: " + uri);
            }
        }

        /**
         * Sets the local file name for the Realm.
         * This will override the default name defined by the Realm URL.
         *
         * @param filename name of the local file on disk.
         * @throws IllegalArgumentException if file name is {@code null} or empty.
         */
        public Builder name(String filename) {
            if (filename == null || filename.isEmpty()) {
                throw new IllegalArgumentException("A non-empty filename must be provided");
            }
            this.fileName = filename;
            this.overrideDefaultLocalFileName = true;
            return this;
        }

        /**
         * Sets the local root directory where synchronized Realm files can be saved.
         * <p>
         * Synchronized Realms will not be saved directly in the provided directory, but instead in a
         * subfolder that matches the path defined by Realm URI. As Realm server URIs are unique
         * this means that multiple users can save their Realms on disk without the risk of them overwriting
         * each other files.
         * <p>
         * The default location is {@code context.getFilesDir()}.
         *
         * @param directory directory on disk where the Realm file can be saved.
         * @throws IllegalArgumentException if the directory is not valid.
         */
        public Builder directory(File directory) {
            if (directory == null) {
                throw new IllegalArgumentException("Non-null 'directory' required.");
            }
            if (directory.isFile()) {
                throw new IllegalArgumentException("'directory' is a file, not a directory: " +
                        directory.getAbsolutePath() + ".");
            }
            if (!directory.exists() && !directory.mkdirs()) {
                throw new IllegalArgumentException("Could not create the specified directory: " +
                        directory.getAbsolutePath() + ".");
            }
            if (!directory.canWrite()) {
                throw new IllegalArgumentException("Realm directory is not writable: " +
                        directory.getAbsolutePath() + ".");
            }
            this.directory = directory;
            overrideDefaultFolder = true;
            return this;
        }

        /**
         * Sets the {@value io.realm.RealmConfiguration#KEY_LENGTH} bytes key used to encrypt and decrypt the Realm file.
         *
         * @param key the encryption key.
         * @throws IllegalArgumentException if key is invalid.
         */
        public Builder encryptionKey(byte[] key) {
            if (key == null) {
                throw new IllegalArgumentException("A non-null key must be provided");
            }
            if (key.length != KEY_LENGTH) {
                throw new IllegalArgumentException(String.format("The provided key must be %s bytes. Yours was: %s",
                        KEY_LENGTH, key.length));
            }
            this.key = Arrays.copyOf(key, key.length);
            return this;
        }

        /**
         * DEBUG method. This restricts the Realm schema to only consist of the provided classes without having to
         * create a module. These classes must be available in the default module. Calling this will remove any
         * previously configured modules.
         */
        SyncConfiguration.Builder schema(Class<? extends RealmModel> firstClass, Class<? extends RealmModel>... additionalClasses) {
            if (firstClass == null) {
                throw new IllegalArgumentException("A non-null class must be provided");
            }
            modules.clear();
            modules.add(DEFAULT_MODULE_MEDIATOR);
            debugSchema.add(firstClass);
            if (additionalClasses != null) {
                Collections.addAll(debugSchema, additionalClasses);
            }

            return this;
        }

        /**
         * Sets the schema version of the Realm.
         * <p>
         * While synced Realms only support additive schema changes which can be applied without requiring a manual
         * migration, the schema version must still be incremented as an indication to Realm that the change was
         * intentional.
         * <p>
         * Failing to increment the schema version will cause Realm to throw a {@link io.realm.exceptions.RealmMigrationNeededException}
         * when the Realm is opened and the changed schema will not be applied.
         * <p>
         * <b>WARNING:</b> There is no guarantee that the value inserted here is the same returned by {@link Realm#getVersion()}.
         * Due to the nature of synced Realms, the value can both be higher and lower.
         * <ul>
         *     <li>It will be lower if another client with a lesser {@code schemaVersion} connected to the server for
         *         the first time after this schemaVersion was used.
     *         </li>
         *     <li>It will be higher if another client with a higher {@code schemaVersion} connected to the server after
         *         this Realm was created.
     *         </li>
         * </ul>
         *
         * @param schemaVersion the schema version.
         * @throws IllegalArgumentException if schema version is invalid.
         */
        public Builder schemaVersion(long schemaVersion) {
            if (schemaVersion < 0) {
                throw new IllegalArgumentException("Realm schema version numbers must be 0 (zero) or higher. Yours was: " + schemaVersion);
            }
            this.schemaVersion = schemaVersion;
            return this;
        }

        /**
         * Replaces the existing module(s) with one or more {@link RealmModule}s. Using this method will replace the
         * current schema for this Realm with the schema defined by the provided modules.
         * <p>
         * A reference to the default Realm module containing all Realm classes in the project (but not dependencies),
         * can be found using {@link Realm#getDefaultModule()}. Combining the schema from the app project and a library
         * dependency is thus done using the following code:
         * <p>
         * {@code builder.modules(Realm.getDefaultMode(), new MyLibraryModule()); }
         * <p>
         * @param baseModule the first Realm module (required).
         * @param additionalModules the additional Realm modules
         * @throws IllegalArgumentException if any of the modules don't have the {@link RealmModule} annotation.
         * @see Realm#getDefaultModule()
         */
        public Builder modules(Object baseModule, Object... additionalModules) {
            modules.clear();
            addModule(baseModule);
            if (additionalModules != null) {
                for (Object module : additionalModules) {
                    addModule(module);
                }
            }
            return this;
        }

        /**
         * Sets the {@link RxObservableFactory} used to create Rx Observables from Realm objects.
         * The default factory is {@link RealmObservableFactory}.
         *
         * @param factory factory to use.
         */
        public Builder rxFactory(RxObservableFactory factory) {
            rxFactory = factory;
            return this;
        }

        /**
         * Sets the initial data in {@link io.realm.Realm}. This transaction will be executed only the first time
         * the Realm file is opened (created) or while migrating the data if
         * {@link RealmConfiguration.Builder#deleteRealmIfMigrationNeeded()} is set.
         *
         * @param transaction transaction to execute.
         */
        public Builder initialData(Realm.Transaction transaction) {
            if (readOnly) {
                throw new IllegalStateException("initialData(Transaction) cannot be combined with readOnly().");
            }
            initialDataTransaction = transaction;
            return this;
        }

        /**
         * Setting this will create an in-memory Realm instead of saving it to disk. In-memory Realms might still use
         * disk space if memory is running low, but all files created by an in-memory Realm will be deleted when the
         * Realm is closed.
         * <p>
         * Note that because in-memory Realms are not persisted, you must be sure to hold on to at least one non-closed
         * reference to the in-memory Realm object with the specific name as long as you want the data to last.
         */
        public Builder inMemory() {
            this.durability = SharedRealm.Durability.MEM_ONLY;
            return this;
        }

        /**
         * Sets the error handler used by this configuration. This will override any handler set by calling
         * {@link SyncManager#setDefaultSessionErrorHandler(SyncSession.ErrorHandler)}.
         * <p>
         * Only errors not handled by the defined {@code SyncPolicy} will be reported to this error handler.
         *
         * @param errorHandler error handler used to report back errors when communicating with the Realm Object Server.
         * @throws IllegalArgumentException if {@code null} is given as an error handler.
         */
        public Builder errorHandler(SyncSession.ErrorHandler errorHandler) {
            if (errorHandler == null) {
                throw new IllegalArgumentException("Non-null 'errorHandler' required.");
            }
            this.errorHandler = errorHandler;
            return this;
        }

        /**
<<<<<<< HEAD
         * Setting this will cause the Realm to become read only and all write transactions made against this Realm will
         * fail with an {@link IllegalStateException}.
         * <p>
         * This in particular mean that {@link #initialData(Realm.Transaction)} will not work in combination with a
         * read only Realm and setting this will result in a {@link IllegalStateException} being thrown.
         * </p>
         * Marking a Realm as read only only applies to the Realm in this process. Other processes or devices can still
         * write to the Realm.
         */
        public Builder readOnly() {
            if (initialDataTransaction != null) {
                throw new IllegalStateException("readOnly() cannot be combined with initialData(Transaction).");
            }
            this.readOnly = true;
=======
         * Setting this will cause the Realm to download all known changes from the server the first time a Realm is
         * opened. The Realm will not open until all the data has been downloaded. This means that if a device is
         * offline the Realm will not open.
         * <p>
         * Since downloading all changes can be an lengthy operation that might block the UI thread, Realms with this
         * setting enabled should only be opened on background threads or with
         * {@link Realm#getInstanceAsync(RealmConfiguration, Realm.Callback)} on the UI thread.
         * <p>
         * This check is only enforced the first time a Realm is created. If you otherwise want to make sure a Realm
         * has the latest changes, use {@link SyncSession#downloadAllServerChanges()}.
         */
        public Builder waitForInitialRemoteData() {
            this.waitForServerChanges = true;
>>>>>>> b5d5d321
            return this;
        }

        private String MD5(String in) {
            try {
                MessageDigest digest = MessageDigest.getInstance("MD5");
                byte[] buf = digest.digest(in.getBytes("UTF-8"));
                StringBuilder builder = new StringBuilder();
                for (byte b : buf) {
                    builder.append(String.format("%02X", b));
                }
                return builder.toString();
            } catch (NoSuchAlgorithmException e) {
                throw new RealmException(e.getMessage());
            } catch (UnsupportedEncodingException e) {
                throw new RealmException(e.getMessage());
            }
        }

        /**
         * Setting this will cause the local Realm file used to synchronize changes to be deleted if the {@link SyncUser}
         * owning this Realm logs out from the device using {@link SyncUser#logout()}.
         * <p>
         * The default behavior is that the Realm file is allowed to stay behind, making it possible for users to log
         * in again and have access to their data faster.
         */
        /* FIXME: Disable this API since we cannot support it without https://github.com/realm/realm-core/issues/2165
        public Builder deleteRealmOnLogout() {
            this.deleteRealmOnLogout = true;
            return this;
        }
        */

        /**
         * Creates the RealmConfiguration based on the builder parameters.
         *
         * @return the created {@link SyncConfiguration}.
         * @throws IllegalStateException if the configuration parameters are invalid or inconsistent.
         */
        public SyncConfiguration build() {
            if (serverUrl == null || user == null) {
                throw new IllegalStateException("serverUrl() and user() are both required.");
            }

            // Check if the user has an identifier, if not, it cannot use /~/.
            if (serverUrl.toString().contains("/~/") && user.getIdentity() == null) {
                throw new IllegalStateException("The serverUrl contains a /~/, but the user does not have an identity." +
                        " Most likely it hasn't been authenticated yet or has been created directly from an" +
                        " access token. Use a path without /~/.");
            }

            if (rxFactory == null && isRxJavaAvailable()) {
                rxFactory = new RealmObservableFactory();
            }

            // Determine location on disk
            // Use the serverUrl + user to create a unique filepath unless it has been explicitly overridden.
            // <rootDir>/<userIdentifier>/<serverPath>/<serverFileNameOrOverriddenFileName>
            URI resolvedServerUrl = resolveServerUrl(serverUrl, user.getIdentity());
            File rootDir = overrideDefaultFolder ? directory : defaultFolder;
            String realmPathFromRootDir = user.getIdentity() + "/" + getServerPath(resolvedServerUrl);
            File realmFileDirectory = new File(rootDir, realmPathFromRootDir);

            String realmFileName = overrideDefaultLocalFileName ? fileName : defaultLocalFileName;
            String fullPathName = realmFileDirectory.getAbsolutePath() + File.pathSeparator + realmFileName;
            // full path must not exceed 256 characters (on FAT)
            if (fullPathName.length() > MAX_FULL_PATH_LENGTH) {
                // path is too long, so we make the file name shorter
                realmFileName = MD5(realmFileName);
                fullPathName = realmFileDirectory.getAbsolutePath() + File.pathSeparator + realmFileName;
                if (fullPathName.length() > MAX_FULL_PATH_LENGTH) {
                    // use rootDir/userIdentify as directory instead as it is shorter
                    realmFileDirectory = new File(rootDir, user.getIdentity());
                    fullPathName = realmFileDirectory.getAbsolutePath() + File.pathSeparator + realmFileName;
                    if (fullPathName.length() > MAX_FULL_PATH_LENGTH) { // we are out of ideas
                        throw new IllegalStateException(String.format("Full path name must not exceed %d characters: %s",
                                MAX_FULL_PATH_LENGTH, fullPathName));
                    }
                }
            }

            if (realmFileName.length() > MAX_FILE_NAME_LENGTH) {
                throw new IllegalStateException(String.format("File name exceed %d characters: %d", MAX_FILE_NAME_LENGTH,
                        realmFileName.length()));
            }

            // substitute invalid characters
            for (char c : INVALID_CHARS) {
                realmFileName = realmFileName.replace(c, '_');
            }

            // Create the folder on disk (if needed)
            if (!realmFileDirectory.exists() && !realmFileDirectory.mkdirs()) {
                throw new IllegalStateException("Could not create directory for saving the Realm: " + realmFileDirectory);
            }

            return new SyncConfiguration(
                    // Realm Configuration options
                    realmFileDirectory,
                    realmFileName,
                    getCanonicalPath(new File(realmFileDirectory, realmFileName)),
                    null, // assetFile not supported by Sync. See https://github.com/realm/realm-sync/issues/241
                    key,
                    schemaVersion,
                    null, // Custom migrations not supported
                    false, // MigrationNeededException is never thrown
                    durability,
                    createSchemaMediator(modules, debugSchema),
                    rxFactory,
                    initialDataTransaction,
                    readOnly,

                    // Sync Configuration specific
                    user,
                    resolvedServerUrl,
                    errorHandler,
                    deleteRealmOnLogout,
                    waitForServerChanges
            );
        }

        private void addModule(Object module) {
            if (module != null) {
                checkModule(module);
                modules.add(module);
            }
        }

        private void checkModule(Object module) {
            if (!module.getClass().isAnnotationPresent(RealmModule.class)) {
                throw new IllegalArgumentException(module.getClass().getCanonicalName() + " is not a RealmModule. " +
                        "Add @RealmModule to the class definition.");
            }
        }
    }
}<|MERGE_RESOLUTION|>--- conflicted
+++ resolved
@@ -259,11 +259,8 @@
         private SharedRealm.Durability durability = SharedRealm.Durability.FULL;
         private boolean deleteRealmOnLogout = false;
         private final Pattern pattern = Pattern.compile("^[A-Za-z0-9_\\-\\.]+$"); // for checking serverUrl
-<<<<<<< HEAD
         private boolean readOnly = false;
-=======
         private boolean waitForServerChanges = false;
->>>>>>> b5d5d321
 
         /**
          * Creates an instance of the Builder for the SyncConfiguration.
@@ -604,7 +601,6 @@
         }
 
         /**
-<<<<<<< HEAD
          * Setting this will cause the Realm to become read only and all write transactions made against this Realm will
          * fail with an {@link IllegalStateException}.
          * <p>
@@ -619,7 +615,9 @@
                 throw new IllegalStateException("readOnly() cannot be combined with initialData(Transaction).");
             }
             this.readOnly = true;
-=======
+            return this;
+        }
+
          * Setting this will cause the Realm to download all known changes from the server the first time a Realm is
          * opened. The Realm will not open until all the data has been downloaded. This means that if a device is
          * offline the Realm will not open.
@@ -633,7 +631,6 @@
          */
         public Builder waitForInitialRemoteData() {
             this.waitForServerChanges = true;
->>>>>>> b5d5d321
             return this;
         }
 
