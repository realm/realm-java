--- conflicted
+++ resolved
@@ -96,29 +96,6 @@
     private final boolean forceSyncHistory;
 
     private SyncConfiguration(File directory,
-<<<<<<< HEAD
-                              String filename,
-                              String canonicalPath,
-                              String assetFilePath,
-                              byte[] key,
-                              long schemaVersion,
-                              RealmMigration migration,
-                              boolean deleteRealmIfMigrationNeeded,
-                              SharedRealm.Durability durability,
-                              RealmProxyMediator schemaMediator,
-                              RxObservableFactory rxFactory,
-                              Realm.Transaction initialDataTransaction,
-                              boolean readOnly,
-                              SyncUser user,
-                              URI serverUrl,
-                              SyncSession.ErrorHandler errorHandler,
-                              boolean deleteRealmOnLogout,
-                              boolean syncClientValidateSsl,
-                              String serverCertificateAssetName,
-                              String serverCertificateFilePath,
-                              boolean waitForInitialData,
-                              boolean forceSyncHistory) {
-=======
                                 String filename,
                                 String canonicalPath,
                                 @Nullable
@@ -145,9 +122,8 @@
                                 String serverCertificateAssetName,
                                 @Nullable
                                 String serverCertificateFilePath,
-                                boolean waitForInitialData
-    ) {
->>>>>>> 48a0af7a
+                                boolean waitForInitialData,
+                                boolean forceSyncHistory) {
         super(directory,
                 filename,
                 canonicalPath,
