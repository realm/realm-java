--- conflicted
+++ resolved
@@ -512,16 +512,8 @@
     }
 
     /**
-<<<<<<< HEAD
-     * Returns a <i>Mongo Client</i> for accessing a remote Realm App MongoDB database.
-     *
-     * @param serviceName The service name for which the client will operate.
-     *
-     * @see MongoClient
-=======
      * Returns a {@link MongoClient} instance for accessing documents in the database.
      * @param serviceName the service name used to connect to the server
->>>>>>> 32afe290
      */
     public MongoClient getMongoClient(String serviceName) {
         Util.checkEmpty(serviceName, "serviceName");
