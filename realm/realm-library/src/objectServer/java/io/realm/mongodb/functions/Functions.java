/*
 * Copyright 2020 Realm Inc.
 *
 * Licensed under the Apache License, Version 2.0 (the "License");
 * you may not use this file except in compliance with the License.
 * You may obtain a copy of the License at
 *
 * http://www.apache.org/licenses/LICENSE-2.0
 *
 * Unless required by applicable law or agreed to in writing, software
 * distributed under the License is distributed on an "AS IS" BASIS,
 * WITHOUT WARRANTIES OR CONDITIONS OF ANY KIND, either express or implied.
 * See the License for the specific language governing permissions and
 * limitations under the License.
 */

package io.realm.mongodb.functions;

import org.bson.codecs.Decoder;
import org.bson.codecs.configuration.CodecConfigurationException;
import org.bson.codecs.configuration.CodecRegistry;

import java.util.List;

<<<<<<< HEAD
import io.realm.internal.mongodb.Request;
import io.realm.mongodb.ObjectServerError;
import io.realm.mongodb.App;
import io.realm.mongodb.AppConfiguration;
=======
import io.realm.ErrorCode;
import io.realm.ObjectServerError;
import io.realm.RealmApp;
import io.realm.RealmAppConfiguration;
>>>>>>> d4d797ef
import io.realm.RealmAsyncTask;
import io.realm.mongodb.User;
import io.realm.internal.Util;

/**
 * A <i>Functions<i> manager to call MongoDB Realm functions.
 * <p>
 * Arguments and results are encoded/decoded with the <i>Functions'</i> codec registry either
 * inherited from the {@link AppConfiguration#getDefaultCodecRegistry()} or set explicitly
 * when creating the <i>Functions</i>-instance through {@link User#getFunctions(CodecRegistry)}
 * or through the individual calls to {@link #callFunction(String, List, Class, CodecRegistry)}.
 *
 * @see User#getFunctions()
 * @see User#getFunctions(CodecRegistry)
 * @see App#getFunctions(User)
 * @see App#getFunctions(User, CodecRegistry)
 * @see AppConfiguration
 * @see CodecRegistry
 */
public abstract class Functions {

    protected User user;

    private CodecRegistry defaultCodecRegistry;

    protected Functions(User user, CodecRegistry codecRegistry) {
        this.user = user;
        this.defaultCodecRegistry = codecRegistry;
    }

    /**
     * Call a MongoDB Realm function synchronously with custom codec registry encoding/decoding
     * arguments/results.
     *
     * @param name Name of the Stitch function to call.
     * @param args Arguments to the Stitch function.
     * @param resultClass  The type that the functions result should be converted to.
     * @param codecRegistry Codec registry to use for argument encoding and result decoding.
     * @param <ResultT> The type that the response will be decoded as using the {@code codecRegistry}.
     * @return Result of the Stitch function.
     *
     * @throws ObjectServerError if the request failed in some way.
     *
     * @see #callFunctionAsync(String, List, Class, CodecRegistry, App.Callback)
     * @see AppConfiguration#getDefaultCodecRegistry()
     */
    public <ResultT> ResultT callFunction(String name, List<?> args, Class<ResultT> resultClass, CodecRegistry codecRegistry) {
        return invoke(name, args, codecRegistry, decoder(codecRegistry, resultClass));
    }

    /**
     * Call a MongoDB Realm function synchronously with default codec registry encoding/decoding
     * arguments/results.
     *
     * @param name Name of the Stitch function to call.
     * @param args Arguments to the Stitch function.
     * @param resultClass  The type that the functions result should be converted to.
     * @param <ResultT> The type that the response will be decoded as using the default codec registry.
     * @return Result of the Stitch function.
     *
     * @throws ObjectServerError if the request failed in some way.
     *
     * @see #callFunction(String, List, Class, CodecRegistry)
     * @see AppConfiguration#getDefaultCodecRegistry()
     */
    public <ResultT> ResultT callFunction(String name, List<?> args, Class<ResultT> resultClass) {
        return callFunction(name, args, resultClass, defaultCodecRegistry);
    }

    /**
     * Call a MongoDB Realm function synchronously with custom result decoder.
     * <p>
     * The arguments will be encoded with the default codec registry encoding.
     *
     * @param name Name of the Stitch function to call.
     * @param args Arguments to the Stitch function.
     * @param resultDecoder The decoder used to decode the result.
     * @param <ResultT> The type that the response will be decoded as using the {@code resultDecoder}
     * @return Result of the Stitch function.
     *
     * @throws ObjectServerError if the request failed in some way.
     *
     * @see #callFunction(String, List, Class, CodecRegistry)
     * @see RealmAppConfiguration#getDefaultCodecRegistry()
     */
    public <ResultT> ResultT callFunction(String name, List<?> args, Decoder<ResultT> resultDecoder) {
        return invoke(name, args, defaultCodecRegistry, resultDecoder);
    }

    /**
     * Call a MongoDB Realm function asynchronously with custom codec registry for encoding/decoding
     * arguments/results.
     * <p>
     * This is the asynchronous equivalent of {@link #callFunction(String, List, Class, CodecRegistry)}.
     *
     * @param name Name of the Stitch function to call.
     * @param args Arguments to the Stitch function.
     * @param resultClass  The type that the functions result should be converted to.
     * @param codecRegistry Codec registry to use for argument encoding and result decoding.
     * @param callback The callback that will receive the result or any errors from the request.
     * @param <T> The type that the response will be decoded as using the default codec registry.
     * @return Result of the Stitch function.
     *
     * @throws IllegalStateException if not called on a looper thread.
     *
     * @see #callFunction(String, List, Class, CodecRegistry)
     * @see #callFunctionAsync(String, List, Class, CodecRegistry, App.Callback)
     * @see AppConfiguration#getDefaultCodecRegistry()
     */
    public <T> RealmAsyncTask callFunctionAsync(String name, List<?> args, Class<T> resultClass, CodecRegistry codecRegistry, App.Callback<T> callback) {
        Util.checkLooperThread("Asynchronous functions is only possible from looper threads.");
        return new Request<T>(App.NETWORK_POOL_EXECUTOR, callback) {
            @Override
            public T run() throws ObjectServerError {
                return invoke(name, args, codecRegistry, decoder(codecRegistry, resultClass));
            }
        }.start();
    }

    /**
     * Call a MongoDB Realm function asynchronously with custom codec registry for encoding/decoding
     * arguments/results.
     * <p>
     * This is the asynchronous equivalent of {@link #callFunction(String, List, Class)}.
     *
     * @param name Name of the Stitch function to call.
     * @param args Arguments to the Stitch function.
     * @param resultClass  The type that the functions result should be converted to.
     * @param callback The callback that will receive the result or any errors from the request.
     * @param <T> The type that the response will be decoded as using the default codec registry.
     * @return Result of the Stitch function.
     *
     * @throws IllegalStateException if not called on a looper thread.
     *
     * @see #callFunction(String, List, Class)
     * @see #callFunctionAsync(String, List, Class, CodecRegistry, App.Callback)
     * @see AppConfiguration#getDefaultCodecRegistry()
     */
    public <T> RealmAsyncTask callFunctionAsync(String name, List<?> args, Class<T> resultClass, App.Callback<T> callback) {
        return callFunctionAsync(name, args, resultClass, defaultCodecRegistry, callback);
    }

    /**
     * Call a MongoDB Realm function asynchronously with custom result decoder.
     * <p>
     * This is the asynchronous equivalent of {@link #callFunction(String, List, Decoder)}.
     *
     * @param name Name of the Stitch function to call.
     * @param args Arguments to the Stitch function.
     * @param resultDecoder The decoder used to decode the result.
     * @param callback The callback that will receive the result or any errors from the request.
     * @param <T> The type that the response will be decoded as using the {@code resultDecoder}
     * @return Result of the Stitch function.
     *
     * @throws IllegalStateException if not called on a looper thread.
     *
     * @see #callFunction(String, List, Class)
     * @see #callFunctionAsync(String, List, Class, CodecRegistry, RealmApp.Callback)
     * @see RealmAppConfiguration#getDefaultCodecRegistry()
     */
    public <T> RealmAsyncTask callFunctionAsync(String name, List<?> args, Decoder<T> resultDecoder, RealmApp.Callback<T> callback) {
        Util.checkLooperThread("Asynchronous functions is only possible from looper threads.");
        return new RealmApp.Request<T>(RealmApp.NETWORK_POOL_EXECUTOR, callback) {
            @Override
            public T run() throws ObjectServerError {
                return invoke(name, args, defaultCodecRegistry, resultDecoder);
            }
        }.start();
    }

    /**
     * Returns the default codec registry used for encoding arguments and decoding results for this
     * <i>Realm functions</i> instance.
     *
     * @return The default codec registry.
     */
    public CodecRegistry getDefaultCodecRegistry() {
        return defaultCodecRegistry;
    }

    /**
     * Returns the {@link App} that this instance in associated with.
     *
     * @return The {@link App} that this instance in associated with.
     */
    public App getApp() {
        return user.getApp();
    }

    /**
     * Returns the {@link User} that this instance in associated with.
     *
     * @return The {@link User} that this instance in associated with.
     */
    public User getUser() {
        return user;
    }

    protected abstract <T> T invoke(String name, List<?> args, CodecRegistry codecRegistry, Decoder<T> resultDecoder);

    private static <T> Decoder<T> decoder(CodecRegistry codecRegistry, Class<T> clz) {
        try {
            return codecRegistry.get(clz);
        } catch (Exception e) {
            throw new ObjectServerError(ErrorCode.BSON_CODEC_NOT_FOUND, "Could not resolve decoder for " + clz.getName(), e);
        }
    }

}<|MERGE_RESOLUTION|>--- conflicted
+++ resolved
@@ -17,25 +17,18 @@
 package io.realm.mongodb.functions;
 
 import org.bson.codecs.Decoder;
-import org.bson.codecs.configuration.CodecConfigurationException;
 import org.bson.codecs.configuration.CodecRegistry;
 
 import java.util.List;
 
-<<<<<<< HEAD
+import io.realm.RealmAsyncTask;
+import io.realm.internal.Util;
 import io.realm.internal.mongodb.Request;
-import io.realm.mongodb.ObjectServerError;
 import io.realm.mongodb.App;
 import io.realm.mongodb.AppConfiguration;
-=======
-import io.realm.ErrorCode;
-import io.realm.ObjectServerError;
-import io.realm.RealmApp;
-import io.realm.RealmAppConfiguration;
->>>>>>> d4d797ef
-import io.realm.RealmAsyncTask;
+import io.realm.mongodb.ErrorCode;
+import io.realm.mongodb.ObjectServerError;
 import io.realm.mongodb.User;
-import io.realm.internal.Util;
 
 /**
  * A <i>Functions<i> manager to call MongoDB Realm functions.
@@ -116,7 +109,7 @@
      * @throws ObjectServerError if the request failed in some way.
      *
      * @see #callFunction(String, List, Class, CodecRegistry)
-     * @see RealmAppConfiguration#getDefaultCodecRegistry()
+     * @see AppConfiguration#getDefaultCodecRegistry()
      */
     public <ResultT> ResultT callFunction(String name, List<?> args, Decoder<ResultT> resultDecoder) {
         return invoke(name, args, defaultCodecRegistry, resultDecoder);
@@ -190,12 +183,12 @@
      * @throws IllegalStateException if not called on a looper thread.
      *
      * @see #callFunction(String, List, Class)
-     * @see #callFunctionAsync(String, List, Class, CodecRegistry, RealmApp.Callback)
-     * @see RealmAppConfiguration#getDefaultCodecRegistry()
-     */
-    public <T> RealmAsyncTask callFunctionAsync(String name, List<?> args, Decoder<T> resultDecoder, RealmApp.Callback<T> callback) {
+     * @see #callFunctionAsync(String, List, Class, CodecRegistry, App.Callback)
+     * @see AppConfiguration#getDefaultCodecRegistry()
+     */
+    public <T> RealmAsyncTask callFunctionAsync(String name, List<?> args, Decoder<T> resultDecoder, App.Callback<T> callback) {
         Util.checkLooperThread("Asynchronous functions is only possible from looper threads.");
-        return new RealmApp.Request<T>(RealmApp.NETWORK_POOL_EXECUTOR, callback) {
+        return new Request<T>(App.NETWORK_POOL_EXECUTOR, callback) {
             @Override
             public T run() throws ObjectServerError {
                 return invoke(name, args, defaultCodecRegistry, resultDecoder);
