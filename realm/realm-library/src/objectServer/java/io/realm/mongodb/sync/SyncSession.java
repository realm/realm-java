/*
 * Copyright 2020 Realm Inc.
 *
 * Licensed under the Apache License, Version 2.0 (the "License");
 * you may not use this file except in compliance with the License.
 * You may obtain a copy of the License at
 *
 * http://www.apache.org/licenses/LICENSE-2.0
 *
 * Unless required by applicable law or agreed to in writing, software
 * distributed under the License is distributed on an "AS IS" BASIS,
 * WITHOUT WARRANTIES OR CONDITIONS OF ANY KIND, either express or implied.
 * See the License for the specific language governing permissions and
 * limitations under the License.
 */

package io.realm.mongodb.sync;

import java.net.URI;
import java.util.HashMap;
import java.util.IdentityHashMap;
import java.util.Iterator;
import java.util.Locale;
import java.util.Map;
import java.util.concurrent.CopyOnWriteArrayList;
import java.util.concurrent.CountDownLatch;
import java.util.concurrent.TimeUnit;
import java.util.concurrent.atomic.AtomicInteger;
import java.util.concurrent.atomic.AtomicLong;
import java.util.concurrent.atomic.AtomicReference;

import io.realm.annotations.Beta;
import io.realm.mongodb.ErrorCode;
import io.realm.mongodb.AppException;
import io.realm.Realm;
import io.realm.RealmConfiguration;
import io.realm.internal.Keep;
import io.realm.internal.Util;
import io.realm.internal.util.Pair;
import io.realm.log.RealmLog;
import io.realm.mongodb.User;

/**
 * A session controls how data is synchronized between a single Realm on the device and the server
 * Realm on the Realm Object Server.
 * <p>
 * A Session is created by opening a Realm instance using a {@link SyncConfiguration}. Once a session has been created,
 * it will continue to exist until the app is closed or all threads using this {@link SyncConfiguration} closes their respective {@link Realm}s.
 * <p>
 * A session is controlled by Realm, but can provide additional information in case of errors.
 * These errors are passed along in the {@link SyncSession.ErrorHandler}.
 * <p>
 * When creating a session, Realm will establish a connection to the server. This connection is
 * controlled by Realm and might be shared between multiple sessions. It is possible to get insight
 * into the connection using {@link #addConnectionChangeListener(ConnectionListener)} and {@link #isConnected()}.
 * <p>
 * The session itself has a different lifecycle than the underlying connection. The state of the session
 * can be found using {@link #getState()}.
 * <p>
 * The {@link SyncSession} object is thread safe.
 */
@Keep
@Beta
public class SyncSession {
    private static final int DIRECTION_DOWNLOAD = 1;
    private static final int DIRECTION_UPLOAD = 2;

    private final long appNativePointer;
    private final SyncConfiguration configuration;
    private final ErrorHandler errorHandler;
    private final ClientResetHandler clientResetHandler;
    private volatile boolean isClosed = false;
    private final AtomicReference<WaitForSessionWrapper> waitingForServerChanges = new AtomicReference<>(null);

    // Keeps track of how many times `uploadAllLocalChanges()` or `downloadAllServerChanges()` have
    // been called. This is needed so we can correctly ignore canceled requests.
    private final AtomicInteger waitCounter = new AtomicInteger(0);
    private final Object waitForChangesMutex = new Object();

    // We need JavaId -> Listener so C++ can trigger callbacks without keeping a reference to the
    // jobject, which would require a similar map on the C++ side.
    // We need Listener -> Token map in order to remove the progress listener in C++ from Java.
    private final Map<Long, Pair<ProgressListener, Progress>> listenerIdToProgressListenerMap = new HashMap<>();
    private final Map<ProgressListener, Long> progressListenerToOsTokenMap = new IdentityHashMap<>();
    // Counter used to assign all ProgressListeners on this session with a unique id.
    // ListenerId is created by Java to enable C++ to reference the java listener without holding
    // a reference to the actual object.
    // ListenerToken is the same concept, but created by OS and represents the listener.
    // We can unfortunately not just use the ListenerToken, since we need it to be available before
    // we register the listener.
    private final AtomicLong progressListenerId = new AtomicLong(-1);

    // represent different states as defined in SyncSession::PublicState 'sync_session.hpp'
    private static final byte STATE_VALUE_ACTIVE = 0;
    private static final byte STATE_VALUE_DYING = 1;
    private static final byte STATE_VALUE_INACTIVE = 2;

    // List of Java connection change listeners
    private final CopyOnWriteArrayList<ConnectionListener> connectionListeners = new CopyOnWriteArrayList<>();

    // Reference to the token representing the native listener for connection changes
    // Only one native listener is used for all Java listeners
    private long nativeConnectionListenerToken;

    // represent different states as defined in SyncSession::PublicConnectionState 'sync_session.hpp'
    // saved here instead of as constants in ConnectionState.java to enable static checking by JNI
    static final byte CONNECTION_VALUE_DISCONNECTED = 0;
    static final byte CONNECTION_VALUE_CONNECTING = 1;
    static final byte CONNECTION_VALUE_CONNECTED = 2;

    /**
     * Enum describing the states a SyncSession can be in. The initial state is
     * {@link State#INACTIVE}.
     * <p>
     * A Realm will automatically synchronize data with the server if the session is either {@link State#ACTIVE}
     * or {@link State#DYING} and {@link #isConnected()} returns {@code true}.
     */
    public enum State {

        /**
         * This is the initial state. The session is closed. No data is being synchronized. The session
         * will automatically transition to {@link #ACTIVE} when a Realm is opened.
         */
        INACTIVE(STATE_VALUE_INACTIVE),

        /**
         * The Realm is open and data will be synchronized between the device and the server
         * if the underlying connection is {@link ConnectionState#CONNECTED}.
         * <p>
         * The session will remain in this state until the Realm
         * is closed. In which case it will become {@link #DYING}.
         */
        ACTIVE(STATE_VALUE_ACTIVE),

        /**
         * The Realm was closed, but still contains data that needs to be synchronized to the server.
         * The session will attempt to upload all local data before going {@link #INACTIVE}.
         */
        DYING(STATE_VALUE_DYING);

        final byte value;

        State(byte value) {
            this.value = value;
        }

        static State fromNativeValue(long value) {
            State[] stateCodes = values();
            for (State state : stateCodes) {
                if (state.value == value) {
                    return state;
                }
            }

            throw new IllegalArgumentException("Unknown session state code: " + value);
        }
    }

    SyncSession(SyncConfiguration configuration, long appNativePointer) {
        this.configuration = configuration;
        this.errorHandler = configuration.getErrorHandler();
<<<<<<< HEAD
        this.clientResetHandler = configuration.getClientResetHandler();
=======
        this.appNativePointer = appNativePointer;
>>>>>>> b7435b46
    }

    /**
     * Returns the {@link SyncConfiguration} that is responsible for controlling the session.
     *
     * @return SyncConfiguration that defines and controls this session.
     */
    public SyncConfiguration getConfiguration() {
        return configuration;
    }

    /**
     * Returns the {@link User} defined by the {@link SyncConfiguration} that is used to connect to
     * MongoDB Realm.
     *
     * @return {@link User} used to authenticate the session on MongoDB Realm.
     */
    public User getUser() {
        return configuration.getUser();
    }

    /**
     * Returns the {@link URI} describing the remote Realm which this session connects to and synchronizes changes with.
     *
     * @return {@link URI} describing the remote Realm.
     */
    public URI getServerUrl() {
        return configuration.getServerUrl();
    }

    // This callback will happen on the thread running the Sync Client.
    void notifySessionError(String nativeErrorCategory, int nativeErrorCode, String errorMessage) {
        if (errorHandler == null) {
            return;
        }
        ErrorCode errCode = ErrorCode.fromNativeError(nativeErrorCategory, nativeErrorCode);
        if (errCode == ErrorCode.CLIENT_RESET) {
            // errorMessage contains the path to the backed up file
            RealmConfiguration backupRealmConfiguration = configuration.forErrorRecovery(errorMessage);
<<<<<<< HEAD
            clientResetHandler.onClientReset(this, new ClientResetRequiredError(errCode, "A Client Reset is required. " +
                    "Read more here: https://docs.realm.io/sync/using-synced-realms/errors#client-reset.",
=======
            errorHandler.onError(this, new ClientResetRequiredError(appNativePointer, errCode, "A Client Reset is required. " +
                    "Read more here: https://realm.io/docs/realm-object-server/#client-recovery-from-a-backup.",
>>>>>>> b7435b46
                    configuration, backupRealmConfiguration));
        } else {
            AppException wrappedError;
            if (errCode == ErrorCode.UNKNOWN) {
                wrappedError = new AppException(nativeErrorCategory, nativeErrorCode, errorMessage);
            } else {
                wrappedError = new AppException(errCode, errorMessage);
            }
            errorHandler.onError(this, wrappedError);
        }
    }

    /**
     * Get the current session's state, as defined in {@link SyncSession.State}.
     * <p>
     * Note that the state may change after this method returns.
     *
     * @return the state of the session.
     * @see SyncSession.State
     */
    public State getState() {
        byte state = nativeGetState(appNativePointer, configuration.getPath());
        if (state == -1) {
            // session was not found, probably the Realm was closed
            throw new IllegalStateException("Could not find session, Realm was probably closed");
        }
        return State.fromNativeValue(state);
    }

    /**
     * Get the current state of the connection used by the session as defined in {@link ConnectionState}.
     *
     * @return the state of connection used by the session.
     * @see ConnectionState
     */
    public ConnectionState getConnectionState() {
        byte state = nativeGetConnectionState(appNativePointer, configuration.getPath());
        if (state == -1) {
            // session was not found, probably the Realm was closed
            throw new IllegalStateException("Could not find session, Realm was probably closed");
        }
        return ConnectionState.fromNativeValue(state);
    }

    /**
     * Checks if the session is connected to the server and can synchronize data.
     *
     * This is a best guess effort. To conserve battery the underlying implementation uses heartbeats
     * to  detect if the connection is still available. So if no data is actively being synced
     * and some time has elapsed since the last heartbeat, the connection could have been dropped but
     * this method will still return {@code true}.
     *
     * @return {@code true} if the session is connected and ready to synchronize data, {@code false}
     * if not or if it is in the process of connecting.
     */
    public boolean isConnected() {
        ConnectionState connectionState = ConnectionState.fromNativeValue(nativeGetConnectionState(appNativePointer, configuration.getPath()));
        State sessionState = getState();
        return (sessionState == State.ACTIVE || sessionState == State.DYING) && connectionState == ConnectionState.CONNECTED;
    }

    /**
     * All progress listener events from native Sync are reported to this method.
     */
    @SuppressWarnings("unused")
    synchronized void notifyProgressListener(long listenerId, long transferredBytes, long transferableBytes) {
        Pair<ProgressListener, Progress> listener = listenerIdToProgressListenerMap.get(listenerId);
        if (listener != null) {
            Progress newProgressNotification = new Progress(transferredBytes, transferableBytes);
            if (!newProgressNotification.equals(listener.second)) {
                listener.second = newProgressNotification;
                try {
                    listener.first.onChange(newProgressNotification);
                } catch (Exception exception) {
                    RealmLog.error(exception);
                }
            }
        } else {
            RealmLog.debug("Trying unknown listener failed: " + listenerId);
        }
    }

    /**
     * Called from native code. This method is not allowed to throw as it would be swallowed
     * by the native Sync Client thread. Instead log all exceptions to logcat.
     */
    @SuppressWarnings("unused")
    void notifyConnectionListeners(long oldState, long newState) {
        for (ConnectionListener listener : connectionListeners) {
            try {
                listener.onChange(ConnectionState.fromNativeValue(oldState), ConnectionState.fromNativeValue(newState));
            } catch (Exception exception) {
                RealmLog.error(exception);
            }
        }
    }

    /**
     * Adds a progress listener tracking changes that need to be downloaded from the Realm Object
     * Server.
     * <p>
     * The {@link ProgressListener} will be triggered immediately when registered, and periodically
     * afterwards.
     *
     * @param mode type of mode used. See {@link ProgressMode} for more information.
     * @param listener the listener to register.
     */
    public synchronized void addDownloadProgressListener(ProgressMode mode, ProgressListener listener) {
        addProgressListener(mode, DIRECTION_DOWNLOAD, listener);
    }

    /**
     * Adds a progress listener tracking changes that need to be uploaded from the device to the
     * Realm Object Server.
     * <p>
     * The {@link ProgressListener} will be triggered immediately when registered, and periodically
     * afterwards.
     *
     * @param mode type of mode used. See {@link ProgressMode} for more information.
     * @param listener the listener to register.
     */
    public synchronized void addUploadProgressListener(ProgressMode mode, ProgressListener listener) {
        addProgressListener(mode, DIRECTION_UPLOAD, listener);
    }

    /**
     * Removes a progress listener. If the listener wasn't registered, this method will do nothing.
     *
     * @param listener listener to remove.
     */
    public synchronized void removeProgressListener(ProgressListener listener) {
        //noinspection ConstantConditions
        if (listener == null) {
            return;
        }
        // If an exception is thrown somewhere in here, we will most likely leave the various
        // maps in an inconsistent manner. Not much we can do about it.
        Long token = progressListenerToOsTokenMap.remove(listener);
        if (token != null) {
            Iterator<Map.Entry<Long, Pair<ProgressListener, Progress>>> it = listenerIdToProgressListenerMap.entrySet().iterator();
            while (it.hasNext()) {
                Map.Entry<Long, Pair<ProgressListener, Progress>> entry = it.next();
                if (entry.getValue().first.equals(listener)) {
                    it.remove();
                    break;
                }
            }
            nativeRemoveProgressListener(appNativePointer, configuration.getPath(), token);
        }
    }

    private void addProgressListener(ProgressMode mode, int direction, ProgressListener listener) {
        checkProgressListenerArguments(mode, listener);
        boolean isStreaming = (mode == ProgressMode.INDEFINITELY);
        long listenerId = progressListenerId.incrementAndGet();

        // A listener might be triggered immediately as part of `nativeAddProgressListener`, so
        // we need to make sure it can be found by SyncManager.notifyProgressListener()
        listenerIdToProgressListenerMap.put(listenerId, new Pair<ProgressListener, Progress>(listener, null));
        long listenerToken = nativeAddProgressListener(appNativePointer, configuration.getPath(), listenerId , direction, isStreaming);
        if (listenerToken == 0) {
            // ObjectStore did not register the listener. This can happen if a
            // listener is registered with ProgressMode.CURRENT_CHANGES and no changes actually
            // exists. In that case the listener was triggered immediately and we just need
            // to clean it up, since it will never be called again.
            listenerIdToProgressListenerMap.remove(listenerId);
        } else {
            // Listener was properly registered.
            progressListenerToOsTokenMap.put(listener, listenerToken);
        }
    }

    private void checkProgressListenerArguments(ProgressMode mode, ProgressListener listener) {
        Util.checkNull(listener, "listener");
        Util.checkNull(mode, "mode");
    }

    /**
     * Adds a listener tracking changes to the connection backing this session. See {@link ConnectionState}
     * for further details.
     *
     * @param listener the listener to register.
     * @throws IllegalArgumentException if the listener is {@code null}.
     * @see ConnectionState
     */
    public synchronized void addConnectionChangeListener(ConnectionListener listener) {
        Util.checkNull(listener, "listener");
        if (connectionListeners.isEmpty()) {
            nativeConnectionListenerToken = nativeAddConnectionListener(appNativePointer, configuration.getPath());
        }
        connectionListeners.add(listener);
    }

    /**
     * Removes a previously registered {@link ConnectionListener}.
     *
     * @param listener listener to remove
     * @throws IllegalArgumentException if the listener is {@code null}.
     */
    public synchronized void removeConnectionChangeListener(ConnectionListener listener) {
        Util.checkNull(listener, "listener");
        connectionListeners.remove(listener);
        if (connectionListeners.isEmpty()) {
            nativeRemoveConnectionListener(appNativePointer, nativeConnectionListenerToken, configuration.getPath());
        }
    }

    synchronized void close() {
        isClosed = true;
    }

    // This method will be called once all changes have been downloaded or uploaded.
    // This method might be called on another thread than the one that called `downloadAllServerChanges` or
    // `uploadAllLocalChanges()`
    //
    // Be very careful with synchronized blocks.
    // If the native listener was successfully registered, Object Store guarantees that this method will be called at
    // least once, even if the session is closed.
    @SuppressWarnings("unused")
    private void notifyAllChangesSent(int callbackId, String errorCategory, Long errorCode, String errorMessage) {
        WaitForSessionWrapper wrapper = waitingForServerChanges.get();
        if (wrapper != null) {
            // Only react to callback if the callback is "active"
            // A callback can only become inactive if the thread was interrupted:
            // 1. Call `downloadAllServerChanges()` (callback = 1)
            // 2. Interrupt it
            // 3. Call `uploadAllLocalChanges()` ( callback = 2)
            // 4. Sync notifies session that callback:1 is done. It should be ignored.
            if (waitCounter.get() == callbackId) {
                wrapper.handleResult(errorCategory, errorCode, errorMessage);
            }
        }
    }

    /**
     * Calling this method will block until all known remote changes have been downloaded and applied to the Realm.
     * This will involve network access, so calling this method should only be done from a non-UI thread.
     * <p>
     * If the device is offline, this method might never return.
     * <p>
     * This method cannot be called before the session has been started.
     *
     * @throws IllegalStateException if called on the Android main thread.
     * @throws InterruptedException if the thread was interrupted while downloading was in progress.
     */
    public void downloadAllServerChanges() throws InterruptedException {
        Util.checkNotOnMainThread("downloadAllServerChanges() cannot be called from the main thread.");

        // Blocking only happens at the Java layer. To prevent deadlocking the underlying SyncSession we register
        // an async listener there and let it callback to the Java Session when done. This feels icky at best, but
        // since all operations on the SyncSession operate under a shared mutex, we would prevent all other actions on the
        // session, including trying to stop it.
        // In Java we cannot lock on the Session object either since it will prevent any attempt at modifying the
        // lifecycle while it is in a waiting state. Thus we use a specialised mutex.
        synchronized (waitForChangesMutex) {
            waitForChanges(DIRECTION_DOWNLOAD, Long.MAX_VALUE, TimeUnit.MILLISECONDS);
        }
    }

    /**
     * Calling this method will block until all known remote changes have been downloaded and applied to the Realm
     * or the specified timeout is hit. This will involve network access, so calling this method should only be done
     * from a non-UI thread.
     * <p>
     * This method cannot be called before the Realm has been opened.
     *
     * @throws IllegalStateException if called on the Android main thread.
     * @throws InterruptedException if the download took longer than the specified timeout or the thread was interrupted while downloading was in progress.
     * The download will continue in the background even after this exception is thrown.
     * @throws IllegalArgumentException if {@code timeout} is less than or equal to {@code 0} or {@code unit} is {@code null}.
     * @return {@code true} if the data was downloaded before the timeout. {@code false} if the operation timed out or otherwise failed.
     */
    public boolean downloadAllServerChanges(long timeout, TimeUnit unit) throws InterruptedException {
        Util.checkNotOnMainThread("downloadAllServerChanges() cannot be called from the main thread.");
        checkTimeout(timeout, unit);

        // Blocking only happens at the Java layer. To prevent deadlocking the underlying SyncSession we register
        // an async listener there and let it callback to the Java Session when done. This feels icky at best, but
        // since all operations on the SyncSession operate under a shared mutex, we would prevent all other actions on the
        // session, including trying to stop it.
        // In Java we cannot lock on the Session object either since it will prevent any attempt at modifying the
        // lifecycle while it is in a waiting state. Thus we use a specialised mutex.
        synchronized (waitForChangesMutex) {
            return waitForChanges(DIRECTION_DOWNLOAD, timeout, unit);
        }
    }

    /**
     * Calling this method will block until all known local changes have been uploaded to the server.
     * This will involve network access, so calling this method should only be done from a non-UI thread.
     * <p>
     * If the device is offline, this method might never return.
     * <p>
     * This method cannot be called before the Realm has been opened.
     *
     * @throws IllegalStateException if called on the Android main thread.
     * @throws InterruptedException if the thread was interrupted while downloading was in progress.
     */
    public void uploadAllLocalChanges() throws InterruptedException {
        Util.checkNotOnMainThread("uploadAllLocalChanges() cannot be called from the main thread.");

        // Blocking only happens at the Java layer. To prevent deadlocking the underlying SyncSession we register
        // an async listener there and let it callback to the Java Session when done. This feels icky at best, but
        // since all operations on the SyncSession operate under a shared mutex, we would prevent all other actions on the
        // session, including trying to stop it.
        // In Java we cannot lock on the Session object either since it will prevent any attempt at modifying the
        // lifecycle while it is in a waiting state. Thus we use a specialised mutex.
        synchronized (waitForChangesMutex) {
            waitForChanges(DIRECTION_UPLOAD, Long.MAX_VALUE, TimeUnit.MILLISECONDS);
        }
    }

    /**
     * Calling this method will block until all known local changes have been uploaded to the server or the specified
     * timeout is hit. This will involve network access, so calling this method should only be done from a non-UI
     * thread.
     * <p>
     * This method cannot be called before the Realm has been opened.
     *
     * @throws IllegalStateException if called on the Android main thread.
     * @throws InterruptedException if the upload took longer than the specified timeout or the thread was interrupted while uploading was in progress.
     * The upload will continue in the background even after this exception is thrown.
     * @throws IllegalArgumentException if {@code timeout} is less than or equal to {@code 0} or {@code unit} is {@code null}.
     * @return {@code true} if the data was uploaded before the timeout. {@code false} if the operation timed out or otherwise failed.
     */
    public boolean uploadAllLocalChanges(long timeout, TimeUnit unit) throws InterruptedException {
        Util.checkNotOnMainThread("uploadAllLocalChanges() cannot be called from the main thread.");
        checkTimeout(timeout, unit);

        // Blocking only happens at the Java layer. To prevent deadlocking the underlying SyncSession we register
        // an async listener there and let it callback to the Java Session when done. This feels icky at best, but
        // since all operations on the SyncSession operate under a shared mutex, we would prevent all other actions on the
        // session, including trying to stop it.
        // In Java we cannot lock on the Session object either since it will prevent any attempt at modifying the
        // lifecycle while it is in a waiting state. Thus we use a specialised mutex.
        synchronized (waitForChangesMutex) {
            return waitForChanges(DIRECTION_UPLOAD, timeout, unit);
        }
    }

    /**
     * Attempts to start the session and enable synchronization with the Realm Object Server.
     * <p>
     * This happens automatically when opening the Realm instance, so doing it manually should only
     * be needed if the session was stopped using {@link #stop()}.
     * <p>
     * If the session was already started, calling this method will do nothing.
     * <p>
     * A session is considered started if {@link #getState()} returns {@link State#ACTIVE}.
     * If the session is {@link State#DYING}, the session
     * will be moved back to {@link State#ACTIVE}.
     *
     * @see #getState()
     * @see #stop()
     */
    public synchronized void start() {
        nativeStart(appNativePointer, configuration.getPath());
    }

    /**
     * Stops any synchronization with the Realm Object Server until the Realm is re-opened again
     * after fully closing it.
     * <p>
     * Synchronization can be re-enabled by calling {@link #start()} again.
     * <p>
     * If the session is already stopped, calling this method will do nothing.
     */
    public synchronized void stop() {
        close();
        nativeStop(appNativePointer, configuration.getPath());
    }

    /**
     * This method should only be called when guarded by the {@link #waitForChangesMutex}.
     * It will block into all changes have been either uploaded or downloaded depending on the chosen direction.
     *
     * @param direction either {@link #DIRECTION_DOWNLOAD} or {@link #DIRECTION_UPLOAD}.
     * @param timeout timeout parameter.
     * @param unit timeout unit.
     * @return {@code true} if the job completed before the timeout was hit, {@code false}
     */
    private boolean waitForChanges(int direction, long timeout, TimeUnit unit) throws InterruptedException {
        if (direction != DIRECTION_DOWNLOAD && direction != DIRECTION_UPLOAD) {
            throw new IllegalArgumentException("Unknown direction: " + direction);
        }
        boolean result = false;
        if (!isClosed) {
            String realmPath = configuration.getPath();
            WaitForSessionWrapper wrapper = new WaitForSessionWrapper();
            waitingForServerChanges.set(wrapper);
            int callbackId = waitCounter.incrementAndGet();
            boolean listenerRegistered = (direction == DIRECTION_DOWNLOAD)
                    ? nativeWaitForDownloadCompletion(appNativePointer, callbackId, realmPath)
                    : nativeWaitForUploadCompletion(appNativePointer, callbackId, realmPath);
            if (!listenerRegistered) {
                waitingForServerChanges.set(null);
                String errorMsg;
                switch (direction) {
                    case DIRECTION_DOWNLOAD: errorMsg = "It was not possible to download all remote changes."; break;
                    case DIRECTION_UPLOAD: errorMsg = "It was not possible upload all local changes."; break;
                    default:
                        throw new IllegalArgumentException("Unknown direction: " + direction);
                }

                throw new AppException(ErrorCode.UNKNOWN, errorMsg + " Has the SyncClient been started?");
            }
            try {
                result = wrapper.waitForServerChanges(timeout, unit);
            } catch(InterruptedException e) {
                waitingForServerChanges.set(null); // Ignore any results being sent if the wait was interrupted.
                throw e;
            }

            // This might return after the session was closed. In that case, just ignore any result
            try {
                if (!isClosed) {
                    if (!wrapper.isSuccess()) {
                        wrapper.throwExceptionIfNeeded();
                    }
                }
            } finally {
                waitingForServerChanges.set(null);
            }
        }
        return result;
    }

    private void checkTimeout(long timeout, TimeUnit unit) {
        if (timeout <= 0) {
            throw new IllegalArgumentException("'timeout' must be > 0. It was: " + timeout);
        }
        //noinspection ConstantConditions
        if (unit == null) {
            throw new IllegalArgumentException("Non-null 'unit' required");
        }
    }

    void shutdownAndWait() {
        nativeShutdownAndWait(appNativePointer, configuration.getPath());
    }

    /**
     * Interface used to report any session errors.
     *
     * @see SyncConfiguration.Builder#errorHandler(ErrorHandler)
     */
    public interface ErrorHandler {
        /**
         * Callback for errors on a session object. It is not allowed to throw an exception inside an error handler.
         * If the operations in an error handler can throw, it is safer to catch any exception in the error handler.
         * When an exception is thrown in the error handler, the occurrence will be logged and the exception
         * will be ignored.
         *
         * @param session {@link SyncSession} this error happened on.
         * @param error type of error.
         */
        void onError(SyncSession session, AppException error);
    }

    /**
     * Callback for the specific error event known as a Client Reset, determined by the error code
     * {@link ErrorCode#CLIENT_RESET}.
     * <p>
     * A synced Realm may need to be reset because the MongoDB Realm Server encountered an error and had
     * to be restored from a backup or because it has been too long since the client connected to the
     * server so the server has rotated the logs.
     * <p>
     * The Client Reset thus occurs because the server does not have the full information required to
     * bring the Client fully up to date.
     * <p>
     * The reset process is as follows: the local copy of the Realm is copied into a recovery directory
     * for safekeeping, and then deleted from the original location. The next time the Realm for that
     * URL is opened, the Realm will automatically be re-downloaded from MongoDB Realm, and
     * can be used as normal.
     * <p>
     * Data written to the Realm after the local copy of the Realm diverged from the backup remote copy
     * will be present in the local recovery copy of the Realm file. The re-downloaded Realm will
     * initially contain only the data present at the time the Realm was backed up on the server.
     * <p>
     * The client reset process can be initiated in one of two ways:
     * <ol>
     *     <li>
     *         Run {@link ClientResetRequiredError#executeClientReset()} manually. All Realm instances must be
     *         closed before this method is called.
     *     </li>
     *     <li>
     *         If Client Reset isn't executed manually, it will automatically be carried out the next time all
     *         Realm instances have been closed and re-opened. This will most likely be
     *         when the app is restarted.
     *     </li>
     * </ol>
     *
     * <b>WARNING:</b>
     * Any writes to the Realm file between this callback and Client Reset has been executed, will not be
     * synchronized to MongoDB Realm. Those changes will only be present in the backed up file. It is therefore
     * recommended to close all open Realm instances as soon as possible.
     */
    public interface ClientResetHandler {
        /**
         * Callback that indicates a Client Reset has happend. This should be handled as quickly
         *
         * @param session {@link SyncSession} this error happened on.
         * @param error {@link ClientResetRequiredError} the specific Client Reset error.
         */
        void onClientReset(SyncSession session, ClientResetRequiredError error);
    }

    // Wrapper class for handling the async operations of the underlying SyncSession calling
    // `async_wait_for_download_completion` or `async_wait_for_upload_completion`
    private static class WaitForSessionWrapper {

        private final CountDownLatch waiter = new CountDownLatch(1);
        private volatile boolean resultReceived = false;
        private String errorCategory;
        private Long errorCode = null;
        private String errorMessage;

        /**
         * Block until the wait either completes, timeouts or is terminated for other reasons.
         * Timeouts are only applied if `timeout` >= 0.
         */
        public boolean waitForServerChanges(long timeout, TimeUnit unit) throws InterruptedException {
            if (!resultReceived) {
                return waiter.await(timeout, unit);
            }
            return isSuccess();
        }

        /**
         * Process the result of a waiting action. This will also unblock anyone who called {@link #waiter}.
         *
         * @param errorCode error code if an error occurred, {@code null} if changes were successfully downloaded.
         * @param errorMessage error message (if any).
         */
        public void handleResult(String errorCategory, Long errorCode, String errorMessage) {
            this.errorCategory = errorCategory;
            this.errorCode = errorCode;
            this.errorMessage = errorMessage;
            this.resultReceived = true;
            waiter.countDown();
        }

        public boolean isSuccess() {
            return resultReceived && errorCode == null;
        }

        /**
         * Will throw an exception if the wait was terminated with an error. If it was canceled, this method will
         * do nothing.
         */
        public void throwExceptionIfNeeded() {
            if (resultReceived && errorCode != null) {
                // Core report errors with int64, so we need to add some extra checks
                // to make sure the value is within a range of known errors we can map to,
                // which are all inside Integer range
                long longErrorCode = errorCode;
                ErrorCode mappedError = ErrorCode.fromNativeError(errorCategory, (int) longErrorCode);
                if (longErrorCode >= Integer.MIN_VALUE && longErrorCode <= Integer.MAX_VALUE && mappedError != ErrorCode.UNKNOWN) {
                    throw new AppException(mappedError, errorMessage);
                } else {
                    throw new AppException(mappedError, String.format(Locale.US, "Internal error (%d): %s", errorCode, errorMessage));
                }
            }
        }
    }

    private native long nativeAddConnectionListener(long appNativePointer, String localRealmPath);
    private static native void nativeRemoveConnectionListener(long appNativePointer, long listenerId, String localRealmPath);
    private native long nativeAddProgressListener(long appNativePointer, String localRealmPath, long listenerId, int direction, boolean isStreaming);
    private static native void nativeRemoveProgressListener(long appNativePointer, String localRealmPath, long listenerToken);
    private native boolean nativeWaitForDownloadCompletion(long appNativePointer, int callbackId, String localRealmPath);
    private native boolean nativeWaitForUploadCompletion(long appNativePointer, int callbackId, String localRealmPath);
    private static native byte nativeGetState(long appNativePointer, String localRealmPath);
    private static native byte nativeGetConnectionState(long appNativePointer, String localRealmPath);
    private static native void nativeStart(long appNativePointer, String localRealmPath);
    private static native void nativeStop(long appNativePointer, String localRealmPath);
    private static native void nativeShutdownAndWait(long appNativePointer, String localRealmPath);
}<|MERGE_RESOLUTION|>--- conflicted
+++ resolved
@@ -159,11 +159,8 @@
     SyncSession(SyncConfiguration configuration, long appNativePointer) {
         this.configuration = configuration;
         this.errorHandler = configuration.getErrorHandler();
-<<<<<<< HEAD
         this.clientResetHandler = configuration.getClientResetHandler();
-=======
         this.appNativePointer = appNativePointer;
->>>>>>> b7435b46
     }
 
     /**
@@ -203,13 +200,8 @@
         if (errCode == ErrorCode.CLIENT_RESET) {
             // errorMessage contains the path to the backed up file
             RealmConfiguration backupRealmConfiguration = configuration.forErrorRecovery(errorMessage);
-<<<<<<< HEAD
-            clientResetHandler.onClientReset(this, new ClientResetRequiredError(errCode, "A Client Reset is required. " +
+            clientResetHandler.onClientReset(this, new ClientResetRequiredError(appNativePointer, errCode, "A Client Reset is required. " +
                     "Read more here: https://docs.realm.io/sync/using-synced-realms/errors#client-reset.",
-=======
-            errorHandler.onError(this, new ClientResetRequiredError(appNativePointer, errCode, "A Client Reset is required. " +
-                    "Read more here: https://realm.io/docs/realm-object-server/#client-recovery-from-a-backup.",
->>>>>>> b7435b46
                     configuration, backupRealmConfiguration));
         } else {
             AppException wrappedError;
