--- conflicted
+++ resolved
@@ -638,7 +638,7 @@
     }
 
     void shutdownAndWait() {
-        nativeShutdownAndWait(configuration.getPath());
+        nativeShutdownAndWait(appNativePointer, configuration.getPath());
     }
 
     /**
@@ -754,7 +754,6 @@
         }
     }
 
-<<<<<<< HEAD
     private native long nativeAddConnectionListener(long appNativePointer, String localRealmPath);
     private static native void nativeRemoveConnectionListener(long appNativePointer, long listenerId, String localRealmPath);
     private native long nativeAddProgressListener(long appNativePointer, String localRealmPath, long listenerId, int direction, boolean isStreaming);
@@ -765,17 +764,5 @@
     private static native byte nativeGetConnectionState(long appNativePointer, String localRealmPath);
     private static native void nativeStart(long appNativePointer, String localRealmPath);
     private static native void nativeStop(long appNativePointer, String localRealmPath);
-=======
-    private native long nativeAddConnectionListener(String localRealmPath);
-    private static native void nativeRemoveConnectionListener(long listenerId, String localRealmPath);
-    private native long nativeAddProgressListener(String localRealmPath, long listenerId, int direction, boolean isStreaming);
-    private static native void nativeRemoveProgressListener(String localRealmPath, long listenerToken);
-    private native boolean nativeWaitForDownloadCompletion(int callbackId, String localRealmPath);
-    private native boolean nativeWaitForUploadCompletion(int callbackId, String localRealmPath);
-    private static native byte nativeGetState(String localRealmPath);
-    private static native byte nativeGetConnectionState(String localRealmPath);
-    private static native void nativeStart(String localRealmPath);
-    private static native void nativeStop(String localRealmPath);
-    private static native void nativeShutdownAndWait(String localRealmPath);
->>>>>>> 26685d18
+	private static native void nativeShutdownAndWait(long appNativePointer, String localRealmPath);
 }