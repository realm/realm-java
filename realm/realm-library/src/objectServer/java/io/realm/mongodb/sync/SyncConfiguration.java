--- conflicted
+++ resolved
@@ -1105,11 +1105,7 @@
             }
 
             if (flowFactory == null && Util.isCoroutinesAvailable()) {
-<<<<<<< HEAD
-                flowFactory = new RealmFlowFactory();
-=======
                 flowFactory = new RealmFlowFactory(true);
->>>>>>> 0387fca4
             }
 
             URI resolvedServerUrl = serverUrl;
