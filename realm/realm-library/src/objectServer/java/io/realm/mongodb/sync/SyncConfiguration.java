--- conflicted
+++ resolved
@@ -993,64 +993,40 @@
         }
 
         /**
-         * Sets the client reset strategy. If strategy is set, and error is
-         * logged when a Client Reset occurs.
-         *
-         * @param strategy custom manual strategy in case of a Client Reset.
+         * Sets the strategy used to resolve Client Resets. If no strategy is set, a message would
+         * be logged when a Client Reset occurs.
+         *
+         * @param strategy user defined manual strategy.
          */
         public Builder syncClientResetStrategy(ManuallyRecoverUnsyncedChangesStrategy strategy) {
             return syncClientResetStrategyInternal(strategy);
         }
 
         /**
-         * Sets the client reset strategy. If strategy is set, and error is
-         * logged when a Client Reset occurs.
-         *
-         * @param strategy custom discard local changes strategy in case of a Client Reset.
+         * Sets the strategy used to resolve Client Resets. If no strategy is set, a message would
+         * be logged when a Client Reset occurs.
+         *
+         * @param strategy user defined discard unsynced changes strategy.
          */
         public Builder syncClientResetStrategy(DiscardUnsyncedChangesStrategy strategy) {
             return syncClientResetStrategyInternal(strategy);
         }
 
         /**
-         * Sets the strategy for when a Client Reset occurs. If no handler is set, and error is
-         * logged when a Client Reset occurs.
-         *
-<<<<<<< HEAD
-         * @param strategy custom automatic recover in case of a Client Reset.
-         */
-=======
-         * @param strategy custom discard local changes strategy in case of a Client Reset.
-         */
-        public Builder syncClientResetStrategy(DiscardUnsyncedChangesStrategy strategy) {
-            return syncClientResetStrategyInternal(strategy);
-        }
-
-        /**
-         * Sets the strategy for when a Client Reset occurs. If no handler is set, and error is
-         * logged when a Client Reset occurs.
-         *
-         * This strategy is only available for synced realms using partition based sync. Realms using
-         * flexible sync currently only support {@link #syncClientResetStrategy(ManuallyRecoverUnsyncedChangesStrategy)}.
-         *
-         * @param strategy custom automatic recover in case of a Client Reset.
-         */
->>>>>>> d7f3fda5
+         * Sets the strategy used to resolve Client Resets. If no strategy is set, a message would
+         * be logged when a Client Reset occurs.
+         *
+         * @param strategy user defined recover unsynced changes strategy.
+         */
         public Builder syncClientResetStrategy(RecoverUnsyncedChangesStrategy strategy) {
             return syncClientResetStrategyInternal(strategy);
         }
 
         /**
-         * Sets the strategy for when a Client Reset occurs. If no handler is set, and error is
-         * logged when a Client Reset occurs.
-         *
-<<<<<<< HEAD
-=======
-         * This strategy is only available for synced realms using partition based sync. Realms using
-         * flexible sync currently only support {@link #syncClientResetStrategy(ManuallyRecoverUnsyncedChangesStrategy)}.
-         *
->>>>>>> d7f3fda5
-         * @param strategy custom automatic recover in case of a Client Reset.
+         * Sets the strategy used to resolve Client Resets. If no strategy is set, a message would
+         * be logged when a Client Reset occurs.
+         *
+         * @param strategy user defined recover or discard unsynced changes strategy.
          */
         public Builder syncClientResetStrategy(RecoverOrDiscardUnsyncedChangesStrategy strategy) {
             return syncClientResetStrategyInternal(strategy);
