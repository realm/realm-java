--- conflicted
+++ resolved
@@ -140,11 +140,7 @@
  * @see User#getFunctions()
  * @see User#getMongoClient(String)
  */
-<<<<<<< HEAD
-
-=======
 @Beta
->>>>>>> 20b77b00
 public class App {
 
     static final class SyncImpl extends Sync {
