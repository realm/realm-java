--- conflicted
+++ resolved
@@ -27,17 +27,10 @@
 import java.util.LinkedList;
 import java.util.List;
 
-<<<<<<< HEAD
 import io.realm.internal.permissions.PermissionChange;
-import io.realm.log.RealmLog;
-import io.realm.internal.permissions.ManagementModule;
-import io.realm.internal.permissions.PermissionModule;
-=======
 import io.realm.internal.permissions.ManagementModule;
 import io.realm.internal.permissions.PermissionModule;
 import io.realm.log.RealmLog;
->>>>>>> 102e33e5
-
 /**
  * FIXME: Better Javadoc
  * Helper class for interacting with Realm permissions.
@@ -135,11 +128,7 @@
      *
      * @param user user to create manager for.
      */
-<<<<<<< HEAD
-    PermissionManager(final SyncUser user) {
-=======
     private PermissionManager(final SyncUser user) {
->>>>>>> 102e33e5
         this.user = user;
         threadId = Thread.currentThread().getId();
         managementRealmConfig = new SyncConfiguration.Builder(
@@ -182,8 +171,7 @@
     public RealmAsyncTask getPermissions(final Callback<RealmResults<Permission>> callback) {
         checkIfValidThread();
         checkCallbackNotNull(callback);
-<<<<<<< HEAD
-        return addTask(new GetPermissionsAsyncTask(callback));
+        return addTask(new GetPermissionsAsyncTask(this, callback));
     }
 
     /**
@@ -197,10 +185,7 @@
     public RealmAsyncTask setPermission(Permission permission, final Callback<Void> callback) {
         checkIfValidThread();
         checkCallbackNotNull(callback);
-        return addTask(new SetPermissionsAsyncTask(permission, callback));
-=======
-        return addTask(new GetPermissionsAsyncTask(this, callback));
->>>>>>> 102e33e5
+        return addTask(new SetPermissionsAsyncTask(this, permission, callback));
     }
 
     // Queue the task if the underlying Realms are not ready yet, otherwise
@@ -379,26 +364,13 @@
 
     // Task responsible for loading the Permissions result and returning it to the user.
     // The Permission result is not considered available until the query has completed.
-<<<<<<< HEAD
-    private class GetPermissionsAsyncTask extends PermissionManagerAsyncTask<RealmResults<Permission>> {
-
-        private final Callback<RealmResults<Permission>> callback;
+    private class GetPermissionsAsyncTask extends AsyncTask<RealmResults<Permission>> {
 
         // Prevent permissions from being GC'ed until fully loaded.
         private RealmResults<Permission> loadingPermissions;
 
-        GetPermissionsAsyncTask(Callback<RealmResults<Permission>> callback) {
-            super(callback);
-            this.callback = callback;
-=======
-    private class GetPermissionsAsyncTask extends AsyncTask<RealmResults<Permission>> {
-
-        // Prevent permissions from being GC'ed until fully loaded.
-        private RealmResults<Permission> loadingPermissions;
-
         GetPermissionsAsyncTask(PermissionManager permissionManager, Callback<RealmResults<Permission>> callback) {
             super(permissionManager, callback);
->>>>>>> 102e33e5
         }
 
         @Override
@@ -408,25 +380,25 @@
                 // Permissions already loaded
                 notifyCallbackWithSuccess(permissions);
             } else {
-                // Start loading permissions.
-<<<<<<< HEAD
-                // TODO Right now multiple getPermission() calls can result in multiple
-=======
                 // TODO Right now multiple getPermission() calls will result in multiple
                 // queries being executed. The first one to return will be the one returned
                 // by all callbacks.
->>>>>>> 102e33e5
                 loadingPermissions = permissionRealm.where(Permission.class).findAllAsync();
                 loadingPermissions.addChangeListener(new RealmChangeListener <RealmResults<Permission>>() {
                     @Override
                     public void onChange(RealmResults <Permission> loadedPermissions) {
-<<<<<<< HEAD
-                        loadingPermissions.removeChangeListener(this);
-                        if (checkAndReportInvalidState()) { return; }
-                        if (permissions == null) {
-                            permissions = loadedPermissions;
+                        // FIXME Until we can figure out why `waitForInitialRemoteData` sometimes
+                        // doesn't work for the permission Realm use the size as a heuristic for
+                        // when the Realm is downloaded. One permission should always be available
+                        // for the Management Realm.
+                        if (loadedPermissions.size() > 0) {
+                            loadingPermissions.removeChangeListener(this);
+                            if (checkAndReportInvalidState()) { return; }
+                            if (permissions == null) {
+                                permissions = loadedPermissions;
+                            }
+                            notifyCallbackWithSuccess(permissions);
                         }
-                        notifyCallbackWithSuccess(permissions);
                     }
                 });
             }
@@ -435,17 +407,15 @@
 
     // Class encapsulating setting a Permission by writing a PermissionChange and waiting for it to
     // be processed.
-    private class SetPermissionsAsyncTask extends PermissionManagerAsyncTask<Void> {
-
-        private final Callback<Void> callback;
+    private class SetPermissionsAsyncTask extends AsyncTask<Void> {
+
         private final PermissionChange unmanagedChangeRequest;
         private String changeRequestId;
         private PermissionChange managedChangeRequest;
         private RealmAsyncTask transactionTask;
 
-        public SetPermissionsAsyncTask(Permission newPermission, Callback<Void> callback) {
-            super(callback);
-            this.callback = callback;
+        public SetPermissionsAsyncTask(PermissionManager manager, Permission newPermission, Callback<Void> callback) {
+            super(manager, callback);
             this.unmanagedChangeRequest = convertToPermissionChange(newPermission);
             this.changeRequestId = unmanagedChangeRequest.getId();
         }
@@ -513,7 +483,6 @@
                                     ObjectServerError error = new ObjectServerError(errorCode, errorMsg);
                                     notifyCallbackError(error);
                                 }
-                                managedChangeRequest.removeChangeListener(this);
                             }
                         }
                     });
@@ -541,37 +510,10 @@
                 cancel();
             }
         }
-=======
-                        // FIXME Until we can figure out why `waitForInitialRemoteData` sometimes
-                        // doesn't work for the permission Realm use the size as a heuristic for
-                        // when the Realm is downloaded. One permission should always be available
-                        // for the Management Realm.
-                        if (loadedPermissions.size() > 0) {
-                            loadingPermissions.removeChangeListener(this);
-                            if (checkAndReportInvalidState()) { return; }
-                            if (permissions == null) {
-                                permissions = loadedPermissions;
-                            }
-                            notifyCallbackWithSuccess(permissions);
-                        }
-                    }
-                });
-            }
-        }
->>>>>>> 102e33e5
     }
 
     // Class encapsulating all async tasks exposed by the PermissionManager.
     // All subclasses are responsible for removing themselves from the activeTaskList when done.
-<<<<<<< HEAD
-    private abstract class PermissionManagerAsyncTask<T> implements RealmAsyncTask, Runnable {
-
-        private final Callback<T> callback;
-        private volatile boolean canceled = false;
-
-        public PermissionManagerAsyncTask(Callback<T> callback) {
-            this.callback = callback;
-=======
     // Made package protected instead of private to facilitate testing
     abstract static class AsyncTask<T> implements RealmAsyncTask, Runnable {
 
@@ -582,7 +524,6 @@
         public AsyncTask(PermissionManager permissionManager, Callback<T> callback) {
             this.callback = callback;
             this.permissionManager = permissionManager;
->>>>>>> 102e33e5
         }
 
         @Override
@@ -608,53 +549,6 @@
          * @return {@code true} if in a invalid state, {@code false} if in a valid one.
          */
         protected final boolean checkAndReportInvalidState() {
-<<<<<<< HEAD
-            if (isCancelled()) {
-                return false;
-            }
-            if (isClosed()) {
-                ObjectServerError error = new ObjectServerError(ErrorCode.UNKNOWN,
-                        new IllegalStateException("PermissionManager has been closed"));
-                notifyCallbackError(error);
-                return false;
-            }
-
-            // We are juggling two different Realms. If only one fail, expose that error directly.
-            // Otherwise try to sensible join the two error message before returning it to the user.
-            // TODO: Should we expose the underlying Realm errors directly? What else would make sense?
-            synchronized (errorLock) {
-                boolean managementError = (managementRealmError != null);
-                boolean permissionError = (permissionRealmError != null);
-
-                if (permissionError && !managementError) {
-                    notifyCallbackError(permissionRealmError);
-                    return false;
-                }
-
-                if (managementError && !permissionError) {
-                    notifyCallbackError(managementRealmError);
-                    return false;
-                }
-
-                if (permissionError && managementError) {
-                    notifyCallbackError(combineRealmErrors(managementRealmError, permissionRealmError));
-                    return false;
-                }
-            }
-
-            // Everything seems valid
-            return true;
-
-        }
-        protected final void notifyCallbackWithSuccess(T result) {
-            callback.onSuccess(result);
-            activeTasks.remove(this);
-        }
-
-        protected final void notifyCallbackError(ObjectServerError e) {
-            callback.onError(e);
-            activeTasks.remove(this);
-=======
             if (isCancelled()) { return true; }
             if (permissionManager.isClosed()) {
                 ObjectServerError error = new ObjectServerError(ErrorCode.UNKNOWN,
@@ -708,7 +602,6 @@
                     permissionManager.user.getIdentity(), e.toString());
             callback.onError(e);
             permissionManager.activeTasks.remove(this);
->>>>>>> 102e33e5
         }
 
         // Combine error messages. If they have the same ErrorCode, it will be re-used, otherwise
@@ -727,11 +620,7 @@
 
         // Combine the text based error message from two ObjectServerErrrors.
         private String combineErrorMessage(ObjectServerError managementError,
-<<<<<<< HEAD
-                                                  ObjectServerError permissionError) {
-=======
                                            ObjectServerError permissionError) {
->>>>>>> 102e33e5
             StringBuilder errorMsg = new StringBuilder("Multiple errors occurred: ");
             errorMsg.append('\n');
             errorMsg.append("Management Realm:");
