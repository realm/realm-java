/*
 * Copyright 2017 Realm Inc.
 *
 * Licensed under the Apache License, Version 2.0 (the "License");
 * you may not use this file except in compliance with the License.
 * You may obtain a copy of the License at
 *
 * http://www.apache.org/licenses/LICENSE-2.0
 *
 * Unless required by applicable law or agreed to in writing, software
 * distributed under the License is distributed on an "AS IS" BASIS,
 * WITHOUT WARRANTIES OR CONDITIONS OF ANY KIND, either express or implied.
 * See the License for the specific language governing permissions and
 * limitations under the License.
 */

package io.realm;

import android.os.Handler;

import java.io.Closeable;
import java.net.URI;
import java.net.URISyntaxException;
import java.net.URL;
import java.util.ArrayList;
import java.util.Arrays;
import java.util.Deque;
import java.util.HashMap;
import java.util.LinkedList;
import java.util.List;
import java.util.Map;

import io.realm.exceptions.RealmError;
import io.realm.internal.Util;
import io.realm.internal.permissions.BasePermissionApi;
import io.realm.internal.permissions.ManagementModule;
import io.realm.internal.permissions.PermissionChange;
import io.realm.internal.permissions.PermissionModule;
<<<<<<< HEAD
import io.realm.internal.permissions.PermissionOffer;
import io.realm.internal.permissions.PermissionOfferResponse;
=======
import io.realm.permissions.PermissionOffer;
>>>>>>> 71dfbbc7
import io.realm.log.RealmLog;
import io.realm.permissions.Permission;
import io.realm.permissions.PermissionRequest;


/**
 * FIXME: Better Javadoc
 * Helper class for interacting with Realm permissions.
 * This class has connections to underlying Realms, so all data coming from this class is thread-confined and must be
 * closed after use to avoid leaking resources.
 */
public class PermissionManager implements Closeable {

    // Reference counted cache equivalent to how Realm instances work.
    private static Map<String, ThreadLocal<Cache>> cache = new HashMap<>();

    private static class Cache {
        public PermissionManager pm = null;
        public Integer instanceCounter = Integer.valueOf(0);
    }

    private static final Object cacheLock = new Object();

    /**
     * Return a thread confined, reference counted instance of the PermissionManager.
     *
     * @param syncUser user to create the PermissionManager for.
     * @return a thread confined PermissionManager instance for the provided user.
     */
    static PermissionManager getInstance(SyncUser syncUser) {
        synchronized (cacheLock) {
            String userId = syncUser.getIdentity();
            ThreadLocal<Cache> threadLocalCache = cache.get(userId);
            if (threadLocalCache == null) {
                threadLocalCache = new ThreadLocal<Cache>() {
                    @Override
                    protected Cache initialValue() {
                        return new Cache();
                    }
                };
                cache.put(userId, threadLocalCache);
            }
            Cache c = threadLocalCache.get();
            if (c.instanceCounter == 0) {
                c.pm = new PermissionManager(syncUser);
            }
            c.instanceCounter++;
            return c.pm;
        }
    }

    private enum RealmType {
        PERMISSION_REALM("__permission"),
        MANAGEMENT_REALM("__management");

        private final String name;

        RealmType(String realmName) {
            this.name = realmName;
        }

        public String getName() {
            return name;
        }
    }

    private final SyncUser user;

    // Used to track the lifecycle of the PermissionManager
    private RealmAsyncTask managementRealmOpenTask;
    private RealmAsyncTask permissionRealmOpenTask;
    private boolean openInProgress = false;
    private boolean closed;

    private final long threadId;
    private Handler handler = new Handler();
    private final SyncConfiguration managementRealmConfig;
    private final SyncConfiguration permissionRealmConfig;
    private Realm permissionRealm;
    private Realm managementRealm;

    // Task list used to queue tasks until the underlying Realms are done opening (or failed doing so).
    private Deque<AsyncTask> delayedTasks = new LinkedList<>();

    // List of tasks that are being processed. Used to keep strong references for listeners to work.
    // The task must remove itself from this list once it either completes
    // or fails.
    private List<RealmAsyncTask> activeTasks = new ArrayList<>();

    // Object Server Errors might be reported on another thread than the one running this PermissionManager
    // In order to prevent race conditions, all blocks of code that read/write these errors should do
    // so while holding the errorLock
    private final Object errorLock = new Object();
    private volatile ObjectServerError permissionRealmError = null;
    private volatile ObjectServerError managementRealmError = null;

    // Cached result of the permission query. This will be filled, once the first PermissionAsyncTask has loaded
    // the result.
    private RealmResults<Permission> permissions;

    /**
     * FIXME Javadoc
     * Creates a PermissionManager for the given user.
     *
     * Implementation notes: This class is thread safe since all public methods have thread confined checks in them
     * and all internal communication is routed through the original Handler thread (required by Realm's notifications).
     *
     * @param user user to create manager for.
     */
    private PermissionManager(final SyncUser user) {
        this.user = user;
        threadId = Thread.currentThread().getId();
        managementRealmConfig = new SyncConfiguration.Builder(
                user, getRealmUrl(RealmType.MANAGEMENT_REALM, user.getAuthenticationUrl()))
                .errorHandler(new SyncSession.ErrorHandler() {
                    @Override
                    public void onError(SyncSession session, ObjectServerError error) {
                        // FIXME: How to handle Client Reset?
                        synchronized (errorLock) {
                            managementRealmError = error;
                        }
                    }
                })
                .modules(new ManagementModule())
                .build();

        permissionRealmConfig = new SyncConfiguration.Builder(
                user, getRealmUrl(RealmType.PERMISSION_REALM, user.getAuthenticationUrl()))
                .errorHandler(new SyncSession.ErrorHandler() {
                    @Override
                    public void onError(SyncSession session, ObjectServerError error) {
                        // FIXME: How to handle Client Reset?
                        synchronized (errorLock) {
                            permissionRealmError = error;
                        }
                    }
                })
                .modules(new PermissionModule())
                .waitForInitialRemoteData()
                // .readOnly() // FIXME: Something is seriously wrong with the Permission Realm. It doesn't seem to exist on the server. Making it impossible to mark it read only
                .build();
    }

    /**
     * FIXME: Add Javadoc
     *
     * @param callback
     * @return
     */
    public RealmAsyncTask getPermissions(final Callback<RealmResults<Permission>> callback) {
        checkIfValidThread();
        checkCallbackNotNull(callback);
        return addTask(new GetPermissionsAsyncTask(this, callback));
    }

    /**
     * Applies a given set of permissions to a Realm.
     * <p>
     * A {@link PermissionRequest} object encapsulates a description of which users are granted what
     * {@link io.realm.permissions.AccessLevel}s for which Realm(s).
     * <p>
     * Once the request is successfully handled, a {@link Permission} entry is created in each user's
     * {@link PermissionManager} and can be found using {@link PermissionManager#getPermissions(Callback)}.
     *
     * @param request request object describing which permissions to grant and to what Realm(s).
     * @param callback callback when the request either succeeded or failed.
     * @return async task representing the request. This can be used to cancel it if needed.
     */
    public RealmAsyncTask applyPermissions(PermissionRequest request, final Callback<Void> callback) {
        checkIfValidThread();
        checkCallbackNotNull(callback);
        return addTask(new ApplyPermissionTask(this, request, callback));
    }

    /**
     * Makes an permission offer to users. The offer is represented by an offer token and the permission changes
     * described in the {@link PermissionOffer} do not take effect until the offer has been accepted by a user
     * calling {@link #acceptOffer(String, Callback)}.
     * <p>
     * This can be used as a flexible way of sharing Realms with other users that might not be known at the time
     * of making the offer as well as enabling sharing across other channels like e-mail. If a specific user should be
     * granted access, using {@link #applyPermissions(PermissionRequest, Callback)} will be faster and quicker.
     * <p>
     * An offer can be accepted by multiple users.
     *
     * @param callback callback to be notified with the offer token once it is ready.
     * @return {@link RealmAsyncTask} that can be used to cancel the task if needed.
     * @see <a href="https://realm.io/docs/realm-object-server/#permissions">Permissions description</a> for general
     * documentation.
     * @see <a href="https://realm.io/docs/java/latest/#modifying-permissions">Modifying permissions</a> for a more
     * high level description.
     */
    public RealmAsyncTask makeOffer(PermissionOffer offer, final Callback<String> callback) {
        checkIfValidThread();
        checkCallbackNotNull(callback);
        if (offer.isOfferCreated()) {
            throw new IllegalStateException("Offer is already created: " + offer);
        }
        return addTask(new MakeOfferAsyncTask(this, offer, callback));
    }

    /**
     * Accepts a permission offer sent by another user. Once this offer is accepted successfully, the permissions
     * described by the token will be granted.
     *
     * @param offerToken token representing the permission offer.
     * @param callback with the permission details that were accepted.
     * @return {@link RealmAsyncTask} that can be used to cancel the task if needed.
     */
    public RealmAsyncTask acceptOffer(String offerToken, final Callback<Permission> callback) {
        checkIfValidThread();
        checkCallbackNotNull(callback);
        if (Util.isEmptyString(offerToken)) {
            throw new IllegalArgumentException("Non-empty 'offerToken' required.");
        }
        return addTask(new AcceptOfferAsyncTask(this, offerToken, callback));
    }

    /**
     * FIXME
     * @param offerToken
     * @return
     */
    public RealmAsyncTask revokeOffer(String offerToken, final Callback<Void> callback) {
        return null; // FIXME
    }

    /**
     * FIXME
     * @return
     */
    public RealmAsyncTask getOffers(Callback<RealmResults<PermissionOffer>> callback) {
        return null; // FIXME
    }

    // Queue the task if the underlying Realms are not ready yet, otherwise
    // start the task by sending it to this thread handler. This is done
    // in order to be able to provide the user with a RealmAsyncTask representation
    // of the work being done.
    private RealmAsyncTask addTask(final AsyncTask task) {
        if (isReady()) {
            activateTask(task);
        } else {
            delayTask(task);
            openRealms();
        }

        return task;
    }

    // Park the task until all underlying Realms are ready
    private void delayTask(AsyncTask task) {
        delayedTasks.add(task);
    }

    // Run any tasks that were delayed while the underlying Realms were being opened.
    // PRECONDITION: Underlying Realms are no longer in the process of being opened.
    private void runDelayedTasks() {
        for (AsyncTask delayedTask : delayedTasks) {
            activateTask(delayedTask);
        }
        delayedTasks.clear();
    }

    // Activate a task. All tasks are controlled by the Handler in order to make it asynchronous.
    // PRECONDITION: Underlying Realms are no longer in the process of being opened.
    private void activateTask(AsyncTask task) {
        activeTasks.add(task);
        handler.post(task);
    }

    // Open both underlying Realms asynchronously. Once they are both ready, all tasks added in the meantime are
    // started. Any error will be reported through the `Callback.onError` callback if the Realms failed to open
    // correctly.
    private void openRealms() {
        if (!openInProgress) {
            openInProgress = true;
            managementRealmOpenTask = Realm.getInstanceAsync(managementRealmConfig, new Realm.Callback() {
                @Override
                public void onSuccess(Realm realm) {
                    managementRealm = realm;
                    checkIfRealmsAreOpenedAndRunDelayedTasks();
                }

                @Override
                public void onError(Throwable exception) {
                    synchronized (errorLock) {
                        managementRealmError = new ObjectServerError(ErrorCode.UNKNOWN, exception);
                        checkIfRealmsAreOpenedAndRunDelayedTasks();
                    }
                }
            });
            permissionRealmOpenTask = Realm.getInstanceAsync(permissionRealmConfig, new Realm.Callback() {
                @Override
                public void onSuccess(Realm realm) {
                    permissionRealm = realm;
                    checkIfRealmsAreOpenedAndRunDelayedTasks();
                }

                @Override
                public void onError(Throwable exception) {
                    synchronized (errorLock) {
                        permissionRealmError = new ObjectServerError(ErrorCode.UNKNOWN, exception);
                        checkIfRealmsAreOpenedAndRunDelayedTasks();
                    }
                }
            });
        }
    }

    private void checkIfRealmsAreOpenedAndRunDelayedTasks() {
        synchronized (errorLock) {
            if ((permissionRealm != null || permissionRealmError != null)
                && (managementRealm != null || managementRealmError != null)) {
                openInProgress = false;
                runDelayedTasks();
            }
        }
    }

    private void checkCallbackNotNull(Callback<?> callback) {
        if (callback == null) {
            throw new IllegalArgumentException("Non-null 'callback' required.");
        }
    }

    private boolean isReady() {
        return managementRealm != null && permissionRealm != null;
    }

    private void checkIfValidThread() {
        // Checks if we are in thread that created the PermissionManager.
        if (threadId != Thread.currentThread().getId()) {
            throw new IllegalStateException("PermissionManager was accessed from the wrong thread. It can only be " +
                                            "accessed on the thread it was created on.");
        }
    }

    /**
     * FIXME Add Javadoc
     */
    @Override
    public void close() {
        checkIfValidThread();

        // Multiple instances open, just decrement the reference count
        synchronized (cacheLock) {
            Cache cache = PermissionManager.cache.get(user.getIdentity()).get();
            if (cache.instanceCounter > 1) {
                cache.instanceCounter--;
                return;
            }

            // Only one instance open. Do a full close
            cache.instanceCounter = 0;
            cache.pm = null;
        }
        delayedTasks.clear();

        // If Realms are still being opened, abort that task
        if (managementRealmOpenTask != null) {
            managementRealmOpenTask.cancel();
            managementRealmOpenTask = null;
        }
        if (permissionRealmOpenTask != null) {
            permissionRealmOpenTask.cancel();
            permissionRealmOpenTask = null;
        }

        // If Realms are opened. Close them.
        if (managementRealm != null) {
            managementRealm.close();
        }
        if (permissionRealm != null) {
            permissionRealm.close();
        }
        closed = true;
    }

    /**
     * Checks if this PermissionManager is closed or not. If it is closed, all methods will report back an error.
     *
     * @return {@code true} if the PermissionManager is closed, {@code false} if it is still open.
     */
    public boolean isClosed() {
        checkIfValidThread();
        return closed;
    }

    @Override
    protected void finalize() throws Throwable {
        if (!closed) {
            RealmLog.warn("PermissionManager was not correctly closed before being finalized.");
        }
        super.finalize();
    }

    // Creates the URL to the permission/management Realm based on the authentication URL.
    private static String getRealmUrl(RealmType type, URL authUrl) {
        String scheme = "realm";
        if (authUrl.getProtocol().equalsIgnoreCase("https")) {
            scheme = "realms";
        }
        try {
            return new URI(scheme, authUrl.getUserInfo(), authUrl.getHost(), authUrl.getPort(),
                    "/~/" + type.getName(), null, null).toString();
        } catch (URISyntaxException e) {
            throw new IllegalArgumentException("Could not create URL to the " + type + " + Realm", e);
        }
    }

    // Task responsible for loading the Permissions result and returning it to the user.
    // The Permission result is not considered available until the query has completed.
    private class GetPermissionsAsyncTask extends AsyncTask<RealmResults<Permission>> {

        // Prevent permissions from being GC'ed until fully loaded.
        private RealmResults<Permission> loadingPermissions;

        GetPermissionsAsyncTask(PermissionManager permissionManager, Callback<RealmResults<Permission>> callback) {
            super(permissionManager, callback);
        }

        @Override
        public void run() {
            if (checkAndReportInvalidState()) { return; }
            if (permissions != null) {
                // Permissions already loaded
                notifyCallbackWithSuccess(permissions);
            } else {
                // TODO Right now multiple getPermission() calls will result in multiple
                // queries being executed. The first one to return will be the one returned
                // by all callbacks.
                loadingPermissions = permissionRealm.where(Permission.class).findAllAsync();
                loadingPermissions.addChangeListener(new RealmChangeListener <RealmResults<Permission>>() {
                    @Override
                    public void onChange(RealmResults <Permission> loadedPermissions) {
                        // FIXME Wait until both the __permission and __management Realm are available
                        // To unblock things we just return whenever either permission is present.
                        if (loadedPermissions.size() > 0) {
                            loadingPermissions.removeChangeListener(this);
                            if (checkAndReportInvalidState()) { return; }
                            if (permissions == null) {
                                permissions = loadedPermissions;
                            }
                            notifyCallbackWithSuccess(permissions);
                        }
                    }
                });
            }
        }
    }

    // Class encapsulating setting a Permission by writing a PermissionChange and waiting for it to
    // be processed.
    private class ApplyPermissionTask extends AsyncTask<Void> {

        private final PermissionChange unmanagedChangeRequest;
        private String changeRequestId;
        private PermissionChange managedChangeRequest;
        private RealmAsyncTask transactionTask;

        public ApplyPermissionTask(PermissionManager manager, PermissionRequest request, Callback<Void> callback) {
            super(manager, callback);
            this.unmanagedChangeRequest = PermissionChange.fromRequest(request);
            this.changeRequestId = unmanagedChangeRequest.getId();
        }

        @Override
        public void run() {
            if (checkAndReportInvalidState()) {
                return;
            }

            // Save PermissionChange object. It will be synchronized to the server where it will be processed.
            Realm.Transaction transaction = new Realm.Transaction() {
                @Override
                public void execute(Realm realm) {
                    if (checkAndReportInvalidState()) { return; }
                    realm.insertOrUpdate(unmanagedChangeRequest);
                }
            };

            // If the PermissionChange was successfully written to Realm, we need to wait for it to be processed.
            // Register a ChangeListener on the object and wait for the proper response code, which can then be
            // converted to a proper response to the user.
            Realm.Transaction.OnSuccess onSuccess = new Realm.Transaction.OnSuccess() {
                @Override
                public void onSuccess() {
                    if (checkAndReportInvalidState()) { return; }

                    // Find PermissionChange object we just added
                    managedChangeRequest = managementRealm.where(PermissionChange.class)
                            .equalTo("id", changeRequestId)
                            .findFirstAsync();


                    // Wait for it to be processed
                    RealmObject.addChangeListener(managedChangeRequest, new RealmChangeListener<PermissionChange>() {
                        @Override
                        public void onChange(PermissionChange permissionChange) {
                            if (checkAndReportInvalidState()) {
                                RealmObject.removeChangeListener(managedChangeRequest, this);
                                return;
                            }
                            handleServerStatusChanges(permissionChange, null);
                        }
                    });
                }
            };

            // Critical error: The PermissionChange could not be written to the Realm.
            // Report it back to the user.
            Realm.Transaction.OnError onError = new Realm.Transaction.OnError() {
                @Override
                public void onError(Throwable error) {
                    if (checkAndReportInvalidState()) { return; }
                    notifyCallbackError(new ObjectServerError(ErrorCode.UNKNOWN, error));
                }
            };

            // Run
            transactionTask = managementRealm.executeTransactionAsync(transaction, onSuccess, onError);
        }

        @Override
        public void cancel() {
            super.cancel();
            if (transactionTask != null) {
                cancel();
            }
        }
    }

    private class MakeOfferAsyncTask extends AsyncTask<String> {

        private final PermissionOffer unmanagedOffer;
        private final String offerId;
        private PermissionOffer managedOffer;
        private RealmAsyncTask transactionTask;

        public MakeOfferAsyncTask(PermissionManager permissionManager, PermissionOffer offer, Callback<String> callback) {
            super(permissionManager, callback);
            this.unmanagedOffer = offer;
            this.offerId = offer.getId();
        }

        @Override
        public void run() {
            if (checkAndReportInvalidState()) {
                return;
            }

            // Save PermissionOffer object. It will be synchronized to the server where it will be processed.
            Realm.Transaction transaction = new Realm.Transaction() {
                @Override
                public void execute(Realm realm) {
                    if (checkAndReportInvalidState()) { return; }
                    realm.insertOrUpdate(unmanagedOffer);
                }
            };

            // If the PermissionOffer was successfully written to Realm, we need to wait for it to be processed.
            // Register a ChangeListener on the object and wait for the proper response code, which can then be
            // converted to a proper response to the user.
            Realm.Transaction.OnSuccess onSuccess = new Realm.Transaction.OnSuccess() {
                @Override
                public void onSuccess() {
                    if (checkAndReportInvalidState()) { return; }

                    // Find PermissionChange object we just added
                    // Wait for it to be processed
                    managedOffer = managementRealm.where(PermissionOffer.class).equalTo("id", offerId).findFirstAsync();
                    RealmObject.addChangeListener(managedOffer, new RealmChangeListener<PermissionOffer>() {
                        @Override
                        public void onChange(final PermissionOffer permissionOffer) {
                            if (checkAndReportInvalidState()) {
                                RealmObject.removeChangeListener(managedOffer, this);
                                return;
                            }
                            handleServerStatusChanges(permissionOffer, new Runnable() {
                                @Override
                                public void run() {
                                    notifyCallbackWithSuccess(permissionOffer.getToken());
                                }
                            });
                        }
                    });
                }
            };

            // Critical error: The PermissionChange could not be written to the Realm.
            // Report it back to the user.
            Realm.Transaction.OnError onError = new Realm.Transaction.OnError() {
                @Override
                public void onError(Throwable error) {
                    if (checkAndReportInvalidState()) { return; }
                    notifyCallbackError(new ObjectServerError(ErrorCode.UNKNOWN, error));
                }
            };

            // Run
            transactionTask = managementRealm.executeTransactionAsync(transaction, onSuccess, onError);
        }

        @Override
        public void cancel() {
            super.cancel();
            if (transactionTask != null) {
                transactionTask.cancel();
                transactionTask = null;
            }
        }
    }

    private class AcceptOfferAsyncTask extends AsyncTask<Permission> {

        private final PermissionOfferResponse unmanagedResponse;
        private final String responseId;
        private PermissionOfferResponse managedResponse;
        private RealmAsyncTask transactionTask;
        public RealmResults<Permission> grantedPermissionResults;

        public AcceptOfferAsyncTask(PermissionManager permissionManager, String offerToken, Callback<Permission> callback) {
            super(permissionManager, callback);
            this.unmanagedResponse = new PermissionOfferResponse(offerToken);
            this.responseId = unmanagedResponse.getId();
        }

        @Override
        public void run() {
            if (checkAndReportInvalidState()) {
                return;
            }

            // Save response object. It will be synchronized to the server where it will be processed.
            Realm.Transaction transaction = new Realm.Transaction() {
                @Override
                public void execute(Realm realm) {
                    if (checkAndReportInvalidState()) { return; }
                    realm.insertOrUpdate(unmanagedResponse);
                }
            };

            // If the response was successfully written to Realm, we need to wait for it to be processed.
            // Register a ChangeListener on the object and wait for the proper response code, which can then be
            // converted to a proper response to the user.
            Realm.Transaction.OnSuccess onSuccess = new Realm.Transaction.OnSuccess() {
                @Override
                public void onSuccess() {
                    if (checkAndReportInvalidState()) { return; }
                    RealmLog.error("Response written");

                    // Find PermissionOffer object we just added
                    // Wait for it to be processed
                    managedResponse = managementRealm.where(PermissionOfferResponse.class).equalTo("id", responseId).findFirstAsync();
                    managedResponse.addChangeListener(new RealmChangeListener<PermissionOfferResponse>() {
                        @Override
                        public void onChange(final PermissionOfferResponse response) {
                            RealmLog.error("Change detected : " + response);
                            if (checkAndReportInvalidState()) {
                                managedResponse.removeChangeListener(this);
                                return;
                            }
                            handleServerStatusChanges(response, new Runnable() {
                                @Override
                                public void run() {
                                    RealmLog.error(response.toString());
                                    managedResponse.removeAllChangeListeners();
                                    RealmLog.error(response.getPath());
                                    grantedPermissionResults = permissionRealm.where(Permission.class).equalTo("path", response.getPath()).findAllAsync();
                                    grantedPermissionResults.addChangeListener(new RealmChangeListener<RealmResults<Permission>>() {
                                        @Override
                                        public void onChange(RealmResults<Permission> permissions) {
                                            RealmLog.error(Arrays.toString(permissions.toArray()));
                                            if (!permissions.isEmpty()) {
                                                grantedPermissionResults.removeChangeListener(this);
                                                notifyCallbackWithSuccess(permissions.first());
                                            }
                                        }
                                    });
                                }
                            });
                        }
                    });
                }
            };

            // Critical error: The PermissionChange could not be written to the Realm.
            // Report it back to the user.
            Realm.Transaction.OnError onError = new Realm.Transaction.OnError() {
                @Override
                public void onError(Throwable error) {
                    if (checkAndReportInvalidState()) { return; }
                    notifyCallbackError(new ObjectServerError(ErrorCode.UNKNOWN, error));
                }
            };

            // Run
            transactionTask = managementRealm.executeTransactionAsync(transaction, onSuccess, onError);
        }

        @Override
        public void cancel() {
            super.cancel();
            if (transactionTask != null) {
                transactionTask.cancel();
                transactionTask = null;
            }
        }
    }

    // Class encapsulating all async tasks exposed by the PermissionManager.
    // All subclasses are responsible for removing themselves from the activeTaskList when done.
    // Made package protected instead of private to facilitate testing
    abstract static class AsyncTask<T> implements RealmAsyncTask, Runnable {

        private final Callback<T> callback;
        private final PermissionManager permissionManager;
        private volatile boolean canceled = false;

        public AsyncTask(PermissionManager permissionManager, Callback<T> callback) {
            this.callback = callback;
            this.permissionManager = permissionManager;
        }

        @Override
        public abstract void run();

        @Override
        public void cancel() {
            canceled = true;
        }

        @Override
        public boolean isCancelled() {
            return canceled;
        }

        /**
         * Checks if we are in a state where we are not allowed to continue executing.
         * If an invalid state is encountered, it will be reported to the error callback.
         *
         * This method will return {@code true} if an invalid state was encountered, {@code false}
         * if it looks ok to continue.

         * @return {@code true} if in a invalid state, {@code false} if in a valid one.
         */
        protected final boolean checkAndReportInvalidState() {
            if (isCancelled()) { return true; }
            // Closed check need to work around thread confinement
            if (permissionManager.closed) {
                ObjectServerError error = new ObjectServerError(ErrorCode.UNKNOWN,
                        new IllegalStateException("PermissionManager has been closed"));
                notifyCallbackError(error);
                return true;
            }

            // We are juggling two different Realms. If only one fail, expose that error directly.
            // Otherwise try to sensible join the two error messages before returning it to the user.
            // TODO: Should we expose the underlying Realm errors directly? What else would make sense?
            boolean managementErrorHappened;
            boolean permissionErrorHappened;
            ObjectServerError managementError;
            ObjectServerError permissionError;
            synchronized (permissionManager.errorLock) {
                // Only hold lock while making a safe copy of current error state
                managementErrorHappened = (permissionManager.managementRealmError != null);
                permissionErrorHappened = (permissionManager.permissionRealmError != null);
                managementError = permissionManager.managementRealmError;
                permissionError = permissionManager.permissionRealmError;
            }

            if (permissionErrorHappened && !managementErrorHappened) {
                notifyCallbackError(permissionError);
                return true;
            }

            if (managementErrorHappened && !permissionErrorHappened) {
                notifyCallbackError(managementError);
                return true;
            }

            if (permissionErrorHappened && managementErrorHappened) {
                notifyCallbackError(combineRealmErrors(managementError, permissionError));
                return true;
            }

            // Everything seems valid
            return false;

        }

        /**
         * Handle the status change from ROS and either call error or success callbacks.
         */
<<<<<<< HEAD
        protected void handleServerStatusChanges(BasePermissionApi permissionOffer, Runnable onSuccessDelegate) {
            Integer statusCode = permissionOffer.getStatusCode();
=======
        protected void handleServerStatusChanges(BasePermissionApi obj, T resultOnSuccess) {
            Integer statusCode = obj.getStatusCode();
>>>>>>> 71dfbbc7
            if (statusCode != null) {
                RealmObject.removeAllChangeListeners(obj);
                if (statusCode > 0) {
                    ErrorCode errorCode = ErrorCode.fromInt(statusCode);
                    String errorMsg = obj.getStatusMessage();
                    ObjectServerError error = new ObjectServerError(errorCode, errorMsg);
                    notifyCallbackError(error);
                } else if (statusCode == 0) {
                    onSuccessDelegate.run();
                } else {
                    ErrorCode errorCode = ErrorCode.UNKNOWN;
                    String errorMsg = "Illegal status code: " + statusCode;
                    ObjectServerError error = new ObjectServerError(errorCode, errorMsg);
                    notifyCallbackError(error);
                }
            }
        }

        protected final void notifyCallbackWithSuccess(T result) {
            callback.onSuccess(result);
            permissionManager.activeTasks.remove(this);
        }

        protected final void notifyCallbackError(ObjectServerError e) {
            RealmLog.debug("Error happened in PermissionManager for %s: %s",
                    permissionManager.user.getIdentity(), e.toString());
            callback.onError(e);
            permissionManager.activeTasks.remove(this);
        }

        // Combine error messages. If they have the same ErrorCode, it will be re-used, otherwise
        // we are forced to report back UNKNOWN as error code. The real error codes
        // will be always part of the exception message.
        private ObjectServerError combineRealmErrors(ObjectServerError managementError, ObjectServerError
                permissionError) {

            String errorMsg = combineErrorMessage(managementError, permissionError);
            ErrorCode errorCode = (managementError.getErrorCode() == permissionError.getErrorCode())
                    ? managementError.getErrorCode()
                    : ErrorCode.UNKNOWN;

            return new ObjectServerError(errorCode, errorMsg);
        }

        // Combine the text based error message from two ObjectServerErrrors.
        private String combineErrorMessage(ObjectServerError managementError,
                                           ObjectServerError permissionError) {
            StringBuilder errorMsg = new StringBuilder("Multiple errors occurred: ");
            errorMsg.append('\n');
            errorMsg.append("Management Realm:");
            errorMsg.append('\n');
            errorMsg.append(managementError.toString());
            errorMsg.append('\n');
            errorMsg.append("Permission Realm:");
            errorMsg.append('\n');
            errorMsg.append(permissionError.toString());
            return errorMsg.toString();
        }
    }

    /**
     * Callback used when an asynchronous task is complete.
     *
     * @param <T> the result in case of a success or {@link Void} if no result is available.
     */
    public interface Callback<T> {
        void onSuccess(T t);
        void onError(ObjectServerError error);
    }
}<|MERGE_RESOLUTION|>--- conflicted
+++ resolved
@@ -36,12 +36,8 @@
 import io.realm.internal.permissions.ManagementModule;
 import io.realm.internal.permissions.PermissionChange;
 import io.realm.internal.permissions.PermissionModule;
-<<<<<<< HEAD
-import io.realm.internal.permissions.PermissionOffer;
 import io.realm.internal.permissions.PermissionOfferResponse;
-=======
 import io.realm.permissions.PermissionOffer;
->>>>>>> 71dfbbc7
 import io.realm.log.RealmLog;
 import io.realm.permissions.Permission;
 import io.realm.permissions.PermissionRequest;
@@ -837,13 +833,8 @@
         /**
          * Handle the status change from ROS and either call error or success callbacks.
          */
-<<<<<<< HEAD
-        protected void handleServerStatusChanges(BasePermissionApi permissionOffer, Runnable onSuccessDelegate) {
-            Integer statusCode = permissionOffer.getStatusCode();
-=======
         protected void handleServerStatusChanges(BasePermissionApi obj, T resultOnSuccess) {
             Integer statusCode = obj.getStatusCode();
->>>>>>> 71dfbbc7
             if (statusCode != null) {
                 RealmObject.removeAllChangeListeners(obj);
                 if (statusCode > 0) {
