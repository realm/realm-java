--- conflicted
+++ resolved
@@ -63,13 +63,6 @@
      */
     static PermissionManager getInstance(SyncUser syncUser) {
         synchronized (cacheLock) {
-<<<<<<< HEAD
-            ThreadLocal<Cache> threadLocalCache = cache.get(syncUser.getIdentity());
-            if (threadLocalCache == null) {
-                threadLocalCache = new ThreadLocal<>();
-                threadLocalCache.set(new Cache());
-                cache.put(syncUser.getIdentity(), threadLocalCache);
-=======
             String userId = syncUser.getIdentity();
             ThreadLocal<Cache> threadLocalCache = cache.get(userId);
             if (threadLocalCache == null) {
@@ -80,7 +73,6 @@
                     }
                 };
                 cache.put(userId, threadLocalCache);
->>>>>>> c6f2fc2e
             }
             Cache c = threadLocalCache.get();
             if (c.instanceCounter == 0) {
