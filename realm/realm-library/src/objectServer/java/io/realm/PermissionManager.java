--- conflicted
+++ resolved
@@ -306,24 +306,15 @@
      * @param offerToken token that should be revoked.
      * @return {@link RealmAsyncTask} that can be used to cancel the task if needed.
      */
-<<<<<<< HEAD
     public RealmAsyncTask revokeOffer(String offerToken, RevokeOfferCallback callback) {
         checkIfValidThread();
         checkCallbackNotNull(callback);
         return addTask(new RevokeOfferAsyncTask(this, offerToken, callback));
-=======
-    public RealmAsyncTask revokeOffer(String offerToken, PermissionManagerBaseCallback callback) {
-        return null; // FIXME
->>>>>>> 826fb3bd
     }
 
     /**
      * Returns the list of offers created by this user. These offers can be revoked again by calling
-<<<<<<< HEAD
      * {@link #revokeOffer(String, RevokeOfferCallback)} or sent to other users by sending the
-=======
-     * {@link #revokeOffer(String, PermissionManagerBaseCallback)} or sent to other users by sending the
->>>>>>> 826fb3bd
      * {@link PermissionOffer#getToken()}.
      *
      * @return {@link RealmAsyncTask} that can be used to cancel the task if needed.
@@ -574,11 +565,7 @@
             }
         }
 
-<<<<<<< HEAD
         void notifyCallbackWithSuccess(RealmResults<Permission> permissions) {
-=======
-        private void notifyCallbackWithSuccess(RealmResults<Permission> permissions) {
->>>>>>> 826fb3bd
             callback.onSuccess(permissions);
             activeTasks.remove(this);
         }
@@ -624,11 +611,7 @@
             }
         }
 
-<<<<<<< HEAD
         void notifyCallbackWithSuccess(RealmResults<Permission> permissions) {
-=======
-        private void notifyCallbackWithSuccess(RealmResults<Permission> permissions) {
->>>>>>> 826fb3bd
             callback.onSuccess(permissions);
             activeTasks.remove(this);
         }
@@ -713,11 +696,7 @@
             transactionTask = managementRealm.executeTransactionAsync(transaction, onSuccess, onError);
         }
 
-<<<<<<< HEAD
         void notifyCallbackWithSuccess() {
-=======
-        private void notifyCallbackWithSuccess() {
->>>>>>> 826fb3bd
             callback.onSuccess();
             activeTasks.remove(this);
         }
@@ -804,11 +783,7 @@
             transactionTask = managementRealm.executeTransactionAsync(transaction, onSuccess, onError);
         }
 
-<<<<<<< HEAD
         void notifyCallbackWithSuccess(String token) {
-=======
-        private void notifyCallbackWithSuccess(String token) {
->>>>>>> 826fb3bd
             callback.onSuccess(token);
             activeTasks.remove(this);
         }
@@ -906,11 +881,7 @@
             transactionTask = managementRealm.executeTransactionAsync(transaction, onSuccess, onError);
         }
 
-<<<<<<< HEAD
         void notifyCallbackWithSuccess(String url, Permission permission) {
-=======
-        private void notifyCallbackWithSuccess(String url, Permission permission) {
->>>>>>> 826fb3bd
             callback.onSuccess(url, permission);
             activeTasks.remove(this);
         }
@@ -1117,11 +1088,7 @@
             }
         }
 
-<<<<<<< HEAD
         void notifyCallbackWithSuccess(RealmResults<PermissionOffer> permissions) {
-=======
-        private void notifyCallbackWithSuccess(RealmResults<PermissionOffer> permissions) {
->>>>>>> 826fb3bd
             try {
                 callback.onSuccess(permissions);
             } finally {
@@ -1130,7 +1097,6 @@
         }
     }
 
-<<<<<<< HEAD
     private class RevokeOfferAsyncTask extends PermissionManagerTask<Permission> {
 
         private final String offerToken;
@@ -1209,8 +1175,6 @@
         }
     }
 
-=======
->>>>>>> 826fb3bd
     private interface PermissionManagerBaseCallback {
         /**
          * Called if an error happened while executing the task. The PermissionManager uses different underlying Realms,
@@ -1241,6 +1205,46 @@
         void onSuccess(RealmResults<Permission> permissions);
     }
 
+    private interface PermissionManagerBaseCallback {
+        /**
+         * Called if an error happened while executing the task. The PermissionManager uses different underlying Realms,
+         * and this error will report errors from all of these Realms combining them as best as possible.
+         * <p>
+         * This means that if all Realms fail with the same error code, {@link ObjectServerError#getErrorCode()} will
+         * return that error code. If the underlying Realms fail for different reasons, {@link ErrorCode#UNKNOWN} will
+         * be returned. {@link ObjectServerError#getErrorMessage()} will always contain the full description of errors
+         * including the specific error code for each underlying Realm that failed.
+         *
+         * @param error error object describing what happened.
+         */
+        void onError(ObjectServerError error);
+    }
+
+    /**
+     * Callback used when loading a set of permissions.
+     */
+    public interface PermissionsCallback extends PermissionManagerBaseCallback {
+        /**
+         * Called when all known permissions are successfully loaded.
+         * <p>
+         * These permissions will continue to synchronize with the server in the background. Register a
+         * {@link RealmChangeListener} to be notified about any further changes.
+         *
+         * @param permissions The set of currently known permissions.
+         */
+        void onSuccess(RealmResults<Permission> permissions);
+    }
+
+    /**
+     * Callback used when modifying or creating new permissions.
+     */
+    public interface ApplyPermissionsCallback extends PermissionManagerBaseCallback {
+        /**
+         * Called when the permissions where successfully modified.
+         */
+        void onSuccess();
+    }
+
     /**
      * Callback used when modifying or creating new permissions.
      */
@@ -1291,7 +1295,6 @@
         void onSuccess(RealmResults<PermissionOffer> offers);
     }
 
-<<<<<<< HEAD
     /**
      * Callback used when revoking an existing offer.
      */
@@ -1302,6 +1305,4 @@
         void onSuccess();
     }
 
-=======
->>>>>>> 826fb3bd
 }