--- conflicted
+++ resolved
@@ -217,7 +217,6 @@
     }
 
     /**
-<<<<<<< HEAD
      * Returns default permissions for all Realms. The default permissions are the ones that will be used if no
      * user specific permissions is in effect.
      *
@@ -229,7 +228,8 @@
         checkIfValidThread();
         checkCallbackNotNull(callback);
         return addTask(new GetDefaultPermissionsAsyncTask(this, callback));
-=======
+    }
+
      * Applies a given set of permissions to a Realm.
      * <p>
      * A {@link PermissionRequest} object encapsulates a description of which users are granted what
@@ -246,7 +246,6 @@
         checkIfValidThread();
         checkCallbackNotNull(callback);
         return addTask(new ApplyPermissionTask(this, request, callback));
->>>>>>> 1bb60905
     }
 
     // Queue the task if the underlying Realms are not ready yet, otherwise
