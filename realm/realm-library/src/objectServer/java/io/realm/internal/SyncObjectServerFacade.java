--- conflicted
+++ resolved
@@ -93,14 +93,10 @@
             String rosUserIdentity = user.getIdentity();
             String syncRealmAuthUrl = user.getAuthenticationUrl().toString();
             String rosSerializedUser = user.toJson();
-<<<<<<< HEAD
-            return new Object[]{rosUserIdentity, rosServerUrl, syncRealmAuthUrl, rosSerializedUser, syncConfig.syncClientValidateSsl(), syncConfig.getServerCertificateFilePath(), syncConfig.isPartialSync()};
-=======
             byte sessionStopPolicy = syncConfig.getSessionStopPolicy().getNativeValue();
-            return new Object[]{rosUserIdentity, rosServerUrl, syncRealmAuthUrl, rosSerializedUser, syncConfig.syncClientValidateSsl(), syncConfig.getServerCertificateFilePath(), sessionStopPolicy};
->>>>>>> 34650574
+            return new Object[]{rosUserIdentity, rosServerUrl, syncRealmAuthUrl, rosSerializedUser, syncConfig.syncClientValidateSsl(), syncConfig.getServerCertificateFilePath(), sessionStopPolicy, syncConfig.isPartialSync()};
         } else {
-            return new Object[7];
+            return new Object[8];
         }
     }
 
