/*
 * Copyright 2016 Realm Inc.
 *
 * Licensed under the Apache License, Version 2.0 (the "License");
 * you may not use this file except in compliance with the License.
 * You may obtain a copy of the License at
 *
 * http://www.apache.org/licenses/LICENSE-2.0
 *
 * Unless required by applicable law or agreed to in writing, software
 * distributed under the License is distributed on an "AS IS" BASIS,
 * WITHOUT WARRANTIES OR CONDITIONS OF ANY KIND, either express or implied.
 * See the License for the specific language governing permissions and
 * limitations under the License.
 */

package io.realm.internal;

import android.annotation.SuppressLint;
import android.content.Context;
import android.content.IntentFilter;
import android.net.ConnectivityManager;

import org.bson.BsonValue;

import java.lang.reflect.InvocationTargetException;
import java.lang.reflect.Method;
import java.util.Map;
import java.util.concurrent.TimeUnit;

import io.realm.RealmApp;
import io.realm.RealmConfiguration;
import io.realm.RealmUser;
import io.realm.SyncConfiguration;
import io.realm.RealmSync;
import io.realm.exceptions.DownloadingRealmInterruptedException;
import io.realm.exceptions.RealmException;
import io.realm.internal.android.AndroidCapabilities;
import io.realm.internal.network.NetworkStateReceiver;
import io.realm.internal.objectstore.OsAsyncOpenTask;

@SuppressWarnings({"unused", "WeakerAccess"}) // Used through reflection. See ObjectServerFacade
@Keep
public class SyncObjectServerFacade extends ObjectServerFacade {

    private static final String WRONG_TYPE_OF_CONFIGURATION =
            "'configuration' has to be an instance of 'SyncConfiguration'.";
    @SuppressLint("StaticFieldLeak") //
    private static Context applicationContext;
    private static volatile Method removeSessionMethod;

    @Override
    public void initialize(Context context, String userAgent) {
        if (applicationContext == null) {
            applicationContext = context;
            applicationContext.registerReceiver(new NetworkStateReceiver(),
                    new IntentFilter(ConnectivityManager.CONNECTIVITY_ACTION));
        }
    }

    @Override
    public void realmClosed(RealmConfiguration configuration) {
        // Last Thread using the specified configuration is closed
        // delete the wrapped Java session
        if (configuration instanceof SyncConfiguration) {
            SyncConfiguration syncConfig = (SyncConfiguration) configuration;
            invokeRemoveSession(syncConfig);
        } else {
            throw new IllegalArgumentException(WRONG_TYPE_OF_CONFIGURATION);
        }
    }

    @Override
    public Object[] getSyncConfigurationOptions(RealmConfiguration config) {
        if (config instanceof SyncConfiguration) {
            SyncConfiguration syncConfig = (SyncConfiguration) config;
            RealmUser user = syncConfig.getUser();
            RealmApp app = user.getApp();
            String rosServerUrl = syncConfig.getServerUrl().toString();
            String rosUserIdentity = user.getId();
            String syncRealmAuthUrl = user.getApp().getConfiguration().getBaseUrl().toString();
            String syncUserRefreshToken = user.getRefreshToken();
            String syncUserAccessToken = user.getAccessToken();
            String deviceId = user.getDeviceId();
            byte sessionStopPolicy = syncConfig.getSessionStopPolicy().getNativeValue();
            String urlPrefix = syncConfig.getUrlPrefix();
            String customAuthorizationHeaderName = app.getConfiguration().getAuthorizationHeaderName();
            Map<String, String> customHeaders = app.getConfiguration().getCustomRequestHeaders();

            // Temporary work-around for serializing supported bson values
            BsonValue val = syncConfig.getPartitionValue();
            String partitionValue = null;
            if (val.isString()) {
                partitionValue = "\"" + val.asString().getValue() + "\"";
            } else if (val.isInt32()) {
                partitionValue = "{ \"$bsonInt\" : " + val.asInt32().intValue() + " }";
            } else if (val.isInt64()) {
                partitionValue = "{ \"$bsonLong\" : " + val.asInt64().longValue() + " }";
            } else if (val.isObjectId()) {
                partitionValue = "{ \"$oid\" : " + val.asObjectId().toString() + " }";
            } else {
                throw new IllegalArgumentException("Unsupported type: " + val);
            }
            int i = 0;
            Object[] configObj = new Object[SYNC_CONFIG_OPTIONS];
<<<<<<< HEAD
            configObj[i++] = rosUserIdentity;
            configObj[i++] = rosServerUrl;
            configObj[i++] = syncRealmAuthUrl;
            configObj[i++] = syncUserRefreshToken;
            configObj[i++] = syncUserAccessToken;
            configObj[i++] = sessionStopPolicy;
            configObj[i++] = urlPrefix;
            configObj[i++] = customAuthorizationHeaderName;
            configObj[i++] = customHeaders;
            configObj[i++] = OsRealmConfig.CLIENT_RESYNC_MODE_MANUAL;
            configObj[i++] = partitionValue;
            configObj[i++] = app.getSync();
=======
            configObj[0] = rosUserIdentity;
            configObj[1] = rosServerUrl;
            configObj[2] = syncRealmAuthUrl;
            configObj[3] = syncUserRefreshToken;
            configObj[4] = syncUserAccessToken;
            configObj[5] = deviceId;
            configObj[6] = syncConfig.syncClientValidateSsl();
            configObj[7] = syncConfig.getServerCertificateFilePath();
            configObj[8] = sessionStopPolicy;
            configObj[9] = urlPrefix;
            configObj[10] = customAuthorizationHeaderName;
            configObj[11] = customHeaders;
            configObj[12] = OsRealmConfig.CLIENT_RESYNC_MODE_MANUAL;
            configObj[13] = partitionValue;
            configObj[14] = app.getSync();
>>>>>>> a537a69b
            return configObj;
        } else {
            return new Object[SYNC_CONFIG_OPTIONS];
        }
    }

    public static Context getApplicationContext() {
        return applicationContext;
    }

    @Override
    public void wrapObjectStoreSessionIfRequired(OsRealmConfig config) {
        if (config.getRealmConfiguration() instanceof SyncConfiguration) {
            SyncConfiguration syncConfig = (SyncConfiguration) config.getRealmConfiguration();
            RealmApp app = syncConfig.getUser().getApp();
            app.getSync().getOrCreateSession(syncConfig);
        }
    }

    //FIXME remove this reflection call once we redesign the SyncManager to separate interface
    //      from implementation to avoid issue like exposing internal method like SyncManager#removeSession
    //      or SyncSession#close. This happens because SyncObjectServerFacade is internal, whereas
    //      SyncManager#removeSession or SyncSession#close are package private & should not be public.
    private void invokeRemoveSession(SyncConfiguration syncConfig) {
        try {
            if (removeSessionMethod == null) {
                synchronized (SyncObjectServerFacade.class) {
                    if (removeSessionMethod == null) {
                        Method removeSession = RealmSync.class.getDeclaredMethod("removeSession", SyncConfiguration.class);
                        removeSession.setAccessible(true);
                        removeSessionMethod = removeSession;
                    }
                }
            }
            removeSessionMethod.invoke(syncConfig.getUser().getApp().getSync(), syncConfig);
        } catch (NoSuchMethodException e) {
            throw new RealmException("Could not lookup method to remove session: " + syncConfig.toString(), e);
        } catch (InvocationTargetException e) {
            throw new RealmException("Could not invoke method to remove session: " + syncConfig.toString(), e);
        } catch (IllegalAccessException e) {
            throw new RealmException("Could not remove session: " + syncConfig.toString(), e);
        }
    }

    @Override
    public void downloadInitialRemoteChanges(RealmConfiguration config) {
        if (config instanceof SyncConfiguration) {
            SyncConfiguration syncConfig = (SyncConfiguration) config;
            if (syncConfig.shouldWaitForInitialRemoteData()) {
                if (new AndroidCapabilities().isMainThread()) {
                    throw new IllegalStateException("waitForInitialRemoteData() cannot be used synchronously on the main thread. Use Realm.getInstanceAsync() instead.");
                }
                downloadInitialFullRealm(syncConfig);
            }
        }
    }

    private void downloadInitialFullRealm(SyncConfiguration syncConfig) {
        OsAsyncOpenTask task = new OsAsyncOpenTask(new OsRealmConfig.Builder(syncConfig).build());
        try {
            task.start(syncConfig.getInitialRemoteDataTimeout(TimeUnit.MILLISECONDS), TimeUnit.MILLISECONDS);
        } catch (InterruptedException e) {
            throw new DownloadingRealmInterruptedException(syncConfig, e);
        }
    }

    @Override
    public boolean wasDownloadInterrupted(Throwable throwable) {
        return (throwable instanceof DownloadingRealmInterruptedException);
    }

    @Override
    public void createNativeSyncSession(RealmConfiguration configuration) {
        if (configuration instanceof SyncConfiguration) {
            SyncConfiguration syncConfig = (SyncConfiguration) configuration;
            RealmApp app = syncConfig.getUser().getApp();
            app.getSync().getOrCreateSession(syncConfig);
        }
    }

}<|MERGE_RESOLUTION|>--- conflicted
+++ resolved
@@ -103,12 +103,12 @@
             }
             int i = 0;
             Object[] configObj = new Object[SYNC_CONFIG_OPTIONS];
-<<<<<<< HEAD
             configObj[i++] = rosUserIdentity;
             configObj[i++] = rosServerUrl;
             configObj[i++] = syncRealmAuthUrl;
             configObj[i++] = syncUserRefreshToken;
             configObj[i++] = syncUserAccessToken;
+            configObj[i++] = deviceId;
             configObj[i++] = sessionStopPolicy;
             configObj[i++] = urlPrefix;
             configObj[i++] = customAuthorizationHeaderName;
@@ -116,23 +116,6 @@
             configObj[i++] = OsRealmConfig.CLIENT_RESYNC_MODE_MANUAL;
             configObj[i++] = partitionValue;
             configObj[i++] = app.getSync();
-=======
-            configObj[0] = rosUserIdentity;
-            configObj[1] = rosServerUrl;
-            configObj[2] = syncRealmAuthUrl;
-            configObj[3] = syncUserRefreshToken;
-            configObj[4] = syncUserAccessToken;
-            configObj[5] = deviceId;
-            configObj[6] = syncConfig.syncClientValidateSsl();
-            configObj[7] = syncConfig.getServerCertificateFilePath();
-            configObj[8] = sessionStopPolicy;
-            configObj[9] = urlPrefix;
-            configObj[10] = customAuthorizationHeaderName;
-            configObj[11] = customHeaders;
-            configObj[12] = OsRealmConfig.CLIENT_RESYNC_MODE_MANUAL;
-            configObj[13] = partitionValue;
-            configObj[14] = app.getSync();
->>>>>>> a537a69b
             return configObj;
         } else {
             return new Object[SYNC_CONFIG_OPTIONS];
