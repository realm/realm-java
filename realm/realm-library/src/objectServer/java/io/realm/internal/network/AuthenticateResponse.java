/*
 * Copyright 2016 Realm Inc.
 *
 * Licensed under the Apache License, Version 2.0 (the "License");
 * you may not use this file except in compliance with the License.
 * You may obtain a copy of the License at
 *
 * http://www.apache.org/licenses/LICENSE-2.0
 *
 * Unless required by applicable law or agreed to in writing, software
 * distributed under the License is distributed on an "AS IS" BASIS,
 * WITHOUT WARRANTIES OR CONDITIONS OF ANY KIND, either express or implied.
 * See the License for the specific language governing permissions and
 * limitations under the License.
 */

package io.realm.internal.network;

import org.json.JSONException;
import org.json.JSONObject;

import java.io.IOException;

import io.realm.ErrorCode;
import io.realm.ObjectServerError;
import io.realm.internal.objectserver.Token;
import io.realm.log.RealmLog;
import okhttp3.Response;

/**
 * This class represents the response for an authenticate request.
 */
public class AuthenticateResponse extends AuthServerResponse {

    private static final String JSON_FIELD_ACCESS_TOKEN = "access_token";
    private static final String JSON_FIELD_REFRESH_TOKEN = "refresh_token";

    private final Token accessToken;
    private final Token refreshToken;

    /**
     * Helper method for creating the proper Authenticate response. This method will set the appropriate error
     * depending on any HTTP response codes or IO errors.
     *
     * @param response the HTTP response.
     * @return an authenticate response.
     */
    public static AuthenticateResponse from(Response response) {
        String serverResponse;
        try {
            serverResponse = response.body().string();
        } catch (IOException e) {
            ObjectServerError error = new ObjectServerError(ErrorCode.IO_EXCEPTION, e);
            return new AuthenticateResponse(error);
        }
        if (response.code() != 200) {
            return new AuthenticateResponse(AuthServerResponse.createError(serverResponse, response.code()));
        } else {
            return new AuthenticateResponse(serverResponse);
        }
    }

    /**
     * Helper method for creating the response from a JSON string.
     */
    public static AuthenticateResponse from(String json) {
        return new AuthenticateResponse(json);
    }

    /**
     * Helper method for creating a failed response.
     */
    public static AuthenticateResponse from(ObjectServerError error) {
        return new AuthenticateResponse(error);
    }

    /**
     * Helper method for creating a valid user login response. The user returned will be assumed to have all permissions
     * and doesn't expire.
     *
<<<<<<< HEAD
     * @param identifier User identifier.
     * @param refreshToken Users refresh token.
=======
     * @param identifier user identifier.
     * @param refreshToken user's refresh token.
>>>>>>> 0ca95367
     */
    public static AuthenticateResponse createValidResponseWithUser(String identifier, String refreshToken) {
        try {
            JSONObject response = new JSONObject();
            response.put(JSON_FIELD_REFRESH_TOKEN, new Token(refreshToken, identifier, null, Long.MAX_VALUE, Token.Permission.ALL).toJson());
            return new AuthenticateResponse(response.toString());
        } catch (JSONException e) {
            throw new RuntimeException(e);
        }
    }

    /**
     * Creates an unsuccessful authentication response. This should only happen in case of network or I/O related
     * issues.
     *
     * @param error the network or I/O error.
     */
    private AuthenticateResponse(ObjectServerError error) {
        RealmLog.debug("AuthenticateResponse - Error: " + error);
        setError(error);
        this.accessToken = null;
        this.refreshToken = null;
    }

    /**
     * Parses a valid (200) server response. It might still result in an unsuccessful authentication attempt, if the
     * JSON response could not be parsed correctly.
     *
     * @param serverResponse the server response.
     */
    private AuthenticateResponse(String serverResponse) {
        ObjectServerError error;
        Token accessToken;
        Token refreshToken;
        String message;
        try {
            JSONObject obj = new JSONObject(serverResponse);
            accessToken = obj.has(JSON_FIELD_ACCESS_TOKEN) ?
                    Token.from(obj.getJSONObject(JSON_FIELD_ACCESS_TOKEN)) : null;
            refreshToken = obj.has(JSON_FIELD_REFRESH_TOKEN) ?
                    Token.from(obj.getJSONObject(JSON_FIELD_REFRESH_TOKEN)) : null;
            error = null;
            if (accessToken == null) {
                message = "accessToken = null";
            } else {
                message = String.format("Identity %s; Path %s", accessToken.identity(), accessToken.path());
            }
        } catch (JSONException ex) {
            accessToken = null;
            refreshToken = null;
            //noinspection ThrowableInstanceNeverThrown
            error = new ObjectServerError(ErrorCode.JSON_EXCEPTION, ex);
            message = String.format("Error %s", error.getErrorMessage());
        }
        RealmLog.debug("AuthenticateResponse. " + message);
        setError(error);
        this.accessToken = accessToken;
        this.refreshToken = refreshToken;
    }

    public Token getAccessToken() {
        return accessToken;
    }

    public Token getRefreshToken() {
        return refreshToken;
    }

}<|MERGE_RESOLUTION|>--- conflicted
+++ resolved
@@ -78,13 +78,8 @@
      * Helper method for creating a valid user login response. The user returned will be assumed to have all permissions
      * and doesn't expire.
      *
-<<<<<<< HEAD
-     * @param identifier User identifier.
-     * @param refreshToken Users refresh token.
-=======
      * @param identifier user identifier.
      * @param refreshToken user's refresh token.
->>>>>>> 0ca95367
      */
     public static AuthenticateResponse createValidResponseWithUser(String identifier, String refreshToken) {
         try {
