package io.realm.internal.network;

import java.io.IOException;
import java.util.HashMap;
import java.util.Map;
import java.util.concurrent.TimeUnit;

import javax.annotation.Nullable;

<<<<<<< HEAD
import io.realm.internal.objectstore.OsJavaNetworkTransport;
import io.realm.mongodb.AppConfiguration;
=======
import edu.umd.cs.findbugs.annotations.SuppressFBWarnings;
import io.realm.mongodb.log.obfuscator.HttpLogObfuscator;
import io.realm.internal.objectstore.OsJavaNetworkTransport;
import io.realm.mongodb.AppException;
import io.realm.mongodb.ErrorCode;
>>>>>>> 33a2c9e9
import io.realm.mongodb.log.obfuscator.HttpLogObfuscator;
import okhttp3.Call;
import okhttp3.ConnectionPool;
import okhttp3.Headers;
import okhttp3.MediaType;
import okhttp3.OkHttpClient;
import okhttp3.RequestBody;
import okhttp3.ResponseBody;
import okio.BufferedSource;

public class OkHttpNetworkTransport extends OsJavaNetworkTransport {

    public static final MediaType JSON = MediaType.parse("application/json; charset=utf-8");

    private volatile OkHttpClient client = null;
    private volatile OkHttpClient streamClient = null;

    @Nullable
    private final HttpLogObfuscator httpLogObfuscator;

    public OkHttpNetworkTransport(@Nullable HttpLogObfuscator httpLogObfuscator) {
        this.httpLogObfuscator = httpLogObfuscator;
    }

    private okhttp3.Request makeRequest(String method, String url, Map<String, String> headers, String body){
        okhttp3.Request.Builder builder = new okhttp3.Request.Builder().url(url);
        switch (method) {
            case "get":
                builder.get();
                break;
            case "delete":
                builder.delete(RequestBody.create(JSON, body));
                break;
            case "patch":
                builder.patch(RequestBody.create(JSON, body));
                break;
            case "post":
                builder.post(RequestBody.create(JSON, body));
                break;
            case "put":
                builder.put(RequestBody.create(JSON, body));
                break;
            default:
                throw new IllegalArgumentException("Unknown method type: " + method);
        }

        for (Map.Entry<String, String> entry : headers.entrySet()) {
            builder.addHeader(entry.getKey(), entry.getValue());
        }

        return builder.build();
    }


    @SuppressFBWarnings("REC_CATCH_EXCEPTION")
    @Override
    public OsJavaNetworkTransport.Response sendRequest(String method, String url, long timeoutMs, Map<String, String> headers, String body) {
        try {
            OkHttpClient client = getClient(timeoutMs);

            okhttp3.Response response = null;
            try {
                okhttp3.Request request = makeRequest(method, url, headers, body);

<<<<<<< HEAD
                // TODO Ensure that we have correct custom headers until OS handles it
                //  first of all add all custom headers
                for (Map.Entry<String, String> entry : getCustomRequestHeaders().entrySet()) {
                    builder.addHeader(entry.getKey(), entry.getValue());
                }
                //  and then replace default authorization header with custom one if present
                String authorizationHeaderValue = headers.get(AppConfiguration.DEFAULT_AUTHORIZATION_HEADER_NAME);
                String authorizationHeaderName = getAuthorizationHeaderName();
                if (authorizationHeaderValue != null && !AppConfiguration.DEFAULT_AUTHORIZATION_HEADER_NAME.equals(authorizationHeaderName)) {
                    headers.remove(AppConfiguration.DEFAULT_AUTHORIZATION_HEADER_NAME);
                    headers.put(authorizationHeaderName, authorizationHeaderValue);
                }

                for (Map.Entry<String, String> entry : headers.entrySet()) {
                    builder.addHeader(entry.getKey(), entry.getValue());
                }
                Call call = client.newCall(builder.build());
=======
                Call call = client.newCall(request);
>>>>>>> 33a2c9e9
                response = call.execute();
                ResponseBody responseBody = response.body();
                String result = "";
                if (responseBody != null) {
                    result = responseBody.string();
                }
                return Response.httpResponse(response.code(), parseHeaders(response.headers()), result);
            } catch (IOException ex) {
                return Response.ioError(ex.toString());
            } catch (Exception ex) {
                return Response.unknownError(ex.toString());
            } finally {
                if (response != null) {
                    response.close();
                }
            }
        } catch (Exception e) {
            return Response.unknownError(e.toString());
        }
    }

    @Override
    public OsJavaNetworkTransport.Response sendStreamingRequest(Request request) throws IOException, AppException {
        OkHttpClient client = getStreamClient();

        okhttp3.Request okRequest = makeRequest(request.getMethod(), request.getUrl(), request.getHeaders(), request.getBody());

        Call call = client.newCall(okRequest);
        okhttp3.Response response = call.execute();

        if ((response.code() >= 300) || ((response.code() < 200) && (response.code() != 0))) {
            throw new AppException(ErrorCode.fromNativeError(ErrorCode.Type.HTTP, response.code()), response.message());
        }

        return Response.httpResponse(response.code(), parseHeaders(response.headers()), response.body().source());
    }

    // Lazily creates the client if not already created
    // TODO: timeOuts are not expected to change between requests. So for now just use the timeout first send.
    private synchronized OkHttpClient getClient(long timeoutMs) {
        if (client == null) {
            client = new OkHttpClient.Builder()
                    .callTimeout(timeoutMs, TimeUnit.MILLISECONDS)
                    .followRedirects(true)
                    .addInterceptor(new LoggingInterceptor(httpLogObfuscator))
                    // using custom Connection Pool to evict idle connection after 5 seconds rather than 5 minutes (which is the default)
                    // keeping idle connection on the pool will prevent the ROS to be stopped, since the HttpUtils#stopSyncServer query
                    // will not return before the tests timeout (ex 10 seconds for AuthTests)
                    .connectionPool(new ConnectionPool(5, 5, TimeUnit.SECONDS))
                    .build();
        }

        return client;
    }

    private synchronized OkHttpClient getStreamClient() {
        if (streamClient == null) {
            streamClient = new OkHttpClient.Builder()
                    .readTimeout(0, TimeUnit.MILLISECONDS)
                    .followRedirects(true)
                    .addInterceptor(new LoggingInterceptor(httpLogObfuscator))
                    .build();
        }

        return streamClient;
    }

    // Parse Headers output from OKHttp to the format expected by ObjectStore
    private Map<String, String> parseHeaders(Headers headers) {
        HashMap<String, String> osHeaders = new HashMap<>(headers.size() / 2);
        for (String key : headers.names()) {
            osHeaders.put(key, headers.get(key));
        }
        return osHeaders;
    }

    public static class Response extends OsJavaNetworkTransport.Response {
        private BufferedSource bufferedSource;
        private volatile boolean closed;

        public static OsJavaNetworkTransport.Response unknownError(String stacktrace) {
            return new Response(0, ERROR_UNKNOWN, new HashMap<>(), stacktrace);
        }

        public static OsJavaNetworkTransport.Response ioError(String stackTrace) {
            return new Response(0, ERROR_IO, new HashMap<>(), stackTrace);
        }

        public static OsJavaNetworkTransport.Response interruptedError(String stackTrace) {
            return new Response(0, ERROR_INTERRUPTED, new HashMap<>(), stackTrace);
        }

        public static OsJavaNetworkTransport.Response httpResponse(int statusCode, Map<String, String> responseHeaders, String body) {
            return new Response(statusCode, 0, responseHeaders, body);
        }

        private Response(int httpResponseCode, int customResponseCode, Map<String, String> headers, String body) {
            super(httpResponseCode, customResponseCode, headers, body);
        }

        private Response(int httpResponseCode, Map<String, String> headers, BufferedSource bufferedSource) {
            super(httpResponseCode, 0, headers, "");

            this.bufferedSource = bufferedSource;
        }

        public static OsJavaNetworkTransport.Response httpResponse(int httpResponseCode, Map<String, String> headers, BufferedSource originalResponse) {
            return new Response(httpResponseCode, headers, originalResponse);
        }

        @Override
        public String readBodyLine() throws IOException {
            if (!closed){
                return bufferedSource.readUtf8LineStrict();
            } else{
                bufferedSource.close();
                throw new IOException("Stream closed");
            }
        }

        /**
         * Closes the current stream.
         *
         * Note: we use a close flag because okio buffers are not thread safe:
         * @see <a href="http://google.com">https://github.com/square/okio/issues/163#issuecomment-127052956</a>
         */
        @Override
        public void close() {
            closed = true;
        }

        @Override
        public boolean isOpen() {
            return !closed && bufferedSource.isOpen();
        }
    }

}
<|MERGE_RESOLUTION|>--- conflicted
+++ resolved
@@ -7,16 +7,11 @@
 
 import javax.annotation.Nullable;
 
-<<<<<<< HEAD
+import edu.umd.cs.findbugs.annotations.SuppressFBWarnings;
 import io.realm.internal.objectstore.OsJavaNetworkTransport;
 import io.realm.mongodb.AppConfiguration;
-=======
-import edu.umd.cs.findbugs.annotations.SuppressFBWarnings;
-import io.realm.mongodb.log.obfuscator.HttpLogObfuscator;
-import io.realm.internal.objectstore.OsJavaNetworkTransport;
 import io.realm.mongodb.AppException;
 import io.realm.mongodb.ErrorCode;
->>>>>>> 33a2c9e9
 import io.realm.mongodb.log.obfuscator.HttpLogObfuscator;
 import okhttp3.Call;
 import okhttp3.ConnectionPool;
@@ -43,6 +38,22 @@
 
     private okhttp3.Request makeRequest(String method, String url, Map<String, String> headers, String body){
         okhttp3.Request.Builder builder = new okhttp3.Request.Builder().url(url);
+        // TODO Ensure that we have correct custom headers until OS handles it
+        //  first of all add all custom headers
+        for (Map.Entry<String, String> entry : getCustomRequestHeaders().entrySet()) {
+            builder.addHeader(entry.getKey(), entry.getValue());
+        }
+        //  and then replace default authorization header with custom one if present
+        String authorizationHeaderValue = headers.get(AppConfiguration.DEFAULT_AUTHORIZATION_HEADER_NAME);
+        String authorizationHeaderName = getAuthorizationHeaderName();
+        if (authorizationHeaderValue != null && !AppConfiguration.DEFAULT_AUTHORIZATION_HEADER_NAME.equals(authorizationHeaderName)) {
+            headers.remove(AppConfiguration.DEFAULT_AUTHORIZATION_HEADER_NAME);
+            headers.put(authorizationHeaderName, authorizationHeaderValue);
+        }
+
+        for (Map.Entry<String, String> entry : headers.entrySet()) {
+            builder.addHeader(entry.getKey(), entry.getValue());
+        }
         switch (method) {
             case "get":
                 builder.get();
@@ -81,27 +92,7 @@
             try {
                 okhttp3.Request request = makeRequest(method, url, headers, body);
 
-<<<<<<< HEAD
-                // TODO Ensure that we have correct custom headers until OS handles it
-                //  first of all add all custom headers
-                for (Map.Entry<String, String> entry : getCustomRequestHeaders().entrySet()) {
-                    builder.addHeader(entry.getKey(), entry.getValue());
-                }
-                //  and then replace default authorization header with custom one if present
-                String authorizationHeaderValue = headers.get(AppConfiguration.DEFAULT_AUTHORIZATION_HEADER_NAME);
-                String authorizationHeaderName = getAuthorizationHeaderName();
-                if (authorizationHeaderValue != null && !AppConfiguration.DEFAULT_AUTHORIZATION_HEADER_NAME.equals(authorizationHeaderName)) {
-                    headers.remove(AppConfiguration.DEFAULT_AUTHORIZATION_HEADER_NAME);
-                    headers.put(authorizationHeaderName, authorizationHeaderValue);
-                }
-
-                for (Map.Entry<String, String> entry : headers.entrySet()) {
-                    builder.addHeader(entry.getKey(), entry.getValue());
-                }
-                Call call = client.newCall(builder.build());
-=======
                 Call call = client.newCall(request);
->>>>>>> 33a2c9e9
                 response = call.execute();
                 ResponseBody responseBody = response.body();
                 String result = "";
