package io.realm.internal.network;

import java.io.IOException;
import java.util.HashMap;
import java.util.Map;
import java.util.concurrent.TimeUnit;

import javax.annotation.Nullable;

<<<<<<< HEAD
import edu.umd.cs.findbugs.annotations.SuppressFBWarnings;
import io.realm.mongodb.log.obfuscator.HttpLogObfuscator;
=======
>>>>>>> 134e0394
import io.realm.internal.objectstore.OsJavaNetworkTransport;
import io.realm.mongodb.AppException;
import io.realm.mongodb.ErrorCode;
import io.realm.mongodb.log.obfuscator.HttpLogObfuscator;
import okhttp3.Call;
import okhttp3.ConnectionPool;
import okhttp3.Headers;
import okhttp3.MediaType;
import okhttp3.OkHttpClient;
import okhttp3.RequestBody;
import okhttp3.ResponseBody;
import okio.BufferedSource;

public class OkHttpNetworkTransport extends OsJavaNetworkTransport {

    public static final MediaType JSON = MediaType.parse("application/json; charset=utf-8");

    private volatile OkHttpClient client = null;
    private volatile OkHttpClient streamClient = null;

    @Nullable
    private final HttpLogObfuscator httpLogObfuscator;

    public OkHttpNetworkTransport(@Nullable HttpLogObfuscator httpLogObfuscator) {
        this.httpLogObfuscator = httpLogObfuscator;
    }

<<<<<<< HEAD
    @SuppressFBWarnings("REC_CATCH_EXCEPTION")
=======
    private okhttp3.Request makeRequest(String method, String url, Map<String, String> headers, String body){
        okhttp3.Request.Builder builder = new okhttp3.Request.Builder().url(url);
        switch (method) {
            case "get":
                builder.get();
                break;
            case "delete":
                builder.delete(RequestBody.create(JSON, body));
                break;
            case "patch":
                builder.patch(RequestBody.create(JSON, body));
                break;
            case "post":
                builder.post(RequestBody.create(JSON, body));
                break;
            case "put":
                builder.put(RequestBody.create(JSON, body));
                break;
            default:
                throw new IllegalArgumentException("Unknown method type: " + method);
        }

        for (Map.Entry<String, String> entry : headers.entrySet()) {
            builder.addHeader(entry.getKey(), entry.getValue());
        }

        return builder.build();
    }

>>>>>>> 134e0394
    @Override
    public OsJavaNetworkTransport.Response sendRequest(String method, String url, long timeoutMs, Map<String, String> headers, String body) {
        try {
            OkHttpClient client = getClient(timeoutMs);

            okhttp3.Response response = null;
            try {
                okhttp3.Request request = makeRequest(method, url, headers, body);

                Call call = client.newCall(request);
                response = call.execute();
                ResponseBody responseBody = response.body();
                String result = "";
                if (responseBody != null) {
                    result = responseBody.string();
                }
                return Response.httpResponse(response.code(), parseHeaders(response.headers()), result);
            } catch (IOException ex) {
                return Response.ioError(ex.toString());
            } catch (Exception ex) {
                return Response.unknownError(ex.toString());
            } finally {
                if (response != null) {
                    response.close();
                }
            }
        } catch (Exception e) {
            return Response.unknownError(e.toString());
        }
    }

    @Override
    public OsJavaNetworkTransport.Response sendStreamingRequest(Request request) throws IOException, AppException {
        OkHttpClient client = getStreamClient();

        okhttp3.Request okRequest = makeRequest(request.getMethod(), request.getUrl(), request.getHeaders(), request.getBody());

        Call call = client.newCall(okRequest);
        okhttp3.Response response = call.execute();

        if((response.code() >= 300) || ((response.code() < 200) && (response.code() != 0))) {
            throw new AppException(ErrorCode.fromNativeError(ErrorCode.Type.HTTP, response.code()), response.message());
        }

        return Response.httpResponse(response.code(), parseHeaders(response.headers()), response.body().source());
    }

    // Lazily creates the client if not already created
    // TODO: timeOuts are not expected to change between requests. So for now just use the timeout first send.
    private synchronized OkHttpClient getClient(long timeoutMs) {
        if (client == null) {
            client = new OkHttpClient.Builder()
                    .callTimeout(timeoutMs, TimeUnit.MILLISECONDS)
                    .followRedirects(true)
                    .addInterceptor(new LoggingInterceptor(httpLogObfuscator))
                    // using custom Connection Pool to evict idle connection after 5 seconds rather than 5 minutes (which is the default)
                    // keeping idle connection on the pool will prevent the ROS to be stopped, since the HttpUtils#stopSyncServer query
                    // will not return before the tests timeout (ex 10 seconds for AuthTests)
                    .connectionPool(new ConnectionPool(5, 5, TimeUnit.SECONDS))
                    .build();
        }

        return client;
    }

    private synchronized OkHttpClient getStreamClient() {
        if (streamClient == null) {
            streamClient = new OkHttpClient.Builder()
                    .readTimeout(0, TimeUnit.MILLISECONDS)
                    .followRedirects(true)
                    .addInterceptor(new LoggingInterceptor(httpLogObfuscator))
                    .build();
        }

        return streamClient;
    }

    // Parse Headers output from OKHttp to the format expected by ObjectStore
    private Map<String, String> parseHeaders(Headers headers) {
        HashMap<String, String> osHeaders = new HashMap<>(headers.size() / 2);
        for (String key : headers.names()) {
            osHeaders.put(key, headers.get(key));
        }
        return osHeaders;
    }

    public static class Response extends OsJavaNetworkTransport.Response {
        private BufferedSource bufferedSource;
        private volatile boolean closed;

        public static OsJavaNetworkTransport.Response unknownError(String stacktrace) {
            return new Response(0, ERROR_UNKNOWN, new HashMap<>(), stacktrace);
        }

        public static OsJavaNetworkTransport.Response ioError(String stackTrace) {
            return new Response(0, ERROR_IO, new HashMap<>(), stackTrace);
        }

        public static OsJavaNetworkTransport.Response interruptedError(String stackTrace) {
            return new Response(0, ERROR_INTERRUPTED, new HashMap<>(), stackTrace);
        }

        public static OsJavaNetworkTransport.Response httpResponse(int statusCode, Map<String, String> responseHeaders, String body) {
            return new Response(statusCode, 0, responseHeaders, body);
        }

        private Response(int httpResponseCode, int customResponseCode, Map<String, String> headers, String body) {
            super(httpResponseCode, customResponseCode, headers, body);
        }

        private Response(int httpResponseCode, Map<String, String> headers, BufferedSource bufferedSource) {
            super(httpResponseCode, 0, headers, "");

            this.bufferedSource = bufferedSource;
        }

        public static OsJavaNetworkTransport.Response httpResponse(int httpResponseCode, Map<String, String> headers, BufferedSource originalResponse) {
            return new Response(httpResponseCode, headers, originalResponse);
        }

        @Override
        public String readBodyLine() throws IOException {
            if(!closed){
                return bufferedSource.readUtf8LineStrict();
            } else{
                bufferedSource.close();
                throw new IOException("Stream closed");
            }
        }

        /**
         * Closes the current stream.
         *
         * Note: we use a close flag because okio buffers are not thread safe:
         * @see <a href="http://google.com">https://github.com/square/okio/issues/163#issuecomment-127052956</a>
         */
        @Override
        public void close() {
            closed = true;
        }

        @Override
        public boolean isOpen() {
            return !closed && bufferedSource.isOpen();
        }
    }

}
<|MERGE_RESOLUTION|>--- conflicted
+++ resolved
@@ -7,11 +7,8 @@
 
 import javax.annotation.Nullable;
 
-<<<<<<< HEAD
 import edu.umd.cs.findbugs.annotations.SuppressFBWarnings;
 import io.realm.mongodb.log.obfuscator.HttpLogObfuscator;
-=======
->>>>>>> 134e0394
 import io.realm.internal.objectstore.OsJavaNetworkTransport;
 import io.realm.mongodb.AppException;
 import io.realm.mongodb.ErrorCode;
@@ -39,9 +36,6 @@
         this.httpLogObfuscator = httpLogObfuscator;
     }
 
-<<<<<<< HEAD
-    @SuppressFBWarnings("REC_CATCH_EXCEPTION")
-=======
     private okhttp3.Request makeRequest(String method, String url, Map<String, String> headers, String body){
         okhttp3.Request.Builder builder = new okhttp3.Request.Builder().url(url);
         switch (method) {
@@ -71,7 +65,8 @@
         return builder.build();
     }
 
->>>>>>> 134e0394
+
+    @SuppressFBWarnings("REC_CATCH_EXCEPTION")
     @Override
     public OsJavaNetworkTransport.Response sendRequest(String method, String url, long timeoutMs, Map<String, String> headers, String body) {
         try {
