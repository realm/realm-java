--- conflicted
+++ resolved
@@ -85,7 +85,8 @@
      *
      * @see PermissionManager#revokeOffer(String, PermissionManager.RevokeOfferCallback)
      */
-<<<<<<< HEAD
+    @SuppressFBWarnings("EI_EXPOSE_REP2")
+    public PermissionOffer(String url, boolean mayRead, boolean mayWrite, boolean mayManage, Date expiresAt) {
     public PermissionOffer(String url, AccessLevel accessLevel) {
         this(url, accessLevel, null);
     }
@@ -105,14 +106,9 @@
         this.mayRead = accessLevel.mayRead();
         this.mayWrite = accessLevel.mayWrite();
         this.mayManage = accessLevel.mayManage();
-=======
     @SuppressFBWarnings("EI_EXPOSE_REP2")
     public PermissionOffer(String url, boolean mayRead, boolean mayWrite, boolean mayManage, @Nullable Date expiresAt) {
         //noinspection ConstantConditions
-        if (url == null) {
-            throw new IllegalArgumentException("Non-null 'url' required.");
-        }
->>>>>>> 862cab48
         this.realmUrl = url;
         this.expiresAt = (expiresAt != null) ? (Date) expiresAt.clone() : null;
     }
@@ -175,11 +171,8 @@
      * @return {@code null} if not yet processed. {@code 0} if successful, {@code >0} if an error happened.
      * See {@link #getStatusMessage()}.
      */
-<<<<<<< HEAD
-    @Override
-=======
-    @Nullable
->>>>>>> 862cab48
+    @Override
+    @Nullable
     public Integer getStatusCode() {
         return statusCode;
     }
@@ -189,20 +182,14 @@
      *
      * @return The servers status message in case of an error, {@code null} otherwise.
      */
-<<<<<<< HEAD
-    @Override
-=======
-    public boolean isSuccessful() {
-        return statusCode != null && statusCode == 0;
-    }
-
-    @Nullable
->>>>>>> 862cab48
+    @Override
+    }
+
+    @Nullable
     public String getStatusMessage() {
         return statusMessage;
     }
 
-<<<<<<< HEAD
     /**
      * Checks if the request was successfully handled by the Realm Object Server.
      *
@@ -218,9 +205,7 @@
      *
      * @return the offer token or {@code null} if the offer wasn't created yet.
      */
-=======
-    @Nullable
->>>>>>> 862cab48
+    @Nullable
     public String getToken() {
         return token;
     }
