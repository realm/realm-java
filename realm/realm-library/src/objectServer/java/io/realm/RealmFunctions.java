--- conflicted
+++ resolved
@@ -15,10 +15,6 @@
  */
 package io.realm;
 
-<<<<<<< HEAD
-import org.bson.BsonValue;
-=======
->>>>>>> d8f188e7
 import org.bson.codecs.configuration.CodecRegistry;
 
 import java.util.List;
@@ -30,7 +26,6 @@
 import io.realm.internal.objectstore.OsJavaNetworkTransport;
 
 
-<<<<<<< HEAD
 /**
  * A <i>Realm functions<i> manager to call MongoDB Realm functions.
  */
@@ -69,28 +64,6 @@
         String encodedArgs = JniBsonProtocol.encode(args, codecRegistry);
         String encodedResponse = invoke(name, encodedArgs);
         return JniBsonProtocol.decode(encodedResponse, resultClass, codecRegistry);
-=======
-// FIXME This class is only a placeholder for JNI round trip as  until actual RealmFunctions
-//  implementation supersedes it.
-class RealmFunctions {
-
-    private CodecRegistry codecRegistry;
-
-    RealmFunctions(CodecRegistry codecRegistry) {
-        this.codecRegistry = codecRegistry;
-    }
-
-    // FIXME Prelimiry implementation to be able to test passing BsonValues through JNI
-    <T> T invoke(Object arg, Class<T> resultClass) {
-        return invoke(arg, resultClass, codecRegistry);
-    }
-
-    // FIXME Prelimiry implementation to be able to test passing BsonValues through JNI
-    <T> T invoke(Object arg, Class<T> resultClass, CodecRegistry registry) {
-        String a = JniBsonProtocol.encode(arg, registry);
-        String s = nativeCallFunction(a);
-        return JniBsonProtocol.decode(s, resultClass, registry);
->>>>>>> d8f188e7
     }
 
     /**
