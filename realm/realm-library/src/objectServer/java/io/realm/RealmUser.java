--- conflicted
+++ resolved
@@ -40,11 +40,8 @@
     OsSyncUser osUser;
     private final RealmApp app;
     private ApiKeyAuth apiKeyAuthProvider = null;
-<<<<<<< HEAD
+    private RemoteMongoClient remoteMongoClient = null;
     private RealmFunctions functions = null;
-=======
-    private RemoteMongoClient remoteMongoClient = null;
->>>>>>> a377ead6
 
     /**
      * FIXME
