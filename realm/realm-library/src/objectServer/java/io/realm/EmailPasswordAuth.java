/*
 * Copyright 2020 Realm Inc.
 *
 * Licensed under the Apache License, Version 2.0 (the "License");
 * you may not use this file except in compliance with the License.
 * You may obtain a copy of the License at
 *
 * http://www.apache.org/licenses/LICENSE-2.0
 *
 * Unless required by applicable law or agreed to in writing, software
 * distributed under the License is distributed on an "AS IS" BASIS,
 * WITHOUT WARRANTIES OR CONDITIONS OF ANY KIND, either express or implied.
 * See the License for the specific language governing permissions and
 * limitations under the License.
 */
package io.realm;

import org.json.JSONArray;

import java.util.ArrayList;
import java.util.Arrays;
import java.util.concurrent.atomic.AtomicReference;

import io.realm.internal.ResultHandler;
import io.realm.internal.Util;
import io.realm.internal.jni.JniBsonProtocol;
import io.realm.internal.jni.OsJNIVoidResultCallback;
import io.realm.internal.objectstore.OsJavaNetworkTransport;

import static io.realm.RealmApp.NETWORK_POOL_EXECUTOR;

/**
 * Class encapsulating functionality provided when {@link RealmUser}'s are logged in through the
 * {@link RealmCredentials.IdentityProvider#EMAIL_PASSWORD} provider.
 */
public class EmailPasswordAuth {

    private static final int TYPE_REGISTER_USER = 1;
    private static final int TYPE_CONFIRM_USER = 2;
    private static final int TYPE_RESEND_CONFIRMATION_EMAIL = 3;
    private static final int TYPE_SEND_RESET_PASSWORD_EMAIL = 4;
    private static final int TYPE_CALL_RESET_PASSWORD_FUNCTION = 5;
    private static final int TYPE_RESET_PASSWORD = 6;

    private final RealmApp app;

    /**
     * Creates an authentication provider exposing functionality to using an email and password
     * for login into a Realm Application.
     */
    public EmailPasswordAuth(RealmApp app) {
        this.app = app;
    }

    /**
     * Registers a new user with the given email and password.
     *
     * @param email the email to register with. This will be the username used during log in.
     * @param password the password to associate with the email. The password must be between
     * 6 and 128 characters long.
     *
     * @throws ObjectServerError if the server failed to register the user.
     */
    public void registerUser(String email, String password) throws ObjectServerError {
        Util.checkEmpty(email, "email");
        Util.checkEmpty(password, "password");
        AtomicReference<ObjectServerError> error = new AtomicReference<>(null);
        nativeCallFunction(TYPE_REGISTER_USER,
                app.nativePtr,
                new OsJNIVoidResultCallback(error),
                email, password);
        ResultHandler.handleResult(null, error);
    }

    /**
     * Registers a new user with the given email and password.
     *
     * @param email the email to register with. This will be the username used during log in.
     * @param password the password to associated with the email. The password must be between
     * 6 and 128 characters long.
     * @param callback callback when registration has completed or failed. The callback will always
     * happen on the same thread as this method is called on.
     *
     * @throws IllegalStateException if called from a non-looper thread.
     * @throws ObjectServerError if the server failed to register the user.
     */
    public RealmAsyncTask registerUserAsync(String email, String password, RealmApp.Callback<Void> callback) {
        Util.checkLooperThread("Asynchronous registration of a user is only possible from looper threads.");
        return new RealmApp.Request<Void>(NETWORK_POOL_EXECUTOR, callback) {
            @Override
            public Void run() throws ObjectServerError {
                registerUser(email, password);
                return null;
            }
        }.start();
    }

    /**
     * Confirms a user with the given token and token id.
     *
     * @param token the confirmation token.
     * @param tokenId the id of the confirmation token.
     * @throws ObjectServerError if the server failed to confirm the user.
     */
    public void confirmUser(String token, String tokenId) throws ObjectServerError {
        Util.checkEmpty(token, "token");
        Util.checkEmpty(tokenId, "tokenId");
        AtomicReference<ObjectServerError> error = new AtomicReference<>(null);
        nativeCallFunction(TYPE_CONFIRM_USER,
                app.nativePtr,
                new OsJNIVoidResultCallback(error),
                token, tokenId);
        ResultHandler.handleResult(null, error);
    }

    /**
     * Confirms a user with the given token and token id.
     *
     * @param token the confirmation token.
     * @param tokenId the id of the confirmation token.
     * @param callback callback when confirmation has completed or failed. The callback will always
     * happen on the same thread as this method is called on.
     * @throws IllegalStateException if called from a non-looper thread.
     */
    public RealmAsyncTask confirmUserAsync(String token, String tokenId, RealmApp.Callback<Void> callback) {
        Util.checkLooperThread("Asynchronous confirmation of a user is only possible from looper threads.");
        return new RealmApp.Request<Void>(NETWORK_POOL_EXECUTOR, callback) {
            @Override
            public Void run() throws ObjectServerError {
                confirmUser(token, tokenId);
                return null;
            }
        }.start();
    }

    /**
     * Resend the confirmation for a user to the given email.
     *
     * @param email the email of the user.
     * @throws ObjectServerError if the server failed to confirm the user.
     */
    public void resendConfirmationEmail(String email) throws ObjectServerError {
        Util.checkEmpty(email, "email");
        AtomicReference<ObjectServerError> error = new AtomicReference<>(null);
        nativeCallFunction(TYPE_RESEND_CONFIRMATION_EMAIL,
                app.nativePtr,
                new OsJNIVoidResultCallback(error),
                email);
        ResultHandler.handleResult(null, error);
    }

    /**
     * Resend the confirmation for a user to the given email.
     *
     * @param email the email of the user.
     * @param callback callback when resending the email has completed or failed. The callback will
     * always happen on the same thread as this method is called on.
     * @throws IllegalStateException if called from a non-looper thread.
     */
    public RealmAsyncTask resendConfirmationEmailAsync(String email, RealmApp.Callback<Void> callback) {
        Util.checkLooperThread("Asynchronous resending the confirmation email is only possible from looper threads.");
        return new RealmApp.Request<Void>(NETWORK_POOL_EXECUTOR, callback) {
            @Override
            public Void run() throws ObjectServerError {
                resendConfirmationEmail(email);
                return null;
            }
        }.start();
    }

    /**
     * Sends a user a password reset email for the given email.
     *
     * @param email the email of the user.
     * @throws ObjectServerError if the server failed to confirm the user.
     */
    public void sendResetPasswordEmail(String email) throws ObjectServerError {
        Util.checkEmpty(email, "email");
        AtomicReference<ObjectServerError> error = new AtomicReference<>(null);
        nativeCallFunction(TYPE_SEND_RESET_PASSWORD_EMAIL,
                app.nativePtr,
                new OsJNIVoidResultCallback(error),
                email);
        ResultHandler.handleResult(null, error);
    }

    /**
     * Sends a user a password reset email for the given email.
     *
     * @param email the email of the user.
     * @param callback callback when sending the email has completed or failed. The callback will
     * always happen on the same thread as this method is called on.
     * @throws ObjectServerError if the server failed to confirm the user.
     */
    public RealmAsyncTask sendResetPasswordEmailAsync(String email, RealmApp.Callback<Void> callback) {
        Util.checkLooperThread("Asynchronous sending the reset password email is only possible from looper threads.");
        return new RealmApp.Request<Void>(NETWORK_POOL_EXECUTOR, callback) {
            @Override
            public Void run() throws ObjectServerError {
                sendResetPasswordEmail(email);
                return null;
            }
        }.start();
    }

    /**
     * Call the reset password function configured to the
     * {@link RealmCredentials.IdentityProvider#EMAIL_PASSWORD} provider.
     *
     * @param email the email of the user.
     * @param newPassword the new password of the user.
     * @param args any additional arguments provided to the reset function. All arguments must
     * be able to be converted to JSON compatible values using {@code toString()}.
     * @throws ObjectServerError if the server failed to confirm the user.
     */
    public void callResetPasswordFunction(String email, String newPassword, Object... args) throws ObjectServerError {
        Util.checkEmpty(email, "email");
        Util.checkEmpty(newPassword, "newPassword");
        String encodedArgs = JniBsonProtocol.encode(Arrays.asList(args), app.getConfiguration().getDefaultCodecRegistry());
        AtomicReference<ObjectServerError> error = new AtomicReference<>(null);
        nativeCallFunction(TYPE_CALL_RESET_PASSWORD_FUNCTION,
                app.nativePtr,
                new OsJNIVoidResultCallback(error),
<<<<<<< HEAD
                email, newPassword, array.toString());
        ResultHandler.handleResult(null, error);
=======
                email, newPassword, encodedArgs);
        RealmApp.handleResult(null, error);
>>>>>>> d8f188e7
    }

    /**
     * Call the reset password function configured to the
     * {@link RealmCredentials.IdentityProvider#EMAIL_PASSWORD} provider.
     *
     * @param email the email of the user.
     * @param newPassword the new password of the user.
     * @param args any additional arguments provided to the reset function. All arguments must
     * be able to be converted to JSON compatible values using {@code toString()}.
     * @param callback callback when the reset has completed or failed. The callback will always
     * happen on the same thread as this this method is called on.
     * @throws IllegalStateException if called from a non-looper thread.
     */
    public RealmAsyncTask callResetPasswordFunctionAsync(String email, String newPassword, Object[] args, RealmApp.Callback<Void> callback) {
        Util.checkLooperThread("Asynchronous calling the password reset function is only possible from looper threads.");
        return new RealmApp.Request<Void>(NETWORK_POOL_EXECUTOR, callback) {
            @Override
            public Void run() throws ObjectServerError {
                callResetPasswordFunction(email, newPassword, args);
                return null;
            }
        }.start();
    }

    /**
     * Resets the password of a user with the given token, token id, and new password.
     *
     * @param token the reset password token.
     * @param tokenId the id of the reset password token.
     * @param newPassword the new password for the user identified by the {@code token}. The password
     * must be between 6 and 128 characters long.
     * @throws ObjectServerError if the server failed to confirm the user.
     */
    public void resetPassword(String token, String tokenId, String newPassword) throws ObjectServerError {
        Util.checkEmpty(token, "token");
        Util.checkEmpty(tokenId, "tokenId");
        Util.checkEmpty(newPassword, "newPassword");
        AtomicReference<ObjectServerError> error = new AtomicReference<>(null);
        nativeCallFunction(TYPE_RESET_PASSWORD,
                app.nativePtr,
                new OsJNIVoidResultCallback(error),
                token, tokenId, newPassword);
        ResultHandler.handleResult(null, error);
    }

    /**
     * Resets the newPassword of a user with the given token, token id, and new password.
     *
     * @param token the reset password token.
     * @param tokenId the id of the reset password token.
     * @param newPassword the new password for the user identified by the {@code token}. The password
     * must be between 6 and 128 characters long.
     * @param callback callback when the reset has completed or failed. The callback will always
     * happen on the same thread as this this method is called on.
     * @throws IllegalStateException if called from a non-looper thread.
     */
    public RealmAsyncTask resetPasswordAsync(String token, String tokenId, String newPassword, RealmApp.Callback<Void> callback) {
        Util.checkLooperThread("Asynchronous reset of a password is only possible from looper threads.");
        return new RealmApp.Request<Void>(NETWORK_POOL_EXECUTOR, callback) {
            @Override
            public Void run() throws ObjectServerError {
                resetPassword(token, tokenId, newPassword);
                return null;
            }
        }.start();
    }

    private static native void nativeCallFunction(int functionType,
                                                  long appNativePtr,
                                                  OsJavaNetworkTransport.NetworkTransportJNIResultCallback callback,
                                                  String... args);
}<|MERGE_RESOLUTION|>--- conflicted
+++ resolved
@@ -15,9 +15,6 @@
  */
 package io.realm;
 
-import org.json.JSONArray;
-
-import java.util.ArrayList;
 import java.util.Arrays;
 import java.util.concurrent.atomic.AtomicReference;
 
@@ -221,13 +218,8 @@
         nativeCallFunction(TYPE_CALL_RESET_PASSWORD_FUNCTION,
                 app.nativePtr,
                 new OsJNIVoidResultCallback(error),
-<<<<<<< HEAD
-                email, newPassword, array.toString());
-        ResultHandler.handleResult(null, error);
-=======
                 email, newPassword, encodedArgs);
-        RealmApp.handleResult(null, error);
->>>>>>> d8f188e7
+        ResultHandler.handleResult(null, error);
     }
 
     /**
