/*
 * Copyright 2016 Realm Inc.
 *
 * Licensed under the Apache License, Version 2.0 (the "License");
 * you may not use this file except in compliance with the License.
 * You may obtain a copy of the License at
 *
 * http://www.apache.org/licenses/LICENSE-2.0
 *
 * Unless required by applicable law or agreed to in writing, software
 * distributed under the License is distributed on an "AS IS" BASIS,
 * WITHOUT WARRANTIES OR CONDITIONS OF ANY KIND, either express or implied.
 * See the License for the specific language governing permissions and
 * limitations under the License.
 */

package io.realm;

import java.util.Collections;
import java.util.HashMap;
import java.util.Map;

import io.realm.annotations.Beta;

/**
 * @Beta
 * Credentials represent a login with a 3rd party login provider in an OAuth2 login flow, and are used by the Realm
 * Object Server to verify the user and grant access.
 * <p>
 * Logging into the Realm Object Server consists of the following steps:
 * <ol>
 * <li>
 *     Log in to 3rd party provider (Facebook or Google). The result is usually an Authorization Grant that must be
 *     saved in a {@link SyncCredentials} object of the proper type e.g., {@link SyncCredentials#facebook(String)} for a
 *     Facebook login.
 * </li>
 * <li>
 *     Authenticate a {@link SyncUser} through the Object Server using these credentials. Once authenticated,
 *     an Object Server user is returned. Then this user can be attached to a {@link SyncConfiguration}, which
 *     will make it possible to synchronize data between the local and remote Realm.
 *     <p>
 *     It is possible to persist the user object e.g., using the {@link UserStore}. That means, logging
 *     into an OAuth2 provider is only required the first time the app is used.
 * </li>
 * </ol>
 *
 * <pre>
 * {@code
 * // Example
 *
 * Credentials credentials = Credentials.facebook(getFacebookToken());
 * User.login(credentials, "http://objectserver.realm.io/auth", new User.Callback() {
 *     \@Override
 *     public void onSuccess(User user) {
 *          // User is now authenticated and be be used to open Realms.
 *     }
 *
 *     \@Override
 *     public void onError(ObjectServerError error) {
 *
 *     }
 * });
 * }
 * </pre>
 */
@Beta
public class SyncCredentials {

    private final String userIdentifier;
    private final String identityProvider;
    private final Map<String, Object> userInfo;

    // Factory constructors

    /**
     * Creates credentials based on a Facebook login.
     *
     * @param facebookToken a facebook userIdentifier acquired by logging into Facebook.
     * @return a set of credentials that can be used to log into the Object Server using
     *         {@link SyncUser#loginAsync(SyncCredentials, String, SyncUser.Callback)}.
     * @throws IllegalArgumentException if user name is either {@code null} or empty.
     */
    public static SyncCredentials facebook(String facebookToken) {
        assertStringNotEmpty(facebookToken, "facebookToken");
        return new SyncCredentials(facebookToken, IdentityProvider.FACEBOOK, null);
    }

    /**
     * Creates credentials based on a Google login.
     *
     * @param googleToken a google userIdentifier acquired by logging into Google.
     * @return a set of credentials that can be used to log into the Object Server using
     *         {@link SyncUser#loginAsync(SyncCredentials, String, SyncUser.Callback)}.
     * @throws IllegalArgumentException if user name is either {@code null} or empty.
     */
    public static SyncCredentials google(String googleToken) {
        assertStringNotEmpty(googleToken, "googleToken");
        return new SyncCredentials(googleToken, IdentityProvider.GOOGLE, null);
    }

    /**
     * Creates credentials based on a login with username and password. These credentials will only be verified
     * by the Object Server.
     *
     * @param username username of the user.
     * @param password the users password.
     * @param createUser {@code true} if the user should be created, {@code false} otherwise. It is not possible to
     *                   create a user twice when logging in, so this flag should only be set to {@code true} the first
     *                   time a users log in.
     * @return a set of credentials that can be used to log into the Object Server using
     *         {@link SyncUser#loginAsync(SyncCredentials, String, SyncUser.Callback)}.
     * @throws IllegalArgumentException if user name is either {@code null} or empty.
     */
    public static SyncCredentials usernamePassword(String username, String password, boolean createUser) {
        assertStringNotEmpty(username, "username");
        Map<String, Object> userInfo = new HashMap<String, Object>();
        userInfo.put("register", createUser);
        userInfo.put("password", password);
        return new SyncCredentials(username, IdentityProvider.USERNAME_PASSWORD, userInfo);
    }

    /**
     * Creates credentials based on a login with username and password. These credentials will only be verified
     * by the Object Server.  The user is not created if she does not exist.
     *
     * @param username username of the user.
     * @param password the users password.
     * @return a set of credentials that can be used to log into the Object Server using
     *         {@link SyncUser#loginAsync(SyncCredentials, String, SyncUser.Callback)}.
     * @throws IllegalArgumentException if user name is either {@code null} or empty.
     */
    public static SyncCredentials usernamePassword(String username, String password) {
        return usernamePassword(username, password, false);
    }

    /**
     * Creates a custom set of credentials. The behaviour will depend on the type of {@code identityProvider} and
     * {@code userInfo} used.
     *
     * @param userIdentifier string identifying the user. Usually a username of userIdentifier.
     * @param identityProvider provider used to verify the credentials.
     * @param userInfo data describing the user further or {@code null} if the user does not have any extra data. The
     *              data will be serialized to JSON, so all values must be mappable to a valid JSON data type. Custom
     *              classes will be converted using {@code toString()}.
     * @return a set of credentials that can be used to log into the Object Server using
     *         {@link SyncUser#loginAsync(SyncCredentials, String, SyncUser.Callback)}.
     * @throws IllegalArgumentException if any parameter is either {@code null} or empty.
     */
    public static SyncCredentials custom(String userIdentifier, String identityProvider, Map<String, Object> userInfo) {
        assertStringNotEmpty(userIdentifier, "userIdentifier");
        assertStringNotEmpty(identityProvider, "identityProvider");
        if (userInfo == null) {
            userInfo = new HashMap<String, Object>();
        }
        return new SyncCredentials(userIdentifier, identityProvider, userInfo);
    }

    /**
     * Creates credentials from an existing access token. Since an access token is the proof that a user already
     * has logged in. Credentials created this way are automatically assumed to have successfully logged in.
     * This means that providing this credential to {@link SyncUser#login(SyncCredentials, String)} will always
     * succeed, but accessing any Realm after might fail if the token is no longer valid.
     *
<<<<<<< HEAD
     * @param accessToken Users access token.
     * @param identifier User identifier.
=======
     * @param accessToken user's access token.
     * @param identifier user identifier.
>>>>>>> 0ca95367
     * @return a set of credentials that can be used to log into the Object Server using
     *         {@link SyncUser#loginAsync(SyncCredentials, String, SyncUser.Callback)}
     */
    public static SyncCredentials accessToken(String accessToken, String identifier) {
        HashMap<String, Object> userInfo = new HashMap<String, Object>();
        userInfo.put("_token", accessToken);
        return new SyncCredentials(identifier, IdentityProvider.ACCESS_TOKEN, userInfo);
    }

    private static void assertStringNotEmpty(String string, String message) {
        if (string == null || "".equals(string)) {
            throw new IllegalArgumentException("Non-null '" + message + "' required.");
        }
    }

    private SyncCredentials(String token, String identityProvider, Map<String, Object> userInfo) {
        this.identityProvider = identityProvider;
        this.userIdentifier = token;
        this.userInfo = (userInfo == null) ? new HashMap<String, Object>() : userInfo;
    }

    /**
     * Returns the provider used by the Object Server to validate these credentials.
     *
     * @return the login type.
     */
    public String getIdentityProvider() {
        return identityProvider;
    }

    /**
     * Returns a String that identifies the user. The value will depend on the type of {@link IdentityProvider} used.
     *
     * @return a String identifying the user.
     */
    public String getUserIdentifier() {
        return userIdentifier;
    }

    /**
     * Returns any custom user information associated with this credential.
     * The type of information will depend on the type of {@link SyncCredentials.IdentityProvider}
     * used.
     *
     * @return a map of additional information about the user.
     */
    public Map<String, Object> getUserInfo() {
        return Collections.unmodifiableMap(userInfo);
    }

    /**
     * Enumeration of the different types of identity providers. An identity provider is the entity responsible for
     * verifying that a given credential is valid.
     */
    public static final class IdentityProvider {

        /**
         * The provided identity is an already registered user (represented by the access token). Logging in with this
         * type of identity will happen purely on the device without contacting the Realm Object Server. Acquiring
         * access to individual Realms will still require talking to the Object Server.
         */
        public static final String ACCESS_TOKEN = "_access_token";

        /**
         * Any credentials verified by the debug identity provider will always be considered valid.
         * It is only available if configured on the Object Server, and it is disabled by default.
         */
        public static final String DEBUG = "debug";

        /**
         * Credentials will be verified by Facebook.
         */
        public static final String FACEBOOK = "facebook";

        /**
         * Credentials will be verified by Google.
         */
        public static final String GOOGLE = "google";

        /**
         * Credentials will be verified by the Object Server.
         *
         * @see #usernamePassword(String, String, boolean)
         */
        public static final String USERNAME_PASSWORD = "password";
    }
}<|MERGE_RESOLUTION|>--- conflicted
+++ resolved
@@ -137,7 +137,7 @@
      * Creates a custom set of credentials. The behaviour will depend on the type of {@code identityProvider} and
      * {@code userInfo} used.
      *
-     * @param userIdentifier string identifying the user. Usually a username of userIdentifier.
+     * @param userIdentifier String identifying the user. Usually a username or user token.
      * @param identityProvider provider used to verify the credentials.
      * @param userInfo data describing the user further or {@code null} if the user does not have any extra data. The
      *              data will be serialized to JSON, so all values must be mappable to a valid JSON data type. Custom
@@ -161,13 +161,8 @@
      * This means that providing this credential to {@link SyncUser#login(SyncCredentials, String)} will always
      * succeed, but accessing any Realm after might fail if the token is no longer valid.
      *
-<<<<<<< HEAD
-     * @param accessToken Users access token.
-     * @param identifier User identifier.
-=======
      * @param accessToken user's access token.
      * @param identifier user identifier.
->>>>>>> 0ca95367
      * @return a set of credentials that can be used to log into the Object Server using
      *         {@link SyncUser#loginAsync(SyncCredentials, String, SyncUser.Callback)}
      */
