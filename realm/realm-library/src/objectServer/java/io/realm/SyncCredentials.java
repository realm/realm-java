/*
 * Copyright 2016 Realm Inc.
 *
 * Licensed under the Apache License, Version 2.0 (the "License");
 * you may not use this file except in compliance with the License.
 * You may obtain a copy of the License at
 *
 * http://www.apache.org/licenses/LICENSE-2.0
 *
 * Unless required by applicable law or agreed to in writing, software
 * distributed under the License is distributed on an "AS IS" BASIS,
 * WITHOUT WARRANTIES OR CONDITIONS OF ANY KIND, either express or implied.
 * See the License for the specific language governing permissions and
 * limitations under the License.
 */

package io.realm;

import java.util.Collections;
import java.util.HashMap;
import java.util.Map;

import io.realm.annotations.Beta;

/**
 * @Beta
 * Credentials represent a login with a 3rd party login provider in an OAuth2 login flow, and are used by the Realm
 * Object Server to verify the user and grant access.
 * <p>
 * Logging into the Realm Object Server consists of the following steps:
 * <ol>
 * <li>
 *     Log in to 3rd party provider (Facebook or Google). The result is usually an Authorization Grant that must be
 *     saved in a {@link SyncCredentials} object of the proper type e.g., {@link SyncCredentials#facebook(String)} for a
 *     Facebook login.
 * </li>
 * <li>
 *     Authenticate a {@link SyncUser} through the Object Server using these credentials. Once authenticated,
 *     an Object Server user is returned. Then this user can be attached to a {@link SyncConfiguration}, which
 *     will make it possible to synchronize data between the local and remote Realm.
 *     <p>
 *     It is possible to persist the user object e.g., using the {@link UserStore}. That means, logging
 *     into an OAuth2 provider is only required the first time the app is used.
 * </li>
 * </ol>
 *
 * <pre>
 * {@code
 * // Example
 *
 * Credentials credentials = Credentials.facebook(getFacebookToken());
 * User.login(credentials, "http://objectserver.realm.io/auth", new User.Callback() {
 *     \@Override
 *     public void onSuccess(User user) {
 *          // User is now authenticated and be be used to open Realms.
 *     }
 *
 *     \@Override
 *     public void onError(ObjectServerError error) {
 *
 *     }
 * });
 * }
 * </pre>
 */
@Beta
public class SyncCredentials {

    private final String userIdentifier;
    private final String identityProvider;
    private final Map<String, Object> userInfo;

    // Factory constructors

    /**
     * Creates credentials based on a Facebook login.
     *
     * @param facebookToken a facebook userIdentifier acquired by logging into Facebook.
     * @return a set of credentials that can be used to log into the Object Server using
     *         {@link SyncUser#loginAsync(SyncCredentials, String, SyncUser.Callback)}.
     * @throws IllegalArgumentException if user name is either {@code null} or empty.
     */
    public static SyncCredentials facebook(String facebookToken) {
        assertStringNotEmpty(facebookToken, "facebookToken");
        return new SyncCredentials(facebookToken, IdentityProvider.FACEBOOK, null);
    }

    /**
     * Creates credentials based on a Google login.
     *
     * @param googleToken a google userIdentifier acquired by logging into Google.
     * @return a set of credentials that can be used to log into the Object Server using
     *         {@link SyncUser#loginAsync(SyncCredentials, String, SyncUser.Callback)}.
     * @throws IllegalArgumentException if user name is either {@code null} or empty.
     */
    public static SyncCredentials google(String googleToken) {
        assertStringNotEmpty(googleToken, "googleToken");
        return new SyncCredentials(googleToken, IdentityProvider.GOOGLE, null);
    }

    /**
     * Creates credentials based on a login with username and password. These credentials will only be verified
     * by the Object Server.
     *
     * @param username username of the user.
     * @param password the users password.
     * @param createUser {@code true} if the user should be created, {@code false} otherwise. It is not possible to
     *                   create a user twice when logging in, so this flag should only be set to {@code true} the first
     *                   time a users log in.
     * @return a set of credentials that can be used to log into the Object Server using
     *         {@link SyncUser#loginAsync(SyncCredentials, String, SyncUser.Callback)}.
     * @throws IllegalArgumentException if user name is either {@code null} or empty.
     */
    public static SyncCredentials usernamePassword(String username, String password, boolean createUser) {
        assertStringNotEmpty(username, "username");
        Map<String, Object> userInfo = new HashMap<String, Object>();
        userInfo.put("register", createUser);
        userInfo.put("password", password);
        return new SyncCredentials(username, IdentityProvider.USERNAME_PASSWORD, userInfo);
    }

    /**
     * Creates credentials based on a login with username and password. These credentials will only be verified
     * by the Object Server.  The user is not created if she does not exist.
     *
     * @param username username of the user.
     * @param password the users password.
     * @return a set of credentials that can be used to log into the Object Server using
     *         {@link SyncUser#loginAsync(SyncCredentials, String, SyncUser.Callback)}.
     * @throws IllegalArgumentException if user name is either {@code null} or empty.
     */
    public static SyncCredentials usernamePassword(String username, String password) {
        return usernamePassword(username, password, false);
    }

    /**
     * Creates a custom set of credentials. The behaviour will depend on the type of {@code identityProvider} and
     * {@code userInfo} used.
     *
     * @param userIdentifier String identifying the user. Usually a username of userIdentifier.
     * @param identityProvider provider used to verify the credentials.
     * @param userInfo data describing the user further or {@code null} if the user does not have any extra data. The
     *              data will be serialized to JSON, so all values must be mappable to a valid JSON data type. Custom
     *              classes will be converted using {@code toString()}.
     * @return a set of credentials that can be used to log into the Object Server using
     *         {@link SyncUser#loginAsync(SyncCredentials, String, SyncUser.Callback)}.
     * @throws IllegalArgumentException if any parameter is either {@code null} or empty.
     */
    public static SyncCredentials custom(String userIdentifier, String identityProvider, Map<String, Object> userInfo) {
        assertStringNotEmpty(userIdentifier, "userIdentifier");
        assertStringNotEmpty(identityProvider, "identityProvider");
        if (userInfo == null) {
            userInfo = new HashMap<String, Object>();
        }
        return new SyncCredentials(userIdentifier, identityProvider, userInfo);
    }

    private static void assertStringNotEmpty(String string, String message) {
        if (string == null || "".equals(string)) {
            throw new IllegalArgumentException("Non-null '" + message + "' required.");
        }
    }

<<<<<<< HEAD
    /**
     * Creates credentials from an existing access token. Since an access token is the proof that a user already
     * has logged in. Credentials created this way are automatically assumed to have successfully logged in.
     * This means that providing this credential to {@link SyncUser#login(SyncCredentials, String)} will always
     * succeed, but accessing any Realm after might fail if the token is no longer valid.
     *
     * @param accessToken Users access token.
     * @param identifier User identifier.
     * @return a set of credentials that can be used to log into the Object Server using
     *         {@link SyncUser#loginAsync(SyncCredentials, String, SyncUser.Callback)}
     */
    public static SyncCredentials accessToken(String accessToken, String identifier) {
        HashMap<String, Object> userInfo = new HashMap<String, Object>();
        userInfo.put("_token", accessToken);
        return new SyncCredentials(IdentityProvider.ACCESS_TOKEN, identifier, userInfo);
    }

    private SyncCredentials(String identityProvider, String token, Map<String, Object> userInfo) {
=======
    private SyncCredentials(String token, String identityProvider, Map<String, Object> userInfo) {
>>>>>>> 4b778c7a
        this.identityProvider = identityProvider;
        this.userIdentifier = token;
        this.userInfo = (userInfo == null) ? new HashMap<String, Object>() : userInfo;
    }

    /**
     * Returns the provider used by the Object Server to validate these credentials.
     *
     * @return the login type.
     */
    public String getIdentityProvider() {
        return identityProvider;
    }

    /**
     * Returns a String that identifies the user. The value will depend on the type of {@link IdentityProvider} used.
     *
     * @return a String identifying the user.
     */
    public String getUserIdentifier() {
        return userIdentifier;
    }

    /**
     * Returns any custom user information associated with this credential.
     * The type of information will depend on the type of {@link SyncCredentials.IdentityProvider}
     * used.
     *
     * @return a map of additional information about the user.
     */
    public Map<String, Object> getUserInfo() {
        return Collections.unmodifiableMap(userInfo);
    }

    /**
     * Enumeration of the different types of identity providers. An identity provider is the entity responsible for
     * verifying that a given credential is valid.
     */
    public static final class IdentityProvider {

        /**
         * The provided identify is an already registered user (represented by the access token). Logging in with this
         * type of identity will happen purely on the device without contacting the Realm Object Server. Acquiring
         * access to individual Realms will still require talking to the Object Server.
         */
        public static final String ACCESS_TOKEN = "_access_token";

        /**
         * Any credentials verified by the debug identity provider will always be considered valid.
         * It is only available if configured on the Object Server, and it is disabled by default.
         */
        public static final String DEBUG = "debug";

        /**
         * Credentials will be verified by Facebook.
         */
        public static final String FACEBOOK = "facebook";

        /**
         * Credentials will be verified by Google.
         */
        public static final String GOOGLE = "google";

        /**
         * Credentials will be verified by the Object Server.
         *
         * @see #usernamePassword(String, String, boolean)
         */
        public static final String USERNAME_PASSWORD = "password";
    }
}<|MERGE_RESOLUTION|>--- conflicted
+++ resolved
@@ -155,34 +155,30 @@
         return new SyncCredentials(userIdentifier, identityProvider, userInfo);
     }
 
+    /**
+     * Creates credentials from an existing access token. Since an access token is the proof that a user already
+     * has logged in. Credentials created this way are automatically assumed to have successfully logged in.
+     * This means that providing this credential to {@link SyncUser#login(SyncCredentials, String)} will always
+     * succeed, but accessing any Realm after might fail if the token is no longer valid.
+     *
+     * @param accessToken Users access token.
+     * @param identifier User identifier.
+     * @return a set of credentials that can be used to log into the Object Server using
+     *         {@link SyncUser#loginAsync(SyncCredentials, String, SyncUser.Callback)}
+     */
+    public static SyncCredentials accessToken(String accessToken, String identifier) {
+        HashMap<String, Object> userInfo = new HashMap<String, Object>();
+        userInfo.put("_token", accessToken);
+        return new SyncCredentials(IdentityProvider.ACCESS_TOKEN, identifier, userInfo);
+    }
+
     private static void assertStringNotEmpty(String string, String message) {
         if (string == null || "".equals(string)) {
             throw new IllegalArgumentException("Non-null '" + message + "' required.");
         }
     }
 
-<<<<<<< HEAD
-    /**
-     * Creates credentials from an existing access token. Since an access token is the proof that a user already
-     * has logged in. Credentials created this way are automatically assumed to have successfully logged in.
-     * This means that providing this credential to {@link SyncUser#login(SyncCredentials, String)} will always
-     * succeed, but accessing any Realm after might fail if the token is no longer valid.
-     *
-     * @param accessToken Users access token.
-     * @param identifier User identifier.
-     * @return a set of credentials that can be used to log into the Object Server using
-     *         {@link SyncUser#loginAsync(SyncCredentials, String, SyncUser.Callback)}
-     */
-    public static SyncCredentials accessToken(String accessToken, String identifier) {
-        HashMap<String, Object> userInfo = new HashMap<String, Object>();
-        userInfo.put("_token", accessToken);
-        return new SyncCredentials(IdentityProvider.ACCESS_TOKEN, identifier, userInfo);
-    }
-
-    private SyncCredentials(String identityProvider, String token, Map<String, Object> userInfo) {
-=======
     private SyncCredentials(String token, String identityProvider, Map<String, Object> userInfo) {
->>>>>>> 4b778c7a
         this.identityProvider = identityProvider;
         this.userIdentifier = token;
         this.userInfo = (userInfo == null) ? new HashMap<String, Object>() : userInfo;
@@ -224,7 +220,7 @@
     public static final class IdentityProvider {
 
         /**
-         * The provided identify is an already registered user (represented by the access token). Logging in with this
+         * The provided identity is an already registered user (represented by the access token). Logging in with this
          * type of identity will happen purely on the device without contacting the Realm Object Server. Acquiring
          * access to individual Realms will still require talking to the Object Server.
          */
