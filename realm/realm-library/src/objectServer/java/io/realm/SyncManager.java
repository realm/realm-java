/*
 * Copyright 2016 Realm Inc.
 *
 * Licensed under the Apache License, Version 2.0 (the "License");
 * you may not use this file except in compliance with the License.
 * You may obtain a copy of the License at
 *
 * http://www.apache.org/licenses/LICENSE-2.0
 *
 * Unless required by applicable law or agreed to in writing, software
 * distributed under the License is distributed on an "AS IS" BASIS,
 * WITHOUT WARRANTIES OR CONDITIONS OF ANY KIND, either express or implied.
 * See the License for the specific language governing permissions and
 * limitations under the License.
 */

package io.realm;

import java.util.concurrent.ArrayBlockingQueue;
import java.util.concurrent.CopyOnWriteArrayList;
import java.util.concurrent.ThreadPoolExecutor;
import java.util.concurrent.TimeUnit;

import edu.umd.cs.findbugs.annotations.SuppressFBWarnings;
import io.realm.annotations.Beta;
import io.realm.internal.Keep;
import io.realm.internal.network.AuthenticationServer;
import io.realm.internal.network.OkHttpAuthenticationServer;
import io.realm.internal.objectserver.SessionStore;
import io.realm.internal.objectserver.ObjectServerSession;
import io.realm.log.RealmLog;

/**
 * @Beta
 * The SyncManager is the central controller for interacting with the Realm Object Server.
 * It handles the creation of {@link SyncSession}s and it is possible to configure session defaults and the underlying
 * network client using this class.
 * <p>
 * Through the SyncManager, it is possible to add authentication listeners. An authentication listener will
 * response to events like user logging in or out.
 * <p>
 * Default error handling for any {@link SyncConfiguration} can be added using the SyncManager.
 *
 */
@Keep
@Beta
@SuppressFBWarnings("MS_CANNOT_BE_FINAL")
public class SyncManager {

    /**
     * Debugging related options.
     */
    @SuppressFBWarnings("MS_SHOULD_BE_FINAL")
    public static class Debug {
        /**
<<<<<<< HEAD
         * Set this to true to bypass the device online checking.
=======
         * Set this to true to bypass checking if the device is offline before making HTTP requests.
>>>>>>> 0ca95367
         */
        public static boolean skipOnlineChecking = false;

    }

    /**
     * APP ID sent to the Realm Object Server. Is automatically initialized to the package name for the app.
     */
    public static String APP_ID = null;

    // Thread pool used when doing network requests against the Realm Authentication Server.
    // FIXME Set proper parameters
    public static final ThreadPoolExecutor NETWORK_POOL_EXECUTOR = new ThreadPoolExecutor(
            10, 10, 0, TimeUnit.MILLISECONDS, new ArrayBlockingQueue<Runnable>(100));

    private static final SyncSession.ErrorHandler SESSION_NO_OP_ERROR_HANDLER = new SyncSession.ErrorHandler() {
        @Override
        public void onError(SyncSession session, ObjectServerError error) {
            String errorMsg = String.format("Session Error[%s]: %s",
                    session.getConfiguration().getServerUrl(),
                    error.toString());
            switch (error.getErrorCode().getCategory()) {
                case FATAL:
                    RealmLog.error(errorMsg);
                    break;
                case RECOVERABLE:
                    RealmLog.info(errorMsg);
                    break;
                default:
                    throw new IllegalArgumentException("Unsupported error category: " + error.getErrorCode().getCategory());
            }
        }
    };

    private static CopyOnWriteArrayList<AuthenticationListener> authListeners = new CopyOnWriteArrayList<AuthenticationListener>();

    // The Sync Client is lightweight, but consider creating/removing it when there is no sessions.
    // Right now it just lives and dies together with the process.
    private static volatile AuthenticationServer authServer = new OkHttpAuthenticationServer();
    private static volatile UserStore userStore;

    static volatile SyncSession.ErrorHandler defaultSessionErrorHandler = SESSION_NO_OP_ERROR_HANDLER;
    @SuppressWarnings("FieldCanBeLocal")
    private static Thread clientThread;

    // Initialize the SyncManager
    static void init(String appId, UserStore userStore) {

        SyncManager.APP_ID = appId;
        SyncManager.userStore = userStore;

        // Initialize underlying Sync Network Client
        nativeInitializeSyncClient();

        // Create the client thread in java to avoid problems when exceptions are being thrown. We need to attach
        // any thread to the JVM anyway in order to send back log events.
        SyncManager.clientThread = new Thread(new Runnable() {
            @Override
            public void run() {
                nativeRunClient();
            }
        }, "RealmSyncClient");
        SyncManager.clientThread.start();
    }

    /**
     * Set the {@link UserStore} used by the Realm Object Server to save user information.
     * If no Userstore is specified {@link SyncUser#currentUser()} will always return {@code null}.
     *
     * @param userStore {@link UserStore} to use.
     * @throws IllegalArgumentException if {@code userStore} is {@code null}.
     */
    public static void setUserStore(UserStore userStore) {
        if (userStore == null) {
            throw new IllegalArgumentException("Non-null 'userStore' required.");
        }
        SyncManager.userStore = userStore;
    }

    /**
     * Sets a global authentication listener that will be notified about User events like
     * login and logout.
     *
     * @param listener listener to register.
     * @throws IllegalArgumentException if {@code listener} is {@code null}.
     */
    public static void addAuthenticationListener(AuthenticationListener listener) {
        if (listener == null) {
            throw new IllegalArgumentException("Non-null 'listener' required.");
        }
        authListeners.add(listener);
    }

    /**
     * Removes the provided global authentication listener.
     *
     * @param listener listener to remove.
     */
    public static void removeAuthenticationListener(AuthenticationListener listener) {
        if (listener == null) {
            return;
        }
        authListeners.remove(listener);
    }

    /**
     * Sets the default error handler used by all {@link SyncConfiguration} objects when they are created.
     *
     * @param errorHandler the default error handler used when interacting with a Realm managed by a Realm Object Server.
     */
    public static void setDefaultSessionErrorHandler(SyncSession.ErrorHandler errorHandler) {
        if (errorHandler == null) {
            defaultSessionErrorHandler = SESSION_NO_OP_ERROR_HANDLER;
        } else {
            defaultSessionErrorHandler = errorHandler;
        }
    }

    /**
     * Gets any cached {@link SyncSession} for the given {@link SyncConfiguration} or create a new one if
     * no one exists.
     *
     * @param syncConfiguration configuration object for the synchronized Realm.
     * @return the {@link SyncSession} for the specified Realm.
     * @throws IllegalArgumentException if syncConfiguration is {@code null}.
     */
    public static synchronized SyncSession getSession(SyncConfiguration syncConfiguration) {
        if (syncConfiguration == null) {
            throw new IllegalArgumentException("A non-empty 'syncConfiguration' is required.");
        }

        if (SessionStore.hasSession(syncConfiguration)) {
            return SessionStore.getPublicSession(syncConfiguration);
        } else {
            ObjectServerSession internalSession = new ObjectServerSession(
                    syncConfiguration,
                    authServer,
                    syncConfiguration.getUser().getSyncUser(),
                    syncConfiguration.getSyncPolicy(),
                    syncConfiguration.getErrorHandler()
            );
            SyncSession publicSession = new SyncSession(internalSession);
            SessionStore.addSession(publicSession, internalSession);
            syncConfiguration.getUser().getSyncUser().addSession(publicSession);
            syncConfiguration.getSyncPolicy().onSessionCreated(internalSession);
            return publicSession;
        }
    }

    public static AuthenticationServer getAuthServer() {
        return authServer;
    }

    /**
     * Sets the auth server implementation used when validating credentials.
     */
    static void setAuthServerImpl(AuthenticationServer authServerImpl) {
        authServer = authServerImpl;
    }

    // Return the currently configured User store.
    static UserStore getUserStore() {
        return userStore;
    }

    // Notify listeners that a user logged in
    static void notifyUserLoggedIn(SyncUser user) {
        for (AuthenticationListener authListener : authListeners) {
            authListener.loggedIn(user);
        }
    }

    // Notify listeners that a user logged out successfully
    static void notifyUserLoggedOut(SyncUser user) {
        for (AuthenticationListener authListener : authListeners) {
            authListener.loggedOut(user);
        }
    }

    private static native void nativeInitializeSyncClient();
    private static native void nativeRunClient();

}<|MERGE_RESOLUTION|>--- conflicted
+++ resolved
@@ -53,11 +53,7 @@
     @SuppressFBWarnings("MS_SHOULD_BE_FINAL")
     public static class Debug {
         /**
-<<<<<<< HEAD
-         * Set this to true to bypass the device online checking.
-=======
          * Set this to true to bypass checking if the device is offline before making HTTP requests.
->>>>>>> 0ca95367
          */
         public static boolean skipOnlineChecking = false;
 
