--- conflicted
+++ resolved
@@ -226,21 +226,6 @@
         return modelClass.equals(testee);
     }
 
-<<<<<<< HEAD
-=======
-    /**
-     * Sometimes you need ColumnIndicies that can be passed between threads.
-     * Setting the mutable flag false creates an instance that is effectively final.
-     *
-     * @return a new, thread-safe copy of this Schema's ColumnIndices.
-     * @see ColumnIndices for the effectively final contract.
-     */
-    final ColumnIndices getImmutableColumnIndices() {
-        checkIndices();
-        return new ColumnIndices(columnIndices, false);
-    }
-
->>>>>>> b939b3d3
     final boolean haveColumnInfo() {
         return columnIndices != null;
     }
