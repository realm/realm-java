--- conflicted
+++ resolved
@@ -33,10 +33,7 @@
 import java.util.Locale;
 import java.util.Map;
 import java.util.Set;
-<<<<<<< HEAD
-=======
 import java.util.UUID;
->>>>>>> cf0ddd48
 
 import javax.annotation.Nonnull;
 import javax.annotation.Nullable;
@@ -57,13 +54,8 @@
      * @param <E>        type of the {@link RealmList}.
      * @throws JSONException if it fails to parse JSON.
      */
-<<<<<<< HEAD
-    static <E> void setRealmListWithJsonObject(
-            RealmList<E> realmList, JSONObject jsonObject, String fieldName) throws JSONException {
-=======
     static <E> void setRealmListWithJsonObject(Realm realm,
             RealmList<E> realmList, JSONObject jsonObject, String fieldName, boolean update) throws JSONException {
->>>>>>> cf0ddd48
         if (!jsonObject.has(fieldName)) {
             return;
         }
@@ -334,8 +326,6 @@
                     realmList.add(null);
                 } else {
                     realmList.add((byte) jsonReader.nextLong());
-<<<<<<< HEAD
-=======
                 }
             }
         } else if (elementClass == ObjectId.class) {
@@ -381,7 +371,6 @@
                     }
                 } else if (jsonReader.peek() == JsonToken.BOOLEAN) {
                     realmList.add(Mixed.valueOf(jsonReader.nextBoolean()));
->>>>>>> cf0ddd48
                 }
             }
         } else {
@@ -501,8 +490,6 @@
         return mixed;
     }
 
-<<<<<<< HEAD
-=======
     @SuppressWarnings("unchecked")
     static Mixed createDetachedCopy(Mixed mixed, @Nonnull Realm realm, int currentDepth, int maxDepth, Map<RealmModel, RealmObjectProxy.CacheData<RealmModel>> cache) {
         if (currentDepth > maxDepth || mixed == null) {
@@ -542,5 +529,4 @@
 
         return mixed;
     }
->>>>>>> cf0ddd48
 }