/*
 * Copyright 2017 Realm Inc.
 *
 * Licensed under the Apache License, Version 2.0 (the "License");
 * you may not use this file except in compliance with the License.
 * You may obtain a copy of the License at
 *
 * http://www.apache.org/licenses/LICENSE-2.0
 *
 * Unless required by applicable law or agreed to in writing, software
 * distributed under the License is distributed on an "AS IS" BASIS,
 * WITHOUT WARRANTIES OR CONDITIONS OF ANY KIND, either express or implied.
 * See the License for the specific language governing permissions and
 * limitations under the License.
 */
package io.realm;

import android.annotation.TargetApi;
import android.os.Build;
import android.util.JsonReader;
import android.util.JsonToken;

import org.bson.types.Decimal128;
import org.bson.types.ObjectId;
import org.json.JSONArray;
import org.json.JSONException;
import org.json.JSONObject;

import java.io.IOException;
import java.util.Date;
import java.util.HashMap;
import java.util.HashSet;
import java.util.Locale;
import java.util.Map;
import java.util.Set;
import java.util.UUID;

import javax.annotation.Nonnull;
import javax.annotation.Nullable;

import io.realm.internal.OsList;
import io.realm.internal.RealmObjectProxy;
import io.realm.internal.android.JsonUtils;


class ProxyUtils {

    /**
     * Called by proxy to set the managed {@link RealmList} according to the given {@link JSONObject}.
     *
     * @param realmList  the managed {@link RealmList}.
     * @param jsonObject the {@link JSONObject} which may contain the data of the list to be set.
     * @param fieldName  the field name of the {@link RealmList}.
     * @param <E>        type of the {@link RealmList}.
     * @throws JSONException if it fails to parse JSON.
     */
    static <E> void setRealmListWithJsonObject(Realm realm,
            RealmList<E> realmList, JSONObject jsonObject, String fieldName, boolean update) throws JSONException {
        if (!jsonObject.has(fieldName)) {
            return;
        }

        OsList osList = realmList.getOsList();
        if (jsonObject.isNull(fieldName)) {
            osList.removeAll();
            return;
        }

        JSONArray jsonArray = jsonObject.getJSONArray(fieldName);
        osList.removeAll();
        int arraySize = jsonArray.length();

        if (realmList.clazz == Boolean.class) {
            for (int i = 0; i < arraySize; i++) {
                if (jsonArray.isNull(i)) {
                    osList.addNull();
                } else {
                    osList.addBoolean(jsonArray.getBoolean(i));
                }
            }
        } else if (realmList.clazz == Float.class) {
            for (int i = 0; i < arraySize; i++) {
                if (jsonArray.isNull(i)) {
                    osList.addNull();
                } else {
                    osList.addFloat((float) jsonArray.getDouble(i));
                }
            }
        } else if (realmList.clazz == Double.class) {
            for (int i = 0; i < arraySize; i++) {
                if (jsonArray.isNull(i)) {
                    osList.addNull();
                } else {
                    osList.addDouble(jsonArray.getDouble(i));
                }
            }
        } else if (realmList.clazz == String.class) {
            for (int i = 0; i < arraySize; i++) {
                if (jsonArray.isNull(i)) {
                    osList.addNull();
                } else {
                    osList.addString(jsonArray.getString(i));
                }
            }
        } else if (realmList.clazz == byte[].class) {
            for (int i = 0; i < arraySize; i++) {
                if (jsonArray.isNull(i)) {
                    osList.addNull();
                } else {
                    osList.addBinary(JsonUtils.stringToBytes(jsonArray.getString(i)));
                }
            }
        } else if (realmList.clazz == Date.class) {
            for (int i = 0; i < arraySize; i++) {
                if (jsonArray.isNull(i)) {
                    osList.addNull();
                    continue;
                }

                Object timestamp = jsonArray.get(i);
                if (timestamp instanceof String) {
                    osList.addDate(JsonUtils.stringToDate((String) timestamp));
                } else {
                    osList.addDate(new Date(jsonArray.getLong(i)));
                }
            }
        } else if (realmList.clazz == ObjectId.class) {
            for (int i = 0; i < arraySize; i++) {
                if (jsonArray.isNull(i)) {
                    osList.addNull();
                    continue;
                }

                Object id = jsonArray.get(i);
                if (id instanceof String) {
                    osList.addObjectId(new ObjectId((String) id));
                } else {
                    osList.addObjectId((ObjectId) id);
                }
            }
        } else if (realmList.clazz == Decimal128.class) {
            for (int i = 0; i < arraySize; i++) {
                if (jsonArray.isNull(i)) {
                    osList.addNull();
                    continue;
                }

                Object decimal = jsonArray.get(i);

                if (decimal instanceof org.bson.types.Decimal128) {
                    osList.addDecimal128((org.bson.types.Decimal128) decimal);
                } else if (decimal instanceof String) {
                    osList.addDecimal128(org.bson.types.Decimal128.parse((String) decimal));
                } else if (decimal instanceof Integer) {
                    osList.addDecimal128(new org.bson.types.Decimal128((Integer) (decimal)));
                } else if (decimal instanceof Long) {
                    osList.addDecimal128(new org.bson.types.Decimal128((Long) (decimal)));
                } else if (decimal instanceof Double) {
                    osList.addDecimal128(new org.bson.types.Decimal128(new java.math.BigDecimal((Double) (decimal))));
                } else {
                    osList.addDecimal128((Decimal128) decimal);
                }
            }
<<<<<<< HEAD
        } else if (realmList.clazz == UUID.class) {
            for (int i = 0; i < arraySize; i++) {
                if (jsonArray.isNull(i)) {
                    osList.addNull();
                    continue;
                }

                Object uuid = jsonArray.get(i);
                if (uuid instanceof java.util.UUID) {
                    osList.addUUID((java.util.UUID) uuid);
                } else {
                    osList.addUUID(java.util.UUID.fromString((String)uuid));
                }
            }
        } else if (realmList.clazz == Mixed.class) {
            for (int i = 0; i < arraySize; i++) {
                if (jsonArray.isNull(i)) {
                    osList.addNull();
                    continue;
                }

                Object value = jsonArray.get(i);
                Mixed mixed;
                if (value instanceof String) {
                    mixed = Mixed.valueOf((String) value);
                } else if (value instanceof Integer) {
                    mixed = Mixed.valueOf((Integer) value);
                } else if (value instanceof Long) {
                    mixed = Mixed.valueOf((Long) value);
                } else if (value instanceof Double) {
                    mixed = Mixed.valueOf((Double) value);
                } else if (value instanceof Boolean) {
                    mixed = Mixed.valueOf((Boolean) value);
                } else if (value instanceof Mixed) {
                    mixed = (io.realm.Mixed) value;
                    mixed = ProxyUtils.copyOrUpdate(mixed, realm, update, new HashMap<>(), new HashSet<>());
                } else {
                    throw new IllegalArgumentException(String.format("Unsupported JSON type: %s", value.getClass().getSimpleName()));
                }
                osList.addMixed(mixed.getNativePtr());
            }
=======
>>>>>>> ef73430b
        } else if (realmList.clazz == Long.class || realmList.clazz == Integer.class ||
                realmList.clazz == Short.class || realmList.clazz == Byte.class) {
            for (int i = 0; i < arraySize; i++) {
                if (jsonArray.isNull(i)) {
                    osList.addNull();
                } else {
                    osList.addLong(jsonArray.getLong(i));
                }
            }
        } else {
            throwWrongElementType(realmList.clazz);
        }
    }

    /**
     * Called by proxy to create an unmanaged {@link RealmList} according to the given {@link JsonReader}.
     *
     * @param elementClass the type of the {@link RealmList}.
     * @param jsonReader   the JSON stream to be parsed which may contain the data of the list to be set.
     * @param <E>          type of the {@link RealmList}.
     * @throws IOException if it fails to parse JSON stream.
     */
    @TargetApi(Build.VERSION_CODES.HONEYCOMB)
    static <E> RealmList<E> createRealmListWithJsonStream(Class<E> elementClass, JsonReader jsonReader) throws IOException {

        if (jsonReader.peek() == null) {
            jsonReader.skipValue();
            return null;
        }

        jsonReader.beginArray();
        RealmList realmList = new RealmList<E>();

        if (elementClass == Boolean.class) {
            while (jsonReader.hasNext()) {
                if (jsonReader.peek() == JsonToken.NULL) {
                    jsonReader.skipValue();
                    realmList.add(null);
                } else {
                    realmList.add(jsonReader.nextBoolean());
                }
            }
        } else if (elementClass == Float.class) {
            while (jsonReader.hasNext()) {
                if (jsonReader.peek() == JsonToken.NULL) {
                    jsonReader.skipValue();
                    realmList.add(null);
                } else {
                    realmList.add((float) jsonReader.nextDouble());
                }
            }
        } else if (elementClass == Double.class) {
            while (jsonReader.hasNext()) {
                if (jsonReader.peek() == JsonToken.NULL) {
                    jsonReader.skipValue();
                    realmList.add(null);
                } else {
                    realmList.add(jsonReader.nextDouble());
                }
            }
        } else if (elementClass == String.class) {
            while (jsonReader.hasNext()) {
                if (jsonReader.peek() == JsonToken.NULL) {
                    jsonReader.skipValue();
                    realmList.add(null);
                } else {
                    realmList.add(jsonReader.nextString());
                }
            }
        } else if (elementClass == byte[].class) {
            while (jsonReader.hasNext()) {
                if (jsonReader.peek() == JsonToken.NULL) {
                    jsonReader.skipValue();
                    realmList.add(null);
                } else {
                    realmList.add(JsonUtils.stringToBytes(jsonReader.nextString()));
                }
            }
        } else if (elementClass == Date.class) {
            while (jsonReader.hasNext()) {
                JsonToken token = jsonReader.peek();
                if (token == JsonToken.NULL) {
                    jsonReader.skipValue();
                    realmList.add(null);
                } else if (token == JsonToken.NUMBER) {
                    realmList.add(new Date(jsonReader.nextLong()));
                } else {
                    realmList.add(JsonUtils.stringToDate(jsonReader.nextString()));
                }
            }
        } else if (elementClass == Long.class) {
            while (jsonReader.hasNext()) {
                if (jsonReader.peek() == JsonToken.NULL) {
                    jsonReader.skipValue();
                    realmList.add(null);
                } else {
                    realmList.add(jsonReader.nextLong());
                }
            }
        } else if (elementClass == Integer.class) {
            while (jsonReader.hasNext()) {
                if (jsonReader.peek() == JsonToken.NULL) {
                    jsonReader.skipValue();
                    realmList.add(null);
                } else {
                    realmList.add((int) jsonReader.nextLong());
                }
            }
        } else if (elementClass == Short.class) {
            while (jsonReader.hasNext()) {
                if (jsonReader.peek() == JsonToken.NULL) {
                    jsonReader.skipValue();
                    realmList.add(null);
                } else {
                    realmList.add((short) jsonReader.nextLong());
                }
            }
        } else if (elementClass == Byte.class) {
            while (jsonReader.hasNext()) {
                if (jsonReader.peek() == JsonToken.NULL) {
                    jsonReader.skipValue();
                    realmList.add(null);
                } else {
                    realmList.add((byte) jsonReader.nextLong());
                }
            }
        } else if (elementClass == ObjectId.class) {
            while (jsonReader.hasNext()) {
                if (jsonReader.peek() == JsonToken.NULL) {
                    jsonReader.skipValue();
                    realmList.add(null);
                } else {
                    realmList.add(new ObjectId(jsonReader.nextString()));
                }
            }
        } else if (elementClass == Decimal128.class) {
            while (jsonReader.hasNext()) {
                if (jsonReader.peek() == JsonToken.NULL) {
                    jsonReader.skipValue();
                    realmList.add(null);
                } else {
                    realmList.add(org.bson.types.Decimal128.parse(jsonReader.nextString()));
                }
            }
        } else if (elementClass == UUID.class) {
            while (jsonReader.hasNext()) {
                if (jsonReader.peek() == JsonToken.NULL) {
                    jsonReader.skipValue();
                    realmList.add(null);
                } else {
                    realmList.add(java.util.UUID.fromString(jsonReader.nextString()));
                }
            }
        } else if (elementClass == Mixed.class) {
            while (jsonReader.hasNext()) {
                if (jsonReader.peek() == JsonToken.NULL) {
                    jsonReader.skipValue();
                    realmList.add(Mixed.nullValue());
                } else if (jsonReader.peek() == JsonToken.STRING) {
                    realmList.add(Mixed.valueOf(jsonReader.nextString()));
                } else if (jsonReader.peek() == JsonToken.NUMBER) {
                    String value = jsonReader.nextString();
                    if (value.contains(".")) {
                        realmList.add(Mixed.valueOf(Double.parseDouble(value)));
                    } else {
                        realmList.add(Mixed.valueOf(Long.parseLong(value)));
                    }
                } else if (jsonReader.peek() == JsonToken.BOOLEAN) {
                    realmList.add(Mixed.valueOf(jsonReader.nextBoolean()));
                }
            }
        } else if (elementClass == ObjectId.class) {
            while (jsonReader.hasNext()) {
                if (jsonReader.peek() == JsonToken.NULL) {
                    jsonReader.skipValue();
                    realmList.add(null);
                } else {
                    realmList.add(new ObjectId(jsonReader.nextString()));
                }
            }
        } else if (elementClass == Decimal128.class) {
            while (jsonReader.hasNext()) {
                if (jsonReader.peek() == JsonToken.NULL) {
                    jsonReader.skipValue();
                    realmList.add(null);
                } else {
                    realmList.add(org.bson.types.Decimal128.parse(jsonReader.nextString()));
                }
            }
        } else {
            throwWrongElementType(elementClass);
        }

        jsonReader.endArray();

        return realmList;
    }

    private static void throwWrongElementType(@Nullable Class clazz) {
        throw new IllegalArgumentException(String.format(Locale.ENGLISH, "Element type '%s' is not handled.",
                clazz));
    }
<<<<<<< HEAD

    @Nullable
    static <T extends RealmModel> Mixed copyToRealmIfNeeded(ProxyState<T> proxyState, @Nullable Mixed value) {
        final Realm realm = (Realm) proxyState.getRealm$realm();

        if ((value != null) && (value.getType() == MixedType.OBJECT)) {
            RealmModel mixedRealmModel = value.asRealmModel(RealmModel.class);

            if (realm.getSchema().getSchemaForClass(mixedRealmModel.getClass()).isEmbedded()) {
                throw new IllegalArgumentException("Embedded objects are not supported by Mixed.");
            }

            if (!RealmObject.isManaged(mixedRealmModel)) {
                if (realm.hasPrimaryKey(mixedRealmModel.getClass())) {
                    value = Mixed.valueOf(realm.copyToRealmOrUpdate(mixedRealmModel));
                } else {
                    value = Mixed.valueOf(realm.copyToRealm(mixedRealmModel));
                }
            } else {
                proxyState.checkValidObject(mixedRealmModel);
            }
        }

        return value;
    }

    @SuppressWarnings("unchecked")
    static Mixed copyOrUpdate(Mixed mixed, @Nonnull Realm realm, boolean update, @Nonnull Map<RealmModel, RealmObjectProxy> cache, @Nonnull Set<ImportFlag> flags) {
        if (mixed == null) {
            return Mixed.nullValue();
        }

        if (mixed.getType() == MixedType.OBJECT) {
            Class<? extends RealmModel> mixedValueClass = (Class<? extends RealmModel>) mixed.getValueClass();
            RealmModel mixedRealmObject = mixed.asRealmModel(mixedValueClass);

            RealmObjectProxy cacheRealmObject = cache.get(mixedRealmObject);
            if (cacheRealmObject != null) {
                mixed = Mixed.valueOf(cacheRealmObject);
            } else {
                RealmModel managedMixedRealmObject = realm
                        .getConfiguration()
                        .getSchemaMediator()
                        .copyOrUpdate(realm, mixedRealmObject, update, cache, flags);

                mixed = Mixed.valueOf(managedMixedRealmObject);
            }
        }

        return mixed;
    }

    @SuppressWarnings("unchecked")
    static Mixed insert(Mixed mixed, @Nonnull Realm realm, @Nonnull Map<RealmModel, Long> cache) {
        if (mixed == null) {
            return Mixed.nullValue();
        }

        if (mixed.getType() == MixedType.OBJECT) {
            Class<? extends RealmModel> mixedValueClass = (Class<? extends RealmModel>) mixed.getValueClass();
            RealmModel mixedRealmObject = mixed.asRealmModel(mixedValueClass);

            Long cacheRealmObject = cache.get(mixedRealmObject);
            if (cacheRealmObject != null) {
                mixed = Mixed.valueOf(cacheRealmObject);
            } else {
                long index = realm.getConfiguration()
                        .getSchemaMediator()
                        .insert(realm, mixedRealmObject, cache);

                RealmModel realmModel = realm.get(mixedValueClass, null, index);

                mixed = Mixed.valueOf(realmModel);
            }
        }

        return mixed;
    }

    @SuppressWarnings("unchecked")
    static Mixed insertOrUpdate(Mixed mixed, @Nonnull Realm realm, @Nonnull Map<RealmModel, Long> cache) {
        if (mixed == null) {
            return Mixed.nullValue();
        }

        if (mixed.getType() == MixedType.OBJECT) {
            Class<? extends RealmModel> mixedValueClass = (Class<? extends RealmModel>) mixed.getValueClass();
            RealmModel mixedRealmObject = mixed.asRealmModel(mixedValueClass);

            Long cacheRealmObject = cache.get(mixedRealmObject);
            if (cacheRealmObject != null) {
                mixed = Mixed.valueOf(cacheRealmObject);
            } else {
                long index = realm.getConfiguration()
                        .getSchemaMediator()
                        .insertOrUpdate(realm, mixedRealmObject, cache);

                mixed = Mixed.valueOf(realm.get(mixedValueClass, null, index));
            }
        }

        return mixed;
    }

    @SuppressWarnings("unchecked")
    static Mixed createDetachedCopy(Mixed mixed, @Nonnull Realm realm, int currentDepth, int maxDepth, Map<RealmModel, RealmObjectProxy.CacheData<RealmModel>> cache) {
        if (currentDepth > maxDepth || mixed == null) {
            return Mixed.nullValue();
        }

        if (mixed.getType() == MixedType.OBJECT) {
            Class<? extends RealmModel> mixedValueClass = (Class<? extends RealmModel>) mixed.getValueClass();
            RealmModel mixedRealmObject = mixed.asRealmModel(mixedValueClass);

            RealmModel detachedCopy = realm.getConfiguration()
                    .getSchemaMediator()
                    .createDetachedCopy(mixedRealmObject, maxDepth - 1, cache);

            mixed = Mixed.valueOf(detachedCopy);
        }

        return mixed;
    }

    @SuppressWarnings("unchecked")
    static Mixed createOrUpdateUsingJsonObject(Mixed mixed, @Nonnull Realm realm, int currentDepth, int maxDepth, Map<RealmModel, RealmObjectProxy.CacheData<RealmModel>> cache) {
        if (currentDepth > maxDepth || mixed == null) {
            return Mixed.nullValue();
        }

        if (mixed.getType() == MixedType.OBJECT) {
            Class<? extends RealmModel> mixedValueClass = (Class<? extends RealmModel>) mixed.getValueClass();
            RealmModel mixedRealmObject = mixed.asRealmModel(mixedValueClass);

            RealmModel detachedCopy = realm.getConfiguration()
                    .getSchemaMediator()
                    .createDetachedCopy(mixedRealmObject, maxDepth - 1, cache);

            mixed = Mixed.valueOf(detachedCopy);
        }

        return mixed;
    }
=======
>>>>>>> ef73430b
}<|MERGE_RESOLUTION|>--- conflicted
+++ resolved
@@ -161,7 +161,6 @@
                     osList.addDecimal128((Decimal128) decimal);
                 }
             }
-<<<<<<< HEAD
         } else if (realmList.clazz == UUID.class) {
             for (int i = 0; i < arraySize; i++) {
                 if (jsonArray.isNull(i)) {
@@ -203,8 +202,6 @@
                 }
                 osList.addMixed(mixed.getNativePtr());
             }
-=======
->>>>>>> ef73430b
         } else if (realmList.clazz == Long.class || realmList.clazz == Integer.class ||
                 realmList.clazz == Short.class || realmList.clazz == Byte.class) {
             for (int i = 0; i < arraySize; i++) {
@@ -407,7 +404,6 @@
         throw new IllegalArgumentException(String.format(Locale.ENGLISH, "Element type '%s' is not handled.",
                 clazz));
     }
-<<<<<<< HEAD
 
     @Nullable
     static <T extends RealmModel> Mixed copyToRealmIfNeeded(ProxyState<T> proxyState, @Nullable Mixed value) {
@@ -551,6 +547,4 @@
 
         return mixed;
     }
-=======
->>>>>>> ef73430b
 }