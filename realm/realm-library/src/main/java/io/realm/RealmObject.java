/*
 * Copyright 2014 Realm Inc.
 *
 * Licensed under the Apache License, Version 2.0 (the "License");
 * you may not use this file except in compliance with the License.
 * You may obtain a copy of the License at
 *
 * http://www.apache.org/licenses/LICENSE-2.0
 *
 * Unless required by applicable law or agreed to in writing, software
 * distributed under the License is distributed on an "AS IS" BASIS,
 * WITHOUT WARRANTIES OR CONDITIONS OF ANY KIND, either express or implied.
 * See the License for the specific language governing permissions and
 * limitations under the License.
 */

package io.realm;

import android.app.IntentService;

import io.reactivex.Flowable;
<<<<<<< HEAD
import io.reactivex.Observable;
=======
>>>>>>> f2f6e62d
import io.realm.annotations.RealmClass;
import io.realm.internal.InvalidRow;
import io.realm.internal.ManagableObject;
import io.realm.internal.RealmObjectProxy;
import io.realm.internal.Row;
<<<<<<< HEAD
import io.realm.rx.ObjectChange;
=======
>>>>>>> f2f6e62d

/**
 * In Realm you define your RealmObject classes by sub-classing RealmObject and adding fields to be persisted. You then
 * create your objects within a Realm, and use your custom subclasses instead of using the RealmObject class directly.
 * <p>
 * An annotation processor will create a proxy class for your RealmObject subclass.
 * <p>
 * The following field data types are supported:
 * <ul>
 * <li>boolean/Boolean</li>
 * <li>short/Short</li>
 * <li>int/Integer</li>
 * <li>long/Long</li>
 * <li>float/Float</li>
 * <li>double/Double</li>
 * <li>byte[]</li>
 * <li>String</li>
 * <li>Date</li>
 * <li>Any RealmObject subclass</li>
 * <li>RealmList</li>
 * </ul>
 * <p>
 * The types <code>short</code>, <code>int</code>, and <code>long</code> are mapped to <code>long</code> when storing
 * within a Realm.
 * <p>
 * The only restriction a RealmObject has is that fields are not allowed to be final or volatile.
 * Any method as well as public fields are allowed. When providing custom constructors, a public constructor with
 * no arguments must be declared.
 * <p>
 * Fields annotated with {@link io.realm.annotations.Ignore} don't have these restrictions and don't require either a
 * getter or setter.
 * <p>
 * Realm will create indexes for fields annotated with {@link io.realm.annotations.Index}. This will speedup queries but
 * will have a negative impact on inserts and updates.
 * <p>
 * A RealmObject cannot be passed between different threads.
 *
 * @see Realm#createObject(Class)
 * @see Realm#copyToRealm(RealmModel)
 */

@RealmClass
public abstract class RealmObject implements RealmModel, ManagableObject {
    static final String MSG_NULL_OBJECT = "'model' is null.";
    static final String MSG_DELETED_OBJECT = "the object is already deleted.";
    static final String MSG_DYNAMIC_OBJECT = "the object is an instance of DynamicRealmObject. Use DynamicRealmObject.getDynamicRealm() instead.";

    /**
     * Deletes the object from the Realm it is currently associated to.
     * <p>
     * After this method is called the object will be invalid and any operation (read or write) performed on it will
     * fail with an IllegalStateException.
     *
     * @throws IllegalStateException if the corresponding Realm is closed or in an incorrect thread.
     * @see #isValid()
     */
    public final void deleteFromRealm() {
        deleteFromRealm(this);
    }

    /**
     * Deletes the object from the Realm it is currently associated with.
     * <p>
     * After this method is called the object will be invalid and any operation (read or write) performed on it will
     * fail with an IllegalStateException.
     *
     * @throws IllegalStateException if the corresponding Realm is closed or in an incorrect thread.
     * @see #isValid()
     */
    public static <E extends RealmModel> void deleteFromRealm(E object) {
        if (!(object instanceof RealmObjectProxy)) {
            // TODO What type of exception IllegalArgument/IllegalState?
            throw new IllegalArgumentException("Object not managed by Realm, so it cannot be removed.");
        }

        RealmObjectProxy proxy = (RealmObjectProxy) object;
        if (proxy.realmGet$proxyState().getRow$realm() == null) {
            throw new IllegalStateException("Object malformed: missing object in Realm. Make sure to instantiate RealmObjects with Realm.createObject()");
        }
        if (proxy.realmGet$proxyState().getRealm$realm() == null) {
            throw new IllegalStateException("Object malformed: missing Realm. Make sure to instantiate RealmObjects with Realm.createObject()");
        }

        proxy.realmGet$proxyState().getRealm$realm().checkIfValid();
        Row row = proxy.realmGet$proxyState().getRow$realm();
        row.getTable().moveLastOver(row.getIndex());
        proxy.realmGet$proxyState().setRow$realm(InvalidRow.INSTANCE);
    }


    /**
     * Checks if the RealmObject is still valid to use i.e., the RealmObject hasn't been deleted nor has the
     * {@link io.realm.Realm} been closed. It will always return {@code true} for unmanaged objects.
     * <p>
     * Note that this can be used to check the validity of certain conditions such as being {@code null}
     * when observed.
     * <pre>
     * {@code
     * realm.where(BannerRealm.class).equalTo("type", type).findFirstAsync().asFlowable()
     *      .filter(result.isLoaded() && result.isValid())
     *      .first()
     * }
     * </pre>
     *
     * @return {@code true} if the object is still accessible or an unmanaged object, {@code false} otherwise.
     * @see <a href="https://github.com/realm/realm-java/tree/master/examples/rxJavaExample">Examples using Realm with RxJava</a>
     */
    @Override
    public final boolean isValid() {
        return RealmObject.isValid(this);
    }

    /**
     * Checks if the RealmObject is still valid to use i.e., the RealmObject hasn't been deleted nor has the
     * {@link io.realm.Realm} been closed. It will always return {@code true} for unmanaged objects.
     *
     * @param object RealmObject to check validity for.
     * @return {@code true} if the object is still accessible or an unmanaged object, {@code false} otherwise.
     */
    public static <E extends RealmModel> boolean isValid(E object) {
        if (object instanceof RealmObjectProxy) {
            RealmObjectProxy proxy = (RealmObjectProxy) object;
            Row row = proxy.realmGet$proxyState().getRow$realm();
            return row != null && row.isAttached();
        } else {
            return true;
        }
    }

    /**
     * Checks if the query used to find this RealmObject has completed.
     * <p>
     * Async methods like {@link RealmQuery#findFirstAsync()} return an {@link RealmObject} that represents the future
     * result of the {@link RealmQuery}. It can be considered similar to a {@link java.util.concurrent.Future} in this
     * regard.
     * <p>
     * Once {@code isLoaded()} returns {@code true}, the object represents the query result even if the query
     * didn't find any object matching the query parameters. In this case the {@link RealmObject} will
     * become a "null" object.
     * <p>
     * "Null" objects represents {@code null}.  An exception is throw if any accessor is called, so it is important to
     * also check {@link #isValid()} before calling any methods. A common pattern is:
     * <p>
     * <pre>
     * {@code
     * Person person = realm.where(Person.class).findFirstAsync();
     * person.isLoaded(); // == false
     * person.addChangeListener(new RealmChangeListener() {
     *      \@Override
     *      public void onChange(Person person) {
     *          person.isLoaded(); // Always true here
     *          if (person.isValid()) {
     *              // It is safe to access the person.
     *          }
     *      }
     * });
     * }
     * </pre>
     * <p>
     * Synchronous RealmObjects are by definition blocking hence this method will always return {@code true} for them.
     * This method will return {@code true} if called on an unmanaged object (created outside of Realm).
     *
     * @return {@code true} if the query has completed, {@code false} if the query is in
     * progress.
     * @see #isValid()
     */
    public final boolean isLoaded() {
        return RealmObject.isLoaded(this);
    }


    /**
     * Checks if the query used to find this RealmObject has completed.
     * <p>
     * Async methods like {@link RealmQuery#findFirstAsync()} return an {@link RealmObject} that represents the future result
     * of the {@link RealmQuery}. It can be considered similar to a {@link java.util.concurrent.Future} in this regard.
     * <p>
     * Once {@code isLoaded()} returns {@code true}, the object represents the query result even if the query
     * didn't find any object matching the query parameters. In this case the {@link RealmObject} will
     * become a "null" object.
     * <p>
     * "Null" objects represents {@code null}.  An exception is throw if any accessor is called, so it is important to also
     * check {@link #isValid()} before calling any methods. A common pattern is:
     * <p>
     * <pre>
     * {@code
     * Person person = realm.where(Person.class).findFirstAsync();
     * RealmObject.isLoaded(person); // == false
     * RealmObject.addChangeListener(person, new RealmChangeListener() {
     *      \@Override
     *      public void onChange(Person person) {
     *          RealmObject.isLoaded(person); // always true here
     *          if (RealmObject.isValid(person)) {
     *              // It is safe to access the person.
     *          }
     *      }
     * });
     * }
     * </pre>
     * <p>
     * Synchronous RealmObjects are by definition blocking hence this method will always return {@code true} for them.
     * This method will return {@code true} if called on an unmanaged object (created outside of Realm).
     *
     * @param object RealmObject to check.
     * @return {@code true} if the query has completed, {@code false} if the query is in
     * progress.
     * @see #isValid(RealmModel)
     */
    public static <E extends RealmModel> boolean isLoaded(E object) {
        if (object instanceof RealmObjectProxy) {
            RealmObjectProxy proxy = (RealmObjectProxy) object;
            proxy.realmGet$proxyState().getRealm$realm().checkIfValid();
            return proxy.realmGet$proxyState().isLoaded();
        }
        return true;
    }

    /**
     * Checks if this object is managed by Realm. A managed object is just a wrapper around the data in the underlying
     * Realm file. On Looper threads, a managed object will be live-updated so it always points to the latest data. It
     * is possible to register a change listener using {@link #addChangeListener(RealmChangeListener)} to be notified
     * when changes happen. Managed objects are thread confined so that they cannot be accessed from other threads than
     * the one that created them.
     * <p>
     * <p>
     * If this method returns {@code false}, the object is unmanaged. An unmanaged object is just a normal Java object,
     * so it can be parsed freely across threads, but the data in the object is not connected to the underlying Realm,
     * so it will not be live updated.
     * <p>
     * <p>
     * It is possible to create a managed object from an unmanaged object by using
     * {@link Realm#copyToRealm(RealmModel)}. An unmanaged object can be created from a managed object by using
     * {@link Realm#copyFromRealm(RealmModel)}.
     *
     * @return {@code true} if the object is managed, {@code false} if it is unmanaged.
     */
    @Override
    public boolean isManaged() {
        return RealmObject.isManaged(this);
    }

    /**
     * Checks if this object is managed by Realm. A managed object is just a wrapper around the data in the underlying
     * Realm file. On Looper threads, a managed object will be live-updated so it always points to the latest data. It
     * is possible to register a change listener using {@link #addChangeListener(RealmModel, RealmChangeListener)} to be
     * notified when changes happen. Managed objects are thread confined so that they cannot be accessed from other threads
     * than the one that created them.
     * <p>
     * <p>
     * If this method returns {@code false}, the object is unmanaged. An unmanaged object is just a normal Java object,
     * so it can be parsed freely across threads, but the data in the object is not connected to the underlying Realm,
     * so it will not be live updated.
     * <p>
     * <p>
     * It is possible to create a managed object from an unmanaged object by using
     * {@link Realm#copyToRealm(RealmModel)}. An unmanaged object can be created from a managed object by using
     * {@link Realm#copyFromRealm(RealmModel)}.
     *
     * @return {@code true} if the object is managed, {@code false} if it is unmanaged.
     */
    public static <E extends RealmModel> boolean isManaged(E object) {
        return object instanceof RealmObjectProxy;
    }

    /**
     * Returns {@link Realm} instance where this {@link RealmObject} belongs.
     * <p>
     * You <b>must not</b> call {@link Realm#close()} against returned instance.
     *
     * @return {@link Realm} instance where this object belongs to or {@code null} if this object is unmanaged.
     * @throws IllegalStateException if this object is an instance of {@link DynamicRealmObject}
     * or this object was already deleted or the corresponding {@link Realm} was already closed.
     */
    public Realm getRealm() {
        return getRealm(this);
    }

    /**
     * returns {@link Realm} instance where the {@code model} belongs.
     * <p>
     * You <b>must not</b> call {@link Realm#close()} against returned instance.
     *
     * @param model an {@link RealmModel} instance other than {@link DynamicRealmObject}.
     * @return {@link Realm} instance where the {@code model} belongs or {@code null} if the {@code model} is unmanaged.
     * @throws IllegalArgumentException if the {@code model} is {@code null}.
     * @throws IllegalStateException if the {@code model}  is an instance of {@link DynamicRealmObject}
     * or this object was already deleted or the corresponding {@link Realm} was already closed.
     */
    public static Realm getRealm(RealmModel model) {
        if (model == null) {
            throw new IllegalArgumentException(MSG_NULL_OBJECT);
        }
        if (model instanceof DynamicRealmObject) {
            throw new IllegalStateException(MSG_DYNAMIC_OBJECT);
        }
        if (!(model instanceof RealmObjectProxy)) {
            return null;
        }
        final BaseRealm realm = ((RealmObjectProxy) model).realmGet$proxyState().getRealm$realm();
        realm.checkIfValid();
        if (!RealmObject.isValid(model)) {
            throw new IllegalStateException(MSG_DELETED_OBJECT);
        }

        return (Realm) realm;
    }

    /**
     * Makes an asynchronous query blocking. This will also trigger any registered listeners.
     * <p>
     * Note: This will return {@code true} if called for an unmanaged object (created outside of Realm).
     *
     * @return {@code true} if it successfully completed the query, {@code false} otherwise.
     */
    public final boolean load() {
        return RealmObject.load(this);
    }

    /**
     * Makes an asynchronous query blocking. This will also trigger any registered listeners.
     * <p>
     * Note: This will return {@code true} if called for an unmanaged object (created outside of Realm).
     *
     * @param object RealmObject to force load.
     * @return {@code true} if it successfully completed the query, {@code false} otherwise.
     */
    public static <E extends RealmModel> boolean load(E object) {
        if (RealmObject.isLoaded(object)) {
            return true;
        } else if (object instanceof RealmObjectProxy) {
            ((RealmObjectProxy) object).realmGet$proxyState().load();
            return true;
        }
        return false;
    }

    /**
     * Adds a change listener to this RealmObject to get detailed information about changes. The listener will be
     * triggered if any value field or referenced RealmObject field is changed, or the RealmList field itself is
     * changed.
     * <p>
     * Registering a change listener will not prevent the underlying RealmObject from being garbage collected.
     * If the RealmObject is garbage collected, the change listener will stop being triggered. To avoid this, keep a
     * strong reference for as long as appropriate e.g. in a class variable.
     * <p>
     * <pre>
     * {@code
     * public class MyActivity extends Activity {
     *
     *     private Person person; // Strong reference to keep listeners alive
     *
     *     \@Override
     *     protected void onCreate(Bundle savedInstanceState) {
     *       super.onCreate(savedInstanceState);
     *       person = realm.where(Person.class).findFirst();
     *       person.addChangeListener(new RealmObjectChangeListener<Person>() {
     *           \@Override
     *           public void onChange(Person person, ObjectChangeSet changeSet) {
     *               // React to change
     *           }
     *       });
     *     }
     * }
     * }
     * </pre>
     *
     * @param listener the change listener to be notified.
     * @throws IllegalArgumentException if the change listener is {@code null} or the object is an unmanaged object.
     * @throws IllegalStateException if you try to add a listener from a non-Looper or {@link IntentService} thread.
     * @throws IllegalStateException if you try to add a listener inside a transaction.
     */
    public final <E extends RealmModel> void addChangeListener(RealmObjectChangeListener<E> listener) {
        //noinspection unchecked
        RealmObject.addChangeListener((E) this, listener);
    }

    /**
     * Adds a change listener to this RealmObject that will be triggered if any value field or referenced RealmObject
     * field is changed, or the RealmList field itself is changed.
     * <p>
     * Registering a change listener will not prevent the underlying RealmObject from being garbage collected.
     * If the RealmObject is garbage collected, the change listener will stop being triggered. To avoid this, keep a
     * strong reference for as long as appropriate e.g. in a class variable.
     * <p>
     * <pre>
     * {@code
     * public class MyActivity extends Activity {
     *
     *     private Person person; // Strong reference to keep listeners alive
     *
     *     \@Override
     *     protected void onCreate(Bundle savedInstanceState) {
     *       super.onCreate(savedInstanceState);
     *       person = realm.where(Person.class).findFirst();
     *       person.addChangeListener(new RealmChangeListener<Person>() {
     *           \@Override
     *           public void onChange(Person person) {
     *               // React to change
     *           }
     *       });
     *     }
     * }
     * }
     * </pre>
     *
     * @param listener the change listener to be notified.
     * @throws IllegalArgumentException if the change listener is {@code null} or the object is an unmanaged object.
     * @throws IllegalStateException if you try to add a listener from a non-Looper or {@link IntentService} thread.
     * @throws IllegalStateException if you try to add a listener inside a transaction.
     */
    public final <E extends RealmModel> void addChangeListener(RealmChangeListener<E> listener) {
        //noinspection unchecked
        RealmObject.addChangeListener((E) this, listener);
    }

    /**
     * Adds a change listener to a RealmObject to get detailed information about the changes. The listener will be
     * triggered if any value field or referenced RealmObject field is changed, or the RealmList field itself is
     * changed.
     * <p>
     * Registering a change listener will not prevent the underlying RealmObject from being garbage collected.
     * If the RealmObject is garbage collected, the change listener will stop being triggered. To avoid this, keep a
     * strong reference for as long as appropriate e.g. in a class variable.
     * <p>
     * <pre>
     * {@code
     * public class MyActivity extends Activity {
     *
     *     private Person person; // Strong reference to keep listeners alive
     *
     *     \@Override
     *     protected void onCreate(Bundle savedInstanceState) {
     *       super.onCreate(savedInstanceState);
     *       person = realm.where(Person.class).findFirst();
     *       person.addChangeListener(new RealmObjectChangeListener<Person>() {
     *           \@Override
     *           public void onChange(Person person, ObjectChangeSet changeSet) {
     *               // React to change
     *           }
     *       });
     *     }
     * }
     * }
     * </pre>
     *
     *
     * @param object RealmObject to add listener to.
     * @param listener the change listener to be notified.
     * @throws IllegalArgumentException if the {@code object} is {@code null} or an unmanaged object, or the change
     * listener is {@code null}.
     * @throws IllegalStateException if you try to add a listener from a non-Looper or {@link IntentService} thread.
     * @throws IllegalStateException if you try to add a listener inside a transaction.
     */
    public static <E extends RealmModel> void addChangeListener(E object, RealmObjectChangeListener<E> listener) {
        if (object == null) {
            throw new IllegalArgumentException("Object should not be null");
        }
        if (listener == null) {
            throw new IllegalArgumentException("Listener should not be null");
        }
        if (object instanceof RealmObjectProxy) {
            RealmObjectProxy proxy = (RealmObjectProxy) object;
            BaseRealm realm = proxy.realmGet$proxyState().getRealm$realm();
            realm.checkIfValid();
            realm.sharedRealm.capabilities.checkCanDeliverNotification(BaseRealm.LISTENER_NOT_ALLOWED_MESSAGE);
            //noinspection unchecked
            proxy.realmGet$proxyState().addChangeListener(listener);
        } else {
            throw new IllegalArgumentException("Cannot add listener from this unmanaged RealmObject (created outside of Realm)");
        }
    }

    /**
     * Adds a change listener to a RealmObject that will be triggered if any value field or referenced RealmObject field
     * is changed, or the RealmList field itself is changed.
     * <p>
     * Registering a change listener will not prevent the underlying RealmObject from being garbage collected.
     * If the RealmObject is garbage collected, the change listener will stop being triggered. To avoid this, keep a
     * strong reference for as long as appropriate e.g. in a class variable.
     * <p>
     * <pre>
     * {@code
     * public class MyActivity extends Activity {
     *
     *     private Person person; // Strong reference to keep listeners alive
     *
     *     \@Override
     *     protected void onCreate(Bundle savedInstanceState) {
     *       super.onCreate(savedInstanceState);
     *       person = realm.where(Person.class).findFirst();
     *       person.addChangeListener(new RealmChangeListener<Person>() {
     *           \@Override
     *           public void onChange(Person person) {
     *               // React to change
     *           }
     *       });
     *     }
     * }
     * }
     * </pre>
     *
     * @param object RealmObject to add listener to.
     * @param listener the change listener to be notified.
     * @throws IllegalArgumentException if the {@code object} is {@code null} or an unmanaged object, or the change
     * listener is {@code null}.
     * @throws IllegalStateException if you try to add a listener from a non-Looper or {@link IntentService} thread.
     * @throws IllegalStateException if you try to add a listener inside a transaction.
     */
    public static <E extends RealmModel> void addChangeListener(E object, RealmChangeListener<E> listener) {
        addChangeListener(object, new ProxyState.RealmChangeListenerWrapper<>(listener));
    }

    /**
     * Removes a previously registered listener.
     *
     * @param listener the instance to be removed.
     * @throws IllegalArgumentException if the change listener is {@code null} or the object is an unmanaged object.
     * @throws IllegalStateException if you try to remove a listener from a non-Looper Thread.
     */
    public final void removeChangeListener(RealmObjectChangeListener listener) {
        RealmObject.removeChangeListener(this, listener);
    }

    /**
     * Removes a previously registered listener.
     *
     * @param listener the instance to be removed.
     * @throws IllegalArgumentException if the change listener is {@code null} or the object is an unmanaged object.
     * @throws IllegalStateException if you try to remove a listener from a non-Looper Thread.
     */
    public final void removeChangeListener(RealmChangeListener listener) {
        RealmObject.removeChangeListener(this, listener);
    }

    /**
     * Removes a previously registered listener on the given RealmObject.
     *
     * @param object RealmObject to remove listener from.
     * @param listener the instance to be removed.
     * @throws IllegalArgumentException if the {@code object} or the change listener is {@code null}.
     * @throws IllegalArgumentException if object is an unmanaged RealmObject.
     * @throws IllegalStateException if you try to remove a listener from a non-Looper Thread.
     */
    public static <E extends RealmModel> void removeChangeListener(E object, RealmObjectChangeListener listener) {
        if (object == null) {
            throw new IllegalArgumentException("Object should not be null");
        }
        if (listener == null) {
            throw new IllegalArgumentException("Listener should not be null");
        }
        if (object instanceof RealmObjectProxy) {
            RealmObjectProxy proxy = (RealmObjectProxy) object;
            BaseRealm realm = proxy.realmGet$proxyState().getRealm$realm();
            realm.checkIfValid();
            realm.sharedRealm.capabilities.checkCanDeliverNotification(BaseRealm.LISTENER_NOT_ALLOWED_MESSAGE);
            //noinspection unchecked
            proxy.realmGet$proxyState().removeChangeListener(listener);
        } else {
            throw new IllegalArgumentException("Cannot remove listener from this unmanaged RealmObject (created outside of Realm)");
        }
    }

    /**
     * Removes a previously registered listener on the given RealmObject.
     *
     * @param object RealmObject to remove listener from.
     * @param listener the instance to be removed.
     * @throws IllegalArgumentException if the {@code object} or the change listener is {@code null}.
     * @throws IllegalArgumentException if object is an unmanaged RealmObject.
     * @throws IllegalStateException if you try to remove a listener from a non-Looper Thread.
     */
    public static <E extends RealmModel> void removeChangeListener(E object, RealmChangeListener<E> listener) {
        removeChangeListener(object, new ProxyState.RealmChangeListenerWrapper<>(listener));
    }

    /**
     * Removes all registered listeners.
     *
     * @deprecated Use {@link #removeAllChangeListeners()} instead.
     */
    @Deprecated
    public final void removeChangeListeners() {
        RealmObject.removeChangeListeners(this);
    }

    /**
     * Removes all registered listeners.
     */
    public final void removeAllChangeListeners() {
        RealmObject.removeAllChangeListeners(this);
    }

    /**
     * Removes all registered listeners from the given RealmObject.
     *
     * @param object RealmObject to remove all listeners from.
     * @throws IllegalArgumentException if object is {@code null} or isn't managed by Realm.
     * @deprecated Use {@link RealmObject#removeAllChangeListeners(RealmModel)} instead.
     */
    @Deprecated
    public static <E extends RealmModel> void removeChangeListeners(E object) {
        removeAllChangeListeners(object);
    }

    /**
     * Removes all registered listeners from the given RealmObject.
     *
     * @param object RealmObject to remove all listeners from.
     * @throws IllegalArgumentException if object is {@code null} or isn't managed by Realm.
     */
    public static <E extends RealmModel> void removeAllChangeListeners(E object) {
        if (object instanceof RealmObjectProxy) {
            RealmObjectProxy proxy = (RealmObjectProxy) object;
            BaseRealm realm = proxy.realmGet$proxyState().getRealm$realm();
            realm.checkIfValid();
            realm.sharedRealm.capabilities.checkCanDeliverNotification(BaseRealm.LISTENER_NOT_ALLOWED_MESSAGE);
            proxy.realmGet$proxyState().removeAllChangeListeners();
        } else {
            throw new IllegalArgumentException("Cannot remove listeners from this unmanaged RealmObject (created outside of Realm)");
        }
    }

    /**
     * Returns an RxJava Flowable that monitors changes to this RealmObject. It will emit the current object when
     * subscribed to. Object updates will continually be emitted as the RealmObject is updated -
     * {@code onComplete} will never be called.
     * <p>
<<<<<<< HEAD
     * When chaining a RealmObject observable use {@code obj.<MyRealmObjectClass>asFlowable()} to pass on
=======
     * When chaining a RealmObject flowable use {@code obj.<MyRealmObjectClass>asFlowable()} to pass on
>>>>>>> f2f6e62d
     * type information, otherwise the type of the following observables will be {@code RealmObject}.
     * <p>
     * If you would like the {@code asFlowable()} to stop emitting items you can instruct RxJava to
     * only emit only the first item by using the {@code first()} operator:
     * <p>
     * <pre>
     * {@code
     * obj.asFlowable()
     *      .filter(obj -> obj.isLoaded())
     *      .first()
     *      .subscribe( ... ) // You only get the object once
     * }
     * </pre>
     * <p>
     * <p>
     * Note that when the {@link Realm} is accessed from threads other than where it was created,
     * {@link IllegalStateException} will be thrown. Care should be taken when using different schedulers
     * with {@code subscribeOn()} and {@code observeOn()}. Consider using {@code Realm.where().find*Async()}
     * instead.
     *
     * @param <E> RealmObject class that is being observed. Must be this class or its super types.
     * @return RxJava Observable that only calls {@code onNext}. It will never call {@code onComplete} or {@code OnError}.
     * @throws UnsupportedOperationException if the required RxJava framework is not on the classpath or the
     * corresponding Realm instance doesn't support RxJava.
     * @see <a href="https://realm.io/docs/java/latest/#rxjava">RxJava and Realm</a>
     */
    public final <E extends RealmObject> Flowable<E> asFlowable() {
        //noinspection unchecked
        return (Flowable<E>) RealmObject.asFlowable(this);
<<<<<<< HEAD
    }

    /**
     * Returns an Rx Observable that monitors changes to this RealmObject. It will emit the current RealmObject when
     * subscribed to. For each update to the RealmObject a pair consisting of the RealmObject and the
     * {@link ObjectChangeSet} will be sent. The changeset will be {@code null} the first
     * time the RealmObject is emitted.
     * <p>
     * The RealmObject will continually be emitted as it is updated - {@code onComplete} will never be called.
     * <p>
     * Note that when the {@link Realm} is accessed from threads other than where it was created,
     * {@link IllegalStateException} will be thrown. Care should be taken when using different schedulers
     * with {@code subscribeOn()} and {@code observeOn()}. Consider using {@code Realm.where().find*Async()}
     * instead.
     *
     * @return RxJava Observable that only calls {@code onNext}. It will never call {@code onComplete} or {@code OnError}.
     * @throws UnsupportedOperationException if the required RxJava framework is not on the classpath or the
     * corresponding Realm instance doesn't support RxJava.
     * @see <a href="https://realm.io/docs/java/latest/#rxjava">RxJava and Realm</a>
     */
    public final <E extends RealmObject> Observable<ObjectChange<E>> asChangesetObservable() {
        return (Observable) RealmObject.asChangesetObservable(this);
=======
>>>>>>> f2f6e62d
    }

    /**
     * Returns an RxJava Flowable that monitors changes to this RealmObject. It will emit the current object when
     * subscribed to. Object updates will continuously be emitted as the RealmObject is updated -
     * {@code onComplete} will never be called.
     * <p>
     * When chaining a RealmObject observable use {@code obj.<MyRealmObjectClass>asFlowable()} to pass on
     * type information, otherwise the type of the following observables will be {@code RealmObject}.
     * <p>
     * If you would like the {@code asFlowable()} to stop emitting items you can instruct RxJava to
     * emit only the first item by using the {@code first()} operator:
     * <p>
     * <pre>
     * {@code
     * obj.asFlowable()
     *      .filter(obj -> obj.isLoaded())
     *      .first()
     *      .subscribe( ... ) // You only get the object once
     * }
     * </pre>
     *
     * @param object RealmObject class that is being observed. Must be this class or its super types.
     * @return RxJava Observable that only calls {@code onNext}. It will never call {@code onComplete} or {@code OnError}.
     * @throws UnsupportedOperationException if the required RxJava framework is not on the classpath.
     * @see <a href="https://realm.io/docs/java/latest/#rxjava">RxJava and Realm</a>
     */
    public static <E extends RealmModel> Flowable<E> asFlowable(E object) {
        if (object instanceof RealmObjectProxy) {
            RealmObjectProxy proxy = (RealmObjectProxy) object;
            BaseRealm realm = proxy.realmGet$proxyState().getRealm$realm();
            if (realm instanceof Realm) {
                return realm.configuration.getRxFactory().from((Realm) realm, object);
            } else if (realm instanceof DynamicRealm) {
                DynamicRealm dynamicRealm = (DynamicRealm) realm;
                DynamicRealmObject dynamicObject = (DynamicRealmObject) object;
                @SuppressWarnings("unchecked")
                Flowable<E> observable = (Flowable<E>) realm.configuration.getRxFactory().from(dynamicRealm, dynamicObject);
                return observable;
            } else {
                throw new UnsupportedOperationException(realm.getClass() + " does not support RxJava." +
                        " See https://realm.io/docs/java/latest/#rxjava for more details.");
            }
        } else {
            // TODO Is this true? Should we just return Observable.just(object) ?
            throw new IllegalArgumentException("Cannot create Observables from unmanaged RealmObjects");
        }
    }


    /**
     * Returns an Rx Observable that monitors changes to this RealmObject. It will emit the current RealmObject when
     * subscribed to. For each update to the RealmObject a pair consisting of the RealmObject and the
     * {@link ObjectChangeSet} will be sent. The changeset will be {@code null} the first
     * time the RealmObject is emitted.
     * <p>
     * The RealmObject will continually be emitted as it is updated - {@code onComplete} will never be called.
     * <p>
     * Note that when the {@link Realm} is accessed from threads other than where it was created,
     * {@link IllegalStateException} will be thrown. Care should be taken when using different schedulers
     * with {@code subscribeOn()} and {@code observeOn()}. Consider using {@code Realm.where().find*Async()}
     * instead.
     *
     * @param object RealmObject class that is being observed. Must be this class or its super types.
     * @return RxJava Observable that only calls {@code onNext}. It will never call {@code onComplete} or {@code OnError}.
     * @throws UnsupportedOperationException if the required RxJava framework is not on the classpath or the
     * corresponding Realm instance doesn't support RxJava.
     * @see <a href="https://realm.io/docs/java/latest/#rxjava">RxJava and Realm</a>
     */
    public static <E extends RealmModel> Observable<ObjectChange<E>> asChangesetObservable(E object) {
        if (object instanceof RealmObjectProxy) {
            RealmObjectProxy proxy = (RealmObjectProxy) object;
            BaseRealm realm = proxy.realmGet$proxyState().getRealm$realm();
            if (realm instanceof Realm) {
                return realm.configuration.getRxFactory().changesetsFrom((Realm) realm, object);
            } else if (realm instanceof DynamicRealm) {
                DynamicRealm dynamicRealm = (DynamicRealm) realm;
                DynamicRealmObject dynamicObject = (DynamicRealmObject) object;
                return (Observable) realm.configuration.getRxFactory().changesetsFrom(dynamicRealm, dynamicObject);
            } else {
                throw new UnsupportedOperationException(realm.getClass() + " does not support RxJava." +
                        " See https://realm.io/docs/java/latest/#rxjava for more details.");
            }
        } else {
            // TODO Is this true? Should we just return Observable.just(object) ?
            throw new IllegalArgumentException("Cannot create Observables from unmanaged RealmObjects");
        }
    }
}<|MERGE_RESOLUTION|>--- conflicted
+++ resolved
@@ -19,19 +19,13 @@
 import android.app.IntentService;
 
 import io.reactivex.Flowable;
-<<<<<<< HEAD
 import io.reactivex.Observable;
-=======
->>>>>>> f2f6e62d
 import io.realm.annotations.RealmClass;
 import io.realm.internal.InvalidRow;
 import io.realm.internal.ManagableObject;
 import io.realm.internal.RealmObjectProxy;
 import io.realm.internal.Row;
-<<<<<<< HEAD
 import io.realm.rx.ObjectChange;
-=======
->>>>>>> f2f6e62d
 
 /**
  * In Realm you define your RealmObject classes by sub-classing RealmObject and adding fields to be persisted. You then
@@ -659,11 +653,7 @@
      * subscribed to. Object updates will continually be emitted as the RealmObject is updated -
      * {@code onComplete} will never be called.
      * <p>
-<<<<<<< HEAD
-     * When chaining a RealmObject observable use {@code obj.<MyRealmObjectClass>asFlowable()} to pass on
-=======
      * When chaining a RealmObject flowable use {@code obj.<MyRealmObjectClass>asFlowable()} to pass on
->>>>>>> f2f6e62d
      * type information, otherwise the type of the following observables will be {@code RealmObject}.
      * <p>
      * If you would like the {@code asFlowable()} to stop emitting items you can instruct RxJava to
@@ -693,7 +683,6 @@
     public final <E extends RealmObject> Flowable<E> asFlowable() {
         //noinspection unchecked
         return (Flowable<E>) RealmObject.asFlowable(this);
-<<<<<<< HEAD
     }
 
     /**
@@ -716,8 +705,6 @@
      */
     public final <E extends RealmObject> Observable<ObjectChange<E>> asChangesetObservable() {
         return (Observable) RealmObject.asChangesetObservable(this);
-=======
->>>>>>> f2f6e62d
     }
 
     /**
