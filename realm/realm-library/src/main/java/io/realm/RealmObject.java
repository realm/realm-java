--- conflicted
+++ resolved
@@ -369,33 +369,12 @@
                 Observable<E> observable = (Observable<E>) realm.configuration.getRxFactory().from(dynamicRealm, dynamicObject);
                 return observable;
             } else {
-<<<<<<< HEAD
-                long version = table.getVersion();
-                if (currentTableVersion != version) {
-                    currentTableVersion = version;
-                    notify = true;
-                }
-            }
-
-            if (notify) {
-                for (RealmChangeListener listener : listeners) {
-                    listener.onChange();
-                }
-            }
-        }
-    }
-
-    void setTableVersion() {
-        if (row != InvalidRow.INSTANCE && row.getTable() != null) {
-            currentTableVersion = row.getTable().getVersion();
-=======
                 throw new UnsupportedOperationException(realm.getClass() + " does not support RxJava." +
                         " See https://realm.io/docs/java/latest/#rxjava for more details.");
             }
         } else {
             // TODO Is this true? Should we just return Observable.just(object) ?
             throw new IllegalArgumentException("Cannot create Observables from un-managed RealmObjects");
->>>>>>> b78a19f5
         }
     }
 }