--- conflicted
+++ resolved
@@ -102,10 +102,6 @@
     private final WeakReference<Context> contextWeakRef;
     private final String syncServerUrl;
     private final String syncUserToken;
-<<<<<<< HEAD
-    public Handler handler;
-=======
->>>>>>> a732f1c1
 
     private RealmConfiguration(Builder builder) {
         this.realmFolder = builder.folder;
@@ -560,7 +556,7 @@
         }
 
         /**
-         * Setting this will create an in-eq Realm instead of saving it to disk. In-memory Realms might still use
+         * Setting this will create an in-memory Realm instead of saving it to disk. In-memory Realms might still use
          * disk space if memory is running low, but all files created by an in-memory Realm will be deleted when the
          * Realm is closed.
          * <p>
