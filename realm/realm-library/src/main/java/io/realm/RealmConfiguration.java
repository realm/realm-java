--- conflicted
+++ resolved
@@ -922,11 +922,7 @@
             }
 
             if (flowFactory == null && Util.isCoroutinesAvailable()) {
-<<<<<<< HEAD
-                flowFactory = new RealmFlowFactory();
-=======
                 flowFactory = new RealmFlowFactory(true);
->>>>>>> 0387fca4
             }
 
             return new RealmConfiguration(new File(directory, fileName),
