/*
 * Copyright 2015 Realm Inc.
 *
 * Licensed under the Apache License, Version 2.0 (the "License");
 * you may not use this file except in compliance with the License.
 * You may obtain a copy of the License at
 *
 * http://www.apache.org/licenses/LICENSE-2.0
 *
 * Unless required by applicable law or agreed to in writing, software
 * distributed under the License is distributed on an "AS IS" BASIS,
 * WITHOUT WARRANTIES OR CONDITIONS OF ANY KIND, either express or implied.
 * See the License for the specific language governing permissions and
 * limitations under the License.
 */

package io.realm;

import android.os.Handler;
import android.os.Looper;
import android.os.Message;

import java.lang.ref.Reference;
import java.lang.ref.ReferenceQueue;
import java.lang.ref.WeakReference;
import java.util.ArrayList;
import java.util.IdentityHashMap;
import java.util.Iterator;
import java.util.List;
import java.util.Map;
import java.util.Set;
import java.util.concurrent.ConcurrentHashMap;
import java.util.concurrent.CopyOnWriteArrayList;
import java.util.concurrent.Future;

import edu.umd.cs.findbugs.annotations.SuppressFBWarnings;
import io.realm.internal.HandlerControllerConstants;
import io.realm.internal.IdentitySet;
import io.realm.internal.RealmObjectProxy;
import io.realm.internal.Row;
import io.realm.internal.SharedRealm;
import io.realm.internal.async.BadVersionException;
import io.realm.internal.async.QueryUpdateTask;
import io.realm.log.RealmLog;

import static io.realm.internal.HandlerControllerConstants.LOCAL_COMMIT;
import static io.realm.internal.HandlerControllerConstants.REALM_CHANGED;

/**
 * Centralises all Handler callbacks, including updating async queries and refreshing the Realm.
 */
final class HandlerController implements Handler.Callback {

    private final static Boolean NO_REALM_QUERY = Boolean.TRUE;

    // Keeps a strong reference to the registered RealmChangeListener.
    // User should unregister those listeners.
    final CopyOnWriteArrayList<RealmChangeListener<? extends BaseRealm>> changeListeners = new CopyOnWriteArrayList<RealmChangeListener<? extends BaseRealm>>();

    // Keeps a weak reference to the registered RealmChangeListener those are Weak since
    // for some UC (ex: RealmBaseAdapter) we don't know when it's the best time to unregister the listener.
    final List<WeakReference<RealmChangeListener<? extends BaseRealm>>> weakChangeListeners =
            new CopyOnWriteArrayList<WeakReference<RealmChangeListener<? extends BaseRealm>>>();

    final BaseRealm realm;
    private boolean autoRefresh; // Requires a Looper thread to be true.

    // Pending update of async queries.
    private Future updateAsyncQueriesTask;

    private final ReferenceQueue<RealmResults<? extends RealmModel>> referenceQueueAsyncRealmResults =
            new ReferenceQueue<RealmResults<? extends RealmModel>>();
    private final ReferenceQueue<RealmResults<? extends RealmModel>> referenceQueueSyncRealmResults =
            new ReferenceQueue<RealmResults<? extends RealmModel>>();
    final ReferenceQueue<RealmModel> referenceQueueRealmObject = new ReferenceQueue<RealmModel>();
    // Keeps a WeakReference list to RealmResults obtained asynchronously in order to update them
    // RealmQuery is not WeakReferenced to prevent it from being GC'd. RealmQuery should be
    // cleaned if RealmResults is cleaned. we need to keep RealmQuery because it contains the query
    // pointer (to handover for each update) + all the arguments necessary to rerun the query:
    // sorting orders, soring columns, type (findAll, findFirst, findAllSorted etc.)
    final Map<WeakReference<RealmResults<? extends RealmModel>>, RealmQuery<? extends RealmModel>> asyncRealmResults =
            new IdentityHashMap<WeakReference<RealmResults<? extends RealmModel>>, RealmQuery<? extends RealmModel>>();
    // Keeps a WeakReference to the currently empty RealmObjects obtained asynchronously. We need to keep re-running
    // the query in the background for each commit, until we got a valid Row (pointer)
    final Map<WeakReference<RealmObjectProxy>, RealmQuery<? extends RealmModel>> emptyAsyncRealmObject =
            new ConcurrentHashMap<WeakReference<RealmObjectProxy>, RealmQuery<? extends RealmModel>>();

    // Keeps a reference to the list of sync RealmResults, we'll use it
    // to deliver type based notification once the shared_group advance
    final IdentitySet<WeakReference<RealmResults<? extends RealmModel>>> syncRealmResults =
            new IdentitySet<WeakReference<RealmResults<? extends RealmModel>>>();

    // Since ConcurrentHashMap doesn't support null value, and since java.util.Optional are not
    // yet an option (using Java 6) we use an Object with the dummy value Boolean.TRUE to indicate
    // a null value (no RealmQuery<? extends RealmModel>) this is the same approach used in the JDK
    // ex here https://android.googlesource.com/platform/libcore/+/refs/heads/master/luni/src/main/java/java/util/concurrent/ConcurrentSkipListSet.java#214
    final ConcurrentHashMap<WeakReference<RealmObjectProxy>, Object> realmObjects =
            new ConcurrentHashMap<WeakReference<RealmObjectProxy>, Object>();

    // List of onSuccess callbacks from async transactions. We need to track all callbacks as notifying listeners might
    // be delayed due to the presence of async queries. This can mean that multiple async transactions can complete
    // before we are ready to notify all of them.
    private final List<Runnable> pendingOnSuccessAsyncTransactionCallbacks = new ArrayList<Runnable>();

    public HandlerController(BaseRealm realm) {
        this.realm = realm;
    }

    @Override
    public boolean handleMessage(Message message) {
        // Due to how a ConcurrentHashMap iterator is created we cannot be sure that other threads are
        // aware when this threads handler is removed before they send messages to it. We don't wish to synchronize
        // access to the handlers as they are the prime mean of notifying about updates. Instead we make sure
        // that if a message does slip though (however unlikely), it will not try to update a SharedGroup that no
        // longer exists. `sharedRealm` will only be null if a Realm is really closed.
        if (realm.sharedRealm != null) {
            QueryUpdateTask.Result result;
            switch (message.what) {

                case LOCAL_COMMIT:
                case REALM_CHANGED:
                    realmChanged(message.what == LOCAL_COMMIT);
                    break;

                case HandlerControllerConstants.COMPLETED_ASYNC_REALM_RESULTS:
                    result = (QueryUpdateTask.Result) message.obj;
                    completedAsyncRealmResults(result);
                    break;

                case HandlerControllerConstants.COMPLETED_ASYNC_REALM_OBJECT:
                    result = (QueryUpdateTask.Result) message.obj;
                    completedAsyncRealmObject(result);
                    break;

                case HandlerControllerConstants.COMPLETED_UPDATE_ASYNC_QUERIES:
                    // This is called once the background thread completed the update of the async queries.
                    result = (QueryUpdateTask.Result) message.obj;
                    completedAsyncQueriesUpdate(result);
                    break;

                case HandlerControllerConstants.REALM_ASYNC_BACKGROUND_EXCEPTION:
                    // Doesn't fail silently in the background in case of Core exception.
                    throw (Error) message.obj;

                default:
                    throw new IllegalArgumentException("Unknown message: " + message.what);
            }
        }
        return true;
    }

    /**
     * Properly handles when an async transaction completes. This will be treated as a REALM_CHANGED event when
     * determining which queries to re-run and when to notify listeners.
     * <p>
     * NOTE: This is needed as it is not possible to combine a `Message.what` value and a callback runnable. So instead
     * of posting two messages, we post a runnable that runs this method. This means it is possible to interpret
     * `REALM_CHANGED + Runnable` as one atomic message.
     *
     * @param onSuccess onSuccess callback to run for the async transaction that completed.
     */
    public void handleAsyncTransactionCompleted(Runnable onSuccess) {
        // Same reason as handleMessage().
        if (realm.sharedRealm != null) {
            if (onSuccess != null) {
                pendingOnSuccessAsyncTransactionCallbacks.add(onSuccess);
            }
            realmChanged(false);
        }
    }

    void addChangeListener(RealmChangeListener<? extends BaseRealm> listener) {
        changeListeners.addIfAbsent(listener);
    }

    /**
     * For internal use only.
     * <p>
     * Sometimes we don't know when to unregister listeners (e.g., {@code RealmBaseAdapter}). Using
     * a WeakReference the listener doesn't need to be explicitly unregistered.
     *
     * @param listener the change listener.
     */
    void addChangeListenerAsWeakReference(RealmChangeListener<? extends BaseRealm> listener) {
        Iterator<WeakReference<RealmChangeListener<? extends BaseRealm>>> iterator = weakChangeListeners.iterator();
        List<WeakReference<RealmChangeListener<? extends BaseRealm>>> toRemoveList = null;
        boolean addListener = true;
        while (iterator.hasNext()) {
            WeakReference<RealmChangeListener<? extends BaseRealm>> weakRef = iterator.next();
            RealmChangeListener<? extends BaseRealm> weakListener = weakRef.get();

            // Collects all listeners that are GC'ed.
            if (weakListener == null) {
                if (toRemoveList == null) {
                    toRemoveList = new ArrayList<WeakReference<RealmChangeListener<? extends BaseRealm>>>(weakChangeListeners.size());
                }
                toRemoveList.add(weakRef);
            }

            // Checks if Listener already exists.
            if (weakListener == listener) {
                addListener = false;
            }
        }
        if (toRemoveList != null) {
            weakChangeListeners.removeAll(toRemoveList);
        }
        if (addListener) {
            weakChangeListeners.add(new WeakReference<RealmChangeListener<? extends BaseRealm>>(listener));
        }
    }

    @SuppressWarnings("unused")
    void removeWeakChangeListener(RealmChangeListener<? extends BaseRealm> listener) {
        List<WeakReference<RealmChangeListener<? extends BaseRealm>>> toRemoveList = null;
        for (int i = 0; i < weakChangeListeners.size(); i++) {
            WeakReference<RealmChangeListener<? extends BaseRealm>> weakRef = weakChangeListeners.get(i);
            RealmChangeListener<? extends BaseRealm> weakListener = weakRef.get();

            // Collects all listeners that are GC'ed or we need to remove.
            if (weakListener == null || weakListener == listener) {
                if (toRemoveList == null) {
                    toRemoveList = new ArrayList<WeakReference<RealmChangeListener<? extends BaseRealm>>>(weakChangeListeners.size());
                }
                toRemoveList.add(weakRef);
            }
        }

        weakChangeListeners.removeAll(toRemoveList);
    }

    void removeChangeListener(RealmChangeListener<? extends BaseRealm> listener) {
        changeListeners.remove(listener);
    }

    void removeAllChangeListeners() {
        changeListeners.clear();
    }

    /**
     * NOTE: Should only be called from {@link #notifyAllListeners(List)}.
     */
    private void notifyGlobalListeners() {
        // Notifies strong reference listener.
        Iterator<RealmChangeListener<? extends BaseRealm>> iteratorStrongListeners = changeListeners.iterator();
        while (!realm.isClosed() && iteratorStrongListeners.hasNext()) { // Every callback could close the realm.
            RealmChangeListener listener = iteratorStrongListeners.next();
            listener.onChange(realm);
        }
        // Notifies weak reference listener (internals).
        Iterator<WeakReference<RealmChangeListener<? extends BaseRealm>>> iteratorWeakListeners = weakChangeListeners.iterator();
        List<WeakReference<RealmChangeListener<? extends BaseRealm>>> toRemoveList = null;
        while (!realm.isClosed() && iteratorWeakListeners.hasNext()) {
            WeakReference<RealmChangeListener<? extends BaseRealm>> weakRef = iteratorWeakListeners.next();
            RealmChangeListener listener = weakRef.get();
            if (listener == null) {
                if (toRemoveList == null) {
                    toRemoveList = new ArrayList<WeakReference<RealmChangeListener<? extends BaseRealm>>>(weakChangeListeners.size());
                }
                toRemoveList.add(weakRef);
            } else {
                listener.onChange(realm);
            }
        }
        if (toRemoveList != null) {
            weakChangeListeners.removeAll(toRemoveList);
        }
    }

    private void updateAsyncEmptyRealmObject() {
        Iterator<Map.Entry<WeakReference<RealmObjectProxy>, RealmQuery<?>>> iterator = emptyAsyncRealmObject.entrySet().iterator();
        while (iterator.hasNext()) {
            Map.Entry<WeakReference<RealmObjectProxy>, RealmQuery<?>> next = iterator.next();
            if (next.getKey().get() != null) {
                Realm.asyncTaskExecutor
                        .submitQueryUpdate(QueryUpdateTask.newBuilder()
                                .realmConfiguration(realm.getConfiguration())
                                .addObject(next.getKey(),
                                        next.getValue().handoverQueryPointer(),
                                        next.getValue().getArgument())
                                .sendToNotifier(realm.sharedRealm.realmNotifier,
                                        QueryUpdateTask.NotifyEvent.COMPLETE_ASYNC_OBJECT)
                                .build());

            } else {
                iterator.remove();
            }
        }
    }

    /**
     * This method calls all registered listeners for Realm, RealmResults and RealmObjects, and callbacks for async
     * transactions.
     *
     * PREREQUISITE: Only call this method after all objects are up to date. This means:
     * - `advance_read` was called on the Realm.
     * - `RealmResults.syncIfNeeded()` was called when collecting RealmResults listeners.
     *
     * @param realmResultsToBeNotified list of all RealmResults listeners that can be notified.
     */
    void notifyAllListeners(List<RealmResults<? extends RealmModel>> realmResultsToBeNotified) {

        // Notifies all RealmResults (async and synchronous).
        for (Iterator<RealmResults<? extends RealmModel>> it = realmResultsToBeNotified.iterator(); !realm.isClosed() && it.hasNext(); ) {
            RealmResults<? extends RealmModel> realmResults = it.next();
            realmResults.notifyChangeListeners(false);
        }

        // Notifies all loaded RealmObjects.
        notifyRealmObjectCallbacks();

        // Re-runs any async single objects that are still not loaded.
        // TODO: Why is this here? This was not called in `completedAsyncQueriesUpdate()`. Problem?
        if (!realm.isClosed() && threadContainsAsyncEmptyRealmObject()) {
            updateAsyncEmptyRealmObject();
        }

        // Notifies any completed async transactions.
        notifyAsyncTransactionCallbacks();

        // Triggers global listeners last.
        // Note that NotificationTest.callingOrdersOfListeners will fail if orders change.
        notifyGlobalListeners();
    }

    private void collectAsyncRealmResultsCallbacks(List<RealmResults<? extends RealmModel>> resultsToBeNotified) {
        collectRealmResultsCallbacks(asyncRealmResults.keySet().iterator(), resultsToBeNotified);
    }

    private void collectSyncRealmResultsCallbacks(List<RealmResults<? extends RealmModel>> resultsToBeNotified) {
        collectRealmResultsCallbacks(syncRealmResults.keySet().iterator(), resultsToBeNotified);
    }


    private void collectRealmResultsCallbacks(Iterator<WeakReference<RealmResults<? extends RealmModel>>> iterator,
                                              List<RealmResults<? extends RealmModel>> resultsToBeNotified) {
        while (iterator.hasNext()) {
            WeakReference<RealmResults<? extends RealmModel>> weakRealmResults = iterator.next();
            RealmResults<? extends RealmModel> realmResults = weakRealmResults.get();
            if (realmResults == null) {
                iterator.remove();
            } else {
                // Syncs the RealmResult so it is completely up to date.
                // This is a prerequisite to calling the listener, so when the listener is finally triggered, all
                // RealmResults will be up to date.
                // Local commits can accidentially cause async RealmResults to be notified, so we only want to
                // include those that are actually done loading.
                if (realmResults.isLoaded()) {
                    realmResults.syncIfNeeded();
                    resultsToBeNotified.add(realmResults);
                }
            }
        }
    }

    /**
     * NOTE: Should only be called from {@link #notifyAllListeners(List)}.
     */
    private void notifyRealmObjectCallbacks() {
        List<RealmObjectProxy> objectsToBeNotified = new ArrayList<RealmObjectProxy>();
        Iterator<WeakReference<RealmObjectProxy>> iterator = realmObjects.keySet().iterator();
        while (iterator.hasNext()) {
            WeakReference<RealmObjectProxy> weakRealmObject = iterator.next();
            RealmObjectProxy realmObject = weakRealmObject.get();
            if (realmObject == null) {
                iterator.remove();

            } else {
                if (realmObject.realmGet$proxyState().getRow$realm().isAttached()) {
                    // It should be legal to modify realmObjects in the listener.
                    objectsToBeNotified.add(realmObject);
                } else if (realmObject.realmGet$proxyState().getRow$realm() != Row.EMPTY_ROW) {
                    iterator.remove();
                }
            }
        }

        for (Iterator<RealmObjectProxy> it = objectsToBeNotified.iterator(); !realm.isClosed() && it.hasNext(); ) {
            RealmObjectProxy realmObject = it.next();
            realmObject.realmGet$proxyState().notifyChangeListeners$realm();
        }
    }

    private void updateAsyncQueries() {
        if (updateAsyncQueriesTask != null && !updateAsyncQueriesTask.isDone()) {
            // Tries to cancel any pending update since we're submitting a new one anyway.
            updateAsyncQueriesTask.cancel(true);
            Realm.asyncTaskExecutor.getQueue().remove(updateAsyncQueriesTask);
            RealmLog.trace("REALM_CHANGED realm: %s cancelling pending COMPLETED_UPDATE_ASYNC_QUERIES updates", HandlerController.this);
        }
        RealmLog.trace("REALM_CHANGED realm: %s updating async queries, total: %d", HandlerController.this, asyncRealmResults.size());
        // Prepares a QueryUpdateTask to current async queries in this thread.
        QueryUpdateTask.Builder.UpdateQueryStep updateQueryStep = QueryUpdateTask.newBuilder()
                .realmConfiguration(realm.getConfiguration());
        QueryUpdateTask.Builder.RealmResultsQueryStep realmResultsQueryStep = null;

        // We iterate over non GC'd async RealmResults then add them to the list to be updated (in a batch).
        Iterator<Map.Entry<WeakReference<RealmResults<? extends RealmModel>>, RealmQuery<?>>> iterator = asyncRealmResults.entrySet().iterator();
        while (iterator.hasNext()) {
            Map.Entry<WeakReference<RealmResults<? extends RealmModel>>, RealmQuery<?>> entry = iterator.next();
            WeakReference<RealmResults<? extends RealmModel>> weakReference = entry.getKey();
            RealmResults<? extends RealmModel> realmResults = weakReference.get();
            if (realmResults == null) {
                // GC'd instance remove from the list.
                iterator.remove();

            } else {
                realmResultsQueryStep = updateQueryStep.add(weakReference,
                        entry.getValue().handoverQueryPointer(),
                        entry.getValue().getArgument());
            }

            // Note: We're passing an WeakRef of a RealmResults to another thread.
            //       This is safe as long as we don't invoke any of the RealmResults methods.
            //       We're just using it as a Key in an IdentityHashMap (i.e doesn't call
            //       AbstractList's hashCode, that require accessing objects from another thread)
            //
            //       Watch out when you debug, as you're IDE try to evaluate RealmResults
            //       which break the Thread confinement constraints.
        }
        if (realmResultsQueryStep != null) {
            QueryUpdateTask queryUpdateTask = realmResultsQueryStep
                    .sendToNotifier(realm.sharedRealm.realmNotifier,
                            QueryUpdateTask.NotifyEvent.COMPLETE_UPDATE_ASYNC_QUERIES)
                    .build();
            updateAsyncQueriesTask = Realm.asyncTaskExecutor.submitQueryUpdate(queryUpdateTask);
        }
    }

    private void realmChanged(boolean localCommit) {
        RealmLog.debug("%s : %s", (localCommit ? "LOCAL_COMMIT" : "REALM_CHANGED"), HandlerController.this);
        deleteWeakReferences();
        boolean threadContainsAsyncQueries = threadContainsAsyncQueries();

        // Mixing local transactions and async queries has unavoidable race conditions.
        if (localCommit && threadContainsAsyncQueries) {
            RealmLog.warn("Mixing asynchronous queries with local writes should be avoided. " +
                    "Realm will convert any async queries to synchronous in order to remain consistent. Use " +
                    "asynchronous writes instead. You can read more here: " +
                    "https://realm.io/docs/java/latest/#asynchronous-transactions");
        }

        if (!localCommit && threadContainsAsyncQueries) {
            // For changes from other threads, swallows the change and re-runs async queries first.
            updateAsyncQueries();
        } else {
            // Following cases handled by this:
            // localCommit && threadContainsAsyncQueries (This is the case the warning above is about.)
            // localCommit && !threadContainsAsyncQueries
            // !localCommit && !threadContainsAsyncQueries
            realm.sharedRealm.refresh();

            List<RealmResults<? extends RealmModel>> resultsToBeNotified = new ArrayList<RealmResults<? extends RealmModel>>();
            collectAsyncRealmResultsCallbacks(resultsToBeNotified);
            collectSyncRealmResultsCallbacks(resultsToBeNotified);
            notifyAllListeners(resultsToBeNotified);
        }
    }

    private void completedAsyncRealmResults(QueryUpdateTask.Result result) {
        Set<WeakReference<RealmResults<? extends RealmModel>>> updatedTableViewsKeys = result.updatedTableViews.keySet();
        if (updatedTableViewsKeys.size() > 0) {
            WeakReference<RealmResults<? extends RealmModel>> weakRealmResults = updatedTableViewsKeys.iterator().next();

            RealmResults<? extends RealmModel> realmResults = weakRealmResults.get();
            if (realmResults == null) {
                asyncRealmResults.remove(weakRealmResults);
                RealmLog.trace("[COMPLETED_ASYNC_REALM_RESULTS %s] realm: %s RealmResults GC'd ignore results",
                        weakRealmResults, HandlerController.this);
            } else {
                SharedRealm.VersionID callerVersionID = realm.sharedRealm.getVersionID();
                int compare = callerVersionID.compareTo(result.versionID);
                if (compare == 0) {
                    // If the RealmResults is empty (has not completed yet) then uses the value,
                    // Otherwise a task (grouped update) has already updated this RealmResults.
                    if (!realmResults.isLoaded()) {
                        RealmLog.trace("[COMPLETED_ASYNC_REALM_RESULTS %s] , realm: %s same versions, using results (RealmResults is not loaded)",
                                weakRealmResults, HandlerController.this);
                        // Swaps pointer.
                        realmResults.swapTableViewPointer(result.updatedTableViews.get(weakRealmResults));
                        // Notifies callbacks.
                        realmResults.syncIfNeeded();
                        realmResults.notifyChangeListeners(false);
                    } else {
                        RealmLog.trace("[COMPLETED_ASYNC_REALM_RESULTS %s] , realm: %s ignoring result the RealmResults (is already loaded)",
                                weakRealmResults, HandlerController.this);
                    }

                } else if (compare > 0) {
                    // We have two use cases:
                    // 1- This RealmResults is not empty, this means that after we started the async
                    //    query, we received a REALM_CHANGE that triggered an update of all async queries
                    //    including the last async submitted, so no need to use the provided TableView pointer
                    //    (or the user forced the sync behaviour .load()).
                    // 2- This RealmResults is still empty but this caller thread is advanced than the worker thread.
                    //    This could happen if the current thread advanced the shared_group (via a write or refresh).
                    //    This means that we need to rerun the query against a newer worker thread.

                    if (!realmResults.isLoaded()) { // UC2
                        // UC covered by this test: RealmAsyncQueryTests#testFindAllAsyncRetry
                        RealmLog.trace("[COMPLETED_ASYNC_REALM_RESULTS %s ] , %s caller is more advanced & RealmResults is not loaded, rerunning the query against the latest version", weakRealmResults, HandlerController.this);

                        RealmQuery<?> query = asyncRealmResults.get(weakRealmResults);
                        QueryUpdateTask queryUpdateTask = QueryUpdateTask.newBuilder()
                                .realmConfiguration(realm.getConfiguration())
                                .add(weakRealmResults,
                                        query.handoverQueryPointer(),
                                        query.getArgument())
                                .sendToNotifier(realm.sharedRealm.realmNotifier,
                                        QueryUpdateTask.NotifyEvent.COMPLETE_ASYNC_RESULTS)
                                .build();

                        Realm.asyncTaskExecutor.submitQueryUpdate(queryUpdateTask);

                    } else {
                        // UC covered by this test: RealmAsyncQueryTests#testFindAllCallerIsAdvanced
                        RealmLog.trace("[COMPLETED_ASYNC_REALM_RESULTS %s] , %s caller is more advanced & RealmResults is loaded ignore the outdated result", weakRealmResults, HandlerController.this);
                    }

                } else {
                    // The caller thread is behind the worker thread,
                    // no need to rerun the query, since we're going to receive the update signal
                    // & batch update all async queries including this one
                    // UC covered by this test: RealmAsyncQueryTests#testFindAllCallerThreadBehind
                    RealmLog.trace("[COMPLETED_ASYNC_REALM_RESULTS %s] , %s caller thread behind worker thread, ignore results (a batch update will update everything including this query)", weakRealmResults, HandlerController.this);
                }
            }
        }
    }

    private void completedAsyncQueriesUpdate(QueryUpdateTask.Result result) {
        SharedRealm.VersionID callerVersionID = realm.sharedRealm.getVersionID();
        int compare = callerVersionID.compareTo(result.versionID);
        if (compare > 0) {
            // If the caller thread is more advanced than the worker thread, it means it did a local commit.
            // This should also have put a REALM_CHANGED event on the Looper queue, so ignoring this result should
            // be safe as all async queries will be rerun when processing the REALM_CHANGED event.
            RealmLog.trace("COMPLETED_UPDATE_ASYNC_QUERIES %s caller is more advanced, Looper will updates queries", HandlerController.this);

        } else {
            // We're behind or on the same version as the worker thread.

            // Only advances if we're behind.
            if (compare != 0) {
                // No need to remove old pointers from TableView, since they're
                // imperative TV, they will not rerun if the SharedGroup advance.

                // UC covered by this test: RealmAsyncQueryTests#testFindAllCallerThreadBehind
                RealmLog.trace("COMPLETED_UPDATE_ASYNC_QUERIES %s caller is behind advance_read", HandlerController.this);
                // Refreshes the Realm to the version provided by the worker thread
                // (advanceRead to the latest version may cause a version mismatch error) preventing us
                // from importing correctly the handover table view.
                try {
                    realm.sharedRealm.refresh(result.versionID);
                } catch (BadVersionException e) {
                    // The version comparison above should have ensured that that the Caller version is less than the
                    // Worker version. In that case it should always be safe to advance_read.
                    throw new IllegalStateException("Failed to advance Caller Realm to Worker Realm version", e);
                }
            }

            // It's dangerous to notify the callback about new results before updating
            // the pointers, because the callback may use another RealmResults not updated yet
            // this is why we defer the notification until we're done updating all pointers.
            ArrayList<RealmResults<? extends RealmModel>> resultsToBeNotified = new ArrayList<RealmResults<? extends RealmModel>>(result.updatedTableViews.size());
            for (Map.Entry<WeakReference<RealmResults<? extends RealmModel>>, Long> query : result.updatedTableViews.entrySet()) {
                WeakReference<RealmResults<? extends RealmModel>> weakRealmResults = query.getKey();
                RealmResults<? extends RealmModel> realmResults = weakRealmResults.get();
                if (realmResults == null) {
                    // Doesn't update GC'd instance.
                    asyncRealmResults.remove(weakRealmResults);

                } else {
                    // Updates the instance with the new pointer.
                    realmResults.swapTableViewPointer(query.getValue());
                    realmResults.syncIfNeeded();
                    resultsToBeNotified.add(realmResults);

                    RealmLog.trace("COMPLETED_UPDATE_ASYNC_QUERIES updating RealmResults %s", HandlerController.this, weakRealmResults);
                }
            }
            collectSyncRealmResultsCallbacks(resultsToBeNotified);

            // We need to notify all listeners, since the original REALM_CHANGE
            // was delayed/swallowed in order to be able to update the async queries.
            notifyAllListeners(resultsToBeNotified);

            updateAsyncQueriesTask = null;
        }
    }

    /**
     * Triggers onSuccess for all completed async transaction.
     * <p>
     * NOTE: Should only be called from {@link #notifyAllListeners(List)}.
     */
    private void notifyAsyncTransactionCallbacks() {
        if (!pendingOnSuccessAsyncTransactionCallbacks.isEmpty()) {
            for (Runnable callback : pendingOnSuccessAsyncTransactionCallbacks) {
                callback.run();
            }
            pendingOnSuccessAsyncTransactionCallbacks.clear();
        }
    }

    @SuppressFBWarnings("RC_REF_COMPARISON_BAD_PRACTICE_BOOLEAN")
    private void completedAsyncRealmObject(QueryUpdateTask.Result result) {
        Set<WeakReference<RealmObjectProxy>> updatedRowKey = result.updatedRow.keySet();
        if (updatedRowKey.size() > 0) {
            WeakReference<RealmObjectProxy> realmObjectWeakReference = updatedRowKey.iterator().next();
            RealmObjectProxy proxy = realmObjectWeakReference.get();

            if (proxy != null) {
                SharedRealm.VersionID callerVersionID = realm.sharedRealm.getVersionID();
                int compare = callerVersionID.compareTo(result.versionID);
                // We always query on the same version.
                // Only two use cases could happen 1. We're on the same version or 2. The caller has advanced in the meanwhile.
                if (compare == 0) { // Same version import the handover.
                    long rowPointer = result.updatedRow.get(realmObjectWeakReference);
                    if (rowPointer != 0 && emptyAsyncRealmObject.containsKey(realmObjectWeakReference)) {
                        // Cleanups a previously empty async RealmObject.
                        emptyAsyncRealmObject.remove(realmObjectWeakReference);
                        realmObjects.put(realmObjectWeakReference, NO_REALM_QUERY);
                    }
                    proxy.realmGet$proxyState().onCompleted$realm(rowPointer);
                    proxy.realmGet$proxyState().notifyChangeListeners$realm();

                } else if (compare > 0) {
<<<<<<< HEAD
                    // The caller has advanced we need to
                    // retry against the current version of the caller if it's still empty.
                    if (RealmObject.isValid(proxy)) { // Already completed & has a valid pointer no need to re-run.
                        RealmLog.trace("[COMPLETED_ASYNC_REALM_OBJECT %s], realm: %s. " +
                                "RealmObject is already loaded, just notify it",
                                realm, HandlerController.this);
                        proxy.realmGet$proxyState().notifyChangeListeners$realm();
=======
                    // the caller has advanced we need to
                    // retry against the current version of the caller if it's still empty
                    if (RealmObject.isLoaded(proxy)) { // already completed & has a valid pointer no need to re-run
                        if (RealmObject.isValid(proxy)) {
                            RealmLog.trace("[COMPLETED_ASYNC_REALM_OBJECT %s], realm: %s. " +
                                            "RealmObject is already loaded, just notify it",
                                    realm, HandlerController.this);
                            proxy.realmGet$proxyState().notifyChangeListeners$realm();
>>>>>>> dd6566ce

                        }
                    } else {
                        RealmLog.trace("[COMPLETED_ASYNC_REALM_OBJECT %s, realm: %s. " +
                                "RealmObject is not loaded yet. Rerun the query.",
                                proxy, HandlerController.this);
                        Object value = realmObjects.get(realmObjectWeakReference);
                        RealmQuery<? extends RealmModel> realmQuery;
                        if (value == null || value == NO_REALM_QUERY) { // This is a retry of an empty RealmObject.
                            realmQuery = emptyAsyncRealmObject.get(realmObjectWeakReference);

                        } else {
                            realmQuery = (RealmQuery<? extends RealmModel>) value;
                        }

                        QueryUpdateTask queryUpdateTask = QueryUpdateTask.newBuilder()
                                .realmConfiguration(realm.getConfiguration())
                                .addObject(realmObjectWeakReference,
                                        realmQuery.handoverQueryPointer(),
                                        realmQuery.getArgument())
                                .sendToNotifier(realm.sharedRealm.realmNotifier,
                                        QueryUpdateTask.NotifyEvent.COMPLETE_ASYNC_OBJECT)
                                .build();

                        Realm.asyncTaskExecutor.submitQueryUpdate(queryUpdateTask);
                    }
                } else {
                    // Should not happen, since the the background thread position itself against the provided version
                    // and the caller thread can only go forward (advance_read).
                    throw new IllegalStateException("Caller thread behind the Worker thread");
                }
            } // else: Element GC'd in the meanwhile.
        }
    }

    /**
     * Indicate the presence of {@code RealmResults} obtained asynchronously, this will prevent advancing the Realm
     * before updating the {@code RealmResults}, otherwise we will potentially re-run the queries in this thread.
     *
     * @return {@code true} if there is at least one (non GC'ed) instance of {@link RealmResults} {@code false}
     * otherwise.
     */
    private boolean threadContainsAsyncQueries() {
        boolean isEmpty = true;
        Iterator<Map.Entry<WeakReference<RealmResults<? extends RealmModel>>, RealmQuery<?>>> iterator = asyncRealmResults.entrySet().iterator();
        while (iterator.hasNext()) {
            Map.Entry<WeakReference<RealmResults<? extends RealmModel>>, RealmQuery<?>> next = iterator.next();
            if (next.getKey().get() == null) {
                iterator.remove();
            } else {
                isEmpty = false;
            }
        }

        return !isEmpty;
    }

    /**
     * Indicates the presence of empty {@code RealmObject} obtained asynchronously using {@link RealmQuery#findFirstAsync()}.
     * Empty means no pointer to a valid Row. This will help caller to decide when to rerun the query.
     *
     * @return {@code true} if there is at least one (non GC'ed) instance of {@link RealmObject}, {@code false} otherwise.
     */
    boolean threadContainsAsyncEmptyRealmObject() {
        boolean isEmpty = true;
        Iterator<Map.Entry<WeakReference<RealmObjectProxy>, RealmQuery<?>>> iterator = emptyAsyncRealmObject.entrySet().iterator();
        while (iterator.hasNext()) {
            Map.Entry<WeakReference<RealmObjectProxy>, RealmQuery<?>> next = iterator.next();
            if (next.getKey().get() == null) {
                iterator.remove();
            } else {
                isEmpty = false;
            }
        }

        return !isEmpty;
    }

    private void deleteWeakReferences() {
        Reference<? extends RealmResults<? extends RealmModel>> weakReferenceResults;
        Reference<? extends RealmModel> weakReferenceObject;
        while ((weakReferenceResults = referenceQueueAsyncRealmResults.poll()) != null ) { // Does not wait for a reference to become available.
            asyncRealmResults.remove(weakReferenceResults);
        }
        while ((weakReferenceResults = referenceQueueSyncRealmResults.poll()) != null ) {
            syncRealmResults.remove(weakReferenceResults);
        }
        while ((weakReferenceObject = referenceQueueRealmObject.poll()) != null ) {
            realmObjects.remove(weakReferenceObject);
        }
    }

    WeakReference<RealmResults<? extends RealmModel>> addToAsyncRealmResults(RealmResults<? extends RealmModel> realmResults, RealmQuery<? extends RealmModel> realmQuery) {
        WeakReference<RealmResults<? extends RealmModel>> weakRealmResults = new WeakReference<RealmResults<? extends RealmModel>>(realmResults,
                referenceQueueAsyncRealmResults);
        asyncRealmResults.put(weakRealmResults, realmQuery);
        return weakRealmResults;
    }

    void addToRealmResults(RealmResults<? extends RealmModel> realmResults) {
        WeakReference<RealmResults<? extends RealmModel>> realmResultsWeakReference
                = new WeakReference<RealmResults<? extends RealmModel>>(realmResults, referenceQueueSyncRealmResults);
        syncRealmResults.add(realmResultsWeakReference);
    }

    // Adds to the list of RealmObject to be notified after a commit.
    // This method will check if the object exists in the list. It won't add the same object multiple times.
    <E extends RealmObjectProxy> void addToRealmObjects(E realmObject) {
        for (WeakReference<RealmObjectProxy> ref : realmObjects.keySet()) {
            if (ref.get() == realmObject) {
                return;
            }
        }
        final WeakReference<RealmObjectProxy> realmObjectWeakReference =
                new WeakReference<RealmObjectProxy>(realmObject, referenceQueueRealmObject);
        realmObjects.put(realmObjectWeakReference, NO_REALM_QUERY);
    }

    <E extends RealmObjectProxy> WeakReference<RealmObjectProxy> addToAsyncRealmObject(E realmObject, RealmQuery<? extends RealmModel> realmQuery) {
        final WeakReference<RealmObjectProxy> realmObjectWeakReference = new WeakReference<RealmObjectProxy>(realmObject, referenceQueueRealmObject);
        realmObjects.put(realmObjectWeakReference, realmQuery);
        return realmObjectWeakReference;
    }

    void removeFromAsyncRealmObject(WeakReference<RealmObjectProxy> realmObjectWeakReference) {
        realmObjects.remove(realmObjectWeakReference);
    }

    void addToEmptyAsyncRealmObject(WeakReference<RealmObjectProxy> realmObjectWeakReference, RealmQuery<? extends RealmModel> realmQuery) {
        emptyAsyncRealmObject.put(realmObjectWeakReference, realmQuery);
    }

    /**
     * Refreshes all synchronous RealmResults by calling {@code sync_if_needed} on them. This will cause any backing queries
     * to rerun and any deleted objects will be removed from the TableView.
     * <p>
     * WARNING: This will _NOT_ refresh TableViews created from async queries.
     * <p>
     * Note this will _not_ notify any registered listeners.
     */
    public void refreshSynchronousTableViews() {
        Iterator<WeakReference<RealmResults<? extends RealmModel>>> iterator = syncRealmResults.keySet().iterator();
        while (iterator.hasNext()) {
            WeakReference<RealmResults<? extends RealmModel>> weakRealmResults = iterator.next();
            RealmResults<? extends RealmModel> realmResults = weakRealmResults.get();
            if (realmResults == null) {
                iterator.remove();
            } else {
                realmResults.syncIfNeeded();
            }
        }
    }

    /**
     * Toggles the auto refresh flag. Will throw an {@link IllegalStateException} if auto-refresh is not available.
     */
    public void setAutoRefresh(boolean autoRefresh) {
        checkCanBeAutoRefreshed();
        this.autoRefresh = autoRefresh;
    }

    public boolean isAutoRefreshEnabled() {
        return autoRefresh;
    }

    /**
     * Validates that the current thread can enable auto refresh. An {@link IllegalStateException} will be thrown if that
     * is not the case.
     */
    public void checkCanBeAutoRefreshed() {
        if (Looper.myLooper() == null) {
            throw new IllegalStateException("Cannot set auto-refresh in a Thread without a Looper");
        }
        if (isIntentServiceThread()) {
            throw new IllegalStateException("Cannot set auto-refresh in an IntentService thread.");
        }
    }

    /**
     * Checks if the auto-refresh feature is available on this thread. Calling {@link #setAutoRefresh(boolean)}
     * will throw if this method return {@code false}.
     */
    public boolean isAutoRefreshAvailable() {
        if (Looper.myLooper() == null || isIntentServiceThread()) {
            return false;
        }

        return true;
    }

    private static boolean isIntentServiceThread() {
        // Tries to determine if a thread is an IntentService thread. No public API can detect this,
        // so use the thread name as a heuristic:
        // https://android.googlesource.com/platform/frameworks/base/+/master/core/java/android/app/IntentService.java#108
        String threadName = Thread.currentThread().getName();
        return threadName != null && threadName.startsWith("IntentService[");
    }
}<|MERGE_RESOLUTION|>--- conflicted
+++ resolved
@@ -626,25 +626,14 @@
                     proxy.realmGet$proxyState().notifyChangeListeners$realm();
 
                 } else if (compare > 0) {
-<<<<<<< HEAD
                     // The caller has advanced we need to
                     // retry against the current version of the caller if it's still empty.
                     if (RealmObject.isValid(proxy)) { // Already completed & has a valid pointer no need to re-run.
-                        RealmLog.trace("[COMPLETED_ASYNC_REALM_OBJECT %s], realm: %s. " +
-                                "RealmObject is already loaded, just notify it",
-                                realm, HandlerController.this);
-                        proxy.realmGet$proxyState().notifyChangeListeners$realm();
-=======
-                    // the caller has advanced we need to
-                    // retry against the current version of the caller if it's still empty
-                    if (RealmObject.isLoaded(proxy)) { // already completed & has a valid pointer no need to re-run
                         if (RealmObject.isValid(proxy)) {
                             RealmLog.trace("[COMPLETED_ASYNC_REALM_OBJECT %s], realm: %s. " +
                                             "RealmObject is already loaded, just notify it",
                                     realm, HandlerController.this);
                             proxy.realmGet$proxyState().notifyChangeListeners$realm();
->>>>>>> dd6566ce
-
                         }
                     } else {
                         RealmLog.trace("[COMPLETED_ASYNC_REALM_OBJECT %s, realm: %s. " +
