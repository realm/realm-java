--- conflicted
+++ resolved
@@ -63,20 +63,14 @@
     final BaseRealm realm;
     private boolean autoRefresh; // Requires a Looper thread to be true.
 
-    // pending update of async queries
+    // pending update of async queriess
     private Future updateAsyncQueriesTask;
 
-<<<<<<< HEAD
-    private final ReferenceQueue<RealmResults<? extends RealmObject>> referenceQueueAsyncRealmResults =
-            new ReferenceQueue<RealmResults<? extends RealmObject>>();
-    private final ReferenceQueue<RealmResults<? extends RealmObject>> referenceQueueSyncRealmResults =
-            new ReferenceQueue<RealmResults<? extends RealmObject>>();
-    final ReferenceQueue<RealmObject> referenceQueueRealmObject = new ReferenceQueue<RealmObject>();
-=======
-    final ReferenceQueue<RealmResults<? extends RealmModel>> referenceQueueAsyncRealmResults = new ReferenceQueue<RealmResults<? extends RealmModel>>();
-    final ReferenceQueue<RealmResults<? extends RealmModel>> referenceQueueSyncRealmResults = new ReferenceQueue<RealmResults<? extends RealmModel>>();
-    final ReferenceQueue<RealmObjectProxy> referenceQueueRealmObject = new ReferenceQueue<RealmObjectProxy>();
->>>>>>> b78a19f5
+    private final ReferenceQueue<RealmResults<? extends RealmModel>> referenceQueueAsyncRealmResults =
+            new ReferenceQueue<RealmResults<? extends RealmModel>>();
+    private final ReferenceQueue<RealmResults<? extends RealmModel>> referenceQueueSyncRealmResults =
+            new ReferenceQueue<RealmResults<? extends RealmModel>>();
+    final ReferenceQueue<RealmModel> referenceQueueRealmObject = new ReferenceQueue<RealmModel>();
     // keep a WeakReference list to RealmResults obtained asynchronously in order to update them
     // RealmQuery is not WeakReferenced to prevent it from being GC'd. RealmQuery should be
     // cleaned if RealmResults is cleaned. we need to keep RealmQuery because it contains the query
@@ -236,13 +230,8 @@
         }
     }
 
-<<<<<<< HEAD
     private void updateAsyncEmptyRealmObject() {
-        Iterator<Map.Entry<WeakReference<RealmObject>, RealmQuery<?>>> iterator = emptyAsyncRealmObject.entrySet().iterator();
-=======
-    void updateAsyncEmptyRealmObject() {
         Iterator<Map.Entry<WeakReference<RealmObjectProxy>, RealmQuery<?>>> iterator = emptyAsyncRealmObject.entrySet().iterator();
->>>>>>> b78a19f5
         while (iterator.hasNext()) {
             Map.Entry<WeakReference<RealmObjectProxy>, RealmQuery<?>> next = iterator.next();
             if (next.getKey().get() != null) {
@@ -674,10 +663,10 @@
      * Note this will _not_ notify any registered listeners.
      */
     public void refreshTableViews() {
-        Iterator<WeakReference<RealmResults<? extends RealmObject>>> iterator = syncRealmResults.keySet().iterator();
-        while (iterator.hasNext()) {
-            WeakReference<RealmResults<? extends RealmObject>> weakRealmResults = iterator.next();
-            RealmResults<? extends RealmObject> realmResults = weakRealmResults.get();
+        Iterator<WeakReference<RealmResults<? extends RealmModel>>> iterator = syncRealmResults.keySet().iterator();
+        while (iterator.hasNext()) {
+            WeakReference<RealmResults<? extends RealmModel>> weakRealmResults = iterator.next();
+            RealmResults<? extends RealmModel> realmResults = weakRealmResults.get();
             if (realmResults == null) {
                 iterator.remove();
             } else {
