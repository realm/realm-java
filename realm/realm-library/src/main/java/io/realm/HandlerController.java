--- conflicted
+++ resolved
@@ -385,13 +385,8 @@
         if (updateAsyncQueriesTask != null && !updateAsyncQueriesTask.isDone()) {
             // try to cancel any pending update since we're submitting a new one anyway
             updateAsyncQueriesTask.cancel(true);
-<<<<<<< HEAD
             Realm.ASYNC_TASK_EXECUTOR.getQueue().remove(updateAsyncQueriesTask);
-            RealmLog.d("REALM_CHANGED realm:" + HandlerController.this + " cancelling pending COMPLETED_UPDATE_ASYNC_QUERIES updates");
-=======
-            Realm.asyncTaskExecutor.getQueue().remove(updateAsyncQueriesTask);
             RealmLog.trace("REALM_CHANGED realm: %s cancelling pending COMPLETED_UPDATE_ASYNC_QUERIES updates", HandlerController.this);
->>>>>>> aafe61f2
         }
         RealmLog.trace("REALM_CHANGED realm: %s updating async queries, total: %d", HandlerController.this, asyncRealmResults.size());
         // prepare a QueryUpdateTask to current async queries in this thread
