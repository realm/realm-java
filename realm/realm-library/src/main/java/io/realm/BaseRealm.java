--- conflicted
+++ resolved
@@ -84,11 +84,6 @@
         this.threadId = Thread.currentThread().getId();
         this.configuration = configuration;
 
-<<<<<<< HEAD
-=======
-        this.sharedRealm = SharedRealm.getInstance(configuration);
-        this.schema = new RealmSchema(this);
->>>>>>> 9a258999
         this.handlerController = new HandlerController(this);
         this.sharedRealm = SharedRealm.getInstance(configuration, new AndroidNotifier(this.handlerController));
         this.schema = new RealmSchema(this);
@@ -214,11 +209,8 @@
      * the last transaction was committed.
      *
      * @param destination file to save the Realm to.
-<<<<<<< HEAD
-=======
      * @throws RealmFileException if an error happened when accessing the underlying Realm file or writing to the
      * destination file.
->>>>>>> 9a258999
      */
     public void writeCopyTo(File destination) {
         writeEncryptedCopyTo(destination, null);
@@ -337,54 +329,18 @@
      * changes from this commit.
      */
     public void commitTransaction() {
-<<<<<<< HEAD
         commitTransaction(true);
-=======
-        commitTransaction(true, true);
-    }
-
-    /**
-     * Commits an async transaction. This will not trigger any REALM_CHANGED events. Caller is responsible for handling
-     * that.
-     */
-    void commitAsyncTransaction() {
-        commitTransaction(false, false);
->>>>>>> 9a258999
     }
 
     /**
      * Commits transaction and sends notifications to local thread.
      *
-<<<<<<< HEAD
      * @param notifyLocalThread set to {@code false} to prevent this commit from triggering thread local change
      *                          listeners.
      */
     void commitTransaction(boolean notifyLocalThread) {
         checkIfValid();
         sharedRealm.commitTransaction();
-=======
-     * @param notifyLocalThread set to {@code false} to prevent this commit from triggering thread local change listeners.
-     */
-    void commitTransaction(boolean notifyLocalThread, boolean notifyOtherThreads) {
-        checkIfValid();
-        sharedRealm.commitTransaction();
-
-        for (Map.Entry<Handler, String> handlerIntegerEntry : handlers.entrySet()) {
-            Handler handler = handlerIntegerEntry.getKey();
-            String realmPath = handlerIntegerEntry.getValue();
-
-            // Sometimes we don't want to notify the local thread about commits, e.g. creating a completely new Realm
-            // file will make a commit in order to create the schema. Users should not be notified about that.
-            if (!notifyLocalThread && handler.equals(this.handler)) {
-                continue;
-            }
-
-            // Sometimes we don't want to notify other threads about changes because we need a custom message, e.g. when
-            // doing async transactions.
-            if (!notifyOtherThreads && !handler.equals(this.handler)) {
-                continue;
-            }
->>>>>>> 9a258999
 
         // Sometimes we don't want to notify the local thread about commits, e.g. creating a completely new Realm
         // file will make a commit in order to create the schema. Users should not be notified about that.
@@ -487,12 +443,6 @@
         if (sharedRealm != null) {
             sharedRealm.close();
             sharedRealm = null;
-<<<<<<< HEAD
-=======
-        }
-        if (handler != null) {
-            removeHandler();
->>>>>>> 9a258999
         }
     }
 
