/*
 * Copyright 2015 Realm Inc.
 *
 * Licensed under the Apache License, Version 2.0 (the "License");
 * you may not use this file except in compliance with the License.
 * You may obtain a copy of the License at
 *
 * http://www.apache.org/licenses/LICENSE-2.0
 *
 * Unless required by applicable law or agreed to in writing, software
 * distributed under the License is distributed on an "AS IS" BASIS,
 * WITHOUT WARRANTIES OR CONDITIONS OF ANY KIND, either express or implied.
 * See the License for the specific language governing permissions and
 * limitations under the License.
 */

package io.realm;

import android.os.Handler;
import android.os.Looper;
import android.os.Message;

import com.getkeepsafe.relinker.BuildConfig;

import java.io.Closeable;
import java.io.File;
import java.io.FileNotFoundException;
import java.util.Arrays;
import java.util.List;
import java.util.Map;
import java.util.concurrent.ConcurrentHashMap;
import java.util.concurrent.atomic.AtomicBoolean;

import io.realm.annotations.internal.OptionalAPI;
import io.realm.exceptions.RealmMigrationNeededException;
import io.realm.internal.HandlerControllerConstants;
import io.realm.internal.InvalidRow;
import io.realm.internal.RealmObjectProxy;
import io.realm.internal.SharedGroupManager;
import io.realm.internal.Table;
import io.realm.internal.UncheckedRow;
import io.realm.internal.android.DebugAndroidLogger;
import io.realm.internal.android.ReleaseAndroidLogger;
import io.realm.internal.async.RealmThreadPoolExecutor;
import io.realm.internal.log.RealmLog;
import rx.Observable;

/**
 * Base class for all Realm instances.
 *
 * @see io.realm.Realm
 * @see io.realm.DynamicRealm
 */
<<<<<<< HEAD
public abstract class BaseRealm implements Closeable {
=======
@SuppressWarnings("WeakerAccess")
abstract class BaseRealm implements Closeable {
>>>>>>> 1b56dc04
    protected static final long UNVERSIONED = -1;
    private static final String INCORRECT_THREAD_CLOSE_MESSAGE = "Realm access from incorrect thread. Realm instance can only be closed on the thread it was created.";
    private static final String INCORRECT_THREAD_MESSAGE = "Realm access from incorrect thread. Realm objects can only be accessed on the thread they were created.";
    private static final String CLOSED_REALM_MESSAGE = "This Realm instance has already been closed, making it unusable.";

    // Map between a Handler and the canonical path to a Realm file
    public static final Map<Handler, String> handlers = new ConcurrentHashMap<Handler, String>();

    // Thread pool for all async operations (Query & transaction)
    static final RealmThreadPoolExecutor asyncTaskExecutor = RealmThreadPoolExecutor.newDefaultExecutor();

    final long threadId;
    protected RealmConfiguration configuration;
    public SharedGroupManager sharedGroupManager;
    RealmSchema schema;
    public Handler handler;
    public HandlerController handlerController;

    static {
        RealmLog.add(BuildConfig.DEBUG ? new DebugAndroidLogger() : new ReleaseAndroidLogger());
    }

    protected BaseRealm(RealmConfiguration configuration, boolean autoRefresh) {
        this.threadId = Thread.currentThread().getId();
        this.configuration = configuration;
        this.handlerController = new HandlerController(this);
        if (Looper.myLooper() == null) {
            if (autoRefresh) {
                throw new IllegalStateException("Cannot set auto-refresh in a Thread without a Looper");
            }
            if (configuration.isSyncEnabled()) {
                throw new IllegalStateException("Cannot use Sync in a Thread without a Looper");
            }
        } else {
            setAutoRefresh(autoRefresh, false);
        }
        configuration.handler = handler;
        this.sharedGroupManager = new SharedGroupManager(configuration);
        this.schema = new RealmSchema(this, sharedGroupManager.getTransaction());
    }

    /**
     * Sets the auto-refresh status of the Realm instance.
     * <p>
     * Auto-refresh is a feature that enables automatic update of the current Realm instance and all its derived objects
     * (RealmResults and RealmObject instances) when a commit is performed on a Realm acting on the same file in
     * another thread. This feature is only available if the Realm instance lives on a {@link android.os.Looper} enabled
     * thread.
     *
     * @param autoRefresh {@code true} will turn auto-refresh on, {@code false} will turn it off.
     * @throws IllegalStateException if called from a non-Looper thread.
     */
    public void setAutoRefresh(boolean autoRefresh) {
        setAutoRefresh(autoRefresh, true);
    }

    private void setAutoRefresh(boolean autoRefresh, boolean performCheck) {
        if (performCheck) {
            checkIfValid();
        }

        if (Looper.myLooper() == null) {
            throw new IllegalStateException("Cannot set auto-refresh in a Thread without a Looper");
        }

        if (autoRefresh && !handlerController.isAutoRefreshEnabled()) { // Switch it on
            handler = new Handler(handlerController);
            handlers.put(handler, configuration.getPath());
        } else if (!autoRefresh && handlerController.isAutoRefreshEnabled() && handler != null) { // Switch it off
            removeHandler();
        }
        handlerController.setAutoRefresh(autoRefresh);
    }

    /**
     * Retrieves the auto-refresh status of the Realm instance.
     *
     * @return the auto-refresh status.
     */
    public boolean isAutoRefresh() {
        return handlerController.isAutoRefreshEnabled();
    }

    /**
     * Checks if the Realm is currently in a transaction.
     *
     * @return {@code true} if inside a transaction, {@code false} otherwise.
     */
    public boolean isInTransaction() {
        checkIfValid();
        return !sharedGroupManager.isImmutable();
    }

    protected void addListener(RealmChangeListener<? extends BaseRealm> listener) {
        if (listener == null) {
            throw new IllegalArgumentException("Listener should not be null");
        }
        checkIfValid();
        if (!handlerController.isAutoRefreshEnabled()) {
            throw new IllegalStateException("You can't register a listener from a non-Looper thread ");
        }
        handlerController.addChangeListener(listener);
    }

    /**
     * Removes the specified change listener.
     *
     * @param listener the change listener to be removed.
     * @throws IllegalArgumentException if the change listener is {@code null}.
     * @throws IllegalStateException if you try to remove a listener from a non-Looper Thread.
     * @see io.realm.RealmChangeListener
     */
    public void removeChangeListener(RealmChangeListener<? extends BaseRealm> listener) {
        if (listener == null) {
            throw new IllegalArgumentException("Listener should not be null");
        }
        checkIfValid();
        if (!handlerController.isAutoRefreshEnabled()) {
            throw new IllegalStateException("You can't remove a listener from a non-Looper thread ");
        }
        handlerController.removeChangeListener(listener);
    }

    /**
     * Returns an RxJava Observable that monitors changes to this Realm. It will emit the current state
     * when subscribed to. Items will continually be emitted as the Realm is updated -
     * {@code onComplete} will never be called.
     * <p>
     * If you would like the {@code asObservable()} to stop emitting items, you can instruct RxJava to
     * only emit only the first item by using the {@code first()} operator:
     *
     * <pre>
     * {@code
     * realm.asObservable().first().subscribe( ... ) // You only get the results once
     * }
     * </pre>
     *
     * @return RxJava Observable that only calls {@code onNext}. It will never call {@code onComplete} or {@code OnError}.
     * @throws UnsupportedOperationException if the required RxJava framework is not on the classpath.
     * @see <a href="https://realm.io/docs/java/latest/#rxjava">RxJava and Realm</a>
     */
    @OptionalAPI(dependencies = {"rx.Observable"})
    public abstract Observable asObservable();

    /**
     * Removes all user-defined change listeners.
     *
     * @throws IllegalStateException if you try to remove listeners from a non-Looper Thread.
     * @see io.realm.RealmChangeListener
     */
    public void removeAllChangeListeners() {
        checkIfValid();
        if (!handlerController.isAutoRefreshEnabled()) {
            throw new IllegalStateException("You can't remove listeners from a non-Looper thread ");
        }
        handlerController.removeAllChangeListeners();
    }

    // WARNING: If this method is used after calling any async method, the old handler will still be used.
    //          package private, for test purpose only
    void setHandler(Handler handler) {
        // remove the old one
        handlers.remove(this.handler);
        handlers.put(handler, configuration.getPath());
        this.handler = handler;
    }

    /**
     * Removes and stops the current thread handler as gracefully as possible.
     */
    protected void removeHandler() {
        handlers.remove(handler);
        // Warning: This only clears the Looper queue. Handler.Callback is not removed.
        handler.removeCallbacksAndMessages(null);
        this.handler = null;
    }

    /**
     * Writes a compacted copy of the Realm to the given destination File.
     * <p>
     * The destination file cannot already exist.
     * <p>
     * Note that if this is called from within a transaction it writes the current data, and not the data as it was when
     * the last transaction was committed.
     *
     * @param destination file to save the Realm to.
     * @throws java.io.IOException if any write operation fails.
     */
    public void writeCopyTo(File destination) throws java.io.IOException {
        writeEncryptedCopyTo(destination, null);
    }

    /**
     * Writes a compacted and encrypted copy of the Realm to the given destination File.
     * <p>
     * The destination file cannot already exist.
     * <p>
     * Note that if this is called from within a transaction it writes the current data, and not the data as it was when
     * the last transaction was committed.
     * <p>
     *
     * @param destination file to save the Realm to.
     * @param key a 64-byte encryption key.
     * @throws java.io.IOException if any write operation fails.
     * @throws IllegalArgumentException if destination argument is null.
     */
    public void writeEncryptedCopyTo(File destination, byte[] key) throws java.io.IOException {
        if (destination == null) {
            throw new IllegalArgumentException("The destination argument cannot be null");
        }
        checkIfValid();
        sharedGroupManager.copyToFile(destination, key);
    }

    /**
     * Blocks the current thread until new changes to the Realm are available or {@link #stopWaitForChange()}
     * is called from another thread. Once stopWaitForChange is called, all future calls to this method will
     * return false immediately.
     *
     * @return {@code true} if the Realm was updated to the latest version, {@code false} if it was
     * cancelled by calling stopWaitForChange.
     * @throws IllegalStateException if calling this from within a transaction or from a Looper thread.
     */
    public boolean waitForChange() {
        checkIfValid();
        if (isInTransaction()) {
            throw new IllegalStateException("Cannot wait for changes inside of a transaction.");
        }
        if (Looper.myLooper() != null) {
            throw new IllegalStateException("Cannot wait for changes inside a Looper thread. Use RealmChangeListeners instead.");
        }
        boolean hasChanged = sharedGroupManager.getSharedGroup().waitForChange();
        if (hasChanged) {
            // Since this Realm instance has been waiting for change, advance realm & refresh realm.
            sharedGroupManager.advanceRead();
            handlerController.refreshSynchronousTableViews();
        }
        return hasChanged;
    }

    /**
     * Makes any current {@link #waitForChange()} return {@code false} immediately. Once this is called,
     * all future calls to waitForChange will immediately return {@code false}.
     * <p>
     * This method is thread-safe and should _only_ be called from another thread than the one that
     * called waitForChange.
     *
     * @throws IllegalStateException if the {@link io.realm.Realm} instance has already been closed.
     */
    public void stopWaitForChange() {
        RealmCache.invokeWithLock(new RealmCache.Callback0() {
            @Override
            public void onCall() {
                // Check if the Realm instance has been closed
                if (sharedGroupManager == null || !sharedGroupManager.isOpen() || sharedGroupManager.getSharedGroup().isClosed()) {
                    throw new IllegalStateException(BaseRealm.CLOSED_REALM_MESSAGE);
                }
                sharedGroupManager.getSharedGroup().stopWaitForChange();
            }
        });
    }

    /**
     * Starts a transaction which must be closed by {@link io.realm.Realm#commitTransaction()} or aborted by
     * {@link io.realm.Realm#cancelTransaction()}. Transactions are used to atomically create, update and delete objects
     * within a Realm.
     * <p>
     * Before beginning a transaction, the Realm instance is updated to the latest version in order to include all
     * changes from other threads. This update does not trigger any registered {@link RealmChangeListener}.
     * <p>
     * It is therefore recommended to query for the items that should be modified from inside the transaction. Otherwise
     * there is a risk that some of the results have been deleted or modified when the transaction begins.
     * <p>
     * <pre>
     * {@code
     * // Don't do this
     * RealmResults<Person> persons = realm.where(Person.class).findAll();
     * realm.beginTransaction();
     * persons.first().setName("John");
     * realm.commitTransaction;
     *
     * // Do this instead
     * realm.beginTransaction();
     * RealmResults<Person> persons = realm.where(Person.class).findAll();
     * persons.first().setName("John");
     * realm.commitTransaction;
     * }
     * </pre>
     * <p>
     * Notice: it is not possible to nest transactions. If you start a transaction within a transaction an exception is
     * thrown.
     */
    public void beginTransaction() {
        checkIfValid();
        sharedGroupManager.promoteToWrite();
    }

    /**
     * All changes since {@link io.realm.Realm#beginTransaction()} are persisted to disk and the Realm reverts back to
     * being read-only. An event is sent to notify all other Realm instances that a change has occurred. When the event
     * is received, the other Realms will update their objects and {@link io.realm.RealmResults} to reflect the
     * changes from this commit.
     */
    public void commitTransaction() {
        commitTransaction(true, true, null);
    }

    /**
     * Commits an async transaction. This will not trigger any REALM_CHANGED events. Caller is responsible for handling
     * that.
     */
    void commitAsyncTransaction(Runnable runAfterCommit) {
        commitTransaction(false, false, runAfterCommit);
    }

    /**
     * Commits transaction, runs the given runnable and then sends notifications. The runnable is useful to meet some
     * timing conditions like the async transaction. In async transaction, the background Realm has to be closed before
     * other threads see the changes to majoyly avoid the flaky tests.
     *
     * @param notifyLocalThread set to {@code false} to prevent this commit from triggering thread local change listeners.
     * @param runAfterCommit runnable will run after transaction committed but before notification sent.
     */
    void commitTransaction(boolean notifyLocalThread, boolean notifyOtherThreads, Runnable runAfterCommit) {
        checkIfValid();
        sharedGroupManager.commitAndContinueAsRead();

        if (runAfterCommit != null)  {
            runAfterCommit.run();
        }

        for (Map.Entry<Handler, String> handlerIntegerEntry : handlers.entrySet()) {
            Handler handler = handlerIntegerEntry.getKey();
            String realmPath = handlerIntegerEntry.getValue();

            // Sometimes we don't want to notify the local thread about commits, e.g. creating a completely new Realm
            // file will make a commit in order to create the schema. Users should not be notified about that.
            if (!notifyLocalThread && handler.equals(this.handler)) {
                continue;
            }

            // Sometimes we don't want to notify other threads about changes because we need a custom message, e.g. when
            // doing async transactions.
            if (!notifyOtherThreads && !handler.equals(this.handler)) {
                continue;
            }

            // For all other threads, use the Handler
            // Note there is a race condition with handler.hasMessages() and handler.sendEmptyMessage()
            // as the target thread consumes messages at the same time. In this case it is not a problem as worst
            // case we end up with two REALM_CHANGED messages in the queue.
            Looper looper = handler.getLooper();
            if (realmPath.equals(configuration.getPath())  // It's the right realm
                    && looper.getThread().isAlive()) {     // The receiving thread is alive

                boolean messageHandled = true;
                if (looper == Looper.myLooper()) {
                    // Force any updates on the current thread to the front the queue. Doing this is mostly
                    // relevant on the UI thread where it could otherwise process a motion event before the
                    // REALM_CHANGED event. This could in turn cause a UI component like ListView to crash. See
                    // https://github.com/realm/realm-android-adapters/issues/11 for such a case.
                    // Other Looper threads could process similar events. For that reason all looper threads will
                    // prioritize local commits.
                    //
                    // If a user is doing commits inside a RealmChangeListener this can cause the Looper thread to get
                    // event starved as it only starts handling Realm events instead. This is an acceptable risk as
                    // that behaviour indicate a user bug. Previously this would be hidden as the UI would still
                    // be responsive.
                    Message msg = Message.obtain();
                    msg.what = HandlerControllerConstants.LOCAL_COMMIT;
                    if (!handler.hasMessages(HandlerControllerConstants.LOCAL_COMMIT)) {
                        handler.removeMessages(HandlerControllerConstants.REALM_CHANGED);
                        messageHandled = handler.sendMessageAtFrontOfQueue(msg);
                    }
                } else {
                    if (!handler.hasMessages(HandlerControllerConstants.REALM_CHANGED)) {
                        messageHandled = handler.sendEmptyMessage(HandlerControllerConstants.REALM_CHANGED);
                    }
                }
                if (!messageHandled) {
                    RealmLog.w("Cannot update Looper threads when the Looper has quit. Use realm.setAutoRefresh(false) " +
                            "to prevent this.");
                }
            }
        }
    }

    /**
     * Reverts all writes (created, updated, or deleted objects) made in the current write transaction and end the
     * transaction.
     * <p>
     * The Realm reverts back to read-only.
     * <p>
     * Calling this when not in a transaction will throw an exception.
     */
    public void cancelTransaction() {
        checkIfValid();
        sharedGroupManager.rollbackAndContinueAsRead();
    }

    /**
     * Checks if a Realm's underlying resources are still available or not getting accessed from the wrong thread.
     */
    protected void checkIfValid() {
        // Check if the Realm instance has been closed
        if (sharedGroupManager == null || !sharedGroupManager.isOpen()) {
            throw new IllegalStateException(BaseRealm.CLOSED_REALM_MESSAGE);
        }

        // Check if we are in the right thread
        if (threadId != Thread.currentThread().getId()) {
            throw new IllegalStateException(BaseRealm.INCORRECT_THREAD_MESSAGE);
        }
    }

    /**
     * Returns the canonical path to where this Realm is persisted on disk.
     *
     * @return the canonical path to the Realm file.
     * @see File#getCanonicalPath()
     */
    public String getPath() {
        return configuration.getPath();
    }

    /**
     * Returns the {@link RealmConfiguration} for this Realm.
     *
     * @return the {@link RealmConfiguration} for this Realm.
     */
    public RealmConfiguration getConfiguration() {
        return configuration;
    }

    /**
     * Returns the schema version for this Realm.
     *
     * @return the schema version for the Realm file backing this Realm.
     */
    public long getVersion() {
        if (!sharedGroupManager.hasTable(Table.METADATA_TABLE_NAME)) {
            return UNVERSIONED;
        }
        Table metadataTable = sharedGroupManager.getTable(Table.METADATA_TABLE_NAME);
        return metadataTable.getLong(0, 0);
    }

    /**
     * Closes the Realm instance and all its resources.
     * <p>
     * It's important to always remember to close Realm instances when you're done with it in order not to leak memory,
     * file descriptors or grow the size of Realm file out of measure.
     *
     * @throws IllegalStateException if attempting to close from another thread.
     */
    @Override
    public void close() {
        if (this.threadId != Thread.currentThread().getId()) {
            throw new IllegalStateException(INCORRECT_THREAD_CLOSE_MESSAGE);
        }

        RealmCache.release(this);
    }

    /**
     * Closes the Realm instances and all its resources without checking the {@link RealmCache}.
     */
    void doClose() {
        if (sharedGroupManager != null) {
            sharedGroupManager.close();
            sharedGroupManager = null;
        }
        if (handler != null) {
            removeHandler();
        }
    }

    /**
     * Checks if the {@link io.realm.Realm} instance has already been closed.
     *
     * @return {@code true} if closed, {@code false} otherwise.
     * @throws IllegalStateException if attempting to close from another thread.
     */
    public boolean isClosed() {
        if (this.threadId != Thread.currentThread().getId()) {
            throw new IllegalStateException(INCORRECT_THREAD_MESSAGE);
        }

        return sharedGroupManager == null || !sharedGroupManager.isOpen();
    }

    /**
     * Checks if this {@link io.realm.Realm} contains any objects.
     *
     * @return {@code true} if empty, @{code false} otherwise.
     */
    public boolean isEmpty() {
        checkIfValid();
        return sharedGroupManager.getTransaction().isObjectTablesEmpty();
    }

    boolean hasChanged() {
        return sharedGroupManager.hasChanged();
    }

    // package protected so unit tests can access it
    void setVersion(long version) {
        Table metadataTable = sharedGroupManager.getTable(Table.METADATA_TABLE_NAME);
        if (metadataTable.getColumnCount() == 0) {
            metadataTable.addColumn(RealmFieldType.INTEGER, "version");
            metadataTable.addEmptyRow();
        }
        metadataTable.setLong(0, 0, version);
    }

    // Return all handlers registered for this Realm
    static Map<Handler, String> getHandlers() {
        return handlers;
    }

    /**
     * Returns the schema for this Realm.
     *
     * @return The {@link RealmSchema} for this Realm.
     */
    public RealmSchema getSchema() {
        return schema;
    }

    <E extends RealmModel> E get(Class<E> clazz, long rowIndex) {
        Table table = schema.getTable(clazz);
        UncheckedRow row = table.getUncheckedRow(rowIndex);
        E result = configuration.getSchemaMediator().newInstance(clazz, schema.getColumnInfo(clazz));
        RealmObjectProxy proxy = (RealmObjectProxy) result;
        proxy.realmGet$proxyState().setRow$realm(row);
        proxy.realmGet$proxyState().setRealm$realm(this);
        proxy.realmGet$proxyState().setTableVersion$realm();

        return result;
    }

    // Used by RealmList/RealmResults
    // Invariant: if dynamicClassName != null -> clazz == DynamicRealmObject
    <E extends RealmModel> E get(Class<E> clazz, String dynamicClassName, long rowIndex) {
        Table table;
        E result;
        if (dynamicClassName != null) {
            table = schema.getTable(dynamicClassName);
            @SuppressWarnings("unchecked")
            E dynamicObj = (E) new DynamicRealmObject();
            result = dynamicObj;
        } else {
            table = schema.getTable(clazz);
            result = configuration.getSchemaMediator().newInstance(clazz, schema.getColumnInfo(clazz));
        }

        RealmObjectProxy proxy = (RealmObjectProxy) result;
        proxy.realmGet$proxyState().setRealm$realm(this);
        if (rowIndex != Table.NO_MATCH) {
            proxy.realmGet$proxyState().setRow$realm(table.getUncheckedRow(rowIndex));
            proxy.realmGet$proxyState().setTableVersion$realm();
        } else {
            proxy.realmGet$proxyState().setRow$realm(InvalidRow.INSTANCE);
        }

        return result;
    }

    /**
     * Deletes all objects from this Realm.
     *
     * @throws IllegalStateException if the corresponding Realm is closed or called from an incorrect thread.
     */
    public void deleteAll() {
        checkIfValid();
        for (RealmObjectSchema objectSchema : schema.getAll()) {
            schema.getTable(objectSchema.getClassName()).clear();
        }
    }

    static private boolean deletes(String canonicalPath, File rootFolder, String realmFileName) {
        final AtomicBoolean realmDeleted = new AtomicBoolean(true);

        List<File> filesToDelete = Arrays.asList(
                new File(rootFolder, realmFileName),
                new File(rootFolder, realmFileName + ".lock"),
                // Old core log file naming styles
                new File(rootFolder, realmFileName + ".log_a"),
                new File(rootFolder, realmFileName + ".log_b"),
                new File(rootFolder, realmFileName + ".log"),
                new File(canonicalPath));
        for (File fileToDelete : filesToDelete) {
            if (fileToDelete.exists()) {
                boolean deleteResult = fileToDelete.delete();
                if (!deleteResult) {
                    realmDeleted.set(false);
                    RealmLog.w("Could not delete the file " + fileToDelete);
                }
            }
        }
        return realmDeleted.get();
    }

    /**
     * Deletes the Realm file defined by the given configuration.
     */
    static boolean deleteRealm(final RealmConfiguration configuration) {
        final String management = ".management";
        final AtomicBoolean realmDeleted = new AtomicBoolean(true);

        RealmCache.invokeWithGlobalRefCount(configuration, new RealmCache.Callback() {
            @Override
            public void onResult(int count) {
                if (count != 0) {
                    throw new IllegalStateException("It's not allowed to delete the file associated with an open Realm. " +
                            "Remember to close() all the instances of the Realm before deleting its file: " + configuration.getPath());
                }

                String canonicalPath = configuration.getPath();
                File realmFolder = configuration.getRealmFolder();
                String realmFileName = configuration.getRealmFileName();
                File managementFolder = new File(realmFolder, realmFileName + management);

                // delete files in management folder and the folder
                // there is no subfolders in the management folder
                File[] files = managementFolder.listFiles();
                if (files != null) {
                    for (File file : files) {
                        realmDeleted.set(realmDeleted.get() && file.delete());
                    }
                }
                realmDeleted.set(realmDeleted.get() && managementFolder.delete());

                // delete specific files in root folder
                realmDeleted.set(realmDeleted.get() && deletes(canonicalPath, realmFolder, realmFileName));
            }
        });

        return realmDeleted.get();
    }

    /**
     * Compacts the Realm file defined by the given configuration.
     *
     * @param configuration configuration for the Realm to compact.
     * @throw IllegalArgumentException if Realm is encrypted.
     * @return {@code true} if compaction succeeded, {@code false} otherwise.
     */
    static boolean compactRealm(final RealmConfiguration configuration) {
        if (configuration.getEncryptionKey() != null) {
            throw new IllegalArgumentException("Cannot currently compact an encrypted Realm.");
        }

        return SharedGroupManager.compact(configuration);
    }

    /**
     * Migrates the Realm file defined by the given configuration using the provided migration block.
     *
     * @param configuration configuration for the Realm that should be migrated.
     * @param migration if set, this migration block will override what is set in {@link RealmConfiguration}.
     * @param callback callback for specific Realm type behaviors.
     * @throws FileNotFoundException if the Realm file doesn't exist.
     */
    protected static void migrateRealm(final RealmConfiguration configuration, final RealmMigration migration,
                                       final MigrationCallback callback) throws FileNotFoundException {
        if (configuration == null) {
            throw new IllegalArgumentException("RealmConfiguration must be provided");
        }
        if (migration == null && configuration.getMigration() == null) {
            throw new RealmMigrationNeededException(configuration.getPath(), "RealmMigration must be provided");
        }

        final AtomicBoolean fileNotFound = new AtomicBoolean(false);

        RealmCache.invokeWithGlobalRefCount(configuration, new RealmCache.Callback() {
            @Override
            public void onResult(int count) {
                if (count != 0) {
                    throw new IllegalStateException("Cannot migrate a Realm file that is already open: "
                            + configuration.getPath());
                }

                File realmFile = new File(configuration.getPath());
                if (!realmFile.exists()) {
                    fileNotFound.set(true);
                    return;
                }

                RealmMigration realmMigration = (migration == null) ? configuration.getMigration() : migration;
                DynamicRealm realm = null;
                try {
                    realm = DynamicRealm.getInstance(configuration);
                    realm.beginTransaction();
                    long currentVersion = realm.getVersion();
                    realmMigration.migrate(realm, currentVersion, configuration.getSchemaVersion());
                    realm.setVersion(configuration.getSchemaVersion());
                    realm.commitTransaction();
                } catch (RuntimeException e) {
                    if (realm != null) {
                        realm.cancelTransaction();
                    }
                    throw e;
                } finally {
                    if (realm != null) {
                        realm.close();
                        callback.migrationComplete();
                    }
                }
            }
        });

        if (fileNotFound.get()) {
            throw new FileNotFoundException("Cannot migrate a Realm file which doesn't exist: "
                    + configuration.getPath());
        }
    }

    @Override
    protected void finalize() throws Throwable {
        if (sharedGroupManager != null && sharedGroupManager.isOpen()) {
            RealmLog.w("Remember to call close() on all Realm instances. " +
                    "Realm " + configuration.getPath() + " is being finalized without being closed, " +
                    "this can lead to running out of native memory."
            );
        }
        super.finalize();
    }

    // Internal delegate for migrations
    protected interface MigrationCallback {
        void migrationComplete();
    }

}<|MERGE_RESOLUTION|>--- conflicted
+++ resolved
@@ -51,12 +51,8 @@
  * @see io.realm.Realm
  * @see io.realm.DynamicRealm
  */
-<<<<<<< HEAD
-public abstract class BaseRealm implements Closeable {
-=======
 @SuppressWarnings("WeakerAccess")
 abstract class BaseRealm implements Closeable {
->>>>>>> 1b56dc04
     protected static final long UNVERSIONED = -1;
     private static final String INCORRECT_THREAD_CLOSE_MESSAGE = "Realm access from incorrect thread. Realm instance can only be closed on the thread it was created.";
     private static final String INCORRECT_THREAD_MESSAGE = "Realm access from incorrect thread. Realm objects can only be accessed on the thread they were created.";
