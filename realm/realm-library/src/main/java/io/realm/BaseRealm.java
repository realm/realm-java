/*
 * Copyright 2015 Realm Inc.
 *
 * Licensed under the Apache License, Version 2.0 (the "License");
 * you may not use this file except in compliance with the License.
 * You may obtain a copy of the License at
 *
 * http://www.apache.org/licenses/LICENSE-2.0
 *
 * Unless required by applicable law or agreed to in writing, software
 * distributed under the License is distributed on an "AS IS" BASIS,
 * WITHOUT WARRANTIES OR CONDITIONS OF ANY KIND, either express or implied.
 * See the License for the specific language governing permissions and
 * limitations under the License.
 */

package io.realm;

import android.os.Handler;
import android.os.Looper;
import android.os.Message;

import com.getkeepsafe.relinker.BuildConfig;

import java.io.Closeable;
import java.io.File;
import java.io.FileNotFoundException;
import java.util.Arrays;
import java.util.List;
import java.util.Map;
import java.util.concurrent.ConcurrentHashMap;
import java.util.concurrent.atomic.AtomicBoolean;

import io.realm.annotations.internal.OptionalAPI;
import io.realm.exceptions.RealmMigrationNeededException;
import io.realm.internal.HandlerControllerConstants;
import io.realm.internal.InvalidRow;
import io.realm.internal.RealmObjectProxy;
import io.realm.internal.SharedGroupManager;
import io.realm.internal.Table;
import io.realm.internal.UncheckedRow;
import io.realm.internal.android.DebugAndroidLogger;
import io.realm.internal.android.ReleaseAndroidLogger;
import io.realm.internal.async.RealmThreadPoolExecutor;
import io.realm.internal.log.RealmLog;
import rx.Observable;

/**
 * Base class for all Realm instances.
 *
 * @see io.realm.Realm
 * @see io.realm.DynamicRealm
 */
<<<<<<< HEAD
=======
@SuppressWarnings("WeakerAccess")
>>>>>>> a732f1c1
public abstract class BaseRealm implements Closeable {
    protected static final long UNVERSIONED = -1;
    private static final String INCORRECT_THREAD_CLOSE_MESSAGE =
            "Realm access from incorrect thread. Realm instance can only be closed on the thread it was created.";
    private static final String INCORRECT_THREAD_MESSAGE =
            "Realm access from incorrect thread. Realm objects can only be accessed on the thread they were created.";
    private static final String CLOSED_REALM_MESSAGE =
            "This Realm instance has already been closed, making it unusable.";
    private static final String NOT_IN_TRANSACTION_MESSAGE =
            "Changing Realm data can only be done from inside a transaction.";

    // Map between a Handler and the canonical path to a Realm file
    public static final Map<Handler, String> handlers = new ConcurrentHashMap<Handler, String>();

    // Thread pool for all async operations (Query & transaction)
    static final RealmThreadPoolExecutor asyncTaskExecutor = RealmThreadPoolExecutor.newDefaultExecutor();

    final long threadId;
    protected RealmConfiguration configuration;
    public SharedGroupManager sharedGroupManager;
    RealmSchema schema;
    public Handler handler;
    public HandlerController handlerController;

    static {
        //noinspection ConstantConditions
        RealmLog.add(BuildConfig.DEBUG ? new DebugAndroidLogger() : new ReleaseAndroidLogger());
    }

    protected BaseRealm(RealmConfiguration configuration) {
        this.threadId = Thread.currentThread().getId();
        this.configuration = configuration;
        this.handlerController = new HandlerController(this);
<<<<<<< HEAD
        if (Looper.myLooper() == null) {
            if (autoRefresh) {
                throw new IllegalStateException("Cannot set auto-refresh in a Thread without a Looper");
            }
            if (configuration.isSyncEnabled()) {
                throw new IllegalStateException("Cannot use Sync in a Thread without a Looper");
            }
        } else {
            setAutoRefresh(autoRefresh, false);
=======
        this.sharedGroupManager = new SharedGroupManager(configuration);
        this.schema = new RealmSchema(this, sharedGroupManager.getTransaction());

        if (handlerController.isAutoRefreshAvailable()) {
            setAutoRefresh(true);
>>>>>>> a732f1c1
        }
        configuration.handler = handler;
        this.sharedGroupManager = new SharedGroupManager(configuration);
        this.schema = new RealmSchema(this, sharedGroupManager.getTransaction());
    }

    /**
     * Sets the auto-refresh status of the Realm instance.
     * <p>
     * Auto-refresh is a feature that enables automatic update of the current Realm instance and all its derived objects
     * (RealmResults and RealmObject instances) when a commit is performed on a Realm acting on the same file in
     * another thread. This feature is only available if the Realm instance lives on a {@link android.os.Looper} enabled
     * thread.
     *
     * @param autoRefresh {@code true} will turn auto-refresh on, {@code false} will turn it off.
     * @throws IllegalStateException if called from a non-Looper thread.
     */
    public void setAutoRefresh(boolean autoRefresh) {
        setAutoRefresh(autoRefresh, true);
    }

    private void setAutoRefresh(boolean autoRefresh, boolean performCheck) {
        if (performCheck) {
            checkIfValid();
<<<<<<< HEAD
        }

        if (Looper.myLooper() == null) {
            throw new IllegalStateException("Cannot set auto-refresh in a Thread without a Looper");
=======
>>>>>>> a732f1c1
        }

        handlerController.checkCanBeAutoRefreshed();
        if (autoRefresh && !handlerController.isAutoRefreshEnabled()) { // Switch it on
            handler = new Handler(handlerController);
            handlers.put(handler, configuration.getPath());
        } else if (!autoRefresh && handlerController.isAutoRefreshEnabled() && handler != null) { // Switch it off
            removeHandler();
        }
        handlerController.setAutoRefresh(autoRefresh);
    }

    /**
     * Retrieves the auto-refresh status of the Realm instance.
     *
     * @return the auto-refresh status.
     */
    public boolean isAutoRefresh() {
        return handlerController.isAutoRefreshEnabled();
    }

    /**
     * Checks if the Realm is currently in a transaction.
     *
     * @return {@code true} if inside a transaction, {@code false} otherwise.
     */
    public boolean isInTransaction() {
        checkIfValid();
        return !sharedGroupManager.isImmutable();
    }

    protected void addListener(RealmChangeListener<? extends BaseRealm> listener) {
        if (listener == null) {
            throw new IllegalArgumentException("Listener should not be null");
        }
        checkIfValid();
        if (!handlerController.isAutoRefreshEnabled()) {
            throw new IllegalStateException("You can't register a listener from a non-Looper or IntentService thread.");
        }
        handlerController.addChangeListener(listener);
    }

    /**
     * Removes the specified change listener.
     *
     * @param listener the change listener to be removed.
     * @throws IllegalArgumentException if the change listener is {@code null}.
     * @throws IllegalStateException if you try to remove a listener from a non-Looper Thread.
     * @see io.realm.RealmChangeListener
     */
    public void removeChangeListener(RealmChangeListener<? extends BaseRealm> listener) {
        if (listener == null) {
            throw new IllegalArgumentException("Listener should not be null");
        }
        checkIfValid();
        if (!handlerController.isAutoRefreshEnabled()) {
            throw new IllegalStateException("You can't remove a listener from a non-Looper thread ");
        }
        handlerController.removeChangeListener(listener);
    }

    /**
     * Returns an RxJava Observable that monitors changes to this Realm. It will emit the current state
     * when subscribed to. Items will continually be emitted as the Realm is updated -
     * {@code onComplete} will never be called.
     * <p>
     * If you would like the {@code asObservable()} to stop emitting items, you can instruct RxJava to
     * only emit only the first item by using the {@code first()} operator:
     *
     * <pre>
     * {@code
     * realm.asObservable().first().subscribe( ... ) // You only get the results once
     * }
     * </pre>
     *
     * @return RxJava Observable that only calls {@code onNext}. It will never call {@code onComplete} or {@code OnError}.
     * @throws UnsupportedOperationException if the required RxJava framework is not on the classpath.
     * @see <a href="https://realm.io/docs/java/latest/#rxjava">RxJava and Realm</a>
     */
    @OptionalAPI(dependencies = {"rx.Observable"})
    public abstract Observable asObservable();

    /**
     * Removes all user-defined change listeners.
     *
     * @throws IllegalStateException if you try to remove listeners from a non-Looper Thread.
     * @see io.realm.RealmChangeListener
     */
    public void removeAllChangeListeners() {
        checkIfValid();
        if (!handlerController.isAutoRefreshEnabled()) {
            throw new IllegalStateException("You can't remove listeners from a non-Looper thread ");
        }
        handlerController.removeAllChangeListeners();
    }

    // WARNING: If this method is used after calling any async method, the old handler will still be used.
    //          package private, for test purpose only
    void setHandler(Handler handler) {
        // remove the old one
        handlers.remove(this.handler);
        handlers.put(handler, configuration.getPath());
        this.handler = handler;
    }

    /**
     * Removes and stops the current thread handler as gracefully as possible.
     */
    protected void removeHandler() {
        handlers.remove(handler);
        // Warning: This only clears the Looper queue. Handler.Callback is not removed.
        handler.removeCallbacksAndMessages(null);
        this.handler = null;
    }

    /**
     * Writes a compacted copy of the Realm to the given destination File.
     * <p>
     * The destination file cannot already exist.
     * <p>
     * Note that if this is called from within a transaction it writes the current data, and not the data as it was when
     * the last transaction was committed.
     *
     * @param destination file to save the Realm to.
     * @throws java.io.IOException if any write operation fails.
     */
    public void writeCopyTo(File destination) throws java.io.IOException {
        writeEncryptedCopyTo(destination, null);
    }

    /**
     * Writes a compacted and encrypted copy of the Realm to the given destination File.
     * <p>
     * The destination file cannot already exist.
     * <p>
     * Note that if this is called from within a transaction it writes the current data, and not the data as it was when
     * the last transaction was committed.
     * <p>
     *
     * @param destination file to save the Realm to.
     * @param key a 64-byte encryption key.
     * @throws java.io.IOException if any write operation fails.
     * @throws IllegalArgumentException if destination argument is null.
     */
    public void writeEncryptedCopyTo(File destination, byte[] key) throws java.io.IOException {
        if (destination == null) {
            throw new IllegalArgumentException("The destination argument cannot be null");
        }
        checkIfValid();
        sharedGroupManager.copyToFile(destination, key);
    }

    /**
     * Blocks the current thread until new changes to the Realm are available or {@link #stopWaitForChange()}
     * is called from another thread. Once stopWaitForChange is called, all future calls to this method will
     * return false immediately.
     *
     * @return {@code true} if the Realm was updated to the latest version, {@code false} if it was
     * cancelled by calling stopWaitForChange.
     * @throws IllegalStateException if calling this from within a transaction or from a Looper thread.
     */
    public boolean waitForChange() {
        checkIfValid();
        if (isInTransaction()) {
            throw new IllegalStateException("Cannot wait for changes inside of a transaction.");
        }
        if (Looper.myLooper() != null) {
            throw new IllegalStateException("Cannot wait for changes inside a Looper thread. Use RealmChangeListeners instead.");
        }
        boolean hasChanged = sharedGroupManager.getSharedGroup().waitForChange();
        if (hasChanged) {
            // Since this Realm instance has been waiting for change, advance realm & refresh realm.
            sharedGroupManager.advanceRead();
            handlerController.refreshSynchronousTableViews();
        }
        return hasChanged;
    }

    /**
     * Makes any current {@link #waitForChange()} return {@code false} immediately. Once this is called,
     * all future calls to waitForChange will immediately return {@code false}.
     * <p>
     * This method is thread-safe and should _only_ be called from another thread than the one that
     * called waitForChange.
     *
     * @throws IllegalStateException if the {@link io.realm.Realm} instance has already been closed.
     */
    public void stopWaitForChange() {
        RealmCache.invokeWithLock(new RealmCache.Callback0() {
            @Override
            public void onCall() {
                // Check if the Realm instance has been closed
                if (sharedGroupManager == null || !sharedGroupManager.isOpen() || sharedGroupManager.getSharedGroup().isClosed()) {
                    throw new IllegalStateException(BaseRealm.CLOSED_REALM_MESSAGE);
                }
                sharedGroupManager.getSharedGroup().stopWaitForChange();
            }
        });
    }

    /**
     * Starts a transaction which must be closed by {@link io.realm.Realm#commitTransaction()} or aborted by
     * {@link io.realm.Realm#cancelTransaction()}. Transactions are used to atomically create, update and delete objects
     * within a Realm.
     * <p>
     * Before beginning a transaction, the Realm instance is updated to the latest version in order to include all
     * changes from other threads. This update does not trigger any registered {@link RealmChangeListener}.
     * <p>
     * It is therefore recommended to query for the items that should be modified from inside the transaction. Otherwise
     * there is a risk that some of the results have been deleted or modified when the transaction begins.
     * <p>
     * <pre>
     * {@code
     * // Don't do this
     * RealmResults<Person> persons = realm.where(Person.class).findAll();
     * realm.beginTransaction();
     * persons.first().setName("John");
     * realm.commitTransaction();
     *
     * // Do this instead
     * realm.beginTransaction();
     * RealmResults<Person> persons = realm.where(Person.class).findAll();
     * persons.first().setName("John");
     * realm.commitTransaction();
     * }
     * </pre>
     * <p>
     * Notice: it is not possible to nest transactions. If you start a transaction within a transaction an exception is
     * thrown.
     */
    public void beginTransaction() {
        checkIfValid();
        sharedGroupManager.promoteToWrite();
    }

    /**
     * All changes since {@link io.realm.Realm#beginTransaction()} are persisted to disk and the Realm reverts back to
     * being read-only. An event is sent to notify all other Realm instances that a change has occurred. When the event
     * is received, the other Realms will update their objects and {@link io.realm.RealmResults} to reflect the
     * changes from this commit.
     */
    public void commitTransaction() {
        commitTransaction(true, true, null);
    }

    /**
     * Commits an async transaction. This will not trigger any REALM_CHANGED events. Caller is responsible for handling
     * that.
     */
    void commitAsyncTransaction(Runnable runAfterCommit) {
        commitTransaction(false, false, runAfterCommit);
    }

    /**
     * Commits transaction, runs the given runnable and then sends notifications. The runnable is useful to meet some
     * timing conditions like the async transaction. In async transaction, the background Realm has to be closed before
     * other threads see the changes to majoyly avoid the flaky tests.
     *
     * @param notifyLocalThread set to {@code false} to prevent this commit from triggering thread local change listeners.
     * @param runAfterCommit runnable will run after transaction committed but before notification sent.
     */
    void commitTransaction(boolean notifyLocalThread, boolean notifyOtherThreads, Runnable runAfterCommit) {
        checkIfValid();
        sharedGroupManager.commitAndContinueAsRead();

        if (runAfterCommit != null)  {
            runAfterCommit.run();
        }

        for (Map.Entry<Handler, String> handlerIntegerEntry : handlers.entrySet()) {
            Handler handler = handlerIntegerEntry.getKey();
            String realmPath = handlerIntegerEntry.getValue();

            // Sometimes we don't want to notify the local thread about commits, e.g. creating a completely new Realm
            // file will make a commit in order to create the schema. Users should not be notified about that.
            if (!notifyLocalThread && handler.equals(this.handler)) {
                continue;
            }

            // Sometimes we don't want to notify other threads about changes because we need a custom message, e.g. when
            // doing async transactions.
            if (!notifyOtherThreads && !handler.equals(this.handler)) {
                continue;
            }

            // For all other threads, use the Handler
            // Note there is a race condition with handler.hasMessages() and handler.sendEmptyMessage()
            // as the target thread consumes messages at the same time. In this case it is not a problem as worst
            // case we end up with two REALM_CHANGED messages in the queue.
            Looper looper = handler.getLooper();
            if (realmPath.equals(configuration.getPath())  // It's the right realm
                    && looper.getThread().isAlive()) {     // The receiving thread is alive

                boolean messageHandled = true;
                if (looper == Looper.myLooper()) {
                    // Force any updates on the current thread to the front the queue. Doing this is mostly
                    // relevant on the UI thread where it could otherwise process a motion event before the
                    // REALM_CHANGED event. This could in turn cause a UI component like ListView to crash. See
                    // https://github.com/realm/realm-android-adapters/issues/11 for such a case.
                    // Other Looper threads could process similar events. For that reason all looper threads will
                    // prioritize local commits.
                    //
                    // If a user is doing commits inside a RealmChangeListener this can cause the Looper thread to get
                    // event starved as it only starts handling Realm events instead. This is an acceptable risk as
                    // that behaviour indicate a user bug. Previously this would be hidden as the UI would still
                    // be responsive.
                    Message msg = Message.obtain();
                    msg.what = HandlerControllerConstants.LOCAL_COMMIT;
                    if (!handler.hasMessages(HandlerControllerConstants.LOCAL_COMMIT)) {
                        handler.removeMessages(HandlerControllerConstants.REALM_CHANGED);
                        messageHandled = handler.sendMessageAtFrontOfQueue(msg);
                    }
                } else {
                    if (!handler.hasMessages(HandlerControllerConstants.REALM_CHANGED)) {
                        messageHandled = handler.sendEmptyMessage(HandlerControllerConstants.REALM_CHANGED);
                    }
                }
                if (!messageHandled) {
                    RealmLog.w("Cannot update Looper threads when the Looper has quit. Use realm.setAutoRefresh(false) " +
                            "to prevent this.");
                }
            }
        }
    }

    /**
     * Reverts all writes (created, updated, or deleted objects) made in the current write transaction and end the
     * transaction.
     * <p>
     * The Realm reverts back to read-only.
     * <p>
     * Calling this when not in a transaction will throw an exception.
     */
    public void cancelTransaction() {
        checkIfValid();
        sharedGroupManager.rollbackAndContinueAsRead();
    }

    /**
     * Checks if a Realm's underlying resources are still available or not getting accessed from the wrong thread.
     */
    protected void checkIfValid() {
        // Check if the Realm instance has been closed
        if (sharedGroupManager == null || !sharedGroupManager.isOpen()) {
            throw new IllegalStateException(BaseRealm.CLOSED_REALM_MESSAGE);
        }

        // Check if we are in the right thread
        if (threadId != Thread.currentThread().getId()) {
            throw new IllegalStateException(BaseRealm.INCORRECT_THREAD_MESSAGE);
        }
    }

    /**
     * Check if the Realm is valid and in a transaction.
     */
    protected void checkIfValidAndInTransaction() {
        if (!isInTransaction()) {
            throw new IllegalStateException(NOT_IN_TRANSACTION_MESSAGE);
        }
    }

    /**
     * Returns the canonical path to where this Realm is persisted on disk.
     *
     * @return the canonical path to the Realm file.
     * @see File#getCanonicalPath()
     */
    public String getPath() {
        return configuration.getPath();
    }

    /**
     * Returns the {@link RealmConfiguration} for this Realm.
     *
     * @return the {@link RealmConfiguration} for this Realm.
     */
    public RealmConfiguration getConfiguration() {
        return configuration;
    }

    /**
     * Returns the schema version for this Realm.
     *
     * @return the schema version for the Realm file backing this Realm.
     */
    public long getVersion() {
        if (!sharedGroupManager.hasTable(Table.METADATA_TABLE_NAME)) {
            return UNVERSIONED;
        }
        Table metadataTable = sharedGroupManager.getTable(Table.METADATA_TABLE_NAME);
        return metadataTable.getLong(0, 0);
    }

    /**
     * Closes the Realm instance and all its resources.
     * <p>
     * It's important to always remember to close Realm instances when you're done with it in order not to leak memory,
     * file descriptors or grow the size of Realm file out of measure.
     *
     * @throws IllegalStateException if attempting to close from another thread.
     */
    @Override
    public void close() {
        if (this.threadId != Thread.currentThread().getId()) {
            throw new IllegalStateException(INCORRECT_THREAD_CLOSE_MESSAGE);
        }

        RealmCache.release(this);
    }

    /**
     * Closes the Realm instances and all its resources without checking the {@link RealmCache}.
     */
    void doClose() {
        if (sharedGroupManager != null) {
            sharedGroupManager.close();
            sharedGroupManager = null;
        }
        if (handler != null) {
            removeHandler();
        }
    }

    /**
     * Checks if the {@link io.realm.Realm} instance has already been closed.
     *
     * @return {@code true} if closed, {@code false} otherwise.
     * @throws IllegalStateException if attempting to close from another thread.
     */
    public boolean isClosed() {
        if (this.threadId != Thread.currentThread().getId()) {
            throw new IllegalStateException(INCORRECT_THREAD_MESSAGE);
        }

        return sharedGroupManager == null || !sharedGroupManager.isOpen();
    }

    /**
     * Checks if this {@link io.realm.Realm} contains any objects.
     *
     * @return {@code true} if empty, @{code false} otherwise.
     */
    public boolean isEmpty() {
        checkIfValid();
        return sharedGroupManager.getTransaction().isObjectTablesEmpty();
    }

    boolean hasChanged() {
        return sharedGroupManager.hasChanged();
    }

    // package protected so unit tests can access it
    void setVersion(long version) {
        Table metadataTable = sharedGroupManager.getTable(Table.METADATA_TABLE_NAME);
        if (metadataTable.getColumnCount() == 0) {
            metadataTable.addColumn(RealmFieldType.INTEGER, "version");
            metadataTable.addEmptyRow();
        }
        metadataTable.setLong(0, 0, version);
    }

    // Return all handlers registered for this Realm
    static Map<Handler, String> getHandlers() {
        return handlers;
    }

    /**
     * Returns the schema for this Realm.
     *
     * @return The {@link RealmSchema} for this Realm.
     */
    public RealmSchema getSchema() {
        return schema;
    }

    <E extends RealmModel> E get(Class<E> clazz, long rowIndex) {
        Table table = schema.getTable(clazz);
        UncheckedRow row = table.getUncheckedRow(rowIndex);
        E result = configuration.getSchemaMediator().newInstance(clazz, schema.getColumnInfo(clazz));
        RealmObjectProxy proxy = (RealmObjectProxy) result;
        proxy.realmGet$proxyState().setRow$realm(row);
        proxy.realmGet$proxyState().setRealm$realm(this);
        proxy.realmGet$proxyState().setTableVersion$realm();

        return result;
    }

    // Used by RealmList/RealmResults
    // Invariant: if dynamicClassName != null -> clazz == DynamicRealmObject
    <E extends RealmModel> E get(Class<E> clazz, String dynamicClassName, long rowIndex) {
        Table table;
        E result;
        if (dynamicClassName != null) {
            table = schema.getTable(dynamicClassName);
            @SuppressWarnings("unchecked")
            E dynamicObj = (E) new DynamicRealmObject();
            result = dynamicObj;
        } else {
            table = schema.getTable(clazz);
            result = configuration.getSchemaMediator().newInstance(clazz, schema.getColumnInfo(clazz));
        }

        RealmObjectProxy proxy = (RealmObjectProxy) result;
        proxy.realmGet$proxyState().setRealm$realm(this);
        if (rowIndex != Table.NO_MATCH) {
            proxy.realmGet$proxyState().setRow$realm(table.getUncheckedRow(rowIndex));
            proxy.realmGet$proxyState().setTableVersion$realm();
        } else {
            proxy.realmGet$proxyState().setRow$realm(InvalidRow.INSTANCE);
        }

        return result;
    }

    /**
     * Deletes all objects from this Realm.
     *
     * @throws IllegalStateException if the corresponding Realm is closed or called from an incorrect thread.
     */
    public void deleteAll() {
        checkIfValid();
        for (RealmObjectSchema objectSchema : schema.getAll()) {
            schema.getTable(objectSchema.getClassName()).clear();
        }
    }

    static private boolean deletes(String canonicalPath, File rootFolder, String realmFileName) {
        final AtomicBoolean realmDeleted = new AtomicBoolean(true);

        List<File> filesToDelete = Arrays.asList(
                new File(rootFolder, realmFileName),
                new File(rootFolder, realmFileName + ".lock"),
                // Old core log file naming styles
                new File(rootFolder, realmFileName + ".log_a"),
                new File(rootFolder, realmFileName + ".log_b"),
                new File(rootFolder, realmFileName + ".log"),
                new File(canonicalPath));
        for (File fileToDelete : filesToDelete) {
            if (fileToDelete.exists()) {
                boolean deleteResult = fileToDelete.delete();
                if (!deleteResult) {
                    realmDeleted.set(false);
                    RealmLog.w("Could not delete the file " + fileToDelete);
                }
            }
        }
        return realmDeleted.get();
    }

    /**
     * Deletes the Realm file defined by the given configuration.
     */
    static boolean deleteRealm(final RealmConfiguration configuration) {
        final String management = ".management";
        final AtomicBoolean realmDeleted = new AtomicBoolean(true);

        RealmCache.invokeWithGlobalRefCount(configuration, new RealmCache.Callback() {
            @Override
            public void onResult(int count) {
                if (count != 0) {
                    throw new IllegalStateException("It's not allowed to delete the file associated with an open Realm. " +
                            "Remember to close() all the instances of the Realm before deleting its file: " + configuration.getPath());
                }

                String canonicalPath = configuration.getPath();
                File realmFolder = configuration.getRealmFolder();
                String realmFileName = configuration.getRealmFileName();
                File managementFolder = new File(realmFolder, realmFileName + management);

                // delete files in management folder and the folder
                // there is no subfolders in the management folder
                File[] files = managementFolder.listFiles();
                if (files != null) {
                    for (File file : files) {
                        realmDeleted.set(realmDeleted.get() && file.delete());
                    }
                }
                realmDeleted.set(realmDeleted.get() && managementFolder.delete());

                // delete specific files in root folder
                realmDeleted.set(realmDeleted.get() && deletes(canonicalPath, realmFolder, realmFileName));
            }
        });

        return realmDeleted.get();
    }

    /**
     * Compacts the Realm file defined by the given configuration.
     *
     * @param configuration configuration for the Realm to compact.
     * @throws IllegalArgumentException if Realm is encrypted.
     * @return {@code true} if compaction succeeded, {@code false} otherwise.
     */
    static boolean compactRealm(final RealmConfiguration configuration) {
        if (configuration.getEncryptionKey() != null) {
            throw new IllegalArgumentException("Cannot currently compact an encrypted Realm.");
        }

        return SharedGroupManager.compact(configuration);
    }

    /**
     * Migrates the Realm file defined by the given configuration using the provided migration block.
     *
     * @param configuration configuration for the Realm that should be migrated.
     * @param migration if set, this migration block will override what is set in {@link RealmConfiguration}.
     * @param callback callback for specific Realm type behaviors.
     * @throws FileNotFoundException if the Realm file doesn't exist.
     */
    protected static void migrateRealm(final RealmConfiguration configuration, final RealmMigration migration,
                                       final MigrationCallback callback) throws FileNotFoundException {
        if (configuration == null) {
            throw new IllegalArgumentException("RealmConfiguration must be provided");
        }
        if (migration == null && configuration.getMigration() == null) {
            throw new RealmMigrationNeededException(configuration.getPath(), "RealmMigration must be provided");
        }

        final AtomicBoolean fileNotFound = new AtomicBoolean(false);

        RealmCache.invokeWithGlobalRefCount(configuration, new RealmCache.Callback() {
            @Override
            public void onResult(int count) {
                if (count != 0) {
                    throw new IllegalStateException("Cannot migrate a Realm file that is already open: "
                            + configuration.getPath());
                }

                File realmFile = new File(configuration.getPath());
                if (!realmFile.exists()) {
                    fileNotFound.set(true);
                    return;
                }

                RealmMigration realmMigration = (migration == null) ? configuration.getMigration() : migration;
                DynamicRealm realm = null;
                try {
                    realm = DynamicRealm.getInstance(configuration);
                    realm.beginTransaction();
                    long currentVersion = realm.getVersion();
                    realmMigration.migrate(realm, currentVersion, configuration.getSchemaVersion());
                    realm.setVersion(configuration.getSchemaVersion());
                    realm.commitTransaction();
                } catch (RuntimeException e) {
                    if (realm != null) {
                        realm.cancelTransaction();
                    }
                    throw e;
                } finally {
                    if (realm != null) {
                        realm.close();
                        callback.migrationComplete();
                    }
                }
            }
        });

        if (fileNotFound.get()) {
            throw new FileNotFoundException("Cannot migrate a Realm file which doesn't exist: "
                    + configuration.getPath());
        }
    }

    @Override
    protected void finalize() throws Throwable {
        if (sharedGroupManager != null && sharedGroupManager.isOpen()) {
            RealmLog.w("Remember to call close() on all Realm instances. " +
                    "Realm " + configuration.getPath() + " is being finalized without being closed, " +
                    "this can lead to running out of native memory."
            );
        }
        super.finalize();
    }

    // Internal delegate for migrations
    protected interface MigrationCallback {
        void migrationComplete();
    }

}<|MERGE_RESOLUTION|>--- conflicted
+++ resolved
@@ -51,10 +51,7 @@
  * @see io.realm.Realm
  * @see io.realm.DynamicRealm
  */
-<<<<<<< HEAD
-=======
 @SuppressWarnings("WeakerAccess")
->>>>>>> a732f1c1
 public abstract class BaseRealm implements Closeable {
     protected static final long UNVERSIONED = -1;
     private static final String INCORRECT_THREAD_CLOSE_MESSAGE =
@@ -88,27 +85,12 @@
         this.threadId = Thread.currentThread().getId();
         this.configuration = configuration;
         this.handlerController = new HandlerController(this);
-<<<<<<< HEAD
-        if (Looper.myLooper() == null) {
-            if (autoRefresh) {
-                throw new IllegalStateException("Cannot set auto-refresh in a Thread without a Looper");
-            }
-            if (configuration.isSyncEnabled()) {
-                throw new IllegalStateException("Cannot use Sync in a Thread without a Looper");
-            }
-        } else {
-            setAutoRefresh(autoRefresh, false);
-=======
         this.sharedGroupManager = new SharedGroupManager(configuration);
         this.schema = new RealmSchema(this, sharedGroupManager.getTransaction());
 
         if (handlerController.isAutoRefreshAvailable()) {
             setAutoRefresh(true);
->>>>>>> a732f1c1
-        }
-        configuration.handler = handler;
-        this.sharedGroupManager = new SharedGroupManager(configuration);
-        this.schema = new RealmSchema(this, sharedGroupManager.getTransaction());
+        }
     }
 
     /**
@@ -129,13 +111,6 @@
     private void setAutoRefresh(boolean autoRefresh, boolean performCheck) {
         if (performCheck) {
             checkIfValid();
-<<<<<<< HEAD
-        }
-
-        if (Looper.myLooper() == null) {
-            throw new IllegalStateException("Cannot set auto-refresh in a Thread without a Looper");
-=======
->>>>>>> a732f1c1
         }
 
         handlerController.checkCanBeAutoRefreshed();
