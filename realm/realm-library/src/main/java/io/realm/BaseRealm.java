--- conflicted
+++ resolved
@@ -18,13 +18,7 @@
 
 import android.os.Handler;
 import android.os.Looper;
-<<<<<<< HEAD
-import android.os.Message;
 import android.util.Log;
-=======
-
-import com.getkeepsafe.relinker.BuildConfig;
->>>>>>> 429eaf8e
 
 import java.io.Closeable;
 import java.io.File;
@@ -340,66 +334,10 @@
         checkIfValid();
         sharedRealm.commitTransaction();
 
-<<<<<<< HEAD
-        for (Map.Entry<Handler, String> handlerIntegerEntry : handlers.entrySet()) {
-            Handler handler = handlerIntegerEntry.getKey();
-            String realmPath = handlerIntegerEntry.getValue();
-
-            // Sometimes we don't want to notify the local thread about commits, e.g. creating a completely new Realm
-            // file will make a commit in order to create the schema. Users should not be notified about that.
-            if (!notifyLocalThread && handler.equals(this.handler)) {
-                continue;
-            }
-
-            // Sometimes we don't want to notify other threads about changes because we need a custom message, e.g. when
-            // doing async transactions.
-            if (!notifyOtherThreads && !handler.equals(this.handler)) {
-                continue;
-            }
-
-            // For all other threads, use the Handler
-            // Note there is a race condition with handler.hasMessages() and handler.sendEmptyMessage()
-            // as the target thread consumes messages at the same time. In this case it is not a problem as worst
-            // case we end up with two REALM_CHANGED messages in the queue.
-            Looper looper = handler.getLooper();
-            if (realmPath.equals(configuration.getPath())  // It's the right realm
-                    && looper.getThread().isAlive()) {     // The receiving thread is alive
-
-                boolean messageHandled = true;
-                if (looper == Looper.myLooper()) {
-                    // Force any updates on the current thread to the front the queue. Doing this is mostly
-                    // relevant on the UI thread where it could otherwise process a motion event before the
-                    // REALM_CHANGED event. This could in turn cause a UI component like ListView to crash. See
-                    // https://github.com/realm/realm-android-adapters/issues/11 for such a case.
-                    // Other Looper threads could process similar events. For that reason all looper threads will
-                    // prioritize local commits.
-                    //
-                    // If a user is doing commits inside a RealmChangeListener this can cause the Looper thread to get
-                    // event starved as it only starts handling Realm events instead. This is an acceptable risk as
-                    // that behaviour indicate a user bug. Previously this would be hidden as the UI would still
-                    // be responsive.
-                    Message msg = Message.obtain();
-                    msg.what = HandlerControllerConstants.LOCAL_COMMIT;
-                    if (!handler.hasMessages(HandlerControllerConstants.LOCAL_COMMIT)) {
-                        handler.removeMessages(HandlerControllerConstants.REALM_CHANGED);
-                        messageHandled = handler.sendMessageAtFrontOfQueue(msg);
-                    }
-                } else {
-                    if (!handler.hasMessages(HandlerControllerConstants.REALM_CHANGED)) {
-                        messageHandled = handler.sendEmptyMessage(HandlerControllerConstants.REALM_CHANGED);
-                    }
-                }
-                if (!messageHandled) {
-                    RealmLog.warn("Cannot update Looper threads when the Looper has quit. Use realm.setAutoRefresh(false) " +
-                            "to prevent this.");
-                }
-            }
-=======
         // Sometimes we don't want to notify the local thread about commits, e.g. creating a completely new Realm
         // file will make a commit in order to create the schema. Users should not be notified about that.
         if (notifyLocalThread) {
             sharedRealm.realmNotifier.notifyCommitByLocalThread();
->>>>>>> 429eaf8e
         }
     }
 
