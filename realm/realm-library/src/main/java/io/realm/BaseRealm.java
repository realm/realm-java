--- conflicted
+++ resolved
@@ -281,10 +281,6 @@
         if (isInTransaction()) {
             throw new IllegalStateException(BaseRealm.CANNOT_REFRESH_INSIDE_OF_TRANSACTION_MESSAGE);
         }
-<<<<<<< HEAD
-        sharedGroupManager.advanceRead();
-        handlerController.notifyAllListeners();
-=======
         if (handlerController == null) {
             // non Looper Thread, just advance the Realm
             // registering listeners is not allowed, hence nothing to notify
@@ -292,7 +288,6 @@
         } else {
             handlerController.realm.handler.sendEmptyMessage(HandlerController.REALM_CHANGED);
         }
->>>>>>> b86a5359
     }
 
     /**
