--- conflicted
+++ resolved
@@ -653,12 +653,7 @@
      * @throws FileNotFoundException if the Realm file doesn't exist.
      * @throws IllegalArgumentException if the provided configuration is a {@code SyncConfiguration}.
      */
-<<<<<<< HEAD
-    protected static void migrateRealm(final RealmConfiguration configuration, final RealmMigration migration)
-=======
-    protected static void migrateRealm(final RealmConfiguration configuration, @Nullable final RealmMigration migration,
-                                       @Nullable final RealmMigrationNeededException cause)
->>>>>>> b939b3d3
+    protected static void migrateRealm(final RealmConfiguration configuration, @Nullable final RealmMigration migration)
             throws FileNotFoundException {
 
         //noinspection ConstantConditions
