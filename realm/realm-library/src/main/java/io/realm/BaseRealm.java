/*
 * Copyright 2015 Realm Inc.
 *
 * Licensed under the Apache License, Version 2.0 (the "License");
 * you may not use this file except in compliance with the License.
 * You may obtain a copy of the License at
 *
 * http://www.apache.org/licenses/LICENSE-2.0
 *
 * Unless required by applicable law or agreed to in writing, software
 * distributed under the License is distributed on an "AS IS" BASIS,
 * WITHOUT WARRANTIES OR CONDITIONS OF ANY KIND, either express or implied.
 * See the License for the specific language governing permissions and
 * limitations under the License.
 */

package io.realm;

import android.os.Handler;
import android.os.Looper;
import android.os.Message;

import com.getkeepsafe.relinker.BuildConfig;

import java.io.Closeable;
import java.io.File;
import java.io.FileNotFoundException;
import java.util.Arrays;
import java.util.List;
import java.util.Map;
import java.util.concurrent.ConcurrentHashMap;
import java.util.concurrent.atomic.AtomicBoolean;

import io.realm.annotations.internal.OptionalAPI;
import io.realm.exceptions.RealmMigrationNeededException;
import io.realm.internal.HandlerControllerConstants;
import io.realm.internal.InvalidRow;
import io.realm.internal.RealmObjectProxy;
import io.realm.internal.SharedGroupManager;
import io.realm.internal.Table;
import io.realm.internal.UncheckedRow;
import io.realm.internal.android.DebugAndroidLogger;
import io.realm.internal.android.ReleaseAndroidLogger;
import io.realm.internal.async.RealmThreadPoolExecutor;
import io.realm.internal.log.RealmLog;
import rx.Observable;

/**
 * Base class for all Realm instances.
 *
 * @see io.realm.Realm
 * @see io.realm.DynamicRealm
 */
@SuppressWarnings("WeakerAccess")
public abstract class BaseRealm implements Closeable {
    protected static final long UNVERSIONED = -1;
    private static final String INCORRECT_THREAD_CLOSE_MESSAGE =
            "Realm access from incorrect thread. Realm instance can only be closed on the thread it was created.";
    private static final String INCORRECT_THREAD_MESSAGE =
            "Realm access from incorrect thread. Realm objects can only be accessed on the thread they were created.";
    private static final String CLOSED_REALM_MESSAGE =
            "This Realm instance has already been closed, making it unusable.";
    private static final String NOT_IN_TRANSACTION_MESSAGE =
            "Changing Realm data can only be done from inside a transaction.";

    // Map between a Handler and the canonical path to a Realm file
    public static final Map<Handler, String> handlers = new ConcurrentHashMap<Handler, String>();

    // Thread pool for all async operations (Query & transaction)
    static final RealmThreadPoolExecutor asyncTaskExecutor = RealmThreadPoolExecutor.newDefaultExecutor();

    final long threadId;
    protected RealmConfiguration configuration;
    public SharedGroupManager sharedGroupManager;
    RealmSchema schema;
    public Handler handler;
    public HandlerController handlerController;

    static {
        //noinspection ConstantConditions
        RealmLog.add(BuildConfig.DEBUG ? new DebugAndroidLogger() : new ReleaseAndroidLogger());
    }

    protected BaseRealm(RealmConfiguration configuration) {
        this.threadId = Thread.currentThread().getId();
        this.configuration = configuration;
        this.handlerController = new HandlerController(this);
<<<<<<< HEAD
        if (Looper.myLooper() == null) {
            if (autoRefresh) {
                throw new IllegalStateException("Cannot set auto-refresh in a Thread without a Looper");
            }
            if (configuration.isSyncEnabled()) {
                throw new IllegalStateException("Cannot use Sync in a Thread without a Looper");
            }
        } else {
            setAutoRefresh(autoRefresh, false);
=======

        if (handlerController.isAutoRefreshAvailable()) {
            setAutoRefresh(true);
>>>>>>> ddcaf240
        }
        this.sharedGroupManager = new SharedGroupManager(configuration);
        this.schema = new RealmSchema(this, sharedGroupManager.getTransaction());
    }

    /**
     * Sets the auto-refresh status of the Realm instance.
     * <p>
     * Auto-refresh is a feature that enables automatic update of the current Realm instance and all its derived objects
     * (RealmResults and RealmObject instances) when a commit is performed on a Realm acting on the same file in
     * another thread. This feature is only available if the Realm instance lives on a {@link android.os.Looper} enabled
     * thread.
     *
     * @param autoRefresh {@code true} will turn auto-refresh on, {@code false} will turn it off.
     * @throws IllegalStateException if called from a non-Looper thread.
     */
    public void setAutoRefresh(boolean autoRefresh) {
<<<<<<< HEAD
        setAutoRefresh(autoRefresh, true);
    }

    private void setAutoRefresh(boolean autoRefresh, boolean performCheck) {
        if (performCheck) {
            checkIfValid();
        }

        if (Looper.myLooper() == null) {
            throw new IllegalStateException("Cannot set auto-refresh in a Thread without a Looper");
        }

=======
        checkIfValid();
        handlerController.checkCanBeAutoRefreshed();
>>>>>>> ddcaf240
        if (autoRefresh && !handlerController.isAutoRefreshEnabled()) { // Switch it on
            handler = new Handler(handlerController);
            handlers.put(handler, configuration.getPath());
        } else if (!autoRefresh && handlerController.isAutoRefreshEnabled() && handler != null) { // Switch it off
            removeHandler();
        }
        handlerController.setAutoRefresh(autoRefresh);
    }

    /**
     * Retrieves the auto-refresh status of the Realm instance.
     *
     * @return the auto-refresh status.
     */
    public boolean isAutoRefresh() {
        return handlerController.isAutoRefreshEnabled();
    }

    /**
     * Checks if the Realm is currently in a transaction.
     *
     * @return {@code true} if inside a transaction, {@code false} otherwise.
     */
    public boolean isInTransaction() {
        checkIfValid();
        return !sharedGroupManager.isImmutable();
    }

    protected void addListener(RealmChangeListener<? extends BaseRealm> listener) {
        if (listener == null) {
            throw new IllegalArgumentException("Listener should not be null");
        }
        checkIfValid();
        if (!handlerController.isAutoRefreshEnabled()) {
            throw new IllegalStateException("You can't register a listener from a non-Looper or IntentService thread.");
        }
        handlerController.addChangeListener(listener);
    }

    /**
     * Removes the specified change listener.
     *
     * @param listener the change listener to be removed.
     * @throws IllegalArgumentException if the change listener is {@code null}.
     * @throws IllegalStateException if you try to remove a listener from a non-Looper Thread.
     * @see io.realm.RealmChangeListener
     */
    public void removeChangeListener(RealmChangeListener<? extends BaseRealm> listener) {
        if (listener == null) {
            throw new IllegalArgumentException("Listener should not be null");
        }
        checkIfValid();
        if (!handlerController.isAutoRefreshEnabled()) {
            throw new IllegalStateException("You can't remove a listener from a non-Looper thread ");
        }
        handlerController.removeChangeListener(listener);
    }

    /**
     * Returns an RxJava Observable that monitors changes to this Realm. It will emit the current state
     * when subscribed to. Items will continually be emitted as the Realm is updated -
     * {@code onComplete} will never be called.
     * <p>
     * If you would like the {@code asObservable()} to stop emitting items, you can instruct RxJava to
     * only emit only the first item by using the {@code first()} operator:
     *
     * <pre>
     * {@code
     * realm.asObservable().first().subscribe( ... ) // You only get the results once
     * }
     * </pre>
     *
     * @return RxJava Observable that only calls {@code onNext}. It will never call {@code onComplete} or {@code OnError}.
     * @throws UnsupportedOperationException if the required RxJava framework is not on the classpath.
     * @see <a href="https://realm.io/docs/java/latest/#rxjava">RxJava and Realm</a>
     */
    @OptionalAPI(dependencies = {"rx.Observable"})
    public abstract Observable asObservable();

    /**
     * Removes all user-defined change listeners.
     *
     * @throws IllegalStateException if you try to remove listeners from a non-Looper Thread.
     * @see io.realm.RealmChangeListener
     */
    public void removeAllChangeListeners() {
        checkIfValid();
        if (!handlerController.isAutoRefreshEnabled()) {
            throw new IllegalStateException("You can't remove listeners from a non-Looper thread ");
        }
        handlerController.removeAllChangeListeners();
    }

    // WARNING: If this method is used after calling any async method, the old handler will still be used.
    //          package private, for test purpose only
    void setHandler(Handler handler) {
        // remove the old one
        handlers.remove(this.handler);
        handlers.put(handler, configuration.getPath());
        this.handler = handler;
    }

    /**
     * Removes and stops the current thread handler as gracefully as possible.
     */
    protected void removeHandler() {
        handlers.remove(handler);
        // Warning: This only clears the Looper queue. Handler.Callback is not removed.
        handler.removeCallbacksAndMessages(null);
        this.handler = null;
    }

    /**
     * Writes a compacted copy of the Realm to the given destination File.
     * <p>
     * The destination file cannot already exist.
     * <p>
     * Note that if this is called from within a transaction it writes the current data, and not the data as it was when
     * the last transaction was committed.
     *
     * @param destination file to save the Realm to.
     * @throws java.io.IOException if any write operation fails.
     */
    public void writeCopyTo(File destination) throws java.io.IOException {
        writeEncryptedCopyTo(destination, null);
    }

    /**
     * Writes a compacted and encrypted copy of the Realm to the given destination File.
     * <p>
     * The destination file cannot already exist.
     * <p>
     * Note that if this is called from within a transaction it writes the current data, and not the data as it was when
     * the last transaction was committed.
     * <p>
     *
     * @param destination file to save the Realm to.
     * @param key a 64-byte encryption key.
     * @throws java.io.IOException if any write operation fails.
     * @throws IllegalArgumentException if destination argument is null.
     */
    public void writeEncryptedCopyTo(File destination, byte[] key) throws java.io.IOException {
        if (destination == null) {
            throw new IllegalArgumentException("The destination argument cannot be null");
        }
        checkIfValid();
        sharedGroupManager.copyToFile(destination, key);
    }

    /**
     * Blocks the current thread until new changes to the Realm are available or {@link #stopWaitForChange()}
     * is called from another thread. Once stopWaitForChange is called, all future calls to this method will
     * return false immediately.
     *
     * @return {@code true} if the Realm was updated to the latest version, {@code false} if it was
     * cancelled by calling stopWaitForChange.
     * @throws IllegalStateException if calling this from within a transaction or from a Looper thread.
     */
    public boolean waitForChange() {
        checkIfValid();
        if (isInTransaction()) {
            throw new IllegalStateException("Cannot wait for changes inside of a transaction.");
        }
        if (Looper.myLooper() != null) {
            throw new IllegalStateException("Cannot wait for changes inside a Looper thread. Use RealmChangeListeners instead.");
        }
        boolean hasChanged = sharedGroupManager.getSharedGroup().waitForChange();
        if (hasChanged) {
            // Since this Realm instance has been waiting for change, advance realm & refresh realm.
            sharedGroupManager.advanceRead();
            handlerController.refreshSynchronousTableViews();
        }
        return hasChanged;
    }

    /**
     * Makes any current {@link #waitForChange()} return {@code false} immediately. Once this is called,
     * all future calls to waitForChange will immediately return {@code false}.
     * <p>
     * This method is thread-safe and should _only_ be called from another thread than the one that
     * called waitForChange.
     *
     * @throws IllegalStateException if the {@link io.realm.Realm} instance has already been closed.
     */
    public void stopWaitForChange() {
        RealmCache.invokeWithLock(new RealmCache.Callback0() {
            @Override
            public void onCall() {
                // Check if the Realm instance has been closed
                if (sharedGroupManager == null || !sharedGroupManager.isOpen() || sharedGroupManager.getSharedGroup().isClosed()) {
                    throw new IllegalStateException(BaseRealm.CLOSED_REALM_MESSAGE);
                }
                sharedGroupManager.getSharedGroup().stopWaitForChange();
            }
        });
    }

    /**
     * Starts a transaction which must be closed by {@link io.realm.Realm#commitTransaction()} or aborted by
     * {@link io.realm.Realm#cancelTransaction()}. Transactions are used to atomically create, update and delete objects
     * within a Realm.
     * <p>
     * Before beginning a transaction, the Realm instance is updated to the latest version in order to include all
     * changes from other threads. This update does not trigger any registered {@link RealmChangeListener}.
     * <p>
     * It is therefore recommended to query for the items that should be modified from inside the transaction. Otherwise
     * there is a risk that some of the results have been deleted or modified when the transaction begins.
     * <p>
     * <pre>
     * {@code
     * // Don't do this
     * RealmResults<Person> persons = realm.where(Person.class).findAll();
     * realm.beginTransaction();
     * persons.first().setName("John");
     * realm.commitTransaction;
     *
     * // Do this instead
     * realm.beginTransaction();
     * RealmResults<Person> persons = realm.where(Person.class).findAll();
     * persons.first().setName("John");
     * realm.commitTransaction;
     * }
     * </pre>
     * <p>
     * Notice: it is not possible to nest transactions. If you start a transaction within a transaction an exception is
     * thrown.
     */
    public void beginTransaction() {
        checkIfValid();
        sharedGroupManager.promoteToWrite();
    }

    /**
     * All changes since {@link io.realm.Realm#beginTransaction()} are persisted to disk and the Realm reverts back to
     * being read-only. An event is sent to notify all other Realm instances that a change has occurred. When the event
     * is received, the other Realms will update their objects and {@link io.realm.RealmResults} to reflect the
     * changes from this commit.
     */
    public void commitTransaction() {
        commitTransaction(true, true, null);
    }

    /**
     * Commits an async transaction. This will not trigger any REALM_CHANGED events. Caller is responsible for handling
     * that.
     */
    void commitAsyncTransaction(Runnable runAfterCommit) {
        commitTransaction(false, false, runAfterCommit);
    }

    /**
     * Commits transaction, runs the given runnable and then sends notifications. The runnable is useful to meet some
     * timing conditions like the async transaction. In async transaction, the background Realm has to be closed before
     * other threads see the changes to majoyly avoid the flaky tests.
     *
     * @param notifyLocalThread set to {@code false} to prevent this commit from triggering thread local change listeners.
     * @param runAfterCommit runnable will run after transaction committed but before notification sent.
     */
    void commitTransaction(boolean notifyLocalThread, boolean notifyOtherThreads, Runnable runAfterCommit) {
        checkIfValid();
        sharedGroupManager.commitAndContinueAsRead();

        if (runAfterCommit != null)  {
            runAfterCommit.run();
        }

        for (Map.Entry<Handler, String> handlerIntegerEntry : handlers.entrySet()) {
            Handler handler = handlerIntegerEntry.getKey();
            String realmPath = handlerIntegerEntry.getValue();

            // Sometimes we don't want to notify the local thread about commits, e.g. creating a completely new Realm
            // file will make a commit in order to create the schema. Users should not be notified about that.
            if (!notifyLocalThread && handler.equals(this.handler)) {
                continue;
            }

            // Sometimes we don't want to notify other threads about changes because we need a custom message, e.g. when
            // doing async transactions.
            if (!notifyOtherThreads && !handler.equals(this.handler)) {
                continue;
            }

            // For all other threads, use the Handler
            // Note there is a race condition with handler.hasMessages() and handler.sendEmptyMessage()
            // as the target thread consumes messages at the same time. In this case it is not a problem as worst
            // case we end up with two REALM_CHANGED messages in the queue.
            Looper looper = handler.getLooper();
            if (realmPath.equals(configuration.getPath())  // It's the right realm
                    && looper.getThread().isAlive()) {     // The receiving thread is alive

                boolean messageHandled = true;
                if (looper == Looper.myLooper()) {
                    // Force any updates on the current thread to the front the queue. Doing this is mostly
                    // relevant on the UI thread where it could otherwise process a motion event before the
                    // REALM_CHANGED event. This could in turn cause a UI component like ListView to crash. See
                    // https://github.com/realm/realm-android-adapters/issues/11 for such a case.
                    // Other Looper threads could process similar events. For that reason all looper threads will
                    // prioritize local commits.
                    //
                    // If a user is doing commits inside a RealmChangeListener this can cause the Looper thread to get
                    // event starved as it only starts handling Realm events instead. This is an acceptable risk as
                    // that behaviour indicate a user bug. Previously this would be hidden as the UI would still
                    // be responsive.
                    Message msg = Message.obtain();
                    msg.what = HandlerControllerConstants.LOCAL_COMMIT;
                    if (!handler.hasMessages(HandlerControllerConstants.LOCAL_COMMIT)) {
                        handler.removeMessages(HandlerControllerConstants.REALM_CHANGED);
                        messageHandled = handler.sendMessageAtFrontOfQueue(msg);
                    }
                } else {
                    if (!handler.hasMessages(HandlerControllerConstants.REALM_CHANGED)) {
                        messageHandled = handler.sendEmptyMessage(HandlerControllerConstants.REALM_CHANGED);
                    }
                }
                if (!messageHandled) {
                    RealmLog.w("Cannot update Looper threads when the Looper has quit. Use realm.setAutoRefresh(false) " +
                            "to prevent this.");
                }
            }
        }
    }

    /**
     * Reverts all writes (created, updated, or deleted objects) made in the current write transaction and end the
     * transaction.
     * <p>
     * The Realm reverts back to read-only.
     * <p>
     * Calling this when not in a transaction will throw an exception.
     */
    public void cancelTransaction() {
        checkIfValid();
        sharedGroupManager.rollbackAndContinueAsRead();
    }

    /**
     * Checks if a Realm's underlying resources are still available or not getting accessed from the wrong thread.
     */
    protected void checkIfValid() {
        // Check if the Realm instance has been closed
        if (sharedGroupManager == null || !sharedGroupManager.isOpen()) {
            throw new IllegalStateException(BaseRealm.CLOSED_REALM_MESSAGE);
        }

        // Check if we are in the right thread
        if (threadId != Thread.currentThread().getId()) {
            throw new IllegalStateException(BaseRealm.INCORRECT_THREAD_MESSAGE);
        }
    }

    /**
     * Check if the Realm is valid and in a transaction.
     */
    protected void checkIfValidAndInTransaction() {
        if (!isInTransaction()) {
            throw new IllegalStateException(NOT_IN_TRANSACTION_MESSAGE);
        }
    }

    /**
     * Returns the canonical path to where this Realm is persisted on disk.
     *
     * @return the canonical path to the Realm file.
     * @see File#getCanonicalPath()
     */
    public String getPath() {
        return configuration.getPath();
    }

    /**
     * Returns the {@link RealmConfiguration} for this Realm.
     *
     * @return the {@link RealmConfiguration} for this Realm.
     */
    public RealmConfiguration getConfiguration() {
        return configuration;
    }

    /**
     * Returns the schema version for this Realm.
     *
     * @return the schema version for the Realm file backing this Realm.
     */
    public long getVersion() {
        if (!sharedGroupManager.hasTable(Table.METADATA_TABLE_NAME)) {
            return UNVERSIONED;
        }
        Table metadataTable = sharedGroupManager.getTable(Table.METADATA_TABLE_NAME);
        return metadataTable.getLong(0, 0);
    }

    /**
     * Closes the Realm instance and all its resources.
     * <p>
     * It's important to always remember to close Realm instances when you're done with it in order not to leak memory,
     * file descriptors or grow the size of Realm file out of measure.
     *
     * @throws IllegalStateException if attempting to close from another thread.
     */
    @Override
    public void close() {
        if (this.threadId != Thread.currentThread().getId()) {
            throw new IllegalStateException(INCORRECT_THREAD_CLOSE_MESSAGE);
        }

        RealmCache.release(this);
    }

    /**
     * Closes the Realm instances and all its resources without checking the {@link RealmCache}.
     */
    void doClose() {
        if (sharedGroupManager != null) {
            sharedGroupManager.close();
            sharedGroupManager = null;
        }
        if (handler != null) {
            removeHandler();
        }
    }

    /**
     * Checks if the {@link io.realm.Realm} instance has already been closed.
     *
     * @return {@code true} if closed, {@code false} otherwise.
     * @throws IllegalStateException if attempting to close from another thread.
     */
    public boolean isClosed() {
        if (this.threadId != Thread.currentThread().getId()) {
            throw new IllegalStateException(INCORRECT_THREAD_MESSAGE);
        }

        return sharedGroupManager == null || !sharedGroupManager.isOpen();
    }

    /**
     * Checks if this {@link io.realm.Realm} contains any objects.
     *
     * @return {@code true} if empty, @{code false} otherwise.
     */
    public boolean isEmpty() {
        checkIfValid();
        return sharedGroupManager.getTransaction().isObjectTablesEmpty();
    }

    boolean hasChanged() {
        return sharedGroupManager.hasChanged();
    }

    // package protected so unit tests can access it
    void setVersion(long version) {
        Table metadataTable = sharedGroupManager.getTable(Table.METADATA_TABLE_NAME);
        if (metadataTable.getColumnCount() == 0) {
            metadataTable.addColumn(RealmFieldType.INTEGER, "version");
            metadataTable.addEmptyRow();
        }
        metadataTable.setLong(0, 0, version);
    }

    // Return all handlers registered for this Realm
    static Map<Handler, String> getHandlers() {
        return handlers;
    }

    /**
     * Returns the schema for this Realm.
     *
     * @return The {@link RealmSchema} for this Realm.
     */
    public RealmSchema getSchema() {
        return schema;
    }

    <E extends RealmModel> E get(Class<E> clazz, long rowIndex) {
        Table table = schema.getTable(clazz);
        UncheckedRow row = table.getUncheckedRow(rowIndex);
        E result = configuration.getSchemaMediator().newInstance(clazz, schema.getColumnInfo(clazz));
        RealmObjectProxy proxy = (RealmObjectProxy) result;
        proxy.realmGet$proxyState().setRow$realm(row);
        proxy.realmGet$proxyState().setRealm$realm(this);
        proxy.realmGet$proxyState().setTableVersion$realm();

        return result;
    }

    // Used by RealmList/RealmResults
    // Invariant: if dynamicClassName != null -> clazz == DynamicRealmObject
    <E extends RealmModel> E get(Class<E> clazz, String dynamicClassName, long rowIndex) {
        Table table;
        E result;
        if (dynamicClassName != null) {
            table = schema.getTable(dynamicClassName);
            @SuppressWarnings("unchecked")
            E dynamicObj = (E) new DynamicRealmObject();
            result = dynamicObj;
        } else {
            table = schema.getTable(clazz);
            result = configuration.getSchemaMediator().newInstance(clazz, schema.getColumnInfo(clazz));
        }

        RealmObjectProxy proxy = (RealmObjectProxy) result;
        proxy.realmGet$proxyState().setRealm$realm(this);
        if (rowIndex != Table.NO_MATCH) {
            proxy.realmGet$proxyState().setRow$realm(table.getUncheckedRow(rowIndex));
            proxy.realmGet$proxyState().setTableVersion$realm();
        } else {
            proxy.realmGet$proxyState().setRow$realm(InvalidRow.INSTANCE);
        }

        return result;
    }

    /**
     * Deletes all objects from this Realm.
     *
     * @throws IllegalStateException if the corresponding Realm is closed or called from an incorrect thread.
     */
    public void deleteAll() {
        checkIfValid();
        for (RealmObjectSchema objectSchema : schema.getAll()) {
            schema.getTable(objectSchema.getClassName()).clear();
        }
    }

    static private boolean deletes(String canonicalPath, File rootFolder, String realmFileName) {
        final AtomicBoolean realmDeleted = new AtomicBoolean(true);

        List<File> filesToDelete = Arrays.asList(
                new File(rootFolder, realmFileName),
                new File(rootFolder, realmFileName + ".lock"),
                // Old core log file naming styles
                new File(rootFolder, realmFileName + ".log_a"),
                new File(rootFolder, realmFileName + ".log_b"),
                new File(rootFolder, realmFileName + ".log"),
                new File(canonicalPath));
        for (File fileToDelete : filesToDelete) {
            if (fileToDelete.exists()) {
                boolean deleteResult = fileToDelete.delete();
                if (!deleteResult) {
                    realmDeleted.set(false);
                    RealmLog.w("Could not delete the file " + fileToDelete);
                }
            }
        }
        return realmDeleted.get();
    }

    /**
     * Deletes the Realm file defined by the given configuration.
     */
    static boolean deleteRealm(final RealmConfiguration configuration) {
        final String management = ".management";
        final AtomicBoolean realmDeleted = new AtomicBoolean(true);

        RealmCache.invokeWithGlobalRefCount(configuration, new RealmCache.Callback() {
            @Override
            public void onResult(int count) {
                if (count != 0) {
                    throw new IllegalStateException("It's not allowed to delete the file associated with an open Realm. " +
                            "Remember to close() all the instances of the Realm before deleting its file: " + configuration.getPath());
                }

                String canonicalPath = configuration.getPath();
                File realmFolder = configuration.getRealmFolder();
                String realmFileName = configuration.getRealmFileName();
                File managementFolder = new File(realmFolder, realmFileName + management);

                // delete files in management folder and the folder
                // there is no subfolders in the management folder
                File[] files = managementFolder.listFiles();
                if (files != null) {
                    for (File file : files) {
                        realmDeleted.set(realmDeleted.get() && file.delete());
                    }
                }
                realmDeleted.set(realmDeleted.get() && managementFolder.delete());

                // delete specific files in root folder
                realmDeleted.set(realmDeleted.get() && deletes(canonicalPath, realmFolder, realmFileName));
            }
        });

        return realmDeleted.get();
    }

    /**
     * Compacts the Realm file defined by the given configuration.
     *
     * @param configuration configuration for the Realm to compact.
     * @throws IllegalArgumentException if Realm is encrypted.
     * @return {@code true} if compaction succeeded, {@code false} otherwise.
     */
    static boolean compactRealm(final RealmConfiguration configuration) {
        if (configuration.getEncryptionKey() != null) {
            throw new IllegalArgumentException("Cannot currently compact an encrypted Realm.");
        }

        return SharedGroupManager.compact(configuration);
    }

    /**
     * Migrates the Realm file defined by the given configuration using the provided migration block.
     *
     * @param configuration configuration for the Realm that should be migrated.
     * @param migration if set, this migration block will override what is set in {@link RealmConfiguration}.
     * @param callback callback for specific Realm type behaviors.
     * @throws FileNotFoundException if the Realm file doesn't exist.
     */
    protected static void migrateRealm(final RealmConfiguration configuration, final RealmMigration migration,
                                       final MigrationCallback callback) throws FileNotFoundException {
        if (configuration == null) {
            throw new IllegalArgumentException("RealmConfiguration must be provided");
        }
        if (migration == null && configuration.getMigration() == null) {
            throw new RealmMigrationNeededException(configuration.getPath(), "RealmMigration must be provided");
        }

        final AtomicBoolean fileNotFound = new AtomicBoolean(false);

        RealmCache.invokeWithGlobalRefCount(configuration, new RealmCache.Callback() {
            @Override
            public void onResult(int count) {
                if (count != 0) {
                    throw new IllegalStateException("Cannot migrate a Realm file that is already open: "
                            + configuration.getPath());
                }

                File realmFile = new File(configuration.getPath());
                if (!realmFile.exists()) {
                    fileNotFound.set(true);
                    return;
                }

                RealmMigration realmMigration = (migration == null) ? configuration.getMigration() : migration;
                DynamicRealm realm = null;
                try {
                    realm = DynamicRealm.getInstance(configuration);
                    realm.beginTransaction();
                    long currentVersion = realm.getVersion();
                    realmMigration.migrate(realm, currentVersion, configuration.getSchemaVersion());
                    realm.setVersion(configuration.getSchemaVersion());
                    realm.commitTransaction();
                } catch (RuntimeException e) {
                    if (realm != null) {
                        realm.cancelTransaction();
                    }
                    throw e;
                } finally {
                    if (realm != null) {
                        realm.close();
                        callback.migrationComplete();
                    }
                }
            }
        });

        if (fileNotFound.get()) {
            throw new FileNotFoundException("Cannot migrate a Realm file which doesn't exist: "
                    + configuration.getPath());
        }
    }

    @Override
    protected void finalize() throws Throwable {
        if (sharedGroupManager != null && sharedGroupManager.isOpen()) {
            RealmLog.w("Remember to call close() on all Realm instances. " +
                    "Realm " + configuration.getPath() + " is being finalized without being closed, " +
                    "this can lead to running out of native memory."
            );
        }
        super.finalize();
    }

    // Internal delegate for migrations
    protected interface MigrationCallback {
        void migrationComplete();
    }

}<|MERGE_RESOLUTION|>--- conflicted
+++ resolved
@@ -85,21 +85,9 @@
         this.threadId = Thread.currentThread().getId();
         this.configuration = configuration;
         this.handlerController = new HandlerController(this);
-<<<<<<< HEAD
-        if (Looper.myLooper() == null) {
-            if (autoRefresh) {
-                throw new IllegalStateException("Cannot set auto-refresh in a Thread without a Looper");
-            }
-            if (configuration.isSyncEnabled()) {
-                throw new IllegalStateException("Cannot use Sync in a Thread without a Looper");
-            }
-        } else {
-            setAutoRefresh(autoRefresh, false);
-=======
 
         if (handlerController.isAutoRefreshAvailable()) {
             setAutoRefresh(true);
->>>>>>> ddcaf240
         }
         this.sharedGroupManager = new SharedGroupManager(configuration);
         this.schema = new RealmSchema(this, sharedGroupManager.getTransaction());
@@ -117,7 +105,6 @@
      * @throws IllegalStateException if called from a non-Looper thread.
      */
     public void setAutoRefresh(boolean autoRefresh) {
-<<<<<<< HEAD
         setAutoRefresh(autoRefresh, true);
     }
 
@@ -126,14 +113,7 @@
             checkIfValid();
         }
 
-        if (Looper.myLooper() == null) {
-            throw new IllegalStateException("Cannot set auto-refresh in a Thread without a Looper");
-        }
-
-=======
-        checkIfValid();
         handlerController.checkCanBeAutoRefreshed();
->>>>>>> ddcaf240
         if (autoRefresh && !handlerController.isAutoRefreshEnabled()) { // Switch it on
             handler = new Handler(handlerController);
             handlers.put(handler, configuration.getPath());
