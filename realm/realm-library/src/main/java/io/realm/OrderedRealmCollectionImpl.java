--- conflicted
+++ resolved
@@ -26,18 +26,10 @@
             " 'OrderedRealmCollectionSnapshot'.";
 
     final BaseRealm realm;
-<<<<<<< HEAD
     @Nullable
     final Class<E> classSpec;   // Return type
     @Nullable
     final String className;     // Class name used by DynamicRealmObjects
-=======
-    @Nullable final Class<E> classSpec;   // Return type
-    @Nullable final String className;     // Class name used by DynamicRealmObjects
-    // FIXME implement this
-    @SuppressFBWarnings("SS_SHOULD_BE_STATIC")
-    final boolean forValues = false;
->>>>>>> d9e0ae4a
 
     private final CollectionOperator<E> collectionOperator;
 
@@ -129,18 +121,7 @@
     @Nullable
     public E get(int location) {
         realm.checkIfValid();
-<<<<<<< HEAD
-
         return collectionOperator.get(location);
-=======
-        if (forValues) {
-            // TODO implement this
-            return null;
-        }
-
-        //noinspection unchecked
-        return (E) realm.get((Class<? extends RealmModel>) classSpec, className, collection.getUncheckedRow(location));
->>>>>>> d9e0ae4a
     }
 
     /**
@@ -163,21 +144,7 @@
 
     @Nullable
     private E firstImpl(boolean shouldThrow, @Nullable E defaultValue) {
-<<<<<<< HEAD
         if (collectionOperator.isEmpty()) {
-=======
-        UncheckedRow row = collection.firstUncheckedRow();
-
-        if (forValues) {
-            // TODO implement this
-            return null;
-        }
-
-        if (row != null) {
-            //noinspection unchecked
-            return (E) realm.get((Class<? extends RealmModel>) classSpec, className, row);
-        } else {
->>>>>>> d9e0ae4a
             if (shouldThrow) {
                 throw new IndexOutOfBoundsException("No results were found.");
             } else {
@@ -209,22 +176,8 @@
 
     @Nullable
     private E lastImpl(boolean shouldThrow, @Nullable E defaultValue) {
-<<<<<<< HEAD
         final int size = collectionOperator.size();
         if (size == 0) {
-=======
-        UncheckedRow row = collection.lastUncheckedRow();
-
-        if (forValues) {
-            // TODO implement this
-            return null;
-        }
-
-        if (row != null) {
-            //noinspection unchecked
-            return (E) realm.get((Class<? extends RealmModel>) classSpec, className, row);
-        } else {
->>>>>>> d9e0ae4a
             if (shouldThrow) {
                 throw new IndexOutOfBoundsException("No results were found.");
             } else {
@@ -602,18 +555,8 @@
 
         @Nullable
         @Override
-<<<<<<< HEAD
         protected E get(int pos) {
             return collectionOperator.get(pos);
-=======
-        protected E convertRowToObject(UncheckedRow row) {
-            if (forValues) {
-                // TODO implement this
-                return null;
-            }
-            //noinspection unchecked
-            return (E) realm.get((Class<? extends RealmObject>) classSpec, className, row);
->>>>>>> d9e0ae4a
         }
     }
 
@@ -636,18 +579,8 @@
 
         @Nullable
         @Override
-<<<<<<< HEAD
         protected E get(int pos) {
             return collectionOperator.get(pos);
-=======
-        protected E convertRowToObject(UncheckedRow row) {
-            if (forValues) {
-                // TODO implement this
-                return null;
-            }
-            //noinspection unchecked
-            return (E) realm.get((Class<? extends RealmObject>) classSpec, className, row);
->>>>>>> d9e0ae4a
         }
     }
 
