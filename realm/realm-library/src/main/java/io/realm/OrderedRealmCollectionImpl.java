--- conflicted
+++ resolved
@@ -126,17 +126,7 @@
     @Nullable
     public E get(int location) {
         baseRealm.checkIfValid();
-<<<<<<< HEAD
-        if (forValues) {
-            //noinspection unchecked
-            return (E) osResults.getValue(location);
-        }
-
-        //noinspection unchecked
-        return (E) baseRealm.get((Class<? extends RealmModel>) classSpec, className, osResults.getUncheckedRow(location));
-=======
         return operator.get(location);
->>>>>>> 60c0a7ae
     }
 
     /**
