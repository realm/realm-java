--- conflicted
+++ resolved
@@ -489,7 +489,7 @@
             final Set<Class<? extends RealmModel>> modelClasses = mediator.getModelClasses();
 
             long newVersion = configuration.getSchemaVersion();
-<<<<<<< HEAD
+
             // Update/create the schema if allowed
             if (!configuration.isReadOnly()) {
                 schemaCreator = new OsRealmSchema.Creator();
@@ -504,8 +504,7 @@
 
                 // !!! FIXME: This appalling kludge is necessitated by current package structure/visiblity constraints.
                 // It absolutely breaks encapsulation and needs to be fixed!
-                long schemaNativePointer = schema.getNativePtr();
-                if (realm.sharedRealm.requiresMigration(schemaNativePointer)) {
+                if (realm.sharedRealm.requiresMigration(schema.getNativePtr())) {
                     if (currentVersion >= newVersion) {
                         throw new IllegalArgumentException(String.format(
                                 "The schema was changed but the schema version was not updated. " +
@@ -513,25 +512,11 @@
                                         " in the Realm file (%d) in order to update the schema.",
                                 newVersion, currentVersion));
                     }
-                    realm.sharedRealm.updateSchema(schemaNativePointer, newVersion);
+                    realm.sharedRealm.updateSchema(schema.getNativePtr(), newVersion);
                     // The OS currently does not handle setting the schema version. We have to do it manually.
                     realm.setVersion(newVersion);
                     commitChanges = true;
                 }
-=======
-            if (realm.sharedRealm.requiresMigration(schema.getNativePtr())) {
-                if (currentVersion >= newVersion) {
-                    throw new IllegalArgumentException(String.format(
-                            "The schema was changed but the schema version was not updated. " +
-                                    "The configured schema version (%d) must be greater than the version " +
-                                    " in the Realm file (%d) in order to update the schema.",
-                            newVersion, currentVersion));
-                }
-                realm.sharedRealm.updateSchema(schema.getNativePtr(), newVersion);
-                // The OS currently does not handle setting the schema version. We have to do it manually.
-                realm.setVersion(newVersion);
-                commitChanges = true;
->>>>>>> deb25a87
             }
 
             // Validate the schema in the file
