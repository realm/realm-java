/*
 * Copyright 2014 Realm Inc.
 *
 * Licensed under the Apache License, Version 2.0 (the "License");
 * you may not use this file except in compliance with the License.
 * You may obtain a copy of the License at
 *
 * http://www.apache.org/licenses/LICENSE-2.0
 *
 * Unless required by applicable law or agreed to in writing, software
 * distributed under the License is distributed on an "AS IS" BASIS,
 * WITHOUT WARRANTIES OR CONDITIONS OF ANY KIND, either express or implied.
 * See the License for the specific language governing permissions and
 * limitations under the License.
 */

package io.realm;

import android.annotation.TargetApi;
import android.app.IntentService;
import android.os.Build;
import android.util.JsonReader;

import org.json.JSONArray;
import org.json.JSONException;
import org.json.JSONObject;

import java.io.File;
import java.io.FileNotFoundException;
import java.io.IOException;
import java.io.InputStream;
import java.io.InputStreamReader;
import java.lang.reflect.Constructor;
import java.lang.reflect.InvocationTargetException;
import java.util.ArrayList;
import java.util.Collection;
import java.util.HashMap;
import java.util.IdentityHashMap;
import java.util.List;
import java.util.Map;
import java.util.Scanner;
import java.util.Set;
import java.util.concurrent.Future;

import io.realm.exceptions.RealmException;
import io.realm.exceptions.RealmFileException;
import io.realm.exceptions.RealmMigrationNeededException;
import io.realm.internal.ColumnIndices;
import io.realm.internal.ColumnInfo;
import io.realm.internal.RealmObjectProxy;
import io.realm.internal.RealmProxyMediator;
import io.realm.internal.Table;
import io.realm.internal.log.RealmLog;
import rx.Observable;

/**
 * The Realm class is the storage and transactional manager of your object persistent store. It is in charge of creating
 * instances of your RealmObjects. Objects within a Realm can be queried and read at any time. Creating, modifying, and
 * deleting objects must be done while inside a transaction. See {@link #executeTransaction(Transaction)}
 * <p>
 * The transactions ensure that multiple instances (on multiple threads) can access the same objects in a consistent
 * state with full ACID guarantees.
 * <p>
 * It is important to remember to call the {@link #close()} method when done with a Realm instance. Failing to do so can
 * lead to {@link java.lang.OutOfMemoryError} as the native resources cannot be freed.
 * <p>
 * Realm instances cannot be used across different threads. This means that you have to open an instance on each thread
 * you want to use Realm. Realm instances are cached automatically per thread using reference counting, so as long as
 * the reference count doesn't reach zero, calling {@link #getInstance(RealmConfiguration)} will just return the cached
 * Realm and should be considered a lightweight operation.
 * <p>
 * For the UI thread this means that opening and closing Realms should occur in either onCreate/onDestroy or
 * onStart/onStop.
 * <p>
 * Realm instances coordinate their state across threads using the {@link android.os.Handler} mechanism. This also means
 * that Realm instances on threads without a {@link android.os.Looper} cannot receive updates unless {@link #waitForChange()}
 * is manually called.
 * <p>
 * A standard pattern for working with Realm in Android activities can be seen below:
 * <p>
 * <pre>
 * public class RealmApplication extends Application {
 *
 *     \@Override
 *     public void onCreate() {
 *         super.onCreate();
 *
 *         // The Realm file will be located in package's "files" directory.
 *         RealmConfiguration realmConfig = new RealmConfiguration.Builder(this).build();
 *         Realm.setDefaultConfiguration(realmConfig);
 *     }
 * }
 *
 * public class RealmActivity extends Activity {
 *
 *   private Realm realm;
 *
 *   \@Override
 *   protected void onCreate(Bundle savedInstanceState) {
 *     super.onCreate(savedInstanceState);
 *     setContentView(R.layout.layout_main);
 *     realm = Realm.getDefaultInstance();
 *   }
 *
 *   \@Override
 *   protected void onDestroy() {
 *     super.onDestroy();
 *     realm.close();
 *   }
 * }
 * </pre>
 * <p>
 * Realm supports String and byte fields containing up to 16 MB.
 * <p>
 *
 * @see <a href="http://en.wikipedia.org/wiki/ACID">ACID</a>
 * @see <a href="https://github.com/realm/realm-java/tree/master/examples">Examples using Realm</a>
 */
public final class Realm extends BaseRealm {

    public static final String DEFAULT_REALM_NAME = RealmConfiguration.DEFAULT_REALM_NAME;

    private static RealmConfiguration defaultConfiguration;

    /**
     * The constructor is private to enforce the use of the static one.
     *
     * @param configuration the {@link RealmConfiguration} used to open the Realm.
     * @throws IllegalArgumentException if trying to open an encrypted Realm with the wrong key.
     */
    Realm(RealmConfiguration configuration) {
        super(configuration);
    }

    /**
     * {@inheritDoc}
     */
    @Override
    public Observable<Realm> asObservable() {
        return configuration.getRxFactory().from(this);
    }

    /**
     * Realm static constructor that returns the Realm instance defined by the {@link io.realm.RealmConfiguration} set
     * by {@link #setDefaultConfiguration(RealmConfiguration)}
     *
     * @return an instance of the Realm class.
     * @throws java.lang.NullPointerException if no default configuration has been defined.
     * @throws RealmMigrationNeededException if no migration has been provided by the default configuration and the
     *         RealmObject classes or version has has changed so a migration is required.
     * @throws RealmFileException if an error happened when accessing the underlying Realm file.
     */
    public static Realm getDefaultInstance() {
        if (defaultConfiguration == null) {
            throw new NullPointerException("No default RealmConfiguration was found. Call setDefaultConfiguration() first");
        }
        return RealmCache.createRealmOrGetFromCache(defaultConfiguration, Realm.class);
    }

    /**
     * Realm static constructor that returns the Realm instance defined by provided {@link io.realm.RealmConfiguration}
     *
     * @param configuration {@link RealmConfiguration} used to open the Realm
     * @return an instance of the Realm class
     * @throws RealmMigrationNeededException if no migration has been provided by the configuration and the RealmObject
     *         classes or version has has changed so a migration is required.
     * @throws RealmFileException if an error happened when accessing the underlying Realm file.
     * @throws IllegalArgumentException if a null {@link RealmConfiguration} is provided.
     * @see RealmConfiguration for details on how to configure a Realm.
     */
    public static Realm getInstance(RealmConfiguration configuration) {
        if (configuration == null) {
            throw new IllegalArgumentException("A non-null RealmConfiguration must be provided");
        }
        return RealmCache.createRealmOrGetFromCache(configuration, Realm.class);
    }

    /**
     * Sets the {@link io.realm.RealmConfiguration} used when calling {@link #getDefaultInstance()}.
     *
     * @param configuration the {@link io.realm.RealmConfiguration} to use as the default configuration.
     * @throws IllegalArgumentException if a null {@link RealmConfiguration} is provided.
     * @see RealmConfiguration for details on how to configure a Realm.
     */
    public static void setDefaultConfiguration(RealmConfiguration configuration) {
        if (configuration == null) {
            throw new IllegalArgumentException("A non-null RealmConfiguration must be provided");
        }
        defaultConfiguration = configuration;
    }

    /**
     * Removes the current default configuration (if any). Any further calls to {@link #getDefaultInstance()} will
     * fail until a new default configuration has been set using {@link #setDefaultConfiguration(RealmConfiguration)}.
     */
    public static void removeDefaultConfiguration() {
        defaultConfiguration = null;
    }

    /**
     * Creates a {@link Realm} instance without checking the existence in the {@link RealmCache}.
     *
     * @param configuration {@link RealmConfiguration} used to create the Realm.
     * @param columnIndices if this is not  {@code null}, the {@link BaseRealm#schema#columnIndices} will be
     *                      initialized to it. Otherwise, {@link BaseRealm#schema#columnIndices} will be populated from
     *                      the Realm file.
     * @return a {@link Realm} instance.
     */
    static Realm createInstance(RealmConfiguration configuration, ColumnIndices columnIndices) {
        try {
            return createAndValidate(configuration, columnIndices);

        } catch (RealmMigrationNeededException e) {
            if (configuration.shouldDeleteRealmIfMigrationNeeded()) {
                deleteRealm(configuration);
            } else {
                try {
                    migrateRealm(configuration);
                } catch (FileNotFoundException fileNotFoundException) {
                    // Should never happen
                    throw new RealmFileException(RealmFileException.Kind.NOT_FOUND, fileNotFoundException);
                }
            }

            return createAndValidate(configuration, columnIndices);
        }
    }

    static Realm createAndValidate(RealmConfiguration configuration, ColumnIndices columnIndices) {
        Realm realm = new Realm(configuration);
        long currentVersion = realm.getVersion();
        long requiredVersion = configuration.getSchemaVersion();
        if (currentVersion != UNVERSIONED && currentVersion < requiredVersion && columnIndices == null) {
            realm.doClose();
            throw new RealmMigrationNeededException(configuration.getPath(), String.format("Realm on disk need to migrate from v%s to v%s", currentVersion, requiredVersion));
        }
        if (currentVersion != UNVERSIONED && requiredVersion < currentVersion && columnIndices == null) {
            realm.doClose();
            throw new IllegalArgumentException(String.format("Realm on disk is newer than the one specified: v%s vs. v%s", currentVersion, requiredVersion));
        }

        // Initialize Realm schema if needed
        if (columnIndices == null) {
            try {
                initializeRealm(realm);
            } catch (RuntimeException e) {
                realm.doClose();
                throw e;
            }
        } else {
            realm.schema.columnIndices = columnIndices;
        }

        return realm;
    }

    @SuppressWarnings("unchecked")
    private static void initializeRealm(Realm realm) {
        long version = realm.getVersion();
        boolean commitNeeded = false;
        try {
            realm.beginTransaction();
            if (version == UNVERSIONED) {
                commitNeeded = true;
                realm.setVersion(realm.configuration.getSchemaVersion());
            }

            RealmProxyMediator mediator = realm.configuration.getSchemaMediator();
            final Set<Class<? extends RealmModel>> modelClasses = mediator.getModelClasses();
            final Map<Class<? extends RealmModel>, ColumnInfo> columnInfoMap;
            columnInfoMap = new HashMap<Class<? extends RealmModel>, ColumnInfo>(modelClasses.size());
            for (Class<? extends RealmModel> modelClass : modelClasses) {
                // Create and validate table
                if (version == UNVERSIONED) {
                    mediator.createTable(modelClass, realm.sharedRealm);
                }
                columnInfoMap.put(modelClass, mediator.validateTable(modelClass, realm.sharedRealm));
            }
            realm.schema.columnIndices = new ColumnIndices(columnInfoMap);

            if (version == UNVERSIONED) {
                final Transaction transaction = realm.getConfiguration().getInitialDataTransaction();
                if (transaction != null) {
                    transaction.execute(realm);
                }
            }
        } finally {
            if (commitNeeded) {
                realm.commitTransaction(false, true);
            } else {
                realm.cancelTransaction();
            }
        }
    }

    /**
     * Creates a Realm object for each object in a JSON array. This must be done within a transaction.
     * <p>
     * JSON properties with {@code null} values will map to the default value for the data type in Realm and unknown properties
     * will be ignored. If a {@link RealmObject} field is not present in the JSON object the {@link RealmObject}
     * field will be set to the default value for that type.
     *
     * @param clazz type of Realm objects to create.
     * @param json an array where each JSONObject must map to the specified class.
     * @throws RealmException if mapping from JSON fails.
     */
    public <E extends RealmModel> void createAllFromJson(Class<E> clazz, JSONArray json) {
        if (clazz == null || json == null) {
            return;
        }

        for (int i = 0; i < json.length(); i++) {
            try {
                configuration.getSchemaMediator().createOrUpdateUsingJsonObject(clazz, this, json.getJSONObject(i), false);
            } catch (JSONException e) {
                throw new RealmException("Could not map JSON", e);
            }
        }
    }

    /**
     * Tries to update a list of existing objects identified by their primary key with new JSON data. If an existing
     * object could not be found in the Realm, a new object will be created. This must happen within a transaction.
     * If updating a {@link RealmObject} and a field is not found in the JSON object, that field will not be updated. If
     * a new {@link RealmObject} is created and a field is not found in the JSON object, that field will be assigned the
     * default value for the field type.
     *
     * @param clazz type of {@link io.realm.RealmObject} to create or update. It must have a primary key defined.
     * @param json array with object data.
     * @throws java.lang.IllegalArgumentException if trying to update a class without a
     *         {@link io.realm.annotations.PrimaryKey}.
     * @throws RealmException if unable to map JSON.
     * @see #createAllFromJson(Class, org.json.JSONArray)
     */
    public <E extends RealmModel> void createOrUpdateAllFromJson(Class<E> clazz, JSONArray json) {
        if (clazz == null || json == null) {
            return;
        }
        checkHasPrimaryKey(clazz);
        for (int i = 0; i < json.length(); i++) {
            try {
                configuration.getSchemaMediator().createOrUpdateUsingJsonObject(clazz, this, json.getJSONObject(i), true);
            } catch (JSONException e) {
                throw new RealmException("Could not map JSON", e);
            }
        }
    }

    /**
     * Creates a Realm object for each object in a JSON array. This must be done within a transaction.
     * JSON properties with {@code null} values will map to the default value for the data type in Realm and unknown properties
     * will be ignored. If a {@link RealmObject} field is not present in the JSON object the {@link RealmObject} field
     * will be set to the default value for that type.
     *
     * @param clazz type of Realm objects to create.
     * @param json the JSON array as a String where each object can map to the specified class.
     * @throws RealmException if mapping from JSON fails.
     */
    public <E extends RealmModel> void createAllFromJson(Class<E> clazz, String json) {
        if (clazz == null || json == null || json.length() == 0) {
            return;
        }

        JSONArray arr;
        try {
            arr = new JSONArray(json);
        } catch (JSONException e) {
            throw new RealmException("Could not create JSON array from string", e);
        }

        createAllFromJson(clazz, arr);
    }

    /**
     * Tries to update a list of existing objects identified by their primary key with new JSON data. If an existing
     * object could not be found in the Realm, a new object will be created. This must happen within a transaction.
     * If updating a {@link RealmObject} and a field is not found in the JSON object, that field will not be updated.
     * If a new {@link RealmObject} is created and a field is not found in the JSON object, that field will be assigned
     * the default value for the field type.
     *
     * @param clazz type of {@link io.realm.RealmObject} to create or update. It must have a primary key defined.
     * @param json string with an array of JSON objects.
     * @throws java.lang.IllegalArgumentException if trying to update a class without a
     *         {@link io.realm.annotations.PrimaryKey}.
     * @throws RealmException if unable to create a JSON array from the json string.
     * @see #createAllFromJson(Class, String)
     */
    public <E extends RealmModel> void createOrUpdateAllFromJson(Class<E> clazz, String json) {
        if (clazz == null || json == null || json.length() == 0) {
            return;
        }
        checkHasPrimaryKey(clazz);

        JSONArray arr;
        try {
            arr = new JSONArray(json);
        } catch (JSONException e) {
            throw new RealmException("Could not create JSON array from string", e);
        }

        createOrUpdateAllFromJson(clazz, arr);
    }

    /**
     * Creates a Realm object for each object in a JSON array. This must be done within a transaction.
     * JSON properties with {@code null} value will map to the default value for the data type in Realm and unknown properties
     * will be ignored. If a {@link RealmObject} field is not present in the JSON object the {@link RealmObject} field
     * will be set to the default value for that type.
     *
     * @param clazz type of Realm objects created.
     * @param inputStream the JSON array as a InputStream. All objects in the array must be of the specified class.
     * @throws RealmException if mapping from JSON fails.
     * @throws IOException if something was wrong with the input stream.
     */
    @TargetApi(Build.VERSION_CODES.HONEYCOMB)
    public <E extends RealmModel> void createAllFromJson(Class<E> clazz, InputStream inputStream) throws IOException {
        if (clazz == null || inputStream == null) {
            return;
        }

        JsonReader reader = new JsonReader(new InputStreamReader(inputStream, "UTF-8"));
        try {
            reader.beginArray();
            while (reader.hasNext()) {
                configuration.getSchemaMediator().createUsingJsonStream(clazz, this, reader);
            }
            reader.endArray();
        } finally {
            reader.close();
        }
    }

    /**
     * Tries to update a list of existing objects identified by their primary key with new JSON data. If an existing
     * object could not be found in the Realm, a new object will be created. This must happen within a transaction.
     * If updating a {@link RealmObject} and a field is not found in the JSON object, that field will not be updated.
     * If a new {@link RealmObject} is created and a field is not found in the JSON object, that field will be assigned
     * the default value for the field type.
     *
     * @param clazz type of {@link io.realm.RealmObject} to create or update. It must have a primary key defined.
     * @param in the InputStream with a list of object data in JSON format.
     * @throws java.lang.IllegalArgumentException if trying to update a class without a
     *         {@link io.realm.annotations.PrimaryKey}.
     * @throws RealmException if unable to read JSON.
     * @see #createOrUpdateAllFromJson(Class, java.io.InputStream)
     */
    @TargetApi(Build.VERSION_CODES.HONEYCOMB)
    public <E extends RealmModel> void createOrUpdateAllFromJson(Class<E> clazz, InputStream in) throws IOException {
        if (clazz == null || in == null) {
            return;
        }
        checkHasPrimaryKey(clazz);

        // As we need the primary key value we have to first parse the entire input stream as in the general
        // case that value might be the last property :(
        Scanner scanner = null;
        try {
            scanner = getFullStringScanner(in);
            JSONArray json = new JSONArray(scanner.next());
            for (int i = 0; i < json.length(); i++) {
                configuration.getSchemaMediator().createOrUpdateUsingJsonObject(clazz, this, json.getJSONObject(i), true);
            }
        } catch (JSONException e) {
            throw new RealmException("Failed to read JSON", e);
        } finally {
            if (scanner != null) {
                scanner.close();
            }
        }
    }

    /**
     * Creates a Realm object pre-filled with data from a JSON object. This must be done inside a transaction. JSON
     * properties with {@code null} values will map to the default value for the data type in Realm and unknown properties will
     * be ignored. If a {@link RealmObject} field is not present in the JSON object the {@link RealmObject} field will
     * be set to the default value for that type.
     *
     * @param clazz type of Realm object to create.
     * @param json the JSONObject with object data.
     * @return created object or {@code null} if no JSON data was provided.
     * @throws RealmException if the mapping from JSON fails.
     * @see #createOrUpdateObjectFromJson(Class, org.json.JSONObject)
     */
    public <E extends RealmModel> E createObjectFromJson(Class<E> clazz, JSONObject json) {
        if (clazz == null || json == null) {
            return null;
        }

        try {
            return configuration.getSchemaMediator().createOrUpdateUsingJsonObject(clazz, this, json, false);
        } catch (JSONException e) {
            throw new RealmException("Could not map JSON", e);
        }
    }

    /**
     * Tries to update an existing object defined by its primary key with new JSON data. If no existing object could be
     * found a new object will be saved in the Realm. This must happen within a transaction. If updating a {@link RealmObject}
     * and a field is not found in the JSON object, that field will not be updated. If a new {@link RealmObject} is
     * created and a field is not found in the JSON object, that field will be assigned the default value for the field type.
     *
     * @param clazz Type of {@link io.realm.RealmObject} to create or update. It must have a primary key defined.
     * @param json {@link org.json.JSONObject} with object data.
     * @return created or updated {@link io.realm.RealmObject}.
     * @throws java.lang.IllegalArgumentException if trying to update a class without a
     *         {@link io.realm.annotations.PrimaryKey}.
     * @throws RealmException if JSON data cannot be mapped.
     * @see #createObjectFromJson(Class, org.json.JSONObject)
     */
    public <E extends RealmModel> E createOrUpdateObjectFromJson(Class<E> clazz, JSONObject json) {
        if (clazz == null || json == null) {
            return null;
        }
        checkHasPrimaryKey(clazz);
        try {
            E realmObject = configuration.getSchemaMediator().createOrUpdateUsingJsonObject(clazz, this, json, true);
            return realmObject;
        } catch (JSONException e) {
            throw new RealmException("Could not map JSON", e);
        }
    }

    /**
     * Creates a Realm object pre-filled with data from a JSON object. This must be done inside a transaction. JSON
     * properties with {@code null} values will map to the default value for the data type in Realm and unknown properties will
     * be ignored. If a {@link RealmObject} field is not present in the JSON object the {@link RealmObject} field will
     * be set to the default value for that type.
     *
     * @param clazz type of Realm object to create.
     * @param json the JSON string with object data.
     * @return created object or {@code null} if JSON string was empty or null.
     * @throws RealmException if mapping to json failed.
     */
    public <E extends RealmModel> E createObjectFromJson(Class<E> clazz, String json) {
        if (clazz == null || json == null || json.length() == 0) {
            return null;
        }

        JSONObject obj;
        try {
            obj = new JSONObject(json);
        } catch (JSONException e) {
            throw new RealmException("Could not create Json object from string", e);
        }

        return createObjectFromJson(clazz, obj);
    }

    /**
     * Tries to update an existing object defined by its primary key with new JSON data. If no existing object could be
     * found a new object will be saved in the Realm. This must happen within a transaction. If updating a
     * {@link RealmObject} and a field is not found in the JSON object, that field will not be updated. If a new
     * {@link RealmObject} is created and a field is not found in the JSON object, that field will be assigned the
     * default value for the field type.
     *
     * @param clazz type of {@link io.realm.RealmObject} to create or update. It must have a primary key defined.
     * @param json string with object data in JSON format.
     * @return created or updated {@link io.realm.RealmObject}.
     * @throws java.lang.IllegalArgumentException if trying to update a class without a
     *         {@link io.realm.annotations.PrimaryKey}.
     * @throws RealmException if JSON object cannot be mapped from the string parameter.
     * @see #createObjectFromJson(Class, String)
     */
    public <E extends RealmModel> E createOrUpdateObjectFromJson(Class<E> clazz, String json) {
        if (clazz == null || json == null || json.length() == 0) {
            return null;
        }
        checkHasPrimaryKey(clazz);

        JSONObject obj;
        try {
            obj = new JSONObject(json);
        } catch (JSONException e) {
            throw new RealmException("Could not create Json object from string", e);
        }

        return createOrUpdateObjectFromJson(clazz, obj);
    }

    /**
     * Creates a Realm object pre-filled with data from a JSON object. This must be done inside a transaction. JSON
     * properties with {@code null} value will map to the default value for the data type in Realm and unknown properties will
     * be ignored. If a {@link RealmObject} field is not present in the JSON object the {@link RealmObject} field will
     * be set to the default value for that type.
     *
     * @param clazz type of Realm object to create.
     * @param inputStream the JSON object data as a InputStream.
     * @return created object or {@code null} if JSON string was empty or null.
     * @throws RealmException if the mapping from JSON failed.
     * @throws IOException if something went wrong with the input stream.
     */
    @TargetApi(Build.VERSION_CODES.HONEYCOMB)
    public <E extends RealmModel> E createObjectFromJson(Class<E> clazz, InputStream inputStream) throws IOException {
        if (clazz == null || inputStream == null) {
            return null;
        }
        E realmObject;
        Table table = schema.getTable(clazz);
        if (table.hasPrimaryKey()) {
            // As we need the primary key value we have to first parse the entire input stream as in the general
            // case that value might be the last property :(
            Scanner scanner = null;
            try {
                scanner = getFullStringScanner(inputStream);
                JSONObject json = new JSONObject(scanner.next());
                realmObject = configuration.getSchemaMediator().createOrUpdateUsingJsonObject(clazz, this, json, false);

            } catch (JSONException e) {
                throw new RealmException("Failed to read JSON", e);
            } finally {
                if (scanner != null) {
                    scanner.close();
                }
            }
        } else {
            JsonReader reader = new JsonReader(new InputStreamReader(inputStream, "UTF-8"));
            try {
                realmObject = configuration.getSchemaMediator().createUsingJsonStream(clazz, this, reader);
            } finally {
                reader.close();
            }
        }
        return realmObject;
    }

    /**
     * Tries to update an existing object defined by its primary key with new JSON data. If no existing object could be
     * found a new object will be saved in the Realm. This must happen within a transaction. If updating a
     * {@link RealmObject} and a field is not found in the JSON object, that field will not be updated. If a new
     * {@link RealmObject} is created and a field is not found in the JSON object, that field will be assigned the
     * default value for the field type.
     *
     * @param clazz type of {@link io.realm.RealmObject} to create or update. It must have a primary key defined.
     * @param in the {@link InputStream} with object data in JSON format.
     * @return created or updated {@link io.realm.RealmObject}.
     * @throws java.lang.IllegalArgumentException if trying to update a class without a
     *         {@link io.realm.annotations.PrimaryKey}.
     * @throws RealmException if failure to read JSON.
     * @see #createObjectFromJson(Class, java.io.InputStream)
     */
    @TargetApi(Build.VERSION_CODES.HONEYCOMB)
    public <E extends RealmModel> E createOrUpdateObjectFromJson(Class<E> clazz, InputStream in) throws IOException {
        if (clazz == null || in == null) {
            return null;
        }
        checkHasPrimaryKey(clazz);

        // As we need the primary key value we have to first parse the entire input stream as in the general
        // case that value might be the last property :(
        Scanner scanner = null;
        try {
            scanner = getFullStringScanner(in);
            JSONObject json = new JSONObject(scanner.next());
            return createOrUpdateObjectFromJson(clazz, json);
        } catch (JSONException e) {
            throw new RealmException("Failed to read JSON", e);
        } finally {
            if (scanner != null) {
                scanner.close();
            }
        }
    }

    private Scanner getFullStringScanner(InputStream in) {
        return new Scanner(in, "UTF-8").useDelimiter("\\A");
    }

    /**
     * Instantiates and adds a new object to the Realm.
     *
     * @param clazz the Class of the object to create.
     * @return the new object.
     * @throws RealmException if an object cannot be created.
     */
    public <E extends RealmModel> E createObject(Class<E> clazz) {
        checkIfValid();
        Table table = schema.getTable(clazz);
        long rowIndex = table.addEmptyRow();
        return get(clazz, rowIndex);
    }

    /**
     * Instantiates and adds a new object to the Realm with the primary key value already set.
     * <p>
     * If the value violates the primary key constraint, no object will be added and a {@link RealmException} will be
     * thrown.
     *
     * @param clazz the Class of the object to create.
     * @param primaryKeyValue value for the primary key field.
     * @return the new object.
     * @throws RealmException if object could not be created due to the primary key being invalid.
     * @throws IllegalStateException if the model clazz does not have an primary key defined.
     * @throws IllegalArgumentException if the {@code primaryKeyValue} doesn't have a value that can be converted to the
     *                                  expected value.
     */
    public <E extends RealmModel> E createObject(Class<E> clazz, Object primaryKeyValue) {
        Table table = schema.getTable(clazz);
        long rowIndex = table.addEmptyRowWithPrimaryKey(primaryKeyValue);
        return get(clazz, rowIndex);
    }

    /**
     * Copies a RealmObject to the Realm instance and returns the copy. Any further changes to the original RealmObject
     * will not be reflected in the Realm copy. This is a deep copy, so all referenced objects will be copied. Objects
     * already in this Realm will be ignored.
     * <p>
     * Please note, copying an object will copy all field values. Any unset field in this and child objects will be
     * set to their default value if not provided.
     *
     * @param object the {@link io.realm.RealmObject} to copy to the Realm.
     * @return a managed RealmObject with its properties backed by the Realm.
     * @throws java.lang.IllegalArgumentException if the object is {@code null} or it belongs to a Realm instance
     * in a different thread.
     */
    public <E extends RealmModel> E copyToRealm(E object) {
        checkNotNullObject(object);
        return copyOrUpdate(object, false, new HashMap<RealmModel, RealmObjectProxy>());
    }

    /**
     * Updates an existing RealmObject that is identified by the same {@link io.realm.annotations.PrimaryKey} or creates
     * a new copy if no existing object could be found. This is a deep copy or update i.e., all referenced objects will be
     * either copied or updated.
     * <p>
     * Please note, copying an object will copy all field values. Any unset field in the object and child objects will be
     * set to their default value if not provided.
     *
     * @param object {@link io.realm.RealmObject} to copy or update.
     * @return the new or updated RealmObject with all its properties backed by the Realm.
     * @throws java.lang.IllegalArgumentException if the object is {@code null} or doesn't have a Primary key defined
     *  or it belongs to a Realm instance in a different thread.
     * @see #copyToRealm(RealmModel)
     */
    public <E extends RealmModel> E copyToRealmOrUpdate(E object) {
        checkNotNullObject(object);
        checkHasPrimaryKey(object.getClass());
        return copyOrUpdate(object, true, new HashMap<RealmModel, RealmObjectProxy>());
    }

    /**
     * Copies a collection of RealmObjects to the Realm instance and returns their copy. Any further changes to the
     * original RealmObjects will not be reflected in the Realm copies. This is a deep copy i.e., all referenced objects
     * will be copied. Objects already in this Realm will be ignored.
     * <p>
     * Please note, copying an object will copy all field values. Any unset field in the objects and child objects will be
     * set to their default value if not provided.
     *
     * @param objects the RealmObjects to copy to the Realm.
     * @return a list of the the converted RealmObjects that all has their properties managed by the Realm.
     * @throws io.realm.exceptions.RealmException if any of the objects has already been added to Realm.
     * @throws java.lang.IllegalArgumentException if any of the elements in the input collection is {@code null}.
     */
    public <E extends RealmModel> List<E> copyToRealm(Iterable<E> objects) {
        if (objects == null) {
            return new ArrayList<E>();
        }
        Map<RealmModel, RealmObjectProxy> cache = new HashMap<RealmModel, RealmObjectProxy>();
        ArrayList<E> realmObjects = new ArrayList<E>();
        for (E object : objects) {
            checkNotNullObject(object);
            realmObjects.add(copyOrUpdate(object, false, cache));
        }

        return realmObjects;
    }

    /**
     * Insert a list of an unmanaged RealmObjects. This is generally faster than {@link #copyToRealm(Iterable)} since it
     * doesn't return the inserted elements, and performs minimum allocations and checks.
     * After being inserted any changes to the original objects will not be persisted.
     * <p>
     * Please note:
     * <ul>
     * <li>
     *     We don't check if the provided objects are already managed or not, so inserting a managed object might duplicate it.
     *     Duplication will only happen if the object doesn't have a primary key. Objects with primary keys will never get duplicated.
     * </li>
     * <li>We don't create (nor return) a managed {@link RealmObject} for each element</li>
     * <li>Copying an object will copy all field values. Any unset field in the object and child objects will be set to their default value if not provided</li>
     * </ul>
     * <p>
     * If you want the managed {@link RealmObject} returned, use {@link #copyToRealm(Iterable)}, otherwise if
     * you have a large number of object this method is generally faster.
     *
     * @param objects RealmObjects to insert.
     * @throws IllegalStateException if the corresponding Realm is closed, called from an incorrect thread or not in a
     * transaction.
     * @see #copyToRealm(Iterable)
     */
    public void insert(Collection<? extends RealmModel> objects) {
        checkIfValidAndInTransaction();
        if (objects == null) {
            throw new IllegalArgumentException("Null objects cannot be inserted into Realm.");
        }
        if (objects.isEmpty()) {
            return;
        }
        configuration.getSchemaMediator().insert(this, objects);
    }

    /**
     * Insert an unmanaged RealmObject. This is generally faster than {@link #copyToRealm(RealmModel)} since it
     * doesn't return the inserted elements, and performs minimum allocations and checks.
     * After being inserted any changes to the original object will not be persisted.
     * <p>
     * Please note:
     * <ul>
     * <li>
     *     We don't check if the provided objects are already managed or not, so inserting a managed object might duplicate it.
     *     Duplication will only happen if the object doesn't have a primary key. Objects with primary keys will never get duplicated.
     * </li>
     * <li>We don't create (nor return) a managed {@link RealmObject} for each element</li>
     * <li>Copying an object will copy all field values. Any unset field in the object and child objects will be set to their default value if not provided</li>
     * </ul>
     * <p>
     * If you want the managed {@link RealmObject} returned, use {@link #copyToRealm(RealmModel)}, otherwise if
     * you have a large number of object this method is generally faster.
     *
     * @param object RealmObjects to insert.
     * @throws IllegalStateException if the corresponding Realm is closed, called from an incorrect thread or not in a
     * transaction.
     * @throws io.realm.exceptions.RealmPrimaryKeyConstraintException if two objects with the same primary key is
     * inserted or if a primary key value already exists in the Realm.
     * @see #copyToRealm(RealmModel)
     */
    public void insert(RealmModel object) {
        checkIfValidAndInTransaction();
        if (object == null) {
            throw new IllegalArgumentException("Null object cannot be inserted into Realm.");
        }
        Map<RealmModel, Long> cache = new IdentityHashMap<RealmModel, Long>();
        configuration.getSchemaMediator().insert(this, object, cache);
    }

    /**
     * Insert or update a list of unmanaged RealmObjects. This is generally faster than {@link #copyToRealmOrUpdate(Iterable)} since it
     * doesn't return the inserted elements, and performs minimum allocations and checks.
     * After being inserted any changes to the original objects will not be persisted.
     * <p>
     * Please note:
     * <ul>
     * <li>
     *     We don't check if the provided objects are already managed or not, so inserting a managed object might duplicate it.
     *     Duplication will only happen if the object doesn't have a primary key. Objects with primary keys will never get duplicated.
     * </li>
     * <li>We don't create (nor return) a managed {@link RealmObject} for each element</li>
     * <li>Copying an object will copy all field values. Any unset field in the object and child objects will be set to their default value if not provided</li>
     * </ul>
     * <p>
     * If you want the managed {@link RealmObject} returned, use {@link #copyToRealm(Iterable)}, otherwise if
     * you have a large number of object this method is generally faster.
     *
     * @param objects RealmObjects to insert.
     * @throws IllegalStateException if the corresponding Realm is closed, called from an incorrect thread or not in a
     * transaction.
     * @throws io.realm.exceptions.RealmPrimaryKeyConstraintException if two objects with the same primary key is
     * inserted or if a primary key value already exists in the Realm.
     *
     * @see #copyToRealmOrUpdate(Iterable)
     */
    public void insertOrUpdate(Collection<? extends RealmModel> objects) {
        checkIfValidAndInTransaction();
        if (objects == null) {
            throw new IllegalArgumentException("Null objects cannot be inserted into Realm.");
        }
        if (objects.isEmpty()) {
            return;
        }
        configuration.getSchemaMediator().insertOrUpdate(this, objects);
    }

    /**
     * Insert or update an unmanaged RealmObject. This is generally faster than {@link #copyToRealmOrUpdate(RealmModel)} since it
     * doesn't return the inserted elements, and performs minimum allocations and checks.
     * After being inserted any changes to the original object will not be persisted.
     * <p>
     * Please note:
     * <ul>
     * <li>
     *     We don't check if the provided objects are already managed or not, so inserting a managed object might duplicate it.
     *     Duplication will only happen if the object doesn't have a primary key. Objects with primary keys will never get duplicated.
     * </li>
     * <li>We don't create (nor return) a managed {@link RealmObject} for each element</li>
     * <li>Copying an object will copy all field values. Any unset field in the object and child objects will be set to their default value if not provided</li>
     * </ul>
     * <p>
     * If you want the managed {@link RealmObject} returned, use {@link #copyToRealm(RealmModel)}, otherwise if
     * you have a large number of object this method is generally faster.
     *
     * @param object RealmObjects to insert.
     * @throws IllegalStateException if the corresponding Realm is closed, called from an incorrect thread or not in a
     * transaction.
     * @see #copyToRealmOrUpdate(RealmModel)
     */
    public void insertOrUpdate(RealmModel object) {
        checkIfValidAndInTransaction();
        if (object == null) {
            throw new IllegalArgumentException("Null object cannot be inserted into Realm.");
        }
        Map<RealmModel, Long> cache = new IdentityHashMap<RealmModel, Long>();
        configuration.getSchemaMediator().insertOrUpdate(this, object, cache);
    }

    /**
     * Updates a list of existing RealmObjects that is identified by their {@link io.realm.annotations.PrimaryKey} or
     * creates a new copy if no existing object could be found. This is a deep copy or update i.e., all referenced objects
     * will be either copied or updated.
     * <p>
     * Please note, copying an object will copy all field values. Any unset field in the objects and child objects will be
     * set to their default value if not provided.
     *
     * @param objects a list of objects to update or copy into Realm.
     * @return a list of all the new or updated RealmObjects.
     * @throws java.lang.IllegalArgumentException if RealmObject is {@code null} or doesn't have a Primary key defined.
     * @see #copyToRealm(Iterable)
     */
    public <E extends RealmModel> List<E> copyToRealmOrUpdate(Iterable<E> objects) {
        if (objects == null) {
            return new ArrayList<E>(0);
        }

        Map<RealmModel, RealmObjectProxy> cache = new HashMap<RealmModel, RealmObjectProxy>();
        ArrayList<E> realmObjects = new ArrayList<E>();
        for (E object : objects) {
            checkNotNullObject(object);
            realmObjects.add(copyOrUpdate(object, true, cache));
        }

        return realmObjects;
    }

    /**
     * Makes an unmanaged in-memory copy of already persisted RealmObjects. This is a deep copy that will copy all
     * referenced objects.
     * <p>
     * The copied objects are all detached from Realm and they will no longer be automatically updated. This means
     * that the copied objects might contain data that are no longer consistent with other managed Realm objects.
     * <p>
     * *WARNING*: Any changes to copied objects can be merged back into Realm using {@link #copyToRealmOrUpdate(RealmModel)},
     * but all fields will be overridden, not just those that were changed. This includes references to other objects,
     * and can potentially override changes made by other threads.
     *
     * @param realmObjects RealmObjects to copy.
     * @param <E> type of object.
     * @return an in-memory detached copy of managed RealmObjects.
     * @throws IllegalArgumentException if the RealmObject is no longer accessible or it is a {@link DynamicRealmObject}.
     * @see #copyToRealmOrUpdate(Iterable)
     */
    public <E extends RealmModel> List<E> copyFromRealm(Iterable<E> realmObjects) {
        return copyFromRealm(realmObjects, Integer.MAX_VALUE);
    }

    /**
     * Makes an unmanaged in-memory copy of already persisted RealmObjects. This is a deep copy that will copy all
     * referenced objects up to the defined depth.
     * <p>
     * The copied objects are all detached from Realm and they will no longer be automatically updated. This means
     * that the copied objects might contain data that are no longer consistent with other managed Realm objects.
     * <p>
     * *WARNING*: Any changes to copied objects can be merged back into Realm using {@link #copyToRealmOrUpdate(Iterable)},
     * but all fields will be overridden, not just those that were changed. This includes references to other objects
     * even though they might be {@code null} due to {@code maxDepth} being reached. This can also potentially override
     * changes made by other threads.
     *
     * @param realmObjects RealmObjects to copy.
     * @param maxDepth limit of the deep copy. All references after this depth will be {@code null}. Starting depth is
     *                 {@code 0}.
     * @param <E> type of object.
     * @return an in-memory detached copy of the RealmObjects.
     * @throws IllegalArgumentException if {@code maxDepth < 0}, the RealmObject is no longer accessible or it is a
     *         {@link DynamicRealmObject}.
     * @see #copyToRealmOrUpdate(Iterable)
     */
    public <E extends RealmModel> List<E> copyFromRealm(Iterable<E> realmObjects, int maxDepth) {
        checkMaxDepth(maxDepth);
        if (realmObjects == null) {
            return new ArrayList<E>(0);
        }

        ArrayList<E> unmanagedObjects = new ArrayList<E>();
        Map<RealmModel, RealmObjectProxy.CacheData<RealmModel>> listCache = new HashMap<RealmModel, RealmObjectProxy.CacheData<RealmModel>>();
        for (E object : realmObjects) {
            checkValidObjectForDetach(object);
            unmanagedObjects.add(createDetachedCopy(object, maxDepth, listCache));
        }

        return unmanagedObjects;
    }

    /**
     * Makes an unmanaged in-memory copy of an already persisted {@link RealmObject}. This is a deep copy that will copy
     * all referenced objects.
     * <p>
     * The copied object(s) are all detached from Realm and they will no longer be automatically updated. This means
     * that the copied objects might contain data that are no longer consistent with other managed Realm objects.
     * <p>
     * *WARNING*: Any changes to copied objects can be merged back into Realm using 
     * {@link #copyToRealmOrUpdate(RealmModel)}, but all fields will be overridden, not just those that were changed.
     * This includes references to other objects, and can potentially override changes made by other threads.
     *
     * @param realmObject {@link RealmObject} to copy.
     * @param <E> type of object.
     * @return an in-memory detached copy of the managed {@link RealmObject}.
     * @throws IllegalArgumentException if the RealmObject is no longer accessible or it is a {@link DynamicRealmObject}.
     * @see #copyToRealmOrUpdate(RealmModel)
     */
    public <E extends RealmModel> E copyFromRealm(E realmObject) {
        return copyFromRealm(realmObject, Integer.MAX_VALUE);
    }

    /**
     * Makes an unmanaged in-memory copy of an already persisted {@link RealmObject}. This is a deep copy that will copy
     * all referenced objects up to the defined depth.
     * <p>
     * The copied object(s) are all detached from Realm and they will no longer be automatically updated. This means
     * that the copied objects might contain data that are no longer consistent with other managed Realm objects.
     * <p>
     * *WARNING*: Any changes to copied objects can be merged back into Realm using 
     * {@link #copyToRealmOrUpdate(RealmModel)}, but all fields will be overridden, not just those that were changed. 
     * This includes references to other objects even though they might be {@code null} due to {@code maxDepth} being 
     * reached. This can also potentially override changes made by other threads.
     *
     * @param realmObject {@link RealmObject} to copy.
     * @param maxDepth limit of the deep copy. All references after this depth will be {@code null}. Starting depth is
     * {@code 0}.
     * @param <E> type of object.
     * @return an in-memory detached copy of the managed {@link RealmObject}.
     * @throws IllegalArgumentException if {@code maxDepth < 0}, the RealmObject is no longer accessible or it is a
     *         {@link DynamicRealmObject}.
     * @see #copyToRealmOrUpdate(RealmModel)
     */
    public <E extends RealmModel> E copyFromRealm(E realmObject, int maxDepth) {
        checkMaxDepth(maxDepth);
        checkValidObjectForDetach(realmObject);
        return createDetachedCopy(realmObject, maxDepth, new HashMap<RealmModel, RealmObjectProxy.CacheData<RealmModel>>());
    }

    /**
     * Returns a typed RealmQuery, which can be used to query for specific objects of this type
     *
     * @param clazz the class of the object which is to be queried for.
     * @return a typed RealmQuery, which can be used to query for specific objects of this type.
     * @see io.realm.RealmQuery
     */
    public <E extends RealmModel> RealmQuery<E> where(Class<E> clazz) {
        checkIfValid();
        return RealmQuery.createQuery(this, clazz);
    }

    /**
     * Adds a change listener to the Realm.
     * <p>
     * The listeners will be executed on every loop of a Handler thread if
     * the current thread or other threads committed changes to the Realm.
     * <p>
     * Realm instances are per thread singletons and cached, so listeners should be
     * removed manually even if calling {@link #close()}. Otherwise there is a
     * risk of memory leaks.
     *
     * @param listener the change listener.
     * @throws IllegalArgumentException if the change listener is {@code null}.
     * @throws IllegalStateException if you try to register a listener from a non-Looper or {@link IntentService} thread.
     * @see io.realm.RealmChangeListener
     * @see #removeChangeListener(RealmChangeListener)
     * @see #removeAllChangeListeners()
     */
    public void addChangeListener(RealmChangeListener<Realm> listener) {
        super.addListener(listener);
    }

    /**
     * Executes a given transaction on the Realm. {@link #beginTransaction()} and {@link #commitTransaction()} will be
     * called automatically. If any exception is thrown during the transaction {@link #cancelTransaction()} will be
     * called instead of {@link #commitTransaction()}.
     *
     * @param transaction the {@link io.realm.Realm.Transaction} to execute.
     * @throws IllegalArgumentException if the {@code transaction} is {@code null}.
     */
    public void executeTransaction(Transaction transaction) {
        if (transaction == null) {
            throw new IllegalArgumentException("Transaction should not be null");
        }

        beginTransaction();
        try {
            transaction.execute(this);
            commitTransaction();
        } catch (Throwable e) {
            if (isInTransaction()) {
                cancelTransaction();
            } else {
                RealmLog.w("Could not cancel transaction, not currently in a transaction.");
            }
            throw e;
        }
    }

    /**
     * Similar to {@link #executeTransaction(Transaction)} but runs asynchronously on a worker thread.
     *
     * @param transaction {@link io.realm.Realm.Transaction} to execute.
     * @return a {@link RealmAsyncTask} representing a cancellable task.
     * @throws IllegalArgumentException if the {@code transaction} is {@code null}, or if the Realm is opened from
     *                                  another thread.
     */
    public RealmAsyncTask executeTransactionAsync(final Transaction transaction) {
        return executeTransactionAsync(transaction, null, null);
    }

    /**
     * Similar to {@link #executeTransactionAsync(Transaction)}, but also accepts an OnSuccess callback.
     *
     * @param transaction {@link io.realm.Realm.Transaction} to execute.
     * @param onSuccess callback invoked when the transaction succeeds.
     * @return a {@link RealmAsyncTask} representing a cancellable task.
     * @throws IllegalArgumentException if the {@code transaction} is {@code null}, or if the realm is opened from
     *                                  another thread.
     */
    public RealmAsyncTask executeTransactionAsync(final Transaction transaction, final Realm.Transaction.OnSuccess onSuccess) {
        if (onSuccess == null) {
            throw new IllegalArgumentException("onSuccess callback can't be null");
        }

        return executeTransactionAsync(transaction, onSuccess, null);
    }

    /**
     * Similar to {@link #executeTransactionAsync(Transaction)}, but also accepts an OnError callback.
     *
     * @param transaction {@link io.realm.Realm.Transaction} to execute.
     * @param onError callback invoked when the transaction fails.
     * @return a {@link RealmAsyncTask} representing a cancellable task.
     * @throws IllegalArgumentException if the {@code transaction} is {@code null}, or if the realm is opened from
     *                                  another thread.
     */
    public RealmAsyncTask executeTransactionAsync(final Transaction transaction, final Realm.Transaction.OnError onError) {
        if (onError == null) {
            throw new IllegalArgumentException("onError callback can't be null");
        }

        return executeTransactionAsync(transaction, null, onError);
    }

    /**
     * Similar to {@link #executeTransactionAsync(Transaction)}, but also accepts an OnSuccess and OnError callbacks.
     *
     * @param transaction {@link io.realm.Realm.Transaction} to execute.
     * @param onSuccess callback invoked when the transaction succeeds.
     * @param onError callback invoked when the transaction fails.
     * @return a {@link RealmAsyncTask} representing a cancellable task.
     * @throws IllegalArgumentException if the {@code transaction} is {@code null}, or if the realm is opened from
     *                                  another thread.
     */
    public RealmAsyncTask executeTransactionAsync(final Transaction transaction, final Realm.Transaction.OnSuccess onSuccess, final Realm.Transaction.OnError onError) {
        checkIfValid();

        if (transaction == null) {
            throw new IllegalArgumentException("Transaction should not be null");
        }

        // If the user provided a Callback then we make sure, the current Realm has a Handler
        // we can use to deliver the result
        if ((onSuccess != null || onError != null)  && handler == null) {
            throw new IllegalStateException("Your Realm is opened from a thread without a Looper" +
                    " and you provided a callback, we need a Handler to invoke your callback");
        }

        // We need to use the same configuration to open a background SharedRealm (i.e Realm)
        // to perform the transaction
        final RealmConfiguration realmConfiguration = getConfiguration();

        final Future<?> pendingTransaction = ASYNC_TASK_EXECUTOR.submitTransaction(new Runnable() {
            @Override
            public void run() {
                if (Thread.currentThread().isInterrupted()) {
                    return;
                }

                boolean transactionCommitted = false;
                final Throwable[] exception = new Throwable[1];
                final Realm bgRealm = Realm.getInstance(realmConfiguration);
                bgRealm.beginTransaction();
                try {
                    transaction.execute(bgRealm);

                    if (!Thread.currentThread().isInterrupted()) {
                        bgRealm.commitAsyncTransaction();
                        // The bgRealm needs to be closed before posting the REALM_CHANGED event to the caller's handler
                        // to avoid currency problems. This is currently guaranteed by posting
                        // handleAsyncTransactionCompleted below.
                        bgRealm.close();
                        transactionCommitted = true;
                    }
                } catch (final Throwable e) {
                    exception[0] = e;
                } finally {
                    if (!bgRealm.isClosed()) {
                        if (bgRealm.isInTransaction()) {
                            bgRealm.cancelTransaction();
                        } else if (exception[0] != null) {
                            RealmLog.w("Could not cancel transaction, not currently in a transaction.");
                        }
                        bgRealm.close();
                    }

                    final Throwable backgroundException = exception[0];
                    // Send response as the final step to ensure the bg thread quit before others get the response!
                    if (handler != null
                            && !Thread.currentThread().isInterrupted()
                            && handler.getLooper().getThread().isAlive()) {

                        if (transactionCommitted) {
                            // This will be treated like a special REALM_CHANGED event
                            handler.post(new Runnable() {
                                @Override
                                public void run() {
                                    handlerController.handleAsyncTransactionCompleted(onSuccess != null ? new Runnable() {
                                        @Override
                                        public void run() {
                                            onSuccess.onSuccess();
                                        }
                                    } : null);
                                }
                            });
                        }

                        // Send errors directly to the looper, so they don't get intercepted by the HandlerController.
                        if (backgroundException != null) {
                            if (onError != null) {
                                handler.post(new Runnable() {
                                    @Override
                                    public void run() {
                                        onError.onError(backgroundException);
                                    }
                                });
                            } else {
                                handler.post(new Runnable() {
                                    @Override
                                    public void run() {
                                        if (backgroundException instanceof RuntimeException) {
                                            throw (RuntimeException) backgroundException;
                                        } else if (backgroundException instanceof Exception) {
                                            throw new RealmException("Async transaction failed", backgroundException);
                                        } else if (backgroundException instanceof Error) {
                                            throw (Error) backgroundException;
                                        }
                                    }
                                });
                            }
                        }

                    } else {
                        // Throw exception in the worker thread if the caller thread terminated
                        if (backgroundException != null) {
                            if (backgroundException instanceof RuntimeException) {
                                //noinspection ThrowFromFinallyBlock
                                throw (RuntimeException) backgroundException;
                            } else if (backgroundException instanceof Exception) {
                                //noinspection ThrowFromFinallyBlock
                                throw new RealmException("Async transaction failed", backgroundException);
                            } else if (backgroundException instanceof Error) {
                                //noinspection ThrowFromFinallyBlock
                                throw (Error) backgroundException;
                            }
                        }
                    }
                }
            }
        });

        return new RealmAsyncTask(pendingTransaction, ASYNC_TASK_EXECUTOR);
    }

    /**
     * Deletes all objects of the specified class from the Realm.
     *
     * @param clazz the class which objects should be removed.
     * @throws IllegalStateException if the corresponding Realm is closed or called from an incorrect thread.
     */
    public void delete(Class<? extends RealmModel> clazz) {
        checkIfValid();
        schema.getTable(clazz).clear();
    }


    @SuppressWarnings("unchecked")
    private <E extends RealmModel> E copyOrUpdate(E object, boolean update, Map<RealmModel, RealmObjectProxy> cache) {
        checkIfValid();
        return configuration.getSchemaMediator().copyOrUpdate(this, object, update, cache);
    }

    private <E extends RealmModel> E createDetachedCopy(E object, int maxDepth, Map<RealmModel, RealmObjectProxy.CacheData<RealmModel>> cache) {
        checkIfValid();
        return configuration.getSchemaMediator().createDetachedCopy(object, maxDepth, cache);
    }

    private <E extends RealmModel> void checkNotNullObject(E object) {
        if (object == null) {
            throw new IllegalArgumentException("Null objects cannot be copied into Realm.");
        }
    }

    private void checkHasPrimaryKey(Class<? extends RealmModel> clazz) {
        if (!schema.getTable(clazz).hasPrimaryKey()) {
            throw new IllegalArgumentException("A RealmObject with no @PrimaryKey cannot be updated: " + clazz.toString());
        }
    }

    private void checkMaxDepth(int maxDepth) {
        if (maxDepth < 0) {
            throw new IllegalArgumentException("maxDepth must be > 0. It was: " + maxDepth);
        }
    }

    private <E extends RealmModel> void checkValidObjectForDetach(E realmObject) {
        if (realmObject == null) {
            throw new IllegalArgumentException("Null objects cannot be copied from Realm.");
        }
        if (!(RealmObject.isManaged(realmObject) && RealmObject.isValid(realmObject))) {
            throw new IllegalArgumentException("Only valid managed objects can be copied from Realm.");
        }
        if (realmObject instanceof DynamicRealmObject) {
            throw new IllegalArgumentException("DynamicRealmObject cannot be copied from Realm.");
        }
    }

    /**
     * Manually triggers the migration associated with a given RealmConfiguration. If Realm is already at the latest
     * version, nothing will happen.
     *
     * @param configuration {@link RealmConfiguration}
     * @throws FileNotFoundException if the Realm file doesn't exist.
     */
    public static void migrateRealm(RealmConfiguration configuration) throws FileNotFoundException {
        migrateRealm(configuration, null);
    }

    /**
     * Manually triggers a migration on a RealmMigration.
     *
     * @param configuration the{@link RealmConfiguration}.
     * @param migration the {@link RealmMigration} to run on the Realm. This will override any migration set on the
     *                  configuration.
     * @throws FileNotFoundException if the Realm file doesn't exist.
     */
    public static void migrateRealm(RealmConfiguration configuration, RealmMigration migration)
            throws FileNotFoundException {
        BaseRealm.migrateRealm(configuration, migration, new MigrationCallback() {
            @Override
            public void migrationComplete() {
            }
        });
    }

    /**
     * Deletes the Realm file specified by the given {@link RealmConfiguration} from the filesystem.
     * All Realm instances must be closed before calling this method.
     *
     * @param configuration a {@link RealmConfiguration}.
     * @return {@code false} if a file could not be deleted. The failing file will be logged.
     */
    public static boolean deleteRealm(RealmConfiguration configuration) {
        return BaseRealm.deleteRealm(configuration);
    }

    /**
     * Compacts a Realm file. A Realm file usually contain free/unused space.
     * This method removes this free space and the file size is thereby reduced.
     * Objects within the Realm files are untouched.
     * <p>
     * The file must be closed before this method is called, otherwise {@code false} will be returned.<br>
     * The file system should have free space for at least a copy of the Realm file.<br>
     * The Realm file is left untouched if any file operation fails.<br>
     *
     * @param configuration a {@link RealmConfiguration} pointing to a Realm file.
     * @return {@code true} if successful, {@code false} if any file operation failed.
     * @throws IllegalArgumentException if the realm file is encrypted. Compacting an encrypted Realm file is not
     *                                  supported yet.
     */
    public static boolean compactRealm(RealmConfiguration configuration) {
        return BaseRealm.compactRealm(configuration);
    }

<<<<<<< HEAD
=======
    // Get the canonical path for a given file
    static String getCanonicalPath(File realmFile) {
        try {
            return realmFile.getCanonicalPath();
        } catch (IOException e) {
            throw new RealmFileException(RealmFileException.Kind.ACCESS_ERROR,
                    "Could not resolve the canonical path to the Realm file: " + realmFile.getAbsolutePath(),
                    e);
        }
    }

>>>>>>> 797ef514
    Table getTable(Class<? extends RealmModel> clazz) {
        return schema.getTable(clazz);
    }

    /**
     * Returns the default Realm module. This module contains all Realm classes in the current project, but not those
     * from library or project dependencies. Realm classes in these should be exposed using their own module.
     *
     * @return the default Realm module or {@code null} if no default module exists.
     * @throws RealmException if unable to create an instance of the module.
     * @see io.realm.RealmConfiguration.Builder#modules(Object, Object...)
     */
    public static Object getDefaultModule() {
        String moduleName = "io.realm.DefaultRealmModule";
        Class<?> clazz;
        //noinspection TryWithIdenticalCatches
        try {
            clazz = Class.forName(moduleName);
            Constructor<?> constructor = clazz.getDeclaredConstructors()[0];
            constructor.setAccessible(true);
            return constructor.newInstance();
        } catch (ClassNotFoundException e) {
            return null;
        } catch (InvocationTargetException e) {
            throw new RealmException("Could not create an instance of " + moduleName, e);
        } catch (InstantiationException e) {
            throw new RealmException("Could not create an instance of " + moduleName, e);
        } catch (IllegalAccessException e) {
            throw new RealmException("Could not create an instance of " + moduleName, e);
        }
    }

    /**
     * Encapsulates a Realm transaction.
     * <p>
     * Using this class will automatically handle {@link #beginTransaction()} and {@link #commitTransaction()}
     * If any exception is thrown during the transaction {@link #cancelTransaction()} will be called instead of
     * {@link #commitTransaction()}.
     */
    public interface Transaction {
        void execute(Realm realm);

        /**
         * Callback invoked to notify the caller thread.
         */
        class Callback {
            public void onSuccess() {}
            public void onError(Exception e) {}
        }

        /**
         * Callback invoked to notify the caller thread about the success of the transaction.
         */
        interface OnSuccess {
            void onSuccess();
        }

        /**
         * Callback invoked to notify the caller thread about error during the transaction.
         * The transaction will be rolled back and the background Realm will be closed before
         * invoking {@link #onError(Throwable)}.
         */
        interface OnError {
            void onError(Throwable error);
        }
    }
}<|MERGE_RESOLUTION|>--- conflicted
+++ resolved
@@ -1381,20 +1381,6 @@
         return BaseRealm.compactRealm(configuration);
     }
 
-<<<<<<< HEAD
-=======
-    // Get the canonical path for a given file
-    static String getCanonicalPath(File realmFile) {
-        try {
-            return realmFile.getCanonicalPath();
-        } catch (IOException e) {
-            throw new RealmFileException(RealmFileException.Kind.ACCESS_ERROR,
-                    "Could not resolve the canonical path to the Realm file: " + realmFile.getAbsolutePath(),
-                    e);
-        }
-    }
-
->>>>>>> 797ef514
     Table getTable(Class<? extends RealmModel> clazz) {
         return schema.getTable(clazz);
     }
