--- conflicted
+++ resolved
@@ -1102,17 +1102,14 @@
                                     && handler != null
                                     && !Thread.currentThread().isInterrupted()
                                     && handler.getLooper().getThread().isAlive()) {
-<<<<<<< HEAD
                                 // This is not the most beautiful code, but it is the simplest logic.
                                 // Normally we rely on wait_for_change to send the notification, but in this case,
                                 // REALM_CHANGED needs to be arrived first before onSuccess. So We just inject a
                                 // REALM_CHANGED message in the queue for this case.
                                 handler.sendEmptyMessage(HandlerController.REALM_CHANGED);
-=======
                                 // The bgRealm needs to be closed before post event to caller's handler to avoid concurrency problem
                                 // eg.: User wants to delete Realm in the callbacks.
                                 bgRealm.close();
->>>>>>> 904a937b
                                 handler.post(new Runnable() {
                                     @Override
                                     public void run() {
