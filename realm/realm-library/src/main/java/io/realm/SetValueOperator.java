package io.realm;

import java.util.Collection;
import java.util.Iterator;
import java.util.NoSuchElementException;
import java.util.UUID;

import javax.annotation.Nullable;

import io.realm.internal.OsSet;
import io.realm.internal.core.NativeMixedCollection;

/**
 * TODO
 *
 * @param <E>
 */
abstract class SetValueOperator<E> {

    protected final BaseRealm baseRealm;
    protected final OsSet osSet;
    protected final Class<E> valueClass;

    public SetValueOperator(BaseRealm baseRealm, OsSet osSet, Class<E> valueClass) {
        this.baseRealm = baseRealm;
        this.osSet = osSet;
        this.valueClass = valueClass;
    }

    abstract boolean add(@Nullable E value);

    abstract boolean containsInternal(@Nullable Object o);

    abstract boolean remove(@Nullable Object o);

    abstract boolean containsAll(Collection<?> c);

    abstract boolean addAllInternal(Collection<? extends E> c);

    abstract boolean removeAllInternal(Collection<?> c);

    abstract boolean retainAllInternal(Collection<?> c);

<<<<<<< HEAD
=======
    boolean contains(@Nullable Object o) {
        // Return false when passing something else than the correct type
        if (o != null && o.getClass() != valueClass) {
            return false;
        }
        return containsInternal(o);
    }

>>>>>>> d3a2e399
    boolean addAll(Collection<? extends E> c) {
        if (isRealmCollection(c)) {
            OsSet otherOsSet = ((RealmSet<?>) c).getOsSet();
            return funnelCollection(otherOsSet, OsSet.ExternalCollectionOperation.ADD_ALL);
        }
        return addAllInternal(c);
    }

    boolean removeAll(Collection<?> c) {
        if (isRealmCollection(c)) {
            OsSet otherOsSet = ((RealmSet<?>) c).getOsSet();
            return funnelCollection(otherOsSet, OsSet.ExternalCollectionOperation.REMOVE_ALL);
        }
        return removeAllInternal(c);
    }

    boolean retainAll(Collection<?> c) {
        if (isRealmCollection(c)) {
            OsSet otherOsSet = ((RealmSet<?>) c).getOsSet();
            return funnelCollection(otherOsSet, OsSet.ExternalCollectionOperation.RETAIN_ALL);
        }
        return retainAllInternal(c);
    }

    boolean isValid() {
        if (baseRealm.isClosed()) {
            return false;
        }
        return osSet.isValid();
    }

    boolean isFrozen() {
        return baseRealm.isFrozen();
    }

    int size() {
        return Long.valueOf(osSet.size()).intValue();
    }

    boolean isEmpty() {
        return size() == 0;
    }

    Iterator<E> iterator() {
        return iteratorFactory(valueClass, osSet, baseRealm);
    }

    public void clear() {
        osSet.clear();
    }

    public RealmSet<E> freeze() {
        BaseRealm frozenRealm = baseRealm.freeze();
        OsSet frozenOsSet = osSet.freeze(frozenRealm.sharedRealm);
        return new RealmSet<>(frozenRealm, frozenOsSet, valueClass);
    }

    OsSet getOsSet() {
        return osSet;
    }

    @SuppressWarnings("unchecked")
    protected boolean isRealmCollection(Collection<?> c) {
        // TODO: add support for RealmList and RealmResults when overloading is exposed by OS/Core
        return c instanceof RealmSet && ((RealmSet<? extends E>) c).isManaged();
    }

    protected boolean funnelCollection(OsSet otherOsSet,
                                       OsSet.ExternalCollectionOperation operation) {
        // Special case if the passed collection is the same native set as this one
        if (osSet.getNativePtr() == otherOsSet.getNativePtr()) {
            switch (operation) {
                case CONTAINS_ALL:
                    // A set always contains itself
                    return true;
                case ADD_ALL:
                    // Nothing changes if we add this set to this very set
                    return false;
                case REMOVE_ALL:
                    // Clear and return true if the passed collection is this very set
                    osSet.clear();
                    return true;
                case RETAIN_ALL:
                    // Nothing changes if this set intersects this very set
                    return false;
                default:
                    throw new IllegalStateException("Unexpected value: " + operation);
            }
        }

        // Otherwise compute set-specific operation
        switch (operation) {
            case CONTAINS_ALL:
                return osSet.containsAll(otherOsSet);
            case ADD_ALL:
                return osSet.union(otherOsSet);
            case REMOVE_ALL:
                return osSet.asymmetricDifference(otherOsSet);
            case RETAIN_ALL:
                return osSet.intersect(otherOsSet);
            default:
                throw new IllegalStateException("Unexpected value: " + operation);
        }
    }

    @SuppressWarnings("unchecked")
    private static <T> SetIterator<T> iteratorFactory(Class<T> valueClass,
                                                      OsSet osSet,
                                                      BaseRealm baseRealm) {
        if (valueClass == String.class) {
            return (SetIterator<T>) new StringSetIterator(osSet, baseRealm);
        } else if (valueClass == Integer.class) {
            return (SetIterator<T>) new IntegerSetIterator(osSet, baseRealm);
        } else if (valueClass == Long.class) {
            return (SetIterator<T>) new LongSetIterator(osSet, baseRealm);
        } else if (valueClass == Short.class) {
            return (SetIterator<T>) new ShortSetIterator(osSet, baseRealm);
        } else if (valueClass == Byte.class) {
            return (SetIterator<T>) new ByteSetIterator(osSet, baseRealm);
<<<<<<< HEAD
        } else if (valueClass == UUID.class) {
            return (SetIterator<T>) new UUIDSetIterator(osSet, baseRealm);
=======
>>>>>>> d3a2e399
        } else {
            throw new IllegalArgumentException("Unknown class for iterator: " + valueClass.getSimpleName());
        }
    }
}

/**
 * TODO
 */
class StringOperator extends SetValueOperator<String> {

    public StringOperator(BaseRealm baseRealm, OsSet osSet, Class<String> valueClass) {
        super(baseRealm, osSet, valueClass);
    }

    @Override
    boolean add(@Nullable String value) {
        return osSet.add(value);
    }

    @Override
    boolean containsInternal(@Nullable Object o) {
        return osSet.contains((String) o);
    }

    @Override
    boolean remove(@Nullable Object o) {
        return osSet.remove((String) o);
    }

    @Override
    boolean containsAll(Collection<?> c) {
        if (isRealmCollection(c)) {
            OsSet otherOsSet = ((RealmSet<?>) c).getOsSet();
            return funnelCollection(otherOsSet, OsSet.ExternalCollectionOperation.CONTAINS_ALL);
        }

        for (Object value : c) {
            if (value != null && !(value instanceof String)) {
                return false;
            }
<<<<<<< HEAD
        }

        //noinspection unchecked
        Collection<String> stringCollection = (Collection<String>) c;
        NativeMixedCollection collection = NativeMixedCollection.newStringCollection(stringCollection);
        return osSet.collectionFunnel(collection, OsSet.ExternalCollectionOperation.CONTAINS_ALL);
    }

    @Override
    boolean addAllInternal(Collection<? extends String> c) {
        for (Object value : c) {
            if (value != null && !(value instanceof String)) {
                throw new IllegalArgumentException("Invalid collection type. Set and collection must contain the same type of elements.");
            }
        }

        //noinspection unchecked
        NativeMixedCollection collection = NativeMixedCollection.newStringCollection((Collection<String>) c);
        return osSet.collectionFunnel(collection, OsSet.ExternalCollectionOperation.ADD_ALL);
    }

    @Override
    boolean retainAllInternal(Collection<?> c) {
        //noinspection unchecked
        NativeMixedCollection collection = NativeMixedCollection.newStringCollection((Collection<String>) c);
        return osSet.collectionFunnel(collection, OsSet.ExternalCollectionOperation.RETAIN_ALL);
    }

    @Override
    boolean removeAllInternal(Collection<?> c) {
        //noinspection unchecked
        NativeMixedCollection collection = NativeMixedCollection.newStringCollection((Collection<String>) c);
        return osSet.collectionFunnel(collection, OsSet.ExternalCollectionOperation.REMOVE_ALL);
    }
}

/**
 * TODO
 */
class IntegerOperator extends SetValueOperator<Integer> {

    public IntegerOperator(BaseRealm baseRealm, OsSet osSet, Class<Integer> valueClass) {
        super(baseRealm, osSet, valueClass);
    }

    @Override
    boolean add(@Nullable Integer value) {
        return osSet.add(value);
    }

    @Override
    boolean contains(@Nullable Object o) {
        Long value;
        if (o == null) {
            value = null;
        } else {
            value = ((Integer) o).longValue();
        }
        return osSet.contains(value);
    }

    @Override
    boolean remove(@Nullable Object o) {
        return osSet.remove((Integer) o);
    }

    @Override
=======
        }

        //noinspection unchecked
        Collection<String> stringCollection = (Collection<String>) c;
        NativeMixedCollection collection = NativeMixedCollection.newStringCollection(stringCollection);
        return osSet.collectionFunnel(collection, OsSet.ExternalCollectionOperation.CONTAINS_ALL);
    }

    @Override
    boolean addAllInternal(Collection<? extends String> c) {
        for (Object value : c) {
            if (value != null && !(value instanceof String)) {
                throw new IllegalArgumentException("Invalid collection type. Set and collection must contain the same type of elements.");
            }
        }

        //noinspection unchecked
        NativeMixedCollection collection = NativeMixedCollection.newStringCollection((Collection<String>) c);
        return osSet.collectionFunnel(collection, OsSet.ExternalCollectionOperation.ADD_ALL);
    }

    @Override
    boolean retainAllInternal(Collection<?> c) {
        //noinspection unchecked
        NativeMixedCollection collection = NativeMixedCollection.newStringCollection((Collection<String>) c);
        return osSet.collectionFunnel(collection, OsSet.ExternalCollectionOperation.RETAIN_ALL);
    }

    @Override
    boolean removeAllInternal(Collection<?> c) {
        //noinspection unchecked
        NativeMixedCollection collection = NativeMixedCollection.newStringCollection((Collection<String>) c);
        return osSet.collectionFunnel(collection, OsSet.ExternalCollectionOperation.REMOVE_ALL);
    }
}

/**
 * TODO
 */
class IntegerOperator extends SetValueOperator<Integer> {

    public IntegerOperator(BaseRealm baseRealm, OsSet osSet, Class<Integer> valueClass) {
        super(baseRealm, osSet, valueClass);
    }

    @Override
    boolean add(@Nullable Integer value) {
        return osSet.add(value);
    }

    @Override
    boolean containsInternal(@Nullable Object o) {
        Long value;
        if (o == null) {
            value = null;
        } else {
            value = ((Integer) o).longValue();
        }
        return osSet.contains(value);
    }

    @Override
    boolean remove(@Nullable Object o) {
        return osSet.remove((Integer) o);
    }

    @Override
>>>>>>> d3a2e399
    boolean containsAll(Collection<?> c) {
        if (isRealmCollection(c)) {
            OsSet otherOsSet = ((RealmSet<?>) c).getOsSet();
            return funnelCollection(otherOsSet, OsSet.ExternalCollectionOperation.CONTAINS_ALL);
<<<<<<< HEAD
        }

        for (Object value : c) {
            if (value != null && !(value instanceof Number)) {
                return false;
            }
        }

=======
        }

        for (Object value : c) {
            if (value != null && !(value instanceof Number)) {
                return false;
            }
        }

>>>>>>> d3a2e399
        //noinspection unchecked
        Collection<Number> numberCollection = (Collection<Number>) c;
        NativeMixedCollection collection = NativeMixedCollection.newIntegerCollection(numberCollection);
        return osSet.collectionFunnel(collection, OsSet.ExternalCollectionOperation.CONTAINS_ALL);
    }

    @Override
    boolean addAllInternal(Collection<? extends Integer> c) {
        for (Object value : c) {
            if (value != null && !(value instanceof Integer)) {
                throw new IllegalArgumentException("Invalid collection type. Set and collection must contain the same type of elements.");
            }
        }

        NativeMixedCollection collection = NativeMixedCollection.newIntegerCollection(c);
        return osSet.collectionFunnel(collection, OsSet.ExternalCollectionOperation.ADD_ALL);
    }

    @Override
    boolean retainAllInternal(Collection<?> c) {
        //noinspection unchecked
        NativeMixedCollection collection = NativeMixedCollection.newIntegerCollection((Collection<Integer>) c);
        return osSet.collectionFunnel(collection, OsSet.ExternalCollectionOperation.RETAIN_ALL);
    }

    @Override
    boolean removeAllInternal(Collection<?> c) {
        //noinspection unchecked
        NativeMixedCollection collection = NativeMixedCollection.newIntegerCollection((Collection<Integer>) c);
        return osSet.collectionFunnel(collection, OsSet.ExternalCollectionOperation.REMOVE_ALL);
    }
}

/**
 * TODO
 */
class LongOperator extends SetValueOperator<Long> {

    public LongOperator(BaseRealm baseRealm, OsSet osSet, Class<Long> valueClass) {
        super(baseRealm, osSet, valueClass);
    }

    @Override
    boolean add(@Nullable Long value) {
        return osSet.add(value);
    }

    @Override
<<<<<<< HEAD
    boolean contains(@Nullable Object o) {
=======
    boolean containsInternal(@Nullable Object o) {
>>>>>>> d3a2e399
        return osSet.contains((Long) o);
    }

    @Override
    boolean remove(@Nullable Object o) {
        return osSet.remove((Long) o);
    }

    @Override
    boolean containsAll(Collection<?> c) {
        if (isRealmCollection(c)) {
            OsSet otherOsSet = ((RealmSet<?>) c).getOsSet();
            return funnelCollection(otherOsSet, OsSet.ExternalCollectionOperation.CONTAINS_ALL);
<<<<<<< HEAD
        }

        for (Object value : c) {
            if (value != null && !(value instanceof Number)) {
                return false;
            }
        }

=======
        }

        for (Object value : c) {
            if (value != null && !(value instanceof Number)) {
                return false;
            }
        }

>>>>>>> d3a2e399
        //noinspection unchecked
        NativeMixedCollection collection = NativeMixedCollection.newIntegerCollection((Collection<Number>) c);
        return osSet.collectionFunnel(collection, OsSet.ExternalCollectionOperation.CONTAINS_ALL);
    }

    @Override
    boolean addAllInternal(Collection<? extends Long> c) {
        for (Object value : c) {
            if (value != null && !(value instanceof Long)) {
                throw new IllegalArgumentException("Invalid collection type. Set and collection must contain the same type of elements.");
            }
        }

        NativeMixedCollection collection = NativeMixedCollection.newIntegerCollection(c);
        return osSet.collectionFunnel(collection, OsSet.ExternalCollectionOperation.ADD_ALL);
    }

    @Override
    boolean retainAllInternal(Collection<?> c) {
        //noinspection unchecked
        NativeMixedCollection collection = NativeMixedCollection.newIntegerCollection((Collection<Long>) c);
        return osSet.collectionFunnel(collection, OsSet.ExternalCollectionOperation.RETAIN_ALL);
    }

    @Override
    boolean removeAllInternal(Collection<?> c) {
        //noinspection unchecked
        NativeMixedCollection collection = NativeMixedCollection.newIntegerCollection((Collection<Long>) c);
        return osSet.collectionFunnel(collection, OsSet.ExternalCollectionOperation.REMOVE_ALL);
    }
}

/**
 * TODO
 */
class ShortOperator extends SetValueOperator<Short> {

    public ShortOperator(BaseRealm baseRealm, OsSet osSet, Class<Short> valueClass) {
        super(baseRealm, osSet, valueClass);
    }

    @Override
    boolean add(@Nullable Short value) {
        return osSet.add(value);
    }

    @Override
<<<<<<< HEAD
    boolean contains(@Nullable Object o) {
=======
    boolean containsInternal(@Nullable Object o) {
>>>>>>> d3a2e399
        Long value;
        if (o == null) {
            value = null;
        } else {
            value = ((Short) o).longValue();
        }
        return osSet.contains(value);
    }

    @Override
    boolean remove(@Nullable Object o) {
        return osSet.remove((Short) o);
    }

    @Override
    boolean containsAll(Collection<?> c) {
<<<<<<< HEAD
=======
        if (isRealmCollection(c)) {
            OsSet otherOsSet = ((RealmSet<?>) c).getOsSet();
            return funnelCollection(otherOsSet, OsSet.ExternalCollectionOperation.CONTAINS_ALL);
        }

        for (Object value : c) {
            if (value != null && !(value instanceof Number)) {
                return false;
            }
        }

        //noinspection unchecked
        Collection<Number> numberCollection = (Collection<Number>) c;
        NativeMixedCollection collection = NativeMixedCollection.newIntegerCollection(numberCollection);
        return osSet.collectionFunnel(collection, OsSet.ExternalCollectionOperation.CONTAINS_ALL);
    }

    @Override
    boolean addAllInternal(Collection<? extends Short> c) {
        for (Object value : c) {
            if (value != null && !(value instanceof Short)) {
                throw new IllegalArgumentException("Invalid collection type. Set and collection must contain the same type of elements.");
            }
        }

        NativeMixedCollection collection = NativeMixedCollection.newIntegerCollection(c);
        return osSet.collectionFunnel(collection, OsSet.ExternalCollectionOperation.ADD_ALL);
    }

    @Override
    boolean retainAllInternal(Collection<?> c) {
        //noinspection unchecked
        NativeMixedCollection collection = NativeMixedCollection.newIntegerCollection((Collection<Short>) c);
        return osSet.collectionFunnel(collection, OsSet.ExternalCollectionOperation.RETAIN_ALL);
    }

    @Override
    boolean removeAllInternal(Collection<?> c) {
        //noinspection unchecked
        NativeMixedCollection collection = NativeMixedCollection.newIntegerCollection((Collection<Short>) c);
        return osSet.collectionFunnel(collection, OsSet.ExternalCollectionOperation.REMOVE_ALL);
    }
}

/**
 * TODO
 */
class ByteOperator extends SetValueOperator<Byte> {

    public ByteOperator(BaseRealm baseRealm, OsSet osSet, Class<Byte> valueClass) {
        super(baseRealm, osSet, valueClass);
    }

    @Override
    boolean add(@Nullable Byte value) {
        return osSet.add(value);
    }

    @Override
    boolean containsInternal(@Nullable Object o) {
        Long value;
        if (o == null) {
            value = null;
        } else {
            value = ((Byte) o).longValue();
        }
        return osSet.contains(value);
    }

    @Override
    boolean remove(@Nullable Object o) {
        return osSet.remove((Byte) o);
    }

    @Override
    boolean containsAll(Collection<?> c) {
>>>>>>> d3a2e399
        if (isRealmCollection(c)) {
            OsSet otherOsSet = ((RealmSet<?>) c).getOsSet();
            return funnelCollection(otherOsSet, OsSet.ExternalCollectionOperation.CONTAINS_ALL);
        }

        for (Object value : c) {
            if (value != null && !(value instanceof Number)) {
                return false;
            }
        }

        //noinspection unchecked
        Collection<Number> numberCollection = (Collection<Number>) c;
        NativeMixedCollection collection = NativeMixedCollection.newIntegerCollection(numberCollection);
        return osSet.collectionFunnel(collection, OsSet.ExternalCollectionOperation.CONTAINS_ALL);
    }

    @Override
<<<<<<< HEAD
    boolean addAllInternal(Collection<? extends Short> c) {
        for (Object value : c) {
            if (value != null && !(value instanceof Short)) {
                throw new IllegalArgumentException("Invalid collection type. Set and collection must contain the same type of elements.");
            }
        }

        NativeMixedCollection collection = NativeMixedCollection.newIntegerCollection(c);
        return osSet.collectionFunnel(collection, OsSet.ExternalCollectionOperation.ADD_ALL);
    }

    @Override
    boolean retainAllInternal(Collection<?> c) {
        //noinspection unchecked
        NativeMixedCollection collection = NativeMixedCollection.newIntegerCollection((Collection<Short>) c);
        return osSet.collectionFunnel(collection, OsSet.ExternalCollectionOperation.RETAIN_ALL);
    }

    @Override
    boolean removeAllInternal(Collection<?> c) {
        //noinspection unchecked
        NativeMixedCollection collection = NativeMixedCollection.newIntegerCollection((Collection<Short>) c);
        return osSet.collectionFunnel(collection, OsSet.ExternalCollectionOperation.REMOVE_ALL);
    }
}

/**
 * TODO
 */
class ByteOperator extends SetValueOperator<Byte> {

    public ByteOperator(BaseRealm baseRealm, OsSet osSet, Class<Byte> valueClass) {
        super(baseRealm, osSet, valueClass);
    }

    @Override
    boolean add(@Nullable Byte value) {
        return osSet.add(value);
    }

    @Override
    boolean contains(@Nullable Object o) {
        Long value;
        if (o == null) {
            value = null;
        } else {
            value = ((Byte) o).longValue();
        }
        return osSet.contains(value);
    }

    @Override
    boolean remove(@Nullable Object o) {
        return osSet.remove((Byte) o);
    }

    @Override
    boolean containsAll(Collection<?> c) {
        if (isRealmCollection(c)) {
            OsSet otherOsSet = ((RealmSet<?>) c).getOsSet();
            return funnelCollection(otherOsSet, OsSet.ExternalCollectionOperation.CONTAINS_ALL);
        }

        for (Object value : c) {
            if (value != null && !(value instanceof Number)) {
                return false;
            }
        }

        //noinspection unchecked
        Collection<Number> numberCollection = (Collection<Number>) c;
        NativeMixedCollection collection = NativeMixedCollection.newIntegerCollection(numberCollection);
        return osSet.collectionFunnel(collection, OsSet.ExternalCollectionOperation.CONTAINS_ALL);
    }

    @Override
=======
>>>>>>> d3a2e399
    boolean addAllInternal(Collection<? extends Byte> c) {
        for (Object value : c) {
            if (value != null && !(value instanceof Byte)) {
                throw new IllegalArgumentException("Invalid collection type. Set and collection must contain the same type of elements.");
            }
        }

        NativeMixedCollection collection = NativeMixedCollection.newIntegerCollection(c);
        return osSet.collectionFunnel(collection, OsSet.ExternalCollectionOperation.ADD_ALL);
    }

    @Override
    boolean retainAllInternal(Collection<?> c) {
        //noinspection unchecked
        NativeMixedCollection collection = NativeMixedCollection.newIntegerCollection((Collection<Byte>) c);
        return osSet.collectionFunnel(collection, OsSet.ExternalCollectionOperation.RETAIN_ALL);
    }

    @Override
    boolean removeAllInternal(Collection<?> c) {
        //noinspection unchecked
        NativeMixedCollection collection = NativeMixedCollection.newIntegerCollection((Collection<Byte>) c);
        return osSet.collectionFunnel(collection, OsSet.ExternalCollectionOperation.REMOVE_ALL);
<<<<<<< HEAD
    }
}

/**
 * TODO
 */
class UUIDOperator extends SetValueOperator<UUID> {

    public UUIDOperator(BaseRealm baseRealm, OsSet osSet, Class<UUID> valueClass) {
        super(baseRealm, osSet, valueClass);
    }

    @Override
    boolean add(@Nullable UUID value) {
        return osSet.add(value);
    }

    @Override
    boolean contains(@Nullable Object o) {
        UUID value;
        if (o == null) {
            value = null;
        } else {
            value = (UUID) o;
        }
        return osSet.contains(value);
    }

    @Override
    boolean remove(@Nullable Object o) {
        return osSet.remove((UUID) o);
    }

    @Override
    boolean containsAll(Collection<?> c) {
        if (isRealmCollection(c)) {
            OsSet otherOsSet = ((RealmSet<?>) c).getOsSet();
            return funnelCollection(otherOsSet, OsSet.ExternalCollectionOperation.CONTAINS_ALL);
        }

        for (Object value : c) {
            if (value != null && !(value instanceof UUID)) {
                return false;
            }
        }

        //noinspection unchecked
        Collection<UUID> uuidCollection = (Collection<UUID>) c;
        NativeMixedCollection collection = NativeMixedCollection.newUUIDCollection(uuidCollection);
        return osSet.collectionFunnel(collection, OsSet.ExternalCollectionOperation.CONTAINS_ALL);
    }

    @Override
    boolean addAllInternal(Collection<? extends UUID> c) {
        for (Object value : c) {
            if (value != null && !(value instanceof UUID)) {
                throw new IllegalArgumentException("Invalid collection type. Set and collection must contain the same type of elements.");
            }
        }

        NativeMixedCollection collection = NativeMixedCollection.newUUIDCollection(c);
        return osSet.collectionFunnel(collection, OsSet.ExternalCollectionOperation.ADD_ALL);
    }

    @Override
    boolean removeAllInternal(Collection<?> c) {
        //noinspection unchecked
        NativeMixedCollection collection = NativeMixedCollection.newUUIDCollection((Collection<UUID>) c);
        return osSet.collectionFunnel(collection, OsSet.ExternalCollectionOperation.REMOVE_ALL);
    }

    @Override
    boolean retainAllInternal(Collection<?> c) {
        //noinspection unchecked
        NativeMixedCollection collection = NativeMixedCollection.newUUIDCollection((Collection<UUID>) c);
        return osSet.collectionFunnel(collection, OsSet.ExternalCollectionOperation.RETAIN_ALL);
=======
>>>>>>> d3a2e399
    }
}

/**
 * TODO
 *
 * @param <E>
 */
abstract class SetIterator<E> implements Iterator<E> {

    protected final OsSet osSet;
    protected final BaseRealm baseRealm;    // TODO: needed for models, will be abstracted later

    private int pos = -1;

    public SetIterator(OsSet osSet, BaseRealm baseRealm) {
        this.osSet = osSet;
        this.baseRealm = baseRealm;
    }

    @Override
    public boolean hasNext() {
        return pos + 1 < osSet.size();
    }

    @Override
    public E next() {
        pos++;
        long size = osSet.size();
        if (pos >= size) {
            throw new NoSuchElementException("Cannot access index " + pos + " when size is " + size +
                    ". Remember to check hasNext() before using next().");
        }

        return getValueAtIndex(pos);
    }

    // Some types might want to override this to convert/typecast the value correctly
    protected E getValueAtIndex(int position) {
        //noinspection unchecked
        return (E) osSet.getValueAtIndex(position);
    }
}

/**
 * TODO
 */
class StringSetIterator extends SetIterator<String> {
    public StringSetIterator(OsSet osSet, BaseRealm baseRealm) {
        super(osSet, baseRealm);
    }
}

/**
 * TODO
 */
class IntegerSetIterator extends SetIterator<Integer> {
    public IntegerSetIterator(OsSet osSet, BaseRealm baseRealm) {
        super(osSet, baseRealm);
    }

    @Override
    protected Integer getValueAtIndex(int position) {
        Object value = osSet.getValueAtIndex(position);
        if (value == null) {
            return null;
        }

        Long valueAtIndex = (Long) value;
        return valueAtIndex.intValue();
    }
}

/**
 * TODO
 */
class LongSetIterator extends SetIterator<Long> {
    public LongSetIterator(OsSet osSet, BaseRealm baseRealm) {
        super(osSet, baseRealm);
    }
}

/**
 * TODO
 */
class ShortSetIterator extends SetIterator<Short> {
    public ShortSetIterator(OsSet osSet, BaseRealm baseRealm) {
        super(osSet, baseRealm);
    }

    @Override
    protected Short getValueAtIndex(int position) {
        Object value = osSet.getValueAtIndex(position);
        if (value == null) {
            return null;
        }

        Long longValue = (Long) value;
        return longValue.shortValue();
    }
}

/**
 * TODO
 */
class ByteSetIterator extends SetIterator<Byte> {
    public ByteSetIterator(OsSet osSet, BaseRealm baseRealm) {
        super(osSet, baseRealm);
    }

    @Override
    protected Byte getValueAtIndex(int position) {
        Object value = osSet.getValueAtIndex(position);
        if (value == null) {
            return null;
        }

        Long longValue = (Long) value;
        return longValue.byteValue();
    }
<<<<<<< HEAD
}

/**
 * TODO
 */
class UUIDSetIterator extends SetIterator<UUID> {
    public UUIDSetIterator(OsSet osSet, BaseRealm baseRealm) {
        super(osSet, baseRealm);
    }
=======
>>>>>>> d3a2e399
}<|MERGE_RESOLUTION|>--- conflicted
+++ resolved
@@ -41,8 +41,6 @@
 
     abstract boolean retainAllInternal(Collection<?> c);
 
-<<<<<<< HEAD
-=======
     boolean contains(@Nullable Object o) {
         // Return false when passing something else than the correct type
         if (o != null && o.getClass() != valueClass) {
@@ -51,7 +49,6 @@
         return containsInternal(o);
     }
 
->>>>>>> d3a2e399
     boolean addAll(Collection<? extends E> c) {
         if (isRealmCollection(c)) {
             OsSet otherOsSet = ((RealmSet<?>) c).getOsSet();
@@ -171,11 +168,8 @@
             return (SetIterator<T>) new ShortSetIterator(osSet, baseRealm);
         } else if (valueClass == Byte.class) {
             return (SetIterator<T>) new ByteSetIterator(osSet, baseRealm);
-<<<<<<< HEAD
         } else if (valueClass == UUID.class) {
             return (SetIterator<T>) new UUIDSetIterator(osSet, baseRealm);
-=======
->>>>>>> d3a2e399
         } else {
             throw new IllegalArgumentException("Unknown class for iterator: " + valueClass.getSimpleName());
         }
@@ -217,75 +211,6 @@
             if (value != null && !(value instanceof String)) {
                 return false;
             }
-<<<<<<< HEAD
-        }
-
-        //noinspection unchecked
-        Collection<String> stringCollection = (Collection<String>) c;
-        NativeMixedCollection collection = NativeMixedCollection.newStringCollection(stringCollection);
-        return osSet.collectionFunnel(collection, OsSet.ExternalCollectionOperation.CONTAINS_ALL);
-    }
-
-    @Override
-    boolean addAllInternal(Collection<? extends String> c) {
-        for (Object value : c) {
-            if (value != null && !(value instanceof String)) {
-                throw new IllegalArgumentException("Invalid collection type. Set and collection must contain the same type of elements.");
-            }
-        }
-
-        //noinspection unchecked
-        NativeMixedCollection collection = NativeMixedCollection.newStringCollection((Collection<String>) c);
-        return osSet.collectionFunnel(collection, OsSet.ExternalCollectionOperation.ADD_ALL);
-    }
-
-    @Override
-    boolean retainAllInternal(Collection<?> c) {
-        //noinspection unchecked
-        NativeMixedCollection collection = NativeMixedCollection.newStringCollection((Collection<String>) c);
-        return osSet.collectionFunnel(collection, OsSet.ExternalCollectionOperation.RETAIN_ALL);
-    }
-
-    @Override
-    boolean removeAllInternal(Collection<?> c) {
-        //noinspection unchecked
-        NativeMixedCollection collection = NativeMixedCollection.newStringCollection((Collection<String>) c);
-        return osSet.collectionFunnel(collection, OsSet.ExternalCollectionOperation.REMOVE_ALL);
-    }
-}
-
-/**
- * TODO
- */
-class IntegerOperator extends SetValueOperator<Integer> {
-
-    public IntegerOperator(BaseRealm baseRealm, OsSet osSet, Class<Integer> valueClass) {
-        super(baseRealm, osSet, valueClass);
-    }
-
-    @Override
-    boolean add(@Nullable Integer value) {
-        return osSet.add(value);
-    }
-
-    @Override
-    boolean contains(@Nullable Object o) {
-        Long value;
-        if (o == null) {
-            value = null;
-        } else {
-            value = ((Integer) o).longValue();
-        }
-        return osSet.contains(value);
-    }
-
-    @Override
-    boolean remove(@Nullable Object o) {
-        return osSet.remove((Integer) o);
-    }
-
-    @Override
-=======
         }
 
         //noinspection unchecked
@@ -353,12 +278,10 @@
     }
 
     @Override
->>>>>>> d3a2e399
     boolean containsAll(Collection<?> c) {
         if (isRealmCollection(c)) {
             OsSet otherOsSet = ((RealmSet<?>) c).getOsSet();
             return funnelCollection(otherOsSet, OsSet.ExternalCollectionOperation.CONTAINS_ALL);
-<<<<<<< HEAD
         }
 
         for (Object value : c) {
@@ -367,16 +290,6 @@
             }
         }
 
-=======
-        }
-
-        for (Object value : c) {
-            if (value != null && !(value instanceof Number)) {
-                return false;
-            }
-        }
-
->>>>>>> d3a2e399
         //noinspection unchecked
         Collection<Number> numberCollection = (Collection<Number>) c;
         NativeMixedCollection collection = NativeMixedCollection.newIntegerCollection(numberCollection);
@@ -425,11 +338,7 @@
     }
 
     @Override
-<<<<<<< HEAD
-    boolean contains(@Nullable Object o) {
-=======
     boolean containsInternal(@Nullable Object o) {
->>>>>>> d3a2e399
         return osSet.contains((Long) o);
     }
 
@@ -443,7 +352,6 @@
         if (isRealmCollection(c)) {
             OsSet otherOsSet = ((RealmSet<?>) c).getOsSet();
             return funnelCollection(otherOsSet, OsSet.ExternalCollectionOperation.CONTAINS_ALL);
-<<<<<<< HEAD
         }
 
         for (Object value : c) {
@@ -452,16 +360,6 @@
             }
         }
 
-=======
-        }
-
-        for (Object value : c) {
-            if (value != null && !(value instanceof Number)) {
-                return false;
-            }
-        }
-
->>>>>>> d3a2e399
         //noinspection unchecked
         NativeMixedCollection collection = NativeMixedCollection.newIntegerCollection((Collection<Number>) c);
         return osSet.collectionFunnel(collection, OsSet.ExternalCollectionOperation.CONTAINS_ALL);
@@ -509,11 +407,7 @@
     }
 
     @Override
-<<<<<<< HEAD
-    boolean contains(@Nullable Object o) {
-=======
     boolean containsInternal(@Nullable Object o) {
->>>>>>> d3a2e399
         Long value;
         if (o == null) {
             value = null;
@@ -530,8 +424,6 @@
 
     @Override
     boolean containsAll(Collection<?> c) {
-<<<<<<< HEAD
-=======
         if (isRealmCollection(c)) {
             OsSet otherOsSet = ((RealmSet<?>) c).getOsSet();
             return funnelCollection(otherOsSet, OsSet.ExternalCollectionOperation.CONTAINS_ALL);
@@ -608,7 +500,6 @@
 
     @Override
     boolean containsAll(Collection<?> c) {
->>>>>>> d3a2e399
         if (isRealmCollection(c)) {
             OsSet otherOsSet = ((RealmSet<?>) c).getOsSet();
             return funnelCollection(otherOsSet, OsSet.ExternalCollectionOperation.CONTAINS_ALL);
@@ -627,10 +518,9 @@
     }
 
     @Override
-<<<<<<< HEAD
-    boolean addAllInternal(Collection<? extends Short> c) {
-        for (Object value : c) {
-            if (value != null && !(value instanceof Short)) {
+    boolean addAllInternal(Collection<? extends Byte> c) {
+        for (Object value : c) {
+            if (value != null && !(value instanceof Byte)) {
                 throw new IllegalArgumentException("Invalid collection type. Set and collection must contain the same type of elements.");
             }
         }
@@ -642,84 +532,6 @@
     @Override
     boolean retainAllInternal(Collection<?> c) {
         //noinspection unchecked
-        NativeMixedCollection collection = NativeMixedCollection.newIntegerCollection((Collection<Short>) c);
-        return osSet.collectionFunnel(collection, OsSet.ExternalCollectionOperation.RETAIN_ALL);
-    }
-
-    @Override
-    boolean removeAllInternal(Collection<?> c) {
-        //noinspection unchecked
-        NativeMixedCollection collection = NativeMixedCollection.newIntegerCollection((Collection<Short>) c);
-        return osSet.collectionFunnel(collection, OsSet.ExternalCollectionOperation.REMOVE_ALL);
-    }
-}
-
-/**
- * TODO
- */
-class ByteOperator extends SetValueOperator<Byte> {
-
-    public ByteOperator(BaseRealm baseRealm, OsSet osSet, Class<Byte> valueClass) {
-        super(baseRealm, osSet, valueClass);
-    }
-
-    @Override
-    boolean add(@Nullable Byte value) {
-        return osSet.add(value);
-    }
-
-    @Override
-    boolean contains(@Nullable Object o) {
-        Long value;
-        if (o == null) {
-            value = null;
-        } else {
-            value = ((Byte) o).longValue();
-        }
-        return osSet.contains(value);
-    }
-
-    @Override
-    boolean remove(@Nullable Object o) {
-        return osSet.remove((Byte) o);
-    }
-
-    @Override
-    boolean containsAll(Collection<?> c) {
-        if (isRealmCollection(c)) {
-            OsSet otherOsSet = ((RealmSet<?>) c).getOsSet();
-            return funnelCollection(otherOsSet, OsSet.ExternalCollectionOperation.CONTAINS_ALL);
-        }
-
-        for (Object value : c) {
-            if (value != null && !(value instanceof Number)) {
-                return false;
-            }
-        }
-
-        //noinspection unchecked
-        Collection<Number> numberCollection = (Collection<Number>) c;
-        NativeMixedCollection collection = NativeMixedCollection.newIntegerCollection(numberCollection);
-        return osSet.collectionFunnel(collection, OsSet.ExternalCollectionOperation.CONTAINS_ALL);
-    }
-
-    @Override
-=======
->>>>>>> d3a2e399
-    boolean addAllInternal(Collection<? extends Byte> c) {
-        for (Object value : c) {
-            if (value != null && !(value instanceof Byte)) {
-                throw new IllegalArgumentException("Invalid collection type. Set and collection must contain the same type of elements.");
-            }
-        }
-
-        NativeMixedCollection collection = NativeMixedCollection.newIntegerCollection(c);
-        return osSet.collectionFunnel(collection, OsSet.ExternalCollectionOperation.ADD_ALL);
-    }
-
-    @Override
-    boolean retainAllInternal(Collection<?> c) {
-        //noinspection unchecked
         NativeMixedCollection collection = NativeMixedCollection.newIntegerCollection((Collection<Byte>) c);
         return osSet.collectionFunnel(collection, OsSet.ExternalCollectionOperation.RETAIN_ALL);
     }
@@ -729,7 +541,6 @@
         //noinspection unchecked
         NativeMixedCollection collection = NativeMixedCollection.newIntegerCollection((Collection<Byte>) c);
         return osSet.collectionFunnel(collection, OsSet.ExternalCollectionOperation.REMOVE_ALL);
-<<<<<<< HEAD
     }
 }
 
@@ -748,7 +559,7 @@
     }
 
     @Override
-    boolean contains(@Nullable Object o) {
+    boolean containsInternal(@Nullable Object o) {
         UUID value;
         if (o == null) {
             value = null;
@@ -806,8 +617,6 @@
         //noinspection unchecked
         NativeMixedCollection collection = NativeMixedCollection.newUUIDCollection((Collection<UUID>) c);
         return osSet.collectionFunnel(collection, OsSet.ExternalCollectionOperation.RETAIN_ALL);
-=======
->>>>>>> d3a2e399
     }
 }
 
@@ -928,7 +737,6 @@
         Long longValue = (Long) value;
         return longValue.byteValue();
     }
-<<<<<<< HEAD
 }
 
 /**
@@ -938,6 +746,4 @@
     public UUIDSetIterator(OsSet osSet, BaseRealm baseRealm) {
         super(osSet, baseRealm);
     }
-=======
->>>>>>> d3a2e399
 }