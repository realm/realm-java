--- conflicted
+++ resolved
@@ -39,6 +39,7 @@
 import io.realm.internal.core.NativeMixedCollection;
 
 import static io.realm.CollectionUtils.SET_TYPE;
+
 
 /**
  * Abstraction for different set value types.
@@ -1263,16 +1264,15 @@
         return osSet.collectionFunnel(collection, OsSet.ExternalCollectionOperation.RETAIN_ALL);
     }
 
-<<<<<<< HEAD
     private void checkValidCollection(Collection<? extends T> collection) {
         for (T object : collection) {
             checkValidObject(object);
         }
-=======
+    }
+
     @Override
     RealmQuery<T> where() {
         return new RealmQuery<>(baseRealm, osSet, valueClass);
->>>>>>> a1401bd6
     }
 }
 
