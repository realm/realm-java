--- conflicted
+++ resolved
@@ -41,21 +41,20 @@
 
     abstract boolean retainAllInternal(Collection<?> c);
 
-<<<<<<< HEAD
+    boolean contains(@Nullable Object o) {
+        // Return false when passing something else than the correct type
+        if (o != null && o.getClass() != valueClass) {
+            return false;
+        }
+        return containsInternal(o);
+    }
+
     boolean containsAll(Collection<?> c) {
         if (isRealmCollection(c)) {
             OsSet otherOsSet = ((RealmSet<?>) c).getOsSet();
             return funnelCollection(otherOsSet, OsSet.ExternalCollectionOperation.CONTAINS_ALL);
         }
         return containsAllInternal(c);
-=======
-    boolean contains(@Nullable Object o) {
-        // Return false when passing something else than the correct type
-        if (o != null && o.getClass() != valueClass) {
-            return false;
-        }
-        return containsInternal(o);
->>>>>>> b05480f2
     }
 
     boolean addAll(Collection<? extends E> c) {
@@ -545,7 +544,7 @@
     }
 
     @Override
-    boolean contains(@Nullable Object o) {
+    boolean containsInternal(@Nullable Object o) {
         byte[] value;
         if (o == null) {
             value = null;
