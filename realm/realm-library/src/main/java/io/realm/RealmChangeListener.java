--- conflicted
+++ resolved
@@ -46,10 +46,6 @@
     /**
      * Called when a transaction is committed.
      */
-<<<<<<< HEAD
-     void onChange(T object);
-=======
     void onChange(T element);
->>>>>>> 06a7dd7b
 
 }