/*
 * Copyright 2020 Realm Inc.
 *
 * Licensed under the Apache License, Version 2.0 (the "License");
 * you may not use this file except in compliance with the License.
 * You may obtain a copy of the License at
 *
 * http://www.apache.org/licenses/LICENSE-2.0
 *
 * Unless required by applicable law or agreed to in writing, software
 * distributed under the License is distributed on an "AS IS" BASIS,
 * WITHOUT WARRANTIES OR CONDITIONS OF ANY KIND, either express or implied.
 * See the License for the specific language governing permissions and
 * limitations under the License.
 */

package io.realm;

import org.bson.types.Decimal128;
import org.bson.types.ObjectId;

import java.util.Date;
import java.util.UUID;

import javax.annotation.Nullable;


/**
 * {@link io.realm.Mixed} is used to represent a polymorphic Realm value.
 * <p>
 * At any particular moment an instance of this class stores a
 * definite value of a definite type. If, for instance, that is an
 * double value, you may call asDouble() to extract that value. You
 * may call getType() to discover what type of value is currently
 * stored. Calling asDouble() on an instance that does not store an
 * integer would raise a {@link java.lang.ClassCastException}.
 * <p>
 * It is crucial to understand that the act of extracting a value of
 * a particular type requires definite knowledge about the stored
 * type. Calling a getter method for any particular type, that is not
 * the same type as the stored value, would raise an exception.
 * <p>
 * getValueClass() returns the Java class that represents the inner
 * value wrapped by the Mixed instance. It is useful to know what
 * {@link io.realm.RealmModel} to cast to when calling asRealmModel().
 */
<<<<<<< HEAD
public abstract class Mixed implements ManageableObject {
    private static final class Unmanaged extends Mixed {
        @Nullable
        private final Object value;
        @Nullable
        private final MixedType mixedType;

        Unmanaged() {
            this.value = null;
            this.mixedType = MixedType.NULL;
        }

        Unmanaged(@Nullable Object value, MixedType mixedType) {
            this.value = value;
            this.mixedType = (value == null) ? MixedType.NULL : mixedType;
        }

        @Override
        public boolean isManaged() {
            return false;
        }

        @Override
        public boolean isValid() {
            return true;
        }

        @Override
        public boolean isFrozen() {
            return false;
        }

        @Override
        @Nullable
        protected <T> T get(Class<T> clazz, MixedType fieldType) {
            return clazz.cast(value);
        }

        @Nullable
        @Override
        public Class<?> getValueClass() {
            if (mixedType == MixedType.OBJECT) {
                return value.getClass();
            }

            return mixedType.getTypedClass();
        }

        @Override
        public boolean isNull() {
            return value == null;
        }

        @Override
        public MixedType getType() {
            return mixedType;
        }
    }

    abstract static class Managed<M extends RealmModel> extends Mixed {
        protected abstract ProxyState<M> getProxyState();

        protected abstract long getColumnIndex();

        @Override
        public boolean isManaged() {
            return true;
        }

        @Override
        public final boolean isValid() {
            return !getRealm().isClosed() && getRow().isValid();
        }

        @Override
        public boolean isFrozen() {
            return getRealm().isFrozen();
        }

        @Override
        @Nullable
        protected <T> T get(Class<T> clazz, MixedType fieldType) {
            Row row = getRow();
            Table table = row.getTable();
            long rowIndex = row.getObjectKey();
            long columnIndex = getColumnIndex();

            switch (fieldType) {
                case INTEGER:
                    return clazz.cast(table.mixedAsLong(columnIndex, rowIndex));
                case BOOLEAN:
                    return clazz.cast(table.mixedAsBoolean(columnIndex, rowIndex));
                case FLOAT:
                    return clazz.cast(table.mixedAsFloat(columnIndex, rowIndex));
                case DOUBLE:
                    return clazz.cast(table.mixedAsDouble(columnIndex, rowIndex));
                case STRING:
                    return clazz.cast(table.mixedAsString(columnIndex, rowIndex));
                case BINARY:
                    return clazz.cast(table.mixedAsBinaryByteArray(columnIndex, rowIndex));
                case DATE:
                    return clazz.cast(table.mixedAsDate(columnIndex, rowIndex));
                case OBJECT_ID:
                    return clazz.cast(table.mixedAsObjectId(columnIndex, rowIndex));
                case DECIMAL128:
                    return clazz.cast(table.mixedAsDecimal128(columnIndex, rowIndex));
                case OBJECT:
                    return clazz.cast(getRealmModel(clazz));
                case UUID:
                    return clazz.cast(table.mixedAsUUID(columnIndex, rowIndex));
                default:
                    throw new ClassCastException("Couldn't cast to " + fieldType);
            }
        }

        @Nullable
        @SuppressWarnings({"TypeParameterUnusedInFormals"})
        protected abstract <T extends RealmModel> T getRealmModel(Class<?> clazz);

        @Override
        public boolean isNull() {
            return getType() == MixedType.NULL;
        }

        private BaseRealm getRealm() {
            return getProxyState().getRealm$realm();
        }

        @Override
        public MixedType getType() {
            Row row = getRow();
            Table table = row.getTable();
            long rowIndex = row.getObjectKey();
            long columnIndex = getColumnIndex();

            return MixedType.fromNativeValue(table.mixedGetType(columnIndex, rowIndex));
        }

        protected Row getRow() {
            return getProxyState().getRow$realm();
        }
    }

    abstract static class Immutable<M extends RealmModel> extends Managed<M> {
        @Nullable
        @Override
        public Class<?> getValueClass() {
            MixedType mixedType = getType();
            return (mixedType == MixedType.OBJECT) ? getRealmModelClass() : mixedType.getTypedClass();
        }

        private Class<? extends RealmModel> getRealmModelClass() {
            Row row = getRow();
            Table table = row.getTable();
            long rowIndex = row.getObjectKey();
            long columnIndex = getColumnIndex();

            OsSharedRealm sharedRealm = getProxyState()
                    .getRealm$realm()
                    .getSharedRealm();

            String className = table.mixedGetClassName(sharedRealm, columnIndex, rowIndex);

            return getProxyState()
                    .getRealm$realm()
                    .getConfiguration()
                    .getSchemaMediator()
                    .getClazz(className);
        }

        @Nullable
        @Override
        @SuppressWarnings({"TypeParameterUnusedInFormals", "unchecked"})
        protected <T extends RealmModel> T getRealmModel(Class<?> clazz) {
            Class<T> modelClazz = (Class<T>) clazz;

            Row row = getRow();
            Table table = row.getTable();
            long rowIndex = row.getObjectKey();
            long columnIndex = getColumnIndex();

            return getProxyState()
                    .getRealm$realm()
                    .get(modelClazz, table.mixedGetRowKey(columnIndex, rowIndex), false, Collections.emptyList());
        }
    }

    abstract static class Mutable<M extends RealmModel> extends Managed<M> {
        @Nullable
        @Override
        public Class<?> getValueClass() {
            MixedType mixedType = getType();
            return (getType() == MixedType.OBJECT) ? DynamicRealmObject.class : mixedType.getTypedClass();
        }

        @Nullable
        @Override
        @SuppressWarnings({"TypeParameterUnusedInFormals", "unchecked"})
        protected <T extends RealmModel> T getRealmModel(Class<?> clazz) {
            Class<T> modelClazz = (Class<T>) clazz;

            Row row = getRow();
            Table table = row.getTable();
            long rowIndex = row.getObjectKey();
            long columnIndex = getColumnIndex();

            return getProxyState()
                    .getRealm$realm()
                    .get(modelClazz, table.getClassName(), table.mixedGetRowKey(columnIndex, rowIndex));
        }
=======

public class Mixed {

    private final MixedOperator operator;

    Mixed(MixedOperator operator) {
        this.operator = operator;
    }

    long getNativePtr() {
        return this.operator.getNativePtr();
>>>>>>> 89bc246e
    }

    /**
     * Gets the inner type of this Mixed object.
     *
     * @return the inner MixedType
     */
    @Nullable
    public MixedType getType() {
        return this.operator.getType();
    }

    /**
     * Returns the Java class that represents the inner value wrapped by this Mixed value.
     *
     * @return the class that represents the inner value wrapped by this Mixed value.
     */
    @Nullable
    public Class<?> getValueClass() {
        return this.operator.getTypedClass();
    }

    /**
     * Creates a new Mixed with the specified initial value.
     * If the value is not null the type will be {@link MixedType#INTEGER}, {@link MixedType#NULL} otherwise.
     *
     * @param value initial value
     * @return a new Mixed of a Byte
     */
    public static Mixed valueOf(@Nullable Byte value) {
        return new Mixed((value == null) ? new NullMixedOperator() : new IntegerMixedOperator(value));
    }

    /**
     * Creates a new Mixed with the specified initial value.
     * If the value is not null the type will be {@link MixedType#INTEGER}, {@link MixedType#NULL} otherwise.
     *
     * @param value initial value
     * @return a new Mixed of a Short
     */
    public static Mixed valueOf(@Nullable Short value) {
        return new Mixed((value == null) ? new NullMixedOperator() : new IntegerMixedOperator(value));
    }

    /**
     * Creates a new Mixed with the specified initial value.
     * If the value is not null the type will be {@link MixedType#INTEGER}, {@link MixedType#NULL} otherwise.
     *
     * @param value initial value
     * @return a new Mixed of a Integer
     */
    public static Mixed valueOf(@Nullable Integer value) {
        return new Mixed((value == null) ? new NullMixedOperator() : new IntegerMixedOperator(value));
    }

    /**
     * Creates a new Mixed with the specified initial value.
     * If the value is not null the type will be {@link MixedType#INTEGER}, {@link MixedType#NULL} otherwise.
     *
     * @param value initial value
     * @return a new Mixed of a Long
     */
    public static Mixed valueOf(@Nullable Long value) {
        return new Mixed((value == null) ? new NullMixedOperator() : new IntegerMixedOperator(value));
    }


    /**
     * Creates a new Mixed with the specified initial value.
     * If the value is not null the type will be {@link MixedType#BOOLEAN}, {@link MixedType#NULL} otherwise.
     *
     * @param value initial value
     * @return a new Mixed of a Boolean
     */
    public static Mixed valueOf(@Nullable Boolean value) {
        return new Mixed((value == null) ? new NullMixedOperator() : new BooleanMixedOperator(value));
    }

    /**
     * Creates a new Mixed with the specified initial value.
     * If the value is not null the type will be {@link MixedType#FLOAT}, {@link MixedType#NULL} otherwise.
     *
     * @param value initial value
     * @return a new Mixed of a Float
     */
    public static Mixed valueOf(@Nullable Float value) {
        return new Mixed((value == null) ? new NullMixedOperator() : new FloatMixedOperator(value));
    }

    /**
     * Creates a new Mixed with the specified initial value.
     * If the value is not null the type will be {@link MixedType#DOUBLE}, {@link MixedType#NULL} otherwise.
     *
     * @param value initial value
     * @return a new Mixed of a Double
     */
    public static Mixed valueOf(@Nullable Double value) {
        return new Mixed((value == null) ? new NullMixedOperator() : new DoubleMixedOperator(value));
    }

    /**
     * Creates a new Mixed with the specified initial value.
     * If the value is not null the type will be {@link MixedType#STRING}, {@link MixedType#NULL} otherwise.
     *
     * @param value initial value
     * @return a new Mixed of a String
     */
    public static Mixed valueOf(@Nullable String value) {
        return new Mixed((value == null) ? new NullMixedOperator() : new StringMixedOperator(value));
    }

    /**
     * Creates a new Mixed with the specified initial value.
     * If the value is not null the type will be {@link MixedType#BINARY}, {@link MixedType#NULL} otherwise.
     *
     * @param value initial value
     * @return a new Mixed of a byte[]
     */
    public static Mixed valueOf(@Nullable byte[] value) {
        return new Mixed((value == null) ? new NullMixedOperator() : new BinaryMixedOperator(value));
    }

    /**
     * Creates a new Mixed with the specified initial value.
     * If the value is not null the type will be {@link MixedType#DATE}, {@link MixedType#NULL} otherwise.
     *
     * @param value initial value
     * @return a new Mixed of a Date
     */
    public static Mixed valueOf(@Nullable Date value) {
        return new Mixed((value == null) ? new NullMixedOperator() : new DateMixedOperator(value));
    }

    /**
     * Creates a new Mixed with the specified initial value.
     * If the value is not null the type will be {@link MixedType#OBJECT_ID}, {@link MixedType#NULL} otherwise.
     *
     * @param value initial value
     * @return a new Mixed of an ObjectId
     */
    public static Mixed valueOf(@Nullable ObjectId value) {
        return new Mixed((value == null) ? new NullMixedOperator() : new ObjectIdMixedOperator(value));
    }

    /**
     * Creates a new Mixed with the specified initial value.
     * If the value is not null the type will be {@link MixedType#DECIMAL128}, {@link MixedType#NULL} otherwise.
     *
     * @param value initial value
     * @return a new Mixed of a Decimal128
     */
    public static Mixed valueOf(@Nullable Decimal128 value) {
        return new Mixed((value == null) ? new NullMixedOperator() : new Decimal128MixedOperator(value));
    }

    /**
     * Creates a new Mixed with the specified initial value.
     * If the value is not null the type will be {@link MixedType#UUID}, {@link MixedType#NULL} otherwise.
     *
     * @param value initial value
     * @return a new Mixed of an UUID
     */
    public static Mixed valueOf(@Nullable UUID value) {
        return new Mixed((value == null) ? new NullMixedOperator() : new UUIDMixedOperator(value));
    }

    /**
     * Creates a new Mixed of a null value
     *
     * @return a new Mixed instance of a null value
     */
    public static Mixed nullValue() {
        return new Mixed(new NullMixedOperator());
    }

    /**
     * Creates a new Mixed with the specified initial value.
     *
     * @param value initial value
     * @return a new Mixed of a RealmModel
     */
    public static Mixed valueOf(@Nullable RealmModel value) {
        return new Mixed((value == null) ? new NullMixedOperator() : new RealmModelOperator(value));
    }

    /**
     * Returns true if the inner value is null, false otherwise.
     *
     * @return true if the inner value is null, false otherwise
     */
    public boolean isNull() {
        return this.getType() == MixedType.NULL;
    }

    /**
     * Gets this value as a Byte if it is one, otherwise throws exception.
     *
     * @return a Byte
     * @throws java.lang.ClassCastException if this value is not of the expected type
     */
    public Byte asByte() {
        Number value = operator.getValue(Number.class);
        return (value == null) ? null : value.byteValue();
    }

    /**
     * Gets this value as a Short if it is one, otherwise throws exception.
     *
     * @return a Short
     * @throws java.lang.ClassCastException if this value is not of the expected type
     */
    public Short asShort() {
        Number value = operator.getValue(Number.class);
        return (value == null) ? null : value.shortValue();
    }

    /**
     * Gets this value as a Integer if it is one, otherwise throws exception.
     *
     * @return a Integer
     * @throws java.lang.ClassCastException if this value is not of the expected type
     */
    public Integer asInteger() {
        Number value = operator.getValue(Number.class);
        return (value == null) ? null : value.intValue();
    }

    /**
     * Gets this value as a Long if it is one, otherwise throws exception.
     *
     * @return a Long
     * @throws java.lang.ClassCastException if this value is not of the expected type
     */
    public Long asLong() {
        Number value = operator.getValue(Number.class);
        return (value == null) ? null : value.longValue();
    }

    /**
     * Gets this value as a Boolean if it is one, otherwise throws exception.
     *
     * @return a Boolean
     * @throws java.lang.ClassCastException if this value is not of the expected type
     */
    public Boolean asBoolean() {
        return operator.getValue(Boolean.class);
    }

    /**
     * Gets this value as a Float if it is one, otherwise throws exception.
     *
     * @return a Float
     * @throws java.lang.ClassCastException if this value is not of the expected type
     */
    public Float asFloat() {
        return operator.getValue(Float.class);
    }

    /**
     * Gets this value as a Double if it is one, otherwise throws exception.
     *
     * @return a Double
     * @throws java.lang.ClassCastException if this value is not of the expected type
     */
    public Double asDouble() {
        return operator.getValue(Double.class);
    }

    /**
     * Gets this value as a String if it is one, otherwise throws exception.
     *
     * @return a String
     * @throws java.lang.ClassCastException if this value is not of the expected type
     */
    public String asString() {
        return operator.getValue(String.class);
    }

    /**
     * Gets this value as a byte[] if it is one, otherwise throws exception.
     *
     * @return a byte[]
     * @throws java.lang.ClassCastException if this value is not of the expected type
     */
    public byte[] asBinary() {
        return operator.getValue(byte[].class);
    }

    /**
     * Gets this value as a Date if it is one, otherwise throws exception.
     *
     * @return a Date
     * @throws java.lang.ClassCastException if this value is not of the expected type
     */
    public Date asDate() {
        return operator.getValue(Date.class);
    }

    /**
     * Gets this value as a ObjectId if it is one, otherwise throws exception.
     *
     * @return an ObjectId
     * @throws java.lang.ClassCastException if this value is not of the expected type
     */
    public ObjectId asObjectId() {
        return operator.getValue(ObjectId.class);
    }

    /**
     * Gets this value as a UUID if it is one, otherwise throws exception.
     *
     * @return an UUID
     * @throws java.lang.ClassCastException if this value is not of the expected type
     */
    public UUID asUUID() {
        return operator.getValue(UUID.class);
    }

    /**
     * Gets this value as a Decimal128 if it is one, otherwise throws exception.
     *
     * @return a Decimal128
     * @throws java.lang.ClassCastException if this value is not of the expected type
     */
    public Decimal128 asDecimal128() {
        return operator.getValue(Decimal128.class);
    }


    /**
     * Gets this value as a RealmModel if it is one, otherwise throws exception.
     *
     * @param <T> the RealmModel type to cast the inner value to
     * @return a RealmModel of the T type
     * @throws java.lang.ClassCastException if this value is not of the expected type
     */
    public <T extends RealmModel> T asRealmModel(Class<T> clazz) {
        return operator.getValue(clazz);
    }
}<|MERGE_RESOLUTION|>--- conflicted
+++ resolved
@@ -44,218 +44,6 @@
  * value wrapped by the Mixed instance. It is useful to know what
  * {@link io.realm.RealmModel} to cast to when calling asRealmModel().
  */
-<<<<<<< HEAD
-public abstract class Mixed implements ManageableObject {
-    private static final class Unmanaged extends Mixed {
-        @Nullable
-        private final Object value;
-        @Nullable
-        private final MixedType mixedType;
-
-        Unmanaged() {
-            this.value = null;
-            this.mixedType = MixedType.NULL;
-        }
-
-        Unmanaged(@Nullable Object value, MixedType mixedType) {
-            this.value = value;
-            this.mixedType = (value == null) ? MixedType.NULL : mixedType;
-        }
-
-        @Override
-        public boolean isManaged() {
-            return false;
-        }
-
-        @Override
-        public boolean isValid() {
-            return true;
-        }
-
-        @Override
-        public boolean isFrozen() {
-            return false;
-        }
-
-        @Override
-        @Nullable
-        protected <T> T get(Class<T> clazz, MixedType fieldType) {
-            return clazz.cast(value);
-        }
-
-        @Nullable
-        @Override
-        public Class<?> getValueClass() {
-            if (mixedType == MixedType.OBJECT) {
-                return value.getClass();
-            }
-
-            return mixedType.getTypedClass();
-        }
-
-        @Override
-        public boolean isNull() {
-            return value == null;
-        }
-
-        @Override
-        public MixedType getType() {
-            return mixedType;
-        }
-    }
-
-    abstract static class Managed<M extends RealmModel> extends Mixed {
-        protected abstract ProxyState<M> getProxyState();
-
-        protected abstract long getColumnIndex();
-
-        @Override
-        public boolean isManaged() {
-            return true;
-        }
-
-        @Override
-        public final boolean isValid() {
-            return !getRealm().isClosed() && getRow().isValid();
-        }
-
-        @Override
-        public boolean isFrozen() {
-            return getRealm().isFrozen();
-        }
-
-        @Override
-        @Nullable
-        protected <T> T get(Class<T> clazz, MixedType fieldType) {
-            Row row = getRow();
-            Table table = row.getTable();
-            long rowIndex = row.getObjectKey();
-            long columnIndex = getColumnIndex();
-
-            switch (fieldType) {
-                case INTEGER:
-                    return clazz.cast(table.mixedAsLong(columnIndex, rowIndex));
-                case BOOLEAN:
-                    return clazz.cast(table.mixedAsBoolean(columnIndex, rowIndex));
-                case FLOAT:
-                    return clazz.cast(table.mixedAsFloat(columnIndex, rowIndex));
-                case DOUBLE:
-                    return clazz.cast(table.mixedAsDouble(columnIndex, rowIndex));
-                case STRING:
-                    return clazz.cast(table.mixedAsString(columnIndex, rowIndex));
-                case BINARY:
-                    return clazz.cast(table.mixedAsBinaryByteArray(columnIndex, rowIndex));
-                case DATE:
-                    return clazz.cast(table.mixedAsDate(columnIndex, rowIndex));
-                case OBJECT_ID:
-                    return clazz.cast(table.mixedAsObjectId(columnIndex, rowIndex));
-                case DECIMAL128:
-                    return clazz.cast(table.mixedAsDecimal128(columnIndex, rowIndex));
-                case OBJECT:
-                    return clazz.cast(getRealmModel(clazz));
-                case UUID:
-                    return clazz.cast(table.mixedAsUUID(columnIndex, rowIndex));
-                default:
-                    throw new ClassCastException("Couldn't cast to " + fieldType);
-            }
-        }
-
-        @Nullable
-        @SuppressWarnings({"TypeParameterUnusedInFormals"})
-        protected abstract <T extends RealmModel> T getRealmModel(Class<?> clazz);
-
-        @Override
-        public boolean isNull() {
-            return getType() == MixedType.NULL;
-        }
-
-        private BaseRealm getRealm() {
-            return getProxyState().getRealm$realm();
-        }
-
-        @Override
-        public MixedType getType() {
-            Row row = getRow();
-            Table table = row.getTable();
-            long rowIndex = row.getObjectKey();
-            long columnIndex = getColumnIndex();
-
-            return MixedType.fromNativeValue(table.mixedGetType(columnIndex, rowIndex));
-        }
-
-        protected Row getRow() {
-            return getProxyState().getRow$realm();
-        }
-    }
-
-    abstract static class Immutable<M extends RealmModel> extends Managed<M> {
-        @Nullable
-        @Override
-        public Class<?> getValueClass() {
-            MixedType mixedType = getType();
-            return (mixedType == MixedType.OBJECT) ? getRealmModelClass() : mixedType.getTypedClass();
-        }
-
-        private Class<? extends RealmModel> getRealmModelClass() {
-            Row row = getRow();
-            Table table = row.getTable();
-            long rowIndex = row.getObjectKey();
-            long columnIndex = getColumnIndex();
-
-            OsSharedRealm sharedRealm = getProxyState()
-                    .getRealm$realm()
-                    .getSharedRealm();
-
-            String className = table.mixedGetClassName(sharedRealm, columnIndex, rowIndex);
-
-            return getProxyState()
-                    .getRealm$realm()
-                    .getConfiguration()
-                    .getSchemaMediator()
-                    .getClazz(className);
-        }
-
-        @Nullable
-        @Override
-        @SuppressWarnings({"TypeParameterUnusedInFormals", "unchecked"})
-        protected <T extends RealmModel> T getRealmModel(Class<?> clazz) {
-            Class<T> modelClazz = (Class<T>) clazz;
-
-            Row row = getRow();
-            Table table = row.getTable();
-            long rowIndex = row.getObjectKey();
-            long columnIndex = getColumnIndex();
-
-            return getProxyState()
-                    .getRealm$realm()
-                    .get(modelClazz, table.mixedGetRowKey(columnIndex, rowIndex), false, Collections.emptyList());
-        }
-    }
-
-    abstract static class Mutable<M extends RealmModel> extends Managed<M> {
-        @Nullable
-        @Override
-        public Class<?> getValueClass() {
-            MixedType mixedType = getType();
-            return (getType() == MixedType.OBJECT) ? DynamicRealmObject.class : mixedType.getTypedClass();
-        }
-
-        @Nullable
-        @Override
-        @SuppressWarnings({"TypeParameterUnusedInFormals", "unchecked"})
-        protected <T extends RealmModel> T getRealmModel(Class<?> clazz) {
-            Class<T> modelClazz = (Class<T>) clazz;
-
-            Row row = getRow();
-            Table table = row.getTable();
-            long rowIndex = row.getObjectKey();
-            long columnIndex = getColumnIndex();
-
-            return getProxyState()
-                    .getRealm$realm()
-                    .get(modelClazz, table.getClassName(), table.mixedGetRowKey(columnIndex, rowIndex));
-        }
-=======
 
 public class Mixed {
 
@@ -267,7 +55,6 @@
 
     long getNativePtr() {
         return this.operator.getNativePtr();
->>>>>>> 89bc246e
     }
 
     /**
