/*
 * Copyright 2014 Realm Inc.
 *
 * Licensed under the Apache License, Version 2.0 (the "License");
 * you may not use this file except in compliance with the License.
 * You may obtain a copy of the License at
 *
 * http://www.apache.org/licenses/LICENSE-2.0
 *
 * Unless required by applicable law or agreed to in writing, software
 * distributed under the License is distributed on an "AS IS" BASIS,
 * WITHOUT WARRANTIES OR CONDITIONS OF ANY KIND, either express or implied.
 * See the License for the specific language governing permissions and
 * limitations under the License.
 */

package io.realm.internal;

import io.realm.RealmFieldType;

/**
 * The LinkView class represents a core {@link RealmFieldType#LIST}.
 */
public class LinkView implements NativeObject {

    private final Context context;
    final Table parent;
    final long columnIndexInParent;
    private final long nativePtr;
    private static final long nativeFinalizerPtr = nativeGetFinalizerPtr();

    public LinkView(Context context, Table parent, long columnIndexInParent, long nativeLinkViewPtr) {
        this.context = context;
        this.parent = parent;
        this.columnIndexInParent = columnIndexInParent;
        this.nativePtr = nativeLinkViewPtr;

        context.addReference(this);
    }


    @Override
    public long getNativePtr() {
        return nativePtr;
    }

    @Override
    public long getNativeFinalizerPtr() {
        return nativeFinalizerPtr;
    }

    /**
     * Returns a non-checking {@link Row}. Incorrect use of this Row will cause a hard Realm Core crash (SIGSEGV).
     * Only use this method if you are sure that input parameters are valid, otherwise use {@link #getCheckedRow(long)}
     * which will throw appropriate exceptions if used incorrectly.
     *
     * @param index the index of row to fetch.
     * @return the unsafe row wrapper object.
     */
    public UncheckedRow getUncheckedRow(long index) {
        return UncheckedRow.getByRowIndex(context, this, index);
    }

    /**
     * Returns a wrapper for {@link Row} access. All access will be error checked at the JNI layer and will throw an
     * appropriate {@link RuntimeException} if used incorrectly.
     *
     * If error checking is done elsewhere, consider using {@link #getUncheckedRow(long)} for better performance.
     *
     * @param index the index of row to fetch.
     * @return the safe row wrapper object.
     */
    public CheckedRow getCheckedRow(long index) {
        return CheckedRow.get(context, this, index);
    }

<<<<<<< HEAD
    public long getTargetRowIndex(long pos) {
        return nativeGetTargetRowIndex(nativePtr, pos);
=======
    /**
     * Returns the row index in the underlying table.
     */
    public long getTargetRowIndex(long linkViewIndex) {
        return nativeGetTargetRowIndex(nativePointer, linkViewIndex);
>>>>>>> dbc23ff9
    }

    public void add(long rowIndex) {
        checkImmutable();
        nativeAdd(nativePtr, rowIndex);
    }

    public void insert(long pos, long rowIndex) {
        checkImmutable();
        nativeInsert(nativePtr, pos, rowIndex);
    }

    public void set(long pos, long rowIndex) {
        checkImmutable();
        nativeSet(nativePtr, pos, rowIndex);
    }

    public void move(long oldPos, long newPos) {
        checkImmutable();
        nativeMove(nativePtr, oldPos, newPos);
    }

    public void remove(long pos) {
        checkImmutable();
        nativeRemove(nativePtr, pos);
    }

    public void clear() {
        checkImmutable();
        nativeClear(nativePtr);
    }

    public boolean contains(long tableRowIndex) {
        long index = nativeFind(nativePtr, tableRowIndex);
        return (index != TableOrView.NO_MATCH);
    }

    public long size() {
        return nativeSize(nativePtr);
    }

    public boolean isEmpty() {
        return nativeIsEmpty(nativePtr);
    }

    public TableQuery where() {
        long nativeQueryPtr = nativeWhere(nativePtr);
        return new TableQuery(this.context, this.parent, nativeQueryPtr);
    }

    public boolean isAttached() {
        return nativeIsAttached(nativePtr);
    }

    /**
     * Returns the {@link Table} which all links point to.
     */
    public Table getTable() {
        return parent;
    }

    /**
     * Remove all target rows pointed to by links in this link view, and clear this link view.
     */
    public void removeAllTargetRows() {
        checkImmutable();
        nativeRemoveAllTargetRows(nativePtr);
    }

    /**
     * Removes target row from both the Realm and the LinkView.
     */
    public void removeTargetRow(int index) {
        checkImmutable();
        nativeRemoveTargetRow(nativePtr, index);
    }

    public Table getTargetTable() {
<<<<<<< HEAD
        long nativeTablePointer = nativeGetTargetTable(nativePtr);
        Table table = new Table(context, this.parent, nativeTablePointer);
        return table;
=======
        // Execute the disposal of abandoned realm objects each time a new realm object is created
        context.executeDelayedDisposal();
        long nativeTablePointer = nativeGetTargetTable(nativePointer);
        try {
            // Copy context reference from parent
            return new Table(this.parent, nativeTablePointer);
        } catch (RuntimeException e) {
            Table.nativeClose(nativeTablePointer);
            throw e;
        }
>>>>>>> dbc23ff9
    }

    private void checkImmutable() {
        if (parent.isImmutable()) {
            throw new IllegalStateException("Changing Realm data can only be done from inside a write transaction.");
        }
    }

    public static native void nativeClose(long nativeLinkViewPtr);
    native long nativeGetRow(long nativeLinkViewPtr, long pos);
    private native long nativeGetTargetRowIndex(long nativeLinkViewPtr, long linkViewIndex);
    public static native void nativeAdd(long nativeLinkViewPtr, long rowIndex);
    private native void nativeInsert(long nativeLinkViewPtr, long pos, long rowIndex);
    private native void nativeSet(long nativeLinkViewPtr, long pos, long rowIndex);
    private native void nativeMove(long nativeLinkViewPtr, long oldPos, long newPos);
    private native void nativeRemove(long nativeLinkViewPtr, long pos);
    public static native void nativeClear(long nativeLinkViewPtr);
    private native long nativeSize(long nativeLinkViewPtr);
    private native boolean nativeIsEmpty(long nativeLinkViewPtr);
    protected native long nativeWhere(long nativeLinkViewPtr);
    private native boolean nativeIsAttached(long nativeLinkViewPtr);
    private native long nativeFind(long nativeLinkViewPtr, long targetRowIndex);
    private native void nativeRemoveTargetRow(long nativeLinkViewPtr, long rowIndex);
    private native void nativeRemoveAllTargetRows(long nativeLinkViewPtr);
    private native long nativeGetTargetTable(long nativeLinkViewPtr);
    private static native long nativeGetFinalizerPtr();
}<|MERGE_RESOLUTION|>--- conflicted
+++ resolved
@@ -74,16 +74,11 @@
         return CheckedRow.get(context, this, index);
     }
 
-<<<<<<< HEAD
-    public long getTargetRowIndex(long pos) {
-        return nativeGetTargetRowIndex(nativePtr, pos);
-=======
     /**
      * Returns the row index in the underlying table.
      */
     public long getTargetRowIndex(long linkViewIndex) {
-        return nativeGetTargetRowIndex(nativePointer, linkViewIndex);
->>>>>>> dbc23ff9
+        return nativeGetTargetRowIndex(nativePtr, linkViewIndex);
     }
 
     public void add(long rowIndex) {
@@ -162,22 +157,9 @@
     }
 
     public Table getTargetTable() {
-<<<<<<< HEAD
         long nativeTablePointer = nativeGetTargetTable(nativePtr);
-        Table table = new Table(context, this.parent, nativeTablePointer);
+        Table table = new Table(this.parent, nativeTablePointer);
         return table;
-=======
-        // Execute the disposal of abandoned realm objects each time a new realm object is created
-        context.executeDelayedDisposal();
-        long nativeTablePointer = nativeGetTargetTable(nativePointer);
-        try {
-            // Copy context reference from parent
-            return new Table(this.parent, nativeTablePointer);
-        } catch (RuntimeException e) {
-            Table.nativeClose(nativeTablePointer);
-            throw e;
-        }
->>>>>>> dbc23ff9
     }
 
     private void checkImmutable() {
