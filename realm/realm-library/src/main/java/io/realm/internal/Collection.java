--- conflicted
+++ resolved
@@ -349,11 +349,8 @@
         this.context = sharedRealm.context;
         this.table = linkView.getTable();
         this.context.addReference(this);
-<<<<<<< HEAD
-=======
         // Collection created from LinkView is loaded by default. So that the listener will be triggered first time
         // with empty change set.
->>>>>>> 062af613
         this.loaded = true;
     }
 
