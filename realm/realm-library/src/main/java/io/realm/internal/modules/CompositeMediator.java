--- conflicted
+++ resolved
@@ -107,15 +107,12 @@
     }
 
     @Override
-<<<<<<< HEAD
-=======
     protected boolean hasPrimaryKeyImpl(Class<? extends RealmModel> clazz) {
         RealmProxyMediator mediator = getMediator(clazz);
         return mediator.hasPrimaryKey(clazz);
     }
 
     @Override
->>>>>>> f1d3c322
     public <E extends RealmModel> E newInstance(Class<E> clazz,
             Object baseRealm,
             Row row,
