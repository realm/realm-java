/*
 * Copyright 2015 Realm Inc.
 *
 * Licensed under the Apache License, Version 2.0 (the "License");
 * you may not use this file except in compliance with the License.
 * You may obtain a copy of the License at
 *
 * http://www.apache.org/licenses/LICENSE-2.0
 *
 * Unless required by applicable law or agreed to in writing, software
 * distributed under the License is distributed on an "AS IS" BASIS,
 * WITHOUT WARRANTIES OR CONDITIONS OF ANY KIND, either express or implied.
 * See the License for the specific language governing permissions and
 * limitations under the License.
 */

package io.realm.internal.modules;

import android.util.JsonReader;

import org.json.JSONException;
import org.json.JSONObject;

import java.io.IOException;
import java.util.Collection;
import java.util.Collections;
import java.util.HashMap;
import java.util.List;
import java.util.Map;
import java.util.Set;

import io.realm.ImportFlag;
import io.realm.Realm;
import io.realm.RealmModel;
import io.realm.exceptions.RealmException;
import io.realm.internal.ColumnInfo;
import io.realm.internal.OsObjectSchemaInfo;
import io.realm.internal.OsSchemaInfo;
import io.realm.internal.RealmObjectProxy;
import io.realm.internal.RealmProxyMediator;
import io.realm.internal.Row;
import io.realm.internal.Util;


/**
 * This class is able to merge different RealmProxyMediators, so they look like one.
 */
public class CompositeMediator extends RealmProxyMediator {

    private final Map<Class<? extends RealmModel>, RealmProxyMediator> mediators;
    private final Map<String, Class<? extends RealmModel>> internalClassNames = new HashMap<>();

    public CompositeMediator(RealmProxyMediator... mediators) {
        final HashMap<Class<? extends RealmModel>, RealmProxyMediator> tempMediators = new HashMap<>();
        //noinspection ConstantConditions
        if (mediators != null) {
            for (RealmProxyMediator mediator : mediators) {
                for (Class<? extends RealmModel> realmClass : mediator.getModelClasses()) {
                    // Verify that the module doesn't contain conflicting definitions for the same
                    // underlying internal name. Can only happen if we add a module from a library
                    // and a module from the app at the same time.
                    String newInternalName = mediator.getSimpleClassName(realmClass);
                    Class existingClass = internalClassNames.get(newInternalName);
                    if (existingClass != null && !existingClass.equals(realmClass)) {
                         throw new IllegalStateException(String.format("It is not allowed for two different " +
                                 "model classes to share the same internal name in Realm. The " +
                                 "classes %s and %s are being included from the modules '%s' and '%s' " +
                                 "and they share the same internal name '%s'.", existingClass, realmClass,
                                 tempMediators.get(existingClass), mediator,
                                 newInternalName));
                    }

                    // Store mapping between
                    tempMediators.put(realmClass, mediator);
                    internalClassNames.put(newInternalName, realmClass);
                }
            }
        }
        this.mediators = Collections.unmodifiableMap(tempMediators);
    }

    @Override
    public Map<Class<? extends RealmModel>, OsObjectSchemaInfo> getExpectedObjectSchemaInfoMap() {
        Map<Class<? extends RealmModel>, OsObjectSchemaInfo> infoMap = new HashMap<>();
        for (RealmProxyMediator mediator : mediators.values()) {
            infoMap.putAll(mediator.getExpectedObjectSchemaInfoMap());
        }
        return infoMap;
    }

    @Override
    public ColumnInfo createColumnInfo(Class<? extends RealmModel> clazz, OsSchemaInfo osSchemaInfo) {
        RealmProxyMediator mediator = getMediator(clazz);
        return mediator.createColumnInfo(clazz, osSchemaInfo);
    }

    @Override
    protected String getSimpleClassNameImpl(Class<? extends RealmModel> clazz) {
        RealmProxyMediator mediator = getMediator(clazz);
        return mediator.getSimpleClassName(clazz);
    }

    @Override
<<<<<<< HEAD
    protected Class<? extends RealmModel> getClazzImpl(String className) {
=======
    protected <T extends RealmModel> Class<T> getClazzImpl(String className) {
>>>>>>> 89bc246e
        RealmProxyMediator mediator = getMediator(className);
        return mediator.getClazz(className);
    }

    @Override
    public <E extends RealmModel> E newInstance(Class<E> clazz,
            Object baseRealm,
            Row row,
            ColumnInfo columnInfo,
            boolean acceptDefaultValue,
            List<String> excludeFields) {
        RealmProxyMediator mediator = getMediator(clazz);
        return mediator.newInstance(clazz, baseRealm, row, columnInfo, acceptDefaultValue, excludeFields);
    }

    @Override
    public Set<Class<? extends RealmModel>> getModelClasses() {
        return mediators.keySet();
    }

    @Override
    public <E extends RealmModel> E copyOrUpdate(Realm realm, E object, boolean update, Map<RealmModel, RealmObjectProxy> cache, Set<ImportFlag> flags) {
        RealmProxyMediator mediator = getMediator(Util.getOriginalModelClass(object.getClass()));
        return mediator.copyOrUpdate(realm, object, update, cache, flags);
    }

    @Override
    public void insert(Realm realm, RealmModel object, Map<RealmModel, Long> cache) {
        RealmProxyMediator mediator = getMediator(Util.getOriginalModelClass(object.getClass()));
        mediator.insert(realm, object, cache);
    }

    @Override
    public void insert(Realm realm, Collection<? extends RealmModel> objects) {
        RealmProxyMediator mediator = getMediator(Util.getOriginalModelClass(Util.getOriginalModelClass(objects.iterator().next().getClass())));
        mediator.insert(realm, objects);
    }

    @Override
    public void insertOrUpdate(Realm realm, RealmModel object, Map<RealmModel, Long> cache) {
        RealmProxyMediator mediator = getMediator(Util.getOriginalModelClass(object.getClass()));
        mediator.insertOrUpdate(realm, object, cache);
    }

    @Override
    public void insertOrUpdate(Realm realm, Collection<? extends RealmModel> objects) {
        RealmProxyMediator mediator = getMediator(Util.getOriginalModelClass(Util.getOriginalModelClass(objects.iterator().next().getClass())));
        mediator.insertOrUpdate(realm, objects);
    }

    @Override
    public <E extends RealmModel> E createOrUpdateUsingJsonObject(Class<E> clazz, Realm realm, JSONObject json, boolean update) throws JSONException {
        RealmProxyMediator mediator = getMediator(clazz);
        return mediator.createOrUpdateUsingJsonObject(clazz, realm, json, update);
    }

    @Override
    public <E extends RealmModel> E createUsingJsonStream(Class<E> clazz, Realm realm, JsonReader reader) throws IOException {
        RealmProxyMediator mediator = getMediator(clazz);
        return mediator.createUsingJsonStream(clazz, realm, reader);
    }

    @Override
    public <E extends RealmModel> E createDetachedCopy(E realmObject, int maxDepth, Map<RealmModel, RealmObjectProxy.CacheData<RealmModel>> cache) {
        RealmProxyMediator mediator = getMediator(Util.getOriginalModelClass(realmObject.getClass()));
        return mediator.createDetachedCopy(realmObject, maxDepth, cache);
    }

    @Override
    public <E extends RealmModel> boolean isEmbedded(Class<E> clazz) {
        RealmProxyMediator mediator = getMediator(Util.getOriginalModelClass(clazz));
        return mediator.isEmbedded(clazz);
    }

    @Override
    public <E extends RealmModel> void updateEmbeddedObject(Realm realm, E unmanagedObject, E managedObject, Map<RealmModel, RealmObjectProxy> cache, Set<ImportFlag> flags) {
        RealmProxyMediator mediator = getMediator(Util.getOriginalModelClass(managedObject.getClass()));
        mediator.updateEmbeddedObject(realm, unmanagedObject, managedObject, cache, flags);
    }

    @Override
    public boolean transformerApplied() {
        for (Map.Entry<Class<? extends RealmModel>, RealmProxyMediator> entry : mediators.entrySet()) {
            if (!entry.getValue().transformerApplied()) {
                return false;
            }
        }
        return true;
    }

    // Returns the mediator for a given model class (not RealmProxy) or throws exception
    private RealmProxyMediator getMediator(Class<? extends RealmModel> clazz) {
        RealmProxyMediator mediator = mediators.get(clazz);
        if (mediator == null) {
            throw new RealmException(clazz.getSimpleName() + " is not part of the schema for this Realm");
        }
        return mediator;
    }

    // Returns the mediator for a given model class (not RealmProxy) or throws exception
    private RealmProxyMediator getMediator(String className) {
        Class<? extends RealmModel> clazz = internalClassNames.get(className);
        return getMediator(clazz);
    }
}<|MERGE_RESOLUTION|>--- conflicted
+++ resolved
@@ -101,11 +101,7 @@
     }
 
     @Override
-<<<<<<< HEAD
-    protected Class<? extends RealmModel> getClazzImpl(String className) {
-=======
     protected <T extends RealmModel> Class<T> getClazzImpl(String className) {
->>>>>>> 89bc246e
         RealmProxyMediator mediator = getMediator(className);
         return mediator.getClazz(className);
     }
