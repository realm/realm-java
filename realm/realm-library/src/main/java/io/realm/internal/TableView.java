--- conflicted
+++ resolved
@@ -716,12 +716,7 @@
     /**
      * Calculate the sum of the values in a particular column of this tableview.
      *
-<<<<<<< HEAD
-     * Note: the type of the column marked by the columnIndex has to be of
-     * type RealmFieldType.ColumnTypeInt.
-=======
-     * Note: the type of the column marked by the columnIndex has to be of type ColumnType.ColumnTypeInt.
->>>>>>> 83a6cad6
+     * Note: the type of the column marked by the columnIndex has to be of type RealmFieldType.INTEGER.
      *
      * @param columnIndex column index.
      * @return the sum of the values in the column.
@@ -736,13 +731,8 @@
     /**
      * Returns the maximum value of the cells in a column.
      *
-<<<<<<< HEAD
-     * Note: for this method to work the Type of the column
-     * identified by the columnIndex has to be RealmFieldType.ColumnTypeInt.
-=======
      * Note: for this method to work the Type of the column identified by the columnIndex has to be
-     * ColumnType.ColumnTypeInt.
->>>>>>> 83a6cad6
+     * RealmFieldType.INTEGER.
      *
      * @param columnIndex column index.
      * @return the maximum value.
@@ -757,13 +747,8 @@
     /**
      * Returns the minimum value of the cells in a column.
      *
-<<<<<<< HEAD
-     * Note: for this method to work the Type of the column
-     * identified by the columnIndex has to be RealmFieldType.ColumnTypeInt.
-=======
      * Note: for this method to work the Type of the column identified by the columnIndex has to be
-     * ColumnType.ColumnTypeInt.
->>>>>>> 83a6cad6
+     * RealmFieldType.INTEGER.
      *
      * @param columnIndex column index.
      * @return the minimum value.
