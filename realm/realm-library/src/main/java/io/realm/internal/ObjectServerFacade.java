/*
 * Copyright 2016 Realm Inc.
 *
 * Licensed under the Apache License, Version 2.0 (the "License");
 * you may not use this file except in compliance with the License.
 * You may obtain a copy of the License at
 *
 * http://www.apache.org/licenses/LICENSE-2.0
 *
 * Unless required by applicable law or agreed to in writing, software
 * distributed under the License is distributed on an "AS IS" BASIS,
 * WITHOUT WARRANTIES OR CONDITIONS OF ANY KIND, either express or implied.
 * See the License for the specific language governing permissions and
 * limitations under the License.
 */

package io.realm.internal;

import android.content.Context;

import java.lang.reflect.InvocationTargetException;

import io.realm.RealmConfiguration;
import io.realm.exceptions.RealmException;


/**
 * Class acting as an mediator between the basic Realm APIs and the Object Server APIs.
 * This breaks the cyclic dependency between ObjectServer and Realm code.
 */
public class ObjectServerFacade {

    private final static ObjectServerFacade nonSyncFacade = new ObjectServerFacade();
    private static ObjectServerFacade syncFacade = null;

    static {
        //noinspection TryWithIdenticalCatches
        try {
            @SuppressWarnings("LiteralClassName")
            Class syncFacadeClass = Class.forName("io.realm.internal.SyncObjectServerFacade");
            //noinspection unchecked
            syncFacade = (ObjectServerFacade) syncFacadeClass.getDeclaredConstructor().newInstance();
        } catch (ClassNotFoundException ignored) {
        } catch (InstantiationException e) {
            throw new RealmException("Failed to init SyncObjectServerFacade", e);
        } catch (IllegalAccessException e) {
            throw new RealmException("Failed to init SyncObjectServerFacade", e);
        } catch (NoSuchMethodException e) {
            throw new RealmException("Failed to init SyncObjectServerFacade", e);
        } catch (InvocationTargetException e) {
            throw new RealmException("Failed to init SyncObjectServerFacade", e.getTargetException());
        }
    }

    /**
     * Initializes the Object Server library
     *
     * @param context
     */
    public void init(Context context) {
    }

    /**
     * The last instance of this Realm was closed (across all Threads).
     */
    public void realmClosed(RealmConfiguration configuration) {
    }

    public Object[] getUserAndServerUrl(RealmConfiguration config) {
        return new Object[8];
    }

    public static ObjectServerFacade getFacade(boolean needSyncFacade) {
        if (needSyncFacade) {
            return syncFacade;
        }
        return nonSyncFacade;
    }

    // Returns a SyncObjectServerFacade instance if the class exists. Otherwise returns a non-sync one.
    public static ObjectServerFacade getSyncFacadeIfPossible() {
        if (syncFacade != null) {
            return syncFacade;
        }
        return nonSyncFacade;
    }

    // If no session yet exists for this path. Wrap a new Java Session around an existing OS one.
    public void wrapObjectStoreSessionIfRequired(OsRealmConfig config) {
    }

    public String getSyncServerCertificateAssetName(RealmConfiguration config) {
        return null;
    }

    public String getSyncServerCertificateFilePath(RealmConfiguration config) {
        return null;
    }

    /**
     * Block until all latest changes have been downloaded from the server.
     *
     * @throws {@code DownloadingRealmInterruptedException} if the thread was interrupted while blocked waiting for
     * this to complete.
     */
    @SuppressWarnings("JavaDoc")
    public void downloadRemoteChanges(RealmConfiguration config) {
        // Do nothing
    }

    /**
     * Check if an exception is a {@code DownloadingRealmInterruptedException}
     */
    public boolean wasDownloadInterrupted(Throwable throwable) {
        return false;
    }

    public boolean isPartialRealm(RealmConfiguration configuration) {
        return false;
    }

<<<<<<< HEAD
    public void addSupportForObjectLevelPermissions(RealmConfiguration.Builder builder) {
        // Do nothing
=======
    public OsResults createSubscriptionAwareResults(OsSharedRealm sharedRealm, TableQuery query, SortDescriptor sortDescriptor, SortDescriptor distinctDescriptor, String name) {
        throw new IllegalStateException("Should only be called by builds supporting Sync");
>>>>>>> eef2b68d
    }
}<|MERGE_RESOLUTION|>--- conflicted
+++ resolved
@@ -119,12 +119,11 @@
         return false;
     }
 
-<<<<<<< HEAD
     public void addSupportForObjectLevelPermissions(RealmConfiguration.Builder builder) {
         // Do nothing
-=======
+    }
+
     public OsResults createSubscriptionAwareResults(OsSharedRealm sharedRealm, TableQuery query, SortDescriptor sortDescriptor, SortDescriptor distinctDescriptor, String name) {
         throw new IllegalStateException("Should only be called by builds supporting Sync");
->>>>>>> eef2b68d
     }
 }