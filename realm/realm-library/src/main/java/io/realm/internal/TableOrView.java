/*
 * Copyright 2014 Realm Inc.
 *
 * Licensed under the Apache License, Version 2.0 (the "License");
 * you may not use this file except in compliance with the License.
 * You may obtain a copy of the License at
 *
 * http://www.apache.org/licenses/LICENSE-2.0
 *
 * Unless required by applicable law or agreed to in writing, software
 * distributed under the License is distributed on an "AS IS" BASIS,
 * WITHOUT WARRANTIES OR CONDITIONS OF ANY KIND, either express or implied.
 * See the License for the specific language governing permissions and
 * limitations under the License.
 */

package io.realm.internal;

import java.util.Date;

import io.realm.Realm;
import io.realm.RealmFieldType;

/**
 * Specification of the common operations for the low-level table and view API.
 */
public interface TableOrView {

    int NO_MATCH = -1;

    void clear();

    /**
     * Returns the table.
     *
     * @return
     */
    Table getTable();

    void close();

    /**
     * Returns the number of entries of the table/view.
     *
     * @return
     */
    long size();

    /**
     * Checks whether the table/view is empty or not.
     *
     * @return {@code true} if empty, otherwise {@code false}.
     */
    boolean isEmpty();

    /**
     * Removes a particular row identified by the index from the table/view.
     * [citation needed] The corresponding row of the table also gets deleted for which the table/view is part of.
     *
     * @param index
     */
    void remove(long index);

    void removeLast();

    long getColumnCount();

    String getColumnName(long columnIndex);

    long getColumnIndex(String name);

    RealmFieldType getColumnType(long columnIndex);

    /**
     * Gets the long value of a cell of the table/view identified by the columnIndex and rowIndex.
     *
     * @param columnIndex
     * @param rowIndex
     * @return
     */
    long getLong(long columnIndex, long rowIndex);

    /**
     * Gets the boolean value of a cell of the table identified by the columnIndex and rowIndex.
     *
     * @param columnIndex
     * @param rowIndex
     * @return
     */
    boolean getBoolean(long columnIndex, long rowIndex);

    /**
     * Gets the float value of a cell of the table identified by the columnIndex and rowIndex.
     *
     * @param columnIndex
     * @param rowIndex
     * @return
     */
    float getFloat(long columnIndex, long rowIndex);

    /**
     * Gets the double value of a cell of the table identified by the columnIndex and rowIndex.
     *
     * @param columnIndex
     * @param rowIndex
     * @return
     */
    double getDouble(long columnIndex, long rowIndex);

    /**
     * Gets the string value of a cell identified by the columnIndex and rowIndex of the cell.
     *
     * @param columnIndex
     * @param rowIndex
     * @return
     */
    String getString(long columnIndex, long rowIndex);

    /**
     * Returns the Date value (java.util.Date) for a particular cell specified by the columnIndex and rowIndex of the
     * cell.
     *
     * @param columnIndex
     * @param rowIndex
     * @return
     */
    Date getDate(long columnIndex, long rowIndex);

    /**
     * Returns the binary data for a cell identified by the columnIndex and rowIndex of that cell.
     *
     * @param columnIndex
     * @param rowIndex
     * @return
     */
    //ByteBuffer getBinaryByteBuffer(long columnIndex, long rowIndex);

    byte[] getBinaryByteArray(long columnIndex, long rowIndex);

    Mixed getMixed(long columnIndex, long rowIndex);

    /**
     * Gets the link index of a cell of the table/view identified by the columnIndex and rowIndex.
     *
     * @param columnIndex
     * @param rowIndex
     * @return
     */
    long getLink(long columnIndex, long rowIndex);

    RealmFieldType getMixedType(long columnIndex, long rowIndex);

    Table getSubtable(long columnIndex, long rowIndex);

    void clearSubtable(long columnIndex, long rowIndex);

    long getSubtableSize(long columnIndex, long rowIndex);

    /**
     * Sets the long value for a particular cell identified by columnIndex and rowIndex of that cell.
     *
     * @param columnIndex
     * @param rowIndex
     * @param value
     */
    void setLong(long columnIndex, long rowIndex, long value);

    /**
     * Sets the boolean value of a cell identified by the columnIndex and the rowIndex of that cell.
     *
     * @param columnIndex
     * @param rowIndex
     * @param value
     */
    void setBoolean(long columnIndex, long rowIndex, boolean value);

    /**
     * Sets the float value of a cell identified by the columnIndex and the rowIndex of that cell.
     *
     * @param columnIndex
     * @param rowIndex
     * @param value
     */
    void setFloat(long columnIndex, long rowIndex, float value);

    /**
     * Sets the double value of a cell identified by the columnIndex and the rowIndex of that cell.
     *
     * @param columnIndex
     * @param rowIndex
     * @param value
     */
    void setDouble(long columnIndex, long rowIndex, double value);

    /**
     * Sets the string value of a particular cell of the table/view identified by the columnIndex and the rowIndex of
     * this table/view
     *
     * @param columnIndex
     * @param rowIndex
     * @param value
     */
    void setString(long columnIndex, long rowIndex, String value);

    /**
     * Sets the binary value for a particular cell identified by the rowIndex and columnIndex of the cell.
     *
     * @param columnIndex
     * @param rowIndex
     * @param data
     */
    //void setBinaryByteBuffer(long columnIndex, long rowIndex, ByteBuffer data);

    void setBinaryByteArray(long columnIndex, long rowIndex, byte[] data);

    void setDate(long columnIndex, long rowIndex, Date date);

    void setMixed(long columnIndex, long rowIndex, Mixed data);

    boolean isNullLink(long columnIndex, long rowIndex);

    void nullifyLink(long columnIndex, long rowIndex);

    /**
     * Sets the link index for a particular cell identified by columnIndex and rowIndex of that cell.
     *
     * @param columnIndex
     * @param rowIndex
     * @param value
     */
    void setLink(long columnIndex, long rowIndex, long value);

    long sumLong(long columnIndex);

    Long maximumLong(long columnIndex);

    Long minimumLong(long columnIndex);

    double averageLong(long columnIndex);


    double sumFloat(long columnIndex);

    Float maximumFloat(long columnIndex);

    Float minimumFloat(long columnIndex);

    double averageFloat(long columnIndex);


    double sumDouble(long columnIndex);

    Double maximumDouble(long columnIndex);

    Double minimumDouble(long columnIndex);

    double averageDouble(long columnIndex);


    Date maximumDate(long columnIndex);

    Date minimumDate(long columnIndex);


    /**
     * Searches for first occurrence of a value. Beware that the order in the column is undefined.
     *
     * @param columnIndex the column to search in.
     * @param value the value to search for.
     * @return the row index for the first match found or {@link #NO_MATCH}.
     */
    long findFirstLong(long columnIndex, long value);

    /**
     * Searches for first occurrence of a value. Beware that the order in the column is undefined.
     *
     * @param columnIndex the column to search in.
     * @param value the alue to search for.
     * @return the row index for the first match found or {@link #NO_MATCH}.
     */
    long findFirstBoolean(long columnIndex, boolean value);

    /**
     * Searches for first occurrence of a value. Beware that the order in the column is undefined.
     *
     * @param columnIndex the column to search in.
     * @param value the value to search for.
     * @return the row index for the first match found or {@link #NO_MATCH}.
     */
    long findFirstFloat(long columnIndex, float value);

    /**
     * Searches for first occurrence of a value. Beware that the order in the column is undefined.
     *
     * @param columnIndex the column to search in.
     * @param value the value to search for.
     * @return the row index for the first match found or {@link #NO_MATCH}.
     */
    long findFirstDouble(long columnIndex, double value);

    /**
     * Searches for first occurrence of a value. Beware that the order in the column is undefined.
     *
     * @param columnIndex the column to search in.
     * @param value the value to search for.
     * @return the row index for the first match found or {@link #NO_MATCH}.
     */
    long findFirstDate(long columnIndex, Date value);

    /**
     * Searches for first occurrence of a value. Beware that the order in the column is undefined.
     *
     * @param columnIndex the column to search in.
     * @param value the value to search for.
     * @return the row index for the first match found or {@link #NO_MATCH}.
     */
    long findFirstString(long columnIndex, String value);

    long lowerBoundLong(long columnIndex, long value);
    long upperBoundLong(long columnIndex, long value);


    TableView findAllLong(long columnIndex, long value);

    TableView findAllBoolean(long columnIndex, boolean value);

    TableView findAllFloat(long columnIndex, float value);

    TableView findAllDouble(long columnIndex, double value);

    TableView findAllDate(long columnIndex, Date value);

    TableView findAllString(long columnIndex, String value);

    String toJson();

    String toString();

    String toString(long maxRows);

    String rowToString(long rowIndex);

    TableQuery where();

    /**
     * Find a row with in the table or view with the given index.
     *
     * @param rowIndex the index of the row.
     * @return the index if found, or -1 for not found.
     */
    long sourceRowIndex(long rowIndex);

    // Experimental:

    long count(long columnIndex, String value);

<<<<<<< HEAD
    /**
     * Report the current versioning counter for the table. The versioning counter is guaranteed to
     * change when the contents of the table changes after advance_read() or promote_to_write(), or
     * immediately after calls to methods which change the table.
     *
     * @return version_counter for the table.
     */
    long getVersion();
=======
    void removeFirst();
>>>>>>> eb69bffd

    enum PivotType {
        COUNT(0),
        SUM(1),
        AVG(2),
        MIN(3),
        MAX(4);

        final int value; // Package protected, accessible from Table and TableView

        PivotType(int value) {
            this.value = value;
        }
    }

    Table pivot(long stringCol, long intCol, PivotType pivotType);

    /**
     * Syncs the tableview with the underlying table data. This is effectively the same as rerunning the query, so it
     * should not be called on TableViews created by an async query.
     *
     * This method gets automatically called when calling {@link Realm#refresh()} or when another threads updates
     * the Realm, but it will _not_ be called the same thread commits a transaction.
     *
     * @return the version number for the updated tableview.
     */
    long syncIfNeeded();
}<|MERGE_RESOLUTION|>--- conflicted
+++ resolved
@@ -354,7 +354,6 @@
 
     long count(long columnIndex, String value);
 
-<<<<<<< HEAD
     /**
      * Report the current versioning counter for the table. The versioning counter is guaranteed to
      * change when the contents of the table changes after advance_read() or promote_to_write(), or
@@ -363,9 +362,8 @@
      * @return version_counter for the table.
      */
     long getVersion();
-=======
+
     void removeFirst();
->>>>>>> eb69bffd
 
     enum PivotType {
         COUNT(0),
