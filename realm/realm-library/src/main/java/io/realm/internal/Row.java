--- conflicted
+++ resolved
@@ -25,10 +25,6 @@
 import javax.annotation.Nullable;
 
 import io.realm.Mixed;
-<<<<<<< HEAD
-import io.realm.Realm;
-=======
->>>>>>> 89bc246e
 import io.realm.RealmFieldType;
 import io.realm.internal.core.NativeMixed;
 
@@ -137,11 +133,7 @@
 
     void setUUID(long columnKey, UUID value);
 
-<<<<<<< HEAD
-    void setMixed(long columnKey, Mixed value);
-=======
     void setMixed(long columnKey, long value);
->>>>>>> 89bc246e
 
     // Creates a new Embedded object in the given property.
     // This will replace any existing object which will be
