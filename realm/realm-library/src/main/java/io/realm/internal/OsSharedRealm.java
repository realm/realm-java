/*
 * Copyright 2016 Realm Inc.
 *
 * Licensed under the Apache License, Version 2.0 (the "License");
 * you may not use this file except in compliance with the License.
 * You may obtain a copy of the License at
 *
 * http://www.apache.org/licenses/LICENSE-2.0
 *
 * Unless required by applicable law or agreed to in writing, software
 * distributed under the License is distributed on an "AS IS" BASIS,
 * WITHOUT WARRANTIES OR CONDITIONS OF ANY KIND, either express or implied.
 * See the License for the specific language governing permissions and
 * limitations under the License.
 */

package io.realm.internal;

import java.io.Closeable;
import java.io.File;
import java.lang.ref.WeakReference;
import java.util.ArrayList;
import java.util.List;
import java.util.concurrent.CopyOnWriteArrayList;

import javax.annotation.Nullable;

import io.realm.RealmConfiguration;
import io.realm.RealmFieldType;
import io.realm.internal.android.AndroidCapabilities;
import io.realm.internal.android.AndroidRealmNotifier;
import io.realm.internal.annotations.ObjectServer;
import io.realm.internal.objectstore.OsKeyPathMapping;


@Keep
public final class OsSharedRealm implements Closeable, NativeObject {

    public static class VersionID implements Comparable<VersionID> {
        // Realm Core uses unsigned integers to represent versions. This means
        // they could theoretically hit this value (maximum value of unsigned + overflow)
        // but very unlikely
        public static final VersionID LIVE = new VersionID(-1, -1);

        public final long version;
        public final long index;

        VersionID(long version, long index) {
            this.version = version;
            this.index = index;
        }

        @Override
        public int compareTo(@SuppressWarnings("NullableProblems") VersionID another) {
            //noinspection ConstantConditions
            if (another == null) {
                throw new IllegalArgumentException("Version cannot be compared to a null value.");
            }
            if (version > another.version) {
                return 1;
            } else if (version < another.version) {
                return -1;
            } else {
                return 0;
            }
        }

        @Override
        public String toString() {
            return "VersionID{" +
                    "version=" + version +
                    ", index=" + index +
                    '}';
        }

        @Override
        public boolean equals(Object object) {
            if (this == object) {
                return true;
            }
            if (object == null || getClass() != object.getClass()) {
                return false;
            }

            VersionID versionID = (VersionID) object;
            return (version == versionID.version && index == versionID.index);
        }

        @Override
        public int hashCode() {
            int result = (int) (version ^ (version >>> 32));
            result = 31 * result + (int) (index ^ (index >>> 32));
            return result;
        }
    }

    /**
     * The migration callback which will be called when manual migration is needed.
     */
    @Keep
    public interface MigrationCallback {

        /**
         * Callback function.
         *
         * @param sharedRealm the same {@link OsSharedRealm} instance which has been created from the same
         *                    {@link OsRealmConfig} instance.
         * @param oldVersion  the schema version of the existing Realm file.
         * @param newVersion  the expected schema version after migration.
         */
        void onMigrationNeeded(OsSharedRealm sharedRealm, long oldVersion, long newVersion);
    }

    /**
     * Callback function to be executed when the schema is created.
     */
    @Keep
    public interface InitializationCallback {
        /**
         * @param sharedRealm a {@link OsSharedRealm} instance which is in transaction state.
         */
        void onInit(OsSharedRealm sharedRealm);
    }

    /**
     * Callback function to be called from JNI by Object Store when the schema is changed.
     */
    @Keep
    public interface SchemaChangedCallback {
        // Called from JNI
        @SuppressWarnings("unused")
        void onSchemaChanged();
    }

    // Const value for RealmFileException conversion
    public static final byte FILE_EXCEPTION_KIND_ACCESS_ERROR = 0;
    public static final byte FILE_EXCEPTION_KIND_BAD_HISTORY = 1;
    public static final byte FILE_EXCEPTION_KIND_PERMISSION_DENIED = 2;
    public static final byte FILE_EXCEPTION_KIND_EXISTS = 3;
    public static final byte FILE_EXCEPTION_KIND_NOT_FOUND = 4;
    public static final byte FILE_EXCEPTION_KIND_INCOMPATIBLE_LOCK_FILE = 5;
    public static final byte FILE_EXCEPTION_KIND_FORMAT_UPGRADE_REQUIRED = 6;
    public static final byte FILE_EXCEPTION_INCOMPATIBLE_SYNC_FILE = 7;

    private static final long nativeFinalizerPtr = nativeGetFinalizerPtr();
    private final long nativePtr;
    private final OsRealmConfig osRealmConfig;
    public final NativeContext context;
    private final OsSchemaInfo schemaInfo;
    private static volatile File temporaryDirectory;
    // JNI will only hold a weak global ref to this.
    public final RealmNotifier realmNotifier;
    public final Capabilities capabilities;
    // For the Java callbacks during constructing in Object Store, some temporary OsSharedRealm objects need to be
    // created as the parameter of the callback. The native pointers of those temp OsSharedRealm objects have to be
    // valid during the whole life cycle of the Java object. The living native pointers still hold a ref-count to the
    // SharedRealm which means the SharedRealm won't be closed automatically if there is any exception throws during
    // construction. GC will clear them later, but that would be too late. So we are tracking the temp OsSharedRealm
    // during the construction stage and manually close them if exception throws.
    private static final List<OsSharedRealm> sharedRealmsUnderConstruction = new CopyOnWriteArrayList<OsSharedRealm>();
    private final List<OsSharedRealm> tempSharedRealmsForCallback = new ArrayList<OsSharedRealm>();

    private final List<WeakReference<PendingRow>> pendingRows = new CopyOnWriteArrayList<>();
    // Package protected for testing
    final List<WeakReference<OsResults.Iterator>> iterators = new ArrayList<>();

    private OsSharedRealm(OsRealmConfig osRealmConfig, VersionID version) {
        Capabilities capabilities = new AndroidCapabilities();
        RealmNotifier realmNotifier = new AndroidRealmNotifier(this, capabilities);

        // SharedRealms under constructions are identified by the Context.
        this.context = osRealmConfig.getContext();
        sharedRealmsUnderConstruction.add(this);
        try {
            this.nativePtr = nativeGetSharedRealm(osRealmConfig.getNativePtr(), version.version, version.index, realmNotifier);
        } catch (Throwable t) {
            // The SharedRealm instances have to be closed before throw.
            for (OsSharedRealm sharedRealm : tempSharedRealmsForCallback) {
                if (!sharedRealm.isClosed()) {
                    sharedRealm.close();
                }
            }
            throw t;
        } finally {
            tempSharedRealmsForCallback.clear();
            sharedRealmsUnderConstruction.remove(this);
        }
        this.osRealmConfig = osRealmConfig;
        this.schemaInfo = new OsSchemaInfo(nativeGetSchemaInfo(nativePtr), this);
        this.context.addReference(this);

        this.capabilities = capabilities;
        this.realmNotifier = realmNotifier;
        if (version.equals(VersionID.LIVE)) {
            nativeSetAutoRefresh(nativePtr, capabilities.canDeliverNotification());
        }
    }

    /**
     * Creates a {@code OsSharedRealm} instance from a given Object Store's {@code OsSharedRealm} pointer. This is used to
     * create {@code OsSharedRealm} from the callback functions. When this is called, there is another
     * {@code OsSharedRealm} instance with the same {@link OsRealmConfig} which has been created before. Although they
     * are different {@code shared_ptr}, they point to the same {@code SharedGroup} instance. The {@code context} has
     * to be the same one to ensure core's destructor thread safety.
     */
    private OsSharedRealm(long nativeSharedRealmPtr, OsRealmConfig osRealmConfig) {
        this.nativePtr = nativeSharedRealmPtr;
        this.osRealmConfig = osRealmConfig;
        this.schemaInfo = new OsSchemaInfo(nativeGetSchemaInfo(nativePtr), this);
        this.context = osRealmConfig.getContext();
        this.context.addReference(this);

        this.capabilities = new AndroidCapabilities();
        // This instance should never need notifications.
        this.realmNotifier = null;
        nativeSetAutoRefresh(nativePtr, false);

        boolean foundParentSharedRealm = false;
        for (OsSharedRealm sharedRealm : sharedRealmsUnderConstruction) {
            if (sharedRealm.context == osRealmConfig.getContext())  {
                foundParentSharedRealm = true;
                sharedRealm.tempSharedRealmsForCallback.add(this);
                break;
            }
        }
        if (!foundParentSharedRealm) {
            throw new IllegalStateException("Cannot find the parent 'OsSharedRealm' which is under construction.");
        }
    }

    /**
     * Creates a {@code OsSharedRealm} instance in dynamic schema mode.
     *
     * @param config configuration to use
     * @param version which version to use for a frozen instance or {@link VersionID#LIVE} for a live Realm.
     */
    public static OsSharedRealm getInstance(RealmConfiguration config, VersionID version) {
        OsRealmConfig.Builder builder = new OsRealmConfig.Builder(config);
        return getInstance(builder, version);
    }

    /**
     * Creates a {@code ShareRealm} instance from the given {@link OsRealmConfig.Builder}.
     *
     * @param configBuilder configuration to use
     * @param version which version to use for a frozen instance or {@link VersionID#LIVE} for a live Realm.
     */
    public static OsSharedRealm getInstance(OsRealmConfig.Builder configBuilder, VersionID version) {
        OsRealmConfig osRealmConfig = configBuilder.build();
        ObjectServerFacade.getSyncFacadeIfPossible().wrapObjectStoreSessionIfRequired(osRealmConfig);
        return new OsSharedRealm(osRealmConfig, version);
    }

    public static void initialize(File tempDirectory) {
        if (OsSharedRealm.temporaryDirectory != null) {
            // already initialized
            return;
        }

        String temporaryDirectoryPath = tempDirectory.getAbsolutePath();
        if (!tempDirectory.isDirectory() && !tempDirectory.mkdirs() && !tempDirectory.isDirectory()) {
            throw new IOException("failed to create temporary directory: " + temporaryDirectoryPath);
        }

        if (!temporaryDirectoryPath.endsWith("/")) {
            temporaryDirectoryPath += "/";
        }
        nativeInit(temporaryDirectoryPath);
        OsSharedRealm.temporaryDirectory = tempDirectory;
    }

    public static File getTemporaryDirectory() {
        return temporaryDirectory;
    }

    public void beginTransaction() {
        detachIterators();
        executePendingRowQueries();
        nativeBeginTransaction(nativePtr);
    }

    public void commitTransaction() {
        nativeCommitTransaction(nativePtr);
    }

    public void cancelTransaction() {
        nativeCancelTransaction(nativePtr);
    }

    public boolean isInTransaction() {
        return nativeIsInTransaction(nativePtr);
    }

    public boolean hasTable(String name) {
        return nativeHasTable(nativePtr, name);
    }

    /**
     * Gets an existing {@link Table} with the given name.
     *
     * @param name the name of table.
     * @param osKeyPathMapping internal and public attribute naming map.
<<<<<<< HEAD
     * @return a {@link Table} object.
     * @throws IllegalArgumentException if the table doesn't exist.
     */
    public Table getTable(String name, OsKeyPathMapping osKeyPathMapping) {
        long tableRefPtr = nativeGetTableRef(nativePtr, name);
        return new Table(this, tableRefPtr, osKeyPathMapping);
    }

    /**
     * Gets an existing {@link Table} with the given name.
     *
     * @param name the name of table.
=======
>>>>>>> e7de7c9d
     * @return a {@link Table} object.
     * @throws IllegalArgumentException if the table doesn't exist.
     */
    public Table getTable(String name, @Nullable OsKeyPathMapping osKeyPathMapping) {
        long tableRefPtr = nativeGetTableRef(nativePtr, name);
        return new Table(this, tableRefPtr, osKeyPathMapping);
    }

    /**
     * Gets an existing {@link Table} with the given name.
     *
     * @param name the name of table.
     * @return a {@link Table} object.
     * @throws IllegalArgumentException if the table doesn't exist.
     */
    public Table getTable(String name) {
        return getTable(name, null);
    }

    /**
     * Creates a {@link Table} with then given name. Native assertion will happen if the table with the same name
     * exists.
     *
     * @param name the name of table.
     * @return a created {@link Table} object.
     */
    public Table createTable(String name) {
        return new Table(this, nativeCreateTable(nativePtr, name));
    }

    /**
     * Creates a {@link Table} with then given name. Native assertion will happen if the table with the same name
     * exists.
     *
     * @param name the name of table.
     * @param mapping internal and public attribute naming map.
     * @return a created {@link Table} object.
     */
    public Table createTable(String name, OsKeyPathMapping mapping) {
        return new Table(this, nativeCreateTable(nativePtr, name), mapping);
    }

    /**
     * Creates a {@link Table} and adds a primary key field to it. Native assertion will happen if the table with the
     * same name exists.
     *
     * @param tableName           the name of table.
     * @param primaryKeyFieldName the name of primary key field.
     * @param isStringType        if this is true, the primary key field will be create as a string field. Otherwise it will
     *                            be created as an integer field.
     * @param isNullable          if the primary key field is nullable or not.
     * @return a newly created {@link Table} object.
     */
    public Table createTableWithPrimaryKey(String tableName, String primaryKeyFieldName, RealmFieldType primaryKeyFieldType,
                                           boolean isNullable) {
        return new Table(this, nativeCreateTableWithPrimaryKeyField(nativePtr, tableName, primaryKeyFieldName, primaryKeyFieldType.getNativeValue(), isNullable));
    }

    public void renameTable(String oldName, String newName) {
        nativeRenameTable(nativePtr, oldName, newName);
    }

    public String[] getTablesNames() {
        String[] names = nativeGetTablesName(nativePtr);
        return names != null? names : new String[]{};
    }

    public long size() {
        return nativeSize(nativePtr);
    }

    public String getPath() {
        return osRealmConfig.getRealmConfiguration().getPath();
    }

    public boolean isEmpty() {
        return nativeIsEmpty(nativePtr);
    }

    public void refresh() {
        if (isFrozen()) {
            throw new IllegalStateException("It is not possible to refresh frozen Realms.");
        }
        nativeRefresh(nativePtr);
    }

    public OsSharedRealm.VersionID getVersionID() {
        long[] versionId = nativeGetVersionID(nativePtr);
        if (versionId == null) {
            throw new IllegalStateException("Cannot get versionId, this could be related to a non existing read/write transaction");
        }
        return new OsSharedRealm.VersionID(versionId[0], versionId[1]);
    }

    @ObjectServer
    public int getPrivileges() {
        // FIXME: Remove
        return 0;
    }

    @ObjectServer
    public int getClassPrivileges(String className) {
        // FIXME: Remove
        return 0;
    }

    @ObjectServer
    public int getObjectPrivileges(UncheckedRow row) {
        return 0;
    }

    public boolean isClosed() {
        return nativeIsClosed(nativePtr);
    }

    public void writeCopy(File file, @Nullable byte[] key) {
        if (file.isFile() && file.exists()) {
            throw new IllegalArgumentException("The destination file must not exist");
        }
        nativeWriteCopy(nativePtr, file.getAbsolutePath(), key);
    }

    public boolean compact() {
        return nativeCompact(nativePtr);
    }

    public void setAutoRefresh(boolean enabled) {
        capabilities.checkCanDeliverNotification(null);
        nativeSetAutoRefresh(nativePtr, enabled);
    }

    public boolean waitForChange() {
        return nativeWaitForChange(nativePtr);
    }

    public void stopWaitForChange() {
        nativeStopWaitForChange(nativePtr);
    }

    public boolean isAutoRefresh() {
        return nativeIsAutoRefresh(nativePtr);
    }

    public RealmConfiguration getConfiguration() {
        return osRealmConfig.getRealmConfiguration();
    }

    public long getNumberOfVersions() {
        return nativeNumberOfVersions(nativePtr);
    }

    @Override
    public void close() {
        if (realmNotifier != null) {
            realmNotifier.close();
        }
        synchronized (context) {
            nativeCloseSharedRealm(nativePtr);
            // Don't reset the nativePtr since we still rely on Object Store to check if the given OsSharedRealm ptr
            // is closed or not.
        }
    }

    @Override
    public long getNativePtr() {
        return nativePtr;
    }

    @Override
    public long getNativeFinalizerPtr() {
        return nativeFinalizerPtr;
    }

    /**
     * @return the {@link OsSchemaInfo} of this {@code OsSharedRealm}.
     */
    public OsSchemaInfo getSchemaInfo() {
        return schemaInfo;
    }

    /**
     * Registers a {@link SchemaChangedCallback} with JNI {@code BindingContext}.
     *
     * @param callback to be registered. It will be held as a weak ref in the JNI. The caller needs to hold a strong ref
     *                 to the callback to ensure it won't be GCed before calling.
     */
    public void registerSchemaChangedCallback(SchemaChangedCallback callback) {
        nativeRegisterSchemaChangedCallback(nativePtr, callback);
    }

    /**
     * Returns {@code true} if this Realm is a synchronized Realm.
     */
    public boolean isSyncRealm() {
        return osRealmConfig.getResolvedRealmURI() != null;
    }

    /**
     * Returns whether or not this Realm is frozen.
     */
    public boolean isFrozen() {
        return nativeIsFrozen(nativePtr);
    }

    /**
     * Returns a frozen copy of this Realm.
     */
    public OsSharedRealm freeze() {
        return new OsSharedRealm(osRealmConfig, getVersionID());
    }

    // addIterator(), detachIterators() and invalidateIterators() are used to make RealmResults stable iterators work.
    // The iterator will iterate on a snapshot Results if it is accessed inside a transaction.
    // See https://github.com/realm/realm-java/issues/3883 for more information.
    // Should only be called by Iterator's constructor.
    void addIterator(OsResults.Iterator iterator) {
        iterators.add(new WeakReference<>(iterator));
    }

    // The detaching should happen before transaction begins.
    private void detachIterators() {
        for (WeakReference<OsResults.Iterator> iteratorRef : iterators) {
            OsResults.Iterator iterator = iteratorRef.get();
            if (iterator != null) {
                iterator.detach();
            }
        }
        iterators.clear();
    }

    // Invalidates all iterators when a remote change notification is received.
    void invalidateIterators() {
        for (WeakReference<OsResults.Iterator> iteratorRef : iterators) {
            OsResults.Iterator iterator = iteratorRef.get();
            if (iterator != null) {
                iterator.invalidate();
            }
        }
        iterators.clear();
    }

    // addPendingRow, removePendingRow and executePendingRow queries are to solve that the listener cannot be added
    // inside a transaction. For the findFirstAsync(), listener is registered on an Object Store Results first, then move
    // the listeners to the Object when the query for Results returns. When beginTransaction() called, all listeners'
    // on the results will be triggered first, that leads to the registration of listeners on the Object which will
    // throw because of the transaction has already begun. So here we execute all PendingRow queries first before
    // calling the Object Store begin_transaction to avoid the problem.
    // Add pending row to the list when it is created. It should be called in the PendingRow constructor.
    void addPendingRow(PendingRow pendingRow) {
        pendingRows.add(new WeakReference<PendingRow>(pendingRow));
    }

    // Remove pending row from the list. It should be called when pending row's query finished.
    void removePendingRow(PendingRow pendingRow) {
        for (WeakReference<PendingRow> ref : pendingRows) {
            PendingRow row = ref.get();
            if (row == null || row == pendingRow) {
                pendingRows.remove(ref);
            }
        }
    }

    // Execute all pending row queries.
    private void executePendingRowQueries() {
        for (WeakReference<PendingRow> ref : pendingRows) {
            PendingRow row = ref.get();
            if (row != null) {
                row.executeQuery();
            }
        }
        pendingRows.clear();
    }

    /**
     * Called from JNI when the expected schema doesn't match the existing one.
     *
     * @param callback   the {@link MigrationCallback} in the {@link RealmConfiguration}.
     * @param oldVersion the schema version of the existing Realm file.
     */
    @SuppressWarnings("unused")
    private static void runMigrationCallback(long nativeSharedRealmPtr, OsRealmConfig osRealmConfig, MigrationCallback callback,
                                             long oldVersion) {
        callback.onMigrationNeeded(new OsSharedRealm(nativeSharedRealmPtr, osRealmConfig), oldVersion,
                osRealmConfig.getRealmConfiguration().getSchemaVersion());
    }

    /**
     * Called from JNI when the schema is created the first time.
     *
     * @param callback to be executed with a given in-transact {@link OsSharedRealm}.
     */
    @SuppressWarnings("unused")
    private static void runInitializationCallback(long nativeSharedRealmPtr, OsRealmConfig osRealmConfig, InitializationCallback callback) {
        callback.onInit(new OsSharedRealm(nativeSharedRealmPtr, osRealmConfig));
    }

    private static native void nativeInit(String temporaryDirectoryPath);

    private static native long nativeGetSharedRealm(long nativeConfigPtr, long versionNo, long versionIndex, RealmNotifier notifier);

    private static native void nativeCloseSharedRealm(long nativeSharedRealmPtr);

    private static native boolean nativeIsClosed(long nativeSharedRealmPtr);

    private static native void nativeBeginTransaction(long nativeSharedRealmPtr);

    private static native void nativeCommitTransaction(long nativeSharedRealmPtr);

    private static native void nativeCancelTransaction(long nativeSharedRealmPtr);

    private static native boolean nativeIsInTransaction(long nativeSharedRealmPtr);

    private static native boolean nativeIsEmpty(long nativeSharedRealmPtr);

    private static native void nativeRefresh(long nativeSharedRealmPtr);

    private static native long[] nativeGetVersionID(long nativeSharedRealmPtr);

    // Throw IAE if the table doesn't exist.
    private static native long nativeGetTableRef(long nativeSharedRealmPtr, String tableName);

    // Throw IAE if the table exists already.
    private static native long nativeCreateTable(long nativeSharedRealmPtr, String tableName);

    // Throw IAE if the table exists already.
    // If isStringType is false, the PK field will be created as an integer PK field.
    private static native long nativeCreateTableWithPrimaryKeyField(long nativeSharedRealmPtr, String tableName,
                                                                    String primaryKeyFieldName,
                                                                    int primaryKeyFieldType, boolean isNullable);

    private static native String[] nativeGetTablesName(long nativeSharedRealmPtr);

    private static native boolean nativeHasTable(long nativeSharedRealmPtr, String tableName);

    private static native void nativeRenameTable(long nativeSharedRealmPtr, String oldTableName, String newTableName);

    private static native long nativeSize(long nativeSharedRealmPtr);

    private static native void nativeWriteCopy(long nativeSharedRealmPtr, String path, @Nullable byte[] key);

    private static native boolean nativeWaitForChange(long nativeSharedRealmPtr);

    private static native void nativeStopWaitForChange(long nativeSharedRealmPtr);

    private static native boolean nativeCompact(long nativeSharedRealmPtr);

    private static native void nativeSetAutoRefresh(long nativePtr, boolean enabled);

    private static native boolean nativeIsAutoRefresh(long nativePtr);

    private static native long nativeGetFinalizerPtr();

    // Return the pointer to the Realm::m_schema.
    private static native long nativeGetSchemaInfo(long nativePtr);

    private static native void nativeRegisterSchemaChangedCallback(long nativePtr, SchemaChangedCallback callback);

    private static native boolean nativeIsFrozen(long nativePtr);

    private static native long nativeFreeze(long nativePtr);

    private static native long nativeNumberOfVersions(long nativePtr);

}<|MERGE_RESOLUTION|>--- conflicted
+++ resolved
@@ -300,21 +300,6 @@
      *
      * @param name the name of table.
      * @param osKeyPathMapping internal and public attribute naming map.
-<<<<<<< HEAD
-     * @return a {@link Table} object.
-     * @throws IllegalArgumentException if the table doesn't exist.
-     */
-    public Table getTable(String name, OsKeyPathMapping osKeyPathMapping) {
-        long tableRefPtr = nativeGetTableRef(nativePtr, name);
-        return new Table(this, tableRefPtr, osKeyPathMapping);
-    }
-
-    /**
-     * Gets an existing {@link Table} with the given name.
-     *
-     * @param name the name of table.
-=======
->>>>>>> e7de7c9d
      * @return a {@link Table} object.
      * @throws IllegalArgumentException if the table doesn't exist.
      */
