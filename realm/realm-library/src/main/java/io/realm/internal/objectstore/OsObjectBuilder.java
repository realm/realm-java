/*
 * Copyright 2018 Realm Inc.
 *
 * Licensed under the Apache License, Version 2.0 (the "License");
 * you may not use this file except in compliance with the License.
 * You may obtain a copy of the License at
 *
 * http://www.apache.org/licenses/LICENSE-2.0
 *
 * Unless required by applicable law or agreed to in writing, software
 * distributed under the License is distributed on an "AS IS" BASIS,
 * WITHOUT WARRANTIES OR CONDITIONS OF ANY KIND, either express or implied.
 * See the License for the specific language governing permissions and
 * limitations under the License.
 */
package io.realm.internal.objectstore;

import org.bson.types.Decimal128;
import org.bson.types.ObjectId;

import java.io.Closeable;
import java.util.Date;
import java.util.List;
import java.util.Map;
import java.util.Set;
import java.util.UUID;

import javax.annotation.Nullable;

import io.realm.ImportFlag;
import io.realm.Mixed;
import io.realm.MixedNativeFunctionsImpl;
import io.realm.MutableRealmInteger;
import io.realm.RealmDictionary;
import io.realm.RealmList;
import io.realm.RealmModel;
import io.realm.RealmSet;
import io.realm.internal.MixedNativeFunctions;
import io.realm.internal.NativeContext;
import io.realm.internal.OsSharedRealm;
import io.realm.internal.RealmObjectProxy;
import io.realm.internal.Table;
import io.realm.internal.UncheckedRow;


/**
 * This class is a wrapper around building up object data for calling `Object::create()`
 * <p>
 * Fill the object data by calling the various `addX()` methods, then create a new Object or update
 * an existing one by calling {@link #createNewObject()}, {@link #updateExistingTopLevelObject()} or
 * {@link #updateExistingEmbeddedObject(RealmObjectProxy)}.
 * <p>
 * This class assumes it is only being used from within a write transaction. Using it outside one
 * will result in undefined behaviour.
 * <p>
 * The native
 * resources are created in the constructor of this class and destroyed when calling either of the
 * above two methods.
 * <p>
 * <H1>Design thoughts</H1>
 * <p>
 * Ideally we would have sent all properties across in one JNI call, but the only way to do that would
 * have been using two `Object[]` arrays which would have resulted in a ton of JNI calls back
 * again for resolving the primitive values of boxed types (since JNI do not know about boxed
 * primitives).
 * <p>
 * The upside of making a JNI call for each property is that we do minimal allocations on the Java
 * side. Also each method call is fairly lightweight as no checks are performed compared to using
 * Proxy setters and {@link io.realm.internal.UncheckedRow}. The only downside is the current need for
 * sending the key as well. Hopefully we can change that to schema indices at some point.
 * <p>
 * There is quite a few variants we can attempt to optimize this, but at this point we lack data
 * that can guide any architectural design and the only way to really find out is to build out each
 * solution and benchmark it.
 */
public class OsObjectBuilder implements Closeable {

    private final Table table;
    private final long sharedRealmPtr;
    private final long builderPtr;
    private final long tablePtr;
    private final NativeContext context;

    // ------------------------------------------
    // List handlers
    // ------------------------------------------

    private static ItemCallback<? extends RealmModel> objectItemCallback = new ItemCallback<RealmModel>() {
        @Override
        public void handleItem(long containerPtr, RealmModel item) {
            RealmObjectProxy proxyItem = (RealmObjectProxy) item;
            nativeAddIntegerListItem(containerPtr, ((UncheckedRow) proxyItem.realmGet$proxyState().getRow$realm()).getNativePtr());
        }
    };

    private static ItemCallback<String> stringItemCallback = new ItemCallback<String>() {
        @Override
        public void handleItem(long containerPtr, String item) {
            nativeAddStringListItem(containerPtr, item);
        }
    };

    private static ItemCallback<Byte> byteItemCallback = new ItemCallback<Byte>() {
        @Override
        public void handleItem(long containerPtr, Byte item) {
            nativeAddIntegerListItem(containerPtr, item.longValue());
        }
    };

    private static ItemCallback<Short> shortItemCallback = new ItemCallback<Short>() {
        @Override
        public void handleItem(long containerPtr, Short item) {
            nativeAddIntegerListItem(containerPtr, item);
        }
    };

    private static ItemCallback<Integer> integerItemCallback = new ItemCallback<Integer>() {
        @Override
        public void handleItem(long containerPtr, Integer item) {
            nativeAddIntegerListItem(containerPtr, item);
        }
    };

    private static ItemCallback<Long> longItemCallback = new ItemCallback<Long>() {
        @Override
        public void handleItem(long containerPtr, Long item) {
            nativeAddIntegerListItem(containerPtr, item);
        }
    };

    private static ItemCallback<Boolean> booleanItemCallback = new ItemCallback<Boolean>() {
        @Override
        public void handleItem(long containerPtr, Boolean item) {
            nativeAddBooleanListItem(containerPtr, item);
        }
    };

    private static ItemCallback<Float> floatItemCallback = new ItemCallback<Float>() {
        @Override
        public void handleItem(long containerPtr, Float item) {
            nativeAddFloatListItem(containerPtr, item);
        }
    };

    private static ItemCallback<Double> doubleItemCallback = new ItemCallback<Double>() {
        @Override
        public void handleItem(long containerPtr, Double item) {
            nativeAddDoubleListItem(containerPtr, item);
        }
    };

    private static ItemCallback<Date> dateItemCallback = new ItemCallback<Date>() {
        @Override
        public void handleItem(long containerPtr, Date item) {
            nativeAddDateListItem(containerPtr, item.getTime());
        }
    };

    private static ItemCallback<byte[]> byteArrayItemCallback = new ItemCallback<byte[]>() {
        @Override
        public void handleItem(long containerPtr, byte[] item) {
            nativeAddByteArrayListItem(containerPtr, item);
        }
    };

    private static ItemCallback<MutableRealmInteger> mutableRealmIntegerItemCallback = new ItemCallback<MutableRealmInteger>() {
        @Override
        public void handleItem(long containerPtr, MutableRealmInteger item) {
            Long value = item.get();
            if (value == null) {
                nativeAddNullListItem(containerPtr);
            } else {
                nativeAddIntegerListItem(containerPtr, value);
            }
        }
    };

    private static ItemCallback<Decimal128> decimal128ItemCallback = new ItemCallback<Decimal128>() {
        @Override
        public void handleItem(long containerPtr, Decimal128 item) {
            nativeAddDecimal128ListItem(containerPtr, item.getLow(), item.getHigh());
        }
    };

    private static ItemCallback<ObjectId> objectIdItemCallback = new ItemCallback<ObjectId>() {
        @Override
        public void handleItem(long containerPtr, ObjectId item) {
            nativeAddObjectIdListItem(containerPtr, item.toString());
        }
    };

    private static ItemCallback<UUID> uuidItemCallback = new ItemCallback<UUID>() {
        @Override
        public void handleItem(long containerPtr, UUID item) {
            nativeAddUUIDListItem(containerPtr, item.toString());
        }
    };

    // ------------------------------------------
    // Map/Dictionary handlers
    // ------------------------------------------

    private static ItemCallback<Map.Entry<String, Boolean>> booleanMapItemCallback = new ItemCallback<Map.Entry<String, Boolean>>() {
        @Override
        public void handleItem(long containerPtr, Map.Entry<String, Boolean> item) {
            nativeAddBooleanDictionaryEntry(containerPtr, item.getKey(), item.getValue());
        }
    };

    private static ItemCallback<Map.Entry<String, String>> stringMapItemCallback = new ItemCallback<Map.Entry<String, String>>() {
        @Override
        public void handleItem(long containerPtr, Map.Entry<String, String> item) {
            nativeAddStringDictionaryEntry(containerPtr, item.getKey(), item.getValue());
        }
    };

    private static ItemCallback<Map.Entry<String, Integer>> integerMapItemCallback = new ItemCallback<Map.Entry<String, Integer>>() {
        @Override
        public void handleItem(long containerPtr, Map.Entry<String, Integer> item) {
            nativeAddIntegerDictionaryEntry(containerPtr, item.getKey(), item.getValue());
        }
    };

    private static ItemCallback<Map.Entry<String, Float>> floatMapItemCallback = new ItemCallback<Map.Entry<String, Float>>() {
        @Override
        public void handleItem(long containerPtr, Map.Entry<String, Float> item) {
            nativeAddFloatDictionaryEntry(containerPtr, item.getKey(), item.getValue());
        }
    };

    private static ItemCallback<Map.Entry<String, Long>> longMapItemCallback = new ItemCallback<Map.Entry<String, Long>>() {
        @Override
        public void handleItem(long containerPtr, Map.Entry<String, Long> item) {
            nativeAddIntegerDictionaryEntry(containerPtr, item.getKey(), item.getValue());
        }
    };

    private static ItemCallback<Map.Entry<String, Short>> shortMapItemCallback = new ItemCallback<Map.Entry<String, Short>>() {
        @Override
        public void handleItem(long containerPtr, Map.Entry<String, Short> item) {
            nativeAddIntegerDictionaryEntry(containerPtr, item.getKey(), item.getValue());
        }
    };

    private static ItemCallback<Map.Entry<String, Byte>> byteMapItemCallback = new ItemCallback<Map.Entry<String, Byte>>() {
        @Override
        public void handleItem(long containerPtr, Map.Entry<String, Byte> item) {
            nativeAddIntegerDictionaryEntry(containerPtr, item.getKey(), item.getValue());
        }
    };

    private static ItemCallback<Map.Entry<String, Double>> doubleMapItemCallback = new ItemCallback<Map.Entry<String, Double>>() {
        @Override
        public void handleItem(long containerPtr, Map.Entry<String, Double> item) {
            nativeAddDoubleDictionaryEntry(containerPtr, item.getKey(), item.getValue());
        }
    };

    private static ItemCallback<Map.Entry<String, byte[]>> binaryMapItemCallback = new ItemCallback<Map.Entry<String, byte[]>>() {
        @Override
        public void handleItem(long containerPtr, Map.Entry<String, byte[]> item) {
            nativeAddBinaryDictionaryEntry(containerPtr, item.getKey(), item.getValue());
        }
    };

    private static ItemCallback<Map.Entry<String, Date>> dateMapItemCallback = new ItemCallback<Map.Entry<String, Date>>() {
        @Override
        public void handleItem(long containerPtr, Map.Entry<String, Date> item) {
            nativeAddDateDictionaryEntry(containerPtr, item.getKey(), item.getValue().getTime());
        }
    };

    private static ItemCallback<Map.Entry<String, Decimal128>> decimal128MapItemCallback = new ItemCallback<Map.Entry<String, Decimal128>>() {
        @Override
        public void handleItem(long containerPtr, Map.Entry<String, Decimal128> item) {
            nativeAddDecimal128DictionaryEntry(containerPtr, item.getKey(), item.getValue().getHigh(), item.getValue().getLow());
        }
    };

    private static ItemCallback<Map.Entry<String, ObjectId>> objectIdMapItemCallback = new ItemCallback<Map.Entry<String, ObjectId>>() {
        @Override
        public void handleItem(long containerPtr, Map.Entry<String, ObjectId> item) {
            nativeAddObjectIdDictionaryEntry(containerPtr, item.getKey(), item.getValue().toString());
        }
    };

    private static ItemCallback<Map.Entry<String, UUID>> uuidMapItemCallback = new ItemCallback<Map.Entry<String, UUID>>() {
        @Override
        public void handleItem(long containerPtr, Map.Entry<String, UUID> item) {
            nativeAddUUIDDictionaryEntry(containerPtr, item.getKey(), item.getValue().toString());
        }
    };

    private static ItemCallback<Map.Entry<String, Mixed>> mixedMapItemCallback = new ItemCallback<Map.Entry<String, Mixed>>() {
        private final MixedNativeFunctions mixedNativeFunctions = new MixedNativeFunctionsImpl();

        @Override
        public void handleItem(long containerPtr, Map.Entry<String, Mixed> item) {
            mixedNativeFunctions.handleItem(containerPtr, item);
        }
    };

    private static ItemCallback<Mixed> mixedItemCallback = new ItemCallback<Mixed>() {
        private final MixedNativeFunctions mixedNativeFunctions = new MixedNativeFunctionsImpl();

        @Override
        public void handleItem(long listPtr, Mixed mixed) {
            mixedNativeFunctions.handleItem(listPtr, mixed);
        }
    };

    // If true, fields will not be updated if the same value would be written to it.
    private final boolean ignoreFieldsWithSameValue;

    public OsObjectBuilder(Table table, Set<ImportFlag> flags) {
        OsSharedRealm sharedRealm = table.getSharedRealm();
        this.sharedRealmPtr = sharedRealm.getNativePtr();
        this.table = table;
        this.table.getColumnNames();
        this.tablePtr = table.getNativePtr();
        this.builderPtr = nativeCreateBuilder();
        this.context = sharedRealm.context;
        this.ignoreFieldsWithSameValue = flags.contains(ImportFlag.CHECK_SAME_VALUES_BEFORE_SET);
    }

    public void addInteger(long columnKey, @Nullable Byte val) {
        if (val == null) {
            nativeAddNull(builderPtr, columnKey);
        } else {
            nativeAddInteger(builderPtr, columnKey, val);
        }
    }

    public void addInteger(long columnKey, @Nullable Short val) {
        if (val == null) {
            nativeAddNull(builderPtr, columnKey);
        } else {
            nativeAddInteger(builderPtr, columnKey, val);
        }
    }

    public void addInteger(long columnKey, @Nullable Integer val) {
        if (val == null) {
            nativeAddNull(builderPtr, columnKey);
        } else {
            nativeAddInteger(builderPtr, columnKey, val);
        }
    }

    public void addInteger(long columnKey, @Nullable Long val) {
        if (val == null) {
            nativeAddNull(builderPtr, columnKey);
        } else {
            nativeAddInteger(builderPtr, columnKey, val);
        }
    }

    public void addMutableRealmInteger(long columnKey, @Nullable MutableRealmInteger val) {
        if (val == null || val.get() == null) {
            nativeAddNull(builderPtr, columnKey);
        } else {
            nativeAddInteger(builderPtr, columnKey, val.get());
        }
    }

    public void addMixed(long columnKey, long mixedPtr) {
        nativeAddMixed(builderPtr, columnKey, mixedPtr);
    }

    public void addString(long columnKey, @Nullable String val) {
        if (val == null) {
            nativeAddNull(builderPtr, columnKey);
        } else {
            nativeAddString(builderPtr, columnKey, val);
        }
    }

    public void addFloat(long columnKey, @Nullable Float val) {
        if (val == null) {
            nativeAddNull(builderPtr, columnKey);
        } else {
            nativeAddFloat(builderPtr, columnKey, val);
        }
    }

    public void addDouble(long columnKey, @Nullable Double val) {
        if (val == null) {
            nativeAddNull(builderPtr, columnKey);
        } else {
            nativeAddDouble(builderPtr, columnKey, val);
        }
    }

    public void addBoolean(long columnKey, @Nullable Boolean val) {
        if (val == null) {
            nativeAddNull(builderPtr, columnKey);
        } else {
            nativeAddBoolean(builderPtr, columnKey, val);
        }
    }

    public void addDate(long columnKey, @Nullable Date val) {
        if (val == null) {
            nativeAddNull(builderPtr, columnKey);
        } else {
            nativeAddDate(builderPtr, columnKey, val.getTime());
        }
    }

    public void addByteArray(long columnKey, @Nullable byte[] val) {
        if (val == null) {
            nativeAddNull(builderPtr, columnKey);
        } else {
            nativeAddByteArray(builderPtr, columnKey, val);
        }
    }

    public void addDecimal128(long columnKey, @Nullable Decimal128 val) {
        if (val == null) {
            nativeAddNull(builderPtr, columnKey);
        } else {
            nativeAddDecimal128(builderPtr, columnKey, val.getLow(), val.getHigh());
        }
    }

    public void addObjectId(long columnKey, @Nullable ObjectId val) {
        if (val == null) {
            nativeAddNull(builderPtr, columnKey);
        } else {
            nativeAddObjectId(builderPtr, columnKey, val.toString());
        }
    }

    public void addUUID(long columnKey, @Nullable UUID val) {
        if (val == null) {
            nativeAddNull(builderPtr, columnKey);
        } else {
            nativeAddUUID(builderPtr, columnKey, val.toString());
        }
    }

    public void addNull(long columnKey) {
        nativeAddNull(builderPtr, columnKey);
    }

    public void addObject(long columnKey, @Nullable RealmModel val) {
        if (val == null) {
            nativeAddNull(builderPtr, columnKey);
        } else {
            RealmObjectProxy proxy = (RealmObjectProxy) val;
            UncheckedRow row = (UncheckedRow) proxy.realmGet$proxyState().getRow$realm();
            nativeAddObject(builderPtr, columnKey, row.getNativePtr());
        }
    }

    private <T> void addListItem(long builderPtr, long columnKey, @Nullable List<T> list, ItemCallback<T> itemCallback) {
        if (list != null) {
            long listPtr = nativeStartList(list.size());
            boolean isNullable = (columnKey == 0) || table.isColumnNullable(columnKey);
            for (int i = 0; i < list.size(); i++) {
                T item = list.get(i);
                if (item == null) {
                    if (!isNullable) {
                        throw new IllegalArgumentException("This 'RealmList' is not nullable. A non-null value is expected.");
                    }
                    nativeAddNullListItem(listPtr);
                } else {
                    itemCallback.handleItem(listPtr, item);
                }
            }
            nativeStopList(builderPtr, columnKey, listPtr);
        } else {
            addEmptyList(columnKey);
        }
    }

    public <T extends RealmModel> void addObjectList(long columnKey, @Nullable RealmList<T> list) {
        // Null objects references are not allowed. So we can optimize the JNI boundary by
        // sending all object references in one long[] array.
        if (list != null) {
            long[] rowPointers = new long[list.size()];
            for (int i = 0; i < list.size(); i++) {
                RealmObjectProxy item = (RealmObjectProxy) list.get(i);
                if (item == null) {
                    throw new IllegalArgumentException("Null values are not allowed in RealmLists containing Realm models");
                } else {
                    rowPointers[i] = ((UncheckedRow) item.realmGet$proxyState().getRow$realm()).getNativePtr();
                }
            }
            nativeAddObjectList(builderPtr, columnKey, rowPointers);
        } else {
            nativeAddObjectList(builderPtr, columnKey, new long[0]);
        }
    }

    public void addStringList(long columnKey, RealmList<String> list) {
        addListItem(builderPtr, columnKey, list, stringItemCallback);
    }

    public void addByteList(long columnKey, RealmList<Byte> list) {
        addListItem(builderPtr, columnKey, list, byteItemCallback);
    }

    public void addShortList(long columnKey, RealmList<Short> list) {
        addListItem(builderPtr, columnKey, list, shortItemCallback);
    }

    public void addIntegerList(long columnKey, RealmList<Integer> list) {
        addListItem(builderPtr, columnKey, list, integerItemCallback);
    }

    public void addLongList(long columnKey, RealmList<Long> list) {
        addListItem(builderPtr, columnKey, list, longItemCallback);
    }

    public void addBooleanList(long columnKey, RealmList<Boolean> list) {
        addListItem(builderPtr, columnKey, list, booleanItemCallback);
    }

    public void addFloatList(long columnKey, RealmList<Float> list) {
        addListItem(builderPtr, columnKey, list, floatItemCallback);
    }

    public void addDoubleList(long columnKey, RealmList<Double> list) {
        addListItem(builderPtr, columnKey, list, doubleItemCallback);
    }

    public void addDateList(long columnKey, RealmList<Date> list) {
        addListItem(builderPtr, columnKey, list, dateItemCallback);
    }

    public void addByteArrayList(long columnKey, RealmList<byte[]> list) {
        addListItem(builderPtr, columnKey, list, byteArrayItemCallback);
    }

    public void addMutableRealmIntegerList(long columnKey, RealmList<MutableRealmInteger> list) {
        addListItem(builderPtr, columnKey, list, mutableRealmIntegerItemCallback);
    }

    public void addDecimal128List(long columnKey, RealmList<Decimal128> list) {
        addListItem(builderPtr, columnKey, list, decimal128ItemCallback);
    }

    public void addObjectIdList(long columnKey, RealmList<ObjectId> list) {
        addListItem(builderPtr, columnKey, list, objectIdItemCallback);
    }

    public void addUUIDList(long columnKey, RealmList<UUID> list) {
        addListItem(builderPtr, columnKey, list, uuidItemCallback);
    }

    public void addMixedList(long columnKey, RealmList<Mixed> list) {
        addListItem(builderPtr, columnKey, list, mixedItemCallback);
    }

    private void addEmptyList(long columnKey) {
        long listPtr = nativeStartList(0);
        nativeStopList(builderPtr, columnKey, listPtr);
    }

    public void addBooleanValueDictionary(long columnKey, RealmDictionary<Boolean> dictionary) {
        addDictionaryItem(builderPtr, columnKey, dictionary, booleanMapItemCallback);
    }

    public void addIntegerValueDictionary(long columnKey, RealmDictionary<Integer> dictionary) {
        addDictionaryItem(builderPtr, columnKey, dictionary, integerMapItemCallback);
    }

    public void addFloatValueDictionary(long columnKey, RealmDictionary<Float> dictionary) {
        addDictionaryItem(builderPtr, columnKey, dictionary, floatMapItemCallback);
    }

    public void addLongValueDictionary(long columnKey, RealmDictionary<Long> dictionary) {
        addDictionaryItem(builderPtr, columnKey, dictionary, longMapItemCallback);
    }

    public void addShortValueDictionary(long columnKey, RealmDictionary<Short> dictionary) {
        addDictionaryItem(builderPtr, columnKey, dictionary, shortMapItemCallback);
    }

    public void addByteValueDictionary(long columnKey, RealmDictionary<Byte> dictionary) {
        addDictionaryItem(builderPtr, columnKey, dictionary, byteMapItemCallback);
    }

    public void addDoubleValueDictionary(long columnKey, RealmDictionary<Double> dictionary) {
        addDictionaryItem(builderPtr, columnKey, dictionary, doubleMapItemCallback);
    }

    public void addStringValueDictionary(long columnKey, RealmDictionary<String> dictionary) {
        addDictionaryItem(builderPtr, columnKey, dictionary, stringMapItemCallback);
    }

    public void addDateValueDictionary(long columnKey, RealmDictionary<Date> dictionary) {
        addDictionaryItem(builderPtr, columnKey, dictionary, dateMapItemCallback);
    }

    public void addDecimal128ValueDictionary(long columnKey, RealmDictionary<Decimal128> dictionary) {
        addDictionaryItem(builderPtr, columnKey, dictionary, decimal128MapItemCallback);
    }

    public void addBinaryValueDictionary(long columnKey, RealmDictionary<byte[]> dictionary) {
        addDictionaryItem(builderPtr, columnKey, dictionary, binaryMapItemCallback);
    }

    public void addObjectIdValueDictionary(long columnKey, RealmDictionary<ObjectId> dictionary) {
        addDictionaryItem(builderPtr, columnKey, dictionary, objectIdMapItemCallback);
    }

    public void addUUIDValueDictionary(long columnKey, RealmDictionary<UUID> dictionary) {
        addDictionaryItem(builderPtr, columnKey, dictionary, uuidMapItemCallback);
    }

    public void addMixedValueDictionary(long columnKey, RealmDictionary<Mixed> dictionary) {
        addDictionaryItem(builderPtr, columnKey, dictionary, mixedMapItemCallback);
    }

    public <T extends RealmModel> void addObjectDictionary(long columnKey, @Nullable RealmDictionary<T> dictionary) {
        if (dictionary != null) {
            long dictionaryPtr = nativeStartDictionary();
            for (Map.Entry<String, T> entry : dictionary.entrySet()) {
                if (entry.getValue() == null) {
                    nativeAddNullDictionaryEntry(dictionaryPtr, entry.getKey());
                } else {
                    RealmObjectProxy realmObjectProxy = (RealmObjectProxy) entry.getValue();
                    long objectPtr = ((UncheckedRow) realmObjectProxy.realmGet$proxyState().getRow$realm()).getNativePtr();
                    nativeAddObjectDictionaryEntry(dictionaryPtr, entry.getKey(), objectPtr);
                }
            }
            nativeStopDictionary(builderPtr, columnKey, dictionaryPtr);
        } else {
            addEmptyDictionary(columnKey);
        }
    }

    private <T> void addDictionaryItem(
            long builderPtr,
            long columnKey,
            @Nullable RealmDictionary<T> dictionary,
            ItemCallback<Map.Entry<String, T>> mapItemCallback
    ) {
        if (dictionary != null) {
            long dictionaryPtr = nativeStartDictionary();
            for (Map.Entry<String, T> entry : dictionary.entrySet()) {
                if (entry.getValue() == null) {
                    nativeAddNullDictionaryEntry(dictionaryPtr, entry.getKey());
                } else {
                    mapItemCallback.handleItem(dictionaryPtr, entry);
                }
            }
            nativeStopDictionary(builderPtr, columnKey, dictionaryPtr);
        } else {
            addEmptyDictionary(columnKey);
        }
    }

    private void addEmptyDictionary(long columnKey) {
        nativeStopDictionary(builderPtr, columnKey, nativeStartDictionary());
    }

    // -----------------------------------------------
    // SET
    // -----------------------------------------------

    private static ItemCallback<String> stringSetItemCallback = new ItemCallback<String>() {
        @Override
        public void handleItem(long containerPtr, String item) {
            nativeAddStringSetItem(containerPtr, item);
        }
    };

    private static ItemCallback<Boolean> booleanSetItemCallback = new ItemCallback<Boolean>() {
        @Override
        public void handleItem(long containerPtr, Boolean item) {
            nativeAddBooleanSetItem(containerPtr, item);
        }
    };

    private static ItemCallback<Integer> integerSetItemCallback = new ItemCallback<Integer>() {
        @Override
        public void handleItem(long containerPtr, Integer item) {
            nativeAddIntegerSetItem(containerPtr, item);
        }
    };

    private static ItemCallback<Long> longSetItemCallback = new ItemCallback<Long>() {
        @Override
        public void handleItem(long containerPtr, Long item) {
            nativeAddIntegerSetItem(containerPtr, item);
        }
    };

    private static ItemCallback<Short> shortSetItemCallback = new ItemCallback<Short>() {
        @Override
        public void handleItem(long containerPtr, Short item) {
            nativeAddIntegerSetItem(containerPtr, item);
        }
    };

    private static ItemCallback<Byte> byteSetItemCallback = new ItemCallback<Byte>() {
        @Override
        public void handleItem(long containerPtr, Byte item) {
            nativeAddIntegerSetItem(containerPtr, item);
        }
    };

    private static ItemCallback<Float> floatSetItemCallback = new ItemCallback<Float>() {
        @Override
        public void handleItem(long containerPtr, Float item) {
            nativeAddFloatSetItem(containerPtr, item);
        }
    };

    private static ItemCallback<Double> doubleSetItemCallback = new ItemCallback<Double>() {
        @Override
        public void handleItem(long containerPtr, Double item) {
            nativeAddDoubleSetItem(containerPtr, item);
        }
    };

    private static ItemCallback<byte[]> binarySetItemCallback = new ItemCallback<byte[]>() {
        @Override
        public void handleItem(long containerPtr, byte[] item) {
            nativeAddByteArraySetItem(containerPtr, item);
        }
    };

    private static ItemCallback<Date> dateSetItemCallback = new ItemCallback<Date>() {
        @Override
        public void handleItem(long containerPtr, Date item) {
            nativeAddDateSetItem(containerPtr, item.getTime());
        }
    };

    private static ItemCallback<Decimal128> decimal128SetItemCallback = new ItemCallback<Decimal128>() {
        @Override
        public void handleItem(long containerPtr, Decimal128 item) {
            nativeAddDecimal128SetItem(containerPtr, item.getLow(), item.getHigh());
        }
    };

    private static ItemCallback<ObjectId> objectIdSetItemCallback = new ItemCallback<ObjectId>() {
        @Override
        public void handleItem(long containerPtr, ObjectId item) {
            nativeAddObjectIdSetItem(containerPtr, item.toString());
        }
    };

    private static ItemCallback<UUID> uuidSetItemCallback = new ItemCallback<UUID>() {
        @Override
        public void handleItem(long containerPtr, UUID item) {
            nativeAddUUIDSetItem(containerPtr, item.toString());
        }
    };

    private static ItemCallback<Mixed> mixedSetItemCallback = new ItemCallback<Mixed>() {
        private final MixedNativeFunctions mixedNativeFunctions = new MixedNativeFunctionsImpl();

        @Override
        public void handleItem(long containerPtr, Mixed item) {
            mixedNativeFunctions.handleItem(containerPtr, item);
        }
    };

    private static native long nativeStartSet(long size);

    private static native void nativeStopSet(long builderPtr, long columnKey, long setPtr);

    private static native void nativeAddNullSetItem(long setPtr);

    private static native void nativeAddStringSetItem(long setPtr, String val);

    private static native void nativeAddBooleanSetItem(long setPtr, boolean val);

    private static native void nativeAddIntegerSetItem(long setPtr, long val);

    private static native void nativeAddFloatSetItem(long setPtr, float val);

    private static native void nativeAddDoubleSetItem(long setPtr, double val);

    private static native void nativeAddByteArraySetItem(long setPtr, byte[] val);

    private static native void nativeAddDateSetItem(long setPtr, long val);

    private static native void nativeAddDecimal128SetItem(long setPtr, long lowVal, long highVal);

    private static native void nativeAddObjectIdSetItem(long setPtr, String val);

    private static native void nativeAddUUIDSetItem(long setPtr, String val);

    private void addEmptySet(long columnKey) {
        nativeStopSet(builderPtr, columnKey, nativeStartSet(0));
    }

    public void addStringSet(long columnKey, RealmSet<String> set) {
        addSetItem(builderPtr, columnKey, set, stringSetItemCallback);
    }

    public void addBooleanSet(long columnKey, RealmSet<Boolean> set) {
        addSetItem(builderPtr, columnKey, set, booleanSetItemCallback);
    }

    public void addIntegerSet(long columnKey, RealmSet<Integer> set) {
        addSetItem(builderPtr, columnKey, set, integerSetItemCallback);
    }

    public void addLongSet(long columnKey, RealmSet<Long> set) {
        addSetItem(builderPtr, columnKey, set, longSetItemCallback);
    }

    public void addShortSet(long columnKey, RealmSet<Short> set) {
        addSetItem(builderPtr, columnKey, set, shortSetItemCallback);
    }

    public void addByteSet(long columnKey, RealmSet<Byte> set) {
        addSetItem(builderPtr, columnKey, set, byteSetItemCallback);
    }

    public void addFloatSet(long columnKey, RealmSet<Float> set) {
        addSetItem(builderPtr, columnKey, set, floatSetItemCallback);
    }

    public void addDoubleSet(long columnKey, RealmSet<Double> set) {
        addSetItem(builderPtr, columnKey, set, doubleSetItemCallback);
    }

    public void addBinarySet(long columnKey, RealmSet<byte[]> set) {
        addSetItem(builderPtr, columnKey, set, binarySetItemCallback);
    }

    public void addDateSet(long columnKey, RealmSet<Date> set) {
        addSetItem(builderPtr, columnKey, set, dateSetItemCallback);
    }

    public void addDecimal128Set(long columnKey, RealmSet<Decimal128> set) {
        addSetItem(builderPtr, columnKey, set, decimal128SetItemCallback);
    }

    public void addObjectIdSet(long columnKey, RealmSet<ObjectId> set) {
        addSetItem(builderPtr, columnKey, set, objectIdSetItemCallback);
    }

    public void addUUIDSet(long columnKey, RealmSet<UUID> set) {
        addSetItem(builderPtr, columnKey, set, uuidSetItemCallback);
    }

<<<<<<< HEAD
    public void addMixedSet(long columnKey, RealmSet<Mixed> set) {
        addSetItem(builderPtr, columnKey, set, mixedSetItemCallback);
    }

    public <T extends RealmModel> void addObjectSet(long columnKey, @Nullable RealmSet<T> set) {
        if (set != null) {
            long setPtr = nativeStartSet(set.size());
            for (T value : set) {
                if (value == null) {
                    throw new IllegalArgumentException("Null values are not allowed in RealmSets containing Realm models");
                } else {
                    RealmObjectProxy realmObjectProxy = (RealmObjectProxy) value;
                    long objectPtr = ((UncheckedRow) realmObjectProxy.realmGet$proxyState().getRow$realm()).getNativePtr();
                    nativeAddObjectSetItem(setPtr, objectPtr);
                }
            }
            nativeStopSet(builderPtr, columnKey, setPtr);
        } else {
            addEmptySet(columnKey);
        }
    }

=======
>>>>>>> 2d3274df
    private <T> void addSetItem(long builderPtr,
                                long columnKey,
                                @Nullable Set<T> set,
                                ItemCallback<T> itemCallback) {
        if (set != null) {
            long setPtr = nativeStartSet(set.size());
            boolean isNullable = (columnKey == 0) || table.isColumnNullable(columnKey);
            for (T item : set) {
                if (item == null) {
                    if (!isNullable) {
                        throw new IllegalArgumentException("This 'RealmList' is not nullable. A non-null value is expected.");
                    }
                    nativeAddNullSetItem(setPtr);
                } else {
                    itemCallback.handleItem(setPtr, item);
                }
            }
            nativeStopSet(builderPtr, columnKey, setPtr);
        } else {
            addEmptySet(columnKey);
        }
    }

    //--------------------------------------------------
    //--------------------------------------------------

    /**
     * Updates any existing object if it exists, otherwise creates a new one.
     * <p>
     * Updating an existing object requires that the primary key is defined as one of the fields.
     * <p>
     * The builder is automatically closed after calling this method.
     */
    public void updateExistingTopLevelObject() {
        try {
            nativeCreateOrUpdateTopLevelObject(sharedRealmPtr, tablePtr, builderPtr, true, ignoreFieldsWithSameValue);
        } finally {
            close();
        }
    }

    /**
     * Updates an existing embedded object.
     * <p>
     * The builder is automatically closed after calling this method.
     */
    public void updateExistingEmbeddedObject(RealmObjectProxy embeddedObject) {
        try {
            long objKey = embeddedObject.realmGet$proxyState().getRow$realm().getObjectKey();
            nativeUpdateEmbeddedObject(sharedRealmPtr, tablePtr, builderPtr, objKey, ignoreFieldsWithSameValue);
        } finally {
            close();
        }
    }

    /**
     * Create a new object.
     * <p>
     * The builder is automatically closed after calling this method.
     */
    public UncheckedRow createNewObject() {
        UncheckedRow row;
        try {
            long rowPtr = nativeCreateOrUpdateTopLevelObject(sharedRealmPtr, tablePtr, builderPtr, false, false);
            row = new UncheckedRow(context, table, rowPtr);
        } finally {
            close();
        }
        return row;
    }

    /**
     * Returns the underlying native pointer representing this builder.
     */
    public long getNativePtr() {
        return builderPtr;
    }

    /**
     * Manually closes the underlying Builder
     */
    @Override
    public void close() {
        nativeDestroyBuilder(builderPtr);
    }

    private interface ItemCallback<T> {
        void handleItem(long containerPtr, T item);
    }

    private static native long nativeCreateBuilder();

    private static native void nativeDestroyBuilder(long builderPtr);

    private static native long nativeCreateOrUpdateTopLevelObject(long sharedRealmPtr,
                                                                  long tablePtr,
                                                                  long builderPtr,
                                                                  boolean updateExistingObject,
                                                                  boolean ignoreFieldsWithSameValue);

    private static native long nativeUpdateEmbeddedObject(long sharedRealmPtr,
                                                          long tablePtr,
                                                          long builderPtr,
                                                          long objKey,
                                                          boolean ignoreFieldsWithSameValue);

    // Add simple properties
    private static native void nativeAddNull(long builderPtr, long columnKey);

    private static native void nativeAddInteger(long builderPtr, long columnKey, long val);

    private static native void nativeAddString(long builderPtr, long columnKey, String val);

    private static native void nativeAddFloat(long builderPtr, long columnKey, float val);

    private static native void nativeAddDouble(long builderPtr, long columnKey, double val);

    private static native void nativeAddBoolean(long builderPtr, long columnKey, boolean val);

    private static native void nativeAddByteArray(long builderPtr, long columnKey, byte[] val);

    private static native void nativeAddDate(long builderPtr, long columnKey, long val);

    private static native void nativeAddObject(long builderPtr, long columnKey, long rowPtr);

    private static native void nativeAddDecimal128(long builderPtr, long columnKey, long low, long high);

    private static native void nativeAddObjectId(long builderPtr, long columnKey, String data);

    private static native void nativeAddUUID(long builderPtr, long columnKey, String data);

    private static native void nativeAddMixed(long builderPtr, long columnKey, long mixedPtr);

    // Methods for adding lists
    // Lists sent across JNI one element at a time
    private static native long nativeStartList(long size);

    private static native void nativeStopList(long builderPtr, long columnKey, long listPtr);

    private static native void nativeAddNullListItem(long listPtr);

    private static native void nativeAddIntegerListItem(long listPtr, long value);

    private static native void nativeAddStringListItem(long listPtr, String val);

    private static native void nativeAddFloatListItem(long listPtr, float val);

    private static native void nativeAddDoubleListItem(long listPtr, double val);

    private static native void nativeAddBooleanListItem(long listPtr, boolean val);

    private static native void nativeAddByteArrayListItem(long listPtr, byte[] val);

    private static native void nativeAddDateListItem(long listPtr, long val);

    private static native void nativeAddDecimal128ListItem(long listPtr, long low, long high);

    private static native void nativeAddObjectIdListItem(long listPtr, String data);

    private static native void nativeAddUUIDListItem(long listPtr, String data);

    public static native void nativeAddMixedListItem(long listPtr, long mixedPtr);

    private static native void nativeAddObjectListItem(long listPtr, long rowPtr);

    private static native void nativeAddObjectList(long builderPtr, long columnKey, long[] rowPtrs);

    // dictionaries
    private static native long nativeStartDictionary();

    private static native void nativeStopDictionary(long builderPtr, long columnKey, long dictionaryPtr);

    private static native void nativeAddNullDictionaryEntry(long dictionaryPtr, String key);

    private static native void nativeAddBooleanDictionaryEntry(long dictionaryPtr, String key, boolean value);

    private static native void nativeAddStringDictionaryEntry(long dictionaryPtr, String key, String value);

    private static native void nativeAddIntegerDictionaryEntry(long dictionaryPtr, String key, long value);

    private static native void nativeAddDoubleDictionaryEntry(long dictionaryPtr, String key, double value);

    private static native void nativeAddFloatDictionaryEntry(long dictionaryPtr, String key, float value);

    private static native void nativeAddBinaryDictionaryEntry(long dictionaryPtr, String key, byte[] value);

    private static native void nativeAddDateDictionaryEntry(long dictionaryPtr, String key, long value);

    private static native void nativeAddDecimal128DictionaryEntry(long dictionaryPtr, String key, long high, long low);

    private static native void nativeAddObjectIdDictionaryEntry(long dictionaryPtr, String key, String value);

    private static native void nativeAddUUIDDictionaryEntry(long dictionaryPtr, String key, String value);

    private static native void nativeAddObjectDictionaryEntry(long dictionaryPtr, String key, long rowPtr);

    public static native void nativeAddMixedDictionaryEntry(long dictionaryPtr, String key, long mixedPtr);
}<|MERGE_RESOLUTION|>--- conflicted
+++ resolved
@@ -843,31 +843,10 @@
         addSetItem(builderPtr, columnKey, set, uuidSetItemCallback);
     }
 
-<<<<<<< HEAD
     public void addMixedSet(long columnKey, RealmSet<Mixed> set) {
         addSetItem(builderPtr, columnKey, set, mixedSetItemCallback);
     }
 
-    public <T extends RealmModel> void addObjectSet(long columnKey, @Nullable RealmSet<T> set) {
-        if (set != null) {
-            long setPtr = nativeStartSet(set.size());
-            for (T value : set) {
-                if (value == null) {
-                    throw new IllegalArgumentException("Null values are not allowed in RealmSets containing Realm models");
-                } else {
-                    RealmObjectProxy realmObjectProxy = (RealmObjectProxy) value;
-                    long objectPtr = ((UncheckedRow) realmObjectProxy.realmGet$proxyState().getRow$realm()).getNativePtr();
-                    nativeAddObjectSetItem(setPtr, objectPtr);
-                }
-            }
-            nativeStopSet(builderPtr, columnKey, setPtr);
-        } else {
-            addEmptySet(columnKey);
-        }
-    }
-
-=======
->>>>>>> 2d3274df
     private <T> void addSetItem(long builderPtr,
                                 long columnKey,
                                 @Nullable Set<T> set,
