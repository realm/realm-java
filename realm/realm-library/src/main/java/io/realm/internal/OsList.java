--- conflicted
+++ resolved
@@ -263,11 +263,7 @@
 
     private static native boolean nativeIsValid(long nativePtr);
 
-<<<<<<< HEAD
-    private static native void nativeDelete(long nativePtr, long pos);
-=======
     private static native void nativeDelete(long nativePtr, long index);
->>>>>>> 439c69a2
 
     private static native void nativeDeleteAll(long nativePtr);
 
