--- conflicted
+++ resolved
@@ -22,15 +22,8 @@
 
 import javax.annotation.Nullable;
 
-<<<<<<< HEAD
-import io.realm.Mixed;
-import io.realm.MixedNativeFunctionsImpl;
-=======
 import io.realm.RealmAny;
 import io.realm.RealmAnyNativeFunctionsImpl;
-import io.realm.RealmModel;
-import io.realm.RealmObject;
->>>>>>> d216d833
 import io.realm.Sort;
 import io.realm.internal.core.NativeRealmAny;
 import io.realm.internal.objectstore.OsKeyPathMapping;
@@ -183,61 +176,8 @@
         return this;
     }
 
-<<<<<<< HEAD
-    public TableQuery rawPredicate(@Nullable OsKeyPathMapping mapping, String predicate, Mixed... args) {
-        mixedNativeFunctions.callRawPredicate(this, mapping, predicate, args);
-=======
-    public TableQuery rawPredicate(@Nullable OsKeyPathMapping mapping, String predicate, Object... args) {
-        RealmAny[] realmAnyArgs = new RealmAny[args.length];
-
-        for (int i = 0; i < args.length; i++) {
-            Object argument = args[i];
-            if (argument == null) {
-                realmAnyArgs[i] = RealmAny.nullValue();
-            } else if (argument instanceof Boolean) {
-                realmAnyArgs[i] = RealmAny.valueOf((Boolean) argument);
-            } else if (argument instanceof Byte) {
-                realmAnyArgs[i] = RealmAny.valueOf((Byte) argument);
-            } else if (argument instanceof Short) {
-                realmAnyArgs[i] = RealmAny.valueOf((Short) argument);
-            } else if (argument instanceof Integer) {
-                realmAnyArgs[i] = RealmAny.valueOf((Integer) argument);
-            } else if (argument instanceof Long) {
-                realmAnyArgs[i] = RealmAny.valueOf((Long) argument);
-            } else if (argument instanceof Float) {
-                realmAnyArgs[i] = RealmAny.valueOf((Float) argument);
-            } else if (argument instanceof Double) {
-                realmAnyArgs[i] = RealmAny.valueOf((Double) argument);
-            } else if (argument instanceof Decimal128) {
-                realmAnyArgs[i] = RealmAny.valueOf((Decimal128) argument);
-            } else if (argument instanceof String) {
-                realmAnyArgs[i] = RealmAny.valueOf((String) argument);
-            } else if (argument instanceof byte[]) {
-                realmAnyArgs[i] = RealmAny.valueOf((byte[]) argument);
-            } else if (argument instanceof Date) {
-                realmAnyArgs[i] = RealmAny.valueOf((Date) argument);
-            } else if (argument instanceof ObjectId) {
-                realmAnyArgs[i] = RealmAny.valueOf((ObjectId) argument);
-            } else if (argument instanceof UUID) {
-                realmAnyArgs[i] = RealmAny.valueOf((UUID) argument);
-            } else if (argument instanceof RealmAny) {
-                realmAnyArgs[i] = (RealmAny) argument;
-            } else if (RealmModel.class.isAssignableFrom(argument.getClass())) {
-                RealmModel value = (RealmModel) argument;
-
-                if (!RealmObject.isValid(value) || !RealmObject.isManaged(value)) {
-                    throw new IllegalArgumentException("Argument[" + i + "] is not a valid managed object.");
-                }
-
-                realmAnyArgs[i] = RealmAny.valueOf((RealmModel) argument);
-            } else {
-                throw new IllegalArgumentException("Unsupported query argument type: " + argument.getClass().getSimpleName());
-            }
-        }
-
-        realmAnyNativeFunctions.callRawPredicate(this, mapping, predicate, realmAnyArgs);
-
->>>>>>> d216d833
+    public TableQuery rawPredicate(@Nullable OsKeyPathMapping mapping, String predicate, RealmAny... args) {
+        realmAnyNativeFunctions.callRawPredicate(this, mapping, predicate, args);
         return this;
     }
 
