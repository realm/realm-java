--- conflicted
+++ resolved
@@ -431,15 +431,9 @@
      * @param ptrQuery query to run the the find against.
      * @return pointer to the handover result (table_view).
      */
-<<<<<<< HEAD
-    public long findWithHandover(long bgSharedGroupPtr, long nativeReplicationPtr, long ptrQuery) {
-        validateQuery();
-        return nativeFindWithHandover(bgSharedGroupPtr, ptrQuery, 0);
-=======
     public static long findWithHandover(SharedRealm sharedRealm, long ptrQuery) {
         // Execute the disposal of abandoned realm objects each time a new realm object is created
         return nativeFindWithHandover(sharedRealm.getNativePtr(), ptrQuery, 0);
->>>>>>> dbc23ff9
     }
 
     public TableView findAll(long start, long end, long limit) {
@@ -459,25 +453,6 @@
     // handover find* methods
     // this will use a background SharedGroup to import the query (using the handover object)
     // run the query, and return the table view to the caller SharedGroup using the handover object.
-<<<<<<< HEAD
-    public long findAllWithHandover(long bgSharedGroupPtr, long nativeReplicationPtr,  long ptrQuery) throws BadVersionException {
-        validateQuery();
-        return nativeFindAllWithHandover(bgSharedGroupPtr, ptrQuery, 0, Table.INFINITE, Table.INFINITE);
-    }
-
-    public long findDistinctWithHandover(long bgSharedGroupPtr, long nativeReplicationPtr,  long ptrQuery, long columnIndex) throws BadVersionException {
-        validateQuery();
-        return nativeGetDistinctViewWithHandover(bgSharedGroupPtr, ptrQuery, columnIndex);
-    }
-
-    public long findAllSortedWithHandover(long bgSharedGroupPtr, long nativeReplicationPtr, long ptrQuery, long columnIndex, Sort sortOrder) throws BadVersionException {
-        validateQuery();
-        return nativeFindAllSortedWithHandover(bgSharedGroupPtr, ptrQuery, 0, Table.INFINITE, Table.INFINITE, columnIndex, sortOrder.getValue());
-    }
-
-    public long findAllMultiSortedWithHandover(long bgSharedGroupPtr, long nativeReplicationPtr, long ptrQuery, long[] columnIndices, Sort[] sortOrders) throws BadVersionException {
-        validateQuery();
-=======
     public static long findAllWithHandover(SharedRealm sharedRealm, long ptrQuery) throws BadVersionException {
         return nativeFindAllWithHandover(sharedRealm.getNativePtr(), ptrQuery, 0, Table.INFINITE, Table.INFINITE);
     }
@@ -491,7 +466,6 @@
     }
 
     public static long findAllMultiSortedWithHandover(SharedRealm sharedRealm, long ptrQuery, long[] columnIndices, Sort[] sortOrders) throws BadVersionException {
->>>>>>> dbc23ff9
         boolean[] ascendings = getNativeSortOrderValues(sortOrders);
         return nativeFindAllMultiSortedWithHandover(sharedRealm.getNativePtr(), ptrQuery, 0, Table.INFINITE, Table.INFINITE, columnIndices, ascendings);
     }
@@ -510,22 +484,9 @@
      * @return the TableView on the caller thread.
      * @throws BadVersionException if the worker thread and caller thread are not at the same version.
      */
-<<<<<<< HEAD
-    public TableView importHandoverTableView(long handoverPtr, long callerSharedGroupPtr) throws BadVersionException {
-        long nativeTvPtr = nativeImportHandoverTableViewIntoSharedGroup(handoverPtr, callerSharedGroupPtr);
-        return new TableView(this.context, this.table, nativeTvPtr);
-=======
     public TableView importHandoverTableView(long handoverPtr, SharedRealm sharedRealm) throws BadVersionException {
         long nativeTvPtr = nativeImportHandoverTableViewIntoSharedGroup(handoverPtr, sharedRealm.getNativePtr());
-        try {
-            return new TableView(this.context, this.table, nativeTvPtr);
-        } catch (RuntimeException e) {
-            if (nativeTvPtr != 0) {
-                TableView.nativeClose(nativeTvPtr);
-            }
-            throw e;
-        }
->>>>>>> dbc23ff9
+        return new TableView(this.context, this.table, nativeTvPtr);
     }
 
     /**
@@ -822,10 +783,6 @@
     private static native long nativeFindAllMultiSortedWithHandover(long bgSharedRealmPtr, long nativeQueryPtr, long start, long end, long limit, long[] columnIndices, boolean[] ascending) throws BadVersionException;
     private static native long nativeImportHandoverRowIntoSharedGroup(long handoverRowPtr, long callerSharedRealmPtr);
     public static native void nativeCloseQueryHandover(long nativePtr);
-<<<<<<< HEAD
-    public static native long[] nativeBatchUpdateQueries(long bgSharedGroupPtr, long[] handoverQueries, long[][] parameters, long[][] queriesParameters, boolean[][] multiSortOrder) throws BadVersionException;
+    private static native long[] nativeBatchUpdateQueries(long bgSharedRealmPtr, long[] handoverQueries, long[][] parameters, long[][] queriesParameters, boolean[][] multiSortOrder) throws BadVersionException;
     private static native long nativeGetFinalizerPtr();
-=======
-    private static native long[] nativeBatchUpdateQueries(long bgSharedRealmPtr, long[] handoverQueries, long[][] parameters, long[][] queriesParameters, boolean[][] multiSortOrder) throws BadVersionException;
->>>>>>> dbc23ff9
 }