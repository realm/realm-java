--- conflicted
+++ resolved
@@ -180,61 +180,8 @@
         return this;
     }
 
-<<<<<<< HEAD
-    public TableQuery rawPredicate(String predicate, Mixed... args) {
-        mixedNativeFunctions.callRawPredicate(this, predicate, args);
-=======
-    public TableQuery rawPredicate(@Nullable OsKeyPathMapping mapping, String predicate, Object... args) {
-        Mixed[] mixedArgs = new Mixed[args.length];
-
-        for (int i = 0; i < args.length; i++) {
-            Object argument = args[i];
-            if (argument == null) {
-                mixedArgs[i] = Mixed.nullValue();
-            } else if (argument instanceof Boolean) {
-                mixedArgs[i] = Mixed.valueOf((Boolean) argument);
-            } else if (argument instanceof Byte) {
-                mixedArgs[i] = Mixed.valueOf((Byte) argument);
-            } else if (argument instanceof Short) {
-                mixedArgs[i] = Mixed.valueOf((Short) argument);
-            } else if (argument instanceof Integer) {
-                mixedArgs[i] = Mixed.valueOf((Integer) argument);
-            } else if (argument instanceof Long) {
-                mixedArgs[i] = Mixed.valueOf((Long) argument);
-            } else if (argument instanceof Float) {
-                mixedArgs[i] = Mixed.valueOf((Float) argument);
-            } else if (argument instanceof Double) {
-                mixedArgs[i] = Mixed.valueOf((Double) argument);
-            } else if (argument instanceof Decimal128) {
-                mixedArgs[i] = Mixed.valueOf((Decimal128) argument);
-            } else if (argument instanceof String) {
-                mixedArgs[i] = Mixed.valueOf((String) argument);
-            } else if (argument instanceof byte[]) {
-                mixedArgs[i] = Mixed.valueOf((byte[]) argument);
-            } else if (argument instanceof Date) {
-                mixedArgs[i] = Mixed.valueOf((Date) argument);
-            } else if (argument instanceof ObjectId) {
-                mixedArgs[i] = Mixed.valueOf((ObjectId) argument);
-            } else if (argument instanceof UUID) {
-                mixedArgs[i] = Mixed.valueOf((UUID) argument);
-            } else if (argument instanceof Mixed) {
-                mixedArgs[i] = (Mixed) argument;
-            } else if (RealmModel.class.isAssignableFrom(argument.getClass())) {
-                RealmModel value = (RealmModel) argument;
-
-                if (!RealmObject.isValid(value) || !RealmObject.isManaged(value)) {
-                    throw new IllegalArgumentException("Argument[" + i + "] is not a valid managed object.");
-                }
-
-                mixedArgs[i] = Mixed.valueOf((RealmModel) argument);
-            } else {
-                throw new IllegalArgumentException("Unsupported query argument type: " + argument.getClass().getSimpleName());
-            }
-        }
-
-        mixedNativeFunctions.callRawPredicate(this, mapping, predicate, mixedArgs);
-
->>>>>>> 31eceb4c
+    public TableQuery rawPredicate(@Nullable OsKeyPathMapping mapping, String predicate, Mixed... args) {
+        mixedNativeFunctions.callRawPredicate(this, mapping, predicate, args);
         return this;
     }
 
@@ -355,20 +302,20 @@
 
     // Dictionary queries
 
-    public TableQuery containsKey(String fieldName, Mixed key) {
-        mixedNativeFunctions.callRawPredicate(this, "ANY " + fieldName + ".@keys == $0", key);
-        queryValidated = false;
-        return this;
-    }
-
-    public TableQuery containsValue(String fieldName, Mixed value) {
-        mixedNativeFunctions.callRawPredicate(this, "ANY " + fieldName + ".@values == $0", value);
-        queryValidated = false;
-        return this;
-    }
-
-    public TableQuery containsEntry(String fieldName, Mixed key, Mixed value) {
-        mixedNativeFunctions.callRawPredicate(this, fieldName + "[$0] == $1", key, value);
+    public TableQuery containsKey(@Nullable OsKeyPathMapping mapping, String fieldName, Mixed key) {
+        mixedNativeFunctions.callRawPredicate(this, mapping, "ANY " + escapeFieldName(fieldName) + ".@keys == $0", key);
+        queryValidated = false;
+        return this;
+    }
+
+    public TableQuery containsValue(@Nullable OsKeyPathMapping mapping, String fieldName, Mixed value) {
+        mixedNativeFunctions.callRawPredicate(this, mapping, "ANY " + escapeFieldName(fieldName) + ".@values == $0", value);
+        queryValidated = false;
+        return this;
+    }
+
+    public TableQuery containsEntry(@Nullable OsKeyPathMapping mapping, String fieldName, Mixed key, Mixed value) {
+        mixedNativeFunctions.callRawPredicate(this, mapping, escapeFieldName(fieldName) + "[$0] == $1", key, value);
         queryValidated = false;
         return this;
     }
