--- conflicted
+++ resolved
@@ -165,7 +165,6 @@
     }
 
     /**
-<<<<<<< HEAD
      * Removes a table from the group and delete all data.
      */
     public void removeTable(String name) {
@@ -185,9 +184,6 @@
 
     /**
      * Returns a table with the specified name.
-=======
-     * Returns a {link @Table} with the specified name.
->>>>>>> 313aa207
      *
      * @param name the name of the {@link Table}.
      * @return the {@link Table} if it exists, otherwise create it.
