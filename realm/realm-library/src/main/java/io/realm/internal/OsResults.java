--- conflicted
+++ resolved
@@ -402,14 +402,8 @@
         nativeClear(nativePtr);
     }
 
-<<<<<<< HEAD
-    public OsResults sort(String fieldName, Sort sortOrder) {
-        String query = TableQuery.buildSortDescriptor(new String[]{fieldName}, new Sort[]{sortOrder});
-        OsKeyPathMapping mapping = table.getOsKeyPathMapping();
-=======
     public OsResults sort(@Nullable OsKeyPathMapping mapping, String fieldName, Sort sortOrder) {
         String query = TableQuery.buildSortDescriptor(new String[] {fieldName}, new Sort[] {sortOrder});
->>>>>>> b5cdbd04
         return new OsResults(sharedRealm, table, nativeStringDescriptor(nativePtr, query, (mapping != null) ? mapping.getNativePtr() : 0));
     }
 
