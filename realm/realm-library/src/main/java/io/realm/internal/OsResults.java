/*
 * Copyright 2017 Realm Inc.
 *
 * Licensed under the Apache License, Version 2.0 (the "License");
 * you may not use this file except in compliance with the License.
 * You may obtain a copy of the License at
 *
 * http://www.apache.org/licenses/LICENSE-2.0
 *
 * Unless required by applicable law or agreed to in writing, software
 * distributed under the License is distributed on an "AS IS" BASIS,
 * WITHOUT WARRANTIES OR CONDITIONS OF ANY KIND, either express or implied.
 * See the License for the specific language governing permissions and
 * limitations under the License.
 */

package io.realm.internal;

import org.bson.types.Decimal128;
import org.bson.types.ObjectId;

import java.util.Collections;
import java.util.ConcurrentModificationException;
import java.util.Date;
import java.util.NoSuchElementException;
import java.util.UUID;

import javax.annotation.Nullable;

import io.realm.OrderedRealmCollectionChangeListener;
import io.realm.RealmChangeListener;
import io.realm.RealmList;
import io.realm.RealmModel;
import io.realm.internal.core.DescriptorOrdering;
import io.realm.internal.core.QueryDescriptor;
import io.realm.internal.objectstore.OsObjectBuilder;


/**
 * Java wrapper of Object Store Results class.
 * It is the backend of binding's query results and back links.
 */
public class OsResults implements NativeObject, ObservableCollection {

    private static final String CLOSED_REALM_MESSAGE =
            "This Realm instance has already been closed, making it unusable.";

    // Custom OsResults iterator. It ensures that we only iterate on a Realm OsResults that hasn't changed.
    public abstract static class Iterator<T> implements java.util.Iterator<T> {
        protected OsResults iteratorOsResults;
        protected int pos = -1;

        public Iterator(OsResults osResults) {
            if (osResults.sharedRealm.isClosed()) {
                throw new IllegalStateException(CLOSED_REALM_MESSAGE);
            }

            this.iteratorOsResults = osResults;

            if (osResults.isSnapshot) {
                // No need to detach a snapshot.
                return;
            }

            if (osResults.sharedRealm.isInTransaction()) {
                detach();
            } else {
                iteratorOsResults.sharedRealm.addIterator(this);
            }
        }

        /**
         * {@inheritDoc}
         */
        @Override
        public boolean hasNext() {
            checkValid();
            return pos + 1 < iteratorOsResults.size();
        }

        /**
         * {@inheritDoc}
         */
        @Override
        @Nullable
        public T next() {
            checkValid();
            pos++;
            if (pos >= iteratorOsResults.size()) {
                throw new NoSuchElementException("Cannot access index " + pos + " when size is " + iteratorOsResults.size() +
                        ". Remember to check hasNext() before using next().");
            }
            return get(pos);
        }

        /**
         * Not supported by Realm collection iterators.
         */
        @Override
        @Deprecated
        public void remove() {
            throw new UnsupportedOperationException("remove() is not supported by RealmResults iterators.");
        }

        void detach() {
            iteratorOsResults = iteratorOsResults.createSnapshot();
        }

        // The iterator becomes invalid after receiving a remote change notification. In Java, the destruction of
        // iterator totally depends on GC. If we just detach those iterators when remote change notification received
        // like what realm-cocoa does, we will have a massive overhead since all the iterators created in the previous
        // event loop need to be detached.
        void invalidate() {
            iteratorOsResults = null;
        }

        void checkValid() {
            if (iteratorOsResults == null) {
                throw new ConcurrentModificationException(
                        "No outside changes to a Realm is allowed while iterating a living Realm collection.");
            }
        }

        @Nullable
        T get(int pos) {
            return getInternal(pos, iteratorOsResults);
        }

        // Returns the RealmModel by given row in this list. This has to be implemented in the upper layer since
        // we don't have information about the object types in the internal package.
        protected abstract T convertRowToObject(UncheckedRow row);

        protected abstract T getInternal(int pos, OsResults iteratorOsResults);
    }

    // Custom Realm collection list iterator.
    public abstract static class ListIterator<T> extends Iterator<T> implements java.util.ListIterator<T> {

        public ListIterator(OsResults osResults, int start) {
            super(osResults);
            if (start >= 0 && start <= iteratorOsResults.size()) {
                pos = start - 1;
            } else {
                throw new IndexOutOfBoundsException("Starting location must be a valid index: [0, "
                        + (iteratorOsResults.size() - 1) + "]. Yours was " + start);
            }
        }

        /**
         * Unsupported by Realm collection iterators.
         */
        @Override
        @Deprecated
        public void add(@Nullable T object) {
            throw new UnsupportedOperationException("Adding an element is not supported. Use Realm.createObject() instead.");
        }

        /**
         * {@inheritDoc}
         */
        @Override
        public boolean hasPrevious() {
            checkValid();
            return pos >= 0;
        }

        /**
         * {@inheritDoc}
         */
        @Override
        public int nextIndex() {
            checkValid();
            return pos + 1;
        }

        /**
         * {@inheritDoc}
         */
        @Override
        @Nullable
        public T previous() {
            checkValid();
            try {
                T obj = get(pos);
                pos--;
                return obj;
            } catch (IndexOutOfBoundsException e) {
                throw new NoSuchElementException("Cannot access index less than zero. This was " + pos +
                        ". Remember to check hasPrevious() before using previous().");
            }
        }

        /**
         * {@inheritDoc}
         */
        @Override
        public int previousIndex() {
            checkValid();
            return pos;
        }

        /**
         * Unsupported by RealmResults iterators.
         */
        @Override
        @Deprecated
        public void set(@Nullable T object) {
            throw new UnsupportedOperationException("Replacing an element is not supported.");
        }
    }

    private final long nativePtr;
    private static final long nativeFinalizerPtr = nativeGetFinalizerPtr();
    private final OsSharedRealm sharedRealm;
    private final NativeContext context;
    private final Table table;
    protected boolean loaded;
    private boolean isSnapshot = false;

    protected final ObserverPairList<CollectionObserverPair> observerPairs =
            new ObserverPairList<CollectionObserverPair>();

    // Public for static checking in JNI
    @SuppressWarnings("WeakerAccess")
    public static final byte AGGREGATE_FUNCTION_MINIMUM = 1;
    @SuppressWarnings("WeakerAccess")
    public static final byte AGGREGATE_FUNCTION_MAXIMUM = 2;
    @SuppressWarnings("WeakerAccess")
    public static final byte AGGREGATE_FUNCTION_AVERAGE = 3;
    @SuppressWarnings("WeakerAccess")
    public static final byte AGGREGATE_FUNCTION_SUM = 4;

    public enum Aggregate {
        MINIMUM(AGGREGATE_FUNCTION_MINIMUM),
        MAXIMUM(AGGREGATE_FUNCTION_MAXIMUM),
        AVERAGE(AGGREGATE_FUNCTION_AVERAGE),
        SUM(AGGREGATE_FUNCTION_SUM);

        private final byte value;

        Aggregate(byte value) {
            this.value = value;
        }

        public byte getValue() {
            return value;
        }
    }

    @SuppressWarnings("WeakerAccess")
    public static final byte MODE_EMPTY = 0;
    @SuppressWarnings("WeakerAccess")
    public static final byte MODE_TABLE = 1;
    @SuppressWarnings("WeakerAccess")
    public static final byte MODE_LIST = 2;
    @SuppressWarnings("WeakerAccess")
    public static final byte MODE_QUERY = 3;
    @SuppressWarnings("WeakerAccess")
    public static final byte MODE_LINK_LIST = 4;
    @SuppressWarnings("WeakerAccess")
    public static final byte MODE_TABLEVIEW = 5;

    public enum Mode {
        EMPTY,          // Backed by nothing (for missing tables)
        TABLE,          // Backed directly by a Table
        PRIMITIVE_LIST, // List of primitives
        QUERY,          // Backed by a query that has not yet been turned into a TableView
        LINK_LIST,      // Backed directly by a LinkView
        TABLEVIEW;      // Backed by a TableView created from a Query

        static Mode getByValue(byte value) {
            switch (value) {
                case MODE_EMPTY:
                    return EMPTY;
                case MODE_TABLE:
                    return TABLE;
                case MODE_QUERY:
                    return QUERY;
                case MODE_LIST:
                    return PRIMITIVE_LIST;
                case MODE_LINK_LIST:
                    return LINK_LIST;
                case MODE_TABLEVIEW:
                    return TABLEVIEW;
                default:
                    throw new IllegalArgumentException("Invalid value: " + value);
            }
        }
    }

    public static OsResults createForBacklinks(OsSharedRealm realm, UncheckedRow row, Table srcTable,
                                               String srcFieldName) {
        long backlinksPtr = nativeCreateResultsFromBacklinks(
                realm.getNativePtr(),
                row.getNativePtr(),
                srcTable.getNativePtr(),
                srcTable.getColumnKey(srcFieldName));
        return new OsResults(realm, srcTable, backlinksPtr);
    }

    public static OsResults createFromQuery(OsSharedRealm sharedRealm, TableQuery query, DescriptorOrdering queryDescriptors) {
        query.validateQuery();
        long ptr = nativeCreateResults(sharedRealm.getNativePtr(), query.getNativePtr(), queryDescriptors.getNativePtr());
        return new OsResults(sharedRealm, query.getTable(), ptr);
    }

    public static OsResults createFromQuery(OsSharedRealm sharedRealm, TableQuery query) {
        return createFromQuery(sharedRealm, query, new DescriptorOrdering());
    }

<<<<<<< HEAD
    public static OsResults createFromMap(OsSharedRealm sharedRealm, Table table, long nativePtr) {
        return new OsResults(sharedRealm, table, nativePtr);
=======
    public static OsResults createFromMap(OsSharedRealm sharedRealm, Table table, long resultsPtr) {
        return new OsResults(sharedRealm, table, resultsPtr);
>>>>>>> 60c0a7ae
    }

    OsResults(OsSharedRealm sharedRealm, Table table, long nativePtr) {
        this.sharedRealm = sharedRealm;
        this.context = sharedRealm.context;
        this.table = table;
        this.nativePtr = nativePtr;
        this.context.addReference(this);
        this.loaded = getMode() != Mode.QUERY;
    }

    public OsResults createSnapshot() {
        if (isSnapshot) {
            return this;
        }
        OsResults osResults = new OsResults(sharedRealm, table, nativeCreateSnapshot(nativePtr));
        osResults.isSnapshot = true;
        return osResults;
    }

    public OsResults freeze(OsSharedRealm frozenRealm) {
        OsResults results = new OsResults(frozenRealm, table.freeze(frozenRealm), nativeFreeze(nativePtr, frozenRealm.getNativePtr()));
        if (isLoaded()) {
            results.load();
        }
        return results;
    }

    @Override
    public long getNativePtr() {
        return nativePtr;
    }

    @Override
    public long getNativeFinalizerPtr() {
        return nativeFinalizerPtr;
    }

    public Object getValue(int index) {
<<<<<<< HEAD
//        Object value = nativeGetValue(nativePtr, index);
//        return value;
        throw new RuntimeException();
=======
        return nativeGetValue(nativePtr, index);
>>>>>>> 60c0a7ae
    }

    public UncheckedRow getUncheckedRow(int index) {
        return table.getUncheckedRowByPointer(nativeGetRow(nativePtr, index));
    }

    public UncheckedRow firstUncheckedRow() {
        long rowPtr = nativeFirstRow(nativePtr);
        if (rowPtr != 0) {
            return table.getUncheckedRowByPointer(rowPtr);
        }
        return null;
    }

    public UncheckedRow lastUncheckedRow() {
        long rowPtr = nativeLastRow(nativePtr);
        if (rowPtr != 0) {
            return table.getUncheckedRowByPointer(rowPtr);
        }
        return null;
    }

    public Table getTable() {
        return table;
    }

    public TableQuery where() {
        long nativeQueryPtr = nativeWhere(nativePtr);
        return new TableQuery(this.context, this.table, nativeQueryPtr);
    }

    public String toJSON(int maxDepth) {
        return toJSON(nativePtr, maxDepth);
    }

    public Number aggregateNumber(Aggregate aggregateMethod, long columnKey) {
        return (Number) nativeAggregate(nativePtr, columnKey, aggregateMethod.getValue());
    }

    public Date aggregateDate(Aggregate aggregateMethod, long columnIndex) {
        return (Date) nativeAggregate(nativePtr, columnIndex, aggregateMethod.getValue());
    }

    public long size() {
        return nativeSize(nativePtr);
    }

    public void clear() {
        nativeClear(nativePtr);
    }

    public OsResults sort(QueryDescriptor sortDescriptor) {
        return new OsResults(sharedRealm, table, nativeSort(nativePtr, sortDescriptor));
    }

    public OsResults distinct(QueryDescriptor distinctDescriptor) {
        return new OsResults(sharedRealm, table, nativeDistinct(nativePtr, distinctDescriptor));
    }

    public boolean contains(UncheckedRow row) {
        return nativeContains(nativePtr, row.getNativePtr());
    }

    public int indexOf(UncheckedRow row) {
        long index = nativeIndexOf(nativePtr, row.getNativePtr());
        return (index > Integer.MAX_VALUE) ? Integer.MAX_VALUE : (int) index;
    }

    public void delete(long index) {
        nativeDelete(nativePtr, index);
    }

    public boolean deleteFirst() {
        return nativeDeleteFirst(nativePtr);
    }

    public boolean deleteLast() {
        return nativeDeleteLast(nativePtr);
    }

    public void setNull(String fieldName) {
        nativeSetNull(nativePtr, fieldName);
    }

    public void setBoolean(String fieldName, boolean value) {
        nativeSetBoolean(nativePtr, fieldName, value);
    }

    public void setInt(String fieldName, long value) {
        nativeSetInt(nativePtr, fieldName, value);
    }

    public void setFloat(String fieldName, float value) {
        nativeSetFloat(nativePtr, fieldName, value);
    }

    public void setDouble(String fieldName, double value) {
        nativeSetDouble(nativePtr, fieldName, value);
    }

    public void setString(String fieldName, @Nullable String value) {
        nativeSetString(nativePtr, fieldName, value);
    }

    public void setBlob(String fieldName, @Nullable byte[] value) {
        nativeSetBinary(nativePtr, fieldName, value);
    }

    public void setDate(String fieldName, @Nullable Date timestamp) {
        if (timestamp == null) {
            nativeSetNull(nativePtr, fieldName);
        } else {
            nativeSetTimestamp(nativePtr, fieldName, timestamp.getTime());
        }
    }

    public void setDecimal128(String fieldName, @Nullable Decimal128 value) {
        if (value == null) {
            nativeSetNull(nativePtr, fieldName);
        } else {
            nativeSetDecimal128(nativePtr, fieldName, value.getLow(), value.getHigh());
        }
    }

    public void setObjectId(String fieldName, @Nullable ObjectId value) {
        if (value == null) {
            nativeSetNull(nativePtr, fieldName);
        } else {
            nativeSetObjectId(nativePtr, fieldName, value.toString());
        }
    }

    public void setUUID(String fieldName, @Nullable UUID value) {
        if (value == null) {
            nativeSetNull(nativePtr, fieldName);
        } else {
            nativeSetUUID(nativePtr, fieldName, value.toString());
        }
    }

    public void setObject(String fieldName, @Nullable Row row) {
        if (row == null) {
            setNull(fieldName);
        } else {
            long rowPtr;
            if (row instanceof UncheckedRow) {
                // Normal Realms
                rowPtr = ((UncheckedRow) row).getNativePtr();
            } else if (row instanceof CheckedRow) {
                // Dynamic Realms
                rowPtr = ((CheckedRow) row).getNativePtr();
            } else {
                // Should never happen, but just in case.
                throw new UnsupportedOperationException("Unsupported Row type: " + row.getClass().getCanonicalName());
            }
            nativeSetObject(nativePtr, fieldName, rowPtr);
        }
    }

    // Interface wrapping adding the specific list type
    private interface AddListTypeDelegate<T> {
        void addList(OsObjectBuilder builder, RealmList<T> list);
    }

    // Helper method for adding specific types of lists.
    private <T> void addTypeSpecificList(String fieldName, RealmList<T> list, AddListTypeDelegate<T> delegate) {
        //noinspection unchecked
        OsObjectBuilder builder = new OsObjectBuilder(getTable(), Collections.EMPTY_SET);
        delegate.addList(builder, list);
        try {
            nativeSetList(nativePtr, fieldName, builder.getNativePtr());
        } finally {
            builder.close();
        }
    }

    public void setStringList(String fieldName, RealmList<String> list) {
        addTypeSpecificList(fieldName, list, new AddListTypeDelegate<String>() {
            @Override
            public void addList(OsObjectBuilder builder, RealmList<String> list) {
                builder.addStringList(0, list);
            }
        });
    }

    public void setByteList(String fieldName, RealmList<Byte> list) {
        addTypeSpecificList(fieldName, list, new AddListTypeDelegate<Byte>() {
            @Override
            public void addList(OsObjectBuilder builder, RealmList<Byte> list) {
                builder.addByteList(0, list);
            }
        });
    }

    public void setShortList(String fieldName, RealmList<Short> list) {
        addTypeSpecificList(fieldName, list, new AddListTypeDelegate<Short>() {
            @Override
            public void addList(OsObjectBuilder builder, RealmList<Short> list) {
                builder.addShortList(0, list);
            }
        });
    }

    public void setIntegerList(String fieldName, RealmList<Integer> list) {
        addTypeSpecificList(fieldName, list, new AddListTypeDelegate<Integer>() {
            @Override
            public void addList(OsObjectBuilder builder, RealmList<Integer> list) {
                builder.addIntegerList(0, list);
            }
        });
    }

    public void setLongList(String fieldName, RealmList<Long> list) {
        addTypeSpecificList(fieldName, list, new AddListTypeDelegate<Long>() {
            @Override
            public void addList(OsObjectBuilder builder, RealmList<Long> list) {
                builder.addLongList(0, list);
            }
        });
    }

    public void setBooleanList(String fieldName, RealmList<Boolean> list) {
        addTypeSpecificList(fieldName, list, new AddListTypeDelegate<Boolean>() {
            @Override
            public void addList(OsObjectBuilder builder, RealmList<Boolean> list) {
                builder.addBooleanList(0, list);
            }
        });
    }

    public void setByteArrayList(String fieldName, RealmList<byte[]> list) {
        addTypeSpecificList(fieldName, list, new AddListTypeDelegate<byte[]>() {
            @Override
            public void addList(OsObjectBuilder builder, RealmList<byte[]> list) {
                builder.addByteArrayList(0, list);
            }
        });
    }

    public void setDateList(String fieldName, RealmList<Date> list) {
        addTypeSpecificList(fieldName, list, new AddListTypeDelegate<Date>() {
            @Override
            public void addList(OsObjectBuilder builder, RealmList<Date> list) {
                builder.addDateList(0, list);
            }
        });
    }

    public void setFloatList(String fieldName, RealmList<Float> list) {
        addTypeSpecificList(fieldName, list, new AddListTypeDelegate<Float>() {
            @Override
            public void addList(OsObjectBuilder builder, RealmList<Float> list) {
                builder.addFloatList(0, list);
            }
        });
    }

    public void setDoubleList(String fieldName, RealmList<Double> list) {
        addTypeSpecificList(fieldName, list, new AddListTypeDelegate<Double>() {
            @Override
            public void addList(OsObjectBuilder builder, RealmList<Double> list) {
                builder.addDoubleList(0, list);
            }
        });
    }

    public void setModelList(String fieldName, RealmList<RealmModel> list) {
        addTypeSpecificList(fieldName, list, new AddListTypeDelegate<RealmModel>() {
            @Override
            public void addList(OsObjectBuilder builder, RealmList<RealmModel> list) {
                builder.addObjectList(0, list);
            }
        });
    }

    public void setDecimal128List(String fieldName, RealmList<Decimal128> list) {
        addTypeSpecificList(fieldName, list, new AddListTypeDelegate<Decimal128>() {
            @Override
            public void addList(OsObjectBuilder builder, RealmList<Decimal128> list) {
                builder.addDecimal128List(0, list);
            }
        });
    }

    public void setObjectIdList(String fieldName, RealmList<ObjectId> list) {
        addTypeSpecificList(fieldName, list, new AddListTypeDelegate<ObjectId>() {
            @Override
            public void addList(OsObjectBuilder builder, RealmList<ObjectId> list) {
                builder.addObjectIdList(0, list);
            }
        });
    }

    public void setUUIDList(String fieldName, RealmList<UUID> list) {
        addTypeSpecificList(fieldName, list, new AddListTypeDelegate<UUID>() {
            @Override
            public void addList(OsObjectBuilder builder, RealmList<UUID> list) {
                builder.addUUIDList(0, list);
            }
        });
    }

    public <T> void addListener(T observer, OrderedRealmCollectionChangeListener<T> listener) {
        if (observerPairs.isEmpty()) {
            nativeStartListening(nativePtr);
        }
        CollectionObserverPair<T> collectionObserverPair = new CollectionObserverPair<T>(observer, listener);
        observerPairs.add(collectionObserverPair);
    }

    public <T> void addListener(T observer, RealmChangeListener<T> listener) {
        addListener(observer, new RealmChangeListenerWrapper<T>(listener));
    }

    public <T> void removeListener(T observer, OrderedRealmCollectionChangeListener<T> listener) {
        observerPairs.remove(observer, listener);
        if (observerPairs.isEmpty()) {
            nativeStopListening(nativePtr);
        }
    }

    public <T> void removeListener(T observer, RealmChangeListener<T> listener) {
        removeListener(observer, new RealmChangeListenerWrapper<T>(listener));
    }

    public void removeAllListeners() {
        observerPairs.clear();
        nativeStopListening(nativePtr);
    }

    public boolean isValid() {
        return nativeIsValid(nativePtr);
    }

    // Called by JNI
    @Override
    public void notifyChangeListeners(long nativeChangeSetPtr) {
        // Object Store compute the change set between the SharedGroup versions when the query created and the latest.
        // So it is possible it deliver a non-empty change set for the first async query returns.
        OsCollectionChangeSet changeset = (nativeChangeSetPtr == 0)
                ? new EmptyLoadChangeSet()
                : new OsCollectionChangeSet(nativeChangeSetPtr, !isLoaded());

        // Happens e.g. if a synchronous query is created, a change listener is added and then
        // a transaction is started on the same thread. This will trigger all notifications
        // and deliver an empty changeset.
        if (changeset.isEmpty() && isLoaded()) {
            return;
        }
        loaded = true;
        observerPairs.foreach(new Callback(changeset));
    }

    public Mode getMode() {
        return Mode.getByValue(nativeGetMode(nativePtr));
    }

    // The Results with mode QUERY will be evaluated asynchronously in Object Store. But we do have to support "sync"
    // query by Java like RealmQuery.findAll().
    // The flag is used for following cases:
    // 1. When Results is created, loaded will be set to false if the mode is QUERY. For other modes, loaded will be set
    //    to true.
    // 2. For sync query (RealmQuery.findAll()), load() should be called after the Results creation. Then query will be
    //    evaluated immediately and then loaded will be set to true (And the mode will be changed to TABLEVIEW in OS).
    // 3. For async query, when load() gets called with loaded not set, the listener should be triggered with empty
    //    change set since it is considered as query first returned.
    // 4. If the listener triggered with empty change set after load() called for async queries, it is treated as the
    //    same case as 2).
    public boolean isLoaded() {
        return loaded;
    }

    public void load() {
        if (loaded) {
            return;
        }
        nativeEvaluateQueryIfNeeded(nativePtr, false);
        notifyChangeListeners(0);
    }

    private static native long nativeGetFinalizerPtr();

    protected static native long nativeCreateResults(long sharedRealmNativePtr, long queryNativePtr, long descriptorOrderingPtr);

    private static native long nativeCreateSnapshot(long nativePtr);

    private static native long nativeFreeze(long nativePtr, long frozenRealmNativePtr);

    private static native long nativeGetRow(long nativePtr, int index);

    private static native long nativeFirstRow(long nativePtr);

    private static native long nativeLastRow(long nativePtr);

    private static native boolean nativeContains(long nativePtr, long nativeRowPtr);

    private static native void nativeClear(long nativePtr);

    private static native long nativeSize(long nativePtr);

    private static native Object nativeAggregate(long nativePtr, long columnIndex, byte aggregateFunc);

    private static native long nativeSort(long nativePtr, QueryDescriptor sortDesc);

    private static native long nativeDistinct(long nativePtr, QueryDescriptor distinctDesc);

    private static native boolean nativeDeleteFirst(long nativePtr);

    private static native boolean nativeDeleteLast(long nativePtr);

    private static native void nativeDelete(long nativePtr, long index);

    private static native void nativeSetNull(long nativePtr, String fieldName);

    private static native void nativeSetBoolean(long nativePtr, String fieldName, boolean value);

    private static native void nativeSetInt(long nativePtr, String fieldName, long value);

    private static native void nativeSetFloat(long nativePtr, String fieldName, float value);

    private static native void nativeSetDouble(long nativePtr, String fieldName, double value);

    private static native void nativeSetString(long nativePtr, String fieldName, @Nullable String value);

    private static native void nativeSetBinary(long nativePtr, String fieldName, @Nullable byte[] value);

    private static native void nativeSetTimestamp(long nativePtr, String fieldName, long value);

    private static native void nativeSetDecimal128(long nativePtr, String fieldName, long low, long high);

    private static native void nativeSetObjectId(long nativePtr, String fieldName, String data);

    private static native void nativeSetUUID(long nativePtr, String fieldName, String data);

    private static native void nativeSetObject(long nativePtr, String fieldName, long rowNativePtr);

    private static native void nativeSetList(long nativePtr, String fieldName, long builderNativePtr);

    // Non-static, we need this OsResults object in JNI.
    private native void nativeStartListening(long nativePtr);

    private native void nativeStopListening(long nativePtr);

    private static native long nativeWhere(long nativePtr);

    private static native String toJSON(long nativePtr, int maxDepth);

    private static native long nativeIndexOf(long nativePtr, long rowNativePtr);

    private static native boolean nativeIsValid(long nativePtr);

    private static native byte nativeGetMode(long nativePtr);

    private static native long nativeCreateResultsFromBacklinks(long sharedRealmNativePtr, long rowNativePtr, long srcTableNativePtr, long srColIndex);

    private static native void nativeEvaluateQueryIfNeeded(long nativePtr, boolean wantsNotifications);

<<<<<<< HEAD
//    private static native Object nativeGetValue(long nativePtr, int index);
=======
    private static native Object nativeGetValue(long nativePtr, int index);
>>>>>>> 60c0a7ae
}<|MERGE_RESOLUTION|>--- conflicted
+++ resolved
@@ -308,13 +308,8 @@
         return createFromQuery(sharedRealm, query, new DescriptorOrdering());
     }
 
-<<<<<<< HEAD
-    public static OsResults createFromMap(OsSharedRealm sharedRealm, Table table, long nativePtr) {
-        return new OsResults(sharedRealm, table, nativePtr);
-=======
     public static OsResults createFromMap(OsSharedRealm sharedRealm, Table table, long resultsPtr) {
         return new OsResults(sharedRealm, table, resultsPtr);
->>>>>>> 60c0a7ae
     }
 
     OsResults(OsSharedRealm sharedRealm, Table table, long nativePtr) {
@@ -354,13 +349,7 @@
     }
 
     public Object getValue(int index) {
-<<<<<<< HEAD
-//        Object value = nativeGetValue(nativePtr, index);
-//        return value;
-        throw new RuntimeException();
-=======
         return nativeGetValue(nativePtr, index);
->>>>>>> 60c0a7ae
     }
 
     public UncheckedRow getUncheckedRow(int index) {
@@ -818,9 +807,5 @@
 
     private static native void nativeEvaluateQueryIfNeeded(long nativePtr, boolean wantsNotifications);
 
-<<<<<<< HEAD
-//    private static native Object nativeGetValue(long nativePtr, int index);
-=======
     private static native Object nativeGetValue(long nativePtr, int index);
->>>>>>> 60c0a7ae
 }