--- conflicted
+++ resolved
@@ -226,13 +226,11 @@
             case INTEGER_SET:
                 type = TYPE_INT | TYPE_SET;
                 break;
-<<<<<<< HEAD
             case BINARY_SET:
                 type = TYPE_DATA | TYPE_SET;
-=======
+                break;
             case UUID_SET:
                 type = TYPE_UUID | TYPE_SET;
->>>>>>> b7498a60
                 break;
             default:
                 throw new IllegalArgumentException(
@@ -325,13 +323,10 @@
                 return STRING_SET;
             case TYPE_INT | TYPE_SET:
                 return INTEGER_SET;
-<<<<<<< HEAD
             case TYPE_DATA | TYPE_SET:
                 return BINARY_SET;
-=======
             case TYPE_UUID | TYPE_SET:
                 return UUID_SET;
->>>>>>> b7498a60
             default:
                 throw new IllegalArgumentException(
                         String.format(Locale.US, "Unsupported property type: '%d'", propertyType));
