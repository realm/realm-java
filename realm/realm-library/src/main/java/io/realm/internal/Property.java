--- conflicted
+++ resolved
@@ -230,13 +230,11 @@
             case BINARY_SET:
                 type = TYPE_DATA | TYPE_SET;
                 break;
-<<<<<<< HEAD
             case OBJECT_ID_SET:
                 type = TYPE_OBJECT_ID | TYPE_SET;
-=======
+                break;
             case UUID_SET:
                 type = TYPE_UUID | TYPE_SET;
->>>>>>> 04ff7d3e
                 break;
             default:
                 throw new IllegalArgumentException(
@@ -331,13 +329,10 @@
                 return INTEGER_SET;
             case TYPE_DATA | TYPE_SET:
                 return BINARY_SET;
-<<<<<<< HEAD
             case TYPE_OBJECT_ID | TYPE_SET:
                 return OBJECT_ID_SET;
-=======
             case TYPE_UUID | TYPE_SET:
                 return UUID_SET;
->>>>>>> 04ff7d3e
             default:
                 throw new IllegalArgumentException(
                         String.format(Locale.US, "Unsupported property type: '%d'", propertyType));
