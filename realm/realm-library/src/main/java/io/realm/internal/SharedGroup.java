/*
 * Copyright 2014 Realm Inc.
 *
 * Licensed under the Apache License, Version 2.0 (the "License");
 * you may not use this file except in compliance with the License.
 * You may obtain a copy of the License at
 *
 * http://www.apache.org/licenses/LICENSE-2.0
 *
 * Unless required by applicable law or agreed to in writing, software
 * distributed under the License is distributed on an "AS IS" BASIS,
 * WITHOUT WARRANTIES OR CONDITIONS OF ANY KIND, either express or implied.
 * See the License for the specific language governing permissions and
 * limitations under the License.
 */

package io.realm.internal;

import java.io.Closeable;
import java.io.IOError;
import java.util.concurrent.TimeUnit;

import io.realm.RealmConfiguration;
import io.realm.exceptions.IncompatibleLockFileException;
import io.realm.exceptions.RealmError;
import io.realm.exceptions.RealmIOException;
import io.realm.internal.async.BadVersionException;
import io.realm.internal.log.RealmLog;
import io.realm.sync.SyncManager;

public class SharedGroup implements Closeable {

    // Keep these public so we can ask users to experiment with these values if needed.
    // Should be locked down as soon as possible.
    public static long[] INCREMENTAL_BACKOFF_MS = new long[] {1, 10, 20, 50, 100, 200, 400}; // Will keep re-using last value until LIMIT is hit
    public static long INCREMENTAL_BACKOFF_LIMIT_MS = 3000;

    public static final boolean IMPLICIT_TRANSACTION = true;
    public static final boolean EXPLICIT_TRANSACTION = false;

    private static final boolean CREATE_FILE_YES = false;
    private static final boolean CREATE_FILE_NO = true;
    private static final boolean ENABLE_REPLICATION = true;
    private static final boolean DISABLE_REPLICATION = false;

    private final String path;
    private long nativePtr;
//    private long syncClientPtr = 0;s
    private long sessionPtr = 0;
    private long nativeReplicationPtr;
    private boolean implicitTransactionsEnabled = false;
    private boolean activeTransaction;
    private final Context context;

    public enum Durability {
        FULL(0),
        MEM_ONLY(1);
        //ASYNC(2); // TODO: re-enable when possible

        final int value;

        Durability(int value) {
            this.value = value;
        }
    }

    // TODO Only used by Unit tests. Remove?
    public SharedGroup(String databaseFile) {
        context = new Context();
        path = databaseFile;
        nativePtr = nativeCreate(databaseFile, Durability.FULL.value, CREATE_FILE_YES, DISABLE_REPLICATION, null);
        checkNativePtrNotZero();
    }

    /**
     * Constructs a new shared group using implicit transactions.
     *
     * @param config RealmConfiguration to create the SharedGroup for.
     */
    public SharedGroup(RealmConfiguration config) {
        String canonicalPath = config.getPath();
        boolean syncEnabled = config.isSyncEnabled();
        byte[] encryptionKey = config.getEncryptionKey();
        Durability durability = config.getDurability();

        if (syncEnabled) {
<<<<<<< HEAD
            nativeReplicationPtr = nativeCreateSyncReplication(canonicalPath, encryptionKey);
        } else {
            nativeReplicationPtr = nativeCreateLocalReplication(canonicalPath);
        }
        nativePtr = createNativeWithImplicitTransactions(nativeReplicationPtr, durability.value, encryptionKey);
=======
            nativeReplicationPtr = nativeCreateSyncReplication(canonicalPath);
        } else {
            nativeReplicationPtr = nativeCreateLocalReplication(canonicalPath, encryptionKey);
        }
        nativePtr = openSharedGroupOrFail(nativeReplicationPtr, canonicalPath, durability, encryptionKey);
>>>>>>> a732f1c1
        implicitTransactionsEnabled = true;
        context = new Context();
        path = canonicalPath;
        checkNativePtrNotZero();

        if (syncEnabled) {
            //TODO client is thread-safe & it should be global & reused across different RealmConfiguration
            sessionPtr = SyncManager.getSession(config.getSyncUserToken(), config.getPath(), config.getSyncServerUrl());
        }
    }

    // TODO Remove this? Explicit transactions are not supported anyway?
    public SharedGroup(String canonicalPath,
                       boolean enableImplicitTransactions,
                       boolean enableSync,
                       Durability durability,
                       byte[] key) {
        if (enableImplicitTransactions) {
            if (enableSync) {
<<<<<<< HEAD
                nativeReplicationPtr = nativeCreateSyncReplication(canonicalPath, key);
            } else {
                nativeReplicationPtr = nativeCreateLocalReplication(canonicalPath);
            }
            nativePtr = openSharedGroupOrFail(durability, key);
=======
                nativeReplicationPtr = nativeCreateSyncReplication(canonicalPath);
            } else {
                nativeReplicationPtr = nativeCreateLocalReplication(canonicalPath, key);
            }
            nativePtr = openSharedGroupOrFail(nativeReplicationPtr, canonicalPath, durability, key);
>>>>>>> a732f1c1
            implicitTransactionsEnabled = true;
        } else {
            nativePtr = nativeCreate(canonicalPath, Durability.FULL.value, CREATE_FILE_YES, DISABLE_REPLICATION, key);
        }
        context = new Context();
        path = canonicalPath;
        checkNativePtrNotZero();
    }

    private long openSharedGroupOrFail(long nativeReplicationPtr, String path, Durability durability, byte[] key) {
        // We have anecdotal evidence that on some versions of Android it is possible for two versions of an app
        // to exist in two processes during an app upgrade. This is problematic since the lock file might not be
        // compatible across two versions of Android. See https://github.com/realm/realm-java/issues/2459. If this
        // happens we assume the overlap is really small so instead of failing outright we retry using incremental
        // backoff.
        int i = 0;
        final long start = System.nanoTime();
        RuntimeException lastError = null;
        while (TimeUnit.MILLISECONDS.convert(System.nanoTime() - start, TimeUnit.NANOSECONDS) < INCREMENTAL_BACKOFF_LIMIT_MS) {
            try {
                long nativePtr = createNativeWithImplicitTransactions(nativeReplicationPtr, durability.value, key);
                if (i > 0) {
                    RealmLog.w("IncompatibleLockFile was detected. Error was resolved after " + i + " retries");
                }
                return nativePtr;
            } catch (IncompatibleLockFileException e) {
                i++;
                lastError = e;
                try {
                    Thread.sleep(getSleepTime(i));
                    RealmLog.d("Waiting for another process to release the Realm file: " + path);
                } catch (InterruptedException ignored) {
                    RealmLog.d("Waiting for Realm to open interrupted: " + path);
                }
            }
        }

        throw new RealmError("Could not open the Realm file: " + lastError.getMessage());
    }

    // Returns the time to sleep before retrying opening the SharedGroup.
    private static long getSleepTime(int tries) {
        if (INCREMENTAL_BACKOFF_MS == null) {
            return 0;
        } else {
            if (tries > INCREMENTAL_BACKOFF_MS.length) {
                return INCREMENTAL_BACKOFF_MS[INCREMENTAL_BACKOFF_MS.length - 1];
            } else {
                return INCREMENTAL_BACKOFF_MS[tries - 1];
            }
        }
    }

    // TODO Only used by Unit tests. Remove?
    public SharedGroup(String canonicalPath, Durability durability, byte[] key) {
        path = canonicalPath;
        context = new Context();
        nativePtr = nativeCreate(canonicalPath, durability.value, false, false, key);
        checkNativePtrNotZero();
    }

    void advanceRead() {
        nativeAdvanceRead(nativePtr);
    }

    void advanceRead(VersionID versionID) throws BadVersionException {
        nativeAdvanceReadToVersion(nativePtr, versionID.version, versionID.index);
    }

    void promoteToWrite() {
        nativePromoteToWrite(nativePtr);
    }

    void commitAndContinueAsRead() {
        nativeCommitAndContinueAsRead(nativePtr, sessionPtr);
    }

    void rollbackAndContinueAsRead() {
        nativeRollbackAndContinueAsRead(nativePtr);
    }

    public ImplicitTransaction beginImplicitTransaction() {
        if (activeTransaction) {
            throw new IllegalStateException(
                    "Can't beginImplicitTransaction() during another active transaction");
        }
        long nativeGroupPtr = nativeBeginImplicit(nativePtr);
        ImplicitTransaction transaction = new ImplicitTransaction(context, this, nativeGroupPtr);
        activeTransaction = true;
        return transaction;
    }

    public WriteTransaction beginWrite() {
        if (activeTransaction)
            throw new IllegalStateException(
                    "Can't beginWrite() during another active transaction");
        // FIXME: throw from nativeMethod in case of error

        long nativeWritePtr = nativeBeginWrite(nativePtr);
        try {
            // Copy context reference from parent
            WriteTransaction t = new WriteTransaction(context, this, nativeWritePtr);
            activeTransaction = true;
            return t;
        } catch (RuntimeException e) {
            Group.nativeClose(nativeWritePtr);
            throw e;
        }
    }

    public ReadTransaction beginRead() {
        if (activeTransaction)
            throw new IllegalStateException("Can't beginRead() during another active transaction");
        // FIXME: throw from nativeMethod in case of error

        long nativeReadPtr = nativeBeginRead(nativePtr);
        try {
            // Copy context reference from parent
            ReadTransaction t = new ReadTransaction(context, this, nativeReadPtr);
            activeTransaction = true;
            return t;
        } catch (RuntimeException e) {
            Group.nativeClose(nativeReadPtr);
            throw e;
        }
    }

    void endRead() {
        if (isClosed())
            throw new IllegalStateException("Can't endRead() on closed group. " +
                    "ReadTransaction is invalid.");
        nativeEndRead(nativePtr);
        activeTransaction = false;
    }

    //FIXME close session (delete sessionPtr pointer)
    public void close() {
        synchronized (context) {
            if (nativePtr != 0) {
                nativeClose(nativePtr);
                nativePtr = 0;
                if (implicitTransactionsEnabled && nativeReplicationPtr != 0) {
                    nativeCloseReplication(nativeReplicationPtr);
                    nativeReplicationPtr = 0;
                }
            }
        }
    }

    protected void finalize() {
        synchronized (context) {
            if (nativePtr != 0) {
                context.asyncDisposeSharedGroup(nativePtr);
                nativePtr = 0; // Set to 0 if finalize is called before close() for some reason
                if (implicitTransactionsEnabled && nativeReplicationPtr != 0) {
                    nativeCloseReplication(nativeReplicationPtr);
                    nativeReplicationPtr = 0;
                }
            }
        }
    }

    void commit() {
        if (isClosed())
            throw new IllegalStateException(
                    "Can't commit() on closed group. WriteTransaction is invalid.");
        nativeCommit(nativePtr);
        activeTransaction = false;
    }

    void rollback() {
        if (isClosed())
            throw new IllegalStateException(
                    "Can't rollback() on closed group. WriteTransaction is invalid.");
        nativeRollback(nativePtr);
        activeTransaction = false;
    }

    public boolean isClosed() {
        return nativePtr == 0;
    }

    public boolean hasChanged() {
        return nativeHasChanged(nativePtr);
    }

    public void reserve(long bytes) {
        nativeReserve(nativePtr, bytes);
    }

    /**
     * Compacts a shared group. This will block access to the shared group until done.
     *
     * @return {@code true} if compaction succeeded, {@code false} otherwise.
     * @throws RuntimeException if using this within either a read or or write transaction.
     */
    public boolean compact() {
        return nativeCompact(nativePtr);
    }

    /**
     * Returns the absolute path to the file backing this SharedGroup.
     *
     * @return the canonical path to the Realm file.
     */
    public String getPath() {
        return path;
    }

    private void checkNativePtrNotZero() {
        if (this.nativePtr == 0) {
            throw new IOError(new RealmIOException("Realm could not be opened"));
        }
    }

    public long getNativePointer () {
        return nativePtr;
    }

    public long getNativeReplicationPointer () {
        return nativeReplicationPtr;
    }

    public VersionID getVersion () {
        long[] versionId = nativeGetVersionID (nativePtr);
        return new VersionID (versionId[0], versionId[1]);

    }

    public static class VersionID implements Comparable<VersionID> {
        final long version;
        final long index;

        VersionID(long version, long index) {
            this.version = version;
            this.index = index;
        }

        @Override
        public int compareTo(VersionID another) {
            if (version > another.version) {
                return 1;
            } else if (version < another.version) {
                return -1;
            } else {
                return 0;
            }
        }

        @Override
        public String toString() {
            return "VersionID{" +
                    "version=" + version +
                    ", index=" + index +
                    '}';
        }

        @Override
        public boolean equals(Object object) {
            if (this == object) return true;
            if (object == null || getClass() != object.getClass()) return false;
            if (!super.equals(object)) return false;

            VersionID versionID = (VersionID) object;
            return (version == versionID.version && index == versionID.index);
        }

        @Override
        public int hashCode() {
            int result = super.hashCode();
            result = 31 * result + (int) (version ^ (version >>> 32));
            result = 31 * result + (int) (index ^ (index >>> 32));
            return result;
        }
    }

    /**
     * Waits for change committed by {@link SharedGroup} in other Thread.
     *
     * @return {@code true} if successfully detects change, {@code false} no change has been detected otherwise.
     */
    public boolean waitForChange() {
        return nativeWaitForChange(nativePtr);
    }

    /**
     * Stops waiting for change.
     */
    public void stopWaitForChange() {
        nativeStopWaitForChange(nativePtr);
    }

<<<<<<< HEAD
    private native long createNativeWithImplicitTransactions(long nativeReplicationPtr,
                                                             int durability, byte[] key);
    private native long nativeCreateLocalReplication(String databaseFile);
    private native long nativeCreateSyncReplication(String databaseFile, byte[] key);
//    private native long nativeInitSyncClient(String userToken);
//    private native long nativeStartSession(long syncClientPtr, String serverUrl, String path, Object handler);
=======
    private native long createNativeWithImplicitTransactions(long nativeReplicationPtr, int durability, byte[] key);
    private native long nativeCreateLocalReplication(String databaseFile, byte[] key);
    private native long nativeCreateSyncReplication(String databaseFile);
>>>>>>> a732f1c1
    private native long nativeCommitAndContinueAsRead(long nativePtr, long sessionPtr);

    private native long nativeBeginImplicit(long nativePtr);

    private native void nativeReserve(long nativePtr, long bytes);
    private native boolean nativeHasChanged(long nativePtr);
    private native long nativeBeginRead(long nativePtr);
    private native void nativeEndRead(long nativePtr);
    private native long nativeBeginWrite(long nativePtr);
    private native void nativeCommit(long nativePtr);
    private native void nativeRollback(long nativePtr);
    private native long nativeCreate(String databaseFile,
                                     int durabilityValue,
                                     boolean dontCreateFile,
                                     boolean enableReplication,
                                     byte[] key);
    private native boolean nativeCompact(long nativePtr);
    protected static native void nativeClose(long nativePtr);
    private native void nativeCloseReplication(long nativeReplicationPtr);
    private native void nativeRollbackAndContinueAsRead(long nativePtr);
    private native long[] nativeGetVersionID (long nativePtr);
    private native boolean nativeWaitForChange(long nativePtr);
    private native void nativeStopWaitForChange(long nativePtr);
    private native void nativeAdvanceRead(long nativePtr);
    private native void nativeAdvanceReadToVersion(long nativePtr, long version, long index) throws BadVersionException;
    private native void nativePromoteToWrite(long nativePtr);
}<|MERGE_RESOLUTION|>--- conflicted
+++ resolved
@@ -84,19 +84,11 @@
         Durability durability = config.getDurability();
 
         if (syncEnabled) {
-<<<<<<< HEAD
-            nativeReplicationPtr = nativeCreateSyncReplication(canonicalPath, encryptionKey);
-        } else {
-            nativeReplicationPtr = nativeCreateLocalReplication(canonicalPath);
-        }
-        nativePtr = createNativeWithImplicitTransactions(nativeReplicationPtr, durability.value, encryptionKey);
-=======
             nativeReplicationPtr = nativeCreateSyncReplication(canonicalPath);
         } else {
             nativeReplicationPtr = nativeCreateLocalReplication(canonicalPath, encryptionKey);
         }
         nativePtr = openSharedGroupOrFail(nativeReplicationPtr, canonicalPath, durability, encryptionKey);
->>>>>>> a732f1c1
         implicitTransactionsEnabled = true;
         context = new Context();
         path = canonicalPath;
@@ -116,19 +108,11 @@
                        byte[] key) {
         if (enableImplicitTransactions) {
             if (enableSync) {
-<<<<<<< HEAD
-                nativeReplicationPtr = nativeCreateSyncReplication(canonicalPath, key);
-            } else {
-                nativeReplicationPtr = nativeCreateLocalReplication(canonicalPath);
-            }
-            nativePtr = openSharedGroupOrFail(durability, key);
-=======
                 nativeReplicationPtr = nativeCreateSyncReplication(canonicalPath);
             } else {
                 nativeReplicationPtr = nativeCreateLocalReplication(canonicalPath, key);
             }
             nativePtr = openSharedGroupOrFail(nativeReplicationPtr, canonicalPath, durability, key);
->>>>>>> a732f1c1
             implicitTransactionsEnabled = true;
         } else {
             nativePtr = nativeCreate(canonicalPath, Durability.FULL.value, CREATE_FILE_YES, DISABLE_REPLICATION, key);
@@ -421,18 +405,9 @@
         nativeStopWaitForChange(nativePtr);
     }
 
-<<<<<<< HEAD
-    private native long createNativeWithImplicitTransactions(long nativeReplicationPtr,
-                                                             int durability, byte[] key);
-    private native long nativeCreateLocalReplication(String databaseFile);
-    private native long nativeCreateSyncReplication(String databaseFile, byte[] key);
-//    private native long nativeInitSyncClient(String userToken);
-//    private native long nativeStartSession(long syncClientPtr, String serverUrl, String path, Object handler);
-=======
     private native long createNativeWithImplicitTransactions(long nativeReplicationPtr, int durability, byte[] key);
     private native long nativeCreateLocalReplication(String databaseFile, byte[] key);
     private native long nativeCreateSyncReplication(String databaseFile);
->>>>>>> a732f1c1
     private native long nativeCommitAndContinueAsRead(long nativePtr, long sessionPtr);
 
     private native long nativeBeginImplicit(long nativePtr);
