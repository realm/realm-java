--- conflicted
+++ resolved
@@ -25,11 +25,8 @@
 import io.realm.exceptions.RealmError;
 import io.realm.exceptions.RealmIOException;
 import io.realm.internal.async.BadVersionException;
-<<<<<<< HEAD
 import io.realm.internal.log.RealmLog;
-=======
 import io.realm.sync.SyncManager;
->>>>>>> 5332a1be
 
 public class SharedGroup implements Closeable {
 
@@ -48,7 +45,7 @@
 
     private final String path;
     private long nativePtr;
-//    private long syncClientPtr = 0;
+//    private long syncClientPtr = 0;s
     private long sessionPtr = 0;
     private long nativeReplicationPtr;
     private boolean implicitTransactionsEnabled = false;
@@ -67,20 +64,11 @@
         }
     }
 
-    // TODO Only used by JNI tests -> Remove?
     // TODO Only used by Unit tests. Remove?
     public SharedGroup(String databaseFile) {
         context = new Context();
         path = databaseFile;
         nativePtr = nativeCreate(databaseFile, Durability.FULL.value, CREATE_FILE_YES, DISABLE_REPLICATION, null);
-        checkNativePtrNotZero();
-    }
-
-    // TODO Only used by JNI tests -> Remove?
-    public SharedGroup(String canonicalPath, Durability durability, byte[] key) {
-        path = canonicalPath;
-        context = new Context();
-        nativePtr = nativeCreate(canonicalPath, durability.value, false, false, key);
         checkNativePtrNotZero();
     }
 
@@ -96,9 +84,9 @@
         Durability durability = config.getDurability();
 
         if (syncEnabled) {
-            nativeReplicationPtr = nativeCreateSyncReplication(canonicalPath);
+            nativeReplicationPtr = nativeCreateSyncReplication(canonicalPath, encryptionKey);
         } else {
-            nativeReplicationPtr = nativeCreateLocalReplication(canonicalPath, encryptionKey);
+            nativeReplicationPtr = nativeCreateLocalReplication(canonicalPath);
         }
         nativePtr = createNativeWithImplicitTransactions(nativeReplicationPtr, durability.value, encryptionKey);
         implicitTransactionsEnabled = true;
@@ -120,9 +108,9 @@
                        byte[] key) {
         if (enableImplicitTransactions) {
             if (enableSync) {
-                nativeReplicationPtr = nativeCreateSyncReplication(canonicalPath);
+                nativeReplicationPtr = nativeCreateSyncReplication(canonicalPath, key);
             } else {
-                nativeReplicationPtr = nativeCreateLocalReplication(canonicalPath, key);
+                nativeReplicationPtr = nativeCreateLocalReplication(canonicalPath);
             }
             nativePtr = openSharedGroupOrFail(durability, key);
             implicitTransactionsEnabled = true;
@@ -130,7 +118,7 @@
             nativePtr = nativeCreate(canonicalPath, Durability.FULL.value, CREATE_FILE_YES, DISABLE_REPLICATION, key);
         }
         context = new Context();
-        path = canonicalPath;s
+        path = canonicalPath;
         checkNativePtrNotZero();
     }
 
@@ -419,17 +407,10 @@
 
     private native long createNativeWithImplicitTransactions(long nativeReplicationPtr,
                                                              int durability, byte[] key);
-<<<<<<< HEAD
     private native long nativeCreateLocalReplication(String databaseFile);
     private native long nativeCreateSyncReplication(String databaseFile, byte[] key);
-    private native long nativeInitSyncClient(String userToken);
-    private native long nativeStartSession(long syncClientPtr, String serverUrl, String path, Object handler);
-=======
-    private native long nativeCreateLocalReplication(String databaseFile, byte[] key);
-    private native long nativeCreateSyncReplication(String databaseFile);
 //    private native long nativeInitSyncClient(String userToken);
 //    private native long nativeStartSession(long syncClientPtr, String serverUrl, String path, Object handler);
->>>>>>> 5332a1be
     private native long nativeCommitAndContinueAsRead(long nativePtr, long sessionPtr);
 
     private native long nativeBeginImplicit(long nativePtr);
