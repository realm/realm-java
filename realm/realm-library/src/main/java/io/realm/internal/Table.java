/*
 * Copyright 2014 Realm Inc.
 *
 * Licensed under the Apache License, Version 2.0 (the "License");
 * you may not use this file except in compliance with the License.
 * You may obtain a copy of the License at
 *
 * http://www.apache.org/licenses/LICENSE-2.0
 *
 * Unless required by applicable law or agreed to in writing, software
 * distributed under the License is distributed on an "AS IS" BASIS,
 * WITHOUT WARRANTIES OR CONDITIONS OF ANY KIND, either express or implied.
 * See the License for the specific language governing permissions and
 * limitations under the License.
 */

package io.realm.internal;

import java.util.Date;

import io.realm.RealmFieldType;
import io.realm.exceptions.RealmException;
import io.realm.exceptions.RealmPrimaryKeyConstraintException;


/**
 * This class is a base class for all Realm tables. The class supports all low level methods
 * (define/insert/delete/update) a table has. All the native communications to the Realm C++ library are also handled by
 * this class.
 */
public class Table implements TableOrView, TableSchema {

    public static final int TABLE_MAX_LENGTH = 56; // Max length of class names without prefix
    public static final String TABLE_PREFIX = Util.getTablePrefix();
    public static final long INFINITE = -1;
    public static final boolean NULLABLE = true;
    public static final boolean NOT_NULLABLE = false;

    private static final String PRIMARY_KEY_TABLE_NAME = "pk";
    private static final String PRIMARY_KEY_CLASS_COLUMN_NAME = "pk_table";
    private static final long PRIMARY_KEY_CLASS_COLUMN_INDEX = 0;
    private static final String PRIMARY_KEY_FIELD_COLUMN_NAME = "pk_property";
    private static final long PRIMARY_KEY_FIELD_COLUMN_INDEX = 1;
    private static final long NO_PRIMARY_KEY = -2;

    long nativePtr;
    private final Context context;
    private final SharedRealm sharedRealm;
    private long cachedPrimaryKeyColumnIndex = NO_MATCH;

    /**
     * Constructs a Table base object. It can be used to register columns in this table. Registering into table is
     * allowed only for empty tables. It creates a native reference of the object and keeps a reference to it.
     */
    public Table() {
        this.context = new Context();
        // Native methods work will be initialized here. Generated classes will
        // have nothing to do with the native functions. Generated Java Table
        // classes will work as a wrapper on top of table.
        this.nativePtr = createNative();
        if (nativePtr == 0) {
            throw new java.lang.OutOfMemoryError("Out of native memory.");
        }
        sharedRealm = null;
    }

    Table(Table parent, long nativePointer) {
        this(parent.sharedRealm, nativePointer);
    }

    Table(SharedRealm sharedRealm, long nativePointer) {
        this.context = sharedRealm.context;
        this.sharedRealm = sharedRealm;
        this.nativePtr = nativePointer;
    }

    @Override
    public Table getTable() {
        return this;
    }

    public long getNativeTablePointer() {
        return nativePtr;
    }

    @Override
    protected void finalize() throws Throwable {
        synchronized (context) {
            if (nativePtr != 0) {
                // Don't dispose the table immediately if it is created from a SharedRealm to avoid long run finalizer.
                context.asyncDisposeTable(nativePtr, sharedRealm == null);
                nativePtr = 0; // Set to 0 if finalize is called before close() for some reason
            }
        }
        super.finalize();
    }

    /*
     * Checks if the Table is valid.
     * Whenever a Table/subtable is changed/updated all it's subtables are invalidated.
     * You can no longer perform any actions on the table, and if done anyway, an exception is thrown.
     * The only method you can call is 'isValid()'.
     */
    public boolean isValid() {
        return nativePtr != 0 && nativeIsValid(nativePtr);
    }

    private void verifyColumnName(String name) {
        if (name.length() > 63) {
            throw new IllegalArgumentException("Column names are currently limited to max 63 characters.");
        }
    }

    /**
     * Adds a column to the table dynamically.
     *
     * @param type the column type.
     * @param name the field/column name.
     * @param isNullable {@code true} if column can contain null values, {@code false} otherwise.
     * @return the index of the new column.
     */
    public long addColumn(RealmFieldType type, String name, boolean isNullable) {
        verifyColumnName(name);
        return nativeAddColumn(nativePtr, type.getNativeValue(), name, isNullable);
    }

    /**
     * Adds a non-nullable column to the table dynamically.
     *
     * @return the index of the new column.
     */
    @Override
    public long addColumn(RealmFieldType type, String name) {
        return addColumn(type, name, false);
    }

    /**
     * Adds a link column to the table dynamically.
     *
     * @return the index of the new column.
     */
    public long addColumnLink (RealmFieldType type, String name, Table table) {
        verifyColumnName(name);
        return nativeAddColumnLink(nativePtr, type.getNativeValue(), name, table.nativePtr);
    }

    /**
     * Removes a column in the table dynamically. if {@code columnIndex} is smaller than the primary
     * key column index, {@link #invalidateCachedPrimaryKeyIndex()} will be called to recalculate the
     * primary key column index.
     *
     * <p>It should be noted if {@code columnIndex} is the same as the primary key column index,
     * the primary key column is removed from the meta table.
     *
     * @param columnIndex the column index to be removed.
     */
    @Override
    public void removeColumn(long columnIndex) {
        // Check the PK column index before removing a column. We don't know if we're hitting a PK col,
        // but it should be noted that once a column is removed, there is no way we can find whether
        // a PK exists or not.
        final long oldPkColumnIndex = getPrimaryKey();

        // firstly remove a column. If there is no error, we can proceed. Otherwise, it will stop here.
        nativeRemoveColumn(nativePtr, columnIndex);

        // Check if a PK exists and take actions if there is. This is same as hasPrimaryKey(), but
        // this relies on the local cache.
        if (oldPkColumnIndex >= 0) {

            // In case we're hitting PK column, we should remove the PK as it is either 1) a user has
            // forgotten to remove PK or 2) removeColumn gets called before setPrimaryKey(null) is called.
            // Since there is no danger in removing PK twice, we'll do it here to be on safe side.
            if (oldPkColumnIndex == columnIndex) {
                setPrimaryKey(null);

            // But if you remove a column with a smaller index than that of PK column, you need to
            // recalculate the PK column index as core could have changed its column index.
            } else if (oldPkColumnIndex > columnIndex) {
                invalidateCachedPrimaryKeyIndex();
            }
        }
    }

    /**
     * Renames a column in the table. If the column is a primary key column, the corresponding entry
     * in PrimaryKeyTable will be renamed accordingly.
     *
     * @param columnIndex the column index to be renamed.
     * @param newName a new name replacing the old column name.
     * @throws IllegalArgumentException if {@code newFieldName} is an empty string, or exceeds field name length limit.
     * @throws IllegalStateException if a PrimaryKey column name could not be found in the meta table, but {@link #getPrimaryKey()} returns an index.
     */
    @Override
    public void renameColumn(long columnIndex, String newName) {
        verifyColumnName(newName);
        // get the old column name. We'll assume that the old column name is *NOT* an empty string.
        final String oldName = nativeGetColumnName(nativePtr, columnIndex);
        // also old pk index. Once a column name changes, there is no way you can find the column name
        // by old name.
        final long oldPkColumnIndex = getPrimaryKey();

        // then let's try to rename a column. If an error occurs for some reasons, we'll throw.
        nativeRenameColumn(nativePtr, columnIndex, newName);

        // Rename a primary key. At this point, renaming the column name should have been fine.
        if (oldPkColumnIndex == columnIndex) {
            try {
                String className = tableNameToClassName(getName());
                Table pkTable = getPrimaryKeyTable();
                if (pkTable == null) {
                    throw new IllegalStateException(
                            "Table is not created from a SharedRealm, primary key is not available");
                }
                long pkRowIndex = pkTable.findFirstString(PRIMARY_KEY_CLASS_COLUMN_INDEX, className);
                if (pkRowIndex != NO_MATCH) {
                    pkTable.setString(PRIMARY_KEY_FIELD_COLUMN_INDEX, pkRowIndex, newName, false);
                } else {
                    throw new IllegalStateException("Non-existent PrimaryKey column cannot be renamed");
                }
            } catch (Exception e) {
                // we failed to rename the pk meta table. roll back the column name, not pk meta table
                // then rethrow.
                nativeRenameColumn(nativePtr, columnIndex, oldName);
                throw e;
            }
        }
    }

    /**
     * Checks whether the specific column is nullable?
     *
     * @param columnIndex the column index.
     * @return {@code true} if column is nullable, {@code false} otherwise.
     */
    public boolean isColumnNullable(long columnIndex) {
        return nativeIsColumnNullable(nativePtr, columnIndex);
    }

    /**
     * Converts a column to be nullable.
     *
     * @param columnIndex the column index.
     */
    public void convertColumnToNullable(long columnIndex) {
        nativeConvertColumnToNullable(nativePtr, columnIndex);
    }

    /**
     * Converts a column to be not nullable. null values will be converted to default values.
     *
     * @param columnIndex the column index.
     */
    public void convertColumnToNotNullable(long columnIndex) {
        nativeConvertColumnToNotNullable(nativePtr, columnIndex);
    }

    // Table Size and deletion. AutoGenerated subclasses are nothing to do with this
    // class.
    /**
     * Gets the number of entries/rows of this table.
     *
     * @return the number of rows.
     */
    @Override
    public long size() {
        return nativeSize(nativePtr);
    }

    /**
     * Checks whether this table is empty or not.
     *
     * @return {@code true} if empty, otherwise {@code false}.
     */
    @Override
    public boolean isEmpty() {
        return size() == 0;
    }

    /**
     * Clears the table i.e., deleting all rows in the table.
     */
    @Override
    public void clear() {
        checkImmutable();
        nativeClear(nativePtr);
    }

    // Column Information.
    /**
     * Returns the number of columns in the table.
     *
     * @return the number of columns.
     */
    @Override
    public long getColumnCount() {
        return nativeGetColumnCount(nativePtr);
    }

    /**
     * Returns the name of a column identified by columnIndex. Notice that the index is zero based.
     *
     * @param columnIndex the column index.
     * @return the name of the column.
     */
    @Override
    public String getColumnName(long columnIndex) {
        return nativeGetColumnName(nativePtr, columnIndex);
    }

    /**
     * Returns the 0-based index of a column based on the name.
     *
     * @param columnName column name.
     * @return the index, {@link #NO_MATCH} if not found.
     */
    @Override
    public long getColumnIndex(String columnName) {
        if (columnName == null) {
            throw new IllegalArgumentException("Column name can not be null.");
        }
        return nativeGetColumnIndex(nativePtr, columnName);
    }

    /**
     * Gets the type of a column identified by the columnIndex.
     *
     * @param columnIndex index of the column.
     * @return the type of the particular column.
     */
    @Override
    public RealmFieldType getColumnType(long columnIndex) {
        return RealmFieldType.fromNativeValue(nativeGetColumnType(nativePtr, columnIndex));
    }


    /**
     * Removes a row from the specific index. As of now the entry is simply removed from the table.
     *
     * @param rowIndex the row index (starting with 0)
     *
     */
    @Override
    public void remove(long rowIndex) {
        checkImmutable();
        nativeRemove(nativePtr, rowIndex);
    }

    @Override
    public void removeFirst() {
        checkImmutable();
        remove(0);
    }

    @Override
    public void removeLast() {
        checkImmutable();
        nativeRemoveLast(nativePtr);
    }

    public void moveLastOver(long rowIndex) {
        checkImmutable();
        nativeMoveLastOver(nativePtr, rowIndex);
    }

    /**
     * Add an empty row to the table which doesn't have a primary key defined.
     * <p>
     * NOTE: To add a table with a primary key defined, use {@link #addEmptyRowWithPrimaryKey(Object)} instead. This
     * won't check if this table has a primary key.
     *
     * @return row index.
     */
    public long addEmptyRow() {
        checkImmutable();
        return nativeAddEmptyRow(nativePtr, 1);
    }

    /**
     * Add an empty row to the table and set the primary key with the given value. Equivalent to call
     * {@link #addEmptyRowWithPrimaryKey(Object, boolean)} with {@code validation = true}.
     *
     * @param primaryKeyValue the primary key value
     * @return the row index.
     */
    public long addEmptyRowWithPrimaryKey(Object primaryKeyValue) {
        return addEmptyRowWithPrimaryKey(primaryKeyValue, true);
    }

    /**
     * Add an empty row to the table and set the primary key with the given value.
     *
     * @param primaryKeyValue the primary key value.
     * @param validation set to {@code false} to skip all validations. This is currently used by bulk insert which
     *                     has its own validations.
     * @return the row index.
     */
    public long addEmptyRowWithPrimaryKey(Object primaryKeyValue, boolean validation) {
        if (validation) {
            checkImmutable();
            checkHasPrimaryKey();
        }

        long primaryKeyColumnIndex = getPrimaryKey();
        RealmFieldType type = getColumnType(primaryKeyColumnIndex);
        long rowIndex;

        // Add with primary key initially set
        if (primaryKeyValue == null) {
            switch (type) {
                case STRING:
                case INTEGER:
                    if (validation && findFirstNull(primaryKeyColumnIndex) != NO_MATCH) {
                        throwDuplicatePrimaryKeyException("null");
                    }
                    rowIndex = nativeAddEmptyRow(nativePtr, 1);
                    if (type == RealmFieldType.STRING) {
                        nativeSetStringUnique(nativePtr, primaryKeyColumnIndex, rowIndex, null);
                    } else {
                        nativeSetNullUnique(nativePtr, primaryKeyColumnIndex, rowIndex);
                    }
                    break;

                default:
                    throw new RealmException("Cannot check for duplicate rows for unsupported primary key type: " + type);
            }

        } else {
            switch (type) {
                case STRING:
                    if (!(primaryKeyValue instanceof String)) {
                        throw new IllegalArgumentException("Primary key value is not a String: " + primaryKeyValue);
                    }
                    if (validation && findFirstString(primaryKeyColumnIndex, (String) primaryKeyValue) != NO_MATCH) {
                        throwDuplicatePrimaryKeyException(primaryKeyValue);
                    }
                    rowIndex = nativeAddEmptyRow(nativePtr, 1);
                    nativeSetStringUnique(nativePtr, primaryKeyColumnIndex, rowIndex, (String) primaryKeyValue);
                    break;

                case INTEGER:
                    long pkValue;
                    try {
                        pkValue = Long.parseLong(primaryKeyValue.toString());
                    } catch (RuntimeException e) {
                        throw new IllegalArgumentException("Primary key value is not a long: " + primaryKeyValue);
                    }
                    if (validation && findFirstLong(primaryKeyColumnIndex, pkValue) != NO_MATCH) {
                        throwDuplicatePrimaryKeyException(pkValue);
                    }
                    rowIndex = nativeAddEmptyRow(nativePtr, 1);
                    nativeSetLongUnique(nativePtr, primaryKeyColumnIndex, rowIndex, pkValue);
                    break;

                default:
                    throw new RealmException("Cannot check for duplicate rows for unsupported primary key type: " + type);
            }
        }
        return rowIndex;
    }

    @SuppressWarnings("WeakerAccess")
    public long addEmptyRows(long rows) {
        checkImmutable();
        if (rows < 1) {
            throw new IllegalArgumentException("'rows' must be > 0.");
        }
        if (hasPrimaryKey()) {
           if (rows > 1) {
               throw new RealmException("Multiple empty rows cannot be created if a primary key is defined for the table.");
           }
           return addEmptyRow();
        }
        return nativeAddEmptyRow(nativePtr, rows);
    }

    /**
     * Appends the specified row to the end of the table. For internal testing usage only.
     *
     * @param values values.
     * @return the row index of the appended row.
     * @deprecated Remove this functions since it doesn't seem to be useful. And this function does deal with tables
     * withprimary key defined well. Primary key has to be set with `setXxxUnique` as the first thing to do after row
     * added.
     */
    protected long add(Object... values) {
        long rowIndex = addEmptyRow();

        checkImmutable();

        // Check values types
        int columns = (int)getColumnCount();
        if (columns != values.length) {
            throw new IllegalArgumentException("The number of value parameters (" +
                    String.valueOf(values.length) +
                    ") does not match the number of columns in the table (" +
                    String.valueOf(columns) + ").");
        }
        RealmFieldType colTypes[] = new RealmFieldType[columns];
        for (int columnIndex = 0; columnIndex < columns; columnIndex++) {
            Object value = values[columnIndex];
            RealmFieldType colType = getColumnType(columnIndex);
            colTypes[columnIndex] = colType;
            if (!colType.isValid(value)) {
                //String representation of the provided value type
                String providedType;
                if (value == null) {
                    providedType = "null";
                } else {
                    providedType = value.getClass().toString();
                }

                throw new IllegalArgumentException("Invalid argument no " + String.valueOf(1 + columnIndex) +
                        ". Expected a value compatible with column type " + colType + ", but got " + providedType + ".");
            }
        }

        // Insert values
        for (long columnIndex = 0; columnIndex < columns; columnIndex++) {
            Object value = values[(int)columnIndex];
            switch (colTypes[(int)columnIndex]) {
            case BOOLEAN:
                nativeSetBoolean(nativePtr, columnIndex, rowIndex, (Boolean)value, false);
                break;
            case INTEGER:
                if (value == null) {
                    checkDuplicatedNullForPrimaryKeyValue(columnIndex, rowIndex);
                    nativeSetNull(nativePtr, columnIndex, rowIndex, false);
                } else {
                    long intValue = ((Number) value).longValue();
                    checkIntValueIsLegal(columnIndex, rowIndex, intValue);
                    nativeSetLong(nativePtr, columnIndex, rowIndex, intValue, false);
                }
                break;
            case FLOAT:
                nativeSetFloat(nativePtr, columnIndex, rowIndex, (Float) value, false);
                break;
            case DOUBLE:
                nativeSetDouble(nativePtr, columnIndex, rowIndex, (Double) value, false);
                break;
            case STRING:
                if (value == null) {
                    checkDuplicatedNullForPrimaryKeyValue(columnIndex, rowIndex);
                    nativeSetNull(nativePtr, columnIndex, rowIndex, false);
                } else {
                    String stringValue = (String) value;
                    checkStringValueIsLegal(columnIndex, rowIndex, stringValue);
                    nativeSetString(nativePtr, columnIndex, rowIndex, (String) value, false);
                }
                break;
            case DATE:
                if (value == null)
                    throw new IllegalArgumentException("Null Date is not allowed.");
                nativeSetTimestamp(nativePtr, columnIndex, rowIndex, ((Date) value).getTime(), false);
                break;
            case BINARY:
                if (value == null)
                    throw new IllegalArgumentException("Null Array is not allowed");
                nativeSetByteArray(nativePtr, columnIndex, rowIndex, (byte[])value, false);
                break;
            case UNSUPPORTED_MIXED:
            case UNSUPPORTED_TABLE:
            default:
                throw new RuntimeException("Unexpected columnType: " + String.valueOf(colTypes[(int)columnIndex]));
            }
        }
        return rowIndex;
    }

    private boolean isPrimaryKeyColumn(long columnIndex) {
        return columnIndex == getPrimaryKey();
    }

    /**
     * Returns the column index for the primary key.
     *
     * @return the column index or {@code #NO_MATCH} if no primary key is set.
     */
    public long getPrimaryKey() {
        if (cachedPrimaryKeyColumnIndex >= 0 || cachedPrimaryKeyColumnIndex == NO_PRIMARY_KEY) {
            return cachedPrimaryKeyColumnIndex;
        } else {
            Table pkTable = getPrimaryKeyTable();
            if (pkTable == null) {
                return NO_PRIMARY_KEY; // Free table = No primary key
            }

            String className = tableNameToClassName(getName());
            long rowIndex = pkTable.findFirstString(PRIMARY_KEY_CLASS_COLUMN_INDEX, className);
            if (rowIndex != NO_MATCH) {
                String pkColumnName = pkTable.getUncheckedRow(rowIndex).getString(PRIMARY_KEY_FIELD_COLUMN_INDEX);
                cachedPrimaryKeyColumnIndex = getColumnIndex(pkColumnName);
            } else {
                cachedPrimaryKeyColumnIndex = NO_PRIMARY_KEY;
            }

            return cachedPrimaryKeyColumnIndex;
        }
    }

    /**
     * Checks if a given column is a primary key column.
     *
     * @param columnIndex the index of column in the table.
     * @return {@code true} if column is a primary key, {@code false} otherwise.
     */
    private boolean isPrimaryKey(long columnIndex) {
        return columnIndex >= 0 && columnIndex == getPrimaryKey();
    }

    /**
     * Checks if a table has a primary key.
     *
     * @return {@code true} if primary key is defined, {@code false} otherwise.
     */
    public boolean hasPrimaryKey() {
        return getPrimaryKey() >= 0;
    }

    void checkStringValueIsLegal(long columnIndex, long rowToUpdate, String value) {
        if (isPrimaryKey(columnIndex)) {
            long rowIndex = findFirstString(columnIndex, value);
            if (rowIndex != rowToUpdate && rowIndex != TableOrView.NO_MATCH) {
                throwDuplicatePrimaryKeyException(value);
            }
        }
    }

    void checkIntValueIsLegal(long columnIndex, long rowToUpdate, long value) {
        if (isPrimaryKeyColumn(columnIndex)) {
            long rowIndex = findFirstLong(columnIndex, value);
            if (rowIndex != rowToUpdate && rowIndex != TableOrView.NO_MATCH) {
                throwDuplicatePrimaryKeyException(value);
            }
        }
    }

    // check if it is ok to use null value for given row and column.
    void checkDuplicatedNullForPrimaryKeyValue(long columnIndex, long rowToUpdate) {
        if (isPrimaryKeyColumn(columnIndex)) {
            RealmFieldType type = getColumnType(columnIndex);
            switch (type) {
                case STRING:
                case INTEGER:
                    long rowIndex = findFirstNull(columnIndex);
                    if (rowIndex != rowToUpdate && rowIndex != TableOrView.NO_MATCH) {
                        throwDuplicatePrimaryKeyException("null");
                    }
                    break;
                default:
                    // Since it is sufficient to check the existence of duplicated null values
                    // on PrimaryKey in supported types only, this part is left empty.
            }
        }
    }

    /**
     * Throws a properly formatted exception when multiple objects with the same primary key
     * value is detected.
     *
     * @param value the primary key value.
     */
    public static void throwDuplicatePrimaryKeyException(Object value) {
        throw new RealmPrimaryKeyConstraintException("Value already exists: " + value);
    }

    //
    // Getters
    //

    @Override
    public long getLong(long columnIndex, long rowIndex) {
        return nativeGetLong(nativePtr, columnIndex, rowIndex);
    }

    @Override
    public boolean getBoolean(long columnIndex, long rowIndex) {
        return nativeGetBoolean(nativePtr, columnIndex, rowIndex);
    }

    @Override
    public float getFloat(long columnIndex, long rowIndex) {
        return nativeGetFloat(nativePtr, columnIndex, rowIndex);
    }

    @Override
    public double getDouble(long columnIndex, long rowIndex) {
        return nativeGetDouble(nativePtr, columnIndex, rowIndex);
    }

    @Override
    public Date getDate(long columnIndex, long rowIndex) {
        return new Date(nativeGetTimestamp(nativePtr, columnIndex, rowIndex));
    }

    /**
     * Gets the value of a (string )cell.
     *
     * @param columnIndex 0 based index value of the column
     * @param rowIndex 0 based index of the row.
     * @return value of the particular cell
     */
    @Override
    public String getString(long columnIndex, long rowIndex) {
        return nativeGetString(nativePtr, columnIndex, rowIndex);
    }

    @Override
    public byte[] getBinaryByteArray(long columnIndex, long rowIndex) {
        return nativeGetByteArray(nativePtr, columnIndex, rowIndex);
    }

    @Override
    public long getLink(long columnIndex, long rowIndex) {
        return nativeGetLink(nativePtr, columnIndex, rowIndex);
    }

    public Table getLinkTarget(long columnIndex) {
        // Execute the disposal of abandoned realm objects each time a new realm object is created
        context.executeDelayedDisposal();
        long nativeTablePointer = nativeGetLinkTarget(nativePtr, columnIndex);
        try {
            // Copy context reference from parent
            return new Table(this.sharedRealm, nativeTablePointer);
        }
        catch (RuntimeException e) {
            Table.nativeClose(nativeTablePointer);
            throw e;
        }
    }

    @Override
    public boolean isNull(long columnIndex, long rowIndex) {
        return nativeIsNull(nativePtr, columnIndex, rowIndex);
    }

    /**
     * Returns a non-checking Row. Incorrect use of this Row will cause a hard core crash.
     * If error checking is required, use {@link #getCheckedRow(long)} instead.
     *
     * @param index the index of row to fetch.
     * @return the unsafe row wrapper object.
     */
    public UncheckedRow getUncheckedRow(long index) {
        return UncheckedRow.getByRowIndex(context, this, index);
    }

    /**
     * Returns a non-checking Row. Incorrect use of this Row will cause a hard core crash.
     * If error checking is required, use {@link #getCheckedRow(long)} instead.
     *
     * @param nativeRowPointer the pointer to the row to fetch.
     * @return the unsafe row wrapper object.
     */
    public UncheckedRow getUncheckedRowByPointer(long nativeRowPointer) {
        return UncheckedRow.getByRowPointer(context, this, nativeRowPointer);
    }

    /**
     * Returns a wrapper around Row access. All access will be error checked in JNI and will throw an appropriate
     * {@link RuntimeException} if used incorrectly.
     *
     * If error checking is done elsewhere, consider using {@link #getUncheckedRow(long)} for better performance.
     *
     * @param index the index of row to fetch.
     * @return the safe row wrapper object.
     */
    public CheckedRow getCheckedRow(long index) {
        return CheckedRow.get(context, this, index);
    }

    //
    // Setters
    //

    @Override
    public void setLong(long columnIndex, long rowIndex, long value, boolean isDefault) {
        checkImmutable();
        checkIntValueIsLegal(columnIndex, rowIndex, value);
        nativeSetLong(nativePtr, columnIndex, rowIndex, value, isDefault);
    }

    @Override
    public void setBoolean(long columnIndex, long rowIndex, boolean value, boolean isDefault) {
        checkImmutable();
        nativeSetBoolean(nativePtr, columnIndex, rowIndex, value, isDefault);
    }

    @Override
    public void setFloat(long columnIndex, long rowIndex, float value, boolean isDefault) {
        checkImmutable();
        nativeSetFloat(nativePtr, columnIndex, rowIndex, value, isDefault);
    }

    @Override
    public void setDouble(long columnIndex, long rowIndex, double value, boolean isDefault) {
        checkImmutable();
        nativeSetDouble(nativePtr, columnIndex, rowIndex, value, isDefault);
    }

    @Override
    public void setDate(long columnIndex, long rowIndex, Date date, boolean isDefault) {
        if (date == null)
            throw new IllegalArgumentException("Null Date is not allowed.");
        checkImmutable();
        nativeSetTimestamp(nativePtr, columnIndex, rowIndex, date.getTime(), isDefault);
    }

    /**
     * Set a String value to a cell of Table, pointed by column and row index.
     *
     * @param columnIndex 0 based index value of the cell column.
     * @param rowIndex 0 based index value of the cell row.
     * @param value a String value to set in the cell.
     */
    @Override
    public void setString(long columnIndex, long rowIndex, String value, boolean isDefault) {
        checkImmutable();
        if (value == null) {
            checkDuplicatedNullForPrimaryKeyValue(columnIndex, rowIndex);
            nativeSetNull(nativePtr, columnIndex, rowIndex, isDefault);
        } else {
            checkStringValueIsLegal(columnIndex, rowIndex, value);
            nativeSetString(nativePtr, columnIndex, rowIndex, value, isDefault);
        }
    }

    @Override
    public void setBinaryByteArray(long columnIndex, long rowIndex, byte[] data, boolean isDefault) {
        checkImmutable();
        nativeSetByteArray(nativePtr, columnIndex, rowIndex, data, isDefault);
    }

    @Override
    public void setLink(long columnIndex, long rowIndex, long value, boolean isDefault) {
        checkImmutable();
        nativeSetLink(nativePtr, columnIndex, rowIndex, value, isDefault);
    }

    public void setNull(long columnIndex, long rowIndex, boolean isDefault) {
        checkImmutable();
        checkDuplicatedNullForPrimaryKeyValue(columnIndex, rowIndex);
        nativeSetNull(nativePtr, columnIndex, rowIndex, isDefault);
    }

    public void addSearchIndex(long columnIndex) {
        checkImmutable();
        nativeAddSearchIndex(nativePtr, columnIndex);
    }

    public void removeSearchIndex(long columnIndex) {
        checkImmutable();
        nativeRemoveSearchIndex(nativePtr, columnIndex);
    }

    /**
     * Defines a primary key for this table. This needs to be called manually before inserting data into the table.
     *
     * @param columnName the name of the field that will function primary key. "" or {@code null} will remove any
     *                   previous set magic key.
     * @throws io.realm.exceptions.RealmException if it is not possible to set the primary key due to the column
     * not having distinct values (i.e. violating the primary key constraint).
     */
    public void setPrimaryKey(String columnName) {
        Table pkTable = getPrimaryKeyTable();
        if (pkTable == null) {
            throw new RealmException("Primary keys are only supported if Table is part of a Group");
        }
        cachedPrimaryKeyColumnIndex = nativeSetPrimaryKey(pkTable.nativePtr, nativePtr, columnName);
    }

    public void setPrimaryKey(long columnIndex) {
        setPrimaryKey(nativeGetColumnName(nativePtr, columnIndex));
    }

    private Table getPrimaryKeyTable() {
        if (sharedRealm == null) {
            return null;
        }
        Table pkTable = sharedRealm.getTable(PRIMARY_KEY_TABLE_NAME);
        if (pkTable.getColumnCount() == 0) {
            pkTable.addColumn(RealmFieldType.STRING, PRIMARY_KEY_CLASS_COLUMN_NAME);
            pkTable.addColumn(RealmFieldType.STRING, PRIMARY_KEY_FIELD_COLUMN_NAME);
        } else {
            migratePrimaryKeyTableIfNeeded(sharedRealm.getGroupNative(), pkTable);
        }

        return pkTable;
    }

    /**
     * Invalidating a cached primary key column index for the table.
     */
    private void invalidateCachedPrimaryKeyIndex() {
        cachedPrimaryKeyColumnIndex = NO_MATCH;
    }

    /*
     * 1) Migration required to fix https://github.com/realm/realm-java/issues/1059
     * This will convert INTEGER column to the corresponding STRING column if needed.
     * Any database created on Realm-Java 0.80.1 and below will have this error.
     *
     * 2) Migration required to fix: https://github.com/realm/realm-java/issues/1703
     * This will remove the prefix "class_" from all table names in the pk_column
     * Any database created on Realm-Java 0.84.1 and below will have this error.
     */
    private void migratePrimaryKeyTableIfNeeded(long groupNativePtr, Table pkTable) {
        nativeMigratePrimaryKeyTableIfNeeded(groupNativePtr, pkTable.nativePtr);
    }

    public boolean hasSearchIndex(long columnIndex) {
        return nativeHasSearchIndex(nativePtr, columnIndex);
    }

    @Override
    public boolean isNullLink(long columnIndex, long rowIndex) {
        return nativeIsNullLink(nativePtr, columnIndex, rowIndex);
    }

    @Override
    public void nullifyLink(long columnIndex, long rowIndex) {
        nativeNullifyLink(nativePtr, columnIndex, rowIndex);
    }

    boolean isImmutable() {
        return sharedRealm != null && !sharedRealm.isInTransaction();
    }

    // This checking should be moved to SharedRealm level
    void checkImmutable() {
        if (isImmutable()) {
            throwImmutable();
        }
    }

    private void checkHasPrimaryKey() {
        if (!hasPrimaryKey()) {
            throw new IllegalStateException(getName() + " has no primary key defined");
        }
    }

    //
    // Aggregate functions
    //

    // Integers
    @Override
    public long sumLong(long columnIndex) {
        return nativeSumInt(nativePtr, columnIndex);
    }

    @Override
    public Long maximumLong(long columnIndex) {
        return nativeMaximumInt(nativePtr, columnIndex);
    }

    @Override
    public Long minimumLong(long columnIndex) {
        return nativeMinimumInt(nativePtr, columnIndex);
    }

    @Override
    public double averageLong(long columnIndex) {
        return nativeAverageInt(nativePtr, columnIndex);
    }

    // Floats
    @Override
    public double sumFloat(long columnIndex) {
        return nativeSumFloat(nativePtr, columnIndex);
    }

    @Override
    public Float maximumFloat(long columnIndex) {
        return nativeMaximumFloat(nativePtr, columnIndex);
    }

    @Override
    public Float minimumFloat(long columnIndex) {
        return nativeMinimumFloat(nativePtr, columnIndex);
    }

    @Override
    public double averageFloat(long columnIndex) {
        return nativeAverageFloat(nativePtr, columnIndex);
    }

    // Doubles
    @Override
    public double sumDouble(long columnIndex) {
        return nativeSumDouble(nativePtr, columnIndex);
    }

    @Override
    public Double maximumDouble(long columnIndex) {
        return nativeMaximumDouble(nativePtr, columnIndex);
    }

    @Override
    public Double minimumDouble(long columnIndex) {
        return nativeMinimumDouble(nativePtr, columnIndex);
    }

    @Override
    public double averageDouble(long columnIndex) {
        return nativeAverageDouble(nativePtr, columnIndex);
    }

    // Date aggregates

    @Override
    public Date maximumDate(long columnIndex) {
        return new Date(nativeMaximumTimestamp(nativePtr, columnIndex));
    }

    @Override
    public Date minimumDate(long columnIndex) {
        return new Date(nativeMinimumTimestamp(nativePtr, columnIndex));
    }

    //
    // Count
    //

    public long count(long columnIndex, long value) {
        return nativeCountLong(nativePtr, columnIndex, value);
    }

    public long count(long columnIndex, float value) {
        return nativeCountFloat(nativePtr, columnIndex, value);
    }

    public long count(long columnIndex, double value) {
        return nativeCountDouble(nativePtr, columnIndex, value);
    }

    @Override
    public long count(long columnIndex, String value) {
        return nativeCountString(nativePtr, columnIndex, value);
    }

    //
    // Searching methods.
    //

    @Override
    public TableQuery where() {
        // Execute the disposal of abandoned realm objects each time a new realm object is created
        context.executeDelayedDisposal();
        long nativeQueryPtr = nativeWhere(nativePtr);
        try {
            // Copy context reference from parent
            return new TableQuery(this.context, this, nativeQueryPtr);
        } catch (RuntimeException e) {
            TableQuery.nativeClose(nativeQueryPtr);
            throw e;
        }
    }

    /**
     * Returns the same rowIndex that is passed in via the {@code rowIndex}.
     * This interface method allows for contains() usage in the {@link TableView} class.
     * See {@link TableView#sourceRowIndex(long)} for more information.
     *
     * @param rowIndex the index of the row.
     * @return the row index.
     */
    @Override
    public long sourceRowIndex(long rowIndex) {
        return rowIndex;
    }

    @Override
    public long findFirstLong(long columnIndex, long value) {
        return nativeFindFirstInt(nativePtr, columnIndex, value);
    }

    @Override
    public long findFirstBoolean(long columnIndex, boolean value) {
        return nativeFindFirstBool(nativePtr, columnIndex, value);
    }

    @Override
    public long findFirstFloat(long columnIndex, float value) {
        return nativeFindFirstFloat(nativePtr, columnIndex, value);
    }

    @Override
    public long findFirstDouble(long columnIndex, double value) {
        return nativeFindFirstDouble(nativePtr, columnIndex, value);
    }

    @Override
    public long findFirstDate(long columnIndex, Date date) {
        if (date == null) {
            throw new IllegalArgumentException("null is not supported");
        }
        return nativeFindFirstTimestamp(nativePtr, columnIndex, date.getTime());
    }

    @Override
    public long findFirstString(long columnIndex, String value) {
        if (value == null) {
            throw new IllegalArgumentException("null is not supported");
        }
        return nativeFindFirstString(nativePtr, columnIndex, value);
    }

    /**
     * Searches for first occurrence of null. Beware that the order in the column is undefined.
     *
     * @param columnIndex the column to search in.
     * @return the row index for the first match found or {@link #NO_MATCH}.
     */
    public long findFirstNull(long columnIndex) {
        return nativeFindFirstNull(nativePtr, columnIndex);
    }

    @Override
    public TableView findAllLong(long columnIndex, long value) {
        context.executeDelayedDisposal();
        long nativeViewPtr = nativeFindAllInt(nativePtr, columnIndex, value);
        try {
            return new TableView(this.context, this, nativeViewPtr);
        } catch (RuntimeException e) {
            TableView.nativeClose(nativeViewPtr);
            throw e;
        }
    }

    @Override
    public TableView findAllBoolean(long columnIndex, boolean value) {
        // Execute the disposal of abandoned realm objects each time a new realm object is created
        context.executeDelayedDisposal();
        long nativeViewPtr = nativeFindAllBool(nativePtr, columnIndex, value);
        try {
            return new TableView(this.context, this, nativeViewPtr);
        } catch (RuntimeException e) {
            TableView.nativeClose(nativeViewPtr);
            throw e;
        }
    }

    @Override
    public TableView findAllFloat(long columnIndex, float value) {
        // Execute the disposal of abandoned realm objects each time a new realm object is created
        context.executeDelayedDisposal();
        long nativeViewPtr = nativeFindAllFloat(nativePtr, columnIndex, value);
        try {
            return new TableView(this.context, this, nativeViewPtr);
        } catch (RuntimeException e) {
            TableView.nativeClose(nativeViewPtr);
            throw e;
        }
    }

    @Override
    public TableView findAllDouble(long columnIndex, double value) {
        // Execute the disposal of abandoned realm objects each time a new realm object is created
        context.executeDelayedDisposal();
        long nativeViewPtr = nativeFindAllDouble(nativePtr, columnIndex, value);
        try {
            return new TableView(this.context, this, nativeViewPtr);
        } catch (RuntimeException e) {
            TableView.nativeClose(nativeViewPtr);
            throw e;
        }
    }

    @Override
    public TableView findAllString(long columnIndex, String value) {
        // Execute the disposal of abandoned realm objects each time a new realm object is created
        context.executeDelayedDisposal();
        long nativeViewPtr = nativeFindAllString(nativePtr, columnIndex, value);
        try {
            return new TableView(this.context, this, nativeViewPtr);
        } catch (RuntimeException e) {
            TableView.nativeClose(nativeViewPtr);
            throw e;
        }
    }

    // Experimental feature
    @Override
    public long lowerBoundLong(long columnIndex, long value) {
        return nativeLowerBoundInt(nativePtr, columnIndex, value);
    }
    @Override
    public long upperBoundLong(long columnIndex, long value) {
        return nativeUpperBoundInt(nativePtr, columnIndex, value);
    }

    @Override
    public Table pivot(long stringCol, long intCol, PivotType pivotType) {
        if (! this.getColumnType(stringCol).equals(RealmFieldType.STRING ))
            throw new UnsupportedOperationException("Group by column must be of type String");
        if (! this.getColumnType(intCol).equals(RealmFieldType.INTEGER ))
            throw new UnsupportedOperationException("Aggregation column must be of type Int");
        Table result = new Table();
        nativePivot(nativePtr, stringCol, intCol, pivotType.value, result.nativePtr);
        return result;
    }

    //

    public TableView getDistinctView(long columnIndex) {
        // Execute the disposal of abandoned realm objects each time a new realm object is created
        this.context.executeDelayedDisposal();
        long nativeViewPtr = nativeGetDistinctView(nativePtr, columnIndex);
        try {
            return new TableView(this.context, this, nativeViewPtr);
        } catch (RuntimeException e) {
            TableView.nativeClose(nativeViewPtr);
            throw e;
        }
    }

    /**
     * Returns the table name as it is in the associated group.
     *
     * @return Name of the the table or null if it not part of a group.
     */
    public String getName() {
        return nativeGetName(nativePtr);
    }

    @Override
    public String toJson() {
        return nativeToJson(nativePtr);
    }

    @Override
    public String toString() {
        long columnCount = getColumnCount();
        String name = getName();
        StringBuilder stringBuilder = new StringBuilder("The Table ");
        if (name != null && !name.isEmpty()) {
            stringBuilder.append(getName());
            stringBuilder.append(" ");
        }
        if (hasPrimaryKey()) {
            String pkFieldName = getColumnName(getPrimaryKey());
            stringBuilder.append("has \'").append(pkFieldName).append("\' field as a PrimaryKey, and ");
        }
        stringBuilder.append("contains ");
        stringBuilder.append(columnCount);
        stringBuilder.append(" columns: ");

        for (int i = 0; i < columnCount; i++) {
            if (i != 0) {
                stringBuilder.append(", ");
            }
            stringBuilder.append(getColumnName(i));
        }
        stringBuilder.append(".");

        stringBuilder.append(" And ");
        stringBuilder.append(size());
        stringBuilder.append(" rows.");

        return stringBuilder.toString();
    }

    @Override
    public long syncIfNeeded() {
        throw new RuntimeException("Not supported for tables");
    }

    private void throwImmutable() {
        throw new IllegalStateException("Changing Realm data can only be done from inside a transaction.");
    }

    /**
     * Compares the schema of the current instance of Table with another instance.
     *
     * @param table the instance to compare with. It cannot be null.
     * @return {@code true} if the two instances have the same schema (column names and types).
     */
    public boolean hasSameSchema(Table table) {
        if (table == null) {
            throw new IllegalArgumentException("The argument cannot be null");
        }
        return nativeHasSameSchema(this.nativePtr, table.nativePtr);
    }

    /**
     * Checks if a given table name is a name for a model table.
     */
    public static boolean isModelTable(String tableName) {
        return tableName.startsWith(TABLE_PREFIX);
    }

    /**
     * Reports the current versioning counter for the table. The versioning counter is guaranteed to
     * change when the contents of the table changes after advance_read() or promote_to_write(), or
     * immediately after calls to methods which change the table.
     *
     * @return version_counter for the table.
     */
    public long getVersion() {
        return nativeVersion(nativePtr);
    }

    public static String tableNameToClassName(String tableName) {
        if (!tableName.startsWith(Table.TABLE_PREFIX)) {
            return tableName;
        }
        return tableName.substring(Table.TABLE_PREFIX.length());
    }

    protected native long createNative();
    // Free the underlying table ref. It is important that the nativeTablePtr become a invalid pointer after return.
    static native void nativeClose(long nativeTablePtr);
    private native boolean nativeIsValid(long nativeTablePtr);
    private native long nativeAddColumn(long nativeTablePtr, int type, String name, boolean isNullable);
    private native long nativeAddColumnLink(long nativeTablePtr, int type, String name, long targetTablePtr);
    private native void nativeRenameColumn(long nativeTablePtr, long columnIndex, String name);
    private native void nativeRemoveColumn(long nativeTablePtr, long columnIndex);
    private native boolean nativeIsColumnNullable(long nativePtr, long columnIndex);
    private native void nativeConvertColumnToNullable(long nativeTablePtr, long columnIndex);
    private native void nativeConvertColumnToNotNullable(long nativePtr, long columnIndex);
    private native long nativeSize(long nativeTablePtr);
    private native void nativeClear(long nativeTablePtr);
    private native long nativeGetColumnCount(long nativeTablePtr);
    private native String nativeGetColumnName(long nativeTablePtr, long columnIndex);
    private native long nativeGetColumnIndex(long nativeTablePtr, String columnName);
    private native int nativeGetColumnType(long nativeTablePtr, long columnIndex);
    private native void nativeRemove(long nativeTablePtr, long rowIndex);
    private native void nativeRemoveLast(long nativeTablePtr);
    private native void nativeMoveLastOver(long nativeTablePtr, long rowIndex);
    public static native long nativeAddEmptyRow(long nativeTablePtr, long rows);
    private native long nativeGetSortedViewMulti(long nativeTableViewPtr, long[] columnIndices, boolean[] ascending);
    private native long nativeGetLong(long nativeTablePtr, long columnIndex, long rowIndex);
    private native boolean nativeGetBoolean(long nativeTablePtr, long columnIndex, long rowIndex);
    private native float nativeGetFloat(long nativeTablePtr, long columnIndex, long rowIndex);
    private native double nativeGetDouble(long nativeTablePtr, long columnIndex, long rowIndex);
    private native long nativeGetTimestamp(long nativeTablePtr, long columnIndex, long rowIndex);
    private native String nativeGetString(long nativePtr, long columnIndex, long rowIndex);
    private native byte[] nativeGetByteArray(long nativePtr, long columnIndex, long rowIndex);
    private native long nativeGetLink(long nativePtr, long columnIndex, long rowIndex);
    public static native long nativeGetLinkView(long nativePtr, long columnIndex, long rowIndex);
    private native long nativeGetLinkTarget(long nativePtr, long columnIndex);
    private native boolean nativeIsNull(long nativePtr, long columnIndex, long rowIndex);
    native long nativeGetRowPtr(long nativePtr, long index);
    public static native void nativeSetLong(long nativeTablePtr, long columnIndex, long rowIndex, long value, boolean isDefault);
    public static native void nativeSetLongUnique(long nativeTablePtr, long columnIndex, long rowIndex, long value);
    public static native void nativeSetBoolean(long nativeTablePtr, long columnIndex, long rowIndex, boolean value, boolean isDefault);
    public static native void nativeSetFloat(long nativeTablePtr, long columnIndex, long rowIndex, float value, boolean isDefault);
    public static native void nativeSetDouble(long nativeTablePtr, long columnIndex, long rowIndex, double value, boolean isDefault);
    public static native void nativeSetTimestamp(long nativeTablePtr, long columnIndex, long rowIndex, long dateTimeValue, boolean isDefault);
    public static native void nativeSetString(long nativeTablePtr, long columnIndex, long rowIndex, String value, boolean isDefault);
    public static native void nativeSetStringUnique(long nativeTablePtr, long columnIndex, long rowIndex, String value);
<<<<<<< HEAD
    public static native void nativeSetNull(long nativeTablePtr, long columnIndex, long rowIndex, boolean isDefault);
    public static native void nativeSetByteArray(long nativePtr, long columnIndex, long rowIndex, byte[] data, boolean isDefault);
    public static native void nativeSetLink(long nativeTablePtr, long columnIndex, long rowIndex, long value, boolean isDefault);
=======
    public static native void nativeSetNull(long nativeTablePtr, long columnIndex, long rowIndex);
    // Use nativeSetStringUnique(null) for String column!
    public static native void nativeSetNullUnique(long nativeTablePtr, long columnIndex, long rowIndex);
    public static native void nativeSetByteArray(long nativePtr, long columnIndex, long rowIndex, byte[] data);
    public static native void nativeSetLink(long nativeTablePtr, long columnIndex, long rowIndex, long value);
>>>>>>> 554572a5
    private native long nativeSetPrimaryKey(long privateKeyTableNativePtr, long nativePtr, String columnName);
    private native void nativeMigratePrimaryKeyTableIfNeeded(long groupNativePtr, long primaryKeyTableNativePtr);
    private native void nativeAddSearchIndex(long nativePtr, long columnIndex);
    private native void nativeRemoveSearchIndex(long nativePtr, long columnIndex);
    private native boolean nativeHasSearchIndex(long nativePtr, long columnIndex);
    private native boolean nativeIsNullLink(long nativePtr, long columnIndex, long rowIndex);
    public static native void nativeNullifyLink(long nativePtr, long columnIndex, long rowIndex);
    private native long nativeSumInt(long nativePtr, long columnIndex);
    private native long nativeMaximumInt(long nativePtr, long columnIndex);
    private native long nativeMinimumInt(long nativePtr, long columnIndex);
    private native double nativeAverageInt(long nativePtr, long columnIndex);
    private native double nativeSumFloat(long nativePtr, long columnIndex);
    private native float nativeMaximumFloat(long nativePtr, long columnIndex);
    private native float nativeMinimumFloat(long nativePtr, long columnIndex);
    private native double nativeAverageFloat(long nativePtr, long columnIndex);
    private native double nativeSumDouble(long nativePtr, long columnIndex);
    private native double nativeMaximumDouble(long nativePtr, long columnIndex);
    private native double nativeMinimumDouble(long nativePtr, long columnIndex);
    private native double nativeAverageDouble(long nativePtr, long columnIndex);
    private native long nativeMaximumTimestamp(long nativePtr, long columnIndex);
    private native long nativeMinimumTimestamp(long nativePtr, long columnIndex);
    private native long nativeCountLong(long nativePtr, long columnIndex, long value);
    private native long nativeCountFloat(long nativePtr, long columnIndex, float value);
    private native long nativeCountDouble(long nativePtr, long columnIndex, double value);
    private native long nativeCountString(long nativePtr, long columnIndex, String value);
    private native long nativeWhere(long nativeTablePtr);
    public static native long nativeFindFirstInt(long nativeTablePtr, long columnIndex, long value);
    private native long nativeFindFirstBool(long nativePtr, long columnIndex, boolean value);
    private native long nativeFindFirstFloat(long nativePtr, long columnIndex, float value);
    private native long nativeFindFirstDouble(long nativePtr, long columnIndex, double value);
    private native long nativeFindFirstTimestamp(long nativeTablePtr, long columnIndex, long dateTimeValue);
    public static native long nativeFindFirstString(long nativeTablePtr, long columnIndex, String value);
    public static native long nativeFindFirstNull(long nativeTablePtr, long columnIndex);
    private native long nativeFindAllInt(long nativePtr, long columnIndex, long value);
    private native long nativeFindAllBool(long nativePtr, long columnIndex, boolean value);
    private native long nativeFindAllFloat(long nativePtr, long columnIndex, float value);
    private native long nativeFindAllDouble(long nativePtr, long columnIndex, double value);
    // FIXME: Disabled in cpp code, see comments there
    // private native long nativeFindAllTimestamp(long nativePtr, long columnIndex, long dateTimeValue);
    private native long nativeFindAllString(long nativePtr, long columnIndex, String value);
    private native long nativeLowerBoundInt(long nativePtr, long columnIndex, long value);
    private native long nativeUpperBoundInt(long nativePtr, long columnIndex, long value);
    private native void nativePivot(long nativeTablePtr, long stringCol, long intCol, int pivotType, long resultPtr);
    private native long nativeGetDistinctView(long nativePtr, long columnIndex);
    private native String nativeGetName(long nativeTablePtr);
    private native String nativeToJson(long nativeTablePtr);
    private native boolean nativeHasSameSchema(long thisTable, long otherTable);
    private native long nativeVersion(long nativeTablePtr);
}<|MERGE_RESOLUTION|>--- conflicted
+++ resolved
@@ -1350,17 +1350,11 @@
     public static native void nativeSetTimestamp(long nativeTablePtr, long columnIndex, long rowIndex, long dateTimeValue, boolean isDefault);
     public static native void nativeSetString(long nativeTablePtr, long columnIndex, long rowIndex, String value, boolean isDefault);
     public static native void nativeSetStringUnique(long nativeTablePtr, long columnIndex, long rowIndex, String value);
-<<<<<<< HEAD
     public static native void nativeSetNull(long nativeTablePtr, long columnIndex, long rowIndex, boolean isDefault);
+    // Use nativeSetStringUnique(null) for String column!
+    public static native void nativeSetNullUnique(long nativeTablePtr, long columnIndex, long rowIndex);
     public static native void nativeSetByteArray(long nativePtr, long columnIndex, long rowIndex, byte[] data, boolean isDefault);
     public static native void nativeSetLink(long nativeTablePtr, long columnIndex, long rowIndex, long value, boolean isDefault);
-=======
-    public static native void nativeSetNull(long nativeTablePtr, long columnIndex, long rowIndex);
-    // Use nativeSetStringUnique(null) for String column!
-    public static native void nativeSetNullUnique(long nativeTablePtr, long columnIndex, long rowIndex);
-    public static native void nativeSetByteArray(long nativePtr, long columnIndex, long rowIndex, byte[] data);
-    public static native void nativeSetLink(long nativeTablePtr, long columnIndex, long rowIndex, long value);
->>>>>>> 554572a5
     private native long nativeSetPrimaryKey(long privateKeyTableNativePtr, long nativePtr, String columnName);
     private native void nativeMigratePrimaryKeyTableIfNeeded(long groupNativePtr, long primaryKeyTableNativePtr);
     private native void nativeAddSearchIndex(long nativePtr, long columnIndex);
