--- conflicted
+++ resolved
@@ -479,24 +479,18 @@
         return Decimal128.fromIEEE754BIDEncoding(longs[0], longs[1]);
     }
 
-<<<<<<< HEAD
-=======
     public long mixedGetRowKey(long columnKey, long rowKey){
         return nativeMixedGetRowKey(nativeTableRefPtr, columnKey, rowKey);
     }
 
->>>>>>> b667cb17
     public UUID mixedAsUUID(long columnKey, long rowKey) {
         return UUID.fromString(nativeMixedAsUUID(nativeTableRefPtr, columnKey, rowKey));
     }
 
-<<<<<<< HEAD
-=======
     public String mixedGetClassName(OsSharedRealm sharedRealm, long columnKey, long rowKey) {
         return Table.getClassNameForTable(nativeMixedGetTableName(sharedRealm.getNativePtr(), nativeTableRefPtr, columnKey, rowKey));
     }
 
->>>>>>> b667cb17
     //
     // Setters
     //
@@ -619,8 +613,6 @@
                     Decimal128 decimalValue = value.asDecimal128();
                     nativeMixedSetDecimal128(nativeTableRefPtr, columnKey, rowKey, decimalValue.getLow(), decimalValue.getHigh(), isDefault);
                     break;
-<<<<<<< HEAD
-=======
                 case OBJECT:
                     RealmModel model = value.asRealmModel(RealmModel.class);
 
@@ -631,7 +623,6 @@
 
                     nativeMixedSetLink(nativeTableRefPtr, columnKey, rowKey, targetTablePtr, targetObjectKey, isDefault);
                     break;
->>>>>>> b667cb17
                 case UUID:
                     UUID uuidValue = value.asUUID();
                     nativeMixedSetUUID(nativeTableRefPtr, columnKey, rowKey, uuidValue.toString(), isDefault);
@@ -994,13 +985,10 @@
 
     public static native String nativeMixedAsObjectId(long nativeTableRefPtr, long columnKey, long rowKey);
 
-<<<<<<< HEAD
-=======
     public static native long nativeMixedGetRowKey(long nativeTableRefPtr, long columnKey, long rowKey);
 
     public static native String nativeMixedGetTableName(long sharedRealmPtr, long nativeTableRefPtr, long columnKey, long rowKey);
 
->>>>>>> b667cb17
     public static native String nativeMixedAsUUID(long nativeTableRefPtr, long columnKey, long rowKey);
 
     public static native boolean nativeMixedIsNull(long nativeTableRefPtr, long columnKey, long rowKey);
@@ -1025,15 +1013,9 @@
 
     public static native void nativeMixedSetObjectId(long nativeTableRefPtr, long columnKey, long rowKey, String data, boolean isDefault);
 
-<<<<<<< HEAD
+    public static native void nativeMixedSetLink(long nativeTableRefPtr, long columnKey, long rowKey, long tableKey, long targetRowKey, boolean isDefault);
+
     public static native void nativeMixedSetUUID(long nativeTableRefPtr, long columnKey, long rowKey, String data, boolean isDefault);
-
-    public static native void nativeMixedSetLink(long nativeTableRefPtr, long columnKey, long rowKey, long value, boolean isDefault);
-=======
-    public static native void nativeMixedSetLink(long nativeTableRefPtr, long columnKey, long rowKey, long tableKey, long targetRowKey, boolean isDefault);
-
-    public static native void nativeMixedSetUUID(long nativeTableRefPtr, long columnKey, long rowKey, String data, boolean isDefault);
->>>>>>> b667cb17
 
     private native void nativeAddSearchIndex(long nativePtr, long columnKey);
 
