/*
 * Copyright 2014 Realm Inc.
 *
 * Licensed under the Apache License, Version 2.0 (the "License");
 * you may not use this file except in compliance with the License.
 * You may obtain a copy of the License at
 *
 * http://www.apache.org/licenses/LICENSE-2.0
 *
 * Unless required by applicable law or agreed to in writing, software
 * distributed under the License is distributed on an "AS IS" BASIS,
 * WITHOUT WARRANTIES OR CONDITIONS OF ANY KIND, either express or implied.
 * See the License for the specific language governing permissions and
 * limitations under the License.
 */

package io.realm.internal;

import org.bson.types.Decimal128;
import org.bson.types.ObjectId;

import java.util.Date;
import java.util.UUID;

import javax.annotation.Nullable;

import io.realm.RealmFieldType;
import io.realm.exceptions.RealmPrimaryKeyConstraintException;
import io.realm.internal.objectstore.OsKeyPathMapping;


/**
 * This class is a base class for all Realm tables. The class supports all low level methods
 * (define/insert/delete/update) a table has. All the native communications to the Realm C++ library are also handled by
 * this class.
 */
public class Table implements NativeObject {

    private static final String TABLE_PREFIX = Util.getTablePrefix();
    private static final int TABLE_NAME_MAX_LENGTH = 63; // Max length of table names
    public static final int CLASS_NAME_MAX_LENGTH = TABLE_NAME_MAX_LENGTH - TABLE_PREFIX.length(); // Max length of class names
    public static final long INFINITE = -1;
    public static final boolean NULLABLE = true;
    public static final boolean NOT_NULLABLE = false;
    public static final int NO_MATCH = -1;

    public static final int MAX_BINARY_SIZE = 0xFFFFF8 - 8/*array header size*/;
    public static final int MAX_STRING_SIZE = 0xFFFFF8 - 8/*array header size*/ - 1;

    private static final long nativeFinalizerPtr = nativeGetFinalizerPtr();

    private final long nativeTableRefPtr;
    private final NativeContext context;

    private final OsSharedRealm sharedRealm;
    private final @Nullable OsKeyPathMapping osKeyPathMapping;

    Table(OsSharedRealm sharedRealm, long nativeTableRefPointer, @Nullable OsKeyPathMapping osKeyPathMapping) {
        this.context = sharedRealm.context;
        this.sharedRealm = sharedRealm;
        this.nativeTableRefPtr = nativeTableRefPointer;
        this.osKeyPathMapping = osKeyPathMapping;
        context.addReference(this);
    }

    Table(OsSharedRealm sharedRealm, long nativeTableRefPointer) {
        this(sharedRealm, nativeTableRefPointer, null);
    }

    @Override
    public long getNativePtr() {
        return nativeTableRefPtr;
    }

    @Override
    public long getNativeFinalizerPtr() {
        return nativeFinalizerPtr;
    }

    public Table getTable() {
        return this;
    }

    /*
     * Checks if the Table is valid.
     * Whenever a Table/subtable is changed/updated all it's subtables are invalidated.
     * You can no longer perform any actions on the table, and if done anyway, an exception is thrown.
     * The only method you can call is 'isValid()'.
     */
    public boolean isValid() {
        return nativeTableRefPtr != 0 && nativeIsValid(nativeTableRefPtr);
    }

    private void verifyColumnName(String name) {
        if (name.length() > 63) {
            throw new IllegalArgumentException("Column names are currently limited to max 63 characters.");
        }
    }

    /**
     * Adds a column to the table dynamically.
     *
     * @param type the column type.
     * @param name the field/column name.
     * @param isNullable {@code true} if column can contain null values, {@code false} otherwise.
     * @return the column key of the new column.
     */
    public long addColumn(RealmFieldType type, String name, boolean isNullable) {
        verifyColumnName(name);
        switch (type) {
            case INTEGER:
            case BOOLEAN:
            case STRING:
            case BINARY:
            case DATE:
            case FLOAT:
            case DOUBLE:
            case DECIMAL128:
            case OBJECT_ID:
            case MIXED:
            case UUID:
                return nativeAddColumn(nativeTableRefPtr, type.getNativeValue(), name, isNullable);

            case INTEGER_LIST:
            case BOOLEAN_LIST:
            case STRING_LIST:
            case BINARY_LIST:
            case DATE_LIST:
            case FLOAT_LIST:
            case DOUBLE_LIST:
            case DECIMAL128_LIST:
            case OBJECT_ID_LIST:
            case UUID_LIST:
            case MIXED_LIST:
<<<<<<< HEAD
                return nativeAddPrimitiveListColumn(nativeTableRefPtr,
                        type.getNativeValue() - Property.TYPE_ARRAY,
                        name,
                        isNullable);

            case STRING_TO_INTEGER_MAP:
            case STRING_TO_BOOLEAN_MAP:
            case STRING_TO_STRING_MAP:
            case STRING_TO_BINARY_MAP:
            case STRING_TO_DATE_MAP:
            case STRING_TO_FLOAT_MAP:
            case STRING_TO_DOUBLE_MAP:
            case STRING_TO_DECIMAL128_MAP:
            case STRING_TO_OBJECT_ID_MAP:
            case STRING_TO_UUID_MAP:
            case STRING_TO_MIXED_MAP:
                return nativeAddPrimitiveDictionaryColumn(nativeTableRefPtr,
                        type.getNativeValue() - Property.TYPE_DICTIONARY,
                        name,
                        isNullable);
=======
                return nativeAddPrimitiveListColumn(nativeTableRefPtr, type.getNativeValue() - 128, name, isNullable);
>>>>>>> 03e7e6b2

            default:
                throw new IllegalArgumentException("Unsupported type: " + type);
        }
    }

    /**
     * Adds a non-nullable column to the table dynamically.
     *
     * @return the column key of the new column.
     */
    public long addColumn(RealmFieldType type, String name) {
        return addColumn(type, name, false);
    }

    /**
     * Adds a link column to the table dynamically.
     *
     * @return the column key of the new column.
     */
    public long addColumnLink(RealmFieldType type, String name, Table table) {
        verifyColumnName(name);
        return nativeAddColumnLink(nativeTableRefPtr, type.getNativeValue(), name, table.nativeTableRefPtr);
    }

    public long addColumnDictionaryLink(RealmFieldType type, String name, Table table) {
        verifyColumnName(name);
        return nativeAddColumnDictionaryLink(nativeTableRefPtr, type.getNativeValue(), name, table.nativeTableRefPtr);
    }

    /**
     * Removes a column in the table dynamically.
     * <p>
     * It should be noted if {@code columnKey} is the same as the primary key column key,
     * the primary key column is removed from the meta table.
     *
     * @param columnKey the column key to be removed.
     */
    public void removeColumn(long columnKey) {
        final String className = getClassName();
        // Checks the PK column key before removing a column. We don't know if we're hitting a PK col,
        // but it should be noted that once a column is removed, there is no way we can find whether
        // a PK exists or not.
        final String columnName = getColumnName(columnKey);
        final String pkName = OsObjectStore.getPrimaryKeyForObject(sharedRealm, getClassName());

        // First removes a column. If there is no error, we can proceed. Otherwise, it will stop here.
        nativeRemoveColumn(nativeTableRefPtr, columnKey);

        // Checks if a PK exists and takes actions if there is.
        if (columnName.equals(pkName)) {
            // In case we're hitting PK column, we should remove the PK as it is either 1) a user has
            // forgotten to remove PK or 2) removeColumn gets called before setPrimaryKey(null) is called.
            // Since there is no danger in removing PK twice, we'll do it here to be on safe side.
            OsObjectStore.setPrimaryKeyForObject(sharedRealm, className, null);
        }
    }

    /**
     * Renames a column in the table. If the column is a primary key column, the corresponding entry
     * in PrimaryKeyTable will be renamed accordingly.
     *
     * @param columnKey the column to be renamed.
     * @param newName a new name replacing the old column name.
     * @throws IllegalArgumentException if {@code newFieldName} is an empty string, or exceeds field name length limit.
     */
    public void renameColumn(long columnKey, String newName) {
        verifyColumnName(newName);
        // Gets the old column name. We'll assume that the old column name is *NOT* an empty string.
        final String oldName = nativeGetColumnName(nativeTableRefPtr, columnKey);
        final String pkName = OsObjectStore.getPrimaryKeyForObject(sharedRealm, getClassName());

        // Then let's try to rename a column. If an error occurs for some reasons, we'll throw.
        nativeRenameColumn(nativeTableRefPtr, columnKey, newName);

        // Renames a primary key. At this point, renaming the column name should have been fine.
        if (oldName.equals(pkName)) {
            try {
                OsObjectStore.setPrimaryKeyForObject(sharedRealm, getClassName(), newName);
            } catch (Exception e) {
                // We failed to rename the pk meta table. roll back the column name, not pk meta table
                // then rethrow.
                nativeRenameColumn(nativeTableRefPtr, columnKey, oldName);
                throw new RuntimeException(e);
            }
        }
    }

    /**
     * Checks whether the specific column is nullable?
     *
     * @param columnKey the column to check.
     * @return {@code true} if column is nullable, {@code false} otherwise.
     */
    public boolean isColumnNullable(long columnKey) {
        return nativeIsColumnNullable(nativeTableRefPtr, columnKey);
    }

    /**
     * Converts a column to be nullable.
     *
     * @param columnKey the key for the column to convert.
     */
    public void convertColumnToNullable(long columnKey) {
        if (sharedRealm.isSyncRealm()) {
            throw new IllegalStateException("This method is only available for non-synchronized Realms");
        }
        nativeConvertColumnToNullable(nativeTableRefPtr, columnKey, isPrimaryKey(columnKey));
    }

    /**
     * Converts a column to be not nullable. null values will be converted to default values.
     *
     * @param columnKey the key for the column to convert.
     */
    public void convertColumnToNotNullable(long columnKey) {
        if (sharedRealm.isSyncRealm()) {
            throw new IllegalStateException("This method is only available for non-synchronized Realms");
        }
        nativeConvertColumnToNotNullable(nativeTableRefPtr, columnKey, isPrimaryKey(columnKey));
    }

    // Table Size and deletion. AutoGenerated subclasses are nothing to do with this
    // class.

    /**
     * Gets the number of entries/rows of this table.
     *
     * @return the number of rows.
     */
    public long size() {
        return nativeSize(nativeTableRefPtr);
    }

    /**
     * Checks whether this table is empty or not.
     *
     * @return {@code true} if empty, otherwise {@code false}.
     */
    public boolean isEmpty() {
        return size() == 0;
    }

    /**
     * Clears the table i.e., deleting all rows in the table.
     */
    public void clear() {
        checkImmutable();
        nativeClear(nativeTableRefPtr);
    }

    // Column Information.

    /**
     * Returns the number of columns in the table.
     *
     * @return the number of columns.
     */
    public long getColumnCount() {
        return nativeGetColumnCount(nativeTableRefPtr);
    }

    /**
     * Returns the name of a column identified by columnKey.
     *
     * @param columnKey the key of the column to find.
     * @return the name of the column.
     */
    public String getColumnName(long columnKey) {
        return nativeGetColumnName(nativeTableRefPtr, columnKey);
    }

    public String[] getColumnNames() {
        return nativeGetColumnNames(nativeTableRefPtr);
    }

    public long getColumnKey(String columnName) {
        if (columnName == null) {
            throw new IllegalArgumentException("Column name can not be null.");
        }
        return nativeGetColumnKey(nativeTableRefPtr, columnName);
    }

    /**
     * Gets the type of a column identified by the columnKey.
     *
     * @param columnKey key of the column.
     * @return the type of the particular column.
     */
    public RealmFieldType getColumnType(long columnKey) {
        return RealmFieldType.fromNativeValue(nativeGetColumnType(nativeTableRefPtr, columnKey));
    }

    /**
     * Removes a row from the specific row key. If it is not the last row in the table, it then moves the last row into
     * the vacated slot.
     *
     * @param rowKey the row key
     */
    public void moveLastOver(long rowKey) {
        checkImmutable();
        nativeMoveLastOver(nativeTableRefPtr, rowKey);
    }

    /**
     * Checks if a given column is a primary key column.
     *
     * @param columnKey key of the column.
     * @return {@code true} if column is a primary key, {@code false} otherwise.
     */
    private boolean isPrimaryKey(long columnKey) {
        return getColumnName(columnKey).equals(OsObjectStore.getPrimaryKeyForObject(sharedRealm, getClassName()));
    }

    /**
     * Throws a properly formatted exception when multiple objects with the same primary key
     * value is detected.
     *
     * @param value the primary key value.
     */
    public static void throwDuplicatePrimaryKeyException(Object value) {
        throw new RealmPrimaryKeyConstraintException("Value already exists: " + value);
    }

    //
    // Getters
    //

    public OsSharedRealm getSharedRealm() {
        return sharedRealm;
    }

    public long getLong(long columnKey, long rowKey) {
        return nativeGetLong(nativeTableRefPtr, columnKey, rowKey);
    }

    public boolean getBoolean(long columnKey, long rowKey) {
        return nativeGetBoolean(nativeTableRefPtr, columnKey, rowKey);
    }

    public float getFloat(long columnKey, long rowKey) {
        return nativeGetFloat(nativeTableRefPtr, columnKey, rowKey);
    }

    public double getDouble(long columnKey, long rowKey) {
        return nativeGetDouble(nativeTableRefPtr, columnKey, rowKey);
    }

    public Date getDate(long columnKey, long rowKey) {
        return new Date(nativeGetTimestamp(nativeTableRefPtr, columnKey, rowKey));
    }

    /**
     * Gets the value of a (string) cell.
     *
     * @param columnKey column key.
     * @param rowKey row key.
     * @return value of the particular cell
     */
    public String getString(long columnKey, long rowKey) {
        return nativeGetString(nativeTableRefPtr, columnKey, rowKey);
    }

    public byte[] getBinaryByteArray(long columnKey, long rowKey) {
        return nativeGetByteArray(nativeTableRefPtr, columnKey, rowKey);
    }

    public long getLink(long columnKey, long rowKey) {
        return nativeGetLink(nativeTableRefPtr, columnKey, rowKey);
    }

    public Table getLinkTarget(long columnKey) {
        long nativeTablePointer = nativeGetLinkTarget(nativeTableRefPtr, columnKey);
        // Copies context reference from parent.
        return new Table(this.sharedRealm, nativeTablePointer, getOsKeyPathMapping());
    }

    /**
     * Returns a non-checking Row. Incorrect use of this Row will cause a hard core crash.
     * If error checking is required, use {@link #getCheckedRow(long)} instead.
     *
     * @param rowKey row  key to fetch.
     * @return the unsafe row wrapper object.
     */
    public UncheckedRow getUncheckedRow(long rowKey) {
        return UncheckedRow.getByRowKey(context, this, rowKey);
    }

    /**
     * Returns a non-checking Row. Incorrect use of this Row will cause a hard core crash.
     * If error checking is required, use {@link #getCheckedRow(long)} instead.
     *
     * @param nativeRowPointer the pointer to the row to fetch.
     * @return the unsafe row wrapper object.
     */
    public UncheckedRow getUncheckedRowByPointer(long nativeRowPointer) {
        return UncheckedRow.getByRowPointer(context, this, nativeRowPointer);
    }

    /**
     * Returns a wrapper around Row access. All access will be error checked in JNI and will throw an appropriate
     * {@link RuntimeException} if used incorrectly.
     * <p>
     * If error checking is done elsewhere, consider using {@link #getUncheckedRow(long)} for better performance.
     *
     * @param objKey the Object Key.
     * @return the safe row wrapper object.
     */
    public CheckedRow getCheckedRow(long objKey) {
        return CheckedRow.get(context, this, objKey);
    }

    //
    // Setters
    //

    public void setLong(long columnKey, long rowKey, long value, boolean isDefault) {
        checkImmutable();
        nativeSetLong(nativeTableRefPtr, columnKey, rowKey, value, isDefault);
    }

    // must not be called on a primary key field
    public void incrementLong(long columnKey, long rowKey, long value) {
        checkImmutable();
        nativeIncrementLong(nativeTableRefPtr, columnKey, rowKey, value);
    }

    public void setBoolean(long columnKey, long rowKey, boolean value, boolean isDefault) {
        checkImmutable();
        nativeSetBoolean(nativeTableRefPtr, columnKey, rowKey, value, isDefault);
    }

    public void setFloat(long columnKey, long rowKey, float value, boolean isDefault) {
        checkImmutable();
        nativeSetFloat(nativeTableRefPtr, columnKey, rowKey, value, isDefault);
    }

    public void setDouble(long columnKey, long rowKey, double value, boolean isDefault) {
        checkImmutable();
        nativeSetDouble(nativeTableRefPtr, columnKey, rowKey, value, isDefault);
    }

    public void setDate(long columnKey, long rowKey, Date date, boolean isDefault) {
        if (date == null) { throw new IllegalArgumentException("Null Date is not allowed."); }
        checkImmutable();
        nativeSetTimestamp(nativeTableRefPtr, columnKey, rowKey, date.getTime(), isDefault);
    }

    /**
     * Sets a String value to a cell of Table, pointed by column and row key.
     *
     * @param columnKey cell column.
     * @param rowKey cell row.
     * @param value a String value to set in the cell.
     */
    public void setString(long columnKey, long rowKey, @Nullable String value, boolean isDefault) {
        checkImmutable();
        if (value == null) {
            nativeSetNull(nativeTableRefPtr, columnKey, rowKey, isDefault);
        } else {
            nativeSetString(nativeTableRefPtr, columnKey, rowKey, value, isDefault);
        }
    }

    public void setBinaryByteArray(long columnKey, long rowKey, byte[] data, boolean isDefault) {
        checkImmutable();
        nativeSetByteArray(nativeTableRefPtr, columnKey, rowKey, data, isDefault);
    }

    public void setDecimal128(long columnKey, long rowKey, @Nullable Decimal128 value, boolean isDefault) {
        checkImmutable();
        if (value == null) {
            nativeSetNull(nativeTableRefPtr, columnKey, rowKey, isDefault);
        } else {
            nativeSetDecimal128(nativeTableRefPtr, columnKey, rowKey, value.getLow(), value.getHigh(), isDefault);
        }
    }

    public void setObjectId(long columnKey, long rowKey, @Nullable ObjectId value, boolean isDefault) {
        checkImmutable();
        if (value == null) {
            nativeSetNull(nativeTableRefPtr, columnKey, rowKey, isDefault);
        } else {
            nativeSetObjectId(nativeTableRefPtr, columnKey, rowKey, value.toString(), isDefault);
        }
    }

    public void setUUID(long columnKey, long rowKey, @Nullable UUID value, boolean isDefault) {
        checkImmutable();
        if (value == null) {
            nativeSetNull(nativeTableRefPtr, columnKey, rowKey, isDefault);
        } else {
            nativeSetUUID(nativeTableRefPtr, columnKey, rowKey, value.toString(), isDefault);
        }
    }

    public void setMixed(long columnKey, long rowKey, long nativePtr, boolean isDefault) {
        checkImmutable();
        nativeSetMixed(nativeTableRefPtr, columnKey, rowKey, nativePtr, isDefault);
    }

    public void setLink(long columnKey, long rowKey, long value, boolean isDefault) {
        checkImmutable();
        nativeSetLink(nativeTableRefPtr, columnKey, rowKey, value, isDefault);
    }

    public void setNull(long columnKey, long rowKey, boolean isDefault) {
        checkImmutable();
        nativeSetNull(nativeTableRefPtr, columnKey, rowKey, isDefault);
    }

    public void addSearchIndex(long columnKey) {
        checkImmutable();
        nativeAddSearchIndex(nativeTableRefPtr, columnKey);
    }

    public void removeSearchIndex(long columnKey) {
        checkImmutable();
        nativeRemoveSearchIndex(nativeTableRefPtr, columnKey);
    }

    public boolean hasSearchIndex(long columnKey) {
        return nativeHasSearchIndex(nativeTableRefPtr, columnKey);
    }

    public boolean isNullLink(long columnKey, long rowKey) {
        return nativeIsNullLink(nativeTableRefPtr, columnKey, rowKey);
    }

    public void nullifyLink(long columnKey, long rowKey) {
        nativeNullifyLink(nativeTableRefPtr, columnKey, rowKey);
    }

    boolean isImmutable() {
        return sharedRealm != null && !sharedRealm.isInTransaction();
    }

    // This checking should be moved to OsSharedRealm level.
    void checkImmutable() {
        if (isImmutable()) {
            throwImmutable();
        }
    }

    //
    // Count
    //

    public long count(long columnKey, long value) {
        return nativeCountLong(nativeTableRefPtr, columnKey, value);
    }

    public long count(long columnKey, float value) {
        return nativeCountFloat(nativeTableRefPtr, columnKey, value);
    }

    public long count(long columnKey, double value) {
        return nativeCountDouble(nativeTableRefPtr, columnKey, value);
    }

    public long count(long columnKey, String value) {
        return nativeCountString(nativeTableRefPtr, columnKey, value);
    }

    //
    // Searching methods.
    //

    public TableQuery where() {
        long nativeQueryPtr = nativeWhere(nativeTableRefPtr);
        // Copies context reference from parent.
        return new TableQuery(this.context, this, nativeQueryPtr);
    }

    @Nullable
    public OsKeyPathMapping getOsKeyPathMapping() {
        return osKeyPathMapping;
    }

    public long findFirstLong(long columnKey, long value) {
        return nativeFindFirstInt(nativeTableRefPtr, columnKey, value);
    }

    public long findFirstBoolean(long columnKey, boolean value) {
        return nativeFindFirstBool(nativeTableRefPtr, columnKey, value);
    }

    public long findFirstFloat(long columnKey, float value) {
        return nativeFindFirstFloat(nativeTableRefPtr, columnKey, value);
    }

    public long findFirstDouble(long columnKey, double value) {
        return nativeFindFirstDouble(nativeTableRefPtr, columnKey, value);
    }

    public long findFirstDate(long columnKey, Date date) {
        if (date == null) {
            throw new IllegalArgumentException("null is not supported");
        }
        return nativeFindFirstTimestamp(nativeTableRefPtr, columnKey, date.getTime());
    }

    public long findFirstString(long columnKey, String value) {
        if (value == null) {
            throw new IllegalArgumentException("null is not supported");
        }
        return nativeFindFirstString(nativeTableRefPtr, columnKey, value);
    }

    public long findFirstDecimal128(long columnKey, Decimal128 value) {
        if (value == null) {
            throw new IllegalArgumentException("null is not supported");
        }
        return nativeFindFirstDecimal128(nativeTableRefPtr, columnKey, value.getLow(), value.getHigh());
    }

    public long findFirstObjectId(long columnKey, ObjectId value) {
        if (value == null) {
            throw new IllegalArgumentException("null is not supported");
        }
        return nativeFindFirstObjectId(nativeTableRefPtr, columnKey, value.toString());
    }

    public long findFirstUUID(long columnKey, UUID value) {
        if (value == null) {
            throw new IllegalArgumentException("null is not supported");
        }
        return nativeFindFirstUUID(nativeTableRefPtr, columnKey, value.toString());
    }

    /**
     * Searches for first occurrence of null. Beware that the order in the column is undefined.
     *
     * @param columnKey the column to search in.
     * @return the row index for the first match found or {@link #NO_MATCH}.
     */
    public long findFirstNull(long columnKey) {
        return nativeFindFirstNull(nativeTableRefPtr, columnKey);
    }

    //

    /**
     * Returns the table name as it is in the associated group.
     *
     * @return Name of the the table or {@code null} if it not part of a group.
     */
    @Nullable
    public String getName() {
        return nativeGetName(nativeTableRefPtr);
    }

    /**
     * Returns the class name for the table.
     *
     * @return Name of the the table
     * @throws IllegalStateException if the table has been deleted or no longer is part of the group.
     */
    public String getClassName() {
        String name = getClassNameForTable(getName()); // Core returns "" if Table is no longer attached
        if (Util.isEmptyString(name)) {
            throw new IllegalStateException("This object class is no longer part of the schema for the Realm file. It is therefor not possible to access the schema name.");
        }
        return name;
    }

    @Override
    public String toString() {
        long columnCount = getColumnCount();
        String name = getName();
        StringBuilder stringBuilder = new StringBuilder("The Table ");
        if (name != null && !name.isEmpty()) {
            stringBuilder.append(getName());
            stringBuilder.append(" ");
        }
        stringBuilder.append("contains ");
        stringBuilder.append(columnCount);
        stringBuilder.append(" columns: ");

        boolean isFirst = true;
        for (String column : getColumnNames()) {
            if (!isFirst) {
                stringBuilder.append(", ");
            }
            isFirst = false;
            stringBuilder.append(column);
        }
        stringBuilder.append(".");

        stringBuilder.append(" And ");
        stringBuilder.append(size());
        stringBuilder.append(" rows.");

        return stringBuilder.toString();
    }

    private static void throwImmutable() {
        throw new IllegalStateException("Cannot modify managed objects outside of a write transaction.");
    }

    /**
     * Compares the schema of the current instance of Table with another instance.
     *
     * @param table the instance to compare with. It cannot be null.
     * @return {@code true} if the two instances have the same schema (column names and types).
     */
    public boolean hasSameSchema(Table table) {
        if (table == null) {
            throw new IllegalArgumentException("The argument cannot be null");
        }
        return nativeHasSameSchema(this.nativeTableRefPtr, table.nativeTableRefPtr);
    }

    /**
     * Returns a frozen copy of this table.
     */
    public Table freeze(OsSharedRealm frozenRealm) {
        if (!frozenRealm.isFrozen()) {
            throw new IllegalArgumentException("Frozen Realm required");
        }
        return new Table(frozenRealm, nativeFreeze(frozenRealm.getNativePtr(), nativeTableRefPtr), getOsKeyPathMapping());
    }

    public boolean isEmbedded() {
        return nativeIsEmbedded(nativeTableRefPtr);
    }

    /**
     * Returns true if the state was changed, false if not. If false was returned, it meant
     * some invariant was broken when trying to change the state
     */
    public boolean setEmbedded(boolean embedded) {
        return nativeSetEmbedded(nativeTableRefPtr, embedded);
    }

    @Nullable
    public static String getClassNameForTable(@Nullable String name) {
        if (name == null) { return null; }
        if (!name.startsWith(TABLE_PREFIX)) {
            return name;
        }
        return name.substring(TABLE_PREFIX.length());
    }

    public static String getTableNameForClass(String name) {
        //noinspection ConstantConditions
        if (name == null) { return null; }
        return TABLE_PREFIX + name;
    }

    private native boolean nativeIsValid(long nativeTableRefPtr);

    private native long nativeAddColumn(long nativeTableRefPtr, int type, String name, boolean isNullable);

    private native long nativeAddPrimitiveListColumn(long nativeTableRefPtr, int type, String name, boolean isNullable);

    private native long nativeAddPrimitiveDictionaryColumn(long nativeTableRefPtr, int type, String name, boolean isNullable);

    private native long nativeAddColumnLink(long nativeTableRefPtr, int type, String name, long targetTablePtr);

    private native long nativeAddColumnDictionaryLink(long nativeTableRefPtr, int type, String name, long targetTablePtr);

    private native void nativeRenameColumn(long nativeTableRefPtr, long columnKey, String name);

    private native void nativeRemoveColumn(long nativeTableRefPtr, long columnKey);

    private native boolean nativeIsColumnNullable(long nativePtr, long columnKey);

    private native void nativeConvertColumnToNullable(long nativeTableRefPtr, long columnKey, boolean isPrimaryKey);

    private native void nativeConvertColumnToNotNullable(long nativePtr, long columnKey, boolean isPrimaryKey);

    private native long nativeSize(long nativeTableRefPtr);

    private native void nativeClear(long nativeTableRefPtr);

    private native long nativeGetColumnCount(long nativeTableRefPtr);

    private native String nativeGetColumnName(long nativeTableRefPtr, long columnKey);

    private native String[] nativeGetColumnNames(long nativeTableRefPtr);

    private native long nativeGetColumnKey(long nativeTableRefPtr, String columnName);

    private native int nativeGetColumnType(long nativeTableRefPtr, long columnKey);

    private native void nativeMoveLastOver(long nativeTableRefPtr, long rowKey);

    private native long nativeGetLong(long nativeTableRefPtr, long columnKey, long rowKey);

    private native boolean nativeGetBoolean(long nativeTableRefPtr, long columnKey, long rowKey);

    private native float nativeGetFloat(long nativeTableRefPtr, long columnKey, long rowKey);

    private native double nativeGetDouble(long nativeTableRefPtr, long columnKey, long rowKey);

    private native long nativeGetTimestamp(long nativeTableRefPtr, long columnKey, long rowKey);

    private native String nativeGetString(long nativePtr, long columnKey, long rowKey);

    private native byte[] nativeGetByteArray(long nativePtr, long columnKey, long rowKey);

    private native long nativeGetLink(long nativePtr, long columnKey, long rowKey);

    private native long nativeGetLinkTarget(long nativePtr, long columnKey);

    private native long[] nativeGetDecimal128(long nativePtr, long columnKey, long rowKey);

    private native String nativeGetObjectId(long nativePtr, long columnKey, long rowKey);

    private native boolean nativeIsNull(long nativePtr, long columnKey, long rowKey);

    native long nativeGetRowPtr(long nativePtr, long objKey);

    public static native void nativeSetLong(long nativeTableRefPtr, long columnKey, long rowKey, long value, boolean isDefault);

    public static native void nativeIncrementLong(long nativeTableRefPtr, long columnKey, long rowKey, long value);

    public static native void nativeSetBoolean(long nativeTableRefPtr, long columnKey, long rowKey, boolean value, boolean isDefault);

    public static native void nativeSetFloat(long nativeTableRefPtr, long columnKey, long rowKey, float value, boolean isDefault);

    public static native void nativeSetDouble(long nativeTableRefPtr, long columnKey, long rowKey, double value, boolean isDefault);

    public static native void nativeSetTimestamp(long nativeTableRefPtr, long columnKey, long rowKey, long dateTimeValue, boolean isDefault);

    public static native void nativeSetString(long nativeTableRefPtr, long columnKey, long rowKey, String value, boolean isDefault);

    public static native void nativeSetNull(long nativeTableRefPtr, long columnKey, long rowKey, boolean isDefault);

    public static native void nativeSetByteArray(long nativePtr, long columnKey, long rowKey, byte[] data, boolean isDefault);

    public static native void nativeSetDecimal128(long nativeTableRefPtr, long columnKey, long rowKey, long low, long high, boolean isDefault);

    public static native void nativeSetObjectId(long nativeTableRefPtr, long columnKey, long rowKey, String data, boolean isDefault);

    public static native void nativeSetUUID(long nativeTableRefPtr, long columnKey, long rowKey, String data, boolean isDefault);

    public static native void nativeSetLink(long nativeTableRefPtr, long columnKey, long rowKey, long value, boolean isDefault);

    public static native void nativeSetMixed(long nativeTableRefPtr, long columnKey, long rowKey, long value, boolean isDefault);

    private native void nativeAddSearchIndex(long nativePtr, long columnKey);

    private native void nativeRemoveSearchIndex(long nativePtr, long columnKey);

    private native boolean nativeHasSearchIndex(long nativePtr, long columnKey);

    private native boolean nativeIsNullLink(long nativePtr, long columnKey, long rowKey);

    public static native void nativeNullifyLink(long nativePtr, long columnKey, long rowKey);

    private native long nativeCountLong(long nativePtr, long columnKey, long value);

    private native long nativeCountFloat(long nativePtr, long columnKey, float value);

    private native long nativeCountDouble(long nativePtr, long columnKey, double value);

    private native long nativeCountString(long nativePtr, long columnKey, String value);

    private native long nativeWhere(long nativeTableRefPtr);

    public static native long nativeFindFirstInt(long nativeTableRefPtr, long columnKey, long value);

    private native long nativeFindFirstBool(long nativePtr, long columnKey, boolean value);

    private native long nativeFindFirstFloat(long nativePtr, long columnKey, float value);

    private native long nativeFindFirstDouble(long nativePtr, long columnKey, double value);

    private native long nativeFindFirstTimestamp(long nativeTableRefPtr, long columnKey, long dateTimeValue);

    public static native long nativeFindFirstString(long nativeTableRefPtr, long columnKey, String value);

    public static native long nativeFindFirstDecimal128(long nativeTableRefPtr, long columnKey, long low, long high);

    public static native long nativeFindFirstObjectId(long nativeTableRefPtr, long columnKey, String value);

    public static native long nativeFindFirstUUID(long nativeTableRefPtr, long columnKey, String value);

    public static native long nativeFindFirstNull(long nativeTableRefPtr, long columnKey);

    private native String nativeGetName(long nativeTableRefPtr);

    private native boolean nativeHasSameSchema(long thisTable, long otherTable);

    private static native long nativeGetFinalizerPtr();

    private static native long nativeFreeze(long frozenSharedRealmPtr, long nativeTableRefPtr);

    private static native boolean nativeIsEmbedded(long nativeTableRefPtr);

    private static native boolean nativeSetEmbedded(long nativeTableRefPtr, boolean isEmbedded);
}<|MERGE_RESOLUTION|>--- conflicted
+++ resolved
@@ -53,18 +53,12 @@
     private final NativeContext context;
 
     private final OsSharedRealm sharedRealm;
-    private final @Nullable OsKeyPathMapping osKeyPathMapping;
-
-    Table(OsSharedRealm sharedRealm, long nativeTableRefPointer, @Nullable OsKeyPathMapping osKeyPathMapping) {
+
+    Table(OsSharedRealm sharedRealm, long nativeTableRefPointer) {
         this.context = sharedRealm.context;
         this.sharedRealm = sharedRealm;
         this.nativeTableRefPtr = nativeTableRefPointer;
-        this.osKeyPathMapping = osKeyPathMapping;
         context.addReference(this);
-    }
-
-    Table(OsSharedRealm sharedRealm, long nativeTableRefPointer) {
-        this(sharedRealm, nativeTableRefPointer, null);
     }
 
     @Override
@@ -132,7 +126,6 @@
             case OBJECT_ID_LIST:
             case UUID_LIST:
             case MIXED_LIST:
-<<<<<<< HEAD
                 return nativeAddPrimitiveListColumn(nativeTableRefPtr,
                         type.getNativeValue() - Property.TYPE_ARRAY,
                         name,
@@ -153,9 +146,6 @@
                         type.getNativeValue() - Property.TYPE_DICTIONARY,
                         name,
                         isNullable);
-=======
-                return nativeAddPrimitiveListColumn(nativeTableRefPtr, type.getNativeValue() - 128, name, isNullable);
->>>>>>> 03e7e6b2
 
             default:
                 throw new IllegalArgumentException("Unsupported type: " + type);
@@ -430,7 +420,7 @@
     public Table getLinkTarget(long columnKey) {
         long nativeTablePointer = nativeGetLinkTarget(nativeTableRefPtr, columnKey);
         // Copies context reference from parent.
-        return new Table(this.sharedRealm, nativeTablePointer, getOsKeyPathMapping());
+        return new Table(this.sharedRealm, nativeTablePointer);
     }
 
     /**
@@ -628,11 +618,6 @@
         long nativeQueryPtr = nativeWhere(nativeTableRefPtr);
         // Copies context reference from parent.
         return new TableQuery(this.context, this, nativeQueryPtr);
-    }
-
-    @Nullable
-    public OsKeyPathMapping getOsKeyPathMapping() {
-        return osKeyPathMapping;
     }
 
     public long findFirstLong(long columnKey, long value) {
@@ -776,7 +761,7 @@
         if (!frozenRealm.isFrozen()) {
             throw new IllegalArgumentException("Frozen Realm required");
         }
-        return new Table(frozenRealm, nativeFreeze(frozenRealm.getNativePtr(), nativeTableRefPtr), getOsKeyPathMapping());
+        return new Table(frozenRealm, nativeFreeze(frozenRealm.getNativePtr(), nativeTableRefPtr));
     }
 
     public boolean isEmbedded() {
