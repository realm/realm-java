/*
 * Copyright 2016 Realm Inc.
 *
 * Licensed under the Apache License, Version 2.0 (the "License");
 * you may not use this file except in compliance with the License.
 * You may obtain a copy of the License at
 *
 * http://www.apache.org/licenses/LICENSE-2.0
 *
 * Unless required by applicable law or agreed to in writing, software
 * distributed under the License is distributed on an "AS IS" BASIS,
 * WITHOUT WARRANTIES OR CONDITIONS OF ANY KIND, either express or implied.
 * See the License for the specific language governing permissions and
 * limitations under the License.
 */

package io.realm.internal;

import java.io.Closeable;
import java.io.File;
import java.lang.ref.WeakReference;
import java.util.ArrayList;
import java.util.List;
import java.util.concurrent.CopyOnWriteArrayList;

<<<<<<< HEAD
=======
import javax.annotation.Nullable;

import io.realm.CompactOnLaunchCallback;
>>>>>>> b939b3d3
import io.realm.RealmConfiguration;
import io.realm.internal.android.AndroidCapabilities;
import io.realm.internal.android.AndroidRealmNotifier;

@Keep
public final class SharedRealm implements Closeable, NativeObject {

    // Const value for RealmFileException conversion
    public static final byte FILE_EXCEPTION_KIND_ACCESS_ERROR = 0;
    public static final byte FILE_EXCEPTION_KIND_BAD_HISTORY = 1;
    public static final byte FILE_EXCEPTION_KIND_PERMISSION_DENIED = 2;
    public static final byte FILE_EXCEPTION_KIND_EXISTS = 3;
    public static final byte FILE_EXCEPTION_KIND_NOT_FOUND = 4;
    public static final byte FILE_EXCEPTION_KIND_INCOMPATIBLE_LOCK_FILE = 5;
    public static final byte FILE_EXCEPTION_KIND_FORMAT_UPGRADE_REQUIRED = 6;
    private static final long nativeFinalizerPtr = nativeGetFinalizerPtr();

    public static void initialize(File tempDirectory) {
        if (SharedRealm.temporaryDirectory != null) {
            // already initialized
            return;
        }
        if (tempDirectory == null) {
            throw new IllegalArgumentException("'tempDirectory' must not be null.");
        }

        String temporaryDirectoryPath = tempDirectory.getAbsolutePath();
        if (!tempDirectory.isDirectory() && !tempDirectory.mkdirs() && !tempDirectory.isDirectory()) {
            throw new IOException("failed to create temporary directory: " + temporaryDirectoryPath);
        }

        if (!temporaryDirectoryPath.endsWith("/")) {
            temporaryDirectoryPath += "/";
        }
        nativeInit(temporaryDirectoryPath);
        SharedRealm.temporaryDirectory = tempDirectory;
    }

    public static File getTemporaryDirectory() {
        return temporaryDirectory;
    }

    private static volatile File temporaryDirectory;

    private final List<WeakReference<PendingRow>> pendingRows = new CopyOnWriteArrayList<>();
    public final List<WeakReference<Collection>> collections = new CopyOnWriteArrayList<>();
    public final List<WeakReference<Collection.Iterator>> iterators = new ArrayList<>();

    // JNI will only hold a weak global ref to this.
    public final RealmNotifier realmNotifier;
    public final Capabilities capabilities;

    public static class VersionID implements Comparable<VersionID> {
        public final long version;
        public final long index;

        VersionID(long version, long index) {
            this.version = version;
            this.index = index;
        }

        @Override
        public int compareTo(@SuppressWarnings("NullableProblems") VersionID another) {
            //noinspection ConstantConditions
            if (another == null) {
                throw new IllegalArgumentException("Version cannot be compared to a null value.");
            }
            if (version > another.version) {
                return 1;
            } else if (version < another.version) {
                return -1;
            } else {
                return 0;
            }
        }

        @Override
        public String toString() {
            return "VersionID{" +
                    "version=" + version +
                    ", index=" + index +
                    '}';
        }

        @Override
        public boolean equals(Object object) {
            if (this == object) {
                return true;
            }
            if (object == null || getClass() != object.getClass()) {
                return false;
            }

            VersionID versionID = (VersionID) object;
            return (version == versionID.version && index == versionID.index);
        }

        @Override
        public int hashCode() {
            int result = super.hashCode();
            result = 31 * result + (int) (version ^ (version >>> 32));
            result = 31 * result + (int) (index ^ (index >>> 32));
            return result;
        }
    }

    /**
     * The migration callback which will be called when manual migration is needed.
     */
    public interface MigrationCallback {

        /**
         * Call back function.
         *
         * @param sharedRealm the same {@link SharedRealm} instance which has been created from the same
         * {@link OsRealmConfig} instance.
         * @param oldVersion the schema version of the existing Realm file.
         * @param newVersion the expected schema version after migration.
         */
        void onMigrationNeeded(SharedRealm sharedRealm, long oldVersion, long newVersion);
    }

    /**
     * Callback function to be executed when the schema is created.
     */
    public interface InitializationCallback {
        /**
         * @param sharedRealm a {@link SharedRealm} instance which is in transaction state.
         */
        void onInit(SharedRealm sharedRealm);
    }

    /**
     * Callback function to be called from JNI by Object Store when the schema is changed.
     */
    @SuppressWarnings("unused")
    public interface SchemaChangedCallback {
        void onSchemaChanged();
    }

    private final OsRealmConfig osRealmConfig;
    private final long nativePtr;
    final NativeContext context;
    private final OsSchemaInfo schemaInfo;

<<<<<<< HEAD
    private SharedRealm(OsRealmConfig osRealmConfig) {
=======
    private SharedRealm(long nativeConfigPtr,
            RealmConfiguration configuration,
            @Nullable SchemaVersionListener schemaVersionListener) {
>>>>>>> b939b3d3
        Capabilities capabilities = new AndroidCapabilities();
        RealmNotifier realmNotifier = new AndroidRealmNotifier(this, capabilities);

        this.nativePtr = nativeGetSharedRealm(osRealmConfig.getNativePtr(), realmNotifier);
        this.osRealmConfig = osRealmConfig;
        this.schemaInfo = new OsSchemaInfo(nativeGetSchemaInfo(nativePtr), this);
        this.context = osRealmConfig.getContext();
        this.context.addReference(this);

        this.capabilities = capabilities;
        this.realmNotifier = realmNotifier;
        nativeSetAutoRefresh(nativePtr, capabilities.canDeliverNotification());
    }

    /**
     * Creates a {@code SharedRealm} instance from a given Object Store's {@code SharedRealm} pointer. This is used to
     * create {@code SharedRealm} from the callback functions. When this is called, there is another
     * {@code SharedRealm} instance with the same {@link OsRealmConfig} which has been created before. Although they
     * are different {@code shared_ptr}, they point to the same {@code SharedGroup} instance. The {@code context} has
     * to be the same one to ensure core's destructor thread safety.
     */
    private SharedRealm(long nativeSharedRealmPtr, OsRealmConfig osRealmConfig) {
        this.nativePtr = nativeSharedRealmPtr;
        this.osRealmConfig = osRealmConfig;
        this.schemaInfo = new OsSchemaInfo(nativeGetSchemaInfo(nativePtr), this);
        this.context = osRealmConfig.getContext();
        this.context.addReference(this);

        this.capabilities = new AndroidCapabilities();
        // This instance should never need notifications.
        this.realmNotifier = null;
        nativeSetAutoRefresh(nativePtr, false);
    }


    /**
     * Creates a {@code SharedRealm} instance in dynamic schema mode.
     */
    public static SharedRealm getInstance(RealmConfiguration config) {
<<<<<<< HEAD
        OsRealmConfig.Builder builder = new OsRealmConfig.Builder(config);
        return getInstance(builder);
=======
        return getInstance(config, null, false);
    }


    public static SharedRealm getInstance(RealmConfiguration config, @Nullable SchemaVersionListener schemaVersionListener,
            boolean autoChangeNotifications) {
        Object[] syncUserConf = ObjectServerFacade.getSyncFacadeIfPossible().getUserAndServerUrl(config);
        String syncUserIdentifier = (String) syncUserConf[0];
        String syncRealmUrl = (String) syncUserConf[1];
        String syncRealmAuthUrl = (String) syncUserConf[2];
        String syncRefreshToken = (String) syncUserConf[3];
        boolean syncClientValidateSsl = (Boolean.TRUE.equals(syncUserConf[4]));
        String syncSslTrustCertificatePath = (String) syncUserConf[5];

        final boolean enableCaching = false; // Handled in Java currently
        final boolean enableFormatUpgrade = true;

        long nativeConfigPtr = nativeCreateConfig(
                config.getPath(),
                config.getEncryptionKey(),
                syncRealmUrl != null ? SchemaMode.SCHEMA_MODE_ADDITIVE.getNativeValue() : SchemaMode.SCHEMA_MODE_MANUAL.getNativeValue(),
                config.getDurability() == Durability.MEM_ONLY,
                enableCaching,
                config.getSchemaVersion(),
                enableFormatUpgrade,
                autoChangeNotifications,
                config.getCompactOnLaunchCallback(),
                syncRealmUrl,
                syncRealmAuthUrl,
                syncUserIdentifier,
                syncRefreshToken,
                syncClientValidateSsl,
                syncSslTrustCertificatePath);

        try {
            ObjectServerFacade.getSyncFacadeIfPossible().wrapObjectStoreSessionIfRequired(config);

            return new SharedRealm(nativeConfigPtr, config, schemaVersionListener);
        } finally {
            nativeCloseConfig(nativeConfigPtr);
        }
>>>>>>> b939b3d3
    }

    /**
     * Creates a {@code ShareRealm} instance from the given {@link OsRealmConfig.Builder}.
     */
    public static SharedRealm getInstance(OsRealmConfig.Builder configBuilder) {
        OsRealmConfig osRealmConfig = configBuilder.build();
        ObjectServerFacade.getSyncFacadeIfPossible().wrapObjectStoreSessionIfRequired(osRealmConfig.getRealmConfiguration());

        return new SharedRealm(osRealmConfig);
    }

    public void beginTransaction() {
        detachIterators();
        executePendingRowQueries();
        nativeBeginTransaction(nativePtr);
    }

    public void commitTransaction() {
        nativeCommitTransaction(nativePtr);
    }

    public void cancelTransaction() {
        nativeCancelTransaction(nativePtr);
    }

    public boolean isInTransaction() {
        return nativeIsInTransaction(nativePtr);
    }

    public void setSchemaVersion(long schemaVersion) {
        nativeSetVersion(nativePtr, schemaVersion);
    }

    public long getSchemaVersion() {
        return nativeGetVersion(nativePtr);
    }

    // FIXME: This should be removed, migratePrimaryKeyTableIfNeeded is using it which should be in Object Store instead?
    long getGroupNative() {
        return nativeReadGroup(nativePtr);
    }

    public boolean hasTable(String name) {
        return nativeHasTable(nativePtr, name);
    }

    /**
     * Gets an existing {@link Table} with the given name.
     *
     * @param name the name of table.
     * @return a {@link Table} object.
     * @throws IllegalArgumentException if the table doesn't exist.
     */
    public Table getTable(String name) {
        long tablePtr = nativeGetTable(nativePtr, name);
        return new Table(this, tablePtr);
    }

    /**
     * Creates a {@link Table} with then given name. Native assertion will happen if the table with the same name
     * exists.
     *
     * @param name the name of table.
     * @return a created {@link Table} object.
     */
    public Table createTable(String name) {
        return new Table(this, nativeCreateTable(nativePtr, name));
    }

    public void renameTable(String oldName, String newName) {
        nativeRenameTable(nativePtr, oldName, newName);
    }

    public void removeTable(String name) {
        nativeRemoveTable(nativePtr, name);
    }

    public String getTableName(int index) {
        return nativeGetTableName(nativePtr, index);
    }

    public long size() {
        return nativeSize(nativePtr);
    }

    public String getPath() {
        return osRealmConfig.getRealmConfiguration().getPath();
    }

    public boolean isEmpty() {
        return nativeIsEmpty(nativePtr);
    }

    public void refresh() {
        nativeRefresh(nativePtr);
    }

    public SharedRealm.VersionID getVersionID() {
        long[] versionId = nativeGetVersionID(nativePtr);
        return new SharedRealm.VersionID(versionId[0], versionId[1]);
    }

    public boolean isClosed() {
        return nativeIsClosed(nativePtr);
    }

    public void writeCopy(File file, @Nullable byte[] key) {
        if (file.isFile() && file.exists()) {
            throw new IllegalArgumentException("The destination file must not exist");
        }
        nativeWriteCopy(nativePtr, file.getAbsolutePath(), key);
    }

    public boolean waitForChange() {
        return nativeWaitForChange(nativePtr);
    }

    public void stopWaitForChange() {
        nativeStopWaitForChange(nativePtr);
    }

    public boolean compact() {
        return nativeCompact(nativePtr);
    }

    public void setAutoRefresh(boolean enabled) {
        capabilities.checkCanDeliverNotification(null);
        nativeSetAutoRefresh(nativePtr, enabled);
    }

    public boolean isAutoRefresh() {
        return nativeIsAutoRefresh(nativePtr);
    }

    public RealmConfiguration getConfiguration() {
        return osRealmConfig.getRealmConfiguration();
    }

    @Override
    public void close() {
        if (realmNotifier != null) {
            realmNotifier.close();
        }
        synchronized (context) {
            nativeCloseSharedRealm(nativePtr);
            // Don't reset the nativePtr since we still rely on Object Store to check if the given SharedRealm ptr
            // is closed or not.
        }
    }

    @Override
    public long getNativePtr() {
        return nativePtr;
    }

    @Override
    public long getNativeFinalizerPtr() {
        return nativeFinalizerPtr;
    }

    /**
     * @return the {@link OsSchemaInfo} of this {@code SharedRealm}.
     */
    public OsSchemaInfo getSchemaInfo() {
        return schemaInfo;
    }

    /**
     * Registers a {@link SchemaChangedCallback} with JNI {@code BindingContext}.
     *
     * @param callback to be registered. It will be held as a weak ref in the JNI. The caller needs to hold a strong ref
     *                 to the callback to ensure it won't be GCed before calling.
     */
    public void registerSchemaChangedCallback(SchemaChangedCallback callback) {
        nativeRegisterSchemaChangedCallback(nativePtr, callback);
    }

    // addIterator(), detachIterators() and invalidateIterators() are used to make RealmResults stable iterators work.
    // The iterator will iterate on a snapshot Results if it is accessed inside a transaction.
    // See https://github.com/realm/realm-java/issues/3883 for more information.
    // Should only be called by Iterator's constructor.
    void addIterator(Collection.Iterator iterator) {
        iterators.add(new WeakReference<>(iterator));
    }

    // The detaching should happen before transaction begins.
    void detachIterators() {
        for (WeakReference<Collection.Iterator> iteratorRef : iterators) {
            Collection.Iterator iterator = iteratorRef.get();
            if (iterator != null) {
                iterator.detach();
            }
        }
        iterators.clear();
    }

    // Invalidates all iterators when a remote change notification is received.
    void invalidateIterators() {
        for (WeakReference<Collection.Iterator> iteratorRef : iterators) {
            Collection.Iterator iterator = iteratorRef.get();
            if (iterator != null) {
                iterator.invalidate();
            }
        }
        iterators.clear();
    }

    // addPendingRow, removePendingRow and executePendingRow queries are to solve that the listener cannot be added
    // inside a transaction. For the findFirstAsync(), listener is registered on an Object Store Results first, then move
    // the listeners to the Object when the query for Results returns. When beginTransaction() called, all listeners'
    // on the results will be triggered first, that leads to the registration of listeners on the Object which will
    // throw because of the transaction has already begun. So here we execute all PendingRow queries first before
    // calling the Object Store begin_transaction to avoid the problem.
    // Add pending row to the list when it is created. It should be called in the PendingRow constructor.
    void addPendingRow(PendingRow pendingRow) {
        pendingRows.add(new WeakReference<PendingRow>(pendingRow));
    }

    // Remove pending row from the list. It should be called when pending row's query finished.
    void removePendingRow(PendingRow pendingRow) {
        for (WeakReference<PendingRow> ref : pendingRows) {
            PendingRow row = ref.get();
            if (row == null || row == pendingRow) {
                pendingRows.remove(ref);
            }
        }
    }

    // Execute all pending row queries.
    private void executePendingRowQueries() {
        for (WeakReference<PendingRow> ref : pendingRows) {
            PendingRow row = ref.get();
            if (row != null) {
                row.executeQuery();
            }
        }
        pendingRows.clear();
    }

    /**
     * Called from JNI when the expected schema doesn't match the existing one.
     *
     * @param callback the {@link MigrationCallback} in the {@link RealmConfiguration}.
     * @param oldVersion the schema version of the existing Realm file.
     */
    @SuppressWarnings("unused")
    private static void runMigrationCallback(long nativeSharedRealmPtr, OsRealmConfig osRealmConfig, MigrationCallback callback,
                                             long oldVersion) {
        callback.onMigrationNeeded(new SharedRealm(nativeSharedRealmPtr, osRealmConfig), oldVersion,
                osRealmConfig.getRealmConfiguration().getSchemaVersion());
    }

    /**
     * Called from JNI when the schema is created the first time.
     *
     * @param callback to be executed with a given in-transact {@link SharedRealm}.
     */
    @SuppressWarnings("unused")
    private static void runInitializationCallback(long nativeSharedRealmPtr, OsRealmConfig osRealmConfig, InitializationCallback callback) {
        callback.onInit(new SharedRealm(nativeSharedRealmPtr, osRealmConfig));
    }

    private static native void nativeInit(String temporaryDirectoryPath);

    private static native long nativeGetSharedRealm(long nativeConfigPtr, RealmNotifier notifier);

    private static native void nativeCloseSharedRealm(long nativeSharedRealmPtr);

    private static native boolean nativeIsClosed(long nativeSharedRealmPtr);

    private static native void nativeBeginTransaction(long nativeSharedRealmPtr);

    private static native void nativeCommitTransaction(long nativeSharedRealmPtr);

    private static native void nativeCancelTransaction(long nativeSharedRealmPtr);

    private static native boolean nativeIsInTransaction(long nativeSharedRealmPtr);

    private static native long nativeGetVersion(long nativeSharedRealmPtr);

    private static native void nativeSetVersion(long nativeSharedRealmPtr, long version);

    private static native long nativeReadGroup(long nativeSharedRealmPtr);

    private static native boolean nativeIsEmpty(long nativeSharedRealmPtr);

    private static native void nativeRefresh(long nativeSharedRealmPtr);

    private static native long[] nativeGetVersionID(long nativeSharedRealmPtr);

    // Throw IAE if the table doesn't exist.
    private static native long nativeGetTable(long nativeSharedRealmPtr, String tableName);

    // Throw IAE if the table exists already.
    private static native long nativeCreateTable(long nativeSharedRealmPtr, String tableName);

    private static native String nativeGetTableName(long nativeSharedRealmPtr, int index);

    private static native boolean nativeHasTable(long nativeSharedRealmPtr, String tableName);

    private static native void nativeRenameTable(long nativeSharedRealmPtr, String oldTableName, String newTableName);

    private static native void nativeRemoveTable(long nativeSharedRealmPtr, String tableName);

    private static native long nativeSize(long nativeSharedRealmPtr);

    private static native void nativeWriteCopy(long nativeSharedRealmPtr, String path, @Nullable byte[] key);

    private static native boolean nativeWaitForChange(long nativeSharedRealmPtr);

    private static native void nativeStopWaitForChange(long nativeSharedRealmPtr);

    private static native boolean nativeCompact(long nativeSharedRealmPtr);

    private static native void nativeSetAutoRefresh(long nativePtr, boolean enabled);

    private static native boolean nativeIsAutoRefresh(long nativePtr);

    private static native long nativeGetFinalizerPtr();

    // Return the pointer to the Realm::m_schema.
    private static native long nativeGetSchemaInfo(long nativePtr);

    private static native void nativeRegisterSchemaChangedCallback(long nativePtr, SchemaChangedCallback callback);
}<|MERGE_RESOLUTION|>--- conflicted
+++ resolved
@@ -23,12 +23,8 @@
 import java.util.List;
 import java.util.concurrent.CopyOnWriteArrayList;
 
-<<<<<<< HEAD
-=======
 import javax.annotation.Nullable;
 
-import io.realm.CompactOnLaunchCallback;
->>>>>>> b939b3d3
 import io.realm.RealmConfiguration;
 import io.realm.internal.android.AndroidCapabilities;
 import io.realm.internal.android.AndroidRealmNotifier;
@@ -174,13 +170,7 @@
     final NativeContext context;
     private final OsSchemaInfo schemaInfo;
 
-<<<<<<< HEAD
     private SharedRealm(OsRealmConfig osRealmConfig) {
-=======
-    private SharedRealm(long nativeConfigPtr,
-            RealmConfiguration configuration,
-            @Nullable SchemaVersionListener schemaVersionListener) {
->>>>>>> b939b3d3
         Capabilities capabilities = new AndroidCapabilities();
         RealmNotifier realmNotifier = new AndroidRealmNotifier(this, capabilities);
 
@@ -220,52 +210,8 @@
      * Creates a {@code SharedRealm} instance in dynamic schema mode.
      */
     public static SharedRealm getInstance(RealmConfiguration config) {
-<<<<<<< HEAD
         OsRealmConfig.Builder builder = new OsRealmConfig.Builder(config);
         return getInstance(builder);
-=======
-        return getInstance(config, null, false);
-    }
-
-
-    public static SharedRealm getInstance(RealmConfiguration config, @Nullable SchemaVersionListener schemaVersionListener,
-            boolean autoChangeNotifications) {
-        Object[] syncUserConf = ObjectServerFacade.getSyncFacadeIfPossible().getUserAndServerUrl(config);
-        String syncUserIdentifier = (String) syncUserConf[0];
-        String syncRealmUrl = (String) syncUserConf[1];
-        String syncRealmAuthUrl = (String) syncUserConf[2];
-        String syncRefreshToken = (String) syncUserConf[3];
-        boolean syncClientValidateSsl = (Boolean.TRUE.equals(syncUserConf[4]));
-        String syncSslTrustCertificatePath = (String) syncUserConf[5];
-
-        final boolean enableCaching = false; // Handled in Java currently
-        final boolean enableFormatUpgrade = true;
-
-        long nativeConfigPtr = nativeCreateConfig(
-                config.getPath(),
-                config.getEncryptionKey(),
-                syncRealmUrl != null ? SchemaMode.SCHEMA_MODE_ADDITIVE.getNativeValue() : SchemaMode.SCHEMA_MODE_MANUAL.getNativeValue(),
-                config.getDurability() == Durability.MEM_ONLY,
-                enableCaching,
-                config.getSchemaVersion(),
-                enableFormatUpgrade,
-                autoChangeNotifications,
-                config.getCompactOnLaunchCallback(),
-                syncRealmUrl,
-                syncRealmAuthUrl,
-                syncUserIdentifier,
-                syncRefreshToken,
-                syncClientValidateSsl,
-                syncSslTrustCertificatePath);
-
-        try {
-            ObjectServerFacade.getSyncFacadeIfPossible().wrapObjectStoreSessionIfRequired(config);
-
-            return new SharedRealm(nativeConfigPtr, config, schemaVersionListener);
-        } finally {
-            nativeCloseConfig(nativeConfigPtr);
-        }
->>>>>>> b939b3d3
     }
 
     /**
