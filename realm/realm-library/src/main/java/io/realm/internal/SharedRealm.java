--- conflicted
+++ resolved
@@ -69,46 +69,6 @@
 
     private static volatile File temporaryDirectory;
 
-<<<<<<< HEAD
-=======
-    public enum Durability {
-        FULL(0),
-        MEM_ONLY(1);
-
-        final int value;
-
-        Durability(int value) {
-            this.value = value;
-        }
-    }
-
-    private static final byte SCHEMA_MODE_VALUE_AUTOMATIC = 0;
-    private static final byte SCHEMA_MODE_VALUE_IMMUTABLE = 1;
-    private static final byte SCHEMA_MODE_VALUE_READONLY = 2;
-    private static final byte SCHEMA_MODE_VALUE_RESET_FILE = 3;
-    private static final byte SCHEMA_MODE_VALUE_ADDITIVE = 4;
-    private static final byte SCHEMA_MODE_VALUE_MANUAL = 5;
-
-    private enum SchemaMode {
-        SCHEMA_MODE_AUTOMATIC(SCHEMA_MODE_VALUE_AUTOMATIC),
-        SCHEMA_MODE_IMMUTABLE(SCHEMA_MODE_VALUE_IMMUTABLE),
-        SCHEMA_MODE_READONLY(SCHEMA_MODE_VALUE_READONLY),
-        SCHEMA_MODE_RESET_FILE(SCHEMA_MODE_VALUE_RESET_FILE),
-        SCHEMA_MODE_ADDITIVE(SCHEMA_MODE_VALUE_ADDITIVE),
-        SCHEMA_MODE_MANUAL(SCHEMA_MODE_VALUE_MANUAL);
-
-        final byte value;
-
-        SchemaMode(byte value) {
-            this.value = value;
-        }
-
-        public byte getNativeValue() {
-            return value;
-        }
-    }
-
->>>>>>> 10cd179d
     private final List<WeakReference<PendingRow>> pendingRows = new CopyOnWriteArrayList<>();
     public final List<WeakReference<Collection>> collections = new CopyOnWriteArrayList<>();
     public final List<WeakReference<Collection.Iterator>> iterators = new ArrayList<>();
