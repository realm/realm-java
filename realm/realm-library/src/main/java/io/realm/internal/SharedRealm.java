--- conflicted
+++ resolved
@@ -109,18 +109,13 @@
         }
     }
 
+    private final List<WeakReference<PendingRow>> pendingRows = new CopyOnWriteArrayList<>();
     public final List<WeakReference<Collection>> collections = new CopyOnWriteArrayList<>();
     public final List<WeakReference<Collection.Iterator>> iterators = new ArrayList<>();
 
     // JNI will only hold a weak global ref to this.
     public final RealmNotifier realmNotifier;
     public final Capabilities capabilities;
-<<<<<<< HEAD
-=======
-    public final List<WeakReference<Collection.Iterator>> iterators =
-            new ArrayList<WeakReference<Collection.Iterator>>();
-    private final List<WeakReference<PendingRow>> pendingRows = new CopyOnWriteArrayList<WeakReference<PendingRow>>();
->>>>>>> c48de88a
 
     public static class VersionID implements Comparable<VersionID> {
         public final long version;
