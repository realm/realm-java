--- conflicted
+++ resolved
@@ -189,16 +189,6 @@
         NativeContext.dummyContext.addReference(this);
 
         // Retrieve Sync settings first. We need syncRealmUrl to identify if this is a SyncConfig
-<<<<<<< HEAD
-        Object[] syncUserConf = ObjectServerFacade.getSyncFacadeIfPossible().getUserAndServerUrl(realmConfiguration);
-        String syncUserIdentifier = (String) syncUserConf[0];
-        String syncRealmUrl = (String) syncUserConf[1];
-        String syncRealmAuthUrl = (String) syncUserConf[2];
-        String syncRefreshToken = (String) syncUserConf[3];
-        boolean syncClientValidateSsl = (Boolean.TRUE.equals(syncUserConf[4]));
-        String syncSslTrustCertificatePath = (String) syncUserConf[5];
-        boolean isPartial = (Boolean.TRUE.equals(syncUserConf[6]));
-=======
         Object[] syncConfigurationOptions = ObjectServerFacade.getSyncFacadeIfPossible().getUserAndServerUrl(realmConfiguration);
         String syncUserIdentifier = (String) syncConfigurationOptions[0];
         String syncRealmUrl = (String) syncConfigurationOptions[1];
@@ -207,7 +197,7 @@
         boolean syncClientValidateSsl = (Boolean.TRUE.equals(syncConfigurationOptions[4]));
         String syncSslTrustCertificatePath = (String) syncConfigurationOptions[5];
         Byte sessionStopPolicy = (Byte) syncConfigurationOptions[6];
->>>>>>> 34650574
+        boolean isPartial = (Boolean.TRUE.equals(syncConfigurationOptions[7]));
 
         // Set encryption key
         byte[] key = config.getEncryptionKey();
@@ -252,18 +242,13 @@
         URI resolvedRealmURI  = null;
         // Set sync config
         if (syncRealmUrl != null) {
-<<<<<<< HEAD
             String resolvedSyncRealmUrl = nativeCreateAndSetSyncConfig(nativePtr, syncRealmUrl, syncRealmAuthUrl, syncUserIdentifier,
-                    syncRefreshToken, isPartial);
+                    syncRefreshToken, isPartial, sessionStopPolicy);
             try {
                 resolvedRealmURI = new URI(resolvedSyncRealmUrl);
             } catch (URISyntaxException e) {
                 RealmLog.error(e, "Cannot create a URI from the Realm URL address");
             }
-=======
-            nativeCreateAndSetSyncConfig(nativePtr, syncRealmUrl, syncRealmAuthUrl, syncUserIdentifier,
-                    syncRefreshToken, sessionStopPolicy);
->>>>>>> 34650574
             nativeSetSyncConfigSslSettings(nativePtr, syncClientValidateSsl, syncSslTrustCertificatePath);
         }
         this.resolvedRealmURI = resolvedRealmURI;
@@ -307,13 +292,8 @@
 
     private static native void nativeEnableChangeNotification(long nativePtr, boolean enableNotification);
 
-<<<<<<< HEAD
     private static native String nativeCreateAndSetSyncConfig(long nativePtr, String syncRealmUrl,
-                                                            String authUrl, String userId, String refreshToken, boolean isPartial);
-=======
-    private static native void nativeCreateAndSetSyncConfig(long nativePtr, String syncRealmUrl,
-                                                            String authUrl, String userId, String refreshToken, byte sessionStopPolicy);
->>>>>>> 34650574
+                                                            String authUrl, String userId, String refreshToken, boolean isPartial, byte sessionStopPolicy);
 
     private static native void nativeSetSyncConfigSslSettings(long nativePtr,
                                                               boolean validateSsl, String trustCertificatePath);
