--- conflicted
+++ resolved
@@ -208,12 +208,12 @@
         // Retrieve Sync settings first. We need syncRealmUrl to identify if this is a SyncConfig
         int j = 0;
         Object[] syncConfigurationOptions = ObjectServerFacade.getSyncFacadeIfPossible().getSyncConfigurationOptions(realmConfiguration);
-<<<<<<< HEAD
         String syncUserIdentifier = (String) syncConfigurationOptions[j++];
         String syncRealmUrl = (String) syncConfigurationOptions[j++];
         String syncRealmAuthUrl = (String) syncConfigurationOptions[j++];
         String syncRefreshToken = (String) syncConfigurationOptions[j++];
         String syncAccessToken = (String) syncConfigurationOptions[j++];
+        String deviceId = (String) syncConfigurationOptions[j++];
         Byte sessionStopPolicy = (Byte) syncConfigurationOptions[j++];
         String urlPrefix = (String)(syncConfigurationOptions[j++]);
         String customAuthorizationHeaderName = (String)(syncConfigurationOptions[j++]);
@@ -225,27 +225,6 @@
 
         // Convert the headers into a String array to make it easier to send through JNI
         // [key1, value1, key2, value2, ...]
-=======
-        String syncUserIdentifier = (String) syncConfigurationOptions[0];
-        String syncRealmUrl = (String) syncConfigurationOptions[1];
-        String syncRealmAuthUrl = (String) syncConfigurationOptions[2];
-        String syncRefreshToken = (String) syncConfigurationOptions[3];
-        String syncAccessToken = (String) syncConfigurationOptions[4];
-        String deviceId = (String) syncConfigurationOptions[5];
-        boolean syncClientValidateSsl = (Boolean.TRUE.equals(syncConfigurationOptions[6]));
-        String syncSslTrustCertificatePath = (String) syncConfigurationOptions[7];
-        Byte sessionStopPolicy = (Byte) syncConfigurationOptions[8];
-        String urlPrefix = (String)(syncConfigurationOptions[9]);
-        String customAuthorizationHeaderName = (String)(syncConfigurationOptions[10]);
-        Byte clientResyncMode = (Byte) syncConfigurationOptions[12];
-        String partitionValue = (String) syncConfigurationOptions[13];
-        Object syncService = syncConfigurationOptions[14];
-
-        // Convert the headers into a String array to make it easier to send through JNI
-        // [key1, value1, key2, value2, ...]
-        //noinspection unchecked
-        Map<String, String> customHeadersMap = (Map<String, String>) (syncConfigurationOptions[11]);
->>>>>>> a537a69b
         String[] customHeaders = new String[customHeadersMap != null ? customHeadersMap.size() * 2 : 0];
         if (customHeadersMap != null) {
             int i = 0;
