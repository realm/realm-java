--- conflicted
+++ resolved
@@ -175,11 +175,7 @@
 
     // Public to be usable from the io.realm package
     public static final byte CLIENT_RESYNC_MODE_MANUAL = 0;
-<<<<<<< HEAD
-    public static final byte CLIENT_RESYNC_MODE_DISCARD_UNSYNCED_CHANGES = 1;
-=======
     public static final byte CLIENT_RESYNC_MODE_DISCARD_LOCAL = 1;
->>>>>>> 9e15e65a
 
     private static final long nativeFinalizerPtr = nativeGetFinalizerPtr();
 
