package io.realm;


import org.bson.types.Decimal128;
import org.bson.types.ObjectId;

import java.util.Date;

import javax.annotation.Nullable;

import static io.realm.RealmFieldTypeConstants.MAX_CORE_TYPE_VALUE;


public enum MixedType {
<<<<<<< HEAD
    INTEGER(RealmFieldType.INTEGER, Long.class),
    BOOLEAN(RealmFieldType.BOOLEAN, Boolean.class),
    STRING(RealmFieldType.STRING, String.class),
    BINARY(RealmFieldType.BINARY, Byte[].class),
    DATE(RealmFieldType.DATE, Date.class),
    FLOAT(RealmFieldType.FLOAT, Float.class),
    DOUBLE(RealmFieldType.DOUBLE, Double.class),
    DECIMAL128(RealmFieldType.DECIMAL128, Decimal128.class),
    OBJECT_ID(RealmFieldType.OBJECT_ID, ObjectId.class),
    OBJECT(RealmFieldType.TYPED_LINK, RealmModel.class),
    NULL(null, null);
=======
    INTEGER(RealmFieldType.INTEGER),
    BOOLEAN(RealmFieldType.BOOLEAN),
    STRING(RealmFieldType.STRING),
    BINARY(RealmFieldType.BINARY),
    DATE(RealmFieldType.DATE),
    FLOAT(RealmFieldType.FLOAT),
    DOUBLE(RealmFieldType.DOUBLE),
    OBJECT(RealmFieldType.OBJECT),
    DECIMAL128(RealmFieldType.DECIMAL128),
    OBJECT_ID(RealmFieldType.OBJECT_ID),
    UUID(RealmFieldType.UUID),
    NULL(null);
>>>>>>> 1bafe425

    private static final MixedType[] realmFieldToMixedTypeMap = new MixedType[MAX_CORE_TYPE_VALUE + 1];

    static {
        for (MixedType mixedType : values()) {
            if (mixedType == NULL) { continue; }

            final int nativeValue = mixedType.realmFieldType.getNativeValue();
            realmFieldToMixedTypeMap[nativeValue] = mixedType;
        }
    }

    public static MixedType fromNativeValue(int realmFieldType) {
        if (realmFieldType == -1) { return NULL; }

        return realmFieldToMixedTypeMap[realmFieldType];
    }

    private final Class<?> clazz;
    private final RealmFieldType realmFieldType;

    MixedType(@Nullable RealmFieldType realmFieldType, @Nullable Class<?> clazz) {
        this.realmFieldType = realmFieldType;
        this.clazz = clazz;
    }

    public Class<?> getTypedClass() {
        return clazz;
    }
}<|MERGE_RESOLUTION|>--- conflicted
+++ resolved
@@ -5,6 +5,7 @@
 import org.bson.types.ObjectId;
 
 import java.util.Date;
+import java.util.UUID;
 
 import javax.annotation.Nullable;
 
@@ -12,7 +13,6 @@
 
 
 public enum MixedType {
-<<<<<<< HEAD
     INTEGER(RealmFieldType.INTEGER, Long.class),
     BOOLEAN(RealmFieldType.BOOLEAN, Boolean.class),
     STRING(RealmFieldType.STRING, String.class),
@@ -23,21 +23,8 @@
     DECIMAL128(RealmFieldType.DECIMAL128, Decimal128.class),
     OBJECT_ID(RealmFieldType.OBJECT_ID, ObjectId.class),
     OBJECT(RealmFieldType.TYPED_LINK, RealmModel.class),
+    UUID(RealmFieldType.UUID, java.util.UUID.class),
     NULL(null, null);
-=======
-    INTEGER(RealmFieldType.INTEGER),
-    BOOLEAN(RealmFieldType.BOOLEAN),
-    STRING(RealmFieldType.STRING),
-    BINARY(RealmFieldType.BINARY),
-    DATE(RealmFieldType.DATE),
-    FLOAT(RealmFieldType.FLOAT),
-    DOUBLE(RealmFieldType.DOUBLE),
-    OBJECT(RealmFieldType.OBJECT),
-    DECIMAL128(RealmFieldType.DECIMAL128),
-    OBJECT_ID(RealmFieldType.OBJECT_ID),
-    UUID(RealmFieldType.UUID),
-    NULL(null);
->>>>>>> 1bafe425
 
     private static final MixedType[] realmFieldToMixedTypeMap = new MixedType[MAX_CORE_TYPE_VALUE + 1];
 
