--- conflicted
+++ resolved
@@ -208,11 +208,7 @@
 
             if (realmClass == Realm.class && refAndCount.globalCount == 0) {
                 // Stores a copy of local ColumnIndices as a global cache.
-<<<<<<< HEAD
                 RealmCache.storeColumnIndices(cache.typedColumnIndicesArray, realm.schema.getImmutableColumnIndicies());
-=======
-                RealmCache.storeColumnIndices(typedColumnIndicesArray, realm.schema.cloneColumnIndices());
->>>>>>> 72b1df1c
             }
             // This is the first instance in current thread, increase the global count.
             refAndCount.globalCount++;
