/*
 * Copyright 2015 Realm Inc.
 *
 * Licensed under the Apache License, Version 2.0 (the "License");
 * you may not use this file except in compliance with the License.
 * You may obtain a copy of the License at
 *
 * http://www.apache.org/licenses/LICENSE-2.0
 *
 * Unless required by applicable law or agreed to in writing, software
 * distributed under the License is distributed on an "AS IS" BASIS,
 * WITHOUT WARRANTIES OR CONDITIONS OF ANY KIND, either express or implied.
 * See the License for the specific language governing permissions and
 * limitations under the License.
 */
package io.realm;

import android.os.SystemClock;

import java.io.File;
import java.io.FileOutputStream;
import java.io.IOException;
import java.io.InputStream;
import java.lang.ref.WeakReference;
import java.util.ArrayList;
import java.util.Arrays;
import java.util.Collection;
import java.util.HashMap;
import java.util.Iterator;
import java.util.List;
import java.util.Map;
import java.util.concurrent.ConcurrentLinkedQueue;
import java.util.concurrent.CountDownLatch;
import java.util.concurrent.Future;
import java.util.concurrent.TimeUnit;
import java.util.concurrent.atomic.AtomicBoolean;

import io.realm.exceptions.RealmFileException;
import io.realm.internal.Capabilities;
import io.realm.internal.ObjectServerFacade;
import io.realm.internal.OsObjectStore;
import io.realm.internal.OsRealmConfig;
import io.realm.internal.OsSharedRealm;
import io.realm.internal.RealmNotifier;
import io.realm.internal.Util;
import io.realm.internal.android.AndroidCapabilities;
import io.realm.internal.android.AndroidRealmNotifier;
import io.realm.internal.async.RealmAsyncTaskImpl;
import io.realm.internal.util.Pair;
import io.realm.log.RealmLog;


/**
 * To cache {@link Realm}, {@link DynamicRealm} instances and related resources.
 * Every thread will share the same {@link Realm} and {@link DynamicRealm} instances which are referred to the same
 * {@link RealmConfiguration}.
 * One {@link RealmCache} is created for each {@link RealmConfiguration}, and it caches all the {@link Realm} and
 * {@link DynamicRealm} instances which are created from the same {@link RealmConfiguration}.
 */
final class RealmCache {

    interface Callback {
        void onResult(int count);
    }

    interface Callback0 {
        void onCall();
    }

    // Internal class keeping track of how instances have been handed out.
    private static class ReferenceCounter {
        // The Realm instance in this thread.
        private final ThreadLocal<BaseRealm> localRealm = new ThreadLocal<>();
        // How many references to this Realm instance in this thread.
        private final ThreadLocal<Integer> localCount = new ThreadLocal<>();
        // How many threads have instances refer to this configuration.
        private int globalCount = 0;
        // What version of Realm is held by this cache. (-1,-1) indicates a live Realm where the
        // version will change. Any other version number indicates the Realm is frozen.
        private final OsSharedRealm.VersionID version;

        private ReferenceCounter(OsSharedRealm.VersionID version) {
            this.version = version;
        }
    }

    private enum RealmCacheType {
        TYPED_REALM,
        DYNAMIC_REALM;

        static RealmCacheType valueOf(Class<? extends BaseRealm> clazz) {
            if (clazz == Realm.class) {
                return TYPED_REALM;
            } else if (clazz == DynamicRealm.class) {
                return DYNAMIC_REALM;
            }

            throw new IllegalArgumentException(WRONG_REALM_CLASS_MESSAGE);
        }
    }

    private static class CreateRealmRunnable<T extends BaseRealm> implements Runnable {
        private final RealmConfiguration configuration;
        private final BaseRealm.InstanceCallback<T> callback;
        private final Class<T> realmClass;
        private final CountDownLatch canReleaseBackgroundInstanceLatch = new CountDownLatch(1);
        private final RealmNotifier notifier;
        // The Future this runnable belongs to.
        private Future future;

        CreateRealmRunnable(RealmNotifier notifier, RealmConfiguration configuration,
                BaseRealm.InstanceCallback<T> callback, Class<T> realmClass) {
            this.configuration = configuration;
            this.realmClass = realmClass;
            this.callback = callback;
            this.notifier = notifier;
        }

        public void setFuture(Future future) {
            this.future = future;
        }

        @Override
        public void run() {
            T instance = null;
            try {
                // First call that will run all schema validation, migrations or initial transactions.
                instance = createRealmOrGetFromCache(configuration, realmClass);
                boolean results = notifier.post(new Runnable() {
                    @Override
                    public void run() {
                        // If the RealmAsyncTask.cancel() is called before, we just return without creating the Realm
                        // instance on the caller thread.
                        // Thread.isInterrupted() cannot be used for checking here since CountDownLatch.await() will
                        // will clear interrupted status.
                        // Using the future to check which this runnable belongs to is to ensure if it is canceled from
                        // the caller thread before, the callback will never be delivered.
                        if (future == null || future.isCancelled()) {
                            canReleaseBackgroundInstanceLatch.countDown();
                            return;
                        }
                        T instanceToReturn = null;
                        Throwable throwable = null;
                        try {
                            // This will run on the caller thread, but since the first `createRealmOrGetFromCache`
                            // should have completed at this point, all expensive initializer functions have already
                            // run.
                            instanceToReturn = createRealmOrGetFromCache(configuration, realmClass);
                        } catch (Throwable e) {
                            throwable = e;
                        } finally {
                            canReleaseBackgroundInstanceLatch.countDown();
                        }
                        if (instanceToReturn != null) {
                            callback.onSuccess(instanceToReturn);
                        } else {
                            // throwable is non-null
                            //noinspection ConstantConditions
                            callback.onError(throwable);
                        }
                    }
                });
                if (!results) {
                    canReleaseBackgroundInstanceLatch.countDown();
                }
                // There is a small chance that the posted runnable cannot be executed because of the thread terminated
                // before the runnable gets fetched from the event queue.
                if (!canReleaseBackgroundInstanceLatch.await(2, TimeUnit.SECONDS)) {
                    RealmLog.warn("Timeout for creating Realm instance in foreground thread in `CreateRealmRunnable` ");
                }
            } catch (InterruptedException e) {
                RealmLog.warn(e, "`CreateRealmRunnable` has been interrupted.");
            } catch (final Throwable e) {
                // DownloadingRealmInterruptedException is treated specially.
                // It async open is canceled, this could interrupt the download, but the user should
                // not care in this case, so just ignore it.
                if (!ObjectServerFacade.getSyncFacadeIfPossible().wasDownloadInterrupted(e)) {
                    RealmLog.error(e, "`CreateRealmRunnable` failed.");
                    notifier.post(new Runnable() {
                        @Override
                        public void run() {
                            callback.onError(e);
                        }
                    });
                }
            } finally {
                if (instance != null) {
                    instance.close();
                }
            }
        }
    }

    private static final String ASYNC_NOT_ALLOWED_MSG =
            "Realm instances cannot be loaded asynchronously on a non-looper thread.";
    private static final String ASYNC_CALLBACK_NULL_MSG =
            "The callback cannot be null.";

    // Separated references and counters for typed Realm and dynamic Realm.
    private final Map<Pair<RealmCacheType, OsSharedRealm.VersionID>, ReferenceCounter> refAndCountMap = new HashMap<>();

    // Path to the Realm file to identify this cache.
    private final String realmPath;

    // This will be only valid if getTotalGlobalRefCount() > 0.
    // NOTE: We do reset this when globalCount reaches 0, but if exception thrown in doCreateRealmOrGetFromCache at the
    // first time when globalCount == 0, this could have a non-null value but it will be reset when the next
    // doCreateRealmOrGetFromCache is called with globalCount == 0.
    private RealmConfiguration configuration;

    // Realm path will be used to identify different RealmCaches. Different Realm configurations with same path
    // are not allowed and an exception will be thrown when trying to add it to the cache list.
    // A weak ref is used to hold the RealmCache instance. The weak ref entry will be cleared if and only if there
    // is no Realm instance holding a strong ref to it and there is no Realm instance associated it is BEING created.
    private static final List<WeakReference<RealmCache>> cachesList = new ArrayList<WeakReference<RealmCache>>();

    // See leak()
    // isLeaked flag is used to avoid adding strong ref multiple times without iterating the list.
    private final AtomicBoolean isLeaked = new AtomicBoolean(false);
    // Keep strong ref to the leaked RealmCache
    @SuppressWarnings("MismatchedQueryAndUpdateOfCollection")
    private static final Collection<RealmCache> leakedCaches = new ConcurrentLinkedQueue<RealmCache>();

    private static final String DIFFERENT_KEY_MESSAGE = "Wrong key used to decrypt Realm.";
    private static final String WRONG_REALM_CLASS_MESSAGE = "The type of Realm class must be Realm or DynamicRealm.";

    private RealmCache(String path) {
        realmPath = path;
    }

    private static RealmCache getCache(String realmPath, boolean createIfNotExist) {
        RealmCache cacheToReturn = null;
        synchronized (cachesList) {
            Iterator<WeakReference<RealmCache>> it = cachesList.iterator();

            while (it.hasNext()) {
                RealmCache cache = it.next().get();
                if (cache == null) {
                    // Clear the entry if there is no one holding the RealmCache.
                    it.remove();
                } else if (cache.realmPath.equals(realmPath)) {
                    cacheToReturn = cache;
                }
            }

            if (cacheToReturn == null && createIfNotExist) {
                cacheToReturn = new RealmCache(realmPath);
                cachesList.add(new WeakReference<RealmCache>(cacheToReturn));
            }
        }
        return cacheToReturn;
    }

    static <T extends BaseRealm> RealmAsyncTask createRealmOrGetFromCacheAsync(
            RealmConfiguration configuration, BaseRealm.InstanceCallback<T> callback, Class<T> realmClass) {
        RealmCache cache = getCache(configuration.getPath(), true);
        return cache.doCreateRealmOrGetFromCacheAsync(configuration, callback, realmClass);
    }

    private synchronized <T extends BaseRealm> RealmAsyncTask doCreateRealmOrGetFromCacheAsync(
            RealmConfiguration configuration, BaseRealm.InstanceCallback<T> callback, Class<T> realmClass) {
        Capabilities capabilities = new AndroidCapabilities();
        capabilities.checkCanDeliverNotification(ASYNC_NOT_ALLOWED_MSG);
        //noinspection ConstantConditions
        if (callback == null) {
            throw new IllegalArgumentException(ASYNC_CALLBACK_NULL_MSG);
        }

        // Always create a Realm instance in the background thread even when there are instances existing on current
        // thread. This to ensure that onSuccess will always be called in the following event loop but not current one.
        CreateRealmRunnable<T> createRealmRunnable = new CreateRealmRunnable<T>(
                new AndroidRealmNotifier(null, capabilities), configuration, callback, realmClass);
        Future<?> future = BaseRealm.asyncTaskExecutor.submitTransaction(createRealmRunnable);
        createRealmRunnable.setFuture(future);

        return new RealmAsyncTaskImpl(future, BaseRealm.asyncTaskExecutor);
    }

    /**
     * Creates a new Realm instance or get an existing instance for current thread.
     *
     * @param configuration {@link RealmConfiguration} will be used to create or get the instance.
     * @param realmClass class of {@link Realm} or {@link DynamicRealm} to be created in or gotten from the cache.
     * @return the {@link Realm} or {@link DynamicRealm} instance.
     */
    static <E extends BaseRealm> E createRealmOrGetFromCache(RealmConfiguration configuration, Class<E> realmClass) {
        RealmCache cache = getCache(configuration.getPath(), true);
        return cache.doCreateRealmOrGetFromCache(configuration, realmClass, OsSharedRealm.VersionID.LIVE);
    }

    static <E extends BaseRealm> E createRealmOrGetFromCache(RealmConfiguration configuration, Class<E> realmClass, OsSharedRealm.VersionID version) {
        RealmCache cache = getCache(configuration.getPath(), true);
        return cache.doCreateRealmOrGetFromCache(configuration, realmClass, version);
    }

<<<<<<< HEAD
=======
    private synchronized <E extends BaseRealm> E doCreateRealmOrGetFromCache(RealmConfiguration configuration,
                                                                             Class<E> realmClass) {
>>>>>>> 60abb6ea


    private synchronized <E extends BaseRealm> E doCreateRealmOrGetFromCache(RealmConfiguration configuration, Class<E> realmClass, OsSharedRealm.VersionID version) {
        ReferenceCounter referenceCounter = getRefCounter(realmClass, version);
        boolean firstRealmInstanceInProcess = (getTotalGlobalRefCount() == 0);
        boolean realmFileIsBeingCreated = !configuration.realmExists();

        if (firstRealmInstanceInProcess) {
            copyAssetFileIfNeeded(configuration);
            OsSharedRealm sharedRealm = null;
            try {
                if (configuration.isSyncConfiguration() && realmFileIsBeingCreated) {
                    // If waitForInitialRemoteData() was enabled, we need to make sure that all data is downloaded
                    // before proceeding. We need to open the Realm instance first to start any potential underlying
                    // SyncSession so this will work.
<<<<<<< HEAD
                    if (realmFileIsBeingCreated) {

                        // Manually create the Java session wrapper session as this might otherwise
                        // not be created
                        OsRealmConfig osConfig = new OsRealmConfig.Builder(configuration).build();
                        ObjectServerFacade.getSyncFacadeIfPossible().wrapObjectStoreSessionIfRequired(osConfig);

                        if (ObjectServerFacade.getSyncFacadeIfPossible().isPartialRealm(configuration)) {
                            // Partial Realms are not supported by async open yet, so continue to
                            // use the old way of opening those Realms.
                            sharedRealm = OsSharedRealm.getInstance(configuration, OsSharedRealm.VersionID.LIVE);
                            try {
                                ObjectServerFacade.getSyncFacadeIfPossible().downloadInitialRemoteChanges(configuration);
                            } catch (Throwable t) {
                                // If an error happened while downloading initial data, we need to reset the file so we can
                                // download it again on the next attempt.
                                sharedRealm.close();
                                sharedRealm = null;
                                deleteRealmFileOnDisk(configuration);
                                throw t;
                            }
                        } else {
                            // Fully synchronized Realms are supported by AsyncOpen
=======
                    // Manually create the Java session wrapper session as this might otherwise
                    // not be created
                    OsRealmConfig osConfig = new OsRealmConfig.Builder(configuration).build();
                    ObjectServerFacade.getSyncFacadeIfPossible().wrapObjectStoreSessionIfRequired(osConfig);

                    if (ObjectServerFacade.getSyncFacadeIfPossible().isPartialRealm(configuration)) {
                        // Partial Realms are not supported by async open yet, so continue to
                        // use the old way of opening those Realms.
                        sharedRealm = OsSharedRealm.getInstance(configuration);
                        try {
>>>>>>> 60abb6ea
                            ObjectServerFacade.getSyncFacadeIfPossible().downloadInitialRemoteChanges(configuration);
                        } catch (Throwable t) {
                            // If an error happened while downloading initial data, we need to reset the file so we can
                            // download it again on the next attempt.
                            sharedRealm.close();
                            sharedRealm = null;
                            deleteRealmFileOnDisk(configuration);
                            throw t;
                        }
                    } else {
                        // Fully synchronized Realms are supported by AsyncOpen
                        ObjectServerFacade.getSyncFacadeIfPossible().downloadInitialRemoteChanges(configuration);
                    }
                }
            } finally {
                if (sharedRealm != null) {
                    sharedRealm.close();
                }
            }

            // We are holding the lock, and we can set the valid configuration since there is no global ref to it.
            this.configuration = configuration;
        } else {
            // Throws exception if validation failed.
            validateConfiguration(configuration);
        }

        if (referenceCounter.localRealm.get() == null) {
            createInstance(realmClass, referenceCounter, realmFileIsBeingCreated, version);
        }

        Integer refCount = referenceCounter.localCount.get();
        referenceCounter.localCount.set(refCount + 1);

        //noinspection unchecked
        return (E) referenceCounter.localRealm.get();
    }

    private <E extends BaseRealm> ReferenceCounter getRefCounter(Class<E> realmClass, OsSharedRealm.VersionID version) {
        RealmCacheType cacheType = RealmCacheType.valueOf(realmClass);
        Pair<RealmCacheType, OsSharedRealm.VersionID> key = new Pair<>(cacheType, version);
        ReferenceCounter refCounter = refAndCountMap.get(key);
        if (refCounter == null) {
            refCounter = new ReferenceCounter(version);
            refAndCountMap.put(key, refCounter);
        }
        return refCounter;
    }

    private <E extends BaseRealm> void createInstance(Class<E> realmClass,
                                                      ReferenceCounter referenceCounter,
                                                      boolean realmFileIsBeingCreated,
                                                      OsSharedRealm.VersionID version) {
        // Creates a new local Realm instance
        BaseRealm realm;

        if (realmClass == Realm.class) {
            // RealmMigrationNeededException might be thrown here.
            realm = Realm.createInstance(this, version);

            // If `waitForInitialRemoteData` data is set, we also want to ensure that all subscriptions
            // are fully ACTIVE before proceeding. Most of the Realm is initialized during a write
            // transaction. So we cannot download subscription data until all other initializers have run.
            // At this point we also have access to all normal APIs as the schema is fully initialized.
            synchronizeInitialSubscriptionsIfNeeded((Realm) realm, realmFileIsBeingCreated);

        } else if (realmClass == DynamicRealm.class) {
            realm = DynamicRealm.createInstance(this, version);
        } else {
            throw new IllegalArgumentException(WRONG_REALM_CLASS_MESSAGE);
        }

        // The Realm instance has been created without exceptions. Cache and reference count can be updated now.
        referenceCounter.localRealm.set(realm);
        referenceCounter.localCount.set(0);

        // This is the first instance in current thread, increase the global count.
        referenceCounter.globalCount++;
    }

    /**
     * Synchronize all initial subscriptions to disk (if needed).
     *
     * If activating the subscriptions fails for a new Realm file, the file will be deleted so a new
     * attempt can be done later. Old Realm files will be left alone.
     *
     * This method is not threadsafe. Synchronization should happen outside it.
     *
     * @param realm Realm instance to synchronize instances for. It is safe to close this Realm if an exception is thrown.
     * @param  {@code true} if the file existed on disk before trying to open the Realm.
     */
    private static void synchronizeInitialSubscriptionsIfNeeded(Realm realm, boolean realmFileIsBeingCreated) {
        if (realmFileIsBeingCreated) {
            try {
                ObjectServerFacade.getSyncFacadeIfPossible().downloadInitialSubscriptions(realm);
            } catch (Throwable t) {
                realm.close();
                deleteRealmFileOnDisk(realm.getConfiguration());
            }
        }
    }

    /**
     * Attempts to delete the underlying Realm. Any errors happening here will just be
     * outputted to logcat instead of thrown as this method is only called from other exception
     * handlers which have more important exceptions to show to the user.
     *
     * This method is not threadsafe. Synchronization should happen outside it.
     */
    private static void deleteRealmFileOnDisk(RealmConfiguration configuration) {
        // FIXME: We don't have a way to ensure that the Realm instance on client thread has been closed for now.
        // https://github.com/realm/realm-java/issues/5416
        int attempts = 5;
        boolean success = false;
        while (attempts > 0 && !success) {
            try {
                success = BaseRealm.deleteRealm(configuration);
            } catch (IllegalStateException e) {
                attempts--;
                RealmLog.warn("Sync server still holds a reference to the Realm. It cannot be deleted. Retrying " + attempts + " more times");
                if (attempts > 0) {
                    SystemClock.sleep(15);
                }
            }
        }

        if (!success) {
            RealmLog.error("Failed to delete the underlying Realm file: " + configuration.getPath());
        }
    }

    /**
     * Releases a given {@link Realm} or {@link DynamicRealm} from cache. The instance will be closed by this method
     * if there is no more local reference to this Realm instance in current Thread.
     *
     * @param realm Realm instance to be released from cache.
     */
    synchronized void release(BaseRealm realm) {
        String canonicalPath = realm.getPath();
        ReferenceCounter referenceCounter = getRefCounter(realm.getClass(), (realm.isFrozen()) ? realm.sharedRealm.getVersionID() : OsSharedRealm.VersionID.LIVE);
        Integer refCount = referenceCounter.localCount.get();
        if (refCount == null) {
            refCount = 0;
        }

        if (refCount <= 0) {
            RealmLog.warn("%s has been closed already. refCount is %s", canonicalPath, refCount);
            return;
        }

        // Decreases the local counter.
        refCount -= 1;

        if (refCount == 0) {
            // The last instance in this thread.
            // Clears local ref & counter.
            referenceCounter.localCount.set(null);
            referenceCounter.localRealm.set(null);

            // Clears global counter.
            referenceCounter.globalCount--;
            if (referenceCounter.globalCount < 0) {
                // Should never happen.
                throw new IllegalStateException("Global reference counter of Realm" + canonicalPath +
                        " got corrupted.");
            }

            // No more local reference to this Realm in current thread, close the instance.
            realm.doClose();

            // No more instance of typed Realm and dynamic Realm.
            if (getTotalGlobalRefCount() == 0) {
                // We keep the cache in the caches list even when its global counter reaches 0. It will be reused when
                // next time a Realm instance with the same path is opened. By not removing it, the lock on
                // cachesList is not needed here.
                configuration = null;
                ObjectServerFacade.getFacade(realm.getConfiguration().isSyncConfiguration())
                        .realmClosed(realm.getConfiguration());
            }

        } else {
            referenceCounter.localCount.set(refCount);
        }
    }

    /**
     * Makes sure that the new configuration doesn't clash with any cached configurations for the
     * Realm.
     *
     * @throws IllegalArgumentException if the new configuration isn't valid.
     */
    private void validateConfiguration(RealmConfiguration newConfiguration) {
        if (configuration.equals(newConfiguration)) {
            // Same configuration objects.
            return;
        }

        // Checks that encryption keys aren't different. key is not in RealmConfiguration's toString.
        if (!Arrays.equals(configuration.getEncryptionKey(), newConfiguration.getEncryptionKey())) {
            throw new IllegalArgumentException(DIFFERENT_KEY_MESSAGE);
        } else {
            // A common problem is that people are forgetting to override `equals` in their custom migration class.
            // Tries to detect this problem specifically so we can throw a better error message.
            RealmMigration newMigration = newConfiguration.getMigration();
            RealmMigration oldMigration = configuration.getMigration();
            if (oldMigration != null
                    && newMigration != null
                    && oldMigration.getClass().equals(newMigration.getClass())
                    && !newMigration.equals(oldMigration)) {
                throw new IllegalArgumentException("Configurations cannot be different if used to open the same file. " +
                        "The most likely cause is that equals() and hashCode() are not overridden in the " +
                        "migration class: " + newConfiguration.getMigration().getClass().getCanonicalName());
            }

            throw new IllegalArgumentException("Configurations cannot be different if used to open the same file. " +
                    "\nCached configuration: \n" + configuration +
                    "\n\nNew configuration: \n" + newConfiguration);
        }
    }

    /**
     * Runs the callback function with the total reference count of {@link Realm} and {@link DynamicRealm} who refer to
     * the given {@link RealmConfiguration}.
     *
     * @param configuration the {@link RealmConfiguration} of {@link Realm} or {@link DynamicRealm}.
     * @param callback the callback will be executed with the global reference count.
     */
    static void invokeWithGlobalRefCount(RealmConfiguration configuration, Callback callback) {
        // NOTE: Although getCache is locked on the cacheMap, this whole method needs to be lock with it as
        // well. Since we need to ensure there is no Realm instance can be opened when this method is called (for
        // deleteRealm).
        // Recursive lock cannot be avoided here.
        synchronized (cachesList) {
            RealmCache cache = getCache(configuration.getPath(), false);
            if (cache == null) {
                callback.onResult(0);
                return;
            }
            cache.doInvokeWithGlobalRefCount(callback);
        }
    }

    private synchronized void doInvokeWithGlobalRefCount(Callback callback) {
        callback.onResult(getTotalGlobalRefCount());
    }

    /**
     * Runs the callback function with synchronization on {@link RealmCache}.
     *
     * @param callback the callback will be executed.
     */
    synchronized void invokeWithLock(Callback0 callback) {
        callback.onCall();
    }

    /**
     * Copies Realm database file from Android asset directory to the directory given in the {@link RealmConfiguration}.
     * Copy is performed only at the first time when there is no Realm database file.
     *
     * WARNING: This method is not thread-safe so external synchronization is required before using it.
     *
     * @param configuration configuration object for Realm instance.
     * @throws RealmFileException if copying the file fails.
     */
    private static void copyAssetFileIfNeeded(final RealmConfiguration configuration) {
        final File realmFileFromAsset = configuration.hasAssetFile() ?
                new File(configuration.getRealmDirectory(), configuration.getRealmFileName())
                : null;
        final String syncServerCertificateAssetName = ObjectServerFacade.getFacade(
                configuration.isSyncConfiguration()).getSyncServerCertificateAssetName(configuration);
        final boolean certFileExists = !Util.isEmptyString(syncServerCertificateAssetName);

        if (realmFileFromAsset!= null || certFileExists) {
            OsObjectStore.callWithLock(configuration, new Runnable() {
                @Override
                public void run() {
                    if (realmFileFromAsset != null) {
                        copyFileIfNeeded(configuration.getAssetFilePath(), realmFileFromAsset);
                    }

                    // Copy Sync Server certificate path if available
                    if (certFileExists) {
                        String syncServerCertificateFilePath = ObjectServerFacade.getFacade(
                                configuration.isSyncConfiguration()).getSyncServerCertificateFilePath(configuration);

                        File certificateFile = new File(syncServerCertificateFilePath);
                        copyFileIfNeeded(syncServerCertificateAssetName, certificateFile);
                    }
                }
            });
        }
    }

    private static void copyFileIfNeeded(String assetFileName, File file) {
        if (file.exists()) {
            return;
        }

        IOException exceptionWhenClose = null;
        InputStream inputStream = null;
        FileOutputStream outputStream = null;
        try {
            inputStream = BaseRealm.applicationContext.getAssets().open(assetFileName);
            if (inputStream == null) {
                throw new RealmFileException(RealmFileException.Kind.ACCESS_ERROR,
                        "Invalid input stream to the asset file: " + assetFileName);
            }

            outputStream = new FileOutputStream(file);
            byte[] buf = new byte[4096];
            int bytesRead;
            while ((bytesRead = inputStream.read(buf)) > -1) {
                outputStream.write(buf, 0, bytesRead);
            }
        } catch (IOException e) {
            throw new RealmFileException(RealmFileException.Kind.ACCESS_ERROR,
                    "Could not resolve the path to the asset file: " + assetFileName, e);
        } finally {
            if (inputStream != null) {
                try {
                    inputStream.close();
                } catch (IOException e) {
                    exceptionWhenClose = e;
                }
            }
            if (outputStream != null) {
                try {
                    outputStream.close();
                } catch (IOException e) {
                    // Ignores this one if there was an exception when close inputStream.
                    if (exceptionWhenClose == null) {
                        exceptionWhenClose = e;
                    }
                }
            }
        }

        // No other exception has been thrown, only the exception when close. So, throw it.
        if (exceptionWhenClose != null) {
            throw new RealmFileException(RealmFileException.Kind.ACCESS_ERROR, exceptionWhenClose);
        }
    }

    static int getLocalThreadCount(RealmConfiguration configuration) {
        RealmCache cache = getCache(configuration.getPath(), false);
        if (cache == null) {
            return 0;
        }

        // Access local ref count only, no need to by synchronized.
        int totalRefCount = 0;
        for (ReferenceCounter referenceCounter : cache.refAndCountMap.values()) {
            Integer localCount = referenceCounter.localCount.get();
            totalRefCount += (localCount != null) ? localCount : 0;
        }
        return totalRefCount;
    }

    public RealmConfiguration getConfiguration() {
        return configuration;
    }

    /**
     * @return the total global ref count.
     */
    private int getTotalGlobalRefCount() {
        int totalRefCount = 0;
        for (ReferenceCounter referenceCounter : refAndCountMap.values()) {
            totalRefCount += referenceCounter.globalCount;
        }

        return totalRefCount;
    }

    /**
     * If a Realm instance is GCed but `Realm.close()` is not called before, we still want to track the cache for
     * debugging. Adding them to the list to keep the strong ref of the cache to prevent the cache gets GCed.
     */
    void leak() {
        if (!isLeaked.getAndSet(true)) {
            leakedCaches.add(this);
        }
    }
}<|MERGE_RESOLUTION|>--- conflicted
+++ resolved
@@ -293,13 +293,6 @@
         return cache.doCreateRealmOrGetFromCache(configuration, realmClass, version);
     }
 
-<<<<<<< HEAD
-=======
-    private synchronized <E extends BaseRealm> E doCreateRealmOrGetFromCache(RealmConfiguration configuration,
-                                                                             Class<E> realmClass) {
->>>>>>> 60abb6ea
-
-
     private synchronized <E extends BaseRealm> E doCreateRealmOrGetFromCache(RealmConfiguration configuration, Class<E> realmClass, OsSharedRealm.VersionID version) {
         ReferenceCounter referenceCounter = getRefCounter(realmClass, version);
         boolean firstRealmInstanceInProcess = (getTotalGlobalRefCount() == 0);
@@ -309,11 +302,10 @@
             copyAssetFileIfNeeded(configuration);
             OsSharedRealm sharedRealm = null;
             try {
-                if (configuration.isSyncConfiguration() && realmFileIsBeingCreated) {
+                if (configuration.isSyncConfiguration()) {
                     // If waitForInitialRemoteData() was enabled, we need to make sure that all data is downloaded
                     // before proceeding. We need to open the Realm instance first to start any potential underlying
                     // SyncSession so this will work.
-<<<<<<< HEAD
                     if (realmFileIsBeingCreated) {
 
                         // Manually create the Java session wrapper session as this might otherwise
@@ -337,30 +329,8 @@
                             }
                         } else {
                             // Fully synchronized Realms are supported by AsyncOpen
-=======
-                    // Manually create the Java session wrapper session as this might otherwise
-                    // not be created
-                    OsRealmConfig osConfig = new OsRealmConfig.Builder(configuration).build();
-                    ObjectServerFacade.getSyncFacadeIfPossible().wrapObjectStoreSessionIfRequired(osConfig);
-
-                    if (ObjectServerFacade.getSyncFacadeIfPossible().isPartialRealm(configuration)) {
-                        // Partial Realms are not supported by async open yet, so continue to
-                        // use the old way of opening those Realms.
-                        sharedRealm = OsSharedRealm.getInstance(configuration);
-                        try {
->>>>>>> 60abb6ea
                             ObjectServerFacade.getSyncFacadeIfPossible().downloadInitialRemoteChanges(configuration);
-                        } catch (Throwable t) {
-                            // If an error happened while downloading initial data, we need to reset the file so we can
-                            // download it again on the next attempt.
-                            sharedRealm.close();
-                            sharedRealm = null;
-                            deleteRealmFileOnDisk(configuration);
-                            throw t;
                         }
-                    } else {
-                        // Fully synchronized Realms are supported by AsyncOpen
-                        ObjectServerFacade.getSyncFacadeIfPossible().downloadInitialRemoteChanges(configuration);
                     }
                 }
             } finally {
