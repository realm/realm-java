/*
 * Copyright 2015 Realm Inc.
 *
 * Licensed under the Apache License, Version 2.0 (the "License");
 * you may not use this file except in compliance with the License.
 * You may obtain a copy of the License at
 *
 * http://www.apache.org/licenses/LICENSE-2.0
 *
 * Unless required by applicable law or agreed to in writing, software
 * distributed under the License is distributed on an "AS IS" BASIS,
 * WITHOUT WARRANTIES OR CONDITIONS OF ANY KIND, either express or implied.
 * See the License for the specific language governing permissions and
 * limitations under the License.
 */
package io.realm;

import java.io.File;
import java.io.FileOutputStream;
import java.io.IOException;
import java.io.InputStream;
import java.lang.ref.WeakReference;
import java.util.Arrays;
import java.util.Collection;
import java.util.EnumMap;
import java.util.Iterator;
import java.util.LinkedList;
import java.util.List;
import java.util.concurrent.ConcurrentLinkedQueue;
import java.util.concurrent.CountDownLatch;
import java.util.concurrent.Future;
import java.util.concurrent.TimeUnit;
import java.util.concurrent.atomic.AtomicBoolean;

import io.realm.exceptions.RealmFileException;
import io.realm.internal.Capabilities;
import io.realm.internal.ObjectServerFacade;
import io.realm.internal.RealmNotifier;
import io.realm.internal.SharedRealm;
import io.realm.internal.Table;
import io.realm.internal.Util;
import io.realm.internal.android.AndroidCapabilities;
import io.realm.internal.android.AndroidRealmNotifier;
import io.realm.internal.async.RealmAsyncTaskImpl;
import io.realm.log.RealmLog;


/**
 * To cache {@link Realm}, {@link DynamicRealm} instances and related resources.
 * Every thread will share the same {@link Realm} and {@link DynamicRealm} instances which are referred to the same
 * {@link RealmConfiguration}.
 * One {@link RealmCache} is created for each {@link RealmConfiguration}, and it caches all the {@link Realm} and
 * {@link DynamicRealm} instances which are created from the same {@link RealmConfiguration}.
 */
final class RealmCache {

    interface Callback {
        void onResult(int count);
    }

    interface Callback0 {
        void onCall();
    }

    private static class RefAndCount {
        // The Realm instance in this thread.
        private final ThreadLocal<BaseRealm> localRealm = new ThreadLocal<>();
        // How many references to this Realm instance in this thread.
        private final ThreadLocal<Integer> localCount = new ThreadLocal<>();
        // How many threads have instances refer to this configuration.
        private int globalCount = 0;
    }

    private enum RealmCacheType {
        TYPED_REALM,
        DYNAMIC_REALM;

        static RealmCacheType valueOf(Class<? extends BaseRealm> clazz) {
            if (clazz == Realm.class) {
                return TYPED_REALM;
            } else if (clazz == DynamicRealm.class) {
                return DYNAMIC_REALM;
            }

            throw new IllegalArgumentException(WRONG_REALM_CLASS_MESSAGE);
        }
    }

    private static class CreateRealmRunnable<T extends BaseRealm> implements Runnable {
        private final RealmConfiguration configuration;
        private final BaseRealm.InstanceCallback<T> callback;
        private final Class<T> realmClass;
        private final CountDownLatch canReleaseBackgroundInstanceLatch = new CountDownLatch(1);
        private final RealmNotifier notifier;
        // The Future this runnable belongs to.
        private Future future;

        CreateRealmRunnable(RealmNotifier notifier, RealmConfiguration configuration,
                BaseRealm.InstanceCallback<T> callback, Class<T> realmClass) {
            this.configuration = configuration;
            this.realmClass = realmClass;
            this.callback = callback;
            this.notifier = notifier;
        }

        public void setFuture(Future future) {
            this.future = future;
        }

        @Override
        public void run() {
            T instance = null;
            try {
                // First call that will run all schema validation, migrations or initial transactions.
                instance = createRealmOrGetFromCache(configuration, realmClass);
                boolean results = notifier.post(new Runnable() {
                    @Override
                    public void run() {
                        // If the RealmAsyncTask.cancel() is called before, we just return without creating the Realm
                        // instance on the caller thread.
                        // Thread.isInterrupted() cannot be used for checking here since CountDownLatch.await() will
                        // will clear interrupted status.
                        // Using the future to check which this runnable belongs to is to ensure if it is canceled from
                        // the caller thread before, the callback will never be delivered.
                        if (future == null || future.isCancelled()) {
                            canReleaseBackgroundInstanceLatch.countDown();
                            return;
                        }
                        T instanceToReturn = null;
                        Throwable throwable = null;
                        try {
                            // This will run on the caller thread, but since the first `createRealmOrGetFromCache`
                            // should have completed at this point, all expensive initializer functions have already
                            // run.
                            instanceToReturn = createRealmOrGetFromCache(configuration, realmClass);
                        } catch (Throwable e) {
                            throwable = e;
                        } finally {
                            canReleaseBackgroundInstanceLatch.countDown();
                        }
                        if (instanceToReturn != null) {
                            callback.onSuccess(instanceToReturn);
                        } else {
                            // throwable is non-null
                            //noinspection ConstantConditions
                            callback.onError(throwable);
                        }
                    }
                });
                if (!results) {
                    canReleaseBackgroundInstanceLatch.countDown();
                }
                // There is a small chance that the posted runnable cannot be executed because of the thread terminated
                // before the runnable gets fetched from the event queue.
                if (!canReleaseBackgroundInstanceLatch.await(2, TimeUnit.SECONDS)) {
                    RealmLog.warn("Timeout for creating Realm instance in foreground thread in `CreateRealmRunnable` ");
                }
            } catch (InterruptedException e) {
                RealmLog.warn(e, "`CreateRealmRunnable` has been interrupted.");
            } catch (final Throwable e) {
                // DownloadingRealmInterruptedException is treated specially.
                // It async open is canceled, this could interrupt the download, but the user should
                // not care in this case, so just ignore it.
                if (!ObjectServerFacade.getSyncFacadeIfPossible().wasDownloadInterrupted(e)) {
                    RealmLog.error(e, "`CreateRealmRunnable` failed.");
                    notifier.post(new Runnable() {
                        @Override
                        public void run() {
                            callback.onError(e);
                        }
                    });
                }
            } finally {
                if (instance != null) {
                    instance.close();
                }
            }
        }
    }

    private static final String ASYNC_NOT_ALLOWED_MSG =
            "Realm instances cannot be loaded asynchronously on a non-looper thread.";
    private static final String ASYNC_CALLBACK_NULL_MSG =
            "The callback cannot be null.";

    // Separated references and counters for typed Realm and dynamic Realm.
    private final EnumMap<RealmCacheType, RefAndCount> refAndCountMap;

    // Path to the Realm file to identify this cache.
    private final String realmPath;

    // This will be only valid if getTotalGlobalRefCount() > 0.
    // NOTE: We do reset this when globalCount reaches 0, but if exception thrown in doCreateRealmOrGetFromCache at the
    // first time when globalCount == 0, this could have a non-null value but it will be reset when the next
    // doCreateRealmOrGetFromCache is called with globalCount == 0.
    private RealmConfiguration configuration;

    // Realm path will be used to identify different RealmCaches. Different Realm configurations with same path
    // are not allowed and an exception will be thrown when trying to add it to the cache list.
    // A weak ref is used to hold the RealmCache instance. The weak ref entry will be cleared if and only if there
    // is no Realm instance holding a strong ref to it and there is no Realm instance associated it is BEING created.
    private static final List<WeakReference<RealmCache>> cachesList = new LinkedList<WeakReference<RealmCache>>();

    // See leak()
    // isLeaked flag is used to avoid adding strong ref multiple times without iterating the list.
    private final AtomicBoolean isLeaked = new AtomicBoolean(false);
    // Keep strong ref to the leaked RealmCache
    @SuppressWarnings("MismatchedQueryAndUpdateOfCollection")
    private static final Collection<RealmCache> leakedCaches = new ConcurrentLinkedQueue<RealmCache>();

    private static final String DIFFERENT_KEY_MESSAGE = "Wrong key used to decrypt Realm.";
    private static final String WRONG_REALM_CLASS_MESSAGE = "The type of Realm class must be Realm or DynamicRealm.";

    private RealmCache(String path) {
        realmPath = path;
        refAndCountMap = new EnumMap<>(RealmCacheType.class);
        for (RealmCacheType type : RealmCacheType.values()) {
            refAndCountMap.put(type, new RefAndCount());
        }
    }

    private static RealmCache getCache(String realmPath, boolean createIfNotExist) {
        RealmCache cacheToReturn = null;
        synchronized (cachesList) {
            Iterator<WeakReference<RealmCache>> it = cachesList.iterator();

            while (it.hasNext()) {
                RealmCache cache = it.next().get();
                if (cache == null) {
                    // Clear the entry if there is no one holding the RealmCache.
                    it.remove();
                } else if (cache.realmPath.equals(realmPath)) {
                    cacheToReturn = cache;
                }
            }

            if (cacheToReturn == null && createIfNotExist) {
                cacheToReturn = new RealmCache(realmPath);
                cachesList.add(new WeakReference<RealmCache>(cacheToReturn));
            }
        }
        return cacheToReturn;
    }

    static <T extends BaseRealm> RealmAsyncTask createRealmOrGetFromCacheAsync(
            RealmConfiguration configuration, BaseRealm.InstanceCallback<T> callback, Class<T> realmClass) {
        RealmCache cache = getCache(configuration.getPath(), true);
        return cache.doCreateRealmOrGetFromCacheAsync(configuration, callback, realmClass);
    }

    private synchronized <T extends BaseRealm> RealmAsyncTask doCreateRealmOrGetFromCacheAsync(
            RealmConfiguration configuration, BaseRealm.InstanceCallback<T> callback, Class<T> realmClass) {
        Capabilities capabilities = new AndroidCapabilities();
        capabilities.checkCanDeliverNotification(ASYNC_NOT_ALLOWED_MSG);
        //noinspection ConstantConditions
        if (callback == null) {
            throw new IllegalArgumentException(ASYNC_CALLBACK_NULL_MSG);
        }

        // Always create a Realm instance in the background thread even when there are instances existing on current
        // thread. This to ensure that onSuccess will always be called in the following event loop but not current one.
        CreateRealmRunnable<T> createRealmRunnable = new CreateRealmRunnable<T>(
                new AndroidRealmNotifier(null, capabilities), configuration, callback, realmClass);
        Future<?> future = BaseRealm.asyncTaskExecutor.submitTransaction(createRealmRunnable);
        createRealmRunnable.setFuture(future);

        return new RealmAsyncTaskImpl(future, BaseRealm.asyncTaskExecutor);
    }

    /**
     * Creates a new Realm instance or get an existing instance for current thread.
     *
     * @param configuration {@link RealmConfiguration} will be used to create or get the instance.
     * @param realmClass class of {@link Realm} or {@link DynamicRealm} to be created in or gotten from the cache.
     * @return the {@link Realm} or {@link DynamicRealm} instance.
     */
    static <E extends BaseRealm> E createRealmOrGetFromCache(RealmConfiguration configuration,
            Class<E> realmClass) {
        RealmCache cache = getCache(configuration.getPath(), true);

        return cache.doCreateRealmOrGetFromCache(configuration, realmClass);
    }

    private synchronized <E extends BaseRealm> E doCreateRealmOrGetFromCache(RealmConfiguration configuration,
            Class<E> realmClass) {

        RefAndCount refAndCount = refAndCountMap.get(RealmCacheType.valueOf(realmClass));

        if (getTotalGlobalRefCount() == 0) {
            copyAssetFileIfNeeded(configuration);
            boolean fileExists = configuration.realmExists();

            SharedRealm sharedRealm = null;
            try {
                sharedRealm = SharedRealm.getInstance(configuration);

                // If waitForInitialRemoteData() was enabled, we need to make sure that all data is downloaded
                // before proceeding. We need to open the Realm instance first to start any potential underlying
                // SyncSession so this will work. TODO: This needs to be decoupled.
                if (!fileExists) {
                    try {
                        ObjectServerFacade.getSyncFacadeIfPossible().downloadRemoteChanges(configuration);
                    } catch (Throwable t) {
                        // If an error happened while downloading initial data, we need to reset the file so we can
                        // download it again on the next attempt.
                        // Realm.deleteRealm() is under the same lock as this method and globalCount is still 0, so
                        // this should be safe.
                        sharedRealm.close();
                        sharedRealm = null;
                        Realm.deleteRealm(configuration);
                        throw t;
                    }
                }

                if (Table.primaryKeyTableNeedsMigration(sharedRealm)) {
                    sharedRealm.beginTransaction();
                    if (Table.migratePrimaryKeyTableIfNeeded(sharedRealm)) {
                        sharedRealm.commitTransaction();
                    } else {
                        sharedRealm.cancelTransaction();
                    }
                }

            } finally {
                if (sharedRealm != null) {
                    sharedRealm.close();
                }
            }

            // We are holding the lock, and we can set the invalidated configuration since there is no global ref to it.
            this.configuration = configuration;
        } else {
            // Throws exception if validation failed.
            validateConfiguration(configuration);
        }

        if (refAndCount.localRealm.get() == null) {
            // Creates a new local Realm instance
            BaseRealm realm;

            if (realmClass == Realm.class) {
                // RealmMigrationNeededException might be thrown here.
                realm = Realm.createInstance(this);
            } else if (realmClass == DynamicRealm.class) {
                realm = DynamicRealm.createInstance(this);
            } else {
                throw new IllegalArgumentException(WRONG_REALM_CLASS_MESSAGE);
            }

            // The Realm instance has been created without exceptions. Cache and reference count can be updated now.
            refAndCount.localRealm.set(realm);
            refAndCount.localCount.set(0);

<<<<<<< HEAD
=======
            if (realmClass == Realm.class && refAndCount.globalCount == 0) {
                // Stores a copy of local ColumnIndices as a global cache.
                RealmCache.storeColumnIndices(typedColumnIndicesArray, realm.getSchema().getImmutableColumnIndices());
            }
>>>>>>> b939b3d3
            // This is the first instance in current thread, increase the global count.
            refAndCount.globalCount++;
        }

        Integer refCount = refAndCount.localCount.get();
        refAndCount.localCount.set(refCount + 1);

        //noinspection unchecked
        return (E) refAndCount.localRealm.get();
    }

    /**
     * Releases a given {@link Realm} or {@link DynamicRealm} from cache. The instance will be closed by this method
     * if there is no more local reference to this Realm instance in current Thread.
     *
     * @param realm Realm instance to be released from cache.
     */
    synchronized void release(BaseRealm realm) {
        String canonicalPath = realm.getPath();
        RefAndCount refAndCount = refAndCountMap.get(RealmCacheType.valueOf(realm.getClass()));
        Integer refCount = refAndCount.localCount.get();
        if (refCount == null) {
            refCount = 0;
        }

        if (refCount <= 0) {
            RealmLog.warn("%s has been closed already. refCount is %s", canonicalPath, refCount);
            return;
        }

        // Decreases the local counter.
        refCount -= 1;

        if (refCount == 0) {
            // The last instance in this thread.
            // Clears local ref & counter.
            refAndCount.localCount.set(null);
            refAndCount.localRealm.set(null);

            // Clears global counter.
            refAndCount.globalCount--;
            if (refAndCount.globalCount < 0) {
                // Should never happen.
                throw new IllegalStateException("Global reference counter of Realm" + canonicalPath +
                        " got corrupted.");
            }

            // No more local reference to this Realm in current thread, close the instance.
            realm.doClose();

            // No more instance of typed Realm and dynamic Realm.
            if (getTotalGlobalRefCount() == 0) {
                // We keep the cache in the caches list even when its global counter reaches 0. It will be reused when
                // next time a Realm instance with the same path is opened. By not removing it, the lock on
                // cachesList is not needed here.
                configuration = null;
                ObjectServerFacade.getFacade(realm.getConfiguration().isSyncConfiguration())
                        .realmClosed(realm.getConfiguration());
            }

        } else {
            refAndCount.localCount.set(refCount);
        }
    }

    /**
     * Makes sure that the new configuration doesn't clash with any cached configurations for the
     * Realm.
     *
     * @throws IllegalArgumentException if the new configuration isn't valid.
     */
    private void validateConfiguration(RealmConfiguration newConfiguration) {
        if (configuration.equals(newConfiguration)) {
            // Same configuration objects.
            return;
        }

        // Checks that encryption keys aren't different. key is not in RealmConfiguration's toString.
        if (!Arrays.equals(configuration.getEncryptionKey(), newConfiguration.getEncryptionKey())) {
            throw new IllegalArgumentException(DIFFERENT_KEY_MESSAGE);
        } else {
            // A common problem is that people are forgetting to override `equals` in their custom migration class.
            // Tries to detect this problem specifically so we can throw a better error message.
            RealmMigration newMigration = newConfiguration.getMigration();
            RealmMigration oldMigration = configuration.getMigration();
            if (oldMigration != null
                    && newMigration != null
                    && oldMigration.getClass().equals(newMigration.getClass())
                    && !newMigration.equals(oldMigration)) {
                throw new IllegalArgumentException("Configurations cannot be different if used to open the same file. " +
                        "The most likely cause is that equals() and hashCode() are not overridden in the " +
                        "migration class: " + newConfiguration.getMigration().getClass().getCanonicalName());
            }

            throw new IllegalArgumentException("Configurations cannot be different if used to open the same file. " +
                    "\nCached configuration: \n" + configuration +
                    "\n\nNew configuration: \n" + newConfiguration);
        }
    }

    /**
     * Runs the callback function with the total reference count of {@link Realm} and {@link DynamicRealm} who refer to
     * the given {@link RealmConfiguration}.
     *
     * @param configuration the {@link RealmConfiguration} of {@link Realm} or {@link DynamicRealm}.
     * @param callback the callback will be executed with the global reference count.
     */
    static void invokeWithGlobalRefCount(RealmConfiguration configuration, Callback callback) {
        // NOTE: Although getCache is locked on the cacheMap, this whole method needs to be lock with it as
        // well. Since we need to ensure there is no Realm instance can be opened when this method is called (for
        // deleteRealm).
        // Recursive lock cannot be avoided here.
        synchronized (cachesList) {
            RealmCache cache = getCache(configuration.getPath(), false);
            if (cache == null) {
                callback.onResult(0);
                return;
            }
            cache.doInvokeWithGlobalRefCount(callback);
        }
    }

    private synchronized void doInvokeWithGlobalRefCount(Callback callback) {
        callback.onResult(getTotalGlobalRefCount());
    }

    /**
     * Runs the callback function with synchronization on {@link RealmCache}.
     *
     * @param callback the callback will be executed.
     */
    synchronized void invokeWithLock(Callback0 callback) {
        callback.onCall();
    }

    /**
     * Copies Realm database file from Android asset directory to the directory given in the {@link RealmConfiguration}.
     * Copy is performed only at the first time when there is no Realm database file.
     *
     * WARNING: This method is not thread-safe so external synchronization is required before using it.
     *
     * @param configuration configuration object for Realm instance.
     * @throws RealmFileException if copying the file fails.
     */
    private static void copyAssetFileIfNeeded(RealmConfiguration configuration) {
        if (configuration.hasAssetFile()) {
            File realmFile = new File(configuration.getRealmDirectory(), configuration.getRealmFileName());

            copyFileIfNeeded(configuration.getAssetFilePath(), realmFile);
        }

        // Copy Sync Server certificate path if available
        String syncServerCertificateAssetName = ObjectServerFacade.getFacade(configuration.isSyncConfiguration()).getSyncServerCertificateAssetName(configuration);
        if (!Util.isEmptyString(syncServerCertificateAssetName)) {
            String syncServerCertificateFilePath = ObjectServerFacade.getFacade(configuration.isSyncConfiguration()).getSyncServerCertificateFilePath(configuration);

            File certificateFile = new File(syncServerCertificateFilePath);
            copyFileIfNeeded(syncServerCertificateAssetName, certificateFile);
        }
    }

    private static void copyFileIfNeeded(String assetFileName, File file) {
        if (file.exists()) {
            return;
        }

        IOException exceptionWhenClose = null;
        InputStream inputStream = null;
        FileOutputStream outputStream = null;
        try {
            inputStream = BaseRealm.applicationContext.getAssets().open(assetFileName);
            if (inputStream == null) {
                throw new RealmFileException(RealmFileException.Kind.ACCESS_ERROR,
                        "Invalid input stream to the asset file: " + assetFileName);
            }

            outputStream = new FileOutputStream(file);
            byte[] buf = new byte[4096];
            int bytesRead;
            while ((bytesRead = inputStream.read(buf)) > -1) {
                outputStream.write(buf, 0, bytesRead);
            }
        } catch (IOException e) {
            throw new RealmFileException(RealmFileException.Kind.ACCESS_ERROR,
                    "Could not resolve the path to the asset file: " + assetFileName, e);
        } finally {
            if (inputStream != null) {
                try {
                    inputStream.close();
                } catch (IOException e) {
                    exceptionWhenClose = e;
                }
            }
            if (outputStream != null) {
                try {
                    outputStream.close();
                } catch (IOException e) {
                    // Ignores this one if there was an exception when close inputStream.
                    if (exceptionWhenClose == null) {
                        exceptionWhenClose = e;
                    }
                }
            }
        }

        // No other exception has been thrown, only the exception when close. So, throw it.
        if (exceptionWhenClose != null) {
            throw new RealmFileException(RealmFileException.Kind.ACCESS_ERROR, exceptionWhenClose);
        }
    }

    static int getLocalThreadCount(RealmConfiguration configuration) {
        RealmCache cache = getCache(configuration.getPath(), false);
        if (cache == null) {
            return 0;
        }

        // Access local ref count only, no need to by synchronized.
        int totalRefCount = 0;
        for (RefAndCount refAndCount : cache.refAndCountMap.values()) {
            Integer localCount = refAndCount.localCount.get();
            totalRefCount += (localCount != null) ? localCount : 0;
        }
        return totalRefCount;
    }

    public RealmConfiguration getConfiguration() {
        return configuration;
    }

    /**
     * @return the total global ref count.
     */
    private int getTotalGlobalRefCount() {
        int totalRefCount = 0;
        for (RefAndCount refAndCount : refAndCountMap.values()) {
            totalRefCount += refAndCount.globalCount;
        }

        return totalRefCount;
    }

    /**
     * If a Realm instance is GCed but `Realm.close()` is not called before, we still want to track the cache for
     * debugging. Adding them to the list to keep the strong ref of the cache to prevent the cache gets GCed.
     */
    void leak() {
        if (!isLeaked.getAndSet(true)) {
            leakedCaches.add(this);
        }
    }
}<|MERGE_RESOLUTION|>--- conflicted
+++ resolved
@@ -351,13 +351,6 @@
             refAndCount.localRealm.set(realm);
             refAndCount.localCount.set(0);
 
-<<<<<<< HEAD
-=======
-            if (realmClass == Realm.class && refAndCount.globalCount == 0) {
-                // Stores a copy of local ColumnIndices as a global cache.
-                RealmCache.storeColumnIndices(typedColumnIndicesArray, realm.getSchema().getImmutableColumnIndices());
-            }
->>>>>>> b939b3d3
             // This is the first instance in current thread, increase the global count.
             refAndCount.globalCount++;
         }
