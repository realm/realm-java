/*
 * Copyright 2015 Realm Inc.
 *
 * Licensed under the Apache License, Version 2.0 (the "License");
 * you may not use this file except in compliance with the License.
 * You may obtain a copy of the License at
 *
 * http://www.apache.org/licenses/LICENSE-2.0
 *
 * Unless required by applicable law or agreed to in writing, software
 * distributed under the License is distributed on an "AS IS" BASIS,
 * WITHOUT WARRANTIES OR CONDITIONS OF ANY KIND, either express or implied.
 * See the License for the specific language governing permissions and
 * limitations under the License.
 */
package io.realm;

import java.util.Arrays;
import java.util.Date;
import java.util.Locale;

import javax.annotation.Nonnull;
import javax.annotation.Nullable;

import io.realm.exceptions.RealmException;
import io.realm.internal.CheckedRow;
import io.realm.internal.OsList;
import io.realm.internal.RealmObjectProxy;
import io.realm.internal.Row;
import io.realm.internal.Table;
import io.realm.internal.UncheckedRow;
import io.realm.internal.android.JsonUtils;


/**
 * Class that wraps a normal RealmObject in order to allow dynamic access instead of a typed interface.
 * Using a DynamicRealmObject is slower than using the regular RealmObject class.
 */
@SuppressWarnings("WeakerAccess")
public class DynamicRealmObject extends RealmObject implements RealmObjectProxy {
    static final String MSG_LINK_QUERY_NOT_SUPPORTED = "Queries across relationships are not supported";

    private final ProxyState<DynamicRealmObject> proxyState = new ProxyState<>(this);

    /**
     * Creates a dynamic Realm object based on an existing object.
     *
     * @param obj the Realm object to convert to a dynamic object. Only objects managed by {@link Realm} can be used.
     * @throws IllegalArgumentException if object isn't managed by Realm or is a {@link DynamicRealmObject} already.
     */
    public DynamicRealmObject(RealmModel obj) {
        //noinspection ConstantConditions
        if (obj == null) {
            throw new IllegalArgumentException("A non-null object must be provided.");
        }
        if (obj instanceof DynamicRealmObject) {
            throw new IllegalArgumentException("The object is already a DynamicRealmObject: " + obj);
        }

        if (!RealmObject.isManaged(obj)) {
            throw new IllegalArgumentException("An object managed by Realm must be provided. This " +
                    "is an unmanaged object.");
        }

        if (!RealmObject.isValid(obj)) {
            throw new IllegalArgumentException("A valid object managed by Realm must be provided. " +
                    "This object was deleted.");
        }

        RealmObjectProxy proxy = (RealmObjectProxy) obj;
        Row row = proxy.realmGet$proxyState().getRow$realm();
        proxyState.setRealm$realm(proxy.realmGet$proxyState().getRealm$realm());
        proxyState.setRow$realm(((UncheckedRow) row).convertToChecked());
        proxyState.setConstructionFinished();
    }

    // row must be an instance of CheckedRow or InvalidRow
    DynamicRealmObject(BaseRealm realm, Row row) {
        proxyState.setRealm$realm(realm);
        proxyState.setRow$realm(row);
        proxyState.setConstructionFinished();
    }

    /**
     * Returns the value for the given field.
     *
     * @param fieldName name of the field.
     * @return the field value.
     * @throws ClassCastException if the field doesn't contain a field of the defined return type.
     */
    @SuppressWarnings({"unchecked", "TypeParameterUnusedInFormals"})
    public <E> E get(String fieldName) {
        proxyState.getRealm$realm().checkIfValid();

        long columnIndex = proxyState.getRow$realm().getColumnIndex(fieldName);
        RealmFieldType type = proxyState.getRow$realm().getColumnType(columnIndex);
        switch (type) {
            case BOOLEAN:
                return (E) Boolean.valueOf(proxyState.getRow$realm().getBoolean(columnIndex));
            case INTEGER:
                return (E) Long.valueOf(proxyState.getRow$realm().getLong(columnIndex));
            case FLOAT:
                return (E) Float.valueOf(proxyState.getRow$realm().getFloat(columnIndex));
            case DOUBLE:
                return (E) Double.valueOf(proxyState.getRow$realm().getDouble(columnIndex));
            case STRING:
                return (E) proxyState.getRow$realm().getString(columnIndex);
            case BINARY:
                return (E) proxyState.getRow$realm().getBinaryByteArray(columnIndex);
            case DATE:
                return (E) proxyState.getRow$realm().getDate(columnIndex);
            case OBJECT:
                return (E) getObject(fieldName);
            case LIST:
                return (E) getList(fieldName);
            default:
                throw new IllegalStateException("Field type not supported: " + type);
        }
    }

    /**
     * Returns the {@code boolean} value for a given field.
     * <p>
     * If the field is nullable, use {@link #isNull(String)} to check for {@code null} instead of using
     * this method.
     *
     * @param fieldName the name of the field.
     * @return the boolean value.
     * @throws IllegalArgumentException if field name doesn't exist or it doesn't contain booleans.
     * @throws io.realm.exceptions.RealmException if the return value would be {@code null}.
     */
    public boolean getBoolean(String fieldName) {
        proxyState.getRealm$realm().checkIfValid();

        long columnIndex = proxyState.getRow$realm().getColumnIndex(fieldName);
        try {
            return proxyState.getRow$realm().getBoolean(columnIndex);
        } catch (IllegalArgumentException e) {
            checkFieldType(fieldName, columnIndex, RealmFieldType.BOOLEAN);
            throw e;
        }
    }

    /**
     * Returns the {@code int} value for a given field.
     * <p>
     * If the field is nullable, use {@link #isNull(String)} to check for {@code null} instead of using
     * this method.
     *
     * @param fieldName the name of the field.
     * @return the int value. Integer values exceeding {@code Integer.MAX_VALUE} will wrap.
     * @throws IllegalArgumentException if field name doesn't exist or it doesn't contain integers.
     * @throws io.realm.exceptions.RealmException if the return value would be {@code null}.
     */
    public int getInt(String fieldName) {
        return (int) getLong(fieldName);
    }

    /**
     * Returns the {@code short} value for a given field.
     * <p>
     * If the field is nullable, use {@link #isNull(String)} to check for {@code null} instead of using
     * this method.
     *
     * @param fieldName the name of the field.
     * @return the short value. Integer values exceeding {@code Short.MAX_VALUE} will wrap.
     * @throws IllegalArgumentException if field name doesn't exist or it doesn't contain integers.
     * @throws io.realm.exceptions.RealmException if the return value would be {@code null}.
     */
    public short getShort(String fieldName) {
        return (short) getLong(fieldName);
    }

    /**
     * Returns the {@code long} value for a given field.
     * <p>
     * If the field is nullable, use {@link #isNull(String)} to check for {@code null} instead of using
     * this method.
     *
     * @param fieldName the name of the field.
     * @return the long value. Integer values exceeding {@code Long.MAX_VALUE} will wrap.
     * @throws IllegalArgumentException if field name doesn't exist or it doesn't contain integers.
     * @throws io.realm.exceptions.RealmException if the return value would be {@code null}.
     */
    public long getLong(String fieldName) {
        proxyState.getRealm$realm().checkIfValid();

        long columnIndex = proxyState.getRow$realm().getColumnIndex(fieldName);
        try {
            return proxyState.getRow$realm().getLong(columnIndex);
        } catch (IllegalArgumentException e) {
            checkFieldType(fieldName, columnIndex, RealmFieldType.INTEGER);
            throw e;
        }
    }

    /**
     * Returns the {@code byte} value for a given field.
     * <p>
     * If the field is nullable, use {@link #isNull(String)} to check for {@code null} instead of using
     * this method.
     *
     * @param fieldName the name of the field.
     * @return the byte value.
     * @throws IllegalArgumentException if field name doesn't exist or it doesn't contain integers.
     * @throws io.realm.exceptions.RealmException if the return value would be {@code null}.
     */
    public byte getByte(String fieldName) {
        return (byte) getLong(fieldName);
    }

    /**
     * Returns the {@code float} value for a given field.
     * <p>
     * If the field is nullable, use {@link #isNull(String)} to check for {@code null} instead of using
     * this method.
     *
     * @param fieldName the name of the field.
     * @return the float value.
     * @throws IllegalArgumentException if field name doesn't exist or it doesn't contain floats.
     * @throws io.realm.exceptions.RealmException if the return value would be {@code null}.
     */
    public float getFloat(String fieldName) {
        proxyState.getRealm$realm().checkIfValid();

        long columnIndex = proxyState.getRow$realm().getColumnIndex(fieldName);
        try {
            return proxyState.getRow$realm().getFloat(columnIndex);
        } catch (IllegalArgumentException e) {
            checkFieldType(fieldName, columnIndex, RealmFieldType.FLOAT);
            throw e;
        }
    }

    /**
     * Returns the {@code double} value for a given field.
     * <p>
     * If the field is nullable, use {@link #isNull(String)} to check for {@code null} instead of using
     * this method.
     *
     * @param fieldName the name of the field.
     * @return the double value.
     * @throws IllegalArgumentException if field name doesn't exist or it doesn't contain doubles.
     * @throws io.realm.exceptions.RealmException if the return value would be {@code null}.
     */
    public double getDouble(String fieldName) {
        proxyState.getRealm$realm().checkIfValid();

        long columnIndex = proxyState.getRow$realm().getColumnIndex(fieldName);
        try {
            return proxyState.getRow$realm().getDouble(columnIndex);
        } catch (IllegalArgumentException e) {
            checkFieldType(fieldName, columnIndex, RealmFieldType.DOUBLE);
            throw e;
        }
    }

    /**
     * Returns the {@code byte[]} value for a given field.
     *
     * @param fieldName the name of the field.
     * @return the byte[] value.
     * @throws IllegalArgumentException if field name doesn't exist or it doesn't contain binary data.
     */
    public byte[] getBlob(String fieldName) {
        proxyState.getRealm$realm().checkIfValid();

        long columnIndex = proxyState.getRow$realm().getColumnIndex(fieldName);
        try {
            return proxyState.getRow$realm().getBinaryByteArray(columnIndex);
        } catch (IllegalArgumentException e) {
            checkFieldType(fieldName, columnIndex, RealmFieldType.BINARY);
            throw e;
        }
    }

    /**
     * Returns the {@code String} value for a given field.
     *
     * @param fieldName the name of the field.
     * @return the String value.
     * @throws IllegalArgumentException if field name doesn't exist or it doesn't contain Strings.
     */
    public String getString(String fieldName) {
        proxyState.getRealm$realm().checkIfValid();

        long columnIndex = proxyState.getRow$realm().getColumnIndex(fieldName);
        try {
            return proxyState.getRow$realm().getString(columnIndex);
        } catch (IllegalArgumentException e) {
            checkFieldType(fieldName, columnIndex, RealmFieldType.STRING);
            throw e;
        }
    }

    /**
     * Returns the {@code Date} value for a given field.
     *
     * @param fieldName the name of the field.
     * @return the Date value.
     * @throws IllegalArgumentException if field name doesn't exist or it doesn't contain Dates.
     */
    public Date getDate(String fieldName) {
        proxyState.getRealm$realm().checkIfValid();

        long columnIndex = proxyState.getRow$realm().getColumnIndex(fieldName);
        checkFieldType(fieldName, columnIndex, RealmFieldType.DATE);
        if (proxyState.getRow$realm().isNull(columnIndex)) {
            return null;
        } else {
            return proxyState.getRow$realm().getDate(columnIndex);
        }
    }

    /**
     * Returns the object being linked to from this field.
     *
     * @param fieldName the name of the field.
     * @return the {@link DynamicRealmObject} representation of the linked object or {@code null} if no object is linked.
     * @throws IllegalArgumentException if field name doesn't exist or it doesn't contain links to other objects.
     */
    @Nullable
    public DynamicRealmObject getObject(String fieldName) {
        proxyState.getRealm$realm().checkIfValid();

        long columnIndex = proxyState.getRow$realm().getColumnIndex(fieldName);
        checkFieldType(fieldName, columnIndex, RealmFieldType.OBJECT);
        if (proxyState.getRow$realm().isNullLink(columnIndex)) {
            return null;
        } else {
            long linkRowIndex = proxyState.getRow$realm().getLink(columnIndex);
            CheckedRow linkRow = proxyState.getRow$realm().getTable().getLinkTarget(columnIndex).getCheckedRow(linkRowIndex);
            return new DynamicRealmObject(proxyState.getRealm$realm(), linkRow);
        }
    }

    /**
     * Returns the {@link RealmList} of {@link DynamicRealmObject}s being linked from the given field.
     * <p>
     * If the list only contain primitive types, use {@link #getList(String, Class)} instead.
     *
     * @param fieldName the name of the field.
     * @return the {@link RealmList} data for this field.
     * @throws IllegalArgumentException if field name doesn't exist or it doesn't contain a list of objects.
     */
    public RealmList<DynamicRealmObject> getList(String fieldName) {
        proxyState.getRealm$realm().checkIfValid();

        long columnIndex = proxyState.getRow$realm().getColumnIndex(fieldName);
        try {
            OsList osList = proxyState.getRow$realm().getModelList(columnIndex);
            //noinspection ConstantConditions
            @Nonnull
            String className = osList.getTargetTable().getClassName();
            return new RealmList<>(className, osList, proxyState.getRealm$realm());
        } catch (IllegalArgumentException e) {
            checkFieldType(fieldName, columnIndex, RealmFieldType.LIST);
            throw e;
        }
    }

    /**
     * Returns the {@link RealmList} containing only primitive values.
     *
     * <p>
     * If the list contains references to other Realm objects, use {@link #getList(String)} instead.
     *
     * @param fieldName the name of the field.
     * @param elementType the type of elements in the list. Only primitive types are supported.
     * @return the {@link RealmList} data for this field.
     * @throws IllegalArgumentException if field name doesn't exist or it doesn't contain a list of primitive objects.
     */
    public <E> RealmList<E> getList(String fieldName, Class<E> elementType) {
        proxyState.getRealm$realm().checkIfValid();

        if (elementType == null) {
            throw new IllegalArgumentException("Non-null 'elementType' required.");
        }
        long columnIndex = proxyState.getRow$realm().getColumnIndex(fieldName);
        RealmFieldType realmType = classToRealmType(elementType);
        try {
            OsList osList = proxyState.getRow$realm().getValueList(columnIndex, realmType);
            return new RealmList<>(elementType, osList, proxyState.getRealm$realm());
        } catch (IllegalArgumentException e) {
            checkFieldType(fieldName, columnIndex, realmType);
            throw e;
        }
    }

    private <E> RealmFieldType classToRealmType(Class<E> elementType) {
        if (elementType.equals(Integer.class)
                || elementType.equals(Long.class)
                || elementType.equals(Short.class)
                || elementType.equals(Byte.class)) {
            return RealmFieldType.INTEGER_LIST;
        } else if (elementType.equals(Boolean.class)) {
            return RealmFieldType.BOOLEAN_LIST;
        } else if (elementType.equals(String.class)) {
            return RealmFieldType.STRING_LIST;
        } else if (elementType.equals(byte[].class)) {
            return RealmFieldType.BINARY_LIST;
        } else if (elementType.equals(Date.class)) {
            return RealmFieldType.DATE_LIST;
        } else if (elementType.equals(Float.class)) {
            return RealmFieldType.FLOAT_LIST;
        } else if (elementType.equals(Double.class)) {
            return RealmFieldType.DOUBLE_LIST;
        } else {
            throw new IllegalArgumentException("Unsupported element type. Only primitive types supported. Yours was: " + elementType);
        }
    }

    /**
     * Checks if the value of a given field is {@code null}.
     *
     * @param fieldName the name of the field.
     * @return {@code true} if field value is null, {@code false} otherwise.
     * @throws IllegalArgumentException if field name doesn't exist.
     */
    public boolean isNull(String fieldName) {
        proxyState.getRealm$realm().checkIfValid();

        long columnIndex = proxyState.getRow$realm().getColumnIndex(fieldName);
        RealmFieldType type = proxyState.getRow$realm().getColumnType(columnIndex);
        switch (type) {
            case OBJECT:
                return proxyState.getRow$realm().isNullLink(columnIndex);
            case BOOLEAN:
            case INTEGER:
            case FLOAT:
            case DOUBLE:
            case STRING:
            case BINARY:
            case DATE:
                return proxyState.getRow$realm().isNull(columnIndex);
            case LIST:
<<<<<<< HEAD
            case LINKING_OBJECTS:
            case INTEGER_LIST:
            case BOOLEAN_LIST:
            case STRING_LIST:
            case BINARY_LIST:
            case DATE_LIST:
            case FLOAT_LIST:
            case DOUBLE_LIST:
            case UNSUPPORTED_TABLE:
            case UNSUPPORTED_MIXED:
            case UNSUPPORTED_DATE:
                // fall through
=======
>>>>>>> 97d35b55
            default:
                return false;
        }
    }

    /**
     * Checks whether an object has the given field or not.
     *
     * @param fieldName field name to check.
     * @return {@code true} if the object has a field with the given name, {@code false} otherwise.
     */
    public boolean hasField(String fieldName) {
        proxyState.getRealm$realm().checkIfValid();

        //noinspection SimplifiableIfStatement,ConstantConditions
        if (fieldName == null || fieldName.isEmpty()) {
            return false;
        }
        return proxyState.getRow$realm().hasColumn(fieldName);
    }

    /**
     * Returns the list of field names on this object.
     *
     * @return list of field names on this objects or the empty list if the object doesn't have any fields.
     */
    public String[] getFieldNames() {
        proxyState.getRealm$realm().checkIfValid();

        String[] keys = new String[(int) proxyState.getRow$realm().getColumnCount()];
        for (int i = 0; i < keys.length; i++) {
            keys[i] = proxyState.getRow$realm().getColumnName(i);
        }
        return keys;
    }

    /**
     * Sets the value for the given field. This method will automatically try to convert numbers and
     * booleans that are given as {@code String} to their appropriate type. For example {@code "10"}
     * will be converted to {@code 10} if the field type is {@code int}.
     * <p>
     * Using the typed setters will be faster than using this method.
     *
     * @throws IllegalArgumentException if field name doesn't exist or if the input value cannot be converted
     * to the appropriate input type.
     * @throws NumberFormatException if a String based number cannot be converted properly.
     * @throws RealmException if the field is a {@link io.realm.annotations.PrimaryKey} field.
     */
    @SuppressWarnings("unchecked")
    public void set(String fieldName, Object value) {
        proxyState.getRealm$realm().checkIfValid();

        boolean isString = (value instanceof String);
        String strValue = isString ? (String) value : null;

        // Does implicit conversion if needed.
        long columnIndex = proxyState.getRow$realm().getColumnIndex(fieldName);
        RealmFieldType type = proxyState.getRow$realm().getColumnType(columnIndex);
        if (isString && type != RealmFieldType.STRING) {
            switch (type) {
                case BOOLEAN:
                    value = Boolean.parseBoolean(strValue);
                    break;
                case INTEGER:
                    value = Long.parseLong(strValue);
                    break;
                case FLOAT:
                    value = Float.parseFloat(strValue);
                    break;
                case DOUBLE:
                    value = Double.parseDouble(strValue);
                    break;
                case DATE:
                    value = JsonUtils.stringToDate(strValue);
                    break;
                default:
                    throw new IllegalArgumentException(String.format(Locale.US,
                            "Field %s is not a String field, " +
                            "and the provide value could not be automatically converted: %s. Use a typed" +
                            "setter instead", fieldName, value));
            }
        }

        if (value == null) {
            setNull(fieldName);
        } else {
            setValue(fieldName, value);
        }
    }

    // Automatically finds the appropriate setter based on the objects type.
    private void setValue(String fieldName, Object value) {
        Class<?> valueClass = value.getClass();
        if (valueClass == Boolean.class) {
            setBoolean(fieldName, (Boolean) value);
        } else if (valueClass == Short.class) {
            setShort(fieldName, (Short) value);
        } else if (valueClass == Integer.class) {
            setInt(fieldName, (Integer) value);
        } else if (valueClass == Long.class) {
            setLong(fieldName, (Long) value);
        } else if (valueClass == Byte.class) {
            setByte(fieldName, (Byte) value);
        } else if (valueClass == Float.class) {
            setFloat(fieldName, (Float) value);
        } else if (valueClass == Double.class) {
            setDouble(fieldName, (Double) value);
        } else if (valueClass == String.class) {
            setString(fieldName, (String) value);
        } else if (value instanceof Date) {
            setDate(fieldName, (Date) value);
        } else if (value instanceof byte[]) {
            setBlob(fieldName, (byte[]) value);
        } else if (valueClass == DynamicRealmObject.class) {
            setObject(fieldName, (DynamicRealmObject) value);
        } else if (valueClass == RealmList.class) {
            RealmList<?> list = (RealmList<?>) value;
            setList(fieldName, list);
        } else {
            throw new IllegalArgumentException("Value is of an type not supported: " + value.getClass());
        }
    }

    /**
     * Sets the {@code boolean} value of the given field.
     *
     * @param fieldName field name to update.
     * @param value value to insert.
     * @throws IllegalArgumentException if field name doesn't exist or field isn't a boolean field.
     */
    public void setBoolean(String fieldName, boolean value) {
        proxyState.getRealm$realm().checkIfValid();

        long columnIndex = proxyState.getRow$realm().getColumnIndex(fieldName);
        proxyState.getRow$realm().setBoolean(columnIndex, value);
    }

    /**
     * Sets the {@code short} value of the given field.
     *
     * @param fieldName field name.
     * @param value value to insert.
     * @throws IllegalArgumentException if field name doesn't exist or field isn't an integer field.
     * @throws RealmException if the field is a {@link io.realm.annotations.PrimaryKey} field.
     */
    public void setShort(String fieldName, short value) {
        proxyState.getRealm$realm().checkIfValid();

        checkIsPrimaryKey(fieldName);
        long columnIndex = proxyState.getRow$realm().getColumnIndex(fieldName);
        proxyState.getRow$realm().setLong(columnIndex, value);
    }

    /**
     * Sets the {@code int} value of the given field.
     *
     * @param fieldName field name to update.
     * @param value value to insert.
     * @throws IllegalArgumentException if field name doesn't exist or field isn't an integer field.
     * @throws RealmException if the field is a {@link io.realm.annotations.PrimaryKey} field.
     */
    public void setInt(String fieldName, int value) {
        proxyState.getRealm$realm().checkIfValid();

        checkIsPrimaryKey(fieldName);
        long columnIndex = proxyState.getRow$realm().getColumnIndex(fieldName);
        proxyState.getRow$realm().setLong(columnIndex, value);
    }

    /**
     * Sets the {@code long} value of the given field.
     *
     * @param fieldName field name.
     * @param value value to insert.
     * @throws IllegalArgumentException if field name doesn't exist or field isn't an integer field.
     * @throws RealmException if the field is a {@link io.realm.annotations.PrimaryKey} field.
     */
    public void setLong(String fieldName, long value) {
        proxyState.getRealm$realm().checkIfValid();

        checkIsPrimaryKey(fieldName);
        long columnIndex = proxyState.getRow$realm().getColumnIndex(fieldName);
        proxyState.getRow$realm().setLong(columnIndex, value);
    }

    /**
     * Sets the {@code byte} value of the given field.
     *
     * @param fieldName field name.
     * @param value value to insert.
     * @throws IllegalArgumentException if field name doesn't exist or field isn't an integer field.
     * @throws RealmException if the field is a {@link io.realm.annotations.PrimaryKey} field.
     */
    public void setByte(String fieldName, byte value) {
        proxyState.getRealm$realm().checkIfValid();

        checkIsPrimaryKey(fieldName);
        long columnIndex = proxyState.getRow$realm().getColumnIndex(fieldName);
        proxyState.getRow$realm().setLong(columnIndex, value);
    }

    /**
     * Sets the {@code float} value of the given field.
     *
     * @param fieldName field name.
     * @param value value to insert.
     * @throws IllegalArgumentException if field name doesn't exist or field isn't a float field.
     */
    public void setFloat(String fieldName, float value) {
        proxyState.getRealm$realm().checkIfValid();

        long columnIndex = proxyState.getRow$realm().getColumnIndex(fieldName);
        proxyState.getRow$realm().setFloat(columnIndex, value);
    }

    /**
     * Sets the {@code double} value of the given field.
     *
     * @param fieldName field name.
     * @param value value to insert.
     * @throws IllegalArgumentException if field name doesn't exist or field isn't a double field.
     */
    public void setDouble(String fieldName, double value) {
        proxyState.getRealm$realm().checkIfValid();

        long columnIndex = proxyState.getRow$realm().getColumnIndex(fieldName);
        proxyState.getRow$realm().setDouble(columnIndex, value);
    }

    /**
     * Sets the {@code String} value of the given field.
     *
     * @param fieldName field name.
     * @param value value to insert.
     * @throws IllegalArgumentException if field name doesn't exist or field isn't a String field.
     * @throws RealmException if the field is a {@link io.realm.annotations.PrimaryKey} field.
     */
    public void setString(String fieldName, @Nullable String value) {
        proxyState.getRealm$realm().checkIfValid();

        checkIsPrimaryKey(fieldName);
        long columnIndex = proxyState.getRow$realm().getColumnIndex(fieldName);
        proxyState.getRow$realm().setString(columnIndex, value);
    }

    /**
     * Sets the binary value of the given field.
     *
     * @param fieldName field name.
     * @param value value to insert.
     * @throws IllegalArgumentException if field name doesn't exist or field isn't a binary field.
     */
    public void setBlob(String fieldName, @Nullable byte[] value) {
        proxyState.getRealm$realm().checkIfValid();

        long columnIndex = proxyState.getRow$realm().getColumnIndex(fieldName);
        proxyState.getRow$realm().setBinaryByteArray(columnIndex, value);
    }

    /**
     * Sets the {@code Date} value of the given field.
     *
     * @param fieldName field name.
     * @param value value to insert.
     * @throws IllegalArgumentException if field name doesn't exist or field isn't a Date field.
     */
    public void setDate(String fieldName, @Nullable Date value) {
        proxyState.getRealm$realm().checkIfValid();

        long columnIndex = proxyState.getRow$realm().getColumnIndex(fieldName);
        if (value == null) {
            proxyState.getRow$realm().setNull(columnIndex);
        } else {
            proxyState.getRow$realm().setDate(columnIndex, value);
        }
    }

    /**
     * Sets a reference to another object on the given field.
     *
     * @param fieldName field name.
     * @param value object to link to.
     * @throws IllegalArgumentException if field name doesn't exist, it doesn't link to other Realm objects, the type
     * of DynamicRealmObject doesn't match or it belongs to a different Realm.
     */
    public void setObject(String fieldName, @Nullable DynamicRealmObject value) {
        proxyState.getRealm$realm().checkIfValid();

        long columnIndex = proxyState.getRow$realm().getColumnIndex(fieldName);
        if (value == null) {
            proxyState.getRow$realm().nullifyLink(columnIndex);
        } else {
            if (value.proxyState.getRealm$realm() == null || value.proxyState.getRow$realm() == null) {
                throw new IllegalArgumentException("Cannot link to objects that are not part of the Realm.");
            }
            if (proxyState.getRealm$realm() != value.proxyState.getRealm$realm()) {
                throw new IllegalArgumentException("Cannot add an object from another Realm instance.");
            }
            Table table = proxyState.getRow$realm().getTable().getLinkTarget(columnIndex);
            Table inputTable = value.proxyState.getRow$realm().getTable();
            if (!table.hasSameSchema(inputTable)) {
                throw new IllegalArgumentException(String.format(Locale.US,
                        "Type of object is wrong. Was %s, expected %s",
                        inputTable.getName(), table.getName()));
            }
            proxyState.getRow$realm().setLink(columnIndex, value.proxyState.getRow$realm().getIndex());
        }
    }

    /**
     * Sets the reference to a {@link RealmList} on the given field.
     *
     * @param fieldName field name.
     * @param list list of objects. Must either be primitive types or Realm objects.
     * @throws IllegalArgumentException if field name doesn't exist, it is not a list field, the objects in the
     * list doesn't match the expected type or any Realm object in the list belongs to a different Realm.
     */
    public <E> void setList(String fieldName, RealmList<E> list) {
        proxyState.getRealm$realm().checkIfValid();

        //noinspection ConstantConditions
        if (list == null) {
            throw new IllegalArgumentException("Non-null 'list' required");
        }

        // Find type of list in Realm
        long columnIndex = proxyState.getRow$realm().getColumnIndex(fieldName);
        final RealmFieldType columnType = proxyState.getRow$realm().getColumnType(columnIndex);

        switch (columnType) {
            case LIST:
                //noinspection unchecked
                setModelList(fieldName, (RealmList<DynamicRealmObject>) list);
                break;
            case INTEGER_LIST:
            case BOOLEAN_LIST:
            case STRING_LIST:
            case BINARY_LIST:
            case DATE_LIST:
            case FLOAT_LIST:
            case DOUBLE_LIST:
                setValueList(fieldName, list, columnType);
                break;
            default:
                throw new IllegalArgumentException(String.format("Field '%s' is not a list but a %s", fieldName, columnType));
        }
    }

    private void setModelList(String fieldName, RealmList<DynamicRealmObject> list) {
        long columnIndex = proxyState.getRow$realm().getColumnIndex(fieldName);
        OsList osList = proxyState.getRow$realm().getModelList(columnIndex);
        Table linkTargetTable = osList.getTargetTable();
        //noinspection ConstantConditions
        @Nonnull
        final String linkTargetTableName = linkTargetTable.getClassName();

        boolean typeValidated;
        if (list.className == null && list.clazz == null) {
            // Unmanaged lists don't know anything about the types they contain. They might even hold objects of
            // multiple types :(, so we have to check each item in the list.
            typeValidated = false;
        } else {
            String listType = list.className != null ? list.className
                    : proxyState.getRealm$realm().getSchema().getTable(list.clazz).getClassName();
            if (!linkTargetTableName.equals(listType)) {
                throw new IllegalArgumentException(String.format(Locale.US,
                        "The elements in the list are not the proper type. " +
                                "Was %s expected %s.", listType, linkTargetTableName));
            }
            typeValidated = true;
        }

        final int listLength = list.size();
        final long[] indices = new long[listLength];

        for (int i = 0; i < listLength; i++) {
            RealmObjectProxy obj = list.get(i);
            if (obj.realmGet$proxyState().getRealm$realm() != proxyState.getRealm$realm()) {
                throw new IllegalArgumentException("Each element in 'list' must belong to the same Realm instance.");
            }
            if (!typeValidated && !linkTargetTable.hasSameSchema(obj.realmGet$proxyState().getRow$realm().getTable())) {
                throw new IllegalArgumentException(String.format(Locale.US,
                        "Element at index %d is not the proper type. " +
                                "Was '%s' expected '%s'.",
                        i,
                        obj.realmGet$proxyState().getRow$realm().getTable().getClassName(),
                        linkTargetTableName));
            }
            indices[i] = obj.realmGet$proxyState().getRow$realm().getIndex();
        }

        osList.removeAll();
        for (int i = 0; i < listLength; i++) {
            osList.addRow(indices[i]);
        }
    }

    @SuppressWarnings("unchecked")
    private <E> void setValueList(String fieldName, RealmList<E> list, RealmFieldType elementType) {
        long columnIndex = proxyState.getRow$realm().getColumnIndex(fieldName);
        OsList osList = proxyState.getRow$realm().getValueList(columnIndex, elementType);

        Class<E> elementClass;
        switch(elementType) {
            case INTEGER_LIST: elementClass = (Class<E>) Long.class; break;
            case BOOLEAN_LIST: elementClass = (Class<E>) Boolean.class; break;
            case STRING_LIST: elementClass = (Class<E>) String.class; break;
            case BINARY_LIST: elementClass = (Class<E>) byte[].class; break;
            case DATE_LIST: elementClass = (Class<E>) Date.class; break;
            case FLOAT_LIST: elementClass = (Class<E>) Float.class; break;
            case DOUBLE_LIST: elementClass = (Class<E>) Double.class; break;
            default:
                throw new IllegalArgumentException("Unsupported type: " + elementType);
        }

        //noinspection MismatchedQueryAndUpdateOfCollection
        RealmList<E> managedList = new RealmList<>(elementClass, osList, proxyState.getRealm$realm());
        managedList.clear();
        managedList.addAll(list);
    }

    /**
     * Sets the value to {@code null} for the given field.
     *
     * @param fieldName field name.
     * @throws IllegalArgumentException if field name doesn't exist, or the field isn't nullable.
     * @throws RealmException if the field is a {@link io.realm.annotations.PrimaryKey} field.
     */
    public void setNull(String fieldName) {
        proxyState.getRealm$realm().checkIfValid();

        long columnIndex = proxyState.getRow$realm().getColumnIndex(fieldName);
        RealmFieldType type = proxyState.getRow$realm().getColumnType(columnIndex);
        if (type == RealmFieldType.OBJECT) {
            proxyState.getRow$realm().nullifyLink(columnIndex);
        } else {
            checkIsPrimaryKey(fieldName);
            proxyState.getRow$realm().setNull(columnIndex);
        }
    }

    /**
     * Returns the type of object. This will normally correspond to the name of a class that is extending
     * {@link RealmObject}.
     *
     * @return this objects type.
     */
    public String getType() {
        proxyState.getRealm$realm().checkIfValid();

        return proxyState.getRow$realm().getTable().getClassName();
    }

    /**
     * Returns the type used by the underlying storage engine to represent this field.
     *
     * @return the underlying type used by Realm to represent this field.
     */
    public RealmFieldType getFieldType(String fieldName) {
        proxyState.getRealm$realm().checkIfValid();

        long columnIndex = proxyState.getRow$realm().getColumnIndex(fieldName);
        return proxyState.getRow$realm().getColumnType(columnIndex);
    }

    private void checkFieldType(String fieldName, long columnIndex, RealmFieldType expectedType) {
        RealmFieldType columnType = proxyState.getRow$realm().getColumnType(columnIndex);
        if (columnType != expectedType) {
            String expectedIndefiniteVowel = "";
            if (expectedType == RealmFieldType.INTEGER || expectedType == RealmFieldType.OBJECT) {
                expectedIndefiniteVowel = "n";
            }
            String columnTypeIndefiniteVowel = "";
            if (columnType == RealmFieldType.INTEGER || columnType == RealmFieldType.OBJECT) {
                columnTypeIndefiniteVowel = "n";
            }
            throw new IllegalArgumentException(String.format(Locale.US,
                    "'%s' is not a%s '%s', but a%s '%s'.",
                    fieldName, expectedIndefiniteVowel, expectedType, columnTypeIndefiniteVowel, columnType));
        }
    }

    /**
     * Returns a hash code value for the {@link DynamicRealmObject} object.
     * <p>
     * By the general contract of {@link Object#hashCode()}, any two objects for which {@link #equals}
     * returns {@code true} must return the same hash code value.
     * <p>
     * Note that a {@link RealmObject} is a live object, and it might be updated by changes from
     * other threads. This means that a hash code value of the object is not stable, and the value
     * should be neither used as a key in HashMap nor saved in HashSet.
     *
     * @return a hash code value for the object.
     * @see #equals
     */
    @Override
    public int hashCode() {
        proxyState.getRealm$realm().checkIfValid();

        String realmName = proxyState.getRealm$realm().getPath();
        String tableName = proxyState.getRow$realm().getTable().getName();
        long rowIndex = proxyState.getRow$realm().getIndex();

        int result = 17;
        result = 31 * result + ((realmName != null) ? realmName.hashCode() : 0);
        result = 31 * result + ((tableName != null) ? tableName.hashCode() : 0);
        result = 31 * result + (int) (rowIndex ^ (rowIndex >>> 32));
        return result;
    }

    @Override
    public boolean equals(Object o) {
        proxyState.getRealm$realm().checkIfValid();

        if (this == o) {
            return true;
        }
        if (o == null || getClass() != o.getClass()) {
            return false;
        }

        DynamicRealmObject other = (DynamicRealmObject) o;

        String path = proxyState.getRealm$realm().getPath();
        String otherPath = other.proxyState.getRealm$realm().getPath();
        if (path != null ? !path.equals(otherPath) : otherPath != null) {
            return false;
        }

        String tableName = proxyState.getRow$realm().getTable().getName();
        String otherTableName = other.proxyState.getRow$realm().getTable().getName();
        //noinspection SimplifiableIfStatement
        if (tableName != null ? !tableName.equals(otherTableName) : otherTableName != null) {
            return false;
        }

        return proxyState.getRow$realm().getIndex() == other.proxyState.getRow$realm().getIndex();
    }

    @Override
    public String toString() {
        proxyState.getRealm$realm().checkIfValid();

        if (!proxyState.getRow$realm().isAttached()) {
            return "Invalid object";
        }

        final String className = proxyState.getRow$realm().getTable().getClassName();
        StringBuilder sb = new StringBuilder(className + " = dynamic[");
        String[] fields = getFieldNames();
        for (String field : fields) {
            long columnIndex = proxyState.getRow$realm().getColumnIndex(field);
            RealmFieldType type = proxyState.getRow$realm().getColumnType(columnIndex);
            sb.append("{");
            sb.append(field).append(":");
            switch (type) {
                case BOOLEAN:
                    sb.append(proxyState.getRow$realm().isNull(columnIndex) ? "null" : proxyState.getRow$realm().getBoolean(columnIndex));
                    break;
                case INTEGER:
                    sb.append(proxyState.getRow$realm().isNull(columnIndex) ? "null" : proxyState.getRow$realm().getLong(columnIndex));
                    break;
                case FLOAT:
                    sb.append(proxyState.getRow$realm().isNull(columnIndex) ? "null" : proxyState.getRow$realm().getFloat(columnIndex));
                    break;
                case DOUBLE:
                    sb.append(proxyState.getRow$realm().isNull(columnIndex) ? "null" : proxyState.getRow$realm().getDouble(columnIndex));
                    break;
                case STRING:
                    sb.append(proxyState.getRow$realm().getString(columnIndex));
                    break;
                case BINARY:
                    sb.append(Arrays.toString(proxyState.getRow$realm().getBinaryByteArray(columnIndex)));
                    break;
                case UNSUPPORTED_DATE:
                    break;
                case DATE:
                    sb.append(proxyState.getRow$realm().isNull(columnIndex) ? "null" : proxyState.getRow$realm().getDate(columnIndex));
                    break;
                case OBJECT:
                    sb.append(proxyState.getRow$realm().isNullLink(columnIndex)
                            ? "null"
                            : proxyState.getRow$realm().getTable().getLinkTarget(columnIndex).getClassName());
                    break;
                case LIST:
                    String targetClassName = proxyState.getRow$realm().getTable().getLinkTarget(columnIndex).getClassName();
                    sb.append(String.format(Locale.US, "RealmList<%s>[%s]", targetClassName, proxyState.getRow$realm().getModelList(columnIndex).size()));
                    break;
                case INTEGER_LIST:
                    sb.append(String.format(Locale.US, "RealmList<Long>[%s]", proxyState.getRow$realm().getValueList(columnIndex, type).size()));
                    break;
                case BOOLEAN_LIST:
                    sb.append(String.format(Locale.US, "RealmList<Boolean>[%s]", proxyState.getRow$realm().getValueList(columnIndex, type).size()));
                    break;
                case STRING_LIST:
                    sb.append(String.format(Locale.US, "RealmList<String>[%s]", proxyState.getRow$realm().getValueList(columnIndex, type).size()));
                    break;
                case BINARY_LIST:
                    sb.append(String.format(Locale.US, "RealmList<byte[]>[%s]", proxyState.getRow$realm().getValueList(columnIndex, type).size()));
                    break;
                case DATE_LIST:
                    sb.append(String.format(Locale.US, "RealmList<Date>[%s]", proxyState.getRow$realm().getValueList(columnIndex, type).size()));
                    break;
                case FLOAT_LIST:
                    sb.append(String.format(Locale.US, "RealmList<Float>[%s]", proxyState.getRow$realm().getValueList(columnIndex, type).size()));
                    break;
                case DOUBLE_LIST:
                    sb.append(String.format(Locale.US, "RealmList<Double>[%s]", proxyState.getRow$realm().getValueList(columnIndex, type).size()));
                    break;
                default:
                    sb.append("?");
                    break;
            }
            sb.append("},");
        }
        sb.replace(sb.length() - 1, sb.length(), "");
        sb.append("]");
        return sb.toString();
    }

    /**
     * Returns {@link RealmResults} containing all {@code srcClassName} class objects that have a relationship
     * to this object from {@code srcFieldName} field.
     * <p>
     * An entry is added for each reference, e.g. if the same reference is in a list multiple times,
     * the src object will show up here multiple times.
     *
     * @param srcClassName name of the class returned objects belong to.
     * @param srcFieldName name of the field in the source class that holds a reference to this object.
     *                    Field type must be either {@code io.realm.RealmFieldType.OBJECT} or {@code io.realm.RealmFieldType.LIST}.
     * @return the result.
     * @throws IllegalArgumentException if the {@code srcClassName} is {@code null} or does not exist,
     * the {@code srcFieldName} is {@code null} or does not exist,
     * type of the source field is not supported.
     */
    public RealmResults<DynamicRealmObject> linkingObjects(String srcClassName, String srcFieldName) {
        final DynamicRealm realm = (DynamicRealm) proxyState.getRealm$realm();
        realm.checkIfValid();
        proxyState.getRow$realm().checkIfAttached();

        final RealmSchema schema = realm.getSchema();
        final RealmObjectSchema realmObjectSchema = schema.get(srcClassName);
        if (realmObjectSchema == null) {
            throw new IllegalArgumentException("Class not found: " + srcClassName);
        }

        //noinspection ConstantConditions
        if (srcFieldName == null) {
            throw new IllegalArgumentException("Non-null 'srcFieldName' required.");
        }
        if (srcFieldName.contains(".")) {
            throw new IllegalArgumentException(MSG_LINK_QUERY_NOT_SUPPORTED);
        }

        final RealmFieldType fieldType = realmObjectSchema.getFieldType(srcFieldName); // throws IAE if not found
        if (fieldType != RealmFieldType.OBJECT && fieldType != RealmFieldType.LIST) {
            throw new IllegalArgumentException(String.format(Locale.US,
                    "Unexpected field type: %1$s. Field type should be either %2$s.%3$s or %2$s.%4$s.",
                    fieldType.name(),
                    RealmFieldType.class.getSimpleName(),
                    RealmFieldType.OBJECT.name(), RealmFieldType.LIST.name()));
        }

        return RealmResults.createDynamicBacklinkResults(realm, (CheckedRow) proxyState.getRow$realm(), realmObjectSchema.getTable(), srcFieldName);
    }

    /**
     * Returns {@link DynamicRealm} instance where this {@link DynamicRealmObject} belongs.
     * <p>
     * You <b>must not</b> call {@link DynamicRealm#close()} against returned instance.
     *
     * @return {@link DynamicRealm} instance where this object belongs.
     * @throws IllegalStateException if this object was deleted or the corresponding {@link DynamicRealm} was already closed.
     */
    public DynamicRealm getDynamicRealm() {
        final BaseRealm realm = realmGet$proxyState().getRealm$realm();
        realm.checkIfValid();
        if (!isValid()) {
            throw new IllegalStateException(MSG_DELETED_OBJECT);
        }
        return (DynamicRealm) realm;
    }

    @Override
    public void realm$injectObjectContext() {
        // nothing to do for DynamicRealmObject
    }

    @Override
    public ProxyState realmGet$proxyState() {
        return proxyState;
    }

    // Checks if the given field is primary key field. Throws if it is a PK field.
    private void checkIsPrimaryKey(String fieldName) {
        RealmObjectSchema objectSchema = proxyState.getRealm$realm().getSchema().getSchemaForClass(getType());
        if (objectSchema.hasPrimaryKey() && objectSchema.getPrimaryKey().equals(fieldName)) {
            throw new IllegalArgumentException(String.format(Locale.US,
                    "Primary key field '%s' cannot be changed after object was created.", fieldName));
        }
    }
}<|MERGE_RESOLUTION|>--- conflicted
+++ resolved
@@ -434,7 +434,6 @@
             case DATE:
                 return proxyState.getRow$realm().isNull(columnIndex);
             case LIST:
-<<<<<<< HEAD
             case LINKING_OBJECTS:
             case INTEGER_LIST:
             case BOOLEAN_LIST:
@@ -443,12 +442,7 @@
             case DATE_LIST:
             case FLOAT_LIST:
             case DOUBLE_LIST:
-            case UNSUPPORTED_TABLE:
-            case UNSUPPORTED_MIXED:
-            case UNSUPPORTED_DATE:
                 // fall through
-=======
->>>>>>> 97d35b55
             default:
                 return false;
         }
