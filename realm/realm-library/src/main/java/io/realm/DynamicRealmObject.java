/*
 * Copyright 2015 Realm Inc.
 *
 * Licensed under the Apache License, Version 2.0 (the "License");
 * you may not use this file except in compliance with the License.
 * You may obtain a copy of the License at
 *
 * http://www.apache.org/licenses/LICENSE-2.0
 *
 * Unless required by applicable law or agreed to in writing, software
 * distributed under the License is distributed on an "AS IS" BASIS,
 * WITHOUT WARRANTIES OR CONDITIONS OF ANY KIND, either express or implied.
 * See the License for the specific language governing permissions and
 * limitations under the License.
 */
package io.realm;

import org.bson.types.Decimal128;
import org.bson.types.ObjectId;

import java.util.Arrays;
import java.util.Date;
import java.util.Dictionary;
import java.util.Iterator;
import java.util.Locale;
import java.util.Map;
import java.util.Set;
import java.util.UUID;

import javax.annotation.Nonnull;
import javax.annotation.Nullable;

import io.realm.exceptions.RealmException;
import io.realm.internal.CheckedRow;
import io.realm.internal.OsList;
import io.realm.internal.OsMap;
import io.realm.internal.OsSet;
import io.realm.internal.RealmObjectProxy;
import io.realm.internal.Row;
import io.realm.internal.Table;
import io.realm.internal.UncheckedRow;
import io.realm.internal.android.JsonUtils;
import io.realm.internal.core.NativeRealmAny;

import static io.realm.RealmFieldTypeConstants.DICTIONARY_OFFSET;
import static io.realm.RealmFieldTypeConstants.LIST_OFFSET;
import static io.realm.RealmFieldTypeConstants.SET_OFFSET;


/**
 * Class that wraps a normal RealmObject in order to allow dynamic access instead of a typed interface.
 * Using a DynamicRealmObject is slower than using the regular RealmObject class.
 */
@SuppressWarnings("WeakerAccess")
public class DynamicRealmObject extends RealmObject implements RealmObjectProxy {
    static final String MSG_LINK_QUERY_NOT_SUPPORTED = "Queries across relationships are not supported";

    private final ProxyState<DynamicRealmObject> proxyState = new ProxyState<>(this);

    /**
     * Creates a dynamic Realm object based on an existing object.
     *
     * @param obj the Realm object to convert to a dynamic object. Only objects managed by {@link Realm} can be used.
     * @throws IllegalArgumentException if object isn't managed by Realm or is a {@link DynamicRealmObject} already.
     */
    public DynamicRealmObject(RealmModel obj) {
        //noinspection ConstantConditions
        if (obj == null) {
            throw new IllegalArgumentException("A non-null object must be provided.");
        }
        if (obj instanceof DynamicRealmObject) {
            throw new IllegalArgumentException("The object is already a DynamicRealmObject: " + obj);
        }

        if (!RealmObject.isManaged(obj)) {
            throw new IllegalArgumentException("An object managed by Realm must be provided. This " +
                    "is an unmanaged object.");
        }

        if (!RealmObject.isValid(obj)) {
            throw new IllegalArgumentException("A valid object managed by Realm must be provided. " +
                    "This object was deleted.");
        }

        RealmObjectProxy proxy = (RealmObjectProxy) obj;
        Row row = proxy.realmGet$proxyState().getRow$realm();
        proxyState.setRealm$realm(proxy.realmGet$proxyState().getRealm$realm());
        proxyState.setRow$realm(((UncheckedRow) row).convertToChecked());
        proxyState.setConstructionFinished();
    }

    // row must be an instance of CheckedRow or InvalidRow
    DynamicRealmObject(BaseRealm realm, Row row) {
        proxyState.setRealm$realm(realm);
        proxyState.setRow$realm(row);
        proxyState.setConstructionFinished();
    }

    /**
     * Returns the value for the given field.
     *
     * @param fieldName name of the field.
     * @return the field value.
     * @throws ClassCastException if the field doesn't contain a field of the defined return type.
     */
    @SuppressWarnings({"unchecked", "TypeParameterUnusedInFormals"})
    public <E> E get(String fieldName) {
        proxyState.getRealm$realm().checkIfValid();

        long columnKey = proxyState.getRow$realm().getColumnKey(fieldName);
        if (proxyState.getRow$realm().isNull(columnKey)) {
            return null;
        }
        RealmFieldType type = proxyState.getRow$realm().getColumnType(columnKey);
        switch (type) {
            case BOOLEAN:
                return (E) Boolean.valueOf(proxyState.getRow$realm().getBoolean(columnKey));
            case INTEGER:
                return (E) Long.valueOf(proxyState.getRow$realm().getLong(columnKey));
            case FLOAT:
                return (E) Float.valueOf(proxyState.getRow$realm().getFloat(columnKey));
            case DOUBLE:
                return (E) Double.valueOf(proxyState.getRow$realm().getDouble(columnKey));
            case STRING:
                return (E) proxyState.getRow$realm().getString(columnKey);
            case BINARY:
                return (E) proxyState.getRow$realm().getBinaryByteArray(columnKey);
            case DATE:
                return (E) proxyState.getRow$realm().getDate(columnKey);
            case DECIMAL128:
                return (E) proxyState.getRow$realm().getDecimal128(columnKey);
            case OBJECT_ID:
                return (E) proxyState.getRow$realm().getObjectId(columnKey);
            case MIXED:
                return (E) getRealmAny(columnKey);
            case UUID:
                return (E) proxyState.getRow$realm().getUUID(columnKey);
            case OBJECT:
                return (E) getObject(fieldName);
            case LIST:
                return (E) getList(fieldName);
            case STRING_TO_INTEGER_MAP:
                return (E) getDictionary(fieldName, Integer.class);
            case STRING_TO_BOOLEAN_MAP:
                return (E) getDictionary(fieldName, Boolean.class);
            case STRING_TO_STRING_MAP:
                return (E) getDictionary(fieldName, String.class);
            case STRING_TO_BINARY_MAP:
                return (E) getDictionary(fieldName, byte[].class);
            case STRING_TO_DATE_MAP:
                return (E) getDictionary(fieldName, Date.class);
            case STRING_TO_FLOAT_MAP:
                return (E) getDictionary(fieldName, Float.class);
            case STRING_TO_DOUBLE_MAP:
                return (E) getDictionary(fieldName, Double.class);
            case STRING_TO_DECIMAL128_MAP:
                return (E) getDictionary(fieldName, Decimal128.class);
            case STRING_TO_OBJECT_ID_MAP:
                return (E) getDictionary(fieldName, ObjectId.class);
            case STRING_TO_UUID_MAP:
                return (E) getDictionary(fieldName, UUID.class);
            case STRING_TO_MIXED_MAP:
                return (E) getDictionary(fieldName, RealmAny.class);
            case STRING_TO_LINK_MAP:
                return (E) getDictionary(fieldName);
            default:
<<<<<<< HEAD
                if (type.isDictionary()) {
                    return (E) getDictionary(fieldName);
                }
                if (type.isSet()) {
                    return (E) getSet(fieldName);
                }
=======
>>>>>>> 869c63c1
                throw new IllegalStateException("Field type not supported: " + type);

        }
    }

    /**
     * Returns the {@code boolean} value for a given field.
     * <p>
     * If the field is nullable, use {@link #isNull(String)} to check for {@code null} instead of using
     * this method.
     *
     * @param fieldName the name of the field.
     * @return the boolean value.
     * @throws IllegalArgumentException           if field name doesn't exist or it doesn't contain booleans.
     * @throws io.realm.exceptions.RealmException if the return value would be {@code null}.
     */
    public boolean getBoolean(String fieldName) {
        proxyState.getRealm$realm().checkIfValid();

        long columnKey = proxyState.getRow$realm().getColumnKey(fieldName);
        try {
            return proxyState.getRow$realm().getBoolean(columnKey);
        } catch (IllegalArgumentException e) {
            checkFieldType(fieldName, columnKey, RealmFieldType.BOOLEAN);
            throw e;
        }
    }

    /**
     * Returns the {@code int} value for a given field.
     * <p>
     * If the field is nullable, use {@link #isNull(String)} to check for {@code null} instead of using
     * this method.
     *
     * @param fieldName the name of the field.
     * @return the int value. Integer values exceeding {@code Integer.MAX_VALUE} will wrap.
     * @throws IllegalArgumentException           if field name doesn't exist or it doesn't contain integers.
     * @throws io.realm.exceptions.RealmException if the return value would be {@code null}.
     */
    public int getInt(String fieldName) {
        return (int) getLong(fieldName);
    }

    /**
     * Returns the {@code short} value for a given field.
     * <p>
     * If the field is nullable, use {@link #isNull(String)} to check for {@code null} instead of using
     * this method.
     *
     * @param fieldName the name of the field.
     * @return the short value. Integer values exceeding {@code Short.MAX_VALUE} will wrap.
     * @throws IllegalArgumentException           if field name doesn't exist or it doesn't contain integers.
     * @throws io.realm.exceptions.RealmException if the return value would be {@code null}.
     */
    public short getShort(String fieldName) {
        return (short) getLong(fieldName);
    }

    /**
     * Returns the {@code long} value for a given field.
     * <p>
     * If the field is nullable, use {@link #isNull(String)} to check for {@code null} instead of using
     * this method.
     *
     * @param fieldName the name of the field.
     * @return the long value. Integer values exceeding {@code Long.MAX_VALUE} will wrap.
     * @throws IllegalArgumentException           if field name doesn't exist or it doesn't contain integers.
     * @throws io.realm.exceptions.RealmException if the return value would be {@code null}.
     */
    public long getLong(String fieldName) {
        proxyState.getRealm$realm().checkIfValid();

        long columnKey = proxyState.getRow$realm().getColumnKey(fieldName);
        try {
            return proxyState.getRow$realm().getLong(columnKey);
        } catch (IllegalArgumentException e) {
            checkFieldType(fieldName, columnKey, RealmFieldType.INTEGER);
            throw e;
        }
    }

    /**
     * Returns the {@code byte} value for a given field.
     * <p>
     * If the field is nullable, use {@link #isNull(String)} to check for {@code null} instead of using
     * this method.
     *
     * @param fieldName the name of the field.
     * @return the byte value.
     * @throws IllegalArgumentException           if field name doesn't exist or it doesn't contain integers.
     * @throws io.realm.exceptions.RealmException if the return value would be {@code null}.
     */
    public byte getByte(String fieldName) {
        return (byte) getLong(fieldName);
    }

    /**
     * Returns the {@code float} value for a given field.
     * <p>
     * If the field is nullable, use {@link #isNull(String)} to check for {@code null} instead of using
     * this method.
     *
     * @param fieldName the name of the field.
     * @return the float value.
     * @throws IllegalArgumentException           if field name doesn't exist or it doesn't contain floats.
     * @throws io.realm.exceptions.RealmException if the return value would be {@code null}.
     */
    public float getFloat(String fieldName) {
        proxyState.getRealm$realm().checkIfValid();

        long columnKey = proxyState.getRow$realm().getColumnKey(fieldName);
        try {
            return proxyState.getRow$realm().getFloat(columnKey);
        } catch (IllegalArgumentException e) {
            checkFieldType(fieldName, columnKey, RealmFieldType.FLOAT);
            throw e;
        }
    }

    /**
     * Returns the {@code double} value for a given field.
     * <p>
     * If the field is nullable, use {@link #isNull(String)} to check for {@code null} instead of using
     * this method.
     *
     * @param fieldName the name of the field.
     * @return the double value.
     * @throws IllegalArgumentException           if field name doesn't exist or it doesn't contain doubles.
     * @throws io.realm.exceptions.RealmException if the return value would be {@code null}.
     */
    public double getDouble(String fieldName) {
        proxyState.getRealm$realm().checkIfValid();

        long columnKey = proxyState.getRow$realm().getColumnKey(fieldName);
        try {
            return proxyState.getRow$realm().getDouble(columnKey);
        } catch (IllegalArgumentException e) {
            checkFieldType(fieldName, columnKey, RealmFieldType.DOUBLE);
            throw e;
        }
    }

    /**
     * Returns the {@code byte[]} value for a given field.
     *
     * @param fieldName the name of the field.
     * @return the byte[] value.
     * @throws IllegalArgumentException if field name doesn't exist or it doesn't contain binary data.
     */
    public byte[] getBlob(String fieldName) {
        proxyState.getRealm$realm().checkIfValid();

        long columnKey = proxyState.getRow$realm().getColumnKey(fieldName);
        try {
            return proxyState.getRow$realm().getBinaryByteArray(columnKey);
        } catch (IllegalArgumentException e) {
            checkFieldType(fieldName, columnKey, RealmFieldType.BINARY);
            throw e;
        }
    }

    /**
     * Returns the {@code String} value for a given field.
     *
     * @param fieldName the name of the field.
     * @return the String value.
     * @throws IllegalArgumentException if field name doesn't exist or it doesn't contain Strings.
     */
    public String getString(String fieldName) {
        proxyState.getRealm$realm().checkIfValid();

        long columnKey = proxyState.getRow$realm().getColumnKey(fieldName);
        try {
            return proxyState.getRow$realm().getString(columnKey);
        } catch (IllegalArgumentException e) {
            checkFieldType(fieldName, columnKey, RealmFieldType.STRING);
            throw e;
        }
    }

    /**
     * Returns the {@code Date} value for a given field.
     *
     * @param fieldName the name of the field.
     * @return the Date value.
     * @throws IllegalArgumentException if field name doesn't exist or it doesn't contain Dates.
     */
    public Date getDate(String fieldName) {
        proxyState.getRealm$realm().checkIfValid();

        long columnKey = proxyState.getRow$realm().getColumnKey(fieldName);
        checkFieldType(fieldName, columnKey, RealmFieldType.DATE);
        if (proxyState.getRow$realm().isNull(columnKey)) {
            return null;
        } else {
            return proxyState.getRow$realm().getDate(columnKey);
        }
    }

    /**
     * Returns the {@code Decimal128} value for a given field.
     *
     * @param fieldName the name of the field.
     * @return the Decimal128 value.
     * @throws IllegalArgumentException if field name doesn't exist or it doesn't contain Decimal128.
     */
    public Decimal128 getDecimal128(String fieldName) {
        proxyState.getRealm$realm().checkIfValid();

        long columnKey = proxyState.getRow$realm().getColumnKey(fieldName);
        checkFieldType(fieldName, columnKey, RealmFieldType.DECIMAL128);
        if (proxyState.getRow$realm().isNull(columnKey)) {
            return null;
        } else {
            return proxyState.getRow$realm().getDecimal128(columnKey);
        }
    }

    /**
     * Returns the {@code ObjectId} value for a given field.
     *
     * @param fieldName the name of the field.
     * @return the ObjectId value.
     * @throws IllegalArgumentException if field name doesn't exist or it doesn't contain ObjectId.
     */
    public ObjectId getObjectId(String fieldName) {
        proxyState.getRealm$realm().checkIfValid();

        long columnKey = proxyState.getRow$realm().getColumnKey(fieldName);
        checkFieldType(fieldName, columnKey, RealmFieldType.OBJECT_ID);
        if (proxyState.getRow$realm().isNull(columnKey)) {
            return null;
        } else {
            return proxyState.getRow$realm().getObjectId(columnKey);
        }
    }

    /**
     * Returns the {@code RealmAny} value for a given field.
     *
     * @param fieldName the name of the field.
     * @return the RealmAny value.
     * @throws IllegalArgumentException if field name doesn't exist or it doesn't contain RealmAny.
     */
    public RealmAny getRealmAny(String fieldName) {
        proxyState.getRealm$realm().checkIfValid();

        long columnKey = proxyState.getRow$realm().getColumnKey(fieldName);
        checkFieldType(fieldName, columnKey, RealmFieldType.MIXED);

        return getRealmAny(columnKey);
    }

    /**
     * Returns the {@code UUID} value for a given field.
     *
     * @param fieldName the name of the field.
     * @return the UUID value.
     * @throws IllegalArgumentException if field name doesn't exist or it doesn't contain UUID.
     */
    public UUID getUUID(String fieldName) {
        proxyState.getRealm$realm().checkIfValid();

        long columnKey = proxyState.getRow$realm().getColumnKey(fieldName);
        checkFieldType(fieldName, columnKey, RealmFieldType.UUID);
        if (proxyState.getRow$realm().isNull(columnKey)) {
            return null;
        } else {
            return proxyState.getRow$realm().getUUID(columnKey);
        }
    }

    /**
     * Returns the object being linked to from this field.
     *
     * @param fieldName the name of the field.
     * @return the {@link DynamicRealmObject} representation of the linked object or {@code null} if no object is linked.
     * @throws IllegalArgumentException if field name doesn't exist or it doesn't contain links to other objects.
     */
    @Nullable
    public DynamicRealmObject getObject(String fieldName) {
        proxyState.getRealm$realm().checkIfValid();

        long columnKey = proxyState.getRow$realm().getColumnKey(fieldName);
        checkFieldType(fieldName, columnKey, RealmFieldType.OBJECT);
        if (proxyState.getRow$realm().isNullLink(columnKey)) {
            return null;
        } else {
            long linkObjectKey = proxyState.getRow$realm().getLink(columnKey);
            CheckedRow linkRow = proxyState.getRow$realm().getTable().getLinkTarget(columnKey).getCheckedRow(linkObjectKey);
            return new DynamicRealmObject(proxyState.getRealm$realm(), linkRow);
        }
    }

    /**
     * Returns the {@link RealmList} of {@link DynamicRealmObject}s being linked from the given field.
     * <p>
     * If the list contains primitive types, use {@link #getList(String, Class)} instead.
     *
     * @param fieldName the name of the field.
     * @return the {@link RealmList} data for this field.
     * @throws IllegalArgumentException if field name doesn't exist or it doesn't contain a list of objects.
     */
    public RealmList<DynamicRealmObject> getList(String fieldName) {
        proxyState.getRealm$realm().checkIfValid();

        long columnKey = proxyState.getRow$realm().getColumnKey(fieldName);
        try {
            OsList osList = proxyState.getRow$realm().getModelList(columnKey);
            //noinspection ConstantConditions
            @Nonnull
            String className = osList.getTargetTable().getClassName();
            return new RealmList<>(className, osList, proxyState.getRealm$realm());
        } catch (IllegalArgumentException e) {
            checkFieldType(fieldName, columnKey, RealmFieldType.LIST);
            throw e;
        }
    }

    /**
     * Returns the {@link RealmList} containing only primitive values.
     *
     * <p>
     * If the list contains references to other Realm objects, use {@link #getList(String)} instead.
     *
     * @param fieldName     the name of the field.
     * @param primitiveType the type of elements in the list. Only primitive types are supported.
     * @return the {@link RealmList} data for this field.
     * @throws IllegalArgumentException if field name doesn't exist or it doesn't contain a list of primitive objects.
     */
    public <E> RealmList<E> getList(String fieldName, Class<E> primitiveType) {
        proxyState.getRealm$realm().checkIfValid();

        if (primitiveType == null) {
            throw new IllegalArgumentException("Non-null 'primitiveType' required.");
        }
        long columnKey = proxyState.getRow$realm().getColumnKey(fieldName);
        RealmFieldType realmType = primitiveTypeToRealmFieldType(CollectionType.LIST, primitiveType);
        try {
            OsList osList = proxyState.getRow$realm().getValueList(columnKey, realmType);
            return new RealmList<>(primitiveType, osList, proxyState.getRealm$realm());
        } catch (IllegalArgumentException e) {
            checkFieldType(fieldName, columnKey, realmType);
            throw e;
        }
    }

    /**
     * Returns the {@link RealmDictionary} of {@link DynamicRealmObject}s being linked from the given field.
     * <p>
     * If the dictionary contains primitive types, use {@link #getDictionary(String, Class)} instead.
     *
     * @param fieldName the name of the field.
     * @return the {@link RealmDictionary} data for this field.
     * @throws IllegalArgumentException if field name doesn't exist or it doesn't contain a dictionary of objects.
     */
    public RealmDictionary<DynamicRealmObject> getDictionary(String fieldName) {
        proxyState.getRealm$realm().checkIfValid();

        long columnKey = proxyState.getRow$realm().getColumnKey(fieldName);
        try {
            OsMap osMap = proxyState.getRow$realm().getModelMap(columnKey);
            //noinspection ConstantConditions
            @Nonnull
            String className = osMap.getTargetTable().getClassName();
            return new RealmDictionary<>(proxyState.getRealm$realm(), osMap, className);
        } catch (IllegalArgumentException e) {
            checkFieldType(fieldName, columnKey, RealmFieldType.STRING_TO_LINK_MAP);
            throw e;
        }
    }

    /**
     * Returns the {@link RealmDictionary} containing only primitive values.
     *
     * <p>
     * If the dictionary contains references to other Realm objects, use {@link #getDictionary(String)} instead.
     *
     * @param fieldName     the name of the field.
     * @param primitiveType the type of elements in the dictionary. Only primitive types are supported.
     * @return the {@link RealmDictionary} data for this field.
     * @throws IllegalArgumentException if field name doesn't exist or it doesn't contain a dictionary of primitive objects.
     */
    public <E> RealmDictionary<E> getDictionary(String fieldName, Class<E> primitiveType) {
        proxyState.getRealm$realm().checkIfValid();

        if (primitiveType == null) {
            throw new IllegalArgumentException("Non-null 'primitiveType' required.");
        }
        long columnKey = proxyState.getRow$realm().getColumnKey(fieldName);
        RealmFieldType realmType = primitiveTypeToRealmFieldType(CollectionType.DICTIONARY, primitiveType);
        try {
            OsMap osMap = proxyState.getRow$realm().getValueMap(columnKey, realmType);
            return new RealmDictionary<>(proxyState.getRealm$realm(), osMap, primitiveType);
        } catch (IllegalArgumentException e) {
            checkFieldType(fieldName, columnKey, realmType);
            throw e;
        }
    }

    /**
     * Returns the {@link RealmSet} of {@link DynamicRealmObject}s being linked from the given field.
     * <p>
     * If the set contains primitive types, use {@link #getSet(String, Class)} instead.
     *
     * @param fieldName the name of the field.
     * @return the {@link RealmSet} data for this field.
     * @throws IllegalArgumentException if field name doesn't exist or it doesn't contain a set of objects.
     */
    public RealmSet<DynamicRealmObject> getSet(String fieldName) {
        proxyState.getRealm$realm().checkIfValid();

        long columnKey = proxyState.getRow$realm().getColumnKey(fieldName);
        try {
            OsSet osSet = proxyState.getRow$realm().getModelSet(columnKey);
            //noinspection ConstantConditions
            @Nonnull
            String className = osSet.getTargetTable().getClassName();
            return new RealmSet<>(proxyState.getRealm$realm(), osSet, className);
        } catch (IllegalArgumentException e) {
            checkFieldType(fieldName, columnKey, RealmFieldType.LINK_SET);
            throw e;
        }
    }

    /**
     * Returns the {@link RealmSet} containing only primitive values.
     *
     * <p>
     * If the set contains references to other Realm objects, use {@link #getSet(String)} instead.
     *
     * @param fieldName     the name of the field.
     * @param primitiveType the type of elements in the set. Only primitive types are supported.
     * @return the {@link RealmSet} data for this field.
     * @throws IllegalArgumentException if field name doesn't exist or it doesn't contain a set of primitive objects.
     */
    public <E> RealmSet<E> getSet(String fieldName, Class<E> primitiveType) {
        proxyState.getRealm$realm().checkIfValid();

        if (primitiveType == null) {
            throw new IllegalArgumentException("Non-null 'primitiveType' required.");
        }
        long columnKey = proxyState.getRow$realm().getColumnKey(fieldName);
        RealmFieldType realmType = primitiveTypeToRealmFieldType(CollectionType.SET, primitiveType);
        try {
            OsSet osSet = proxyState.getRow$realm().getValueSet(columnKey, realmType);
            return new RealmSet<>(proxyState.getRealm$realm(), osSet, primitiveType);
        } catch (IllegalArgumentException e) {
            checkFieldType(fieldName, columnKey, realmType);
            throw e;
        }
    }

    private enum CollectionType {
        LIST,
        DICTIONARY,
        SET
    }

    private <E> RealmFieldType primitiveTypeToRealmFieldType(CollectionType collectionType, Class<E> primitiveType) {
        int nativeValue = primitiveTypeToCoreType(primitiveType);

        switch (collectionType) {
            case SET:
                nativeValue += SET_OFFSET;
                break;
            case DICTIONARY:
                nativeValue += DICTIONARY_OFFSET;
                break;
            case LIST:
                nativeValue += LIST_OFFSET;
                break;
            default:
                throw new IllegalArgumentException("Type not supported: " + collectionType);
        }

        return RealmFieldType.fromNativeValue(nativeValue);
    }

    private <E> int primitiveTypeToCoreType(Class<E> primitiveType) {
        if (primitiveType.equals(Integer.class)
                || primitiveType.equals(Long.class)
                || primitiveType.equals(Short.class)
                || primitiveType.equals(Byte.class)) {
            return RealmFieldTypeConstants.CORE_TYPE_VALUE_INTEGER;
        } else if (primitiveType.equals(Boolean.class)) {
            return RealmFieldTypeConstants.CORE_TYPE_VALUE_BOOLEAN;
        } else if (primitiveType.equals(String.class)) {
            return RealmFieldTypeConstants.CORE_TYPE_VALUE_STRING;
        } else if (primitiveType.equals(byte[].class)) {
            return RealmFieldTypeConstants.CORE_TYPE_VALUE_BINARY;
        } else if (primitiveType.equals(Date.class)) {
            return RealmFieldTypeConstants.CORE_TYPE_VALUE_DATE;
        } else if (primitiveType.equals(Float.class)) {
            return RealmFieldTypeConstants.CORE_TYPE_VALUE_FLOAT;
        } else if (primitiveType.equals(Double.class)) {
            return RealmFieldTypeConstants.CORE_TYPE_VALUE_DOUBLE;
        } else if (primitiveType.equals(Decimal128.class)) {
            return RealmFieldTypeConstants.CORE_TYPE_VALUE_DECIMAL128;
        } else if (primitiveType.equals(ObjectId.class)) {
            return RealmFieldTypeConstants.CORE_TYPE_VALUE_OBJECTID;
        } else if (primitiveType.equals(UUID.class)) {
            return RealmFieldTypeConstants.CORE_TYPE_VALUE_UUID;
        } else if (primitiveType.equals(RealmAny.class)) {
            return RealmFieldTypeConstants.CORE_TYPE_VALUE_MIXED;
        } else {
            throw new IllegalArgumentException("Unsupported element type. Only primitive types supported. Yours was: " + primitiveType);
        }
    }

    /**
     * Checks if the value of a given field is {@code null}.
     *
     * @param fieldName the name of the field.
     * @return {@code true} if field value is null, {@code false} otherwise.
     * @throws IllegalArgumentException if field name doesn't exist.
     */
    public boolean isNull(String fieldName) {
        proxyState.getRealm$realm().checkIfValid();

        long columnKey = proxyState.getRow$realm().getColumnKey(fieldName);
        RealmFieldType type = proxyState.getRow$realm().getColumnType(columnKey);
        switch (type) {
            case OBJECT:
                return proxyState.getRow$realm().isNullLink(columnKey);
            case BOOLEAN:
            case INTEGER:
            case FLOAT:
            case DOUBLE:
            case STRING:
            case BINARY:
            case DATE:
            case DECIMAL128:
            case OBJECT_ID:
            case MIXED:
            case UUID:
                return proxyState.getRow$realm().isNull(columnKey);
            case LIST:
            case LINKING_OBJECTS:
            case INTEGER_LIST:
            case BOOLEAN_LIST:
            case STRING_LIST:
            case BINARY_LIST:
            case DATE_LIST:
            case FLOAT_LIST:
            case DOUBLE_LIST:
            case DECIMAL128_LIST:
            case OBJECT_ID_LIST:
            case UUID_LIST:
            case MIXED_LIST:
                // fall through
            default:
                return false;
        }
    }

    /**
     * Checks whether an object has the given field or not.
     *
     * @param fieldName field name to check.
     * @return {@code true} if the object has a field with the given name, {@code false} otherwise.
     */
    public boolean hasField(String fieldName) {
        proxyState.getRealm$realm().checkIfValid();

        //noinspection SimplifiableIfStatement,ConstantConditions
        if (fieldName == null || fieldName.isEmpty()) {
            return false;
        }
        return proxyState.getRow$realm().hasColumn(fieldName);
    }

    /**
     * Returns the list of field names on this object.
     *
     * @return list of field names on this objects or the empty list if the object doesn't have any fields.
     */
    public String[] getFieldNames() {
        proxyState.getRealm$realm().checkIfValid();
        return proxyState.getRow$realm().getColumnNames();
    }

    /**
     * Sets the value for the given field. This method will automatically try to convert numbers and
     * booleans that are given as {@code String} to their appropriate type. For example {@code "10"}
     * will be converted to {@code 10} if the field type is {@code int}.
     * <p>
     * Using the typed setters will be faster than using this method.
     *
     * @throws IllegalArgumentException if field name doesn't exist or if the input value cannot be converted
     *                                  to the appropriate input type.
     * @throws NumberFormatException    if a String based number cannot be converted properly.
     * @throws RealmException           if the field is a {@link io.realm.annotations.PrimaryKey} field.
     */
    @SuppressWarnings("unchecked")
    public void set(String fieldName, Object value) {
        proxyState.getRealm$realm().checkIfValid();

        boolean isString = (value instanceof String);
        String strValue = isString ? (String) value : null;

        // Does implicit conversion if needed.
        long columnKey = proxyState.getRow$realm().getColumnKey(fieldName);
        RealmFieldType type = proxyState.getRow$realm().getColumnType(columnKey);
        if (isString && type != RealmFieldType.STRING) {
            switch (type) {
                case BOOLEAN:
                    value = Boolean.parseBoolean(strValue);
                    break;
                case INTEGER:
                    value = Long.parseLong(strValue);
                    break;
                case FLOAT:
                    value = Float.parseFloat(strValue);
                    break;
                case DOUBLE:
                    value = Double.parseDouble(strValue);
                    break;
                case DATE:
                    value = JsonUtils.stringToDate(strValue);
                    break;
                case DECIMAL128:
                    value = Decimal128.parse(strValue);
                    break;
                case OBJECT_ID:
                    value = new ObjectId(strValue);
                    break;
                case UUID:
                    value = UUID.fromString(strValue);
                    break;
                case MIXED:
                    value = RealmAny.valueOf(strValue);
                    break;
                default:
                    throw new IllegalArgumentException(String.format(Locale.US,
                            "Field %s is not a String field, " +
                                    "and the provide value could not be automatically converted: %s. Use a typed" +
                                    "setter instead", fieldName, value));
            }
        }

        if (value == null) {
            setNull(fieldName);
        } else {
            setValue(fieldName, value);
        }
    }

    // Automatically finds the appropriate setter based on the objects type.
    private void setValue(String fieldName, Object value) {
        Class<?> valueClass = value.getClass();
        if (valueClass == Boolean.class) {
            setBoolean(fieldName, (Boolean) value);
        } else if (valueClass == Short.class) {
            setShort(fieldName, (Short) value);
        } else if (valueClass == Integer.class) {
            setInt(fieldName, (Integer) value);
        } else if (valueClass == Long.class) {
            setLong(fieldName, (Long) value);
        } else if (valueClass == Byte.class) {
            setByte(fieldName, (Byte) value);
        } else if (valueClass == Float.class) {
            setFloat(fieldName, (Float) value);
        } else if (valueClass == Double.class) {
            setDouble(fieldName, (Double) value);
        } else if (valueClass == String.class) {
            setString(fieldName, (String) value);
        } else if (value instanceof Date) {
            setDate(fieldName, (Date) value);
        } else if (value instanceof byte[]) {
            setBlob(fieldName, (byte[]) value);
        } else if (valueClass == DynamicRealmObject.class) {
            setObject(fieldName, (DynamicRealmObject) value);
        } else if (valueClass == RealmList.class) {
            RealmList<?> list = (RealmList<?>) value;
            setList(fieldName, list);
        } else if (valueClass == Decimal128.class) {
            setDecimal128(fieldName, (Decimal128) value);
        } else if (valueClass == ObjectId.class) {
            setObjectId(fieldName, (ObjectId) value);
        } else if (valueClass == UUID.class) {
            setUUID(fieldName, (UUID) value);
        } else if (valueClass == RealmAny.class) {
            setRealmAny(fieldName, (RealmAny) value);
        } else {
            throw new IllegalArgumentException("Value is of an type not supported: " + value.getClass());
        }
    }

    /**
     * Sets the {@code boolean} value of the given field.
     *
     * @param fieldName field name to update.
     * @param value     value to insert.
     * @throws IllegalArgumentException if field name doesn't exist or field isn't a boolean field.
     */
    public void setBoolean(String fieldName, boolean value) {
        proxyState.getRealm$realm().checkIfValid();

        long columnKey = proxyState.getRow$realm().getColumnKey(fieldName);
        proxyState.getRow$realm().setBoolean(columnKey, value);
    }

    /**
     * Sets the {@code short} value of the given field.
     *
     * @param fieldName field name.
     * @param value     value to insert.
     * @throws IllegalArgumentException if field name doesn't exist or field isn't an integer field.
     * @throws RealmException           if the field is a {@link io.realm.annotations.PrimaryKey} field.
     */
    public void setShort(String fieldName, short value) {
        proxyState.getRealm$realm().checkIfValid();

        checkIsPrimaryKey(fieldName);
        long columnKey = proxyState.getRow$realm().getColumnKey(fieldName);
        proxyState.getRow$realm().setLong(columnKey, value);
    }

    /**
     * Sets the {@code int} value of the given field.
     *
     * @param fieldName field name to update.
     * @param value     value to insert.
     * @throws IllegalArgumentException if field name doesn't exist or field isn't an integer field.
     * @throws RealmException           if the field is a {@link io.realm.annotations.PrimaryKey} field.
     */
    public void setInt(String fieldName, int value) {
        proxyState.getRealm$realm().checkIfValid();

        checkIsPrimaryKey(fieldName);
        long columnKey = proxyState.getRow$realm().getColumnKey(fieldName);
        proxyState.getRow$realm().setLong(columnKey, value);
    }

    /**
     * Sets the {@code long} value of the given field.
     *
     * @param fieldName field name.
     * @param value     value to insert.
     * @throws IllegalArgumentException if field name doesn't exist or field isn't an integer field.
     * @throws RealmException           if the field is a {@link io.realm.annotations.PrimaryKey} field.
     */
    public void setLong(String fieldName, long value) {
        proxyState.getRealm$realm().checkIfValid();

        checkIsPrimaryKey(fieldName);
        long columnKey = proxyState.getRow$realm().getColumnKey(fieldName);
        proxyState.getRow$realm().setLong(columnKey, value);
    }

    /**
     * Sets the {@code byte} value of the given field.
     *
     * @param fieldName field name.
     * @param value     value to insert.
     * @throws IllegalArgumentException if field name doesn't exist or field isn't an integer field.
     * @throws RealmException           if the field is a {@link io.realm.annotations.PrimaryKey} field.
     */
    public void setByte(String fieldName, byte value) {
        proxyState.getRealm$realm().checkIfValid();

        checkIsPrimaryKey(fieldName);
        long columnKey = proxyState.getRow$realm().getColumnKey(fieldName);
        proxyState.getRow$realm().setLong(columnKey, value);
    }

    /**
     * Sets the {@code float} value of the given field.
     *
     * @param fieldName field name.
     * @param value     value to insert.
     * @throws IllegalArgumentException if field name doesn't exist or field isn't a float field.
     */
    public void setFloat(String fieldName, float value) {
        proxyState.getRealm$realm().checkIfValid();

        long columnKey = proxyState.getRow$realm().getColumnKey(fieldName);
        proxyState.getRow$realm().setFloat(columnKey, value);
    }

    /**
     * Sets the {@code double} value of the given field.
     *
     * @param fieldName field name.
     * @param value     value to insert.
     * @throws IllegalArgumentException if field name doesn't exist or field isn't a double field.
     */
    public void setDouble(String fieldName, double value) {
        proxyState.getRealm$realm().checkIfValid();

        long columnKey = proxyState.getRow$realm().getColumnKey(fieldName);
        proxyState.getRow$realm().setDouble(columnKey, value);
    }

    /**
     * Sets the {@code String} value of the given field.
     *
     * @param fieldName field name.
     * @param value     value to insert.
     * @throws IllegalArgumentException if field name doesn't exist or field isn't a String field.
     * @throws RealmException           if the field is a {@link io.realm.annotations.PrimaryKey} field.
     */
    public void setString(String fieldName, @Nullable String value) {
        proxyState.getRealm$realm().checkIfValid();

        checkIsPrimaryKey(fieldName);
        long columnKey = proxyState.getRow$realm().getColumnKey(fieldName);
        proxyState.getRow$realm().setString(columnKey, value);
    }

    /**
     * Sets the binary value of the given field.
     *
     * @param fieldName field name.
     * @param value     value to insert.
     * @throws IllegalArgumentException if field name doesn't exist or field isn't a binary field.
     */
    public void setBlob(String fieldName, @Nullable byte[] value) {
        proxyState.getRealm$realm().checkIfValid();

        long columnKey = proxyState.getRow$realm().getColumnKey(fieldName);
        proxyState.getRow$realm().setBinaryByteArray(columnKey, value);
    }

    /**
     * Sets the {@code Date} value of the given field.
     *
     * @param fieldName field name.
     * @param value     value to insert.
     * @throws IllegalArgumentException if field name doesn't exist or field isn't a Date field.
     */
    public void setDate(String fieldName, @Nullable Date value) {
        proxyState.getRealm$realm().checkIfValid();

        long columnKey = proxyState.getRow$realm().getColumnKey(fieldName);
        if (value == null) {
            proxyState.getRow$realm().setNull(columnKey);
        } else {
            proxyState.getRow$realm().setDate(columnKey, value);
        }
    }

    /**
     * Sets the {@code Decimal128} value of the given field.
     *
     * @param fieldName field name.
     * @param value     value to insert.
     * @throws IllegalArgumentException if field name doesn't exist or field isn't a Decimal128 field.
     */
    public void setDecimal128(String fieldName, @Nullable Decimal128 value) {
        proxyState.getRealm$realm().checkIfValid();

        long columnKey = proxyState.getRow$realm().getColumnKey(fieldName);
        if (value == null) {
            proxyState.getRow$realm().setNull(columnKey);
        } else {
            proxyState.getRow$realm().setDecimal128(columnKey, value);
        }
    }

    /**
     * Sets the {@code ObjectId} value of the given field.
     *
     * @param fieldName field name.
     * @param value     value to insert.
     * @throws IllegalArgumentException if field name doesn't exist or field isn't a ObjectId field.
     */
    public void setObjectId(String fieldName, @Nullable ObjectId value) {
        proxyState.getRealm$realm().checkIfValid();

        long columnKey = proxyState.getRow$realm().getColumnKey(fieldName);
        if (value == null) {
            proxyState.getRow$realm().setNull(columnKey);
        } else {
            proxyState.getRow$realm().setObjectId(columnKey, value);
        }
    }

    /**
     * Sets the {@code RealmAny} value of the given field.
     *
     * @param fieldName field name.
     * @param value     value to insert.
     * @throws IllegalArgumentException if field name doesn't exist or field isn't a RealmAny field.
     */
    public void setRealmAny(String fieldName, @Nullable RealmAny value) {
        proxyState.getRealm$realm().checkIfValid();

        long columnKey = proxyState.getRow$realm().getColumnKey(fieldName);
        if (value == null) {
            proxyState.getRow$realm().setNull(columnKey);
        } else {
            proxyState.getRow$realm().setRealmAny(columnKey, value.getNativePtr());
        }
    }

    /**
     * Sets the {@code UUID} value of the given field.
     *
     * @param fieldName field name.
     * @param value     value to insert.
     * @throws IllegalArgumentException if field name doesn't exist or field isn't a UUID field.
     */
    public void setUUID(String fieldName, @Nullable UUID value) {
        proxyState.getRealm$realm().checkIfValid();

        long columnKey = proxyState.getRow$realm().getColumnKey(fieldName);
        if (value == null) {
            proxyState.getRow$realm().setNull(columnKey);
        } else {
            proxyState.getRow$realm().setUUID(columnKey, value);
        }
    }

    /**
     * Sets a reference to another object on the given field.
     *
     * @param fieldName field name.
     * @param value     object to link to.
     * @throws IllegalArgumentException if field name doesn't exist, it doesn't link to other Realm objects, the type
     *                                  of DynamicRealmObject doesn't match or it belongs to a different Realm.
     */
    public void setObject(String fieldName, @Nullable DynamicRealmObject value) {
        proxyState.getRealm$realm().checkIfValid();

        long columnKey = proxyState.getRow$realm().getColumnKey(fieldName);
        if (value == null) {
            proxyState.getRow$realm().nullifyLink(columnKey);
        } else {
            if (value.proxyState.getRealm$realm() == null || value.proxyState.getRow$realm() == null) {
                throw new IllegalArgumentException("Cannot link to objects that are not part of the Realm.");
            }
            if (proxyState.getRealm$realm() != value.proxyState.getRealm$realm()) {
                throw new IllegalArgumentException("Cannot add an object from another Realm instance.");
            }
            Table table = proxyState.getRow$realm().getTable().getLinkTarget(columnKey);
            Table inputTable = value.proxyState.getRow$realm().getTable();
            if (!table.hasSameSchema(inputTable)) {
                throw new IllegalArgumentException(String.format(Locale.US,
                        "Type of object is wrong. Was %s, expected %s",
                        inputTable.getName(), table.getName()));
            }
            proxyState.getRow$realm().setLink(columnKey, value.proxyState.getRow$realm().getObjectKey());
        }
    }

    /**
     * Sets the reference to a {@link RealmList} on the given field.
     * <p>
     * This will copy all the elements in the list into Realm, but any further changes to the list
     * will not be reflected in the Realm. Use {@link #getList(String)} in order to get a reference to
     * the managed list.
     *
     * @param fieldName field name.
     * @param list      list of objects. Must either be primitive types or {@link DynamicRealmObject}s.
     * @throws IllegalArgumentException if field name doesn't exist, it is not a list field, the objects in the
     *                                  list doesn't match the expected type or any Realm object in the list belongs to a different Realm.
     */
    public <E> void setList(String fieldName, RealmList<E> list) {
        proxyState.getRealm$realm().checkIfValid();

        //noinspection ConstantConditions
        if (list == null) {
            throw new IllegalArgumentException("Non-null 'list' required");
        }

        // Find type of list in Realm
        long columnKey = proxyState.getRow$realm().getColumnKey(fieldName);
        final RealmFieldType columnType = proxyState.getRow$realm().getColumnType(columnKey);

        switch (columnType) {
            case LIST:
                // Due to type erasure it is not possible to check the generic parameter,
                // instead we try to see if the first element is of the wrong type in order
                // to throw a better error message.
                // Primitive types are checked inside `setModelList`
                if (!list.isEmpty()) {
                    E element = list.first();
                    if (!(element instanceof DynamicRealmObject) && RealmModel.class.isAssignableFrom(element.getClass())) {
                        throw new IllegalArgumentException("RealmList must contain `DynamicRealmObject's, not Java model classes.");
                    }
                }
                //noinspection unchecked
                setModelList(fieldName, (RealmList<DynamicRealmObject>) list);
                break;
            case INTEGER_LIST:
            case BOOLEAN_LIST:
            case STRING_LIST:
            case BINARY_LIST:
            case DATE_LIST:
            case FLOAT_LIST:
            case DOUBLE_LIST:
            case DECIMAL128_LIST:
            case OBJECT_ID_LIST:
            case UUID_LIST:
            case MIXED_LIST:
                setValueList(fieldName, list, columnType);
                break;
            default:
                throw new IllegalArgumentException(String.format("Field '%s' is not a list but a %s", fieldName, columnType));
        }
    }

    private void setModelList(String fieldName, RealmList<DynamicRealmObject> list) {
        long columnKey = proxyState.getRow$realm().getColumnKey(fieldName);
        OsList osList = proxyState.getRow$realm().getModelList(columnKey);
        Table linkTargetTable = osList.getTargetTable();
        //noinspection ConstantConditions
        @Nonnull final String linkTargetTableName = linkTargetTable.getClassName();

        boolean typeValidated;
        if (list.className == null && list.clazz == null) {
            // Unmanaged lists don't know anything about the types they contain. They might even hold objects of
            // multiple types :(, so we have to check each item in the list.
            typeValidated = false;
        } else {
            String listType = list.className != null ? list.className
                    : proxyState.getRealm$realm().getSchema().getTable(list.clazz).getClassName();
            if (!linkTargetTableName.equals(listType)) {
                throw new IllegalArgumentException(String.format(Locale.US,
                        "The elements in the list are not the proper type. " +
                                "Was %s expected %s.", listType, linkTargetTableName));
            }
            typeValidated = true;
        }

        final int listLength = list.size();
        final long[] indices = new long[listLength];

        for (int i = 0; i < listLength; i++) {
            RealmObjectProxy obj = list.get(i);
            if (obj.realmGet$proxyState().getRealm$realm() != proxyState.getRealm$realm()) {
                throw new IllegalArgumentException("Each element in 'list' must belong to the same Realm instance.");
            }
            if (!typeValidated && !linkTargetTable.hasSameSchema(obj.realmGet$proxyState().getRow$realm().getTable())) {
                throw new IllegalArgumentException(String.format(Locale.US,
                        "Element at index %d is not the proper type. " +
                                "Was '%s' expected '%s'.",
                        i,
                        obj.realmGet$proxyState().getRow$realm().getTable().getClassName(),
                        linkTargetTableName));
            }
            indices[i] = obj.realmGet$proxyState().getRow$realm().getObjectKey();
        }

        osList.removeAll();
        for (int i = 0; i < listLength; i++) {
            osList.addRow(indices[i]);
        }
    }

    @SuppressWarnings("unchecked")
    private <E> void setValueList(String fieldName, RealmList<E> list, RealmFieldType primitiveType) {
        long columnKey = proxyState.getRow$realm().getColumnKey(fieldName);
        OsList osList = proxyState.getRow$realm().getValueList(columnKey, primitiveType);

        Class<E> elementClass;
        switch(primitiveType) {
            case INTEGER_LIST: elementClass = (Class<E>) Long.class; break;
            case BOOLEAN_LIST: elementClass = (Class<E>) Boolean.class; break;
            case STRING_LIST: elementClass = (Class<E>) String.class; break;
            case BINARY_LIST: elementClass = (Class<E>) byte[].class; break;
            case DATE_LIST: elementClass = (Class<E>) Date.class; break;
            case FLOAT_LIST: elementClass = (Class<E>) Float.class; break;
            case DOUBLE_LIST: elementClass = (Class<E>) Double.class; break;
            case DECIMAL128_LIST: elementClass = (Class<E>) Decimal128.class; break;
            case OBJECT_ID_LIST: elementClass = (Class<E>) ObjectId.class; break;
            case UUID_LIST: elementClass = (Class<E>) UUID.class; break;
            case MIXED_LIST: elementClass = (Class<E>) RealmAny.class; break;
            default:
                throw new IllegalArgumentException("Unsupported type: " + primitiveType);
        }
        final ManagedListOperator<?> operator = getOperator(proxyState.getRealm$realm(), osList, primitiveType, elementClass);

        if (list.isManaged() && osList.size() == list.size()) {
            // There is a chance that the source list and the target list are the same list in the same object.
            // In this case, we can't use removeAll().
            final int size = list.size();
            final Iterator<?> iterator = list.iterator();
            for (int i = 0; i < size; i++) {
                @Nullable final Object value = iterator.next();
                operator.set(i, value);
            }
        } else {
            osList.removeAll();
            for (Object value : list) {
                operator.append(value);
            }
        }
    }

    private <E> ManagedListOperator<E> getOperator(BaseRealm realm, OsList osList, RealmFieldType valueListType, Class<E> valueClass) {
        if (valueListType == RealmFieldType.STRING_LIST) {
            //noinspection unchecked
            return (ManagedListOperator<E>) new StringListOperator(realm, osList, (Class<String>) valueClass);
        }
        if (valueListType == RealmFieldType.INTEGER_LIST) {
            return new LongListOperator<>(realm, osList, valueClass);
        }
        if (valueListType == RealmFieldType.BOOLEAN_LIST) {
            //noinspection unchecked
            return (ManagedListOperator<E>) new BooleanListOperator(realm, osList, (Class<Boolean>) valueClass);
        }
        if (valueListType == RealmFieldType.BINARY_LIST) {
            //noinspection unchecked
            return (ManagedListOperator<E>) new BinaryListOperator(realm, osList, (Class<byte[]>) valueClass);
        }
        if (valueListType == RealmFieldType.DOUBLE_LIST) {
            //noinspection unchecked
            return (ManagedListOperator<E>) new DoubleListOperator(realm, osList, (Class<Double>) valueClass);
        }
        if (valueListType == RealmFieldType.FLOAT_LIST) {
            //noinspection unchecked
            return (ManagedListOperator<E>) new FloatListOperator(realm, osList, (Class<Float>) valueClass);
        }
        if (valueListType == RealmFieldType.DATE_LIST) {
            //noinspection unchecked
            return (ManagedListOperator<E>) new DateListOperator(realm, osList, (Class<Date>) valueClass);
        }
        if (valueListType == RealmFieldType.DECIMAL128_LIST) {
            //noinspection unchecked
            return (ManagedListOperator<E>) new Decimal128ListOperator(realm, osList, (Class<Decimal128>) valueClass);
        }
        if (valueListType == RealmFieldType.OBJECT_ID_LIST) {
            //noinspection unchecked
            return (ManagedListOperator<E>) new ObjectIdListOperator(realm, osList, (Class<ObjectId>) valueClass);
        }
        if (valueListType == RealmFieldType.UUID_LIST) {
            //noinspection unchecked
            return (ManagedListOperator<E>) new UUIDListOperator(realm, osList, (Class<UUID>) valueClass);
        }
        if (valueListType == RealmFieldType.MIXED_LIST) {
            //noinspection unchecked
            return (ManagedListOperator<E>) new RealmAnyListOperator(realm, osList, (Class<RealmAny>) valueClass);
        }
        throw new IllegalArgumentException("Unexpected list type: " + valueListType.name());
    }

    /**
     * Sets the reference to a {@link RealmDictionary} on the given field.
     * <p>
     * This will copy all the elements in the dictionary into Realm, but any further changes to the dictionary
     * will not be reflected in the Realm. Use {@link #getDictionary(String)} in order to get a reference to
     * the managed dictionary.
     *
     * @param fieldName  field name.
     * @param dictionary dictionary of objects. Must either be primitive types or {@link DynamicRealmObject}s.
     * @throws IllegalArgumentException if field name doesn't exist, it is not a dictionary field, the objects in the
     *                                  dictionary doesn't match the expected type or any Realm object in the dictionary
     *                                  belongs to a different Realm.
     */
    public <E> void setDictionary(String fieldName, RealmDictionary<E> dictionary) {
        proxyState.getRealm$realm().checkIfValid();

        //noinspection ConstantConditions
        if (dictionary == null) {
            throw new IllegalArgumentException("Non-null 'dictionary' required");
        }

        // Find type of list in Realm
        long columnKey = proxyState.getRow$realm().getColumnKey(fieldName);
        final RealmFieldType columnType = proxyState.getRow$realm().getColumnType(columnKey);

        switch (columnType) {
            case STRING_TO_INTEGER_MAP:
            case STRING_TO_BOOLEAN_MAP:
            case STRING_TO_STRING_MAP:
            case STRING_TO_BINARY_MAP:
            case STRING_TO_DATE_MAP:
            case STRING_TO_FLOAT_MAP:
            case STRING_TO_DOUBLE_MAP:
            case STRING_TO_DECIMAL128_MAP:
            case STRING_TO_OBJECT_ID_MAP:
            case STRING_TO_UUID_MAP:
            case STRING_TO_MIXED_MAP:
                setValueDictionary(fieldName, dictionary, columnType);
                break;
            case STRING_TO_LINK_MAP:
                //noinspection unchecked
                setModelDictionary(fieldName, (RealmDictionary<DynamicRealmObject>) dictionary);
                break;
            default:
                throw new IllegalArgumentException(String.format("Field '%s' is not a dictionary but a %s", fieldName, columnType));
        }
    }

    private void setModelDictionary(String fieldName, RealmDictionary<DynamicRealmObject> sourceDictionary) {
        long columnKey = proxyState.getRow$realm().getColumnKey(fieldName);
        OsMap osMap = proxyState.getRow$realm().getModelMap(columnKey);
        Table linkTargetTable = osMap.getTargetTable();
        //noinspection ConstantConditions
        @Nonnull final String linkTargetTableName = linkTargetTable.getClassName();

        boolean typeValidated;
        if (!sourceDictionary.isManaged()) {
            typeValidated = false;
        } else {
            String dictType = (sourceDictionary.getValueClassName() != null) ? sourceDictionary.getValueClassName()
                    : proxyState.getRealm$realm().getSchema().getTable(sourceDictionary.getValueClass()).getClassName();
            if (!linkTargetTableName.equals(dictType)) {
                throw new IllegalArgumentException(String.format(Locale.US,
                        "The elements in the dictionary are not the proper type. " +
                                "Was %s expected %s.", dictType, linkTargetTableName));
            }
            typeValidated = true;
        }

        // This dictionary holds all the validated row pointers
        RealmDictionary<Long> auxiliaryDictionary = new RealmDictionary<>();

        // Now we must validate that the dictionary contains valid objects
        for (Map.Entry<String, DynamicRealmObject> entry : sourceDictionary.entrySet()) {
            RealmObjectProxy obj = entry.getValue();
            if (obj.realmGet$proxyState().getRealm$realm() != proxyState.getRealm$realm()) {
                throw new IllegalArgumentException("Each element in 'dictionary' must belong to the same Realm instance.");
            }
            if (!typeValidated && !linkTargetTable.hasSameSchema(obj.realmGet$proxyState().getRow$realm().getTable())) {
                throw new IllegalArgumentException(String.format(Locale.US,
                        "Element with key %s is not the proper type. " +
                                "Was '%s' expected '%s'.",
                        entry.getKey(),
                        obj.realmGet$proxyState().getRow$realm().getTable().getClassName(),
                        linkTargetTableName));
            }
            long row = obj.realmGet$proxyState().getRow$realm().getObjectKey();
            auxiliaryDictionary.put(entry.getKey(), row);
        }

        // We have validated the source dictionary and we can safely clear the target dictionary
        osMap.clear();
        for (Map.Entry<String, Long> entry : auxiliaryDictionary.entrySet()) {
            osMap.putRow(entry.getKey(), entry.getValue());
        }
    }

    @SuppressWarnings("unchecked")
    private <E> void setValueDictionary(String fieldName, RealmDictionary<E> sourceDictionary, RealmFieldType primitiveType) {
        long columnKey = proxyState.getRow$realm().getColumnKey(fieldName);
        OsMap osMap = proxyState.getRow$realm().getValueMap(columnKey, primitiveType);

        Class<E> elementClass;
        switch(primitiveType) {
            case STRING_TO_INTEGER_MAP: elementClass = (Class<E>) Long.class; break;
            case STRING_TO_BOOLEAN_MAP: elementClass = (Class<E>) Boolean.class; break;
            case STRING_TO_STRING_MAP: elementClass = (Class<E>) String.class; break;
            case STRING_TO_BINARY_MAP: elementClass = (Class<E>) byte[].class; break;
            case STRING_TO_DATE_MAP: elementClass = (Class<E>) Date.class; break;
            case STRING_TO_FLOAT_MAP: elementClass = (Class<E>) Float.class; break;
            case STRING_TO_DOUBLE_MAP: elementClass = (Class<E>) Double.class; break;
            case STRING_TO_DECIMAL128_MAP: elementClass = (Class<E>) Decimal128.class; break;
            case STRING_TO_OBJECT_ID_MAP: elementClass = (Class<E>) ObjectId.class; break;
            case STRING_TO_UUID_MAP: elementClass = (Class<E>) UUID.class; break;
            case STRING_TO_MIXED_MAP: elementClass = (Class<E>) RealmAny.class; break;
            default:
                throw new IllegalArgumentException("Unsupported type: " + primitiveType);
        }

        // Dictionary in the RealmObject
        RealmDictionary<E> targetDictionary = new RealmDictionary<>(proxyState.getRealm$realm(), osMap, elementClass);

        // We move the data in a auxiliary dictionary to prevent removing the values when the input and out dicts are
        // the same.
        RealmDictionary<E> auxiliaryDictionary = new RealmDictionary<>();
        for (Map.Entry<String, E> entry : sourceDictionary.entrySet()) {
            auxiliaryDictionary.put(entry.getKey(), entry.getValue());
        }

        // Now we can safely clear the target dictionary
        osMap.clear();

        // And now we move the data back in
        for (Map.Entry<String, E> entry : auxiliaryDictionary.entrySet()) {
            targetDictionary.put(entry.getKey(), entry.getValue());
        }
    }

    /**
     * Sets the reference to a {@link RealmSet} on the given field.
     * <p>
     * This will copy all the elements in the set into Realm, but any further changes to the set
     * will not be reflected in the Realm. Use {@link #getSet(String)} in order to get a reference to
     * the managed set.
     *
     * @param fieldName field name.
     * @param set       set of objects. Must either be primitive types or {@link DynamicRealmObject}s.
     * @throws IllegalArgumentException if field name doesn't exist, it is not a set field, the objects in the
     *                                  set doesn't match the expected type or any Realm object in the set
     *                                  belongs to a different Realm.
     */
    public <E> void setSet(String fieldName, RealmSet<E> set) {
        proxyState.getRealm$realm().checkIfValid();

        //noinspection ConstantConditions
        if (set == null) {
            throw new IllegalArgumentException("Non-null 'set' required");
        }

        // Find type of list in Realm
        long columnKey = proxyState.getRow$realm().getColumnKey(fieldName);
        final RealmFieldType columnType = proxyState.getRow$realm().getColumnType(columnKey);

        switch (columnType) {
            case INTEGER_SET:
            case BOOLEAN_SET:
            case STRING_SET:
            case BINARY_SET:
            case DATE_SET:
            case FLOAT_SET:
            case DOUBLE_SET:
            case DECIMAL128_SET:
            case OBJECT_ID_SET:
            case UUID_SET:
            case MIXED_SET:
                setValueSet(fieldName, set, columnType);
                break;
            case LINK_SET:
                //noinspection unchecked
                setModelSet(fieldName, (RealmSet<DynamicRealmObject>) set);
                break;
            default:
                throw new IllegalArgumentException(String.format("Field '%s' is not a set but a %s", fieldName, columnType));
        }
    }

    private void setModelSet(String fieldName, RealmSet<DynamicRealmObject> sourceSet) {
        long columnKey = proxyState.getRow$realm().getColumnKey(fieldName);
        OsSet osSet = proxyState.getRow$realm().getModelSet(columnKey);
        Table linkTargetTable = osSet.getTargetTable();
        //noinspection ConstantConditions
        @Nonnull final String linkTargetTableName = linkTargetTable.getClassName();

        boolean typeValidated;
        if (sourceSet.getValueClassName() == null && sourceSet.getValueClass() == null) {
            typeValidated = false;
        } else {
            String setType = sourceSet.getValueClassName() != null ? sourceSet.getValueClassName()
                    : proxyState.getRealm$realm().getSchema().getTable(sourceSet.getValueClass()).getClassName();
            if (!linkTargetTableName.equals(setType)) {
                throw new IllegalArgumentException(String.format(Locale.US,
                        "The elements in the set are not the proper type. " +
                                "Was %s expected %s.", setType, linkTargetTableName));
            }
            typeValidated = true;
        }

        // This set holds all the validated row pointers
        RealmSet<Long> auxiliarySet = new RealmSet<>();

        // Now we must validate that the set contains valid objects
        for (DynamicRealmObject obj : sourceSet) {
            if (obj.realmGet$proxyState().getRealm$realm() != proxyState.getRealm$realm()) {
                throw new IllegalArgumentException("Each element in 'set' must belong to the same Realm instance.");
            }
            if (!typeValidated && !linkTargetTable.hasSameSchema(obj.realmGet$proxyState().getRow$realm().getTable())) {
                throw new IllegalArgumentException(String.format(Locale.US,
                        "Set contains an element with not the proper type. " +
                                "Was '%s' expected '%s'.",
                        obj.realmGet$proxyState().getRow$realm().getTable().getClassName(),
                        linkTargetTableName));
            }
            long row = obj.realmGet$proxyState().getRow$realm().getObjectKey();
            auxiliarySet.add(row);
        }

        // We have validated the source set and we can safely clear the target set
        osSet.clear();
        for (Long row : auxiliarySet) {
            osSet.addRow(row);
        }
    }

    @SuppressWarnings("unchecked")
    private <E> void setValueSet(String fieldName, RealmSet<E> sourceSet, RealmFieldType primitiveType) {
        long columnKey = proxyState.getRow$realm().getColumnKey(fieldName);
        OsSet osSet = proxyState.getRow$realm().getValueSet(columnKey, primitiveType);

        Class<E> elementClass;
        switch(primitiveType) {
            case INTEGER_SET: elementClass = (Class<E>) Number.class; break;
            case BOOLEAN_SET: elementClass = (Class<E>) Boolean.class; break;
            case STRING_SET: elementClass = (Class<E>) String.class; break;
            case BINARY_SET: elementClass = (Class<E>) byte[].class; break;
            case DATE_SET: elementClass = (Class<E>) Date.class; break;
            case FLOAT_SET: elementClass = (Class<E>) Float.class; break;
            case DOUBLE_SET: elementClass = (Class<E>) Double.class; break;
            case DECIMAL128_SET: elementClass = (Class<E>) Decimal128.class; break;
            case OBJECT_ID_SET: elementClass = (Class<E>) ObjectId.class; break;
            case UUID_SET: elementClass = (Class<E>) UUID.class; break;
            case MIXED_SET: elementClass = (Class<E>) RealmAny.class; break;
            default:
                throw new IllegalArgumentException("Unsupported type: " + primitiveType);
        }

        // Set in the RealmObject
        RealmSet<E> targetSet = new RealmSet<>(proxyState.getRealm$realm(), osSet, elementClass);

        // We move the data in a auxiliary set to prevent removing the values when the input and out sets are
        // the same.
        RealmSet<E> auxiliarySet = new RealmSet<>();
        auxiliarySet.addAll(sourceSet);

        // Now we can safely clear the target set
        osSet.clear();

        // And now we move the data back in
        targetSet.addAll(auxiliarySet);
    }

    /**
     * Sets the value to {@code null} for the given field.
     *
     * @param fieldName field name.
     * @throws IllegalArgumentException if field name doesn't exist, or the field isn't nullable.
     * @throws RealmException           if the field is a {@link io.realm.annotations.PrimaryKey} field.
     */
    public void setNull(String fieldName) {
        proxyState.getRealm$realm().checkIfValid();

        long columnKey = proxyState.getRow$realm().getColumnKey(fieldName);
        RealmFieldType type = proxyState.getRow$realm().getColumnType(columnKey);
        if (type == RealmFieldType.OBJECT) {
            proxyState.getRow$realm().nullifyLink(columnKey);
        } else {
            checkIsPrimaryKey(fieldName);
            proxyState.getRow$realm().setNull(columnKey);
        }
    }

    /**
     * Returns the type of object. This will normally correspond to the name of a class that is extending
     * {@link RealmObject}.
     *
     * @return this objects type.
     */
    public String getType() {
        proxyState.getRealm$realm().checkIfValid();

        return proxyState.getRow$realm().getTable().getClassName();
    }

    /**
     * Returns the type used by the underlying storage engine to represent this field.
     *
     * @return the underlying type used by Realm to represent this field.
     */
    public RealmFieldType getFieldType(String fieldName) {
        proxyState.getRealm$realm().checkIfValid();

        long columnKey = proxyState.getRow$realm().getColumnKey(fieldName);
        return proxyState.getRow$realm().getColumnType(columnKey);
    }

    private void checkFieldType(String fieldName, long columnIndex, RealmFieldType expectedType) {
        RealmFieldType columnType = proxyState.getRow$realm().getColumnType(columnIndex);
        if (columnType != expectedType) {
            String expectedIndefiniteVowel = "";
            if (expectedType == RealmFieldType.INTEGER || expectedType == RealmFieldType.OBJECT) {
                expectedIndefiniteVowel = "n";
            }
            String columnTypeIndefiniteVowel = "";
            if (columnType == RealmFieldType.INTEGER || columnType == RealmFieldType.OBJECT) {
                columnTypeIndefiniteVowel = "n";
            }
            throw new IllegalArgumentException(String.format(Locale.US,
                    "'%s' is not a%s '%s', but a%s '%s'.",
                    fieldName, expectedIndefiniteVowel, expectedType, columnTypeIndefiniteVowel, columnType));
        }
    }

    /**
     * Returns a hash code value for the {@link DynamicRealmObject} object.
     * <p>
     * By the general contract of {@link Object#hashCode()}, any two objects for which {@link #equals}
     * returns {@code true} must return the same hash code value.
     * <p>
     * Note that a {@link RealmObject} is a live object, and it might be updated by changes from
     * other threads. This means that a hash code value of the object is not stable, and the value
     * should be neither used as a key in HashMap nor saved in HashSet.
     *
     * @return a hash code value for the object.
     * @see #equals
     */
    @Override
    public int hashCode() {
        proxyState.getRealm$realm().checkIfValid();

        String realmName = proxyState.getRealm$realm().getPath();
        String tableName = proxyState.getRow$realm().getTable().getName();
        long rowIndex = proxyState.getRow$realm().getObjectKey();

        int result = 17;
        result = 31 * result + ((realmName != null) ? realmName.hashCode() : 0);
        result = 31 * result + ((tableName != null) ? tableName.hashCode() : 0);
        result = 31 * result + (int) (rowIndex ^ (rowIndex >>> 32));
        return result;
    }

    @Override
    public boolean equals(Object o) {
        proxyState.getRealm$realm().checkIfValid();

        if (this == o) {
            return true;
        }
        if (o == null || getClass() != o.getClass()) {
            return false;
        }

        DynamicRealmObject other = (DynamicRealmObject) o;

        String path = proxyState.getRealm$realm().getPath();
        String otherPath = other.proxyState.getRealm$realm().getPath();
        if (path != null ? !path.equals(otherPath) : otherPath != null) {
            return false;
        }

        String tableName = proxyState.getRow$realm().getTable().getName();
        String otherTableName = other.proxyState.getRow$realm().getTable().getName();
        //noinspection SimplifiableIfStatement
        if (tableName != null ? !tableName.equals(otherTableName) : otherTableName != null) {
            return false;
        }

        return proxyState.getRow$realm().getObjectKey() == other.proxyState.getRow$realm().getObjectKey();
    }

    @Override
    public String toString() {
        proxyState.getRealm$realm().checkIfValid();

        if (!proxyState.getRow$realm().isValid()) {
            return "Invalid object";
        }

        final String className = proxyState.getRow$realm().getTable().getClassName();
        StringBuilder sb = new StringBuilder(className + " = dynamic[");
        String[] fields = getFieldNames();
        for (String field : fields) {
            long columnKey = proxyState.getRow$realm().getColumnKey(field);
            RealmFieldType type = proxyState.getRow$realm().getColumnType(columnKey);
            sb.append("{");
            sb.append(field).append(":");
            switch (type) {
                case BOOLEAN:
                    sb.append(proxyState.getRow$realm().isNull(columnKey) ? "null" : proxyState.getRow$realm().getBoolean(columnKey));
                    break;
                case INTEGER:
                    sb.append(proxyState.getRow$realm().isNull(columnKey) ? "null" : proxyState.getRow$realm().getLong(columnKey));
                    break;
                case FLOAT:
                    sb.append(proxyState.getRow$realm().isNull(columnKey) ? "null" : proxyState.getRow$realm().getFloat(columnKey));
                    break;
                case DOUBLE:
                    sb.append(proxyState.getRow$realm().isNull(columnKey) ? "null" : proxyState.getRow$realm().getDouble(columnKey));
                    break;
                case STRING:
                    sb.append(proxyState.getRow$realm().getString(columnKey));
                    break;
                case BINARY:
                    sb.append(Arrays.toString(proxyState.getRow$realm().getBinaryByteArray(columnKey)));
                    break;
                case DATE:
                    sb.append(proxyState.getRow$realm().isNull(columnKey) ? "null" : proxyState.getRow$realm().getDate(columnKey));
                    break;
                case DECIMAL128:
                    sb.append(proxyState.getRow$realm().isNull(columnKey) ? "null" : proxyState.getRow$realm().getDecimal128(columnKey));
                    break;
                case OBJECT_ID:
                    sb.append(proxyState.getRow$realm().isNull(columnKey) ? "null" : proxyState.getRow$realm().getObjectId(columnKey));
                    break;
                case UUID:
                    sb.append(proxyState.getRow$realm().isNull(columnKey) ? "null" : proxyState.getRow$realm().getUUID(columnKey));
                    break;
                case MIXED:
                    sb.append(proxyState.getRow$realm().isNull(columnKey) ? "null" : getRealmAny(columnKey));
                    break;
                case OBJECT:
                    sb.append(proxyState.getRow$realm().isNullLink(columnKey)
                            ? "null"
                            : proxyState.getRow$realm().getTable().getLinkTarget(columnKey).getClassName());
                    break;
                case LIST:
                    String targetClassName = proxyState.getRow$realm().getTable().getLinkTarget(columnKey).getClassName();
                    sb.append(String.format(Locale.US, "RealmList<%s>[%s]", targetClassName, proxyState.getRow$realm().getModelList(columnKey).size()));
                    break;
                case INTEGER_LIST:
                    sb.append(String.format(Locale.US, "RealmList<Long>[%s]", proxyState.getRow$realm().getValueList(columnKey, type).size()));
                    break;
                case BOOLEAN_LIST:
                    sb.append(String.format(Locale.US, "RealmList<Boolean>[%s]", proxyState.getRow$realm().getValueList(columnKey, type).size()));
                    break;
                case STRING_LIST:
                    sb.append(String.format(Locale.US, "RealmList<String>[%s]", proxyState.getRow$realm().getValueList(columnKey, type).size()));
                    break;
                case BINARY_LIST:
                    sb.append(String.format(Locale.US, "RealmList<byte[]>[%s]", proxyState.getRow$realm().getValueList(columnKey, type).size()));
                    break;
                case DATE_LIST:
                    sb.append(String.format(Locale.US, "RealmList<Date>[%s]", proxyState.getRow$realm().getValueList(columnKey, type).size()));
                    break;
                case FLOAT_LIST:
                    sb.append(String.format(Locale.US, "RealmList<Float>[%s]", proxyState.getRow$realm().getValueList(columnKey, type).size()));
                    break;
                case DOUBLE_LIST:
                    sb.append(String.format(Locale.US, "RealmList<Double>[%s]", proxyState.getRow$realm().getValueList(columnKey, type).size()));
                    break;
                case DECIMAL128_LIST:
                    sb.append(String.format(Locale.US, "RealmList<Decimal128>[%s]", proxyState.getRow$realm().getValueList(columnKey, type).size()));
                    break;
                case OBJECT_ID_LIST:
                    sb.append(String.format(Locale.US, "RealmList<ObjectId>[%s]", proxyState.getRow$realm().getValueList(columnKey, type).size()));
                    break;
                case UUID_LIST:
                    sb.append(String.format(Locale.US, "RealmList<UUID>[%s]", proxyState.getRow$realm().getValueList(columnKey, type).size()));
                    break;
                case MIXED_LIST:
                    sb.append(String.format(Locale.US, "RealmList<RealmAny>[%s]", proxyState.getRow$realm().getValueList(columnKey, type).size()));
                    break;
                default:
                    sb.append("?");
                    break;
            }
            sb.append("},");
        }
        sb.replace(sb.length() - 1, sb.length(), "");
        sb.append("]");
        return sb.toString();
    }

    private RealmAny getRealmAny(long columnKey) {
        NativeRealmAny nativeRealmAny = proxyState.getRow$realm().getNativeRealmAny(columnKey);
        return new RealmAny(RealmAnyOperator.fromNativeRealmAny(proxyState.getRealm$realm(), nativeRealmAny));
    }

    /**
     * Returns {@link RealmResults} containing all {@code srcClassName} class objects that have a relationship
     * to this object from {@code srcFieldName} field.
     * <p>
     * An entry is added for each reference, e.g. if the same reference is in a list multiple times,
     * the src object will show up here multiple times.
     *
     * @param srcClassName name of the class returned objects belong to.
     * @param srcFieldName name of the field in the source class that holds a reference to this object.
     *                     Field type must be either {@code io.realm.RealmFieldType.OBJECT} or {@code io.realm.RealmFieldType.LIST}.
     * @return the result.
     * @throws IllegalArgumentException if the {@code srcClassName} is {@code null} or does not exist,
     *                                  the {@code srcFieldName} is {@code null} or does not exist,
     *                                  type of the source field is not supported.
     */
    public RealmResults<DynamicRealmObject> linkingObjects(String srcClassName, String srcFieldName) {
        final DynamicRealm realm = (DynamicRealm) proxyState.getRealm$realm();
        realm.checkIfValid();
        proxyState.getRow$realm().checkIfAttached();

        final RealmSchema schema = realm.getSchema();
        final RealmObjectSchema realmObjectSchema = schema.get(srcClassName);
        if (realmObjectSchema == null) {
            throw new IllegalArgumentException("Class not found: " + srcClassName);
        }

        //noinspection ConstantConditions
        if (srcFieldName == null) {
            throw new IllegalArgumentException("Non-null 'srcFieldName' required.");
        }
        if (srcFieldName.contains(".")) {
            throw new IllegalArgumentException(MSG_LINK_QUERY_NOT_SUPPORTED);
        }

        final RealmFieldType fieldType = realmObjectSchema.getFieldType(srcFieldName); // throws IAE if not found
        if (fieldType != RealmFieldType.OBJECT && fieldType != RealmFieldType.LIST) {
            throw new IllegalArgumentException(String.format(Locale.US,
                    "Unexpected field type: %1$s. Field type should be either %2$s.%3$s or %2$s.%4$s.",
                    fieldType.name(),
                    RealmFieldType.class.getSimpleName(),
                    RealmFieldType.OBJECT.name(), RealmFieldType.LIST.name()));
        }

        return RealmResults.createDynamicBacklinkResults(realm, (UncheckedRow) proxyState.getRow$realm(), realmObjectSchema.getTable(), srcFieldName);
    }

    /**
     * Returns {@link DynamicRealm} instance where this {@link DynamicRealmObject} belongs.
     * <p>
     * You <b>must not</b> call {@link DynamicRealm#close()} against returned instance.
     *
     * @return {@link DynamicRealm} instance where this object belongs.
     * @throws IllegalStateException if this object was deleted or the corresponding {@link DynamicRealm} was already closed.
     */
    public DynamicRealm getDynamicRealm() {
        final BaseRealm realm = realmGet$proxyState().getRealm$realm();
        realm.checkIfValid();
        if (!isValid()) {
            throw new IllegalStateException(MSG_DELETED_OBJECT);
        }
        return (DynamicRealm) realm;
    }

    @Override
    public void realm$injectObjectContext() {
        // nothing to do for DynamicRealmObject
    }

    @Override
    public ProxyState realmGet$proxyState() {
        return proxyState;
    }

    // Checks if the given field is primary key field. Throws if it is a PK field.
    private void checkIsPrimaryKey(String fieldName) {
        RealmObjectSchema objectSchema = proxyState.getRealm$realm().getSchema().getSchemaForClass(getType());
        if (objectSchema.hasPrimaryKey() && objectSchema.getPrimaryKey().equals(fieldName)) {
            throw new IllegalArgumentException(String.format(Locale.US,
                    "Primary key field '%s' cannot be changed after object was created.", fieldName));
        }
    }
}<|MERGE_RESOLUTION|>--- conflicted
+++ resolved
@@ -164,15 +164,6 @@
             case STRING_TO_LINK_MAP:
                 return (E) getDictionary(fieldName);
             default:
-<<<<<<< HEAD
-                if (type.isDictionary()) {
-                    return (E) getDictionary(fieldName);
-                }
-                if (type.isSet()) {
-                    return (E) getSet(fieldName);
-                }
-=======
->>>>>>> 869c63c1
                 throw new IllegalStateException("Field type not supported: " + type);
 
         }
