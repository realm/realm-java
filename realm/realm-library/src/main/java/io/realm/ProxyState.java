/*
 * Copyright 2016 Realm Inc.
 *
 * Licensed under the Apache License, Version 2.0 (the "License");
 * you may not use this file except in compliance with the License.
 * You may obtain a copy of the License at
 *
 * http://www.apache.org/licenses/LICENSE-2.0
 *
 * Unless required by applicable law or agreed to in writing, software
 * distributed under the License is distributed on an "AS IS" BASIS,
 * WITHOUT WARRANTIES OR CONDITIONS OF ANY KIND, either express or implied.
 * See the License for the specific language governing permissions and
 * limitations under the License.
 */

package io.realm;

import java.util.List;

import io.realm.internal.InvalidRow;
import io.realm.internal.ObserverPairList;
import io.realm.internal.PendingRow;
import io.realm.internal.Row;
import io.realm.internal.OsObject;
import io.realm.internal.UncheckedRow;


/**
 * This implements {@code RealmObjectProxy} interface, to eliminate copying logic between
 * {@link RealmObject} and {@link DynamicRealmObject}.
 */
public final class ProxyState<E extends RealmModel> implements PendingRow.FrontEnd {

    static class RealmChangeListenerWrapper<T> implements RealmObjectChangeListener<T> {
        private final RealmChangeListener<T> listener;

        RealmChangeListenerWrapper(RealmChangeListener<T> listener) {
            if (listener == null) {
                throw new IllegalArgumentException("Listener should not be null");
            }
            this.listener = listener;
        }

        @Override
        public void onChange(T object, ObjectChangeSet changes) {
            listener.onChange(object);
        }

        @Override
        public boolean equals(Object obj) {
            return obj instanceof RealmChangeListenerWrapper &&
                    listener == ((RealmChangeListenerWrapper) obj).listener;
        }

        @Override
        public int hashCode() {
            return listener.hashCode();
        }
    }

    private static class QueryCallback implements ObserverPairList.Callback<OsObject.ObjectObserverPair> {

        @Override
        public void onCalled(OsObject.ObjectObserverPair pair, Object observer) {
            //noinspection unchecked
            pair.onChange(observer, null);
        }
    }

    private E model;

    // true only while executing the constructor of the enclosing proxy object
    private boolean underConstruction = true;

    private Row row;
    private OsObject osObject;
    private BaseRealm realm;
    private boolean acceptDefaultValue;
    private List<String> excludeFields;

    private ObserverPairList<OsObject.ObjectObserverPair> observerPairs =
            new ObserverPairList<OsObject.ObjectObserverPair>();
    private static QueryCallback queryCallback = new QueryCallback();

    public ProxyState() {}

    public ProxyState(E model) {
        this.model = model;
    }

    public BaseRealm getRealm$realm() {
        return realm;
    }

    public void setRealm$realm(BaseRealm realm) {
        this.realm = realm;
    }

    public Row getRow$realm() {
        return row;
    }

    public void setRow$realm(Row row) {
        this.row = row;
    }

    public boolean getAcceptDefaultValue$realm() {
        return acceptDefaultValue;
    }

    public void setAcceptDefaultValue$realm(boolean acceptDefaultValue) {
        this.acceptDefaultValue = acceptDefaultValue;
    }

    public List<String> getExcludeFields$realm() {
        return excludeFields;
    }

    public void setExcludeFields$realm(List<String> excludeFields) {
        this.excludeFields = excludeFields;
    }

    /**
     * Notifies all registered listeners.
     */
    private void notifyQueryFinished() {
        observerPairs.foreach(queryCallback);
    }

    public void addChangeListener(RealmObjectChangeListener<E> listener) {
        if (row instanceof PendingRow) {
            observerPairs.add(new OsObject.ObjectObserverPair<E>(model, listener));
        } else if (row instanceof UncheckedRow) {
            registerToObjectNotifier();
            if (osObject != null) {
                osObject.addListener(model, listener);
            }
        }
    }

    public void removeChangeListener(RealmObjectChangeListener<E> listener) {
        if (osObject != null) {
            osObject.removeListener(model, listener);
        } else {
            observerPairs.remove(model, listener);
        }
    }

    public void removeAllChangeListeners() {
        if (osObject != null) {
            osObject.removeListener(model);
        } else {
            observerPairs.clear();
        }
    }

    public boolean isUnderConstruction() {
        return underConstruction;
    }

    public void setConstructionFinished() {
        underConstruction = false;
        // Only used while construction.
        excludeFields = null;
    }

<<<<<<< HEAD
    private void registerToObjectNotifier() {
        if (realm.sharedRealm == null || realm.sharedRealm.isClosed()) {
=======
    private void registerToRealmNotifier() {
        if (realm.sharedRealm == null || realm.sharedRealm.isClosed() || !row.isAttached()) {
>>>>>>> 0f5e7357
            return;
        }

        if (osObject == null) {
            osObject = new OsObject(realm.sharedRealm, (UncheckedRow) row);
            osObject.setObserverPairs(observerPairs);
            observerPairs = null;
        }
    }

    public boolean isLoaded() {
        return !(row instanceof PendingRow);
    }

    public void load() {
        if (row instanceof PendingRow) {
            ((PendingRow) row).executeQuery();
        }
    }

    @Override
    public void onQueryFinished(Row row) {
        this.row = row;
<<<<<<< HEAD
        // getTable should return a non-null table since the row should always be valid here.
        notifyQueryFinished();
        if (!(row instanceof InvalidRow)) {
            registerToObjectNotifier();
=======
        notifyChangeListeners();
        if (row.isAttached()) {
            // getTable should return a non-null table since the row should always be valid here.
            currentTableVersion = row.getTable().getVersion();
            registerToRealmNotifier();
>>>>>>> 0f5e7357
        }
    }
}<|MERGE_RESOLUTION|>--- conflicted
+++ resolved
@@ -165,13 +165,8 @@
         excludeFields = null;
     }
 
-<<<<<<< HEAD
     private void registerToObjectNotifier() {
-        if (realm.sharedRealm == null || realm.sharedRealm.isClosed()) {
-=======
-    private void registerToRealmNotifier() {
         if (realm.sharedRealm == null || realm.sharedRealm.isClosed() || !row.isAttached()) {
->>>>>>> 0f5e7357
             return;
         }
 
@@ -195,18 +190,10 @@
     @Override
     public void onQueryFinished(Row row) {
         this.row = row;
-<<<<<<< HEAD
         // getTable should return a non-null table since the row should always be valid here.
         notifyQueryFinished();
-        if (!(row instanceof InvalidRow)) {
+        if (row.isAttached()) {
             registerToObjectNotifier();
-=======
-        notifyChangeListeners();
-        if (row.isAttached()) {
-            // getTable should return a non-null table since the row should always be valid here.
-            currentTableVersion = row.getTable().getVersion();
-            registerToRealmNotifier();
->>>>>>> 0f5e7357
         }
     }
 }