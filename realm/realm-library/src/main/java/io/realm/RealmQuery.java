--- conflicted
+++ resolved
@@ -62,13 +62,8 @@
     private Class<E> clazz;
     private String className;
     private final boolean forValues;
-<<<<<<< HEAD
-
-    private final LinkView linkView;
-=======
     private final OsList osList;
 
->>>>>>> e86713ea
     private static final String TYPE_MISMATCH = "Field '%s': type mismatch - %s expected.";
     private static final String EMPTY_VALUES = "Non-empty 'values' must be provided.";
     private static final String ASYNC_QUERY_WRONG_THREAD_MESSAGE = "Async query cannot be created on current thread.";
@@ -125,10 +120,6 @@
         return (list.clazz == null)
                 ? new RealmQuery(list.realm, list.osList, list.className)
                 : new RealmQuery(list.realm, list.osList, list.clazz);
-    }
-
-    private static boolean isClassForRealmModel(Class<?> clazz) {
-        return RealmModel.class.isAssignableFrom(clazz);
     }
 
     private static boolean isClassForRealmModel(Class<?> clazz) {
@@ -143,21 +134,13 @@
             // TODO implement this
             this.schema = null;
             this.table = null;
-<<<<<<< HEAD
-            this.linkView = null;
-=======
             this.osList = null;
->>>>>>> e86713ea
             this.query = null;
         } else {
             //noinspection unchecked
             this.schema = realm.getSchema().getSchemaForClass((Class<? extends RealmModel>) clazz);
             this.table = schema.getTable();
-<<<<<<< HEAD
-            this.linkView = null;
-=======
             this.osList = null;
->>>>>>> e86713ea
             this.query = table.where();
         }
     }
@@ -170,21 +153,13 @@
             // TODO implement this
             this.schema = null;
             this.table = null;
-<<<<<<< HEAD
-            this.linkView = null;
-=======
             this.osList = null;
->>>>>>> e86713ea
             this.query = null;
         } else {
             //noinspection unchecked
             this.schema = realm.getSchema().getSchemaForClass((Class<? extends RealmModel>) clazz);
             this.table = queryResults.getTable();
-<<<<<<< HEAD
-            this.linkView = null;
-=======
             this.osList = null;
->>>>>>> e86713ea
             this.query = queryResults.getCollection().where();
         }
     }
@@ -197,23 +172,14 @@
             // TODO implement this
             this.schema = null;
             this.table = null;
-<<<<<<< HEAD
-            this.linkView = null;
-=======
             this.osList = null;
->>>>>>> e86713ea
             this.query = null;
         } else {
             //noinspection unchecked
             this.schema = realm.getSchema().getSchemaForClass((Class<? extends RealmModel>) clazz);
             this.table = schema.getTable();
-<<<<<<< HEAD
-            this.linkView = linkView;
-            this.query = linkView.where();
-=======
             this.osList = osList;
             this.query = osList.getQuery();
->>>>>>> e86713ea
         }
     }
 
@@ -223,7 +189,6 @@
         this.forValues = false;
         this.schema = realm.getSchema().getSchemaForClass(className);
         this.table = schema.getTable();
-        this.linkView = null;
         this.query = table.where();
         this.osList = null;
     }
@@ -234,7 +199,6 @@
         this.forValues = false;
         this.schema = realm.getSchema().getSchemaForClass(className);
         this.table = schema.getTable();
-        this.linkView = null;
         this.query = queryResults.getCollection().where();
         this.osList = null;
     }
