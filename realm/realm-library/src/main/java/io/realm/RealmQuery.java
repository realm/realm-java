--- conflicted
+++ resolved
@@ -1930,71 +1930,6 @@
     }
 
     /**
-<<<<<<< HEAD
-=======
-     * @deprecated Since 4.3.0, now use {@link RealmQuery#sort(String[], Sort[])} then {@link RealmQuery#findAllAsync()}
-     *
-     * Similar to {@link #findAllSorted(String[], Sort[])} but runs asynchronously.
-     * from a worker thread.
-     * This method is only available from a Looper thread.
-     *
-     * @return immediately an empty {@link RealmResults}. Users need to register a listener
-     * {@link io.realm.RealmResults#addChangeListener(RealmChangeListener)} to be notified when the query completes.
-     * @throws java.lang.IllegalArgumentException if one of the field names does not exist or it belongs to a child
-     * {@link RealmObject} or a child {@link RealmList}.
-     * @see io.realm.RealmResults
-     */
-    @Deprecated
-    public RealmResults<E> findAllSortedAsync(String[] fieldNames, final Sort[] sortOrders) {
-        realm.checkIfValid();
-
-        realm.sharedRealm.capabilities.checkCanDeliverNotification(ASYNC_QUERY_WRONG_THREAD_MESSAGE);
-        SortDescriptor sortDescriptor = SortDescriptor.getInstanceForSort(getSchemaConnector(), query.getTable(), fieldNames, sortOrders);
-        return createRealmResults(query, sortDescriptor, null, false);
-    }
-
-    /**
-     * @deprecated Since 4.3.0, now use {@link RealmQuery#sort(String, Sort, String, Sort)} then {@link RealmQuery#findAll()}
-     *
-     * Finds all objects that fulfill the query conditions and sorted by specific field names in ascending order.
-     * <p>
-     * Sorting is currently limited to character sets in 'Latin Basic', 'Latin Supplement', 'Latin Extended A',
-     * 'Latin Extended B' (UTF-8 range 0-591). For other character sets, sorting will have no effect.
-     *
-     * @param fieldName1 first field name
-     * @param sortOrder1 sort order for first field
-     * @param fieldName2 second field name
-     * @param sortOrder2 sort order for second field
-     * @return a {@link io.realm.RealmResults} containing objects. If no objects match the condition, a list with zero
-     * objects is returned.
-     * @throws java.lang.IllegalArgumentException if a field name does not exist or it belongs to a child
-     * {@link RealmObject} or a child {@link RealmList}.
-     */
-    @Deprecated
-    public RealmResults<E> findAllSorted(String fieldName1, Sort sortOrder1,
-                                         String fieldName2, Sort sortOrder2) {
-        return findAllSorted(new String[] {fieldName1, fieldName2}, new Sort[] {sortOrder1, sortOrder2});
-    }
-
-    /**
-     * @deprecated Since 4.3.0, now use {@link RealmQuery#sort(String, Sort, String, Sort)} then {@link RealmQuery#findAllAsync()}
-     *
-     * Similar to {@link #findAllSorted(String, Sort, String, Sort)} but runs asynchronously on a worker thread
-     * This method is only available from a Looper thread.
-     *
-     * @return immediately an empty {@link RealmResults}. Users need to register a listener
-     * {@link io.realm.RealmResults#addChangeListener(RealmChangeListener)} to be notified when the query completes.
-     * @throws java.lang.IllegalArgumentException if a field name does not exist or it belongs to a child
-     * {@link RealmObject} or a child {@link RealmList}.
-     */
-    @Deprecated
-    public RealmResults<E> findAllSortedAsync(String fieldName1, Sort sortOrder1,
-                                              String fieldName2, Sort sortOrder2) {
-        return findAllSortedAsync(new String[] {fieldName1, fieldName2}, new Sort[] {sortOrder1, sortOrder2});
-    }
-
-    /**
->>>>>>> dc6c9a77
      * Finds the first object that fulfills the query conditions.
      *
      * @return the object found or {@code null} if no object matches the query conditions.
