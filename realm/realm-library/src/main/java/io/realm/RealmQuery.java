/*
 * Copyright 2014 Realm Inc.
 *
 * Licensed under the Apache License, Version 2.0 (the "License");
 * you may not use this file except in compliance with the License.
 * You may obtain a copy of the License at
 *
 * http://www.apache.org/licenses/LICENSE-2.0
 *
 * Unless required by applicable law or agreed to in writing, software
 * distributed under the License is distributed on an "AS IS" BASIS,
 * WITHOUT WARRANTIES OR CONDITIONS OF ANY KIND, either express or implied.
 * See the License for the specific language governing permissions and
 * limitations under the License.
 */

package io.realm;


import org.bson.types.Decimal128;
import org.bson.types.ObjectId;

import java.util.Collections;
import java.util.Date;
import java.util.Locale;
import java.util.Map;
import java.util.UUID;

import javax.annotation.Nullable;

import io.realm.annotations.Required;
import io.realm.exceptions.RealmException;
import io.realm.internal.OsList;
import io.realm.internal.OsResults;
import io.realm.internal.PendingRow;
import io.realm.internal.RealmObjectProxy;
import io.realm.internal.Row;
import io.realm.internal.Table;
import io.realm.internal.TableQuery;
import io.realm.internal.Util;
import io.realm.internal.core.NativeMixed;


/**
 * A RealmQuery encapsulates a query on a {@link io.realm.Realm} or a {@link io.realm.RealmResults} using the Builder
 * pattern. The query is executed using either {@link #findAll()} or {@link #findFirst()}.
 * <p>
 * The input to many of the query functions take a field name as String. Note that this is not type safe. If a
 * RealmObject class is refactored care has to be taken to not break any queries.
 * <p>
 * A {@link io.realm.Realm} is unordered, which means that there is no guarantee that querying a Realm will return the
 * objects in the order they where inserted. Use {@link #sort(String)} (String)} and similar methods if a specific order
 * is required.
 * <p>
 * A RealmQuery cannot be passed between different threads.
 * <p>
 * Results are obtained quickly most of the times. However, launching heavy queries from the UI thread may result
 * in a drop of frames or even ANRs. If you want to prevent these behaviors, you can instantiate a Realm using a
 * {@link RealmConfiguration} that explicitly sets {@link RealmConfiguration.Builder#allowQueriesOnUiThread(boolean)} to
 * {@code false}. This way queries will be forced to be launched from a non-UI thread. Alternatively, you can also use
 * {@link #findAllAsync()} or {@link #findFirstAsync()}.
 *
 * @param <E> the class of the objects to be queried.
 * @see <a href="http://en.wikipedia.org/wiki/Builder_pattern">Builder pattern</a>
 * @see Realm#where(Class)
 * @see RealmResults#where()
 */
public class RealmQuery<E> {

    private final Table table;
    private final BaseRealm realm;
    private final TableQuery query;
    private final RealmObjectSchema schema;
    private Class<E> clazz;
    private String className;
    private final boolean forValues;
    private final OsList osList;

    private static final String TYPE_MISMATCH = "Field '%s': type mismatch - %s expected.";
    private static final String EMPTY_VALUES = "Non-empty 'values' must be provided.";
    private static final String ASYNC_QUERY_WRONG_THREAD_MESSAGE = "Async query cannot be created on current thread.";

    /**
     * Creates a query for objects of a given class from a {@link Realm}.
     *
     * @param realm the realm to query within.
     * @param clazz the class to query.
     * @return {@link RealmQuery} object. After building the query call one of the {@code find*} methods
     * to run it.
     */
    static <E extends RealmModel> RealmQuery<E> createQuery(Realm realm, Class<E> clazz) {
        return new RealmQuery<>(realm, clazz);
    }

    /**
     * Creates a query for dynamic objects of a given type from a {@link DynamicRealm}.
     *
     * @param realm     the realm to query within.
     * @param className the type to query.
     * @return {@link RealmQuery} object. After building the query call one of the {@code find*} methods
     * to run it.
     */
    static <E extends RealmModel> RealmQuery<E> createDynamicQuery(DynamicRealm realm, String className) {
        return new RealmQuery<>(realm, className);
    }

    /**
     * Creates a query from an existing {@link RealmResults}.
     *
     * @param queryResults an existing @{link io.realm.RealmResults} to query against.
     * @return {@link RealmQuery} object. After building the query call one of the {@code find*} methods
     * to run it.
     */
    @SuppressWarnings("unchecked")
    static <E> RealmQuery<E> createQueryFromResult(RealmResults<E> queryResults) {
        //noinspection ConstantConditions
        return (queryResults.classSpec == null)
                ? new RealmQuery(queryResults, queryResults.className)
                : new RealmQuery<>(queryResults, queryResults.classSpec);
    }

    /**
     * Creates a query from an existing {@link RealmList}.
     *
     * @param list an existing @{link io.realm.RealmList} to query against.
     * @return {@link RealmQuery} object. After building the query call one of the {@code find*} methods
     * to run it.
     */
    @SuppressWarnings("unchecked")
    static <E> RealmQuery<E> createQueryFromList(RealmList<E> list) {
        //noinspection ConstantConditions
        return (list.clazz == null)
                ? new RealmQuery(list.baseRealm, list.getOsList(), list.className)
                : new RealmQuery(list.baseRealm, list.getOsList(), list.clazz);
    }

    private static boolean isClassForRealmModel(Class<?> clazz) {
        return RealmModel.class.isAssignableFrom(clazz);
    }

    private RealmQuery(Realm realm, Class<E> clazz) {
        this.realm = realm;
        this.clazz = clazz;
        this.forValues = !isClassForRealmModel(clazz);
        if (forValues) {
            // TODO Queries on primitive lists are not yet supported
            this.schema = null;
            this.table = null;
            this.osList = null;
            this.query = null;
        } else {
            //noinspection unchecked
            this.schema = realm.getSchema().getSchemaForClass((Class<? extends RealmModel>) clazz);
            this.table = schema.getTable();
            this.osList = null;
            this.query = table.where();
        }
    }

    private RealmQuery(RealmResults<E> queryResults, Class<E> clazz) {
        this.realm = queryResults.baseRealm;
        this.clazz = clazz;
        this.forValues = !isClassForRealmModel(clazz);
        if (forValues) {
            // TODO Queries on primitive lists are not yet supported
            this.schema = null;
            this.table = null;
            this.osList = null;
            this.query = null;
        } else {
            //noinspection unchecked
            this.schema = realm.getSchema().getSchemaForClass((Class<? extends RealmModel>) clazz);
            this.table = queryResults.getTable();
            this.osList = null;
            this.query = queryResults.getOsResults().where();
        }
    }

    private RealmQuery(BaseRealm realm, OsList osList, Class<E> clazz) {
        this.realm = realm;
        this.clazz = clazz;
        this.forValues = !isClassForRealmModel(clazz);
        if (forValues) {
            // TODO Queries on primitive lists are not yet supported
            this.schema = null;
            this.table = null;
            this.osList = null;
            this.query = null;
        } else {
            //noinspection unchecked
            this.schema = realm.getSchema().getSchemaForClass((Class<? extends RealmModel>) clazz);
            this.table = schema.getTable();
            this.osList = osList;
            this.query = osList.getQuery();
        }
    }

    private RealmQuery(BaseRealm realm, String className) {
        this.realm = realm;
        this.className = className;
        this.forValues = false;
        this.schema = realm.getSchema().getSchemaForClass(className);
        this.table = schema.getTable();
        this.query = table.where();
        this.osList = null;
    }

    private RealmQuery(RealmResults<DynamicRealmObject> queryResults, String className) {
        this.realm = queryResults.baseRealm;
        this.className = className;
        this.forValues = false;
        this.schema = realm.getSchema().getSchemaForClass(className);
        this.table = schema.getTable();
        this.query = queryResults.getOsResults().where();
        this.osList = null;
    }

    private RealmQuery(BaseRealm realm, OsList osList, String className) {
        this.realm = realm;
        this.className = className;
        this.forValues = false;
        this.schema = realm.getSchema().getSchemaForClass(className);
        this.table = schema.getTable();
        this.query = osList.getQuery();
        this.osList = osList;
    }

    /**
     * Checks if {@link io.realm.RealmQuery} is still valid to use i.e., the {@link io.realm.Realm} instance hasn't been
     * closed and any parent {@link io.realm.RealmResults} is still valid.
     *
     * @return {@code true} if still valid to use, {@code false} otherwise.
     */
    public boolean isValid() {
        if ((realm == null) || realm.isClosed() /* this includes thread checking */) {
            return false;
        }

        if (osList != null) {
            return osList.isValid();
        }
        return (table != null) && table.isValid();
    }

    /**
     * Tests if a field is {@code null}. Only works for nullable fields.
     * <p>
     * For link queries, if any part of the link path is {@code null} the whole path is considered to be {@code null}
     * e.g., {@code isNull("linkField.stringField")} will be considered to be {@code null} if either {@code linkField} or
     * {@code linkField.stringField} is {@code null}.
     *
     * @param fieldName the field name.
     * @return the query object.
     * @throws java.lang.IllegalArgumentException if the field is not nullable.
     * @see Required for further infomation.
     */
    public RealmQuery<E> isNull(String fieldName) {
        realm.checkIfValid();
        // Checks that fieldName has the correct type is done in C++.
        this.query.isNull(realm.getSchema().getKeyPathMapping(), fieldName);
        return this;
    }

    /**
     * Tests if a field is not {@code null}. Only works for nullable fields.
     *
     * @param fieldName the field name.
     * @return the query object.
     * @throws java.lang.IllegalArgumentException if the field is not nullable.
     * @see Required for further infomation.
     */
    public RealmQuery<E> isNotNull(String fieldName) {
        realm.checkIfValid();
        this.query.isNotNull(realm.getSchema().getKeyPathMapping(), fieldName);
        return this;
    }

    /**
     * Equal-to comparison.
     *
     * @param fieldName the field to compare.
     * @param value     the value to compare with.
     * @return the query object.
     * @throws java.lang.IllegalArgumentException if one or more arguments do not match class or field type.
     */
    public RealmQuery<E> equalTo(String fieldName, @Nullable String value) {
        return this.equalTo(fieldName, value, Case.SENSITIVE);
    }

    /**
     * Equal-to comparison.
     *
     * @param fieldName the field to compare.
     * @param value     the value to compare with.
     * @param casing    how to handle casing. Setting this to {@link Case#INSENSITIVE} only works for Latin-1 characters.
     * @return the query object.
     * @throws java.lang.IllegalArgumentException if one or more arguments do not match class or field type.
     */
    public RealmQuery<E> equalTo(String fieldName, @Nullable String value, Case casing) {
        realm.checkIfValid();
        equalTo(fieldName, Mixed.valueOf(value), casing);
        return this;
    }

    /**
     * Equal-to comparison.
     *
     * @param fieldName the field to compare.
     * @param value     the value to compare with.
     * @param casing    how to handle casing. Setting this to {@link Case#INSENSITIVE} only works for Latin-1 characters.
     * @return the query object.
     * @throws java.lang.IllegalArgumentException if one or more arguments do not match class or field type.
     */
    public RealmQuery<E> equalTo(String fieldName, Mixed value, Case casing) {
        realm.checkIfValid();
        if (casing == Case.SENSITIVE) {
            this.query.equalTo(realm.getSchema().getKeyPathMapping(), fieldName, value);
        } else {
            this.query.equalToInsensitive(realm.getSchema().getKeyPathMapping(), fieldName, value);
        }
        return this;
    }

    /**
     * Equal-to comparison.
     *
     * @param fieldName the field to compare.
     * @param value     the value to compare with.
     * @return the query object.
     * @throws java.lang.IllegalArgumentException if one or more arguments do not match class or field type.
     */
    public RealmQuery<E> equalTo(String fieldName, @Nullable Decimal128 value) {
        realm.checkIfValid();
        this.query.equalTo(realm.getSchema().getKeyPathMapping(), fieldName, Mixed.valueOf(value));
        return this;
    }

    /**
     * Equal-to comparison.
     *
     * @param fieldName the field to compare.
     * @param value     the value to compare with.
     * @return the query object.
     * @throws java.lang.IllegalArgumentException if one or more arguments do not match class or field type.
     */
    public RealmQuery<E> equalTo(String fieldName, @Nullable ObjectId value) {
        realm.checkIfValid();
        this.query.equalTo(realm.getSchema().getKeyPathMapping(), fieldName, Mixed.valueOf(value));
        return this;
    }

    /**
     * Equal-to comparison.
     *
     * @param fieldName the field to compare.
     * @param value     the value to compare with.
     * @return the query object.
     * @throws java.lang.IllegalArgumentException if one or more arguments do not match class or field type.
     */
    public RealmQuery<E> equalTo(String fieldName, @Nullable UUID value) {
        realm.checkIfValid();
        this.query.equalTo(realm.getSchema().getKeyPathMapping(), fieldName, Mixed.valueOf(value));
        return this;
    }

    /**
     * Equal-to comparison.
     *
     * @param fieldName the field to compare.
     * @param value     the value to compare with.
     * @return the query object.
     * @throws java.lang.IllegalArgumentException if one or more arguments do not match class or field type.
     */
    public RealmQuery<E> equalTo(String fieldName, @Nullable Byte value) {
        realm.checkIfValid();
        this.query.equalTo(realm.getSchema().getKeyPathMapping(), fieldName, Mixed.valueOf(value));
        return this;
    }

    /**
     * Equal-to comparison.
     *
     * @param fieldName the field to compare.
     * @param value     the value to compare with.
     * @return the query object.
     * @throws java.lang.IllegalArgumentException if one or more arguments do not match class or field type.
     */
    public RealmQuery<E> equalTo(String fieldName, @Nullable byte[] value) {
        realm.checkIfValid();
        this.query.equalTo(realm.getSchema().getKeyPathMapping(), fieldName, Mixed.valueOf(value));
        return this;
    }

    /**
     * Equal-to comparison.
     *
     * @param fieldName the field to compare.
     * @param value     the value to compare with.
     * @return the query object.
     * @throws java.lang.IllegalArgumentException if one or more arguments do not match class or field type.
     */
    public RealmQuery<E> equalTo(String fieldName, @Nullable Short value) {
        realm.checkIfValid();
        this.query.equalTo(realm.getSchema().getKeyPathMapping(), fieldName, Mixed.valueOf(value));
        return this;
    }

    /**
     * Equal-to comparison.
     *
     * @param fieldName the field to compare.
     * @param value     the value to compare with.
     * @return the query object.
     * @throws java.lang.IllegalArgumentException if one or more arguments do not match class or field type.
     */
    public RealmQuery<E> equalTo(String fieldName, @Nullable Integer value) {
        realm.checkIfValid();
        this.query.equalTo(realm.getSchema().getKeyPathMapping(), fieldName, Mixed.valueOf(value));
        return this;
    }


    /**
     * Equal-to comparison.
     *
     * @param fieldName the field to compare.
     * @param value     the value to compare with.
     * @return the query object.
     * @throws java.lang.IllegalArgumentException if one or more arguments do not match class or field type.
     */
    public RealmQuery<E> equalTo(String fieldName, @Nullable Long value) {
        realm.checkIfValid();
        this.query.equalTo(realm.getSchema().getKeyPathMapping(), fieldName, Mixed.valueOf(value));
        return this;
    }

    /**
     * Equal-to comparison.
     *
     * @param fieldName the field to compare.
     * @param value     the value to compare with.
     * @return the query object.
     * @throws java.lang.IllegalArgumentException if one or more arguments do not match class or field type.
     */
    public RealmQuery<E> equalTo(String fieldName, @Nullable Double value) {
        realm.checkIfValid();
        this.query.equalTo(realm.getSchema().getKeyPathMapping(), fieldName, Mixed.valueOf(value));
        return this;
    }

    /**
     * Equal-to comparison.
     *
     * @param fieldName the field to compare.
     * @param value     the value to compare with.
     * @return The query object.
     * @throws java.lang.IllegalArgumentException if one or more arguments do not match class or field type.
     */
    public RealmQuery<E> equalTo(String fieldName, @Nullable Float value) {
        realm.checkIfValid();
        this.query.equalTo(realm.getSchema().getKeyPathMapping(), fieldName, Mixed.valueOf(value));
        return this;
    }

    /**
     * Equal-to comparison.
     *
     * @param fieldName the field to compare.
     * @param value     the value to compare with.
     * @return the query object.
     * @throws java.lang.IllegalArgumentException if one or more arguments do not match class or field type.
     */
    public RealmQuery<E> equalTo(String fieldName, @Nullable Boolean value) {
        realm.checkIfValid();
        this.query.equalTo(realm.getSchema().getKeyPathMapping(), fieldName, Mixed.valueOf(value));
        return this;
    }

    /**
     * Equal-to comparison.
     *
     * @param fieldName the field to compare.
     * @param value     the value to compare with.
     * @return the query object.
     * @throws java.lang.IllegalArgumentException if one or more arguments do not match class or field type.
     */
    public RealmQuery<E> equalTo(String fieldName, @Nullable Date value) {
        realm.checkIfValid();
        this.query.equalTo(realm.getSchema().getKeyPathMapping(), fieldName, Mixed.valueOf(value));
        return this;
    }

    /**
     * Equal-to comparison.
     *
     * @param fieldName the field to compare.
     * @param value     the value to compare with.
     * @return the query object.
     * @throws java.lang.IllegalArgumentException if one or more arguments do not match class or field type.
     */
    public RealmQuery<E> equalTo(String fieldName, Mixed value) {
        realm.checkIfValid();
        this.query.equalTo(realm.getSchema().getKeyPathMapping(), fieldName, value);
        return this;
    }

    /**
     * In comparison. This allows you to test if objects match any value in an array of values.
     *
     * @param fieldName the field to compare.
     * @param values    array of values to compare with. If {@code null} or the empty array is provided the query will never
     *                  match any results.
     * @return the query object.
     * @throws java.lang.IllegalArgumentException if the field isn't a String field.
     */
    public RealmQuery<E> in(String fieldName, @Nullable String[] values) {
        return in(fieldName, values, Case.SENSITIVE);
    }

    /**
     * In comparison. This allows you to test if objects match any value in an array of values.
     *
     * @param fieldName the field to compare.
     * @param values    array of values to compare with. If {@code null} or the empty array is provided the query will never
     *                  match any results.
     * @param casing    how casing is handled. {@link Case#INSENSITIVE} works only for the Latin-1 characters.
     * @return the query object.
     * @throws java.lang.IllegalArgumentException if the field isn't a String field.
     */
    public RealmQuery<E> in(String fieldName, @Nullable String[] values, Case casing) {
        realm.checkIfValid();

        if ((values == null) || (values.length == 0)) {
            alwaysFalse();
        } else {
            Mixed[] mixedValues = new Mixed[values.length];
            for (int i = 0; i < values.length; i++) {
                if (values[i] != null) {
                    mixedValues[i] = Mixed.valueOf(values[i]);
                } else {
                    mixedValues[i] = null;
                }
            }

            if (casing == Case.SENSITIVE) {
                query.in(realm.getSchema().getKeyPathMapping(), fieldName, mixedValues);
            } else {
                query.inInsensitive(realm.getSchema().getKeyPathMapping(), fieldName, mixedValues);
            }
        }
        return this;
    }

    /**
     * In comparison. This allows you to test if objects match any value in an array of values.
     *
     * @param fieldName the field to compare.
     * @param values    array of values to compare with. If {@code null} or the empty array is provided the query will never
     *                  match any results.
     * @return the query object.
     * @throws java.lang.IllegalArgumentException if the field isn't a Byte field.
     */
    public RealmQuery<E> in(String fieldName, @Nullable Byte[] values) {
        realm.checkIfValid();

        if ((values == null) || (values.length == 0)) {
            alwaysFalse();
        } else {
            Mixed[] mixedValues = new Mixed[values.length];
            for (int i = 0; i < values.length; i++) {
                mixedValues[i] = Mixed.valueOf(values[i]);
            }
            query.in(realm.getSchema().getKeyPathMapping(), fieldName, mixedValues);
        }
        return this;
    }

    /**
     * In comparison. This allows you to test if objects match any value in an array of values.
     *
     * @param fieldName the field to compare.
     * @param values    array of values to compare with. If {@code null} or the empty array is provided the query will never
     *                  match any results.
     * @return the query object.
     * @throws java.lang.IllegalArgumentException if the field isn't a Short field.
     */
    public RealmQuery<E> in(String fieldName, @Nullable Short[] values) {
        realm.checkIfValid();

        if ((values == null) || (values.length == 0)) {
            alwaysFalse();
        } else {
            Mixed[] mixedValues = new Mixed[values.length];
            for (int i = 0; i < values.length; i++) {
                mixedValues[i] = Mixed.valueOf(values[i]);
            }
            query.in(realm.getSchema().getKeyPathMapping(), fieldName, mixedValues);
        }
        return this;
    }

    /**
     * In comparison. This allows you to test if objects match any value in an array of values.
     *
     * @param fieldName the field to compare.
     * @param values    array of values to compare with. If {@code null} or the empty array is provided the query will never
     *                  match any results.
     * @return the query object.
     * @throws java.lang.IllegalArgumentException if the field isn't a Integer field.
     */
    public RealmQuery<E> in(String fieldName, @Nullable Integer[] values) {
        realm.checkIfValid();

        if ((values == null) || (values.length == 0)) {
            alwaysFalse();
        } else {
            Mixed[] mixedValues = new Mixed[values.length];
            for (int i = 0; i < values.length; i++) {
                mixedValues[i] = Mixed.valueOf(values[i]);
            }
            query.in(realm.getSchema().getKeyPathMapping(), fieldName, mixedValues);
        }
        return this;
    }

    /**
     * In comparison. This allows you to test if objects match any value in an array of values.
     *
     * @param fieldName the field to compare.
     * @param values    array of values to compare with. If {@code null} or the empty array is provided the query will never
     *                  match any results.
     * @return the query object.
     * @throws java.lang.IllegalArgumentException if the field isn't a Long field.
     *                                            empty.
     */
    public RealmQuery<E> in(String fieldName, @Nullable Long[] values) {
        realm.checkIfValid();

        if ((values == null) || (values.length == 0)) {
            alwaysFalse();
        } else {
            Mixed[] mixedValues = new Mixed[values.length];
            for (int i = 0; i < values.length; i++) {
                mixedValues[i] = Mixed.valueOf(values[i]);
            }
            query.in(realm.getSchema().getKeyPathMapping(), fieldName, mixedValues);
        }
        return this;
    }

    /**
     * In comparison. This allows you to test if objects match any value in an array of values.
     *
     * @param fieldName the field to compare.
     * @param values    array of values to compare with. If {@code null} or the empty array is provided the query will never
     *                  match any results.
     * @return the query object.
     * @throws java.lang.IllegalArgumentException if the field isn't a Double field.
     *                                            empty.
     */
    public RealmQuery<E> in(String fieldName, @Nullable Double[] values) {
        realm.checkIfValid();

        if ((values == null) || (values.length == 0)) {
            alwaysFalse();
        } else {
            Mixed[] mixedValues = new Mixed[values.length];
            for (int i = 0; i < values.length; i++) {
                mixedValues[i] = Mixed.valueOf(values[i]);
            }
            query.in(realm.getSchema().getKeyPathMapping(), fieldName, mixedValues);
        }
        return this;
    }

    /**
     * In comparison. This allows you to test if objects match any value in an array of values.
     *
     * @param fieldName the field to compare.
     * @param values    array of values to compare with. If {@code null} or the empty array is provided the query will never
     *                  match any results.
     * @return the query object.
     * @throws java.lang.IllegalArgumentException if the field isn't a Float field.
     */
    public RealmQuery<E> in(String fieldName, @Nullable Float[] values) {
        realm.checkIfValid();

        if ((values == null) || (values.length == 0)) {
            alwaysFalse();
        } else {
            Mixed[] mixedValues = new Mixed[values.length];
            for (int i = 0; i < values.length; i++) {
                mixedValues[i] = Mixed.valueOf(values[i]);
            }
            query.in(realm.getSchema().getKeyPathMapping(), fieldName, mixedValues);
        }
        return this;
    }

    /**
     * In comparison. This allows you to test if objects match any value in an array of values.
     *
     * @param fieldName the field to compare.
     * @param values    array of values to compare with. If {@code null} or the empty array is provided the query will never
     *                  match any results.
     * @return the query object.
     * @throws java.lang.IllegalArgumentException if the field isn't a Boolean.
     *                                            or empty.
     */
    public RealmQuery<E> in(String fieldName, @Nullable Boolean[] values) {
        realm.checkIfValid();

        if ((values == null) || (values.length == 0)) {
            alwaysFalse();
        } else {
            Mixed[] mixedValues = new Mixed[values.length];
            for (int i = 0; i < values.length; i++) {
                mixedValues[i] = Mixed.valueOf(values[i]);
            }
            query.in(realm.getSchema().getKeyPathMapping(), fieldName, mixedValues);
        }
        return this;
    }

    /**
     * In comparison. This allows you to test if objects match any value in an array of values.
     *
     * @param fieldName the field to compare.
     * @param values    array of values to compare with. If {@code null} or the empty array is provided the query will never
     *                  match any results.
     * @return the query object.
     * @throws java.lang.IllegalArgumentException if the field isn't a Date field.
     */
    public RealmQuery<E> in(String fieldName, @Nullable Date[] values) {
        realm.checkIfValid();

        if ((values == null) || (values.length == 0)) {
            alwaysFalse();
        } else {
            Mixed[] mixedValues = new Mixed[values.length];
            for (int i = 0; i < values.length; i++) {
                mixedValues[i] = Mixed.valueOf(values[i]);
            }
            query.in(realm.getSchema().getKeyPathMapping(), fieldName, mixedValues);
        }
        return this;
    }

    /**
     * In comparison. This allows you to test if objects match any value in an array of values.
     *
     * @param fieldName the field to compare.
     * @param values    array of values to compare with. If {@code null} or the empty array is provided the query will never
     *                  match any results.
     * @return the query object.
     * @throws java.lang.IllegalArgumentException if the field isn't a Date field.
     */
    public RealmQuery<E> in(String fieldName, Mixed[] values) {
        realm.checkIfValid();

        if ((values == null) || (values.length == 0)) {
            alwaysFalse();
        } else {
            // Transform null values into Mixed null values.
            Mixed[] mixedValues = new Mixed[values.length];
            for (int i = 0; i < values.length; i++) {
                mixedValues[i] = (values[i] == null) ? Mixed.nullValue() : values[i];
            }
            query.in(realm.getSchema().getKeyPathMapping(), fieldName, mixedValues);
        }
        return this;
    }

    /**
     * Not-equal-to comparison.
     *
     * @param fieldName the field to compare.
     * @param value     the value to compare with.
     * @return the query object.
     * @throws java.lang.IllegalArgumentException if one or more arguments do not match class or field type.
     */
    public RealmQuery<E> notEqualTo(String fieldName, @Nullable String value) {
        return this.notEqualTo(fieldName, value, Case.SENSITIVE);
    }

    /**
     * Not-equal-to comparison.
     *
     * @param fieldName the field to compare.
     * @param value     the value to compare with.
     * @param casing    how casing is handled. {@link Case#INSENSITIVE} works only for the Latin-1 characters.
     * @return the query object.
     * @throws java.lang.IllegalArgumentException if one or more arguments do not match class or field type.
     */
    public RealmQuery<E> notEqualTo(String fieldName, @Nullable String value, Case casing) {
        realm.checkIfValid();
        notEqualTo(fieldName, Mixed.valueOf(value), casing);
        return this;
    }

    /**
     * Not-equal-to comparison.
     *
     * @param fieldName the field to compare.
     * @param value     the value to compare with.
     * @param casing    how casing is handled. {@link Case#INSENSITIVE} works only for the Latin-1 characters.
     * @return the query object.
     * @throws java.lang.IllegalArgumentException if one or more arguments do not match class or field type.
     */
    public RealmQuery<E> notEqualTo(String fieldName, Mixed value, Case casing) {
        realm.checkIfValid();
        if (casing == Case.SENSITIVE) {
            this.query.notEqualTo(realm.getSchema().getKeyPathMapping(), fieldName, value);
        } else {
            this.query.notEqualToInsensitive(realm.getSchema().getKeyPathMapping(), fieldName, value);
        }
        return this;
    }

    /**
     * Not-equal-to comparison.
     *
     * @param fieldName the field to compare.
     * @param value     the value to compare with.
     * @return the query object.
     * @throws java.lang.IllegalArgumentException if one or more arguments do not match class or field type.
     */
    public RealmQuery<E> notEqualTo(String fieldName, Decimal128 value) {
        realm.checkIfValid();
        this.query.notEqualTo(realm.getSchema().getKeyPathMapping(), fieldName, Mixed.valueOf(value));
        return this;
    }

    /**
     * Not-equal-to comparison.
     *
     * @param fieldName the field to compare.
     * @param value     the value to compare with.
     * @return the query object.
     * @throws java.lang.IllegalArgumentException if one or more arguments do not match class or field type.
     */
    public RealmQuery<E> notEqualTo(String fieldName, ObjectId value) {
        realm.checkIfValid();
        this.query.notEqualTo(realm.getSchema().getKeyPathMapping(), fieldName, Mixed.valueOf(value));
        return this;
    }

    /**
     * Not-equal-to comparison.
     *
     * @param fieldName the field to compare.
     * @param value     the value to compare with.
     * @return the query object.
     * @throws java.lang.IllegalArgumentException if one or more arguments do not match class or field type.
     */
    public RealmQuery<E> notEqualTo(String fieldName, UUID value) {
        realm.checkIfValid();
        this.query.notEqualTo(realm.getSchema().getKeyPathMapping(), fieldName, Mixed.valueOf(value));
        return this;
    }

    /**
     * Not-equal-to comparison.
     *
     * @param fieldName the field to compare.
     * @param value     the value to compare with.
     * @return the query object.
     * @throws java.lang.IllegalArgumentException if one or more arguments do not match class or field type.
     */
    public RealmQuery<E> notEqualTo(String fieldName, Mixed value) {
        realm.checkIfValid();
        this.notEqualTo(fieldName, value, Case.SENSITIVE);
        return this;
    }

    /**
     * Not-equal-to comparison.
     *
     * @param fieldName the field to compare.
     * @param value     the value to compare with.
     * @return the query object.
     * @throws java.lang.IllegalArgumentException if one or more arguments do not match class or field type.
     */
    public RealmQuery<E> notEqualTo(String fieldName, @Nullable Byte value) {
        realm.checkIfValid();
        this.query.notEqualTo(realm.getSchema().getKeyPathMapping(), fieldName, Mixed.valueOf(value));
        return this;
    }

    /**
     * Not-equal-to comparison.
     *
     * @param fieldName the field to compare.
     * @param value     the value to compare with.
     * @return the query object.
     * @throws java.lang.IllegalArgumentException if one or more arguments do not match class or field type.
     */
    public RealmQuery<E> notEqualTo(String fieldName, @Nullable byte[] value) {
        realm.checkIfValid();
        this.query.notEqualTo(realm.getSchema().getKeyPathMapping(), fieldName, Mixed.valueOf(value));
        return this;
    }

    /**
     * Not-equal-to comparison.
     *
     * @param fieldName the field to compare.
     * @param value     the value to compare with.
     * @return the query object.
     * @throws java.lang.IllegalArgumentException if one or more arguments do not match class or field type.
     */
    public RealmQuery<E> notEqualTo(String fieldName, @Nullable Short value) {
        realm.checkIfValid();
        this.query.notEqualTo(realm.getSchema().getKeyPathMapping(), fieldName, Mixed.valueOf(value));
        return this;
    }

    /**
     * Not-equal-to comparison.
     *
     * @param fieldName the field to compare.
     * @param value     the value to compare with.
     * @return the query object.
     * @throws java.lang.IllegalArgumentException if one or more arguments do not match class or field type.
     */
    public RealmQuery<E> notEqualTo(String fieldName, @Nullable Integer value) {
        realm.checkIfValid();
        this.query.notEqualTo(realm.getSchema().getKeyPathMapping(), fieldName, Mixed.valueOf(value));
        return this;
    }

    /**
     * Not-equal-to comparison.
     *
     * @param fieldName the field to compare.
     * @param value     the value to compare with.
     * @return the query object
     * @throws java.lang.IllegalArgumentException if one or more arguments do not match class or field type.
     */
    public RealmQuery<E> notEqualTo(String fieldName, @Nullable Long value) {
        realm.checkIfValid();
        this.query.notEqualTo(realm.getSchema().getKeyPathMapping(), fieldName, Mixed.valueOf(value));
        return this;
    }

    /**
     * Not-equal-to comparison.
     *
     * @param fieldName the field to compare.
     * @param value     the value to compare with.
     * @return the query object.
     * @throws java.lang.IllegalArgumentException if one or more arguments do not match class or field type.
     */
    public RealmQuery<E> notEqualTo(String fieldName, @Nullable Double value) {
        realm.checkIfValid();
        this.query.notEqualTo(realm.getSchema().getKeyPathMapping(), fieldName, Mixed.valueOf(value));
        return this;
    }

    /**
     * Not-equal-to comparison.
     *
     * @param fieldName the field to compare.
     * @param value     the value to compare with.
     * @return the query object.
     * @throws java.lang.IllegalArgumentException if one or more arguments do not match class or field type.
     */
    public RealmQuery<E> notEqualTo(String fieldName, @Nullable Float value) {
        realm.checkIfValid();
        this.query.notEqualTo(realm.getSchema().getKeyPathMapping(), fieldName, Mixed.valueOf(value));
        return this;
    }

    /**
     * Not-equal-to comparison.
     *
     * @param fieldName the field to compare.
     * @param value     the value to compare with.
     * @return the query object.
     * @throws java.lang.IllegalArgumentException if one or more arguments do not match class or field type.
     */
    public RealmQuery<E> notEqualTo(String fieldName, @Nullable Boolean value) {
        realm.checkIfValid();
        this.query.notEqualTo(realm.getSchema().getKeyPathMapping(), fieldName, Mixed.valueOf(value));
        return this;
    }

    /**
     * Not-equal-to comparison.
     *
     * @param fieldName the field to compare.
     * @param value     the value to compare with.
     * @return the query object.
     * @throws java.lang.IllegalArgumentException if one or more arguments do not match class or field type.
     */
    public RealmQuery<E> notEqualTo(String fieldName, @Nullable Date value) {
        realm.checkIfValid();
        this.query.notEqualTo(realm.getSchema().getKeyPathMapping(), fieldName, Mixed.valueOf(value));
        return this;
    }

    /**
     * Greater-than comparison.
     *
     * @param fieldName the field to compare.
     * @param value     the value to compare with.
     * @return the query object.
     * @throws java.lang.IllegalArgumentException if one or more arguments do not match class or field type.
     */
    public RealmQuery<E> greaterThan(String fieldName, int value) {
        realm.checkIfValid();
        this.query.greaterThan(realm.getSchema().getKeyPathMapping(), fieldName, Mixed.valueOf(value));
        return this;
    }

    /**
     * Greater-than comparison.
     *
     * @param fieldName the field to compare.
     * @param value     the value to compare with.
     * @return the query object.
     * @throws java.lang.IllegalArgumentException if one or more arguments do not match class or field type.
     */
    public RealmQuery<E> greaterThan(String fieldName, long value) {
        realm.checkIfValid();
        this.query.greaterThan(realm.getSchema().getKeyPathMapping(), fieldName, Mixed.valueOf(value));
        return this;
    }

    /**
     * Greater-than comparison.
     *
     * @param fieldName the field to compare.
     * @param value     the value to compare with.
     * @return the query object.
     * @throws java.lang.IllegalArgumentException if one or more arguments do not match class or field type.
     */
    public RealmQuery<E> greaterThan(String fieldName, double value) {
        realm.checkIfValid();
        this.query.greaterThan(realm.getSchema().getKeyPathMapping(), fieldName, Mixed.valueOf(value));
        return this;
    }

    /**
     * Greater-than comparison.
     *
     * @param fieldName the field to compare.
     * @param value     the value to compare with.
     * @return the query object.
     * @throws java.lang.IllegalArgumentException if one or more arguments do not match class or field type.
     */
    public RealmQuery<E> greaterThan(String fieldName, float value) {
        realm.checkIfValid();
        this.query.greaterThan(realm.getSchema().getKeyPathMapping(), fieldName, Mixed.valueOf(value));
        return this;
    }

    /**
     * Greater-than comparison.
     *
     * @param fieldName the field to compare.
     * @param value     the value to compare with.
     * @return the query object.
     * @throws java.lang.IllegalArgumentException if one or more arguments do not match class or field type.
     */
    public RealmQuery<E> greaterThan(String fieldName, Date value) {
        realm.checkIfValid();
        this.query.greaterThan(realm.getSchema().getKeyPathMapping(), fieldName, Mixed.valueOf(value));
        return this;
    }

    /**
     * Greater-than comparison.
     *
     * @param fieldName the field to compare.
     * @param value     the value to compare with.
     * @return the query object.
     * @throws java.lang.IllegalArgumentException if one or more arguments do not match class or field type.
     */
    public RealmQuery<E> greaterThan(String fieldName, Mixed value) {
        realm.checkIfValid();
        this.query.greaterThan(realm.getSchema().getKeyPathMapping(), fieldName, value);
        return this;
    }

    /**
     * Greater-than comparison.
     *
     * @param fieldName the field to compare.
     * @param value     the value to compare with.
     * @return the query object.
     * @throws java.lang.IllegalArgumentException if one or more arguments do not match class or field type.
     */
    public RealmQuery<E> greaterThan(String fieldName, Decimal128 value) {
        realm.checkIfValid();
        this.query.greaterThan(realm.getSchema().getKeyPathMapping(), fieldName, Mixed.valueOf(value));
        return this;
    }

    /**
     * Greater-than comparison.
     *
     * @param fieldName the field to compare.
     * @param value     the value to compare with.
     * @return the query object.
     * @throws java.lang.IllegalArgumentException if one or more arguments do not match class or field type.
     */
    public RealmQuery<E> greaterThan(String fieldName, ObjectId value) {
        realm.checkIfValid();
        this.query.greaterThan(realm.getSchema().getKeyPathMapping(), fieldName, Mixed.valueOf(value));
        return this;
    }

    /**
     * Greater-than comparison.
     *
     * @param fieldName the field to compare.
     * @param value     the value to compare with.
     * @return the query object.
     * @throws java.lang.IllegalArgumentException if one or more arguments do not match class or field type.
     */
    public RealmQuery<E> greaterThan(String fieldName, UUID value) {
        realm.checkIfValid();
        this.query.greaterThan(realm.getSchema().getKeyPathMapping(), fieldName, Mixed.valueOf(value));
        return this;
    }

    /**
     * Greater-than-or-equal-to comparison.
     *
     * @param fieldName the field to compare.
     * @param value     the value to compare with.
     * @return the query object.
     * @throws java.lang.IllegalArgumentException if one or more arguments do not match class or field type.
     */
    public RealmQuery<E> greaterThanOrEqualTo(String fieldName, int value) {
        realm.checkIfValid();
        this.query.greaterThanOrEqual(realm.getSchema().getKeyPathMapping(), fieldName, Mixed.valueOf(value));
        return this;
    }

    /**
     * Greater-than-or-equal-to comparison.
     *
     * @param fieldName the field to compare.
     * @param value     the value to compare with.
     * @return the query object.
     * @throws java.lang.IllegalArgumentException if one or more arguments do not match class or field type.
     */
    public RealmQuery<E> greaterThanOrEqualTo(String fieldName, long value) {
        realm.checkIfValid();
        this.query.greaterThanOrEqual(realm.getSchema().getKeyPathMapping(), fieldName, Mixed.valueOf(value));
        return this;
    }

    /**
     * Greater-than-or-equal-to comparison.
     *
     * @param fieldName the field to compare.
     * @param value     the value to compare with.
     * @return the query object.
     * @throws java.lang.IllegalArgumentException if one or more arguments do not match class or field type.
     */
    public RealmQuery<E> greaterThanOrEqualTo(String fieldName, double value) {
        realm.checkIfValid();
        this.query.greaterThanOrEqual(realm.getSchema().getKeyPathMapping(), fieldName, Mixed.valueOf(value));
        return this;
    }

    /**
     * Greater-than-or-equal-to comparison.
     *
     * @param fieldName the field to compare.
     * @param value     the value to compare with.
     * @return the query object.
     * @throws java.lang.IllegalArgumentException if one or more arguments do not match class or field type
     */
    public RealmQuery<E> greaterThanOrEqualTo(String fieldName, float value) {
        realm.checkIfValid();
        this.query.greaterThanOrEqual(realm.getSchema().getKeyPathMapping(), fieldName, Mixed.valueOf(value));
        return this;
    }

    /**
     * Greater-than-or-equal-to comparison.
     *
     * @param fieldName the field to compare.
     * @param value     the value to compare with.
     * @return the query object.
     * @throws java.lang.IllegalArgumentException if one or more arguments do not match class or field type.
     */
    public RealmQuery<E> greaterThanOrEqualTo(String fieldName, Date value) {
        realm.checkIfValid();
        this.query.greaterThanOrEqual(realm.getSchema().getKeyPathMapping(), fieldName, Mixed.valueOf(value));
        return this;
    }

    /**
     * Greater-than-or-equal-to comparison.
     *
     * @param fieldName the field to compare.
     * @param value     the value to compare with.
     * @return the query object.
     * @throws java.lang.IllegalArgumentException if one or more arguments do not match class or field type.
     */
    public RealmQuery<E> greaterThanOrEqualTo(String fieldName, Decimal128 value) {
        realm.checkIfValid();
        this.query.greaterThanOrEqual(realm.getSchema().getKeyPathMapping(), fieldName, Mixed.valueOf(value));
        return this;
    }

    /**
     * Greater-than-or-equal-to comparison.
     *
     * @param fieldName the field to compare.
     * @param value     the value to compare with.
     * @return the query object.
     * @throws java.lang.IllegalArgumentException if one or more arguments do not match class or field type.
     */
    public RealmQuery<E> greaterThanOrEqualTo(String fieldName, ObjectId value) {
        realm.checkIfValid();
        this.query.greaterThanOrEqual(realm.getSchema().getKeyPathMapping(), fieldName, Mixed.valueOf(value));
        return this;
    }

    /**
     * Greater-than-or-equal-to comparison.
     *
     * @param fieldName the field to compare.
     * @param value     the value to compare with.
     * @return the query object.
     * @throws java.lang.IllegalArgumentException if one or more arguments do not match class or field type.
     */
    public RealmQuery<E> greaterThanOrEqualTo(String fieldName, UUID value) {
        realm.checkIfValid();
        this.query.greaterThanOrEqual(realm.getSchema().getKeyPathMapping(), fieldName, Mixed.valueOf(value));
        return this;
    }

    /**
     * Greater-than-or-equal-to comparison.
     *
     * @param fieldName the field to compare.
     * @param value     the value to compare with.
     * @return the query object.
     * @throws java.lang.IllegalArgumentException if one or more arguments do not match class or field type.
     */
    public RealmQuery<E> greaterThanOrEqualTo(String fieldName, Mixed value) {
        realm.checkIfValid();
        this.query.greaterThanOrEqual(realm.getSchema().getKeyPathMapping(), fieldName, value);
        return this;
    }

    /**
     * Less-than comparison.
     *
     * @param fieldName the field to compare.
     * @param value     the value to compare with.
     * @return the query object.
     * @throws java.lang.IllegalArgumentException if one or more arguments do not match class or field type.
     */
    public RealmQuery<E> lessThan(String fieldName, int value) {
        realm.checkIfValid();
        this.query.lessThan(realm.getSchema().getKeyPathMapping(), fieldName, Mixed.valueOf(value));
        return this;
    }

    /**
     * Less-than comparison.
     *
     * @param fieldName the field to compare.
     * @param value     the value to compare with.
     * @return the query object.
     * @throws java.lang.IllegalArgumentException if one or more arguments do not match class or field type.
     */
    public RealmQuery<E> lessThan(String fieldName, long value) {
        realm.checkIfValid();
        this.query.lessThan(realm.getSchema().getKeyPathMapping(), fieldName, Mixed.valueOf(value));
        return this;
    }

    /**
     * Less-than comparison.
     *
     * @param fieldName the field to compare.
     * @param value     the value to compare with.
     * @return the query object.
     * @throws java.lang.IllegalArgumentException if one or more arguments do not match class or field type.
     */
    public RealmQuery<E> lessThan(String fieldName, Decimal128 value) {
        realm.checkIfValid();
        this.query.lessThan(realm.getSchema().getKeyPathMapping(), fieldName, Mixed.valueOf(value));
        return this;
    }

    /**
     * Less-than comparison.
     *
     * @param fieldName the field to compare.
     * @param value     the value to compare with.
     * @return the query object.
     * @throws java.lang.IllegalArgumentException if one or more arguments do not match class or field type.
     */
    public RealmQuery<E> lessThan(String fieldName, ObjectId value) {
        realm.checkIfValid();
        this.query.lessThan(realm.getSchema().getKeyPathMapping(), fieldName, Mixed.valueOf(value));
        return this;
    }

    /**
     * Less-than comparison.
     *
     * @param fieldName the field to compare.
     * @param value     the value to compare with.
     * @return the query object.
     * @throws java.lang.IllegalArgumentException if one or more arguments do not match class or field type.
     */
    public RealmQuery<E> lessThan(String fieldName, UUID value) {
        realm.checkIfValid();
        this.query.lessThan(realm.getSchema().getKeyPathMapping(), fieldName, Mixed.valueOf(value));
        return this;
    }

    /**
     * Less-than comparison.
     *
     * @param fieldName the field to compare.
     * @param value     the value to compare with.
     * @return the query object.
     * @throws java.lang.IllegalArgumentException if one or more arguments do not match class or field type.
     */
    public RealmQuery<E> lessThan(String fieldName, double value) {
        realm.checkIfValid();
        this.query.lessThan(realm.getSchema().getKeyPathMapping(), fieldName, Mixed.valueOf(value));
        return this;
    }

    /**
     * Less-than comparison.
     *
     * @param fieldName the field to compare.
     * @param value     the value to compare with.
     * @return the query object.
     * @throws java.lang.IllegalArgumentException if one or more arguments do not match class or field type.
     */
    public RealmQuery<E> lessThan(String fieldName, float value) {
        realm.checkIfValid();
        this.query.lessThan(realm.getSchema().getKeyPathMapping(), fieldName, Mixed.valueOf(value));
        return this;
    }

    /**
     * Less-than comparison.
     *
     * @param fieldName the field to compare.
     * @param value     the value to compare with.
     * @return the query object.
     * @throws java.lang.IllegalArgumentException if one or more arguments do not match class or field type.
     */
    public RealmQuery<E> lessThan(String fieldName, Date value) {
        realm.checkIfValid();
        this.query.lessThan(realm.getSchema().getKeyPathMapping(), fieldName, Mixed.valueOf(value));
        return this;
    }

    /**
     * Less-than comparison.
     *
     * @param fieldName the field to compare.
     * @param value     the value to compare with.
     * @return the query object.
     * @throws java.lang.IllegalArgumentException if one or more arguments do not match class or field type.
     */
    public RealmQuery<E> lessThan(String fieldName, Mixed value) {
        realm.checkIfValid();
        this.query.lessThan(realm.getSchema().getKeyPathMapping(), fieldName, value);
        return this;
    }

    /**
     * Less-than-or-equal-to comparison.
     *
     * @param fieldName the field to compare.
     * @param value     the value to compare with.
     * @return the query object.
     * @throws java.lang.IllegalArgumentException if one or more arguments do not match class or field type.
     */
    public RealmQuery<E> lessThanOrEqualTo(String fieldName, int value) {
        realm.checkIfValid();
        this.query.lessThanOrEqual(realm.getSchema().getKeyPathMapping(), fieldName, Mixed.valueOf(value));
        return this;
    }

    /**
     * Less-than-or-equal-to comparison.
     *
     * @param fieldName the field to compare.
     * @param value     the value to compare with.
     * @return the query object.
     * @throws java.lang.IllegalArgumentException if one or more arguments do not match class or field type.
     */
    public RealmQuery<E> lessThanOrEqualTo(String fieldName, long value) {
        realm.checkIfValid();
        this.query.lessThanOrEqual(realm.getSchema().getKeyPathMapping(), fieldName, Mixed.valueOf(value));
        return this;
    }

    /**
     * Less-than-or-equal-to comparison.
     *
     * @param fieldName the field to compare.
     * @param value     the value to compare with.
     * @return the query object.
     * @throws java.lang.IllegalArgumentException if one or more arguments do not match class or field type.
     */
    public RealmQuery<E> lessThanOrEqualTo(String fieldName, Decimal128 value) {
        realm.checkIfValid();
        this.query.lessThanOrEqual(realm.getSchema().getKeyPathMapping(), fieldName, Mixed.valueOf(value));
        return this;
    }

    /**
     * Less-than-or-equal-to comparison.
     *
     * @param fieldName the field to compare.
     * @param value     the value to compare with.
     * @return the query object.
     * @throws java.lang.IllegalArgumentException if one or more arguments do not match class or field type.
     */
    public RealmQuery<E> lessThanOrEqualTo(String fieldName, ObjectId value) {
        realm.checkIfValid();
        this.query.lessThanOrEqual(realm.getSchema().getKeyPathMapping(), fieldName, Mixed.valueOf(value));
        return this;
    }

    /**
     * Less-than-or-equal-to comparison.
     *
     * @param fieldName the field to compare.
     * @param value     the value to compare with.
     * @return the query object.
     * @throws java.lang.IllegalArgumentException if one or more arguments do not match class or field type.
     */
    public RealmQuery<E> lessThanOrEqualTo(String fieldName, UUID value) {
        realm.checkIfValid();
        this.query.lessThanOrEqual(realm.getSchema().getKeyPathMapping(), fieldName, Mixed.valueOf(value));
        return this;
    }

    /**
     * Less-than-or-equal-to comparison.
     *
     * @param fieldName the field to compare.
     * @param value     the value to compare with.
     * @return the query object.
     * @throws java.lang.IllegalArgumentException if one or more arguments do not match class or field type.
     */
    public RealmQuery<E> lessThanOrEqualTo(String fieldName, double value) {
        realm.checkIfValid();
        this.query.lessThanOrEqual(realm.getSchema().getKeyPathMapping(), fieldName, Mixed.valueOf(value));
        return this;
    }

    /**
     * Less-than-or-equal-to comparison.
     *
     * @param fieldName the field to compare.
     * @param value     the value to compare with.
     * @return the query object.
     * @throws java.lang.IllegalArgumentException if one or more arguments do not match class or field type.
     */
    public RealmQuery<E> lessThanOrEqualTo(String fieldName, float value) {
        realm.checkIfValid();
        this.query.lessThanOrEqual(realm.getSchema().getKeyPathMapping(), fieldName, Mixed.valueOf(value));
        return this;
    }

    /**
     * Less-than-or-equal-to comparison.
     *
     * @param fieldName the field to compare.
     * @param value     the value to compare with.
     * @return the query object.
     * @throws java.lang.IllegalArgumentException if one or more arguments do not match class or field type.
     */
    public RealmQuery<E> lessThanOrEqualTo(String fieldName, Date value) {
        realm.checkIfValid();
        this.query.lessThanOrEqual(realm.getSchema().getKeyPathMapping(), fieldName, Mixed.valueOf(value));
        return this;
    }

    /**
     * Less-than-or-equal-to comparison.
     *
     * @param fieldName the field to compare.
     * @param value     the value to compare with.
     * @return the query object.
     * @throws java.lang.IllegalArgumentException if one or more arguments do not match class or field type.
     */
    public RealmQuery<E> lessThanOrEqualTo(String fieldName, Mixed value) {
        realm.checkIfValid();
        this.query.lessThanOrEqual(realm.getSchema().getKeyPathMapping(), fieldName, value);
        return this;
    }

    /**
     * Between condition.
     *
     * @param fieldName the field to compare.
     * @param from      lowest value (inclusive).
     * @param to        highest value (inclusive).
     * @return the query object.
     * @throws java.lang.IllegalArgumentException if one or more arguments do not match class or field type.
     */
    public RealmQuery<E> between(String fieldName, int from, int to) {
        realm.checkIfValid();
        this.query.between(realm.getSchema().getKeyPathMapping(), fieldName, Mixed.valueOf(from), Mixed.valueOf(to));
        return this;
    }

    /**
     * Between condition.
     *
     * @param fieldName the field to compare.
     * @param from      lowest value (inclusive).
     * @param to        highest value (inclusive).
     * @return the query object.
     * @throws java.lang.IllegalArgumentException if one or more arguments do not match class or field type.
     */
    public RealmQuery<E> between(String fieldName, long from, long to) {
        realm.checkIfValid();
        this.query.between(realm.getSchema().getKeyPathMapping(), fieldName, Mixed.valueOf(from), Mixed.valueOf(to));
        return this;
    }

    /**
     * Between condition.
     *
     * @param fieldName the field to compare.
     * @param from      lowest value (inclusive).
     * @param to        highest value (inclusive).
     * @return the query object.
     * @throws java.lang.IllegalArgumentException if one or more arguments do not match class or field type.
     */
    public RealmQuery<E> between(String fieldName, double from, double to) {
        realm.checkIfValid();
        this.query.between(realm.getSchema().getKeyPathMapping(), fieldName, Mixed.valueOf(from), Mixed.valueOf(to));
        return this;
    }

    /**
     * Between condition.
     *
     * @param fieldName the field to compare.
     * @param from      lowest value (inclusive).
     * @param to        highest value (inclusive).
     * @return the query object.
     * @throws java.lang.IllegalArgumentException if one or more arguments do not match class or field type.
     */
    public RealmQuery<E> between(String fieldName, float from, float to) {
        realm.checkIfValid();
        this.query.between(realm.getSchema().getKeyPathMapping(), fieldName, Mixed.valueOf(from), Mixed.valueOf(to));
        return this;
    }

    /**
     * Between condition.
     *
     * @param fieldName the field to compare.
     * @param from      lowest value (inclusive).
     * @param to        highest value (inclusive).
     * @return the query object.
     * @throws java.lang.IllegalArgumentException if one or more arguments do not match class or field type.
     */
    public RealmQuery<E> between(String fieldName, Date from, Date to) {
        realm.checkIfValid();
        this.query.between(realm.getSchema().getKeyPathMapping(), fieldName, Mixed.valueOf(from), Mixed.valueOf(to));
        return this;
    }

    /**
     * Between condition.
     *
     * @param fieldName the field to compare.
     * @param from      lowest value (inclusive).
     * @param to        highest value (inclusive).
     * @return the query object.
     * @throws java.lang.IllegalArgumentException if one or more arguments do not match class or field type.
     */
    public RealmQuery<E> between(String fieldName, Mixed from, Mixed to) {
        realm.checkIfValid();
        this.query.between(realm.getSchema().getKeyPathMapping(), fieldName, from, to);
        return this;
    }

    /**
     * Between condition.
     *
     * @param fieldName the field to compare.
     * @param from      lowest value (inclusive).
     * @param to        highest value (inclusive).
     * @return the query object.
     * @throws java.lang.IllegalArgumentException if one or more arguments do not match class or field type.
     */
    public RealmQuery<E> between(String fieldName, Decimal128 from, Decimal128 to) {
        realm.checkIfValid();
        this.query.between(realm.getSchema().getKeyPathMapping(), fieldName, Mixed.valueOf(from), Mixed.valueOf(to));
        return this;
    }

    /**
     * Condition that value of field contains the specified substring.
     *
     * @param fieldName the field to compare.
     * @param value     the substring.
     * @return the query object.
     * @throws java.lang.IllegalArgumentException if one or more arguments do not match class or field type.
     */
    public RealmQuery<E> contains(String fieldName, String value) {
        return contains(fieldName, value, Case.SENSITIVE);
    }

    /**
     * Condition that value of field contains the specified substring.
     *
     * @param fieldName the field to compare.
     * @param value     the substring.
     * @return the query object.
     * @throws java.lang.IllegalArgumentException if one or more arguments do not match class or field type.
     */
    public RealmQuery<E> contains(String fieldName, Mixed value) {
        return contains(fieldName, value, Case.SENSITIVE);
    }

    /**
     * Condition that value of field contains the specified substring.
     *
     * @param fieldName the field to compare.
     * @param value     the substring.
     * @param casing    how to handle casing. Setting this to {@link Case#INSENSITIVE} only works for Latin-1 characters.
     * @return The query object.
     * @throws java.lang.IllegalArgumentException if one or more arguments do not match class or field type.
     */
    public RealmQuery<E> contains(String fieldName, String value, Case casing) {
        Util.checkNull(value, "value");
        realm.checkIfValid();
        contains(fieldName, Mixed.valueOf(value), casing);
        return this;
    }

    /**
     * Condition that value of field contains the specified substring.
     *
     * @param fieldName the field to compare.
     * @param value     the substring.
     * @param casing    how to handle casing. Setting this to {@link Case#INSENSITIVE} only works for Latin-1 characters.
     * @return The query object.
     * @throws java.lang.IllegalArgumentException if one or more arguments do not match class or field type.
     */
    public RealmQuery<E> contains(String fieldName, Mixed value, Case casing) {
        realm.checkIfValid();
        if (casing == Case.SENSITIVE) {
            this.query.contains(realm.getSchema().getKeyPathMapping(), fieldName, value);
        } else {
            this.query.containsInsensitive(realm.getSchema().getKeyPathMapping(), fieldName, value);
        }
        return this;
    }

    /**
     * Condition that the value of field begins with the specified string.
     *
     * @param fieldName the field to compare.
     * @param value     the string.
     * @return the query object.
     * @throws java.lang.IllegalArgumentException if one or more arguments do not match class or field type.
     */
    public RealmQuery<E> beginsWith(String fieldName, String value) {
        return beginsWith(fieldName, value, Case.SENSITIVE);
    }

    /**
     * Condition that the value of field begins with the specified string.
     *
     * @param fieldName the field to compare.
     * @param value     the string.
     * @return the query object.
     * @throws java.lang.IllegalArgumentException if one or more arguments do not match class or field type.
     */
    public RealmQuery<E> beginsWith(String fieldName, Mixed value) {
        return beginsWith(fieldName, value, Case.SENSITIVE);
    }

    /**
     * Condition that the value of field begins with the specified substring.
     *
     * @param fieldName the field to compare.
     * @param value     the substring.
     * @param casing    how to handle casing. Setting this to {@link Case#INSENSITIVE} only works for Latin-1 characters.
     * @return the query object
     * @throws java.lang.IllegalArgumentException if one or more arguments do not match class or field type.
     */
    public RealmQuery<E> beginsWith(String fieldName, String value, Case casing) {
        Util.checkNull(value, "value");
        realm.checkIfValid();
        beginsWith(fieldName, Mixed.valueOf(value), casing);
        return this;
    }

    /**
     * Condition that the value of field begins with the specified substring.
     *
     * @param fieldName the field to compare.
     * @param value     the substring.
     * @param casing    how to handle casing. Setting this to {@link Case#INSENSITIVE} only works for Latin-1 characters.
     * @return the query object
     * @throws java.lang.IllegalArgumentException if one or more arguments do not match class or field type.
     */
    public RealmQuery<E> beginsWith(String fieldName, Mixed value, Case casing) {
        realm.checkIfValid();
        if (casing == Case.SENSITIVE) {
            this.query.beginsWith(realm.getSchema().getKeyPathMapping(), fieldName, value);
        } else {
            this.query.beginsWithInsensitive(realm.getSchema().getKeyPathMapping(), fieldName, value);
        }
        return this;
    }

    /**
     * Condition that the value of field ends with the specified string.
     *
     * @param fieldName the field to compare.
     * @param value     the string.
     * @return the query object.
     * @throws java.lang.IllegalArgumentException if one or more arguments do not match class or field type.
     */
    public RealmQuery<E> endsWith(String fieldName, String value) {
        return endsWith(fieldName, value, Case.SENSITIVE);
    }

    /**
     * Condition that the value of field ends with the specified string.
     *
     * @param fieldName the field to compare.
     * @param value     the string.
     * @return the query object.
     * @throws java.lang.IllegalArgumentException if one or more arguments do not match class or field type.
     */
    public RealmQuery<E> endsWith(String fieldName, Mixed value) {
        return endsWith(fieldName, value, Case.SENSITIVE);
    }

    /**
     * Condition that the value of field ends with the specified substring.
     *
     * @param fieldName the field to compare.
     * @param value     the substring.
     * @param casing    how to handle casing. Setting this to {@link Case#INSENSITIVE} only works for Latin-1 characters.
     * @return the query object.
     * @throws java.lang.IllegalArgumentException if one or more arguments do not match class or field type.
     */
    public RealmQuery<E> endsWith(String fieldName, String value, Case casing) {
        Util.checkNull(value, "value");
        realm.checkIfValid();
        endsWith(fieldName, Mixed.valueOf(value), casing);
        return this;
    }

    /**
     * Condition that the value of field ends with the specified substring.
     *
     * @param fieldName the field to compare.
     * @param value     the substring.
     * @param casing    how to handle casing. Setting this to {@link Case#INSENSITIVE} only works for Latin-1 characters.
     * @return the query object.
     * @throws java.lang.IllegalArgumentException if one or more arguments do not match class or field type.
     */
    public RealmQuery<E> endsWith(String fieldName, Mixed value, Case casing) {
        realm.checkIfValid();
        if (casing == Case.SENSITIVE) {
            this.query.endsWith(realm.getSchema().getKeyPathMapping(), fieldName, value);
        } else {
            this.query.endsWithInsensitive(realm.getSchema().getKeyPathMapping(), fieldName, value);
        }
        return this;
    }

    /**
     * Condition that the value of field matches with the specified substring, with wildcards:
     * <ul>
     * <li>'*' matches [0, n] unicode chars</li>
     * <li>'?' matches a single unicode char.</li>
     * </ul>
     *
     * @param fieldName the field to compare.
     * @param value     the wildcard string.
     * @return the query object.
     * @throws java.lang.IllegalArgumentException if one or more arguments do not match class or field type.
     */
    public RealmQuery<E> like(String fieldName, String value) {
        return like(fieldName, value, Case.SENSITIVE);
    }

    /**
     * Condition that the value of field matches with the specified substring, with wildcards:
     * <ul>
     * <li>'*' matches [0, n] unicode chars</li>
     * <li>'?' matches a single unicode char.</li>
     * </ul>
     *
     * @param fieldName the field to compare.
     * @param value     the wildcard string.
     * @return the query object.
     * @throws java.lang.IllegalArgumentException if one or more arguments do not match class or field type.
     */
    public RealmQuery<E> like(String fieldName, Mixed value) {
        return like(fieldName, value, Case.SENSITIVE);
    }

    /**
     * Condition that the value of field matches with the specified substring, with wildcards:
     * <ul>
     * <li>'*' matches [0, n] unicode chars</li>
     * <li>'?' matches a single unicode char.</li>
     * </ul>
     *
     * @param fieldName the field to compare.
     * @param value     the wildcard string.
     * @param casing    how to handle casing. Setting this to {@link Case#INSENSITIVE} only works for Latin-1 characters.
     * @return the query object.
     * @throws java.lang.IllegalArgumentException if one or more arguments do not match class or field type.
     */
    public RealmQuery<E> like(String fieldName, String value, Case casing) {
        Util.checkNull(value, "value");
        realm.checkIfValid();
        like(fieldName, Mixed.valueOf(value), casing);
        return this;
    }

    /**
     * Condition that the value of field matches with the specified substring, with wildcards:
     * <ul>
     * <li>'*' matches [0, n] unicode chars</li>
     * <li>'?' matches a single unicode char.</li>
     * </ul>
     *
     * @param fieldName the field to compare.
     * @param value     the wildcard string.
     * @param casing    how to handle casing. Setting this to {@link Case#INSENSITIVE} only works for Latin-1 characters.
     * @return the query object.
     * @throws java.lang.IllegalArgumentException if one or more arguments do not match class or field type.
     */
    public RealmQuery<E> like(String fieldName, Mixed value, Case casing) {
        realm.checkIfValid();
        if (casing == Case.SENSITIVE) {
            this.query.like(realm.getSchema().getKeyPathMapping(), fieldName, value);
        } else {
            this.query.likeInsensitive(realm.getSchema().getKeyPathMapping(), fieldName, value);
        }
        return this;
    }

    /**
     * Begin grouping of conditions ("left parenthesis"). A group must be closed with a call to {@code endGroup()}.
     *
     * @return the query object.
     * @see #endGroup()
     */
    public RealmQuery<E> beginGroup() {
        realm.checkIfValid();
        this.query.beginGroup();
        return this;
    }

    /**
     * End grouping of conditions ("right parenthesis") which was opened by a call to {@code beginGroup()}.
     *
     * @return the query object.
     * @see #beginGroup()
     */
    public RealmQuery<E> endGroup() {
        realm.checkIfValid();
        this.query.endGroup();
        return this;
    }

    /**
     * Logical-or two conditions.
     *
     * @return the query object.
     */
    public RealmQuery<E> or() {
        realm.checkIfValid();
        this.query.or();
        return this;
    }

    /**
     * Logical-and two conditions
     * Realm automatically applies logical-and between all query statements, so this is intended only as a mean to increase readability.
     *
     * @return the query object
     */
    public RealmQuery<E> and() {
        realm.checkIfValid();
        return this;
    }

    /**
     * Negate condition.
     *
     * @return the query object.
     */
    public RealmQuery<E> not() {
        realm.checkIfValid();
        this.query.not();
        return this;
    }

    /**
     * Condition that finds values that are considered "empty" i.e., an empty list, the 0-length string or byte array.
     *
     * @param fieldName the field to compare.
     * @return the query object.
     * @throws java.lang.IllegalArgumentException if the field name isn't valid or its type isn't either a RealmList,
     *                                            String or byte array.
     */
    public RealmQuery<E> isEmpty(String fieldName) {
        realm.checkIfValid();
        this.query.isEmpty(realm.getSchema().getKeyPathMapping(), fieldName);
        return this;
    }

    /**
     * Condition that finds values that are considered "Not-empty" i.e., a list, a string or a byte array with not-empty values.
     *
     * @param fieldName the field to compare.
     * @return the query object.
     * @throws java.lang.IllegalArgumentException if the field name isn't valid or its type isn't either a RealmList,
     *                                            String or byte array.
     */
    public RealmQuery<E> isNotEmpty(String fieldName) {
        realm.checkIfValid();
        this.query.isNotEmpty(realm.getSchema().getKeyPathMapping(), fieldName);
<<<<<<< HEAD
=======
        return this;
    }

    /**
     * Condition that value, if a dictionary field, contains the specified key.
     *
     * @param fieldName the field to compare.
     * @param key       the key to search for.
     * @return the query object.
     * @throws java.lang.IllegalArgumentException if the field name isn't valid.
     */
    public RealmQuery<E> containsKey(String fieldName, @Nullable String key) {
        realm.checkIfValid();
        this.query.containsKey(realm.getSchema().getKeyPathMapping(), fieldName, Mixed.valueOf(key));
        return this;
    }

    /**
     * Condition that value, if a dictionary field, contains the specified value.
     *
     * @param fieldName the field to compare.
     * @param value     the value to search for.
     * @return the query object.
     * @throws java.lang.IllegalArgumentException if the field name isn't valid.
     */
    public RealmQuery<E> containsValue(String fieldName, @Nullable Boolean value) {
        realm.checkIfValid();
        this.query.containsValue(realm.getSchema().getKeyPathMapping(), fieldName, Mixed.valueOf(value));
        return this;
    }

    /**
     * Condition that value, if a dictionary field, contains the specified value.
     *
     * @param fieldName the field to compare.
     * @param value     the value to search for.
     * @return the query object.
     * @throws java.lang.IllegalArgumentException if the field name isn't valid.
     */
    public RealmQuery<E> containsValue(String fieldName, @Nullable Byte value) {
        realm.checkIfValid();
        this.query.containsValue(realm.getSchema().getKeyPathMapping(), fieldName, Mixed.valueOf(value));
        return this;
    }

    /**
     * Condition that value, if a dictionary field, contains the specified value.
     *
     * @param fieldName the field to compare.
     * @param value     the value to search for.
     * @return the query object.
     * @throws java.lang.IllegalArgumentException if the field name isn't valid.
     */
    public RealmQuery<E> containsValue(String fieldName, @Nullable Short value) {
        realm.checkIfValid();
        this.query.containsValue(realm.getSchema().getKeyPathMapping(), fieldName, Mixed.valueOf(value));
        return this;
    }

    /**
     * Condition that value, if a dictionary field, contains the specified value.
     *
     * @param fieldName the field to compare.
     * @param value     the value to search for
     * @return the query object.
     * @throws java.lang.IllegalArgumentException if the field name isn't valid.
     */
    public RealmQuery<E> containsValue(String fieldName, @Nullable Integer value) {
        realm.checkIfValid();
        this.query.containsValue(realm.getSchema().getKeyPathMapping(), fieldName, Mixed.valueOf(value));
        return this;
    }

    /**
     * Condition that value, if a dictionary field, contains the specified value.
     *
     * @param fieldName the field to compare.
     * @param value     the value to search for.
     * @return the query object.
     * @throws java.lang.IllegalArgumentException if the field name isn't valid.
     */
    public RealmQuery<E> containsValue(String fieldName, @Nullable Long value) {
        realm.checkIfValid();
        this.query.containsValue(realm.getSchema().getKeyPathMapping(), fieldName, Mixed.valueOf(value));
        return this;
    }

    /**
     * Condition that value, if a dictionary field, contains the specified value.
     *
     * @param fieldName the field to compare.
     * @param value     the value to search for.
     * @return the query object.
     * @throws java.lang.IllegalArgumentException if the field name isn't valid.
     */
    public RealmQuery<E> containsValue(String fieldName, @Nullable Double value) {
        realm.checkIfValid();
        this.query.containsValue(realm.getSchema().getKeyPathMapping(), fieldName, Mixed.valueOf(value));
        return this;
    }

    /**
     * Condition that value, if a dictionary field, contains the specified value.
     *
     * @param fieldName the field to compare.
     * @param value     the value to search for.
     * @return the query object.
     * @throws java.lang.IllegalArgumentException if the field name isn't valid.
     */
    public RealmQuery<E> containsValue(String fieldName, @Nullable Float value) {
        realm.checkIfValid();
        this.query.containsValue(realm.getSchema().getKeyPathMapping(), fieldName, Mixed.valueOf(value));
        return this;
    }

    /**
     * Condition that value, if a dictionary field, contains the specified value.
     *
     * @param fieldName the field to compare.
     * @param value     the value to search for.
     * @return the query object.
     * @throws java.lang.IllegalArgumentException if the field name isn't valid.
     */
    public RealmQuery<E> containsValue(String fieldName, @Nullable String value) {
        realm.checkIfValid();
        this.query.containsValue(realm.getSchema().getKeyPathMapping(), fieldName, Mixed.valueOf(value));
        return this;
    }

    /**
     * Condition that value, if a dictionary field, contains the specified value.
     *
     * @param fieldName the field to compare.
     * @param value     the value to search for.
     * @return the query object.
     * @throws java.lang.IllegalArgumentException if the field name isn't valid.
     */
    public RealmQuery<E> containsValue(String fieldName, @Nullable byte[] value) {
        realm.checkIfValid();
        this.query.containsValue(realm.getSchema().getKeyPathMapping(), fieldName, Mixed.valueOf(value));
        return this;
    }

    /**
     * Condition that value, if a dictionary field, contains the specified value.
     *
     * @param fieldName the field to compare.
     * @param value     the value to search for.
     * @return the query object.
     * @throws java.lang.IllegalArgumentException if the field name isn't valid.
     */
    public RealmQuery<E> containsValue(String fieldName, @Nullable Date value) {
        realm.checkIfValid();
        this.query.containsValue(realm.getSchema().getKeyPathMapping(), fieldName, Mixed.valueOf(value));
        return this;
    }

    /**
     * Condition that value, if a dictionary field, contains the specified value.
     *
     * @param fieldName the field to compare.
     * @param value     the value to search for.
     * @return the query object.
     * @throws java.lang.IllegalArgumentException if the field name isn't valid.
     */
    public RealmQuery<E> containsValue(String fieldName, @Nullable Decimal128 value) {
        realm.checkIfValid();
        this.query.containsValue(realm.getSchema().getKeyPathMapping(), fieldName, Mixed.valueOf(value));
        return this;
    }

    /**
     * Condition that value, if a dictionary field, contains the specified value.
     *
     * @param fieldName the field to compare.
     * @param value     the value to search for.
     * @return the query object.
     * @throws java.lang.IllegalArgumentException if the field name isn't valid.
     */
    public RealmQuery<E> containsValue(String fieldName, @Nullable ObjectId value) {
        realm.checkIfValid();
        this.query.containsValue(realm.getSchema().getKeyPathMapping(), fieldName, Mixed.valueOf(value));
        return this;
    }

    /**
     * Condition that value, if a dictionary field, contains the specified value.
     *
     * @param fieldName the field to compare.
     * @param value     the value to search for.
     * @return the query object.
     * @throws java.lang.IllegalArgumentException if the field name isn't valid.
     */
    public RealmQuery<E> containsValue(String fieldName, @Nullable UUID value) {
        realm.checkIfValid();
        this.query.containsValue(realm.getSchema().getKeyPathMapping(), fieldName, Mixed.valueOf(value));
        return this;
    }

    /**
     * Condition that value, if a dictionary field, contains the specified value.
     *
     * @param fieldName the field to compare.
     * @param value     the value to search for.
     * @return the query object.
     * @throws java.lang.IllegalArgumentException if the field name isn't valid.
     */
    public RealmQuery<E> containsValue(String fieldName, Mixed value) {
        realm.checkIfValid();
        this.query.containsValue(realm.getSchema().getKeyPathMapping(), fieldName, value);
        return this;
    }

    /**
     * Condition that value, if a dictionary field, contains the specified value.
     *
     * @param fieldName the field to compare.
     * @param value     the value to search for.
     * @return the query object.
     * @throws java.lang.IllegalArgumentException if the field name isn't valid.
     */
    public RealmQuery<E> containsValue(String fieldName, RealmModel value) {
        realm.checkIfValid();
        this.query.containsValue(realm.getSchema().getKeyPathMapping(), fieldName, Mixed.valueOf(value));
        return this;
    }

    /**
     * Condition that value, if a dictionary field, contains the specified entry.
     *
     * @param fieldName the field to compare.
     * @param entry     the entry to search for.
     * @return the query object.
     * @throws java.lang.IllegalArgumentException if the field name isn't valid.
     */
    public RealmQuery<E> containsEntry(String fieldName, Map.Entry<String, ?> entry) {
        Util.checkNull(entry, "entry");
        realm.checkIfValid();
        this.query.containsEntry(realm.getSchema().getKeyPathMapping(), fieldName, Mixed.valueOf(entry.getKey()), Mixed.valueOf(entry.getValue()));
>>>>>>> f4e6af4a
        return this;
    }

    /**
     * Calculates the sum of a given field.
     *
     * @param fieldName the field to sum. Only number and Mixed fields are supported.
     * @return the sum of fields of the matching objects. If no objects exist or they all have {@code null} as the value
     * for the given field, {@code 0} will be returned. When computing the sum, objects with {@code null} values
     * are ignored. When applied to a Mixed field, the returning type will be {@code Decimal128}.
     * @throws java.lang.IllegalArgumentException if the field is not a number type.
     * @throws RealmException                     if called from the UI thread after opting out via {@link RealmConfiguration.Builder#allowQueriesOnUiThread(boolean)}.
     */
    public Number sum(String fieldName) {
        realm.checkIfValid();
        realm.checkAllowQueriesOnUiThread();

        long columnKey = schema.getAndCheckFieldColumnKey(fieldName);
        switch (table.getColumnType(columnKey)) {
            case INTEGER:
                return query.sumInt(columnKey);
            case FLOAT:
                return query.sumFloat(columnKey);
            case DOUBLE:
                return query.sumDouble(columnKey);
            case DECIMAL128:
                return query.sumDecimal128(columnKey);
            case MIXED:
                return query.sumMixed(columnKey);
            default:
                throw new IllegalArgumentException(String.format(Locale.US,
                        TYPE_MISMATCH, fieldName, "int, float or double"));
        }
    }

    /**
     * Returns the average of a given field.
     * Does not support dotted field notation.
     *
     * @param fieldName the field to calculate average on. Only number fields are supported.
     * @return the average for the given field amongst objects in query results. This will be of type double for all
     * types of number fields. If no objects exist or they all have {@code null} as the value for the given field,
     * {@code 0} will be returned. When computing the average, objects with {@code null} values are ignored.
     * @throws java.lang.IllegalArgumentException if the field is not a number type.
     * @throws RealmException                     if called from the UI thread after opting out via {@link RealmConfiguration.Builder#allowQueriesOnUiThread(boolean)}.
     */
    public double average(String fieldName) {
        realm.checkIfValid();
        realm.checkAllowQueriesOnUiThread();

        long columnIndex = schema.getAndCheckFieldColumnKey(fieldName);
        switch (table.getColumnType(columnIndex)) {
            case INTEGER:
                return query.averageInt(columnIndex);
            case DOUBLE:
                return query.averageDouble(columnIndex);
            case FLOAT:
                return query.averageFloat(columnIndex);
            default:
                throw new IllegalArgumentException(String.format(Locale.US,
                        TYPE_MISMATCH, fieldName, "int, float or double. For Decimal128 use `averageDecimal128` method."));
        }
    }

    /**
     * Returns the average of a given field.
     * Does not support dotted field notation.
     *
     * @param fieldName the field to calculate average on. Only Decimal128 fields is supported. For other number types consider using {@link #average(String)}.
     * @return the average for the given field amongst objects in query results. This will be of type Decimal128. If no objects exist or they all have {@code null}
     * as the value for the given field {@code 0} will be returned. When computing the average, objects with {@code null} values are ignored.
     * @throws java.lang.IllegalArgumentException if the field is not a Decimal128 type.
     * @throws RealmException                     if called from the UI thread after opting out via {@link RealmConfiguration.Builder#allowQueriesOnUiThread(boolean)}.
     */
    public @Nullable
    Decimal128 averageDecimal128(String fieldName) {
        realm.checkIfValid();
        realm.checkAllowQueriesOnUiThread();

        long columnIndex = schema.getAndCheckFieldColumnKey(fieldName);
        return query.averageDecimal128(columnIndex);
    }

    /**
     * Returns the average of a given field.
     * Does not support dotted field notation.
     *
     * @param fieldName the field to calculate average on. Only Mixed fields are supported. For other types consider using {@link #average(String)}.
     * @return the average for the given field amongst objects in query results. This will be of type Decimal128. If no objects exist or they all have {@code null}
     * as the value for the given field {@code 0} will be returned. When computing the average, objects with {@code null} values are ignored.
     * @throws java.lang.IllegalArgumentException if the field is not a Mixed type.
     * @throws RealmException                     if called from the UI thread after opting out via {@link RealmConfiguration.Builder#allowQueriesOnUiThread(boolean)}.
     */
    public @Nullable
    Decimal128 averageMixed(String fieldName) {
        realm.checkIfValid();
        realm.checkAllowQueriesOnUiThread();

        long columnIndex = schema.getAndCheckFieldColumnKey(fieldName);
        return query.averageMixed(columnIndex);
    }

    /**
     * Finds the minimum value of a field.
     *
     * @param fieldName the field to look for a minimum on. Only number fields are supported.
     * @return if no objects exist or they all have {@code null} as the value for the given field, {@code null} will be
     * returned. Otherwise the minimum value is returned. When determining the minimum value, objects with {@code null}
     * values are ignored.
     * @throws java.lang.IllegalArgumentException if the field is not a number type.
     * @throws RealmException                     if called from the UI thread after opting out via {@link RealmConfiguration.Builder#allowQueriesOnUiThread(boolean)}.
     */
    @Nullable
    public Number min(String fieldName) {
        realm.checkIfValid();
        realm.checkAllowQueriesOnUiThread();

        long columnIndex = schema.getAndCheckFieldColumnKey(fieldName);
        switch (table.getColumnType(columnIndex)) {
            case INTEGER:
                return this.query.minimumInt(columnIndex);
            case FLOAT:
                return this.query.minimumFloat(columnIndex);
            case DOUBLE:
                return this.query.minimumDouble(columnIndex);
            case DECIMAL128:
                return this.query.minimumDecimal128(columnIndex);
            default:
                throw new IllegalArgumentException(String.format(Locale.US,
                        TYPE_MISMATCH, fieldName, "int, float or double"));
        }
    }

    /**
     * Finds the minimum value of a field.
     *
     * @param fieldName the field name
     * @return if no objects exist or they all have {@code null} as the value for the given date field, {@code null}
     * will be returned. Otherwise the minimum date is returned. When determining the minimum date, objects with
     * {@code null} values are ignored.
     * @throws java.lang.UnsupportedOperationException if the query is not valid ("syntax error").
     * @throws RealmException                          if called from the UI thread after opting out via {@link RealmConfiguration.Builder#allowQueriesOnUiThread(boolean)}.
     */
    @Nullable
    public Date minimumDate(String fieldName) {
        realm.checkIfValid();
        realm.checkAllowQueriesOnUiThread();

        long columnIndex = schema.getAndCheckFieldColumnKey(fieldName);
        return this.query.minimumDate(columnIndex);
    }

    /**
     * Finds the minimum value of a field.
     *
     * @param fieldName the field name
     * @return if no objects exist or they all have {@code null} as the value for the given Mixed field, {@code null}
     * will be returned. Otherwise the minimum Mixed is returned. When determining the minimum Mixed, objects with
     * {@code null} values are ignored.
     * @throws java.lang.UnsupportedOperationException if the query is not valid ("syntax error").
     * @throws RealmException                          if called from the UI thread after opting out via {@link RealmConfiguration.Builder#allowQueriesOnUiThread(boolean)}.
     */
    public Mixed minMixed(String fieldName) {
        realm.checkIfValid();
        realm.checkAllowQueriesOnUiThread();

        long columnIndex = schema.getAndCheckFieldColumnKey(fieldName);
        return new Mixed(MixedOperator.fromNativeMixed(realm, this.query.minimumMixed(columnIndex)));
    }

    /**
     * Finds the maximum value of a field.
     *
     * @param fieldName the field to look for a maximum on. Only number fields are supported.
     * @return if no objects exist or they all have {@code null} as the value for the given field, {@code null} will be
     * returned. Otherwise the maximum value is returned. When determining the maximum value, objects with {@code null}
     * values are ignored.
     * @throws java.lang.IllegalArgumentException if the field is not a number type.
     * @throws RealmException                     if called from the UI thread after opting out via {@link RealmConfiguration.Builder#allowQueriesOnUiThread(boolean)}.
     */
    @Nullable
    public Number max(String fieldName) {
        realm.checkIfValid();
        realm.checkAllowQueriesOnUiThread();

        long columnIndex = schema.getAndCheckFieldColumnKey(fieldName);
        switch (table.getColumnType(columnIndex)) {
            case INTEGER:
                return this.query.maximumInt(columnIndex);
            case FLOAT:
                return this.query.maximumFloat(columnIndex);
            case DOUBLE:
                return this.query.maximumDouble(columnIndex);
            case DECIMAL128:
                return this.query.maximumDecimal128(columnIndex);
            default:
                throw new IllegalArgumentException(String.format(Locale.US,
                        TYPE_MISMATCH, fieldName, "int, float or double"));
        }
    }

    /**
     * Finds the maximum value of a field.
     *
     * @param fieldName the field name.
     * @return if no objects exist or they all have {@code null} as the value for the given date field, {@code null}
     * will be returned. Otherwise the maximum date is returned. When determining the maximum date, objects with
     * {@code null} values are ignored.
     * @throws java.lang.UnsupportedOperationException if the query is not valid ("syntax error").
     */
    @Nullable
    public Date maximumDate(String fieldName) {
        realm.checkIfValid();
        realm.checkAllowQueriesOnUiThread();

        long columnIndex = schema.getAndCheckFieldColumnKey(fieldName);
        return this.query.maximumDate(columnIndex);
    }

    /**
     * Finds the maximum value of a field.
     *
     * @param fieldName the field name.
     * @return if no objects exist or they all have {@code null} as the value for the given Mixed field, {@code null}
     * will be returned. Otherwise the maximum Mixed is returned. When determining the maximum Mixed, objects with
     * {@code null} values are ignored.
     * @throws java.lang.UnsupportedOperationException if the query is not valid ("syntax error").
     */
    @Nullable
    public Mixed maxMixed(String fieldName) {
        realm.checkIfValid();
        realm.checkAllowQueriesOnUiThread();

        long columnIndex = schema.getAndCheckFieldColumnKey(fieldName);
        return new Mixed(MixedOperator.fromNativeMixed(realm, this.query.maximumMixed(columnIndex)));
    }

    /**
     * Counts the number of objects that fulfill the query conditions.
     *
     * @return the number of matching objects.
     * @throws java.lang.UnsupportedOperationException if the query is not valid ("syntax error").
     * @throws RealmException                          if called from the UI thread after opting out via {@link RealmConfiguration.Builder#allowQueriesOnUiThread(boolean)}.
     */
    public long count() {
        realm.checkIfValid();
        realm.checkAllowQueriesOnUiThread();

        // The fastest way of doing `count()` is going through `TableQuery.count()`. Unfortunately
        // doing this does not correctly apply all side effects of queries (like subscriptions). Also
        // some queries constructs, like doing distinct is not easily supported this way.
        // In order to get the best of both worlds we thus need to create a Java RealmResults object
        // and then directly access the `Results` class from Object Store.
        return lazyFindAll().size();
    }

    /**
     * Finds all objects that fulfill the query conditions.
     * <p>
     * Launching heavy queries from the UI thread may result in a drop of frames or even ANRs. <b>We do not recommend
     * doing so and therefore it is not allowed by default.</b> If you want to prevent these behaviors you can obtain
     * a Realm using a {@link RealmConfiguration} that explicitly sets
     * {@link RealmConfiguration.Builder#allowQueriesOnUiThread(boolean)} to {@code false}. This way you will be forced
     * to launch your queries from a non-UI thread, otherwise calls to this method will throw a {@link RealmException}.
     * Alternatively, you can use {@link #findAllAsync()}.
     *
     * @return a {@link io.realm.RealmResults} containing objects. If no objects match the condition, a list with zero
     * objects is returned.
     * @throws RealmException if called from the UI thread after opting out via {@link RealmConfiguration.Builder#allowQueriesOnUiThread(boolean)}.
     * @see io.realm.RealmResults
     */
    @SuppressWarnings("unchecked")
    public RealmResults<E> findAll() {
        realm.checkIfValid();
        realm.checkAllowQueriesOnUiThread();
        return createRealmResults(query, true);
    }

    /**
     * The same as {@link #findAll()} expect the RealmResult is not forcefully evaluated. This
     * means this method will return a more "pure" wrapper around the Object Store Results class.
     * <p>
     * This can be useful for internal usage where we still want to take advantage of optimizations
     * and additional functionality provided by Object Store, but do not wish to trigger the query
     * unless needed.
     */
    private OsResults lazyFindAll() {
        realm.checkIfValid();
        return createRealmResults(
                query,
                false).osResults;
    }

    /**
     * Finds all objects that fulfill the query conditions. This method is only available from a Looper thread.
     *
     * @return immediately an empty {@link RealmResults}. Users need to register a listener
     * {@link io.realm.RealmResults#addChangeListener(RealmChangeListener)} to be notified when the query completes.
     * @see io.realm.RealmResults
     */
    public RealmResults<E> findAllAsync() {
        realm.checkIfValid();
        realm.sharedRealm.capabilities.checkCanDeliverNotification(ASYNC_QUERY_WRONG_THREAD_MESSAGE);
        return createRealmResults(query, false);
    }

    /**
     * Sorts the query result by the specific field name in ascending order.
     * <p>
     * Sorting is currently limited to character sets in 'Latin Basic', 'Latin Supplement', 'Latin Extended A',
     * 'Latin Extended B' (UTF-8 range 0-591). For other character sets, sorting will have no effect.
     *
     * @param fieldName the field name to sort by.
     * @throws IllegalArgumentException if the field name does not exist.
     * @throws IllegalStateException    if a sorting order was already defined.
     */
    public RealmQuery<E> sort(String fieldName) {
        realm.checkIfValid();
        return sort(fieldName, Sort.ASCENDING);
    }

    /**
     * Sorts the query result by the specified field name and order.
     * <p>
     * Sorting is currently limited to character sets in 'Latin Basic', 'Latin Supplement', 'Latin Extended A',
     * 'Latin Extended B' (UTF-8 range 0-591). For other character sets, sorting will have no effect.
     *
     * @param fieldName the field name to sort by.
     * @param sortOrder how to sort the results.
     * @throws IllegalArgumentException if the field name does not exist.
     * @throws IllegalStateException    if a sorting order was already defined.
     */
    public RealmQuery<E> sort(String fieldName, Sort sortOrder) {
        realm.checkIfValid();
        return sort(new String[] {fieldName}, new Sort[] {sortOrder});
    }

    /**
     * Sorts the query result by the specific field names in the provided orders. {@code fieldName2} is only used
     * in case of equal values in {@code fieldName1}.
     * <p>
     * Sorting is currently limited to character sets in 'Latin Basic', 'Latin Supplement', 'Latin Extended A',
     * 'Latin Extended B' (UTF-8 range 0-591). For other character sets, sorting will have no effect.
     *
     * @param fieldName1 first field name
     * @param sortOrder1 sort order for first field
     * @param fieldName2 second field name
     * @param sortOrder2 sort order for second field
     * @throws IllegalArgumentException if the field name does not exist.
     * @throws IllegalStateException    if a sorting order was already defined.
     */
    public RealmQuery<E> sort(String fieldName1, Sort sortOrder1, String fieldName2, Sort sortOrder2) {
        realm.checkIfValid();
        return sort(new String[] {fieldName1, fieldName2}, new Sort[] {sortOrder1, sortOrder2});
    }

    /**
     * Sorts the query result by the specific field names in the provided orders. Later fields will only be used
     * if the previous field values are equal.
     * <p>
     * Sorting is currently limited to character sets in 'Latin Basic', 'Latin Supplement', 'Latin Extended A',
     * 'Latin Extended B' (UTF-8 range 0-591). For other character sets, sorting will have no effect.
     *
     * @param fieldNames an array of field names to sort by.
     * @param sortOrders how to sort the field names.
     * @throws IllegalArgumentException if the field name does not exist.
     * @throws IllegalStateException    if a sorting order was already defined.
     */
    public RealmQuery<E> sort(String[] fieldNames, Sort[] sortOrders) {
        if ((sortOrders == null) || (sortOrders.length == 0)) {
            throw new IllegalArgumentException("You must provide at least one sort order.");
        }
        if (fieldNames.length != sortOrders.length) {
            throw new IllegalArgumentException("Number of fields and sort orders do not match.");
        }

        realm.checkIfValid();

        this.query.sort(realm.getSchema().getKeyPathMapping(), fieldNames, sortOrders);
        return this;
    }

    /**
     * Selects a distinct set of objects of a specific class. When multiple distinct fields are
     * given, all unique combinations of values in the fields will be returned. In case of multiple
     * matches, it is undefined which object is returned. Unless the result is sorted, then the
     * first object will be returned.
     *
     * @param firstFieldName      first field name to use when finding distinct objects.
     * @param remainingFieldNames remaining field names when determining all unique combinations of field values.
     * @throws IllegalArgumentException if field names is empty or {@code null}, does not exist,
     *                                  is an unsupported type, or points to a linked field.
     * @throws IllegalStateException    if distinct field names were already defined.
     */
    public RealmQuery<E> distinct(String firstFieldName, String... remainingFieldNames) {
        realm.checkIfValid();
        String[] fieldNames = new String[1 + remainingFieldNames.length];

        fieldNames[0] = firstFieldName;
        for (int i = 0; i < remainingFieldNames.length; i++) {
            fieldNames[1 + i] = remainingFieldNames[0];
        }

        this.query.distinct(realm.getSchema().getKeyPathMapping(), fieldNames);
        return this;
    }

    /**
     * Limits the number of objects returned in case the query matched more objects.
     * <p>
     * Note that when using this method in combination with {@link #sort(String)} and
     * {@link #distinct(String, String...)} they will be executed in the order they where added which can
     * affect the end result.
     *
     * @param limit a limit that is {@code &ge; 1}.
     * @throws IllegalArgumentException if the provided {@code limit} is less than 1.
     */
    public RealmQuery<E> limit(long limit) {
        realm.checkIfValid();
        this.query.limit(limit);
        return this;
    }

    /**
     * This predicate will always match.
     */
    public RealmQuery<E> alwaysTrue() {
        realm.checkIfValid();
        query.alwaysTrue();
        return this;
    }

    /**
     * This predicate will never match, resulting in the query always returning 0 results.
     */
    public RealmQuery<E> alwaysFalse() {
        realm.checkIfValid();
        query.alwaysFalse();
        return this;
    }

    /**
     * Create a text-based predicate using the Realm Query Language. This predicate can be combined
     * with other raw or type safe predicates, it accepts Realm values as arguments.
     * <p>
     * Class and property names used in the raw predicate can be either the names defined in the
     * Realm Model classes or the internal names defined using the {@link io.realm.annotations.RealmClass}
     * or {@link io.realm.annotations.RealmField} annotations. If a class or property name contains spaces those must
     * be escaped.
     * </p>
     * Arguments are defined in the string predicate as $argument_index, where $argument_index is a decimal integer that
     * specifies the position of the argument in the argument list. The first argument is referenced by $0, the second
     * by $1, etc.
     * <p>
     * See <a href="https://docs.mongodb.com/realm-sdks/js/latest/tutorial-query-language.html">these docs</a>
     * for a more detailed description of the Realm Query Language.
     * <p>
     * <pre>
     * Examples:
     * {@code
     * RealmQuery<Person> query = realm.where(Person.class);
     *
     * // Simple query
     * query.rawPredicate("name = 'Jane'");
     *
     * // Spaces in property name
     * query.rawPredicate("my\ property = 'Jane'");
     *
     * // Multiple predicates
     * query.rawPredicate("name = 'Jane' OR name = 'John'")
     *
     * // Collection queries
     * query.rawPredicate("children.@count > 3")
     * query.rawPredicate("ALL children.age > 18")
     *
     * // Sub queries
     * query.rawPredicate("SUBQUERY(children, $child, $child.age > 21 AND $child.gender = 'male'").@count > 0');
     *
     * // Sort, Distinct, Limit
     * query.rawPredicate("name = 'Jane' SORT(lastName) DISTINCT(city) LIMIT(5)");
     *
     * // Arguments
     * query.rawPredicate("name = $0 AND age > $1", "Jane", 18);
     * }
     * </pre>
     *
     * @param predicate a Realm Query Language predicate.
     * @param arguments Realm values for the predicate.
     * @throws java.lang.IllegalArgumentException if there is an syntax error.
     */
    public RealmQuery<E> rawPredicate(String predicate, Object... arguments) {
        realm.checkIfValid();

        if (Util.isEmptyString(predicate)) {
            throw new IllegalArgumentException("Non-null 'predicate' required.");
        }

<<<<<<< HEAD
        query.rawPredicate(realm.getSchema().getKeyPathMapping(), predicate, arguments);
=======
        Mixed[] mixedArgs = new Mixed[arguments.length];
        for (int i = 0; i < arguments.length; i++) {
            mixedArgs[i] = Mixed.valueOf(arguments[i]);
        }

        query.rawPredicate(realm.getSchema().getKeyPathMapping(), predicate, mixedArgs);

>>>>>>> f4e6af4a
        return this;
    }

    /**
     * Returns the {@link Realm} instance to which this query belongs.
     * <p>
     * Calling {@link Realm#close()} on the returned instance is discouraged as it is the same as
     * calling it on the original Realm instance which may cause the Realm to fully close invalidating the
     * query.
     *
     * @return {@link Realm} instance this query belongs to.
     * @throws IllegalStateException if the Realm is an instance of {@link DynamicRealm} or the
     *                               {@link Realm} was already closed.
     */
    public Realm getRealm() {
        if (realm == null) {
            return null;
        }
        realm.checkIfValid();
        if (!(realm instanceof Realm)) {
            throw new IllegalStateException("This method is only available for typed Realms");
        }
        return (Realm) realm;
    }

    /**
     * Returns a textual description of this query.
     *
     * @return the textual description of the query.
     */
    public String getDescription() {
        this.query.validateQuery();
        return nativeSerializeQuery(query.getNativePtr());
    }

    /**
     * Returns the internal Realm name of the type being queried.
     *
     * @return the internal name of the Realm model class being queried.
     */
    public String getTypeQueried() {
        // TODO Revisit this when primitive list queries are implemented.
        return table.getClassName();
    }

    private boolean isDynamicQuery() {
        return className != null;
    }

    /**
     * Finds the first object that fulfills the query conditions.
     * <p>
     * Launching heavy queries from the UI thread may result in a drop of frames or even ANRs. <b>We do not recommend
     * doing so, but it is allowed by default.</b> If you want to prevent these behaviors you can obtain a Realm using
     * a {@link RealmConfiguration} that explicitly sets
     * {@link RealmConfiguration.Builder#allowQueriesOnUiThread(boolean)} to {@code false}. This way you will be forced
     * to launch your queries from a non-UI thread, otherwise calls to this method will throw a {@link RealmException}.
     * Alternatively, you can use {@link #findFirstAsync()}.
     *
     * @return the object found or {@code null} if no object matches the query conditions.
     * @throws RealmException if called from the UI thread after opting out via {@link RealmConfiguration.Builder#allowQueriesOnUiThread(boolean)}.
     * @see io.realm.RealmObject
     */
    @Nullable
    public E findFirst() {
        realm.checkIfValid();
        realm.checkAllowQueriesOnUiThread();

        if (forValues) {
            // TODO implement this;
            return null;
        }

        long tableRowIndex = getSourceRowIndexForFirstObject();
        //noinspection unchecked
        return (tableRowIndex < 0) ? null : (E) realm.get((Class<? extends RealmModel>) clazz, className, tableRowIndex);
    }

    /**
     * Similar to {@link #findFirst()} but runs asynchronously on a worker thread. An listener should be registered to
     * the returned {@link RealmObject} to get the notification when query completes. The registered listener will also
     * be triggered if there are changes made to the queried {@link RealmObject}. If the {@link RealmObject} is deleted,
     * the listener will be called one last time and then stop. The query will not be re-run.
     *
     * @return immediately an empty {@link RealmObject} with {@code isLoaded() == false}. Trying to access any field on
     * the returned object before it is loaded will throw an {@code IllegalStateException}.
     * @throws IllegalStateException if this is called on a non-looper thread.
     */
    public E findFirstAsync() {
        realm.checkIfValid();

        if (forValues) {
            throw new UnsupportedOperationException("findFirstAsync() available only when type parameter 'E' is implementing RealmModel.");
        }

        realm.sharedRealm.capabilities.checkCanDeliverNotification(ASYNC_QUERY_WRONG_THREAD_MESSAGE);
        Row row;
        if (realm.isInTransaction()) {
            // It is not possible to create async query inside a transaction. So immediately query the first object.
            // See OS Results::prepare_async()
            row = OsResults.createFromQuery(realm.sharedRealm, query).firstUncheckedRow();
        } else {
            // prepares an empty reference of the RealmObject which is backed by a pending query,
            // then update it once the query complete in the background.

            // TODO: The performance by the pending query will be a little bit worse than directly calling core's
            // Query.find(). The overhead comes with core needs to add all the row indices to the vector. However this
            // can be optimized by adding support of limit in OS's Results which is supported by core already.
            row = new PendingRow(realm.sharedRealm, query, isDynamicQuery());
        }
        final E result;
        if (isDynamicQuery()) {
            //noinspection unchecked
            result = (E) new DynamicRealmObject(realm, row);
        } else {
            //noinspection unchecked
            final Class<? extends RealmModel> modelClass = (Class<? extends RealmModel>) clazz;
            //noinspection unchecked
            result = (E) realm.getConfiguration().getSchemaMediator().newInstance(
                    modelClass, realm, row, realm.getSchema().getColumnInfo(modelClass),
                    false, Collections.emptyList());
        }

        if (row instanceof PendingRow) {
            final RealmObjectProxy proxy = (RealmObjectProxy) result;
            ((PendingRow) row).setFrontEnd(proxy.realmGet$proxyState());
        }

        return result;
    }


    private RealmResults<E> createRealmResults(TableQuery query,
            boolean loadResults) {
        RealmResults<E> results;
        OsResults osResults;
        osResults = OsResults.createFromQuery(realm.sharedRealm, query);

        if (isDynamicQuery()) {
            results = new RealmResults<>(realm, osResults, className);
        } else {
            results = new RealmResults<>(realm, osResults, clazz);
        }
        if (loadResults) {
            results.load();
        }

        return results;
    }

    private long getSourceRowIndexForFirstObject() {
        return this.query.find();
    }

    private static native String nativeSerializeQuery(long tableQueryPtr);
}<|MERGE_RESOLUTION|>--- conflicted
+++ resolved
@@ -1942,8 +1942,6 @@
     public RealmQuery<E> isNotEmpty(String fieldName) {
         realm.checkIfValid();
         this.query.isNotEmpty(realm.getSchema().getKeyPathMapping(), fieldName);
-<<<<<<< HEAD
-=======
         return this;
     }
 
@@ -2183,7 +2181,6 @@
         Util.checkNull(entry, "entry");
         realm.checkIfValid();
         this.query.containsEntry(realm.getSchema().getKeyPathMapping(), fieldName, Mixed.valueOf(entry.getKey()), Mixed.valueOf(entry.getValue()));
->>>>>>> f4e6af4a
         return this;
     }
 
@@ -2681,9 +2678,6 @@
             throw new IllegalArgumentException("Non-null 'predicate' required.");
         }
 
-<<<<<<< HEAD
-        query.rawPredicate(realm.getSchema().getKeyPathMapping(), predicate, arguments);
-=======
         Mixed[] mixedArgs = new Mixed[arguments.length];
         for (int i = 0; i < arguments.length; i++) {
             mixedArgs[i] = Mixed.valueOf(arguments[i]);
@@ -2691,7 +2685,6 @@
 
         query.rawPredicate(realm.getSchema().getKeyPathMapping(), predicate, mixedArgs);
 
->>>>>>> f4e6af4a
         return this;
     }
 
