/*
 * Copyright 2014 Realm Inc.
 *
 * Licensed under the Apache License, Version 2.0 (the "License");
 * you may not use this file except in compliance with the License.
 * You may obtain a copy of the License at
 *
 * http://www.apache.org/licenses/LICENSE-2.0
 *
 * Unless required by applicable law or agreed to in writing, software
 * distributed under the License is distributed on an "AS IS" BASIS,
 * WITHOUT WARRANTIES OR CONDITIONS OF ANY KIND, either express or implied.
 * See the License for the specific language governing permissions and
 * limitations under the License.
 */

package io.realm;


import org.bson.types.Decimal128;
import org.bson.types.ObjectId;

import java.util.Collections;
import java.util.Date;
import java.util.Locale;
import java.util.UUID;

import javax.annotation.Nullable;

import io.realm.annotations.Required;
import io.realm.exceptions.RealmException;
import io.realm.internal.OsList;
import io.realm.internal.OsResults;
import io.realm.internal.PendingRow;
import io.realm.internal.RealmObjectProxy;
import io.realm.internal.Row;
import io.realm.internal.Table;
import io.realm.internal.TableQuery;
import io.realm.internal.Util;
import io.realm.internal.core.NativeRealmAny;


/**
 * A RealmQuery encapsulates a query on a {@link io.realm.Realm} or a {@link io.realm.RealmResults} using the Builder
 * pattern. The query is executed using either {@link #findAll()} or {@link #findFirst()}.
 * <p>
 * The input to many of the query functions take a field name as String. Note that this is not type safe. If a
 * RealmObject class is refactored care has to be taken to not break any queries.
 * <p>
 * A {@link io.realm.Realm} is unordered, which means that there is no guarantee that querying a Realm will return the
 * objects in the order they where inserted. Use {@link #sort(String)} (String)} and similar methods if a specific order
 * is required.
 * <p>
 * A RealmQuery cannot be passed between different threads.
 * <p>
 * Results are obtained quickly most of the times. However, launching heavy queries from the UI thread may result
 * in a drop of frames or even ANRs. If you want to prevent these behaviors, you can instantiate a Realm using a
 * {@link RealmConfiguration} that explicitly sets {@link RealmConfiguration.Builder#allowQueriesOnUiThread(boolean)} to
 * {@code false}. This way queries will be forced to be launched from a non-UI thread. Alternatively, you can also use
 * {@link #findAllAsync()} or {@link #findFirstAsync()}.
 *
 * @param <E> the class of the objects to be queried.
 * @see <a href="http://en.wikipedia.org/wiki/Builder_pattern">Builder pattern</a>
 * @see Realm#where(Class)
 * @see RealmResults#where()
 */
public class RealmQuery<E> {

    private final Table table;
    private final BaseRealm realm;
    private final TableQuery query;
    private final RealmObjectSchema schema;
    private Class<E> clazz;
    private String className;
    private final boolean forValues;
    private final OsList osList;

    private static final String TYPE_MISMATCH = "Field '%s': type mismatch - %s expected.";
    private static final String EMPTY_VALUES = "Non-empty 'values' must be provided.";
    private static final String ASYNC_QUERY_WRONG_THREAD_MESSAGE = "Async query cannot be created on current thread.";

    /**
     * Creates a query for objects of a given class from a {@link Realm}.
     *
     * @param realm the realm to query within.
     * @param clazz the class to query.
     * @return {@link RealmQuery} object. After building the query call one of the {@code find*} methods
     * to run it.
     */
    static <E extends RealmModel> RealmQuery<E> createQuery(Realm realm, Class<E> clazz) {
        return new RealmQuery<>(realm, clazz);
    }

    /**
     * Creates a query for dynamic objects of a given type from a {@link DynamicRealm}.
     *
     * @param realm     the realm to query within.
     * @param className the type to query.
     * @return {@link RealmQuery} object. After building the query call one of the {@code find*} methods
     * to run it.
     */
    static <E extends RealmModel> RealmQuery<E> createDynamicQuery(DynamicRealm realm, String className) {
        return new RealmQuery<>(realm, className);
    }

    /**
     * Creates a query from an existing {@link RealmResults}.
     *
     * @param queryResults an existing @{link io.realm.RealmResults} to query against.
     * @return {@link RealmQuery} object. After building the query call one of the {@code find*} methods
     * to run it.
     */
    @SuppressWarnings("unchecked")
    static <E> RealmQuery<E> createQueryFromResult(RealmResults<E> queryResults) {
        //noinspection ConstantConditions
        return (queryResults.classSpec == null)
                ? new RealmQuery(queryResults, queryResults.className)
                : new RealmQuery<>(queryResults, queryResults.classSpec);
    }

    /**
     * Creates a query from an existing {@link RealmList}.
     *
     * @param list an existing @{link io.realm.RealmList} to query against.
     * @return {@link RealmQuery} object. After building the query call one of the {@code find*} methods
     * to run it.
     */
    @SuppressWarnings("unchecked")
    static <E> RealmQuery<E> createQueryFromList(RealmList<E> list) {
        //noinspection ConstantConditions
        return (list.clazz == null)
                ? new RealmQuery(list.baseRealm, list.getOsList(), list.className)
                : new RealmQuery(list.baseRealm, list.getOsList(), list.clazz);
    }

    private static boolean isClassForRealmModel(Class<?> clazz) {
        return RealmModel.class.isAssignableFrom(clazz);
    }

    private RealmQuery(Realm realm, Class<E> clazz) {
        this.realm = realm;
        this.clazz = clazz;
        this.forValues = !isClassForRealmModel(clazz);
        if (forValues) {
            // TODO Queries on primitive lists are not yet supported
            this.schema = null;
            this.table = null;
            this.osList = null;
            this.query = null;
        } else {
            //noinspection unchecked
            this.schema = realm.getSchema().getSchemaForClass((Class<? extends RealmModel>) clazz);
            this.table = schema.getTable();
            this.osList = null;
            this.query = table.where();
        }
    }

    private RealmQuery(RealmResults<E> queryResults, Class<E> clazz) {
        this.realm = queryResults.baseRealm;
        this.clazz = clazz;
        this.forValues = !isClassForRealmModel(clazz);
        if (forValues) {
            // TODO Queries on primitive lists are not yet supported
            this.schema = null;
            this.table = null;
            this.osList = null;
            this.query = null;
        } else {
            //noinspection unchecked
            this.schema = realm.getSchema().getSchemaForClass((Class<? extends RealmModel>) clazz);
            this.table = queryResults.getTable();
            this.osList = null;
            this.query = queryResults.getOsResults().where();
        }
    }

    private RealmQuery(BaseRealm realm, OsList osList, Class<E> clazz) {
        this.realm = realm;
        this.clazz = clazz;
        this.forValues = !isClassForRealmModel(clazz);
        if (forValues) {
            // TODO Queries on primitive lists are not yet supported
            this.schema = null;
            this.table = null;
            this.osList = null;
            this.query = null;
        } else {
            //noinspection unchecked
            this.schema = realm.getSchema().getSchemaForClass((Class<? extends RealmModel>) clazz);
            this.table = schema.getTable();
            this.osList = osList;
            this.query = osList.getQuery();
        }
    }

    private RealmQuery(BaseRealm realm, String className) {
        this.realm = realm;
        this.className = className;
        this.forValues = false;
        this.schema = realm.getSchema().getSchemaForClass(className);
        this.table = schema.getTable();
        this.query = table.where();
        this.osList = null;
    }

    private RealmQuery(RealmResults<DynamicRealmObject> queryResults, String className) {
        this.realm = queryResults.baseRealm;
        this.className = className;
        this.forValues = false;
        this.schema = realm.getSchema().getSchemaForClass(className);
        this.table = schema.getTable();
        this.query = queryResults.getOsResults().where();
        this.osList = null;
    }

    private RealmQuery(BaseRealm realm, OsList osList, String className) {
        this.realm = realm;
        this.className = className;
        this.forValues = false;
        this.schema = realm.getSchema().getSchemaForClass(className);
        this.table = schema.getTable();
        this.query = osList.getQuery();
        this.osList = osList;
    }

    /**
     * Checks if {@link io.realm.RealmQuery} is still valid to use i.e., the {@link io.realm.Realm} instance hasn't been
     * closed and any parent {@link io.realm.RealmResults} is still valid.
     *
     * @return {@code true} if still valid to use, {@code false} otherwise.
     */
    public boolean isValid() {
        if ((realm == null) || realm.isClosed() /* this includes thread checking */) {
            return false;
        }

        if (osList != null) {
            return osList.isValid();
        }
        return (table != null) && table.isValid();
    }

    /**
     * Tests if a field is {@code null}. Only works for nullable fields.
     * <p>
     * For link queries, if any part of the link path is {@code null} the whole path is considered to be {@code null}
     * e.g., {@code isNull("linkField.stringField")} will be considered to be {@code null} if either {@code linkField} or
     * {@code linkField.stringField} is {@code null}.
     *
     * @param fieldName the field name.
     * @return the query object.
     * @throws java.lang.IllegalArgumentException if the field is not nullable.
     * @see Required for further infomation.
     */
    public RealmQuery<E> isNull(String fieldName) {
        realm.checkIfValid();
        // Checks that fieldName has the correct type is done in C++.
        this.query.isNull(realm.getSchema().getKeyPathMapping(), fieldName);
        return this;
    }

    /**
     * Tests if a field is not {@code null}. Only works for nullable fields.
     *
     * @param fieldName the field name.
     * @return the query object.
     * @throws java.lang.IllegalArgumentException if the field is not nullable.
     * @see Required for further infomation.
     */
    public RealmQuery<E> isNotNull(String fieldName) {
        realm.checkIfValid();
        this.query.isNotNull(realm.getSchema().getKeyPathMapping(), fieldName);
        return this;
    }

    /**
     * Equal-to comparison.
     *
     * @param fieldName the field to compare.
     * @param value     the value to compare with.
     * @return the query object.
     * @throws java.lang.IllegalArgumentException if one or more arguments do not match class or field type.
     */
    public RealmQuery<E> equalTo(String fieldName, @Nullable String value) {
        return this.equalTo(fieldName, value, Case.SENSITIVE);
    }

    /**
     * Equal-to comparison.
     *
     * @param fieldName the field to compare.
     * @param value     the value to compare with.
     * @param casing    how to handle casing. Setting this to {@link Case#INSENSITIVE} only works for Latin-1 characters.
     * @return the query object.
     * @throws java.lang.IllegalArgumentException if one or more arguments do not match class or field type.
     */
    public RealmQuery<E> equalTo(String fieldName, @Nullable String value, Case casing) {
        realm.checkIfValid();
        equalTo(fieldName, RealmAny.valueOf(value), casing);
        return this;
    }

    /**
     * Equal-to comparison.
     *
     * @param fieldName the field to compare.
     * @param value     the value to compare with.
     * @param casing    how to handle casing. Setting this to {@link Case#INSENSITIVE} only works for Latin-1 characters.
     * @return the query object.
     * @throws java.lang.IllegalArgumentException if one or more arguments do not match class or field type.
     */
    public RealmQuery<E> equalTo(String fieldName, RealmAny value, Case casing) {
        realm.checkIfValid();
        if (casing == Case.SENSITIVE) {
            this.query.equalTo(realm.getSchema().getKeyPathMapping(), fieldName, value);
        } else {
            this.query.equalToInsensitive(realm.getSchema().getKeyPathMapping(), fieldName, value);
        }
        return this;
    }

    /**
     * Equal-to comparison.
     *
     * @param fieldName the field to compare.
     * @param value     the value to compare with.
     * @return the query object.
     * @throws java.lang.IllegalArgumentException if one or more arguments do not match class or field type.
     */
    public RealmQuery<E> equalTo(String fieldName, @Nullable Decimal128 value) {
        realm.checkIfValid();
        this.query.equalTo(realm.getSchema().getKeyPathMapping(), fieldName, RealmAny.valueOf(value));
        return this;
    }

    /**
     * Equal-to comparison.
     *
     * @param fieldName the field to compare.
     * @param value     the value to compare with.
     * @return the query object.
     * @throws java.lang.IllegalArgumentException if one or more arguments do not match class or field type.
     */
    public RealmQuery<E> equalTo(String fieldName, @Nullable ObjectId value) {
        realm.checkIfValid();
        this.query.equalTo(realm.getSchema().getKeyPathMapping(), fieldName, RealmAny.valueOf(value));
        return this;
    }

    /**
     * Equal-to comparison.
     *
     * @param fieldName the field to compare.
     * @param value     the value to compare with.
     * @return the query object.
     * @throws java.lang.IllegalArgumentException if one or more arguments do not match class or field type.
     */
    public RealmQuery<E> equalTo(String fieldName, @Nullable UUID value) {
        realm.checkIfValid();
        this.query.equalTo(realm.getSchema().getKeyPathMapping(), fieldName, RealmAny.valueOf(value));
        return this;
    }

    /**
     * Equal-to comparison.
     *
     * @param fieldName the field to compare.
     * @param value     the value to compare with.
     * @return the query object.
     * @throws java.lang.IllegalArgumentException if one or more arguments do not match class or field type.
     */
    public RealmQuery<E> equalTo(String fieldName, @Nullable Byte value) {
        realm.checkIfValid();
        this.query.equalTo(realm.getSchema().getKeyPathMapping(), fieldName, RealmAny.valueOf(value));
        return this;
    }

    /**
     * Equal-to comparison.
     *
     * @param fieldName the field to compare.
     * @param value     the value to compare with.
     * @return the query object.
     * @throws java.lang.IllegalArgumentException if one or more arguments do not match class or field type.
     */
    public RealmQuery<E> equalTo(String fieldName, @Nullable byte[] value) {
        realm.checkIfValid();
        this.query.equalTo(realm.getSchema().getKeyPathMapping(), fieldName, RealmAny.valueOf(value));
        return this;
    }

    /**
     * Equal-to comparison.
     *
     * @param fieldName the field to compare.
     * @param value     the value to compare with.
     * @return the query object.
     * @throws java.lang.IllegalArgumentException if one or more arguments do not match class or field type.
     */
    public RealmQuery<E> equalTo(String fieldName, @Nullable Short value) {
        realm.checkIfValid();
        this.query.equalTo(realm.getSchema().getKeyPathMapping(), fieldName, RealmAny.valueOf(value));
        return this;
    }

    /**
     * Equal-to comparison.
     *
     * @param fieldName the field to compare.
     * @param value     the value to compare with.
     * @return the query object.
     * @throws java.lang.IllegalArgumentException if one or more arguments do not match class or field type.
     */
    public RealmQuery<E> equalTo(String fieldName, @Nullable Integer value) {
        realm.checkIfValid();
        this.query.equalTo(realm.getSchema().getKeyPathMapping(), fieldName, RealmAny.valueOf(value));
        return this;
    }


    /**
     * Equal-to comparison.
     *
     * @param fieldName the field to compare.
     * @param value     the value to compare with.
     * @return the query object.
     * @throws java.lang.IllegalArgumentException if one or more arguments do not match class or field type.
     */
    public RealmQuery<E> equalTo(String fieldName, @Nullable Long value) {
        realm.checkIfValid();
        this.query.equalTo(realm.getSchema().getKeyPathMapping(), fieldName, RealmAny.valueOf(value));
        return this;
    }

    /**
     * Equal-to comparison.
     *
     * @param fieldName the field to compare.
     * @param value     the value to compare with.
     * @return the query object.
     * @throws java.lang.IllegalArgumentException if one or more arguments do not match class or field type.
     */
    public RealmQuery<E> equalTo(String fieldName, @Nullable Double value) {
        realm.checkIfValid();
        this.query.equalTo(realm.getSchema().getKeyPathMapping(), fieldName, RealmAny.valueOf(value));
        return this;
    }

    /**
     * Equal-to comparison.
     *
     * @param fieldName the field to compare.
     * @param value     the value to compare with.
     * @return The query object.
     * @throws java.lang.IllegalArgumentException if one or more arguments do not match class or field type.
     */
    public RealmQuery<E> equalTo(String fieldName, @Nullable Float value) {
        realm.checkIfValid();
        this.query.equalTo(realm.getSchema().getKeyPathMapping(), fieldName, RealmAny.valueOf(value));
        return this;
    }

    /**
     * Equal-to comparison.
     *
     * @param fieldName the field to compare.
     * @param value     the value to compare with.
     * @return the query object.
     * @throws java.lang.IllegalArgumentException if one or more arguments do not match class or field type.
     */
    public RealmQuery<E> equalTo(String fieldName, @Nullable Boolean value) {
        realm.checkIfValid();
        this.query.equalTo(realm.getSchema().getKeyPathMapping(), fieldName, RealmAny.valueOf(value));
        return this;
    }

    /**
     * Equal-to comparison.
     *
     * @param fieldName the field to compare.
     * @param value     the value to compare with.
     * @return the query object.
     * @throws java.lang.IllegalArgumentException if one or more arguments do not match class or field type.
     */
    public RealmQuery<E> equalTo(String fieldName, @Nullable Date value) {
        realm.checkIfValid();
        this.query.equalTo(realm.getSchema().getKeyPathMapping(), fieldName, RealmAny.valueOf(value));
        return this;
    }

    /**
     * Equal-to comparison.
     *
     * @param fieldName the field to compare.
     * @param value     the value to compare with.
     * @return the query object.
     * @throws java.lang.IllegalArgumentException if one or more arguments do not match class or field type.
     */
    public RealmQuery<E> equalTo(String fieldName, RealmAny value) {
        realm.checkIfValid();
        this.query.equalTo(realm.getSchema().getKeyPathMapping(), fieldName, value);
        return this;
    }

    /**
     * In comparison. This allows you to test if objects match any value in an array of values.
     *
     * @param fieldName the field to compare.
     * @param values    array of values to compare with. If {@code null} or the empty array is provided the query will never
     *                  match any results.
     * @return the query object.
     * @throws java.lang.IllegalArgumentException if the field isn't a String field.
     */
    public RealmQuery<E> in(String fieldName, @Nullable String[] values) {
        return in(fieldName, values, Case.SENSITIVE);
    }

    /**
     * In comparison. This allows you to test if objects match any value in an array of values.
     *
     * @param fieldName the field to compare.
     * @param values    array of values to compare with. If {@code null} or the empty array is provided the query will never
     *                  match any results.
     * @param casing    how casing is handled. {@link Case#INSENSITIVE} works only for the Latin-1 characters.
     * @return the query object.
     * @throws java.lang.IllegalArgumentException if the field isn't a String field.
     */
    public RealmQuery<E> in(String fieldName, @Nullable String[] values, Case casing) {
        realm.checkIfValid();

        if ((values == null) || (values.length == 0)) {
            alwaysFalse();
        } else {
            RealmAny[] realmAnyValues = new RealmAny[values.length];
            for (int i = 0; i < values.length; i++) {
                if (values[i] != null) {
                    realmAnyValues[i] = RealmAny.valueOf(values[i]);
                } else {
                    realmAnyValues[i] = null;
                }
            }

            if (casing == Case.SENSITIVE) {
                query.in(realm.getSchema().getKeyPathMapping(), fieldName, realmAnyValues);
            } else {
                query.inInsensitive(realm.getSchema().getKeyPathMapping(), fieldName, realmAnyValues);
            }
        }
        return this;
    }

    /**
     * In comparison. This allows you to test if objects match any value in an array of values.
     *
     * @param fieldName the field to compare.
     * @param values    array of values to compare with. If {@code null} or the empty array is provided the query will never
     *                  match any results.
     * @return the query object.
     * @throws java.lang.IllegalArgumentException if the field isn't a Byte field.
     */
    public RealmQuery<E> in(String fieldName, @Nullable Byte[] values) {
        realm.checkIfValid();

        if ((values == null) || (values.length == 0)) {
            alwaysFalse();
        } else {
            RealmAny[] realmAnyValues = new RealmAny[values.length];
            for (int i = 0; i < values.length; i++) {
                realmAnyValues[i] = RealmAny.valueOf(values[i]);
            }
            query.in(realm.getSchema().getKeyPathMapping(), fieldName, realmAnyValues);
        }
        return this;
    }

    /**
     * In comparison. This allows you to test if objects match any value in an array of values.
     *
     * @param fieldName the field to compare.
     * @param values    array of values to compare with. If {@code null} or the empty array is provided the query will never
     *                  match any results.
     * @return the query object.
     * @throws java.lang.IllegalArgumentException if the field isn't a Short field.
     */
    public RealmQuery<E> in(String fieldName, @Nullable Short[] values) {
        realm.checkIfValid();

        if ((values == null) || (values.length == 0)) {
            alwaysFalse();
        } else {
            RealmAny[] realmAnyValues = new RealmAny[values.length];
            for (int i = 0; i < values.length; i++) {
                realmAnyValues[i] = RealmAny.valueOf(values[i]);
            }
            query.in(realm.getSchema().getKeyPathMapping(), fieldName, realmAnyValues);
        }
        return this;
    }

    /**
     * In comparison. This allows you to test if objects match any value in an array of values.
     *
     * @param fieldName the field to compare.
     * @param values    array of values to compare with. If {@code null} or the empty array is provided the query will never
     *                  match any results.
     * @return the query object.
     * @throws java.lang.IllegalArgumentException if the field isn't a Integer field.
     */
    public RealmQuery<E> in(String fieldName, @Nullable Integer[] values) {
        realm.checkIfValid();

        if ((values == null) || (values.length == 0)) {
            alwaysFalse();
        } else {
            RealmAny[] realmAnyValues = new RealmAny[values.length];
            for (int i = 0; i < values.length; i++) {
                realmAnyValues[i] = RealmAny.valueOf(values[i]);
            }
            query.in(realm.getSchema().getKeyPathMapping(), fieldName, realmAnyValues);
        }
        return this;
    }

    /**
     * In comparison. This allows you to test if objects match any value in an array of values.
     *
     * @param fieldName the field to compare.
     * @param values    array of values to compare with. If {@code null} or the empty array is provided the query will never
     *                  match any results.
     * @return the query object.
     * @throws java.lang.IllegalArgumentException if the field isn't a Long field.
     *                                            empty.
     */
    public RealmQuery<E> in(String fieldName, @Nullable Long[] values) {
        realm.checkIfValid();

        if ((values == null) || (values.length == 0)) {
            alwaysFalse();
        } else {
            RealmAny[] realmAnyValues = new RealmAny[values.length];
            for (int i = 0; i < values.length; i++) {
                realmAnyValues[i] = RealmAny.valueOf(values[i]);
            }
            query.in(realm.getSchema().getKeyPathMapping(), fieldName, realmAnyValues);
        }
        return this;
    }

    /**
     * In comparison. This allows you to test if objects match any value in an array of values.
     *
     * @param fieldName the field to compare.
     * @param values    array of values to compare with. If {@code null} or the empty array is provided the query will never
     *                  match any results.
     * @return the query object.
     * @throws java.lang.IllegalArgumentException if the field isn't a Double field.
     *                                            empty.
     */
    public RealmQuery<E> in(String fieldName, @Nullable Double[] values) {
        realm.checkIfValid();

        if ((values == null) || (values.length == 0)) {
            alwaysFalse();
        } else {
            RealmAny[] realmAnyValues = new RealmAny[values.length];
            for (int i = 0; i < values.length; i++) {
                realmAnyValues[i] = RealmAny.valueOf(values[i]);
            }
            query.in(realm.getSchema().getKeyPathMapping(), fieldName, realmAnyValues);
        }
        return this;
    }

    /**
     * In comparison. This allows you to test if objects match any value in an array of values.
     *
     * @param fieldName the field to compare.
     * @param values    array of values to compare with. If {@code null} or the empty array is provided the query will never
     *                  match any results.
     * @return the query object.
     * @throws java.lang.IllegalArgumentException if the field isn't a Float field.
     */
    public RealmQuery<E> in(String fieldName, @Nullable Float[] values) {
        realm.checkIfValid();

        if ((values == null) || (values.length == 0)) {
            alwaysFalse();
        } else {
            RealmAny[] realmAnyValues = new RealmAny[values.length];
            for (int i = 0; i < values.length; i++) {
                realmAnyValues[i] = RealmAny.valueOf(values[i]);
            }
            query.in(realm.getSchema().getKeyPathMapping(), fieldName, realmAnyValues);
        }
        return this;
    }

    /**
     * In comparison. This allows you to test if objects match any value in an array of values.
     *
     * @param fieldName the field to compare.
     * @param values    array of values to compare with. If {@code null} or the empty array is provided the query will never
     *                  match any results.
     * @return the query object.
     * @throws java.lang.IllegalArgumentException if the field isn't a Boolean.
     *                                            or empty.
     */
    public RealmQuery<E> in(String fieldName, @Nullable Boolean[] values) {
        realm.checkIfValid();

        if ((values == null) || (values.length == 0)) {
            alwaysFalse();
        } else {
            RealmAny[] realmAnyValues = new RealmAny[values.length];
            for (int i = 0; i < values.length; i++) {
                realmAnyValues[i] = RealmAny.valueOf(values[i]);
            }
            query.in(realm.getSchema().getKeyPathMapping(), fieldName, realmAnyValues);
        }
        return this;
    }

    /**
     * In comparison. This allows you to test if objects match any value in an array of values.
     *
     * @param fieldName the field to compare.
     * @param values    array of values to compare with. If {@code null} or the empty array is provided the query will never
     *                  match any results.
     * @return the query object.
     * @throws java.lang.IllegalArgumentException if the field isn't a Date field.
     */
    public RealmQuery<E> in(String fieldName, @Nullable Date[] values) {
        realm.checkIfValid();

        if ((values == null) || (values.length == 0)) {
            alwaysFalse();
        } else {
            RealmAny[] realmAnyValues = new RealmAny[values.length];
            for (int i = 0; i < values.length; i++) {
                realmAnyValues[i] = RealmAny.valueOf(values[i]);
            }
            query.in(realm.getSchema().getKeyPathMapping(), fieldName, realmAnyValues);
        }
        return this;
    }

    /**
     * In comparison. This allows you to test if objects match any value in an array of values.
     *
     * @param fieldName the field to compare.
     * @param values    array of values to compare with. If {@code null} or the empty array is provided the query will never
     *                  match any results.
     * @return the query object.
     * @throws java.lang.IllegalArgumentException if the field isn't a Date field.
     */
    public RealmQuery<E> in(String fieldName, RealmAny[] values) {
        realm.checkIfValid();

        if ((values == null) || (values.length == 0)) {
            alwaysFalse();
        } else {
            // Transform null values into RealmAny null values.
            RealmAny[] realmAnyValues = new RealmAny[values.length];
            for (int i = 0; i < values.length; i++) {
                realmAnyValues[i] = (values[i] == null) ? RealmAny.nullValue() : values[i];
            }
            query.in(realm.getSchema().getKeyPathMapping(), fieldName, realmAnyValues);
        }
        return this;
    }

    /**
     * Not-equal-to comparison.
     *
     * @param fieldName the field to compare.
     * @param value     the value to compare with.
     * @return the query object.
     * @throws java.lang.IllegalArgumentException if one or more arguments do not match class or field type.
     */
    public RealmQuery<E> notEqualTo(String fieldName, @Nullable String value) {
        return this.notEqualTo(fieldName, value, Case.SENSITIVE);
    }

    /**
     * Not-equal-to comparison.
     *
     * @param fieldName the field to compare.
     * @param value     the value to compare with.
     * @param casing    how casing is handled. {@link Case#INSENSITIVE} works only for the Latin-1 characters.
     * @return the query object.
     * @throws java.lang.IllegalArgumentException if one or more arguments do not match class or field type.
     */
    public RealmQuery<E> notEqualTo(String fieldName, @Nullable String value, Case casing) {
        realm.checkIfValid();
        notEqualTo(fieldName, RealmAny.valueOf(value), casing);
        return this;
    }

    /**
     * Not-equal-to comparison.
     *
     * @param fieldName the field to compare.
     * @param value     the value to compare with.
     * @param casing    how casing is handled. {@link Case#INSENSITIVE} works only for the Latin-1 characters.
     * @return the query object.
     * @throws java.lang.IllegalArgumentException if one or more arguments do not match class or field type.
     */
    public RealmQuery<E> notEqualTo(String fieldName, RealmAny value, Case casing) {
        realm.checkIfValid();
        if (casing == Case.SENSITIVE) {
            this.query.notEqualTo(realm.getSchema().getKeyPathMapping(), fieldName, value);
        } else {
            this.query.notEqualToInsensitive(realm.getSchema().getKeyPathMapping(), fieldName, value);
        }
        return this;
    }

    /**
     * Not-equal-to comparison.
     *
     * @param fieldName the field to compare.
     * @param value     the value to compare with.
     * @return the query object.
     * @throws java.lang.IllegalArgumentException if one or more arguments do not match class or field type.
     */
    public RealmQuery<E> notEqualTo(String fieldName, Decimal128 value) {
        realm.checkIfValid();
        this.query.notEqualTo(realm.getSchema().getKeyPathMapping(), fieldName, RealmAny.valueOf(value));
        return this;
    }

    /**
     * Not-equal-to comparison.
     *
     * @param fieldName the field to compare.
     * @param value     the value to compare with.
     * @return the query object.
     * @throws java.lang.IllegalArgumentException if one or more arguments do not match class or field type.
     */
    public RealmQuery<E> notEqualTo(String fieldName, ObjectId value) {
        realm.checkIfValid();
        this.query.notEqualTo(realm.getSchema().getKeyPathMapping(), fieldName, RealmAny.valueOf(value));
        return this;
    }

    /**
     * Not-equal-to comparison.
     *
     * @param fieldName the field to compare.
     * @param value     the value to compare with.
     * @return the query object.
     * @throws java.lang.IllegalArgumentException if one or more arguments do not match class or field type.
     */
    public RealmQuery<E> notEqualTo(String fieldName, UUID value) {
        realm.checkIfValid();
        this.query.notEqualTo(realm.getSchema().getKeyPathMapping(), fieldName, RealmAny.valueOf(value));
        return this;
    }

    /**
     * Not-equal-to comparison.
     *
     * @param fieldName the field to compare.
     * @param value     the value to compare with.
     * @return the query object.
     * @throws java.lang.IllegalArgumentException if one or more arguments do not match class or field type.
     */
    public RealmQuery<E> notEqualTo(String fieldName, RealmAny value) {
        realm.checkIfValid();
        this.notEqualTo(fieldName, value, Case.SENSITIVE);
        return this;
    }

    /**
     * Not-equal-to comparison.
     *
     * @param fieldName the field to compare.
     * @param value     the value to compare with.
     * @return the query object.
     * @throws java.lang.IllegalArgumentException if one or more arguments do not match class or field type.
     */
    public RealmQuery<E> notEqualTo(String fieldName, @Nullable Byte value) {
        realm.checkIfValid();
        this.query.notEqualTo(realm.getSchema().getKeyPathMapping(), fieldName, RealmAny.valueOf(value));
        return this;
    }

    /**
     * Not-equal-to comparison.
     *
     * @param fieldName the field to compare.
     * @param value     the value to compare with.
     * @return the query object.
     * @throws java.lang.IllegalArgumentException if one or more arguments do not match class or field type.
     */
    public RealmQuery<E> notEqualTo(String fieldName, @Nullable byte[] value) {
        realm.checkIfValid();
        this.query.notEqualTo(realm.getSchema().getKeyPathMapping(), fieldName, RealmAny.valueOf(value));
        return this;
    }

    /**
     * Not-equal-to comparison.
     *
     * @param fieldName the field to compare.
     * @param value     the value to compare with.
     * @return the query object.
     * @throws java.lang.IllegalArgumentException if one or more arguments do not match class or field type.
     */
    public RealmQuery<E> notEqualTo(String fieldName, @Nullable Short value) {
        realm.checkIfValid();
        this.query.notEqualTo(realm.getSchema().getKeyPathMapping(), fieldName, RealmAny.valueOf(value));
        return this;
    }

    /**
     * Not-equal-to comparison.
     *
     * @param fieldName the field to compare.
     * @param value     the value to compare with.
     * @return the query object.
     * @throws java.lang.IllegalArgumentException if one or more arguments do not match class or field type.
     */
    public RealmQuery<E> notEqualTo(String fieldName, @Nullable Integer value) {
        realm.checkIfValid();
        this.query.notEqualTo(realm.getSchema().getKeyPathMapping(), fieldName, RealmAny.valueOf(value));
        return this;
    }

    /**
     * Not-equal-to comparison.
     *
     * @param fieldName the field to compare.
     * @param value     the value to compare with.
     * @return the query object
     * @throws java.lang.IllegalArgumentException if one or more arguments do not match class or field type.
     */
    public RealmQuery<E> notEqualTo(String fieldName, @Nullable Long value) {
        realm.checkIfValid();
        this.query.notEqualTo(realm.getSchema().getKeyPathMapping(), fieldName, RealmAny.valueOf(value));
        return this;
    }

    /**
     * Not-equal-to comparison.
     *
     * @param fieldName the field to compare.
     * @param value     the value to compare with.
     * @return the query object.
     * @throws java.lang.IllegalArgumentException if one or more arguments do not match class or field type.
     */
    public RealmQuery<E> notEqualTo(String fieldName, @Nullable Double value) {
        realm.checkIfValid();
        this.query.notEqualTo(realm.getSchema().getKeyPathMapping(), fieldName, RealmAny.valueOf(value));
        return this;
    }

    /**
     * Not-equal-to comparison.
     *
     * @param fieldName the field to compare.
     * @param value     the value to compare with.
     * @return the query object.
     * @throws java.lang.IllegalArgumentException if one or more arguments do not match class or field type.
     */
    public RealmQuery<E> notEqualTo(String fieldName, @Nullable Float value) {
        realm.checkIfValid();
        this.query.notEqualTo(realm.getSchema().getKeyPathMapping(), fieldName, RealmAny.valueOf(value));
        return this;
    }

    /**
     * Not-equal-to comparison.
     *
     * @param fieldName the field to compare.
     * @param value     the value to compare with.
     * @return the query object.
     * @throws java.lang.IllegalArgumentException if one or more arguments do not match class or field type.
     */
    public RealmQuery<E> notEqualTo(String fieldName, @Nullable Boolean value) {
        realm.checkIfValid();
        this.query.notEqualTo(realm.getSchema().getKeyPathMapping(), fieldName, RealmAny.valueOf(value));
        return this;
    }

    /**
     * Not-equal-to comparison.
     *
     * @param fieldName the field to compare.
     * @param value     the value to compare with.
     * @return the query object.
     * @throws java.lang.IllegalArgumentException if one or more arguments do not match class or field type.
     */
    public RealmQuery<E> notEqualTo(String fieldName, @Nullable Date value) {
        realm.checkIfValid();
        this.query.notEqualTo(realm.getSchema().getKeyPathMapping(), fieldName, RealmAny.valueOf(value));
        return this;
    }

    /**
     * Greater-than comparison.
     *
     * @param fieldName the field to compare.
     * @param value     the value to compare with.
     * @return the query object.
     * @throws java.lang.IllegalArgumentException if one or more arguments do not match class or field type.
     */
    public RealmQuery<E> greaterThan(String fieldName, int value) {
        realm.checkIfValid();
        this.query.greaterThan(realm.getSchema().getKeyPathMapping(), fieldName, RealmAny.valueOf(value));
        return this;
    }

    /**
     * Greater-than comparison.
     *
     * @param fieldName the field to compare.
     * @param value     the value to compare with.
     * @return the query object.
     * @throws java.lang.IllegalArgumentException if one or more arguments do not match class or field type.
     */
    public RealmQuery<E> greaterThan(String fieldName, long value) {
        realm.checkIfValid();
        this.query.greaterThan(realm.getSchema().getKeyPathMapping(), fieldName, RealmAny.valueOf(value));
        return this;
    }

    /**
     * Greater-than comparison.
     *
     * @param fieldName the field to compare.
     * @param value     the value to compare with.
     * @return the query object.
     * @throws java.lang.IllegalArgumentException if one or more arguments do not match class or field type.
     */
    public RealmQuery<E> greaterThan(String fieldName, double value) {
        realm.checkIfValid();
        this.query.greaterThan(realm.getSchema().getKeyPathMapping(), fieldName, RealmAny.valueOf(value));
        return this;
    }

    /**
     * Greater-than comparison.
     *
     * @param fieldName the field to compare.
     * @param value     the value to compare with.
     * @return the query object.
     * @throws java.lang.IllegalArgumentException if one or more arguments do not match class or field type.
     */
    public RealmQuery<E> greaterThan(String fieldName, float value) {
        realm.checkIfValid();
        this.query.greaterThan(realm.getSchema().getKeyPathMapping(), fieldName, RealmAny.valueOf(value));
        return this;
    }

    /**
     * Greater-than comparison.
     *
     * @param fieldName the field to compare.
     * @param value     the value to compare with.
     * @return the query object.
     * @throws java.lang.IllegalArgumentException if one or more arguments do not match class or field type.
     */
    public RealmQuery<E> greaterThan(String fieldName, Date value) {
        realm.checkIfValid();
        this.query.greaterThan(realm.getSchema().getKeyPathMapping(), fieldName, RealmAny.valueOf(value));
        return this;
    }

    /**
     * Greater-than comparison.
     *
     * @param fieldName the field to compare.
     * @param value     the value to compare with.
     * @return the query object.
     * @throws java.lang.IllegalArgumentException if one or more arguments do not match class or field type.
     */
    public RealmQuery<E> greaterThan(String fieldName, RealmAny value) {
        realm.checkIfValid();
        this.query.greaterThan(realm.getSchema().getKeyPathMapping(), fieldName, value);
        return this;
    }

    /**
     * Greater-than comparison.
     *
     * @param fieldName the field to compare.
     * @param value     the value to compare with.
     * @return the query object.
     * @throws java.lang.IllegalArgumentException if one or more arguments do not match class or field type.
     */
    public RealmQuery<E> greaterThan(String fieldName, Decimal128 value) {
        realm.checkIfValid();
        this.query.greaterThan(realm.getSchema().getKeyPathMapping(), fieldName, RealmAny.valueOf(value));
        return this;
    }

    /**
     * Greater-than comparison.
     *
     * @param fieldName the field to compare.
     * @param value     the value to compare with.
     * @return the query object.
     * @throws java.lang.IllegalArgumentException if one or more arguments do not match class or field type.
     */
    public RealmQuery<E> greaterThan(String fieldName, ObjectId value) {
        realm.checkIfValid();
        this.query.greaterThan(realm.getSchema().getKeyPathMapping(), fieldName, RealmAny.valueOf(value));
        return this;
    }

    /**
     * Greater-than comparison.
     *
     * @param fieldName the field to compare.
     * @param value     the value to compare with.
     * @return the query object.
     * @throws java.lang.IllegalArgumentException if one or more arguments do not match class or field type.
     */
    public RealmQuery<E> greaterThan(String fieldName, UUID value) {
        realm.checkIfValid();
        this.query.greaterThan(realm.getSchema().getKeyPathMapping(), fieldName, RealmAny.valueOf(value));
        return this;
    }

    /**
     * Greater-than-or-equal-to comparison.
     *
     * @param fieldName the field to compare.
     * @param value     the value to compare with.
     * @return the query object.
     * @throws java.lang.IllegalArgumentException if one or more arguments do not match class or field type.
     */
    public RealmQuery<E> greaterThanOrEqualTo(String fieldName, int value) {
        realm.checkIfValid();
        this.query.greaterThanOrEqual(realm.getSchema().getKeyPathMapping(), fieldName, RealmAny.valueOf(value));
        return this;
    }

    /**
     * Greater-than-or-equal-to comparison.
     *
     * @param fieldName the field to compare.
     * @param value     the value to compare with.
     * @return the query object.
     * @throws java.lang.IllegalArgumentException if one or more arguments do not match class or field type.
     */
    public RealmQuery<E> greaterThanOrEqualTo(String fieldName, long value) {
        realm.checkIfValid();
        this.query.greaterThanOrEqual(realm.getSchema().getKeyPathMapping(), fieldName, RealmAny.valueOf(value));
        return this;
    }

    /**
     * Greater-than-or-equal-to comparison.
     *
     * @param fieldName the field to compare.
     * @param value     the value to compare with.
     * @return the query object.
     * @throws java.lang.IllegalArgumentException if one or more arguments do not match class or field type.
     */
    public RealmQuery<E> greaterThanOrEqualTo(String fieldName, double value) {
        realm.checkIfValid();
        this.query.greaterThanOrEqual(realm.getSchema().getKeyPathMapping(), fieldName, RealmAny.valueOf(value));
        return this;
    }

    /**
     * Greater-than-or-equal-to comparison.
     *
     * @param fieldName the field to compare.
     * @param value     the value to compare with.
     * @return the query object.
     * @throws java.lang.IllegalArgumentException if one or more arguments do not match class or field type
     */
    public RealmQuery<E> greaterThanOrEqualTo(String fieldName, float value) {
        realm.checkIfValid();
        this.query.greaterThanOrEqual(realm.getSchema().getKeyPathMapping(), fieldName, RealmAny.valueOf(value));
        return this;
    }

    /**
     * Greater-than-or-equal-to comparison.
     *
     * @param fieldName the field to compare.
     * @param value     the value to compare with.
     * @return the query object.
     * @throws java.lang.IllegalArgumentException if one or more arguments do not match class or field type.
     */
    public RealmQuery<E> greaterThanOrEqualTo(String fieldName, Date value) {
        realm.checkIfValid();
        this.query.greaterThanOrEqual(realm.getSchema().getKeyPathMapping(), fieldName, RealmAny.valueOf(value));
        return this;
    }

    /**
     * Greater-than-or-equal-to comparison.
     *
     * @param fieldName the field to compare.
     * @param value     the value to compare with.
     * @return the query object.
     * @throws java.lang.IllegalArgumentException if one or more arguments do not match class or field type.
     */
    public RealmQuery<E> greaterThanOrEqualTo(String fieldName, Decimal128 value) {
        realm.checkIfValid();
        this.query.greaterThanOrEqual(realm.getSchema().getKeyPathMapping(), fieldName, RealmAny.valueOf(value));
        return this;
    }

    /**
     * Greater-than-or-equal-to comparison.
     *
     * @param fieldName the field to compare.
     * @param value     the value to compare with.
     * @return the query object.
     * @throws java.lang.IllegalArgumentException if one or more arguments do not match class or field type.
     */
    public RealmQuery<E> greaterThanOrEqualTo(String fieldName, ObjectId value) {
        realm.checkIfValid();
        this.query.greaterThanOrEqual(realm.getSchema().getKeyPathMapping(), fieldName, RealmAny.valueOf(value));
        return this;
    }

    /**
     * Greater-than-or-equal-to comparison.
     *
     * @param fieldName the field to compare.
     * @param value     the value to compare with.
     * @return the query object.
     * @throws java.lang.IllegalArgumentException if one or more arguments do not match class or field type.
     */
    public RealmQuery<E> greaterThanOrEqualTo(String fieldName, UUID value) {
        realm.checkIfValid();
        this.query.greaterThanOrEqual(realm.getSchema().getKeyPathMapping(), fieldName, RealmAny.valueOf(value));
        return this;
    }

    /**
     * Greater-than-or-equal-to comparison.
     *
     * @param fieldName the field to compare.
     * @param value     the value to compare with.
     * @return the query object.
     * @throws java.lang.IllegalArgumentException if one or more arguments do not match class or field type.
     */
    public RealmQuery<E> greaterThanOrEqualTo(String fieldName, RealmAny value) {
        realm.checkIfValid();
        this.query.greaterThanOrEqual(realm.getSchema().getKeyPathMapping(), fieldName, value);
        return this;
    }

    /**
     * Less-than comparison.
     *
     * @param fieldName the field to compare.
     * @param value     the value to compare with.
     * @return the query object.
     * @throws java.lang.IllegalArgumentException if one or more arguments do not match class or field type.
     */
    public RealmQuery<E> lessThan(String fieldName, int value) {
        realm.checkIfValid();
        this.query.lessThan(realm.getSchema().getKeyPathMapping(), fieldName, RealmAny.valueOf(value));
        return this;
    }

    /**
     * Less-than comparison.
     *
     * @param fieldName the field to compare.
     * @param value     the value to compare with.
     * @return the query object.
     * @throws java.lang.IllegalArgumentException if one or more arguments do not match class or field type.
     */
    public RealmQuery<E> lessThan(String fieldName, long value) {
        realm.checkIfValid();
        this.query.lessThan(realm.getSchema().getKeyPathMapping(), fieldName, RealmAny.valueOf(value));
        return this;
    }

    /**
     * Less-than comparison.
     *
     * @param fieldName the field to compare.
     * @param value     the value to compare with.
     * @return the query object.
     * @throws java.lang.IllegalArgumentException if one or more arguments do not match class or field type.
     */
    public RealmQuery<E> lessThan(String fieldName, Decimal128 value) {
        realm.checkIfValid();
        this.query.lessThan(realm.getSchema().getKeyPathMapping(), fieldName, RealmAny.valueOf(value));
        return this;
    }

    /**
     * Less-than comparison.
     *
     * @param fieldName the field to compare.
     * @param value     the value to compare with.
     * @return the query object.
     * @throws java.lang.IllegalArgumentException if one or more arguments do not match class or field type.
     */
    public RealmQuery<E> lessThan(String fieldName, ObjectId value) {
        realm.checkIfValid();
        this.query.lessThan(realm.getSchema().getKeyPathMapping(), fieldName, RealmAny.valueOf(value));
        return this;
    }

    /**
     * Less-than comparison.
     *
     * @param fieldName the field to compare.
     * @param value     the value to compare with.
     * @return the query object.
     * @throws java.lang.IllegalArgumentException if one or more arguments do not match class or field type.
     */
    public RealmQuery<E> lessThan(String fieldName, UUID value) {
        realm.checkIfValid();
        this.query.lessThan(realm.getSchema().getKeyPathMapping(), fieldName, RealmAny.valueOf(value));
        return this;
    }

    /**
     * Less-than comparison.
     *
     * @param fieldName the field to compare.
     * @param value     the value to compare with.
     * @return the query object.
     * @throws java.lang.IllegalArgumentException if one or more arguments do not match class or field type.
     */
    public RealmQuery<E> lessThan(String fieldName, double value) {
        realm.checkIfValid();
        this.query.lessThan(realm.getSchema().getKeyPathMapping(), fieldName, RealmAny.valueOf(value));
        return this;
    }

    /**
     * Less-than comparison.
     *
     * @param fieldName the field to compare.
     * @param value     the value to compare with.
     * @return the query object.
     * @throws java.lang.IllegalArgumentException if one or more arguments do not match class or field type.
     */
    public RealmQuery<E> lessThan(String fieldName, float value) {
        realm.checkIfValid();
        this.query.lessThan(realm.getSchema().getKeyPathMapping(), fieldName, RealmAny.valueOf(value));
        return this;
    }

    /**
     * Less-than comparison.
     *
     * @param fieldName the field to compare.
     * @param value     the value to compare with.
     * @return the query object.
     * @throws java.lang.IllegalArgumentException if one or more arguments do not match class or field type.
     */
    public RealmQuery<E> lessThan(String fieldName, Date value) {
        realm.checkIfValid();
        this.query.lessThan(realm.getSchema().getKeyPathMapping(), fieldName, RealmAny.valueOf(value));
        return this;
    }

    /**
     * Less-than comparison.
     *
     * @param fieldName the field to compare.
     * @param value     the value to compare with.
     * @return the query object.
     * @throws java.lang.IllegalArgumentException if one or more arguments do not match class or field type.
     */
    public RealmQuery<E> lessThan(String fieldName, RealmAny value) {
        realm.checkIfValid();
        this.query.lessThan(realm.getSchema().getKeyPathMapping(), fieldName, value);
        return this;
    }

    /**
     * Less-than-or-equal-to comparison.
     *
     * @param fieldName the field to compare.
     * @param value     the value to compare with.
     * @return the query object.
     * @throws java.lang.IllegalArgumentException if one or more arguments do not match class or field type.
     */
    public RealmQuery<E> lessThanOrEqualTo(String fieldName, int value) {
        realm.checkIfValid();
        this.query.lessThanOrEqual(realm.getSchema().getKeyPathMapping(), fieldName, RealmAny.valueOf(value));
        return this;
    }

    /**
     * Less-than-or-equal-to comparison.
     *
     * @param fieldName the field to compare.
     * @param value     the value to compare with.
     * @return the query object.
     * @throws java.lang.IllegalArgumentException if one or more arguments do not match class or field type.
     */
    public RealmQuery<E> lessThanOrEqualTo(String fieldName, long value) {
        realm.checkIfValid();
        this.query.lessThanOrEqual(realm.getSchema().getKeyPathMapping(), fieldName, RealmAny.valueOf(value));
        return this;
    }

    /**
     * Less-than-or-equal-to comparison.
     *
     * @param fieldName the field to compare.
     * @param value     the value to compare with.
     * @return the query object.
     * @throws java.lang.IllegalArgumentException if one or more arguments do not match class or field type.
     */
    public RealmQuery<E> lessThanOrEqualTo(String fieldName, Decimal128 value) {
        realm.checkIfValid();
        this.query.lessThanOrEqual(realm.getSchema().getKeyPathMapping(), fieldName, RealmAny.valueOf(value));
        return this;
    }

    /**
     * Less-than-or-equal-to comparison.
     *
     * @param fieldName the field to compare.
     * @param value     the value to compare with.
     * @return the query object.
     * @throws java.lang.IllegalArgumentException if one or more arguments do not match class or field type.
     */
    public RealmQuery<E> lessThanOrEqualTo(String fieldName, ObjectId value) {
        realm.checkIfValid();
        this.query.lessThanOrEqual(realm.getSchema().getKeyPathMapping(), fieldName, RealmAny.valueOf(value));
        return this;
    }

    /**
     * Less-than-or-equal-to comparison.
     *
     * @param fieldName the field to compare.
     * @param value     the value to compare with.
     * @return the query object.
     * @throws java.lang.IllegalArgumentException if one or more arguments do not match class or field type.
     */
    public RealmQuery<E> lessThanOrEqualTo(String fieldName, UUID value) {
        realm.checkIfValid();
        this.query.lessThanOrEqual(realm.getSchema().getKeyPathMapping(), fieldName, RealmAny.valueOf(value));
        return this;
    }

    /**
     * Less-than-or-equal-to comparison.
     *
     * @param fieldName the field to compare.
     * @param value     the value to compare with.
     * @return the query object.
     * @throws java.lang.IllegalArgumentException if one or more arguments do not match class or field type.
     */
    public RealmQuery<E> lessThanOrEqualTo(String fieldName, double value) {
        realm.checkIfValid();
        this.query.lessThanOrEqual(realm.getSchema().getKeyPathMapping(), fieldName, RealmAny.valueOf(value));
        return this;
    }

    /**
     * Less-than-or-equal-to comparison.
     *
     * @param fieldName the field to compare.
     * @param value     the value to compare with.
     * @return the query object.
     * @throws java.lang.IllegalArgumentException if one or more arguments do not match class or field type.
     */
    public RealmQuery<E> lessThanOrEqualTo(String fieldName, float value) {
        realm.checkIfValid();
        this.query.lessThanOrEqual(realm.getSchema().getKeyPathMapping(), fieldName, RealmAny.valueOf(value));
        return this;
    }

    /**
     * Less-than-or-equal-to comparison.
     *
     * @param fieldName the field to compare.
     * @param value     the value to compare with.
     * @return the query object.
     * @throws java.lang.IllegalArgumentException if one or more arguments do not match class or field type.
     */
    public RealmQuery<E> lessThanOrEqualTo(String fieldName, Date value) {
        realm.checkIfValid();
        this.query.lessThanOrEqual(realm.getSchema().getKeyPathMapping(), fieldName, RealmAny.valueOf(value));
        return this;
    }

    /**
     * Less-than-or-equal-to comparison.
     *
     * @param fieldName the field to compare.
     * @param value     the value to compare with.
     * @return the query object.
     * @throws java.lang.IllegalArgumentException if one or more arguments do not match class or field type.
     */
    public RealmQuery<E> lessThanOrEqualTo(String fieldName, RealmAny value) {
        realm.checkIfValid();
        this.query.lessThanOrEqual(realm.getSchema().getKeyPathMapping(), fieldName, value);
        return this;
    }

    /**
     * Between condition.
     *
     * @param fieldName the field to compare.
     * @param from      lowest value (inclusive).
     * @param to        highest value (inclusive).
     * @return the query object.
     * @throws java.lang.IllegalArgumentException if one or more arguments do not match class or field type.
     */
    public RealmQuery<E> between(String fieldName, int from, int to) {
        realm.checkIfValid();
        this.query.between(realm.getSchema().getKeyPathMapping(), fieldName, RealmAny.valueOf(from), RealmAny.valueOf(to));
        return this;
    }

    /**
     * Between condition.
     *
     * @param fieldName the field to compare.
     * @param from      lowest value (inclusive).
     * @param to        highest value (inclusive).
     * @return the query object.
     * @throws java.lang.IllegalArgumentException if one or more arguments do not match class or field type.
     */
    public RealmQuery<E> between(String fieldName, long from, long to) {
        realm.checkIfValid();
        this.query.between(realm.getSchema().getKeyPathMapping(), fieldName, RealmAny.valueOf(from), RealmAny.valueOf(to));
        return this;
    }

    /**
     * Between condition.
     *
     * @param fieldName the field to compare.
     * @param from      lowest value (inclusive).
     * @param to        highest value (inclusive).
     * @return the query object.
     * @throws java.lang.IllegalArgumentException if one or more arguments do not match class or field type.
     */
    public RealmQuery<E> between(String fieldName, double from, double to) {
        realm.checkIfValid();
        this.query.between(realm.getSchema().getKeyPathMapping(), fieldName, RealmAny.valueOf(from), RealmAny.valueOf(to));
        return this;
    }

    /**
     * Between condition.
     *
     * @param fieldName the field to compare.
     * @param from      lowest value (inclusive).
     * @param to        highest value (inclusive).
     * @return the query object.
     * @throws java.lang.IllegalArgumentException if one or more arguments do not match class or field type.
     */
    public RealmQuery<E> between(String fieldName, float from, float to) {
        realm.checkIfValid();
        this.query.between(realm.getSchema().getKeyPathMapping(), fieldName, RealmAny.valueOf(from), RealmAny.valueOf(to));
        return this;
    }

    /**
     * Between condition.
     *
     * @param fieldName the field to compare.
     * @param from      lowest value (inclusive).
     * @param to        highest value (inclusive).
     * @return the query object.
     * @throws java.lang.IllegalArgumentException if one or more arguments do not match class or field type.
     */
    public RealmQuery<E> between(String fieldName, Date from, Date to) {
        realm.checkIfValid();
        this.query.between(realm.getSchema().getKeyPathMapping(), fieldName, RealmAny.valueOf(from), RealmAny.valueOf(to));
        return this;
    }

    /**
     * Between condition.
     *
     * @param fieldName the field to compare.
     * @param from      lowest value (inclusive).
     * @param to        highest value (inclusive).
     * @return the query object.
     * @throws java.lang.IllegalArgumentException if one or more arguments do not match class or field type.
     */
    public RealmQuery<E> between(String fieldName, RealmAny from, RealmAny to) {
        realm.checkIfValid();
        this.query.between(realm.getSchema().getKeyPathMapping(), fieldName, from, to);
        return this;
    }

    /**
     * Between condition.
     *
     * @param fieldName the field to compare.
     * @param from      lowest value (inclusive).
     * @param to        highest value (inclusive).
     * @return the query object.
     * @throws java.lang.IllegalArgumentException if one or more arguments do not match class or field type.
     */
    public RealmQuery<E> between(String fieldName, Decimal128 from, Decimal128 to) {
        realm.checkIfValid();
        this.query.between(realm.getSchema().getKeyPathMapping(), fieldName, RealmAny.valueOf(from), RealmAny.valueOf(to));
        return this;
    }

    /**
     * Condition that value of field contains the specified substring.
     *
     * @param fieldName the field to compare.
     * @param value     the substring.
     * @return the query object.
     * @throws java.lang.IllegalArgumentException if one or more arguments do not match class or field type.
     */
    public RealmQuery<E> contains(String fieldName, String value) {
        return contains(fieldName, value, Case.SENSITIVE);
    }

    /**
     * Condition that value of field contains the specified substring.
     *
     * @param fieldName the field to compare.
     * @param value     the substring.
     * @return the query object.
     * @throws java.lang.IllegalArgumentException if one or more arguments do not match class or field type.
     */
    public RealmQuery<E> contains(String fieldName, RealmAny value) {
        return contains(fieldName, value, Case.SENSITIVE);
    }

    /**
     * Condition that value of field contains the specified substring.
     *
     * @param fieldName the field to compare.
     * @param value     the substring.
     * @param casing    how to handle casing. Setting this to {@link Case#INSENSITIVE} only works for Latin-1 characters.
     * @return The query object.
     * @throws java.lang.IllegalArgumentException if one or more arguments do not match class or field type.
     */
    public RealmQuery<E> contains(String fieldName, String value, Case casing) {
        Util.checkNull(value, "value");
        realm.checkIfValid();
        contains(fieldName, RealmAny.valueOf(value), casing);
        return this;
    }

    /**
     * Condition that value of field contains the specified substring.
     *
     * @param fieldName the field to compare.
     * @param value     the substring.
     * @param casing    how to handle casing. Setting this to {@link Case#INSENSITIVE} only works for Latin-1 characters.
     * @return The query object.
     * @throws java.lang.IllegalArgumentException if one or more arguments do not match class or field type.
     */
    public RealmQuery<E> contains(String fieldName, RealmAny value, Case casing) {
        realm.checkIfValid();
        if (casing == Case.SENSITIVE) {
            this.query.contains(realm.getSchema().getKeyPathMapping(), fieldName, value);
        } else {
            this.query.containsInsensitive(realm.getSchema().getKeyPathMapping(), fieldName, value);
        }
        return this;
    }

    /**
     * Condition that the value of field begins with the specified string.
     *
     * @param fieldName the field to compare.
     * @param value     the string.
     * @return the query object.
     * @throws java.lang.IllegalArgumentException if one or more arguments do not match class or field type.
     */
    public RealmQuery<E> beginsWith(String fieldName, String value) {
        return beginsWith(fieldName, value, Case.SENSITIVE);
    }

    /**
     * Condition that the value of field begins with the specified string.
     *
     * @param fieldName the field to compare.
     * @param value     the string.
     * @return the query object.
     * @throws java.lang.IllegalArgumentException if one or more arguments do not match class or field type.
     */
    public RealmQuery<E> beginsWith(String fieldName, RealmAny value) {
        return beginsWith(fieldName, value, Case.SENSITIVE);
    }

    /**
     * Condition that the value of field begins with the specified substring.
     *
     * @param fieldName the field to compare.
     * @param value     the substring.
     * @param casing    how to handle casing. Setting this to {@link Case#INSENSITIVE} only works for Latin-1 characters.
     * @return the query object
     * @throws java.lang.IllegalArgumentException if one or more arguments do not match class or field type.
     */
    public RealmQuery<E> beginsWith(String fieldName, String value, Case casing) {
        Util.checkNull(value, "value");
        realm.checkIfValid();
        beginsWith(fieldName, RealmAny.valueOf(value), casing);
        return this;
    }

    /**
     * Condition that the value of field begins with the specified substring.
     *
     * @param fieldName the field to compare.
     * @param value     the substring.
     * @param casing    how to handle casing. Setting this to {@link Case#INSENSITIVE} only works for Latin-1 characters.
     * @return the query object
     * @throws java.lang.IllegalArgumentException if one or more arguments do not match class or field type.
     */
    public RealmQuery<E> beginsWith(String fieldName, RealmAny value, Case casing) {
        realm.checkIfValid();
        if (casing == Case.SENSITIVE) {
            this.query.beginsWith(realm.getSchema().getKeyPathMapping(), fieldName, value);
        } else {
            this.query.beginsWithInsensitive(realm.getSchema().getKeyPathMapping(), fieldName, value);
        }
        return this;
    }

    /**
     * Condition that the value of field ends with the specified string.
     *
     * @param fieldName the field to compare.
     * @param value     the string.
     * @return the query object.
     * @throws java.lang.IllegalArgumentException if one or more arguments do not match class or field type.
     */
    public RealmQuery<E> endsWith(String fieldName, String value) {
        return endsWith(fieldName, value, Case.SENSITIVE);
    }

    /**
     * Condition that the value of field ends with the specified string.
     *
     * @param fieldName the field to compare.
     * @param value     the string.
     * @return the query object.
     * @throws java.lang.IllegalArgumentException if one or more arguments do not match class or field type.
     */
    public RealmQuery<E> endsWith(String fieldName, RealmAny value) {
        return endsWith(fieldName, value, Case.SENSITIVE);
    }

    /**
     * Condition that the value of field ends with the specified substring.
     *
     * @param fieldName the field to compare.
     * @param value     the substring.
     * @param casing    how to handle casing. Setting this to {@link Case#INSENSITIVE} only works for Latin-1 characters.
     * @return the query object.
     * @throws java.lang.IllegalArgumentException if one or more arguments do not match class or field type.
     */
    public RealmQuery<E> endsWith(String fieldName, String value, Case casing) {
        Util.checkNull(value, "value");
        realm.checkIfValid();
        endsWith(fieldName, RealmAny.valueOf(value), casing);
        return this;
    }

    /**
     * Condition that the value of field ends with the specified substring.
     *
     * @param fieldName the field to compare.
     * @param value     the substring.
     * @param casing    how to handle casing. Setting this to {@link Case#INSENSITIVE} only works for Latin-1 characters.
     * @return the query object.
     * @throws java.lang.IllegalArgumentException if one or more arguments do not match class or field type.
     */
    public RealmQuery<E> endsWith(String fieldName, RealmAny value, Case casing) {
        realm.checkIfValid();
        if (casing == Case.SENSITIVE) {
            this.query.endsWith(realm.getSchema().getKeyPathMapping(), fieldName, value);
        } else {
            this.query.endsWithInsensitive(realm.getSchema().getKeyPathMapping(), fieldName, value);
        }
        return this;
    }

    /**
     * Condition that the value of field matches with the specified substring, with wildcards:
     * <ul>
     * <li>'*' matches [0, n] unicode chars</li>
     * <li>'?' matches a single unicode char.</li>
     * </ul>
     *
     * @param fieldName the field to compare.
     * @param value     the wildcard string.
     * @return the query object.
     * @throws java.lang.IllegalArgumentException if one or more arguments do not match class or field type.
     */
    public RealmQuery<E> like(String fieldName, String value) {
        return like(fieldName, value, Case.SENSITIVE);
    }

    /**
     * Condition that the value of field matches with the specified substring, with wildcards:
     * <ul>
     * <li>'*' matches [0, n] unicode chars</li>
     * <li>'?' matches a single unicode char.</li>
     * </ul>
     *
     * @param fieldName the field to compare.
     * @param value     the wildcard string.
     * @return the query object.
     * @throws java.lang.IllegalArgumentException if one or more arguments do not match class or field type.
     */
    public RealmQuery<E> like(String fieldName, RealmAny value) {
        return like(fieldName, value, Case.SENSITIVE);
    }

    /**
     * Condition that the value of field matches with the specified substring, with wildcards:
     * <ul>
     * <li>'*' matches [0, n] unicode chars</li>
     * <li>'?' matches a single unicode char.</li>
     * </ul>
     *
     * @param fieldName the field to compare.
     * @param value     the wildcard string.
     * @param casing    how to handle casing. Setting this to {@link Case#INSENSITIVE} only works for Latin-1 characters.
     * @return the query object.
     * @throws java.lang.IllegalArgumentException if one or more arguments do not match class or field type.
     */
    public RealmQuery<E> like(String fieldName, String value, Case casing) {
        Util.checkNull(value, "value");
        realm.checkIfValid();
        like(fieldName, RealmAny.valueOf(value), casing);
        return this;
    }

    /**
     * Condition that the value of field matches with the specified substring, with wildcards:
     * <ul>
     * <li>'*' matches [0, n] unicode chars</li>
     * <li>'?' matches a single unicode char.</li>
     * </ul>
     *
     * @param fieldName the field to compare.
     * @param value     the wildcard string.
     * @param casing    how to handle casing. Setting this to {@link Case#INSENSITIVE} only works for Latin-1 characters.
     * @return the query object.
     * @throws java.lang.IllegalArgumentException if one or more arguments do not match class or field type.
     */
    public RealmQuery<E> like(String fieldName, RealmAny value, Case casing) {
        realm.checkIfValid();
        if (casing == Case.SENSITIVE) {
            this.query.like(realm.getSchema().getKeyPathMapping(), fieldName, value);
        } else {
            this.query.likeInsensitive(realm.getSchema().getKeyPathMapping(), fieldName, value);
        }
        return this;
    }

    /**
     * Begin grouping of conditions ("left parenthesis"). A group must be closed with a call to {@code endGroup()}.
     *
     * @return the query object.
     * @see #endGroup()
     */
    public RealmQuery<E> beginGroup() {
        realm.checkIfValid();
        this.query.beginGroup();
        return this;
    }

    /**
     * End grouping of conditions ("right parenthesis") which was opened by a call to {@code beginGroup()}.
     *
     * @return the query object.
     * @see #beginGroup()
     */
    public RealmQuery<E> endGroup() {
        realm.checkIfValid();
        this.query.endGroup();
        return this;
    }

    /**
     * Logical-or two conditions.
     *
     * @return the query object.
     */
    public RealmQuery<E> or() {
        realm.checkIfValid();
        this.query.or();
        return this;
    }

    /**
     * Logical-and two conditions
     * Realm automatically applies logical-and between all query statements, so this is intended only as a mean to increase readability.
     *
     * @return the query object
     */
    public RealmQuery<E> and() {
        realm.checkIfValid();
        return this;
    }

    /**
     * Negate condition.
     *
     * @return the query object.
     */
    public RealmQuery<E> not() {
        realm.checkIfValid();
        this.query.not();
        return this;
    }

    /**
     * Condition that finds values that are considered "empty" i.e., an empty list, the 0-length string or byte array.
     *
     * @param fieldName the field to compare.
     * @return the query object.
     * @throws java.lang.IllegalArgumentException if the field name isn't valid or its type isn't either a RealmList,
     *                                            String or byte array.
     */
    public RealmQuery<E> isEmpty(String fieldName) {
        realm.checkIfValid();
        this.query.isEmpty(realm.getSchema().getKeyPathMapping(), fieldName);
        return this;
    }

    /**
     * Condition that finds values that are considered "Not-empty" i.e., a list, a string or a byte array with not-empty values.
     *
     * @param fieldName the field to compare.
     * @return the query object.
     * @throws java.lang.IllegalArgumentException if the field name isn't valid or its type isn't either a RealmList,
     *                                            String or byte array.
     */
    public RealmQuery<E> isNotEmpty(String fieldName) {
        realm.checkIfValid();
        this.query.isNotEmpty(realm.getSchema().getKeyPathMapping(), fieldName);
        return this;
    }

    /**
     * Calculates the sum of a given field.
     *
     * @param fieldName the field to sum. Only number and RealmAny fields are supported.
     * @return the sum of fields of the matching objects. If no objects exist or they all have {@code null} as the value
     * for the given field, {@code 0} will be returned. When computing the sum, objects with {@code null} values
     * are ignored. When applied to a RealmAny field, the returning type will be {@code Decimal128}.
     * @throws java.lang.IllegalArgumentException if the field is not a number type.
     * @throws RealmException                     if called from the UI thread after opting out via {@link RealmConfiguration.Builder#allowQueriesOnUiThread(boolean)}.
     */
    public Number sum(String fieldName) {
        realm.checkIfValid();
        realm.checkAllowQueriesOnUiThread();

        long columnKey = schema.getAndCheckFieldColumnKey(fieldName);
        switch (table.getColumnType(columnKey)) {
            case INTEGER:
                return query.sumInt(columnKey);
            case FLOAT:
                return query.sumFloat(columnKey);
            case DOUBLE:
                return query.sumDouble(columnKey);
            case DECIMAL128:
                return query.sumDecimal128(columnKey);
            case MIXED:
                return query.sumRealmAny(columnKey);
            default:
                throw new IllegalArgumentException(String.format(Locale.US,
                        TYPE_MISMATCH, fieldName, "int, float or double"));
        }
    }

    /**
     * Returns the average of a given field.
     * Does not support dotted field notation.
     *
     * @param fieldName the field to calculate average on. Only number fields are supported.
     * @return the average for the given field amongst objects in query results. This will be of type double for all
     * types of number fields. If no objects exist or they all have {@code null} as the value for the given field,
     * {@code 0} will be returned. When computing the average, objects with {@code null} values are ignored.
     * @throws java.lang.IllegalArgumentException if the field is not a number type.
     * @throws RealmException                     if called from the UI thread after opting out via {@link RealmConfiguration.Builder#allowQueriesOnUiThread(boolean)}.
     */
    public double average(String fieldName) {
        realm.checkIfValid();
        realm.checkAllowQueriesOnUiThread();

        long columnIndex = schema.getAndCheckFieldColumnKey(fieldName);
        switch (table.getColumnType(columnIndex)) {
            case INTEGER:
                return query.averageInt(columnIndex);
            case DOUBLE:
                return query.averageDouble(columnIndex);
            case FLOAT:
                return query.averageFloat(columnIndex);
            default:
                throw new IllegalArgumentException(String.format(Locale.US,
                        TYPE_MISMATCH, fieldName, "int, float or double. For Decimal128 use `averageDecimal128` method."));
        }
    }

    /**
     * Returns the average of a given field.
     * Does not support dotted field notation.
     *
     * @param fieldName the field to calculate average on. Only Decimal128 fields is supported. For other number types consider using {@link #average(String)}.
     * @return the average for the given field amongst objects in query results. This will be of type Decimal128. If no objects exist or they all have {@code null}
     * as the value for the given field {@code 0} will be returned. When computing the average, objects with {@code null} values are ignored.
     * @throws java.lang.IllegalArgumentException if the field is not a Decimal128 type.
     * @throws RealmException                     if called from the UI thread after opting out via {@link RealmConfiguration.Builder#allowQueriesOnUiThread(boolean)}.
     */
    public @Nullable
    Decimal128 averageDecimal128(String fieldName) {
        realm.checkIfValid();
        realm.checkAllowQueriesOnUiThread();

        long columnIndex = schema.getAndCheckFieldColumnKey(fieldName);
        return query.averageDecimal128(columnIndex);
    }

    /**
     * Returns the average of a given field.
     * Does not support dotted field notation.
     *
     * @param fieldName the field to calculate average on. Only RealmAny fields are supported. For other types consider using {@link #average(String)}.
     * @return the average for the given field amongst objects in query results. This will be of type Decimal128. If no objects exist or they all have {@code null}
     * as the value for the given field {@code 0} will be returned. When computing the average, objects with {@code null} values are ignored.
     * @throws java.lang.IllegalArgumentException if the field is not a RealmAny type.
     * @throws RealmException                     if called from the UI thread after opting out via {@link RealmConfiguration.Builder#allowQueriesOnUiThread(boolean)}.
     */
    public @Nullable
    Decimal128 averageRealmAny(String fieldName) {
        realm.checkIfValid();
        realm.checkAllowQueriesOnUiThread();

        long columnIndex = schema.getAndCheckFieldColumnKey(fieldName);
        return query.averageRealmAny(columnIndex);
    }

    /**
     * Finds the minimum value of a field.
     *
     * @param fieldName the field to look for a minimum on. Only number fields are supported.
     * @return if no objects exist or they all have {@code null} as the value for the given field, {@code null} will be
     * returned. Otherwise the minimum value is returned. When determining the minimum value, objects with {@code null}
     * values are ignored.
     * @throws java.lang.IllegalArgumentException if the field is not a number type.
     * @throws RealmException                     if called from the UI thread after opting out via {@link RealmConfiguration.Builder#allowQueriesOnUiThread(boolean)}.
     */
    @Nullable
    public Number min(String fieldName) {
        realm.checkIfValid();
        realm.checkAllowQueriesOnUiThread();

        long columnIndex = schema.getAndCheckFieldColumnKey(fieldName);
        switch (table.getColumnType(columnIndex)) {
            case INTEGER:
                return this.query.minimumInt(columnIndex);
            case FLOAT:
                return this.query.minimumFloat(columnIndex);
            case DOUBLE:
                return this.query.minimumDouble(columnIndex);
            case DECIMAL128:
                return this.query.minimumDecimal128(columnIndex);
            default:
                throw new IllegalArgumentException(String.format(Locale.US,
                        TYPE_MISMATCH, fieldName, "int, float or double"));
        }
    }

    /**
     * Finds the minimum value of a field.
     *
     * @param fieldName the field name
     * @return if no objects exist or they all have {@code null} as the value for the given date field, {@code null}
     * will be returned. Otherwise the minimum date is returned. When determining the minimum date, objects with
     * {@code null} values are ignored.
     * @throws java.lang.UnsupportedOperationException if the query is not valid ("syntax error").
     * @throws RealmException                          if called from the UI thread after opting out via {@link RealmConfiguration.Builder#allowQueriesOnUiThread(boolean)}.
     */
    @Nullable
    public Date minimumDate(String fieldName) {
        realm.checkIfValid();
        realm.checkAllowQueriesOnUiThread();

        long columnIndex = schema.getAndCheckFieldColumnKey(fieldName);
        return this.query.minimumDate(columnIndex);
    }

    /**
     * Finds the minimum value of a field.
     *
     * @param fieldName the field name
     * @return if no objects exist or they all have {@code null} as the value for the given RealmAny field, {@code null}
     * will be returned. Otherwise the minimum RealmAny is returned. When determining the minimum RealmAny, objects with
     * {@code null} values are ignored.
     * @throws java.lang.UnsupportedOperationException if the query is not valid ("syntax error").
     * @throws RealmException                          if called from the UI thread after opting out via {@link RealmConfiguration.Builder#allowQueriesOnUiThread(boolean)}.
     */
    public RealmAny minRealmAny(String fieldName) {
        realm.checkIfValid();
        realm.checkAllowQueriesOnUiThread();

        long columnIndex = schema.getAndCheckFieldColumnKey(fieldName);
        return new RealmAny(RealmAnyOperator.fromNativeRealmAny(realm, this.query.minimumRealmAny(columnIndex)));
    }

    /**
     * Finds the maximum value of a field.
     *
     * @param fieldName the field to look for a maximum on. Only number fields are supported.
     * @return if no objects exist or they all have {@code null} as the value for the given field, {@code null} will be
     * returned. Otherwise the maximum value is returned. When determining the maximum value, objects with {@code null}
     * values are ignored.
     * @throws java.lang.IllegalArgumentException if the field is not a number type.
     * @throws RealmException                     if called from the UI thread after opting out via {@link RealmConfiguration.Builder#allowQueriesOnUiThread(boolean)}.
     */
    @Nullable
    public Number max(String fieldName) {
        realm.checkIfValid();
        realm.checkAllowQueriesOnUiThread();

        long columnIndex = schema.getAndCheckFieldColumnKey(fieldName);
        switch (table.getColumnType(columnIndex)) {
            case INTEGER:
                return this.query.maximumInt(columnIndex);
            case FLOAT:
                return this.query.maximumFloat(columnIndex);
            case DOUBLE:
                return this.query.maximumDouble(columnIndex);
            case DECIMAL128:
                return this.query.maximumDecimal128(columnIndex);
            default:
                throw new IllegalArgumentException(String.format(Locale.US,
                        TYPE_MISMATCH, fieldName, "int, float or double"));
        }
    }

    /**
     * Finds the maximum value of a field.
     *
     * @param fieldName the field name.
     * @return if no objects exist or they all have {@code null} as the value for the given date field, {@code null}
     * will be returned. Otherwise the maximum date is returned. When determining the maximum date, objects with
     * {@code null} values are ignored.
     * @throws java.lang.UnsupportedOperationException if the query is not valid ("syntax error").
     */
    @Nullable
    public Date maximumDate(String fieldName) {
        realm.checkIfValid();
        realm.checkAllowQueriesOnUiThread();

        long columnIndex = schema.getAndCheckFieldColumnKey(fieldName);
        return this.query.maximumDate(columnIndex);
    }

    /**
     * Finds the maximum value of a field.
     *
     * @param fieldName the field name.
     * @return if no objects exist or they all have {@code null} as the value for the given RealmAny field, {@code null}
     * will be returned. Otherwise the maximum RealmAny is returned. When determining the maximum RealmAny, objects with
     * {@code null} values are ignored.
     * @throws java.lang.UnsupportedOperationException if the query is not valid ("syntax error").
     */
    @Nullable
    public RealmAny maxRealmAny(String fieldName) {
        realm.checkIfValid();
        realm.checkAllowQueriesOnUiThread();

        long columnIndex = schema.getAndCheckFieldColumnKey(fieldName);
        return new RealmAny(RealmAnyOperator.fromNativeRealmAny(realm, this.query.maximumRealmAny(columnIndex)));
    }

    /**
     * Counts the number of objects that fulfill the query conditions.
     *
     * @return the number of matching objects.
     * @throws java.lang.UnsupportedOperationException if the query is not valid ("syntax error").
     * @throws RealmException                          if called from the UI thread after opting out via {@link RealmConfiguration.Builder#allowQueriesOnUiThread(boolean)}.
     */
    public long count() {
        realm.checkIfValid();
        realm.checkAllowQueriesOnUiThread();

        // The fastest way of doing `count()` is going through `TableQuery.count()`. Unfortunately
        // doing this does not correctly apply all side effects of queries (like subscriptions). Also
        // some queries constructs, like doing distinct is not easily supported this way.
        // In order to get the best of both worlds we thus need to create a Java RealmResults object
        // and then directly access the `Results` class from Object Store.
        return lazyFindAll().size();
    }

    /**
     * Finds all objects that fulfill the query conditions.
     * <p>
     * Launching heavy queries from the UI thread may result in a drop of frames or even ANRs. <b>We do not recommend
     * doing so and therefore it is not allowed by default.</b> If you want to prevent these behaviors you can obtain
     * a Realm using a {@link RealmConfiguration} that explicitly sets
     * {@link RealmConfiguration.Builder#allowQueriesOnUiThread(boolean)} to {@code false}. This way you will be forced
     * to launch your queries from a non-UI thread, otherwise calls to this method will throw a {@link RealmException}.
     * Alternatively, you can use {@link #findAllAsync()}.
     *
     * @return a {@link io.realm.RealmResults} containing objects. If no objects match the condition, a list with zero
     * objects is returned.
     * @throws RealmException if called from the UI thread after opting out via {@link RealmConfiguration.Builder#allowQueriesOnUiThread(boolean)}.
     * @see io.realm.RealmResults
     */
    @SuppressWarnings("unchecked")
    public RealmResults<E> findAll() {
        realm.checkIfValid();
        realm.checkAllowQueriesOnUiThread();
        return createRealmResults(query, true);
    }

    /**
     * The same as {@link #findAll()} expect the RealmResult is not forcefully evaluated. This
     * means this method will return a more "pure" wrapper around the Object Store Results class.
     * <p>
     * This can be useful for internal usage where we still want to take advantage of optimizations
     * and additional functionality provided by Object Store, but do not wish to trigger the query
     * unless needed.
     */
    private OsResults lazyFindAll() {
        realm.checkIfValid();
        return createRealmResults(
                query,
                false).osResults;
    }

    /**
     * Finds all objects that fulfill the query conditions. This method is only available from a Looper thread.
     *
     * @return immediately an empty {@link RealmResults}. Users need to register a listener
     * {@link io.realm.RealmResults#addChangeListener(RealmChangeListener)} to be notified when the query completes.
     * @see io.realm.RealmResults
     */
    public RealmResults<E> findAllAsync() {
        realm.checkIfValid();
        realm.sharedRealm.capabilities.checkCanDeliverNotification(ASYNC_QUERY_WRONG_THREAD_MESSAGE);
        return createRealmResults(query, false);
    }

    /**
     * Sorts the query result by the specific field name in ascending order.
     * <p>
     * Sorting is currently limited to character sets in 'Latin Basic', 'Latin Supplement', 'Latin Extended A',
     * 'Latin Extended B' (UTF-8 range 0-591). For other character sets, sorting will have no effect.
     *
     * @param fieldName the field name to sort by.
     * @throws IllegalArgumentException if the field name does not exist.
     * @throws IllegalStateException    if a sorting order was already defined.
     */
    public RealmQuery<E> sort(String fieldName) {
        realm.checkIfValid();
        return sort(fieldName, Sort.ASCENDING);
    }

    /**
     * Sorts the query result by the specified field name and order.
     * <p>
     * Sorting is currently limited to character sets in 'Latin Basic', 'Latin Supplement', 'Latin Extended A',
     * 'Latin Extended B' (UTF-8 range 0-591). For other character sets, sorting will have no effect.
     *
     * @param fieldName the field name to sort by.
     * @param sortOrder how to sort the results.
     * @throws IllegalArgumentException if the field name does not exist.
     * @throws IllegalStateException    if a sorting order was already defined.
     */
    public RealmQuery<E> sort(String fieldName, Sort sortOrder) {
        realm.checkIfValid();
        return sort(new String[] {fieldName}, new Sort[] {sortOrder});
    }

    /**
     * Sorts the query result by the specific field names in the provided orders. {@code fieldName2} is only used
     * in case of equal values in {@code fieldName1}.
     * <p>
     * Sorting is currently limited to character sets in 'Latin Basic', 'Latin Supplement', 'Latin Extended A',
     * 'Latin Extended B' (UTF-8 range 0-591). For other character sets, sorting will have no effect.
     *
     * @param fieldName1 first field name
     * @param sortOrder1 sort order for first field
     * @param fieldName2 second field name
     * @param sortOrder2 sort order for second field
     * @throws IllegalArgumentException if the field name does not exist.
     * @throws IllegalStateException    if a sorting order was already defined.
     */
    public RealmQuery<E> sort(String fieldName1, Sort sortOrder1, String fieldName2, Sort sortOrder2) {
        realm.checkIfValid();
        return sort(new String[] {fieldName1, fieldName2}, new Sort[] {sortOrder1, sortOrder2});
    }

    /**
     * Sorts the query result by the specific field names in the provided orders. Later fields will only be used
     * if the previous field values are equal.
     * <p>
     * Sorting is currently limited to character sets in 'Latin Basic', 'Latin Supplement', 'Latin Extended A',
     * 'Latin Extended B' (UTF-8 range 0-591). For other character sets, sorting will have no effect.
     *
     * @param fieldNames an array of field names to sort by.
     * @param sortOrders how to sort the field names.
     * @throws IllegalArgumentException if the field name does not exist.
     * @throws IllegalStateException    if a sorting order was already defined.
     */
    public RealmQuery<E> sort(String[] fieldNames, Sort[] sortOrders) {
        if ((sortOrders == null) || (sortOrders.length == 0)) {
            throw new IllegalArgumentException("You must provide at least one sort order.");
        }
        if (fieldNames.length != sortOrders.length) {
            throw new IllegalArgumentException("Number of fields and sort orders do not match.");
        }

        realm.checkIfValid();

        this.query.sort(realm.getSchema().getKeyPathMapping(), fieldNames, sortOrders);
        return this;
    }

    /**
     * Selects a distinct set of objects of a specific class. When multiple distinct fields are
     * given, all unique combinations of values in the fields will be returned. In case of multiple
     * matches, it is undefined which object is returned. Unless the result is sorted, then the
     * first object will be returned.
     *
     * @param firstFieldName      first field name to use when finding distinct objects.
     * @param remainingFieldNames remaining field names when determining all unique combinations of field values.
     * @throws IllegalArgumentException if field names is empty or {@code null}, does not exist,
     *                                  is an unsupported type, or points to a linked field.
     * @throws IllegalStateException    if distinct field names were already defined.
     */
    public RealmQuery<E> distinct(String firstFieldName, String... remainingFieldNames) {
        realm.checkIfValid();
        String[] fieldNames = new String[1 + remainingFieldNames.length];

        fieldNames[0] = firstFieldName;
        for (int i = 0; i < remainingFieldNames.length; i++) {
            fieldNames[1 + i] = remainingFieldNames[0];
        }

        this.query.distinct(realm.getSchema().getKeyPathMapping(), fieldNames);
        return this;
    }

    /**
     * Limits the number of objects returned in case the query matched more objects.
     * <p>
     * Note that when using this method in combination with {@link #sort(String)} and
     * {@link #distinct(String, String...)} they will be executed in the order they where added which can
     * affect the end result.
     *
     * @param limit a limit that is {@code &ge; 1}.
     * @throws IllegalArgumentException if the provided {@code limit} is less than 1.
     */
    public RealmQuery<E> limit(long limit) {
        realm.checkIfValid();
        this.query.limit(limit);
        return this;
    }

    /**
     * This predicate will always match.
     */
    public RealmQuery<E> alwaysTrue() {
        realm.checkIfValid();
        query.alwaysTrue();
        return this;
    }

    /**
     * This predicate will never match, resulting in the query always returning 0 results.
     */
    public RealmQuery<E> alwaysFalse() {
        realm.checkIfValid();
        query.alwaysFalse();
        return this;
    }

    /**
     * Create a text-based predicate using the Realm Query Language. This predicate can be combined
     * with other raw or type safe predicates, it accepts Realm values as arguments.
     * <p>
     * Class and property names used in the raw predicate can be either the names defined in the
     * Realm Model classes or the internal names defined using the {@link io.realm.annotations.RealmClass}
     * or {@link io.realm.annotations.RealmField} annotations. If a class or property name contains spaces those must
     * be escaped.
     * </p>
     * Arguments are defined in the string predicate as $argument_index, where $argument_index is a decimal integer that
     * specifies the position of the argument in the argument list. The first argument is referenced by $0, the second
     * by $1, etc.
     * <p>
     * See <a href="https://docs.mongodb.com/realm-sdks/js/latest/tutorial-query-language.html">these docs</a>
     * for a more detailed description of the Realm Query Language.
     * <p>
     * <pre>
     * Examples:
     * {@code
     * RealmQuery<Person> query = realm.where(Person.class);
     *
     * // Simple query
     * query.rawPredicate("name = 'Jane'");
     *
     * // Spaces in property name
     * query.rawPredicate("my\ property = 'Jane'");
     *
     * // Multiple predicates
     * query.rawPredicate("name = 'Jane' OR name = 'John'")
     *
     * // Collection queries
     * query.rawPredicate("children.@count > 3")
     * query.rawPredicate("ALL children.age > 18")
     *
     * // Sub queries
     * query.rawPredicate("SUBQUERY(children, $child, $child.age > 21 AND $child.gender = 'male').@count > 0");
     *
     * // Sort, Distinct, Limit
<<<<<<< HEAD
     * query.rawPredicate("name = 'Jane' SORT(lastName) DISTINCT(city) LIMIT(5)");
     *
     * // Arguments
     * query.rawPredicate("name = $0 AND age > $1", "Jane", 18);
=======
     * query.rawPredicate("name = 'Jane' SORT(lastName ASC) DISTINCT(city) LIMIT(5)");
>>>>>>> d9f06950
     * }
     * </pre>
     *
     * @param predicate a Realm Query Language predicate.
     * @param arguments Realm values for the predicate.
     * @throws java.lang.IllegalArgumentException if there is an syntax error.
     */
    public RealmQuery<E> rawPredicate(String predicate, Object... arguments) {
        realm.checkIfValid();

        if (Util.isEmptyString(predicate)) {
            throw new IllegalArgumentException("Non-null 'predicate' required.");
        }

        query.rawPredicate(realm.getSchema().getKeyPathMapping(), predicate, arguments);
        return this;
    }

    /**
     * Returns the {@link Realm} instance to which this query belongs.
     * <p>
     * Calling {@link Realm#close()} on the returned instance is discouraged as it is the same as
     * calling it on the original Realm instance which may cause the Realm to fully close invalidating the
     * query.
     *
     * @return {@link Realm} instance this query belongs to.
     * @throws IllegalStateException if the Realm is an instance of {@link DynamicRealm} or the
     *                               {@link Realm} was already closed.
     */
    public Realm getRealm() {
        if (realm == null) {
            return null;
        }
        realm.checkIfValid();
        if (!(realm instanceof Realm)) {
            throw new IllegalStateException("This method is only available for typed Realms");
        }
        return (Realm) realm;
    }

    /**
     * Returns a textual description of this query.
     *
     * @return the textual description of the query.
     */
    public String getDescription() {
        this.query.validateQuery();
        return nativeSerializeQuery(query.getNativePtr());
    }

    /**
     * Returns the internal Realm name of the type being queried.
     *
     * @return the internal name of the Realm model class being queried.
     */
    public String getTypeQueried() {
        // TODO Revisit this when primitive list queries are implemented.
        return table.getClassName();
    }

    private boolean isDynamicQuery() {
        return className != null;
    }

    /**
     * Finds the first object that fulfills the query conditions.
     * <p>
     * Launching heavy queries from the UI thread may result in a drop of frames or even ANRs. <b>We do not recommend
     * doing so, but it is allowed by default.</b> If you want to prevent these behaviors you can obtain a Realm using
     * a {@link RealmConfiguration} that explicitly sets
     * {@link RealmConfiguration.Builder#allowQueriesOnUiThread(boolean)} to {@code false}. This way you will be forced
     * to launch your queries from a non-UI thread, otherwise calls to this method will throw a {@link RealmException}.
     * Alternatively, you can use {@link #findFirstAsync()}.
     *
     * @return the object found or {@code null} if no object matches the query conditions.
     * @throws RealmException if called from the UI thread after opting out via {@link RealmConfiguration.Builder#allowQueriesOnUiThread(boolean)}.
     * @see io.realm.RealmObject
     */
    @Nullable
    public E findFirst() {
        realm.checkIfValid();
        realm.checkAllowQueriesOnUiThread();

        if (forValues) {
            // TODO implement this;
            return null;
        }

        long tableRowIndex = getSourceRowIndexForFirstObject();
        //noinspection unchecked
        return (tableRowIndex < 0) ? null : (E) realm.get((Class<? extends RealmModel>) clazz, className, tableRowIndex);
    }

    /**
     * Similar to {@link #findFirst()} but runs asynchronously on a worker thread. An listener should be registered to
     * the returned {@link RealmObject} to get the notification when query completes. The registered listener will also
     * be triggered if there are changes made to the queried {@link RealmObject}. If the {@link RealmObject} is deleted,
     * the listener will be called one last time and then stop. The query will not be re-run.
     *
     * @return immediately an empty {@link RealmObject} with {@code isLoaded() == false}. Trying to access any field on
     * the returned object before it is loaded will throw an {@code IllegalStateException}.
     * @throws IllegalStateException if this is called on a non-looper thread.
     */
    public E findFirstAsync() {
        realm.checkIfValid();

        if (forValues) {
            throw new UnsupportedOperationException("findFirstAsync() available only when type parameter 'E' is implementing RealmModel.");
        }

        realm.sharedRealm.capabilities.checkCanDeliverNotification(ASYNC_QUERY_WRONG_THREAD_MESSAGE);
        Row row;
        if (realm.isInTransaction()) {
            // It is not possible to create async query inside a transaction. So immediately query the first object.
            // See OS Results::prepare_async()
            row = OsResults.createFromQuery(realm.sharedRealm, query).firstUncheckedRow();
        } else {
            // prepares an empty reference of the RealmObject which is backed by a pending query,
            // then update it once the query complete in the background.

            // TODO: The performance by the pending query will be a little bit worse than directly calling core's
            // Query.find(). The overhead comes with core needs to add all the row indices to the vector. However this
            // can be optimized by adding support of limit in OS's Results which is supported by core already.
            row = new PendingRow(realm.sharedRealm, query, isDynamicQuery());
        }
        final E result;
        if (isDynamicQuery()) {
            //noinspection unchecked
            result = (E) new DynamicRealmObject(realm, row);
        } else {
            //noinspection unchecked
            final Class<? extends RealmModel> modelClass = (Class<? extends RealmModel>) clazz;
            //noinspection unchecked
            result = (E) realm.getConfiguration().getSchemaMediator().newInstance(
                    modelClass, realm, row, realm.getSchema().getColumnInfo(modelClass),
                    false, Collections.emptyList());
        }

        if (row instanceof PendingRow) {
            final RealmObjectProxy proxy = (RealmObjectProxy) result;
            ((PendingRow) row).setFrontEnd(proxy.realmGet$proxyState());
        }

        return result;
    }


    private RealmResults<E> createRealmResults(TableQuery query,
            boolean loadResults) {
        RealmResults<E> results;
        OsResults osResults;
        osResults = OsResults.createFromQuery(realm.sharedRealm, query);

        if (isDynamicQuery()) {
            results = new RealmResults<>(realm, osResults, className);
        } else {
            results = new RealmResults<>(realm, osResults, clazz);
        }
        if (loadResults) {
            results.load();
        }

        return results;
    }

    private long getSourceRowIndexForFirstObject() {
        return this.query.find();
    }

    private static native String nativeSerializeQuery(long tableQueryPtr);
}<|MERGE_RESOLUTION|>--- conflicted
+++ resolved
@@ -2420,14 +2420,10 @@
      * query.rawPredicate("SUBQUERY(children, $child, $child.age > 21 AND $child.gender = 'male').@count > 0");
      *
      * // Sort, Distinct, Limit
-<<<<<<< HEAD
-     * query.rawPredicate("name = 'Jane' SORT(lastName) DISTINCT(city) LIMIT(5)");
+     * query.rawPredicate("name = 'Jane' SORT(lastName ASC) DISTINCT(city) LIMIT(5)");
      *
      * // Arguments
      * query.rawPredicate("name = $0 AND age > $1", "Jane", 18);
-=======
-     * query.rawPredicate("name = 'Jane' SORT(lastName ASC) DISTINCT(city) LIMIT(5)");
->>>>>>> d9f06950
      * }
      * </pre>
      *
