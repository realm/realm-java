/*
 * Copyright 2014 Realm Inc.
 *
 * Licensed under the Apache License, Version 2.0 (the "License");
 * you may not use this file except in compliance with the License.
 * You may obtain a copy of the License at
 *
 * http://www.apache.org/licenses/LICENSE-2.0
 *
 * Unless required by applicable law or agreed to in writing, software
 * distributed under the License is distributed on an "AS IS" BASIS,
 * WITHOUT WARRANTIES OR CONDITIONS OF ANY KIND, either express or implied.
 * See the License for the specific language governing permissions and
 * limitations under the License.
 */

package io.realm;


import java.util.Collections;
import java.util.Date;
import java.util.Locale;

import javax.annotation.Nullable;

import io.realm.annotations.Beta;
import io.realm.annotations.Required;
import io.realm.internal.ObjectServerFacade;
import io.realm.internal.OsList;
import io.realm.internal.OsResults;
import io.realm.internal.PendingRow;
import io.realm.internal.RealmObjectProxy;
import io.realm.internal.Row;
import io.realm.internal.SortDescriptor;
import io.realm.internal.SubscriptionAwareOsResults;
import io.realm.internal.Table;
import io.realm.internal.TableQuery;
import io.realm.internal.Util;
import io.realm.internal.fields.FieldDescriptor;
import io.realm.internal.sync.SubscriptionAction;


/**
 * A RealmQuery encapsulates a query on a {@link io.realm.Realm} or a {@link io.realm.RealmResults} using the Builder
 * pattern. The query is executed using either {@link #findAll()} or {@link #findFirst()}.
 * <p>
 * The input to many of the query functions take a field name as String. Note that this is not type safe. If a
 * RealmObject class is refactored care has to be taken to not break any queries.
 * <p>
 * A {@link io.realm.Realm} is unordered, which means that there is no guarantee that querying a Realm will return the
 * objects in the order they where inserted. Use {@link #sort(String)} (String)} and similar methods if a specific order
 * is required.
 * <p>
 * A RealmQuery cannot be passed between different threads.
 *
 * @param <E> the class of the objects to be queried.
 * @see <a href="http://en.wikipedia.org/wiki/Builder_pattern">Builder pattern</a>
 * @see Realm#where(Class)
 * @see RealmResults#where()
 */
public class RealmQuery<E> {

    private final Table table;
    private final BaseRealm realm;
    private final TableQuery query;
    private final RealmObjectSchema schema;
    private Class<E> clazz;
    private String className;
    private final boolean forValues;
    private final OsList osList;
    private SortDescriptor sortDescriptor;
    private SortDescriptor distinctDescriptor;

    private static final String TYPE_MISMATCH = "Field '%s': type mismatch - %s expected.";
    private static final String EMPTY_VALUES = "Non-empty 'values' must be provided.";
    private static final String ASYNC_QUERY_WRONG_THREAD_MESSAGE = "Async query cannot be created on current thread.";

    /**
     * Creates a query for objects of a given class from a {@link Realm}.
     *
     * @param realm the realm to query within.
     * @param clazz the class to query.
     * @return {@link RealmQuery} object. After building the query call one of the {@code find*} methods
     * to run it.
     */
    static <E extends RealmModel> RealmQuery<E> createQuery(Realm realm, Class<E> clazz) {
        return new RealmQuery<>(realm, clazz);
    }

    /**
     * Creates a query for dynamic objects of a given type from a {@link DynamicRealm}.
     *
     * @param realm the realm to query within.
     * @param className the type to query.
     * @return {@link RealmQuery} object. After building the query call one of the {@code find*} methods
     * to run it.
     */
    static <E extends RealmModel> RealmQuery<E> createDynamicQuery(DynamicRealm realm, String className) {
        return new RealmQuery<>(realm, className);
    }

    /**
     * Creates a query from an existing {@link RealmResults}.
     *
     * @param queryResults an existing @{link io.realm.RealmResults} to query against.
     * @return {@link RealmQuery} object. After building the query call one of the {@code find*} methods
     * to run it.
     */
    @SuppressWarnings("unchecked")
    static <E> RealmQuery<E> createQueryFromResult(RealmResults<E> queryResults) {
        //noinspection ConstantConditions
        return (queryResults.classSpec == null)
                ? new RealmQuery(queryResults, queryResults.className)
                : new RealmQuery<>(queryResults, queryResults.classSpec);
    }

    /**
     * Creates a query from an existing {@link RealmList}.
     *
     * @param list an existing @{link io.realm.RealmList} to query against.
     * @return {@link RealmQuery} object. After building the query call one of the {@code find*} methods
     * to run it.
     */
    @SuppressWarnings("unchecked")
    static <E> RealmQuery<E> createQueryFromList(RealmList<E> list) {
        //noinspection ConstantConditions
        return (list.clazz == null)
                ? new RealmQuery(list.realm, list.getOsList(), list.className)
                : new RealmQuery(list.realm, list.getOsList(), list.clazz);
    }

    private static boolean isClassForRealmModel(Class<?> clazz) {
        return RealmModel.class.isAssignableFrom(clazz);
    }

    private RealmQuery(Realm realm, Class<E> clazz) {
        this.realm = realm;
        this.clazz = clazz;
        this.forValues = !isClassForRealmModel(clazz);
        if (forValues) {
            // TODO implement this
            this.schema = null;
            this.table = null;
            this.osList = null;
            this.query = null;
        } else {
            //noinspection unchecked
            this.schema = realm.getSchema().getSchemaForClass((Class<? extends RealmModel>) clazz);
            this.table = schema.getTable();
            this.osList = null;
            this.query = table.where();
        }
    }

    private RealmQuery(RealmResults<E> queryResults, Class<E> clazz) {
        this.realm = queryResults.realm;
        this.clazz = clazz;
        this.forValues = !isClassForRealmModel(clazz);
        if (forValues) {
            // TODO implement this
            this.schema = null;
            this.table = null;
            this.osList = null;
            this.query = null;
        } else {
            //noinspection unchecked
            this.schema = realm.getSchema().getSchemaForClass((Class<? extends RealmModel>) clazz);
            this.table = queryResults.getTable();
            this.osList = null;
            this.query = queryResults.getOsResults().where();
        }
    }

    private RealmQuery(BaseRealm realm, OsList osList, Class<E> clazz) {
        this.realm = realm;
        this.clazz = clazz;
        this.forValues = !isClassForRealmModel(clazz);
        if (forValues) {
            // TODO implement this
            this.schema = null;
            this.table = null;
            this.osList = null;
            this.query = null;
        } else {
            //noinspection unchecked
            this.schema = realm.getSchema().getSchemaForClass((Class<? extends RealmModel>) clazz);
            this.table = schema.getTable();
            this.osList = osList;
            this.query = osList.getQuery();
        }
    }

    private RealmQuery(BaseRealm realm, String className) {
        this.realm = realm;
        this.className = className;
        this.forValues = false;
        this.schema = realm.getSchema().getSchemaForClass(className);
        this.table = schema.getTable();
        this.query = table.where();
        this.osList = null;
    }

    private RealmQuery(RealmResults<DynamicRealmObject> queryResults, String className) {
        this.realm = queryResults.realm;
        this.className = className;
        this.forValues = false;
        this.schema = realm.getSchema().getSchemaForClass(className);
        this.table = schema.getTable();
        this.query = queryResults.getOsResults().where();
        this.osList = null;
    }

    private RealmQuery(BaseRealm realm, OsList osList, String className) {
        this.realm = realm;
        this.className = className;
        this.forValues = false;
        this.schema = realm.getSchema().getSchemaForClass(className);
        this.table = schema.getTable();
        this.query = osList.getQuery();
        this.osList = osList;
    }

    /**
     * Checks if {@link io.realm.RealmQuery} is still valid to use i.e., the {@link io.realm.Realm} instance hasn't been
     * closed and any parent {@link io.realm.RealmResults} is still valid.
     *
     * @return {@code true} if still valid to use, {@code false} otherwise.
     */
    public boolean isValid() {
        if (realm == null || realm.isClosed() /* this includes thread checking */) {
            return false;
        }

        if (osList != null) {
            return osList.isValid();
        }
        return table != null && table.isValid();
    }

    /**
     * Tests if a field is {@code null}. Only works for nullable fields.
     * <p>
     * For link queries, if any part of the link path is {@code null} the whole path is considered to be {@code null}
     * e.g., {@code isNull("linkField.stringField")} will be considered to be {@code null} if either {@code linkField} or
     * {@code linkField.stringField} is {@code null}.
     *
     * @param fieldName the field name.
     * @return the query object.
     * @throws java.lang.IllegalArgumentException if the field is not nullable.
     * @see Required for further infomation.
     */
    public RealmQuery<E> isNull(String fieldName) {
        realm.checkIfValid();

        FieldDescriptor fd = schema.getColumnIndices(fieldName);

        // Checks that fieldName has the correct type is done in C++.
        this.query.isNull(fd.getColumnIndices(), fd.getNativeTablePointers());
        return this;
    }

    /**
     * Tests if a field is not {@code null}. Only works for nullable fields.
     *
     * @param fieldName the field name.
     * @return the query object.
     * @throws java.lang.IllegalArgumentException if the field is not nullable.
     * @see Required for further infomation.
     */
    public RealmQuery<E> isNotNull(String fieldName) {
        realm.checkIfValid();

        FieldDescriptor fd = schema.getColumnIndices(fieldName);

        // Checks that fieldName has the correct type is done in C++.
        this.query.isNotNull(fd.getColumnIndices(), fd.getNativeTablePointers());
        return this;
    }

    /**
     * Equal-to comparison.
     *
     * @param fieldName the field to compare.
     * @param value the value to compare with.
     * @return the query object.
     * @throws java.lang.IllegalArgumentException if one or more arguments do not match class or field type.
     */
    public RealmQuery<E> equalTo(String fieldName, @Nullable String value) {
        return this.equalTo(fieldName, value, Case.SENSITIVE);
    }

    /**
     * Equal-to comparison.
     *
     * @param fieldName the field to compare.
     * @param value the value to compare with.
     * @param casing how to handle casing. Setting this to {@link Case#INSENSITIVE} only works for Latin-1 characters.
     * @return the query object.
     * @throws java.lang.IllegalArgumentException if one or more arguments do not match class or field type.
     */
    public RealmQuery<E> equalTo(String fieldName, @Nullable String value, Case casing) {
        realm.checkIfValid();

        return equalToWithoutThreadValidation(fieldName, value, casing);
    }

    private RealmQuery<E> equalToWithoutThreadValidation(String fieldName, @Nullable String value, Case casing) {
        FieldDescriptor fd = schema.getColumnIndices(fieldName, RealmFieldType.STRING);
        this.query.equalTo(fd.getColumnIndices(), fd.getNativeTablePointers(), value, casing);
        return this;
    }

    /**
     * Equal-to comparison.
     *
     * @param fieldName the field to compare.
     * @param value the value to compare with.
     * @return the query object.
     * @throws java.lang.IllegalArgumentException if one or more arguments do not match class or field type.
     */
    public RealmQuery<E> equalTo(String fieldName, @Nullable Byte value) {
        realm.checkIfValid();

        return equalToWithoutThreadValidation(fieldName, value);
    }

    private RealmQuery<E> equalToWithoutThreadValidation(String fieldName, @Nullable Byte value) {
        FieldDescriptor fd = schema.getColumnIndices(fieldName, RealmFieldType.INTEGER);
        if (value == null) {
            this.query.isNull(fd.getColumnIndices(), fd.getNativeTablePointers());
        } else {
            this.query.equalTo(fd.getColumnIndices(), fd.getNativeTablePointers(), value);
        }
        return this;
    }

    /**
     * Equal-to comparison.
     *
     * @param fieldName the field to compare.
     * @param value the value to compare with.
     * @return the query object.
     * @throws java.lang.IllegalArgumentException if one or more arguments do not match class or field type.
     */
    public RealmQuery<E> equalTo(String fieldName, @Nullable byte[] value) {
        realm.checkIfValid();

        FieldDescriptor fd = schema.getColumnIndices(fieldName, RealmFieldType.BINARY);
        if (value == null) {
            this.query.isNull(fd.getColumnIndices(), fd.getNativeTablePointers());
        } else {
            this.query.equalTo(fd.getColumnIndices(), fd.getNativeTablePointers(), value);
        }
        return this;
    }

    /**
     * Equal-to comparison.
     *
     * @param fieldName the field to compare.
     * @param value the value to compare with.
     * @return the query object.
     * @throws java.lang.IllegalArgumentException if one or more arguments do not match class or field type.
     */
    public RealmQuery<E> equalTo(String fieldName, @Nullable Short value) {
        realm.checkIfValid();

        return equalToWithoutThreadValidation(fieldName, value);
    }

    private RealmQuery<E> equalToWithoutThreadValidation(String fieldName, @Nullable Short value) {
        FieldDescriptor fd = schema.getColumnIndices(fieldName, RealmFieldType.INTEGER);
        if (value == null) {
            this.query.isNull(fd.getColumnIndices(), fd.getNativeTablePointers());
        } else {
            this.query.equalTo(fd.getColumnIndices(), fd.getNativeTablePointers(), value);
        }
        return this;
    }

    /**
     * Equal-to comparison.
     *
     * @param fieldName the field to compare.
     * @param value the value to compare with.
     * @return the query object.
     * @throws java.lang.IllegalArgumentException if one or more arguments do not match class or field type.
     */
    public RealmQuery<E> equalTo(String fieldName, @Nullable Integer value) {
        realm.checkIfValid();

        return equalToWithoutThreadValidation(fieldName, value);
    }

    private RealmQuery<E> equalToWithoutThreadValidation(String fieldName, @Nullable Integer value) {
        FieldDescriptor fd = schema.getColumnIndices(fieldName, RealmFieldType.INTEGER);
        if (value == null) {
            this.query.isNull(fd.getColumnIndices(), fd.getNativeTablePointers());
        } else {
            this.query.equalTo(fd.getColumnIndices(), fd.getNativeTablePointers(), value);
        }
        return this;
    }

    /**
     * Equal-to comparison.
     *
     * @param fieldName the field to compare.
     * @param value the value to compare with.
     * @return the query object.
     * @throws java.lang.IllegalArgumentException if one or more arguments do not match class or field type.
     */
    public RealmQuery<E> equalTo(String fieldName, @Nullable Long value) {
        realm.checkIfValid();

        return equalToWithoutThreadValidation(fieldName, value);
    }

    private RealmQuery<E> equalToWithoutThreadValidation(String fieldName, @Nullable Long value) {
        FieldDescriptor fd = schema.getColumnIndices(fieldName, RealmFieldType.INTEGER);
        if (value == null) {
            this.query.isNull(fd.getColumnIndices(), fd.getNativeTablePointers());
        } else {
            this.query.equalTo(fd.getColumnIndices(), fd.getNativeTablePointers(), value);
        }
        return this;
    }

    /**
     * Equal-to comparison.
     *
     * @param fieldName the field to compare.
     * @param value the value to compare with.
     * @return the query object.
     * @throws java.lang.IllegalArgumentException if one or more arguments do not match class or field type.
     */
    public RealmQuery<E> equalTo(String fieldName, @Nullable Double value) {
        realm.checkIfValid();

        return equalToWithoutThreadValidation(fieldName, value);
    }

    private RealmQuery<E> equalToWithoutThreadValidation(String fieldName, @Nullable Double value) {
        FieldDescriptor fd = schema.getColumnIndices(fieldName, RealmFieldType.DOUBLE);
        if (value == null) {
            this.query.isNull(fd.getColumnIndices(), fd.getNativeTablePointers());
        } else {
            this.query.equalTo(fd.getColumnIndices(), fd.getNativeTablePointers(), value);
        }
        return this;
    }

    /**
     * Equal-to comparison.
     *
     * @param fieldName the field to compare.
     * @param value the value to compare with.
     * @return The query object.
     * @throws java.lang.IllegalArgumentException if one or more arguments do not match class or field type.
     */
    public RealmQuery<E> equalTo(String fieldName, @Nullable Float value) {
        realm.checkIfValid();

        return equalToWithoutThreadValidation(fieldName, value);
    }

    private RealmQuery<E> equalToWithoutThreadValidation(String fieldName, @Nullable Float value) {
        FieldDescriptor fd = schema.getColumnIndices(fieldName, RealmFieldType.FLOAT);
        if (value == null) {
            this.query.isNull(fd.getColumnIndices(), fd.getNativeTablePointers());
        } else {
            this.query.equalTo(fd.getColumnIndices(), fd.getNativeTablePointers(), value);
        }
        return this;
    }

    /**
     * Equal-to comparison.
     *
     * @param fieldName the field to compare.
     * @param value the value to compare with.
     * @return the query object.
     * @throws java.lang.IllegalArgumentException if one or more arguments do not match class or field type.
     */
    public RealmQuery<E> equalTo(String fieldName, @Nullable Boolean value) {
        realm.checkIfValid();

        return equalToWithoutThreadValidation(fieldName, value);
    }

    private RealmQuery<E> equalToWithoutThreadValidation(String fieldName, @Nullable Boolean value) {
        FieldDescriptor fd = schema.getColumnIndices(fieldName, RealmFieldType.BOOLEAN);
        if (value == null) {
            this.query.isNull(fd.getColumnIndices(), fd.getNativeTablePointers());
        } else {
            this.query.equalTo(fd.getColumnIndices(), fd.getNativeTablePointers(), value);
        }
        return this;
    }

    /**
     * Equal-to comparison.
     *
     * @param fieldName the field to compare.
     * @param value the value to compare with.
     * @return the query object.
     * @throws java.lang.IllegalArgumentException if one or more arguments do not match class or field type.
     */
    public RealmQuery<E> equalTo(String fieldName, @Nullable Date value) {
        realm.checkIfValid();

        return equalToWithoutThreadValidation(fieldName, value);
    }

    private RealmQuery<E> equalToWithoutThreadValidation(String fieldName, @Nullable Date value) {
        FieldDescriptor fd = schema.getColumnIndices(fieldName, RealmFieldType.DATE);
        this.query.equalTo(fd.getColumnIndices(), fd.getNativeTablePointers(), value);
        return this;
    }

    /**
     * In comparison. This allows you to test if objects match any value in an array of values.
     *
     * @param fieldName the field to compare.
     * @param values array of values to compare with and it cannot be null or empty.
     * @return the query object.
     * @throws java.lang.IllegalArgumentException if the field isn't a String field or {@code values} is {@code null} or
     * empty.
     */
    public RealmQuery<E> in(String fieldName, String[] values) {
        return in(fieldName, values, Case.SENSITIVE);
    }

    /**
     * In comparison. This allows you to test if objects match any value in an array of values.
     *
     * @param fieldName the field to compare.
     * @param values array of values to compare with and it cannot be null or empty.
     * @param casing how casing is handled. {@link Case#INSENSITIVE} works only for the Latin-1 characters.
     * @return the query object.
     * @throws java.lang.IllegalArgumentException if the field isn't a String field or {@code values} is {@code null} or
     * empty.
     */
    public RealmQuery<E> in(String fieldName, String[] values, Case casing) {
        realm.checkIfValid();

        //noinspection ConstantConditions
        if (values == null || values.length == 0) {
            throw new IllegalArgumentException(EMPTY_VALUES);
        }
        beginGroupWithoutThreadValidation().equalToWithoutThreadValidation(fieldName, values[0], casing);
        for (int i = 1; i < values.length; i++) {
            orWithoutThreadValidation().equalToWithoutThreadValidation(fieldName, values[i], casing);
        }
        return endGroupWithoutThreadValidation();
    }

    /**
     * In comparison. This allows you to test if objects match any value in an array of values.
     *
     * @param fieldName the field to compare.
     * @param values array of values to compare with and it cannot be null or empty.
     * @return the query object.
     * @throws java.lang.IllegalArgumentException if the field isn't a Byte field or {@code values} is {@code null} or
     * empty.
     */
    public RealmQuery<E> in(String fieldName, Byte[] values) {
        realm.checkIfValid();

        //noinspection ConstantConditions
        if (values == null || values.length == 0) {
            throw new IllegalArgumentException(EMPTY_VALUES);
        }
        beginGroupWithoutThreadValidation().equalToWithoutThreadValidation(fieldName, values[0]);
        for (int i = 1; i < values.length; i++) {
            orWithoutThreadValidation().equalToWithoutThreadValidation(fieldName, values[i]);
        }
        return endGroupWithoutThreadValidation();
    }

    /**
     * In comparison. This allows you to test if objects match any value in an array of values.
     *
     * @param fieldName the field to compare.
     * @param values array of values to compare with and it cannot be null or empty.
     * @return the query object.
     * @throws java.lang.IllegalArgumentException if the field isn't a Short field or {@code values} is {@code null} or
     * empty.
     */
    public RealmQuery<E> in(String fieldName, Short[] values) {
        realm.checkIfValid();

        //noinspection ConstantConditions
        if (values == null || values.length == 0) {
            throw new IllegalArgumentException(EMPTY_VALUES);
        }
        beginGroupWithoutThreadValidation().equalToWithoutThreadValidation(fieldName, values[0]);
        for (int i = 1; i < values.length; i++) {
            orWithoutThreadValidation().equalToWithoutThreadValidation(fieldName, values[i]);
        }
        return endGroupWithoutThreadValidation();
    }

    /**
     * In comparison. This allows you to test if objects match any value in an array of values.
     *
     * @param fieldName the field to compare.
     * @param values array of values to compare with and it cannot be null or empty.
     * @return the query object.
     * @throws java.lang.IllegalArgumentException if the field isn't a Integer field or {@code values} is {@code null}
     * or empty.
     */
    public RealmQuery<E> in(String fieldName, Integer[] values) {
        realm.checkIfValid();

        //noinspection ConstantConditions
        if (values == null || values.length == 0) {
            throw new IllegalArgumentException(EMPTY_VALUES);
        }
        beginGroupWithoutThreadValidation().equalToWithoutThreadValidation(fieldName, values[0]);
        for (int i = 1; i < values.length; i++) {
            orWithoutThreadValidation().equalToWithoutThreadValidation(fieldName, values[i]);
        }
        return endGroupWithoutThreadValidation();
    }

    /**
     * In comparison. This allows you to test if objects match any value in an array of values.
     *
     * @param fieldName the field to compare.
     * @param values array of values to compare with and it cannot be null or empty.
     * @return the query object.
     * @throws java.lang.IllegalArgumentException if the field isn't a Long field or {@code values} is {@code null} or
     * empty.
     */
    public RealmQuery<E> in(String fieldName, Long[] values) {
        realm.checkIfValid();

        //noinspection ConstantConditions
        if (values == null || values.length == 0) {
            throw new IllegalArgumentException(EMPTY_VALUES);
        }
        beginGroupWithoutThreadValidation().equalToWithoutThreadValidation(fieldName, values[0]);
        for (int i = 1; i < values.length; i++) {
            orWithoutThreadValidation().equalToWithoutThreadValidation(fieldName, values[i]);
        }
        return endGroupWithoutThreadValidation();
    }

    /**
     * In comparison. This allows you to test if objects match any value in an array of values.
     *
     * @param fieldName the field to compare.
     * @param values array of values to compare with and it cannot be null or empty.
     * @return the query object.
     * @throws java.lang.IllegalArgumentException if the field isn't a Double field or {@code values} is {@code null} or
     * empty.
     */
    public RealmQuery<E> in(String fieldName, Double[] values) {
        realm.checkIfValid();

        //noinspection ConstantConditions
        if (values == null || values.length == 0) {
            throw new IllegalArgumentException(EMPTY_VALUES);
        }
        beginGroupWithoutThreadValidation().equalToWithoutThreadValidation(fieldName, values[0]);
        for (int i = 1; i < values.length; i++) {
            orWithoutThreadValidation().equalToWithoutThreadValidation(fieldName, values[i]);
        }
        return endGroupWithoutThreadValidation();
    }

    /**
     * In comparison. This allows you to test if objects match any value in an array of values.
     *
     * @param fieldName the field to compare.
     * @param values array of values to compare with and it cannot be null or empty.
     * @return the query object.
     * @throws java.lang.IllegalArgumentException if the field isn't a Float field or {@code values} is {@code null} or
     * empty.
     */
    public RealmQuery<E> in(String fieldName, Float[] values) {
        realm.checkIfValid();

        //noinspection ConstantConditions
        if (values == null || values.length == 0) {
            throw new IllegalArgumentException(EMPTY_VALUES);
        }
        beginGroupWithoutThreadValidation().equalToWithoutThreadValidation(fieldName, values[0]);
        for (int i = 1; i < values.length; i++) {
            orWithoutThreadValidation().equalToWithoutThreadValidation(fieldName, values[i]);
        }
        return endGroupWithoutThreadValidation();
    }

    /**
     * In comparison. This allows you to test if objects match any value in an array of values.
     *
     * @param fieldName the field to compare.
     * @param values array of values to compare with and it cannot be null or empty.
     * @return the query object.
     * @throws java.lang.IllegalArgumentException if the field isn't a Boolean field or {@code values} is {@code null}
     * or empty.
     */
    public RealmQuery<E> in(String fieldName, Boolean[] values) {
        realm.checkIfValid();

        //noinspection ConstantConditions
        if (values == null || values.length == 0) {
            throw new IllegalArgumentException(EMPTY_VALUES);
        }
        beginGroupWithoutThreadValidation().equalToWithoutThreadValidation(fieldName, values[0]);
        for (int i = 1; i < values.length; i++) {
            orWithoutThreadValidation().equalToWithoutThreadValidation(fieldName, values[i]);
        }
        return endGroupWithoutThreadValidation();
    }

    /**
     * In comparison. This allows you to test if objects match any value in an array of values.
     *
     * @param fieldName the field to compare.
     * @param values array of values to compare with and it cannot be null or empty.
     * @return the query object.
     * @throws java.lang.IllegalArgumentException if the field isn't a Date field or {@code values} is {@code null} or
     * empty.
     */
    public RealmQuery<E> in(String fieldName, Date[] values) {
        realm.checkIfValid();

        //noinspection ConstantConditions
        if (values == null || values.length == 0) {
            throw new IllegalArgumentException(EMPTY_VALUES);
        }
        beginGroupWithoutThreadValidation().equalToWithoutThreadValidation(fieldName, values[0]);
        for (int i = 1; i < values.length; i++) {
            orWithoutThreadValidation().equalToWithoutThreadValidation(fieldName, values[i]);
        }
        return endGroupWithoutThreadValidation();
    }

    /**
     * Not-equal-to comparison.
     *
     * @param fieldName the field to compare.
     * @param value the value to compare with.
     * @return the query object.
     * @throws java.lang.IllegalArgumentException if one or more arguments do not match class or field type.
     */
    public RealmQuery<E> notEqualTo(String fieldName, @Nullable String value) {
        return this.notEqualTo(fieldName, value, Case.SENSITIVE);
    }

    /**
     * Not-equal-to comparison.
     *
     * @param fieldName the field to compare.
     * @param value the value to compare with.
     * @param casing how casing is handled. {@link Case#INSENSITIVE} works only for the Latin-1 characters.
     * @return the query object.
     * @throws java.lang.IllegalArgumentException if one or more arguments do not match class or field type.
     */
    public RealmQuery<E> notEqualTo(String fieldName, @Nullable String value, Case casing) {
        realm.checkIfValid();

        FieldDescriptor fd = schema.getColumnIndices(fieldName, RealmFieldType.STRING);
        if (fd.length() > 1 && !casing.getValue()) {
            throw new IllegalArgumentException("Link queries cannot be case insensitive - coming soon.");
        }
        this.query.notEqualTo(fd.getColumnIndices(), fd.getNativeTablePointers(), value, casing);
        return this;
    }

    /**
     * Not-equal-to comparison.
     *
     * @param fieldName the field to compare.
     * @param value the value to compare with.
     * @return the query object.
     * @throws java.lang.IllegalArgumentException if one or more arguments do not match class or field type.
     */
    public RealmQuery<E> notEqualTo(String fieldName, @Nullable Byte value) {
        realm.checkIfValid();

        FieldDescriptor fd = schema.getColumnIndices(fieldName, RealmFieldType.INTEGER);
        if (value == null) {
            this.query.isNotNull(fd.getColumnIndices(), fd.getNativeTablePointers());
        } else {
            this.query.notEqualTo(fd.getColumnIndices(), fd.getNativeTablePointers(), value);
        }
        return this;
    }

    /**
     * Not-equal-to comparison.
     *
     * @param fieldName the field to compare.
     * @param value the value to compare with.
     * @return the query object.
     * @throws java.lang.IllegalArgumentException if one or more arguments do not match class or field type.
     */
    public RealmQuery<E> notEqualTo(String fieldName, @Nullable byte[] value) {
        realm.checkIfValid();

        FieldDescriptor fd = schema.getColumnIndices(fieldName, RealmFieldType.BINARY);
        if (value == null) {
            this.query.isNotNull(fd.getColumnIndices(), fd.getNativeTablePointers());
        } else {
            this.query.notEqualTo(fd.getColumnIndices(), fd.getNativeTablePointers(), value);
        }
        return this;
    }

    /**
     * Not-equal-to comparison.
     *
     * @param fieldName the field to compare.
     * @param value the value to compare with.
     * @return the query object.
     * @throws java.lang.IllegalArgumentException if one or more arguments do not match class or field type.
     */
    public RealmQuery<E> notEqualTo(String fieldName, @Nullable Short value) {
        realm.checkIfValid();

        FieldDescriptor fd = schema.getColumnIndices(fieldName, RealmFieldType.INTEGER);
        if (value == null) {
            this.query.isNotNull(fd.getColumnIndices(), fd.getNativeTablePointers());
        } else {
            this.query.notEqualTo(fd.getColumnIndices(), fd.getNativeTablePointers(), value);
        }
        return this;
    }

    /**
     * Not-equal-to comparison.
     *
     * @param fieldName the field to compare.
     * @param value the value to compare with.
     * @return the query object.
     * @throws java.lang.IllegalArgumentException if one or more arguments do not match class or field type.
     */
    public RealmQuery<E> notEqualTo(String fieldName, @Nullable Integer value) {
        realm.checkIfValid();

        FieldDescriptor fd = schema.getColumnIndices(fieldName, RealmFieldType.INTEGER);
        if (value == null) {
            this.query.isNotNull(fd.getColumnIndices(), fd.getNativeTablePointers());
        } else {
            this.query.notEqualTo(fd.getColumnIndices(), fd.getNativeTablePointers(), value);
        }
        return this;
    }

    /**
     * Not-equal-to comparison.
     *
     * @param fieldName the field to compare.
     * @param value the value to compare with.
     * @return the query object
     * @throws java.lang.IllegalArgumentException if one or more arguments do not match class or field type.
     */
    public RealmQuery<E> notEqualTo(String fieldName, @Nullable Long value) {
        realm.checkIfValid();

        FieldDescriptor fd = schema.getColumnIndices(fieldName, RealmFieldType.INTEGER);
        if (value == null) {
            this.query.isNotNull(fd.getColumnIndices(), fd.getNativeTablePointers());
        } else {
            this.query.notEqualTo(fd.getColumnIndices(), fd.getNativeTablePointers(), value);
        }
        return this;
    }

    /**
     * Not-equal-to comparison.
     *
     * @param fieldName the field to compare.
     * @param value the value to compare with.
     * @return the query object.
     * @throws java.lang.IllegalArgumentException if one or more arguments do not match class or field type.
     */
    public RealmQuery<E> notEqualTo(String fieldName, @Nullable Double value) {
        realm.checkIfValid();

        FieldDescriptor fd = schema.getColumnIndices(fieldName, RealmFieldType.DOUBLE);
        if (value == null) {
            this.query.isNotNull(fd.getColumnIndices(), fd.getNativeTablePointers());
        } else {
            this.query.notEqualTo(fd.getColumnIndices(), fd.getNativeTablePointers(), value);
        }
        return this;
    }

    /**
     * Not-equal-to comparison.
     *
     * @param fieldName the field to compare.
     * @param value the value to compare with.
     * @return the query object.
     * @throws java.lang.IllegalArgumentException if one or more arguments do not match class or field type.
     */
    public RealmQuery<E> notEqualTo(String fieldName, @Nullable Float value) {
        realm.checkIfValid();

        FieldDescriptor fd = schema.getColumnIndices(fieldName, RealmFieldType.FLOAT);
        if (value == null) {
            this.query.isNotNull(fd.getColumnIndices(), fd.getNativeTablePointers());
        } else {
            this.query.notEqualTo(fd.getColumnIndices(), fd.getNativeTablePointers(), value);
        }
        return this;
    }

    /**
     * Not-equal-to comparison.
     *
     * @param fieldName the field to compare.
     * @param value the value to compare with.
     * @return the query object.
     * @throws java.lang.IllegalArgumentException if one or more arguments do not match class or field type.
     */
    public RealmQuery<E> notEqualTo(String fieldName, @Nullable Boolean value) {
        realm.checkIfValid();

        FieldDescriptor fd = schema.getColumnIndices(fieldName, RealmFieldType.BOOLEAN);
        if (value == null) {
            this.query.isNotNull(fd.getColumnIndices(), fd.getNativeTablePointers());
        } else {
            this.query.equalTo(fd.getColumnIndices(), fd.getNativeTablePointers(), !value);
        }
        return this;
    }

    /**
     * Not-equal-to comparison.
     *
     * @param fieldName the field to compare.
     * @param value the value to compare with.
     * @return the query object.
     * @throws java.lang.IllegalArgumentException if one or more arguments do not match class or field type.
     */
    public RealmQuery<E> notEqualTo(String fieldName, @Nullable Date value) {
        realm.checkIfValid();

        FieldDescriptor fd = schema.getColumnIndices(fieldName, RealmFieldType.DATE);
        if (value == null) {
            this.query.isNotNull(fd.getColumnIndices(), fd.getNativeTablePointers());
        } else {
            this.query.notEqualTo(fd.getColumnIndices(), fd.getNativeTablePointers(), value);
        }
        return this;
    }

    /**
     * Greater-than comparison.
     *
     * @param fieldName the field to compare.
     * @param value the value to compare with.
     * @return the query object.
     * @throws java.lang.IllegalArgumentException if one or more arguments do not match class or field type.
     */
    public RealmQuery<E> greaterThan(String fieldName, int value) {
        realm.checkIfValid();

        FieldDescriptor fd = schema.getColumnIndices(fieldName, RealmFieldType.INTEGER);
        this.query.greaterThan(fd.getColumnIndices(), fd.getNativeTablePointers(), value);
        return this;
    }

    /**
     * Greater-than comparison.
     *
     * @param fieldName the field to compare.
     * @param value the value to compare with.
     * @return the query object.
     * @throws java.lang.IllegalArgumentException if one or more arguments do not match class or field type.
     */
    public RealmQuery<E> greaterThan(String fieldName, long value) {
        realm.checkIfValid();

        FieldDescriptor fd = schema.getColumnIndices(fieldName, RealmFieldType.INTEGER);
        this.query.greaterThan(fd.getColumnIndices(), fd.getNativeTablePointers(), value);
        return this;
    }

    /**
     * Greater-than comparison.
     *
     * @param fieldName the field to compare.
     * @param value the value to compare with.
     * @return the query object.
     * @throws java.lang.IllegalArgumentException if one or more arguments do not match class or field type.
     */
    public RealmQuery<E> greaterThan(String fieldName, double value) {
        realm.checkIfValid();

        FieldDescriptor fd = schema.getColumnIndices(fieldName, RealmFieldType.DOUBLE);
        this.query.greaterThan(fd.getColumnIndices(), fd.getNativeTablePointers(), value);
        return this;
    }

    /**
     * Greater-than comparison.
     *
     * @param fieldName the field to compare.
     * @param value the value to compare with.
     * @return the query object.
     * @throws java.lang.IllegalArgumentException if one or more arguments do not match class or field type.
     */
    public RealmQuery<E> greaterThan(String fieldName, float value) {
        realm.checkIfValid();

        FieldDescriptor fd = schema.getColumnIndices(fieldName, RealmFieldType.FLOAT);
        this.query.greaterThan(fd.getColumnIndices(), fd.getNativeTablePointers(), value);
        return this;
    }

    /**
     * Greater-than comparison.
     *
     * @param fieldName the field to compare.
     * @param value the value to compare with.
     * @return the query object.
     * @throws java.lang.IllegalArgumentException if one or more arguments do not match class or field type.
     */
    public RealmQuery<E> greaterThan(String fieldName, Date value) {
        realm.checkIfValid();

        FieldDescriptor fd = schema.getColumnIndices(fieldName, RealmFieldType.DATE);
        this.query.greaterThan(fd.getColumnIndices(), fd.getNativeTablePointers(), value);
        return this;
    }

    /**
     * Greater-than-or-equal-to comparison.
     *
     * @param fieldName the field to compare.
     * @param value the value to compare with.
     * @return the query object.
     * @throws java.lang.IllegalArgumentException if one or more arguments do not match class or field type.
     */
    public RealmQuery<E> greaterThanOrEqualTo(String fieldName, int value) {
        realm.checkIfValid();

        FieldDescriptor fd = schema.getColumnIndices(fieldName, RealmFieldType.INTEGER);
        this.query.greaterThanOrEqual(fd.getColumnIndices(), fd.getNativeTablePointers(), value);
        return this;
    }

    /**
     * Greater-than-or-equal-to comparison.
     *
     * @param fieldName the field to compare.
     * @param value the value to compare with.
     * @return the query object.
     * @throws java.lang.IllegalArgumentException if one or more arguments do not match class or field type.
     */
    public RealmQuery<E> greaterThanOrEqualTo(String fieldName, long value) {
        realm.checkIfValid();

        FieldDescriptor fd = schema.getColumnIndices(fieldName, RealmFieldType.INTEGER);
        this.query.greaterThanOrEqual(fd.getColumnIndices(), fd.getNativeTablePointers(), value);
        return this;
    }

    /**
     * Greater-than-or-equal-to comparison.
     *
     * @param fieldName the field to compare.
     * @param value the value to compare with.
     * @return the query object.
     * @throws java.lang.IllegalArgumentException if one or more arguments do not match class or field type.
     */
    public RealmQuery<E> greaterThanOrEqualTo(String fieldName, double value) {
        realm.checkIfValid();

        FieldDescriptor fd = schema.getColumnIndices(fieldName, RealmFieldType.DOUBLE);
        this.query.greaterThanOrEqual(fd.getColumnIndices(), fd.getNativeTablePointers(), value);
        return this;
    }

    /**
     * Greater-than-or-equal-to comparison.
     *
     * @param fieldName the field to compare.
     * @param value the value to compare with.
     * @return the query object.
     * @throws java.lang.IllegalArgumentException if one or more arguments do not match class or field type
     */
    public RealmQuery<E> greaterThanOrEqualTo(String fieldName, float value) {
        realm.checkIfValid();

        FieldDescriptor fd = schema.getColumnIndices(fieldName, RealmFieldType.FLOAT);
        this.query.greaterThanOrEqual(fd.getColumnIndices(), fd.getNativeTablePointers(), value);
        return this;
    }

    /**
     * Greater-than-or-equal-to comparison.
     *
     * @param fieldName the field to compare.
     * @param value the value to compare with.
     * @return the query object.
     * @throws java.lang.IllegalArgumentException if one or more arguments do not match class or field type.
     */
    public RealmQuery<E> greaterThanOrEqualTo(String fieldName, Date value) {
        realm.checkIfValid();

        FieldDescriptor fd = schema.getColumnIndices(fieldName, RealmFieldType.DATE);
        this.query.greaterThanOrEqual(fd.getColumnIndices(), fd.getNativeTablePointers(), value);
        return this;
    }

    /**
     * Less-than comparison.
     *
     * @param fieldName the field to compare.
     * @param value the value to compare with.
     * @return the query object.
     * @throws java.lang.IllegalArgumentException if one or more arguments do not match class or field type.
     */
    public RealmQuery<E> lessThan(String fieldName, int value) {
        realm.checkIfValid();

        FieldDescriptor fd = schema.getColumnIndices(fieldName, RealmFieldType.INTEGER);
        this.query.lessThan(fd.getColumnIndices(), fd.getNativeTablePointers(), value);
        return this;
    }

    /**
     * Less-than comparison.
     *
     * @param fieldName the field to compare.
     * @param value the value to compare with.
     * @return the query object.
     * @throws java.lang.IllegalArgumentException if one or more arguments do not match class or field type.
     */
    public RealmQuery<E> lessThan(String fieldName, long value) {
        realm.checkIfValid();

        FieldDescriptor fd = schema.getColumnIndices(fieldName, RealmFieldType.INTEGER);
        this.query.lessThan(fd.getColumnIndices(), fd.getNativeTablePointers(), value);
        return this;
    }

    /**
     * Less-than comparison.
     *
     * @param fieldName the field to compare.
     * @param value the value to compare with.
     * @return the query object.
     * @throws java.lang.IllegalArgumentException if one or more arguments do not match class or field type.
     */
    public RealmQuery<E> lessThan(String fieldName, double value) {
        realm.checkIfValid();

        FieldDescriptor fd = schema.getColumnIndices(fieldName, RealmFieldType.DOUBLE);
        this.query.lessThan(fd.getColumnIndices(), fd.getNativeTablePointers(), value);
        return this;
    }

    /**
     * Less-than comparison.
     *
     * @param fieldName the field to compare.
     * @param value the value to compare with.
     * @return the query object.
     * @throws java.lang.IllegalArgumentException if one or more arguments do not match class or field type.
     */
    public RealmQuery<E> lessThan(String fieldName, float value) {
        realm.checkIfValid();

        FieldDescriptor fd = schema.getColumnIndices(fieldName, RealmFieldType.FLOAT);
        this.query.lessThan(fd.getColumnIndices(), fd.getNativeTablePointers(), value);
        return this;
    }

    /**
     * Less-than comparison.
     *
     * @param fieldName the field to compare.
     * @param value the value to compare with.
     * @return the query object.
     * @throws java.lang.IllegalArgumentException if one or more arguments do not match class or field type.
     */
    public RealmQuery<E> lessThan(String fieldName, Date value) {
        realm.checkIfValid();

        FieldDescriptor fd = schema.getColumnIndices(fieldName, RealmFieldType.DATE);
        this.query.lessThan(fd.getColumnIndices(), fd.getNativeTablePointers(), value);
        return this;
    }

    /**
     * Less-than-or-equal-to comparison.
     *
     * @param fieldName the field to compare.
     * @param value the value to compare with.
     * @return the query object.
     * @throws java.lang.IllegalArgumentException if one or more arguments do not match class or field type.
     */
    public RealmQuery<E> lessThanOrEqualTo(String fieldName, int value) {
        realm.checkIfValid();

        FieldDescriptor fd = schema.getColumnIndices(fieldName, RealmFieldType.INTEGER);
        this.query.lessThanOrEqual(fd.getColumnIndices(), fd.getNativeTablePointers(), value);
        return this;
    }

    /**
     * Less-than-or-equal-to comparison.
     *
     * @param fieldName the field to compare.
     * @param value the value to compare with.
     * @return the query object.
     * @throws java.lang.IllegalArgumentException if one or more arguments do not match class or field type.
     */
    public RealmQuery<E> lessThanOrEqualTo(String fieldName, long value) {
        realm.checkIfValid();

        FieldDescriptor fd = schema.getColumnIndices(fieldName, RealmFieldType.INTEGER);
        this.query.lessThanOrEqual(fd.getColumnIndices(), fd.getNativeTablePointers(), value);
        return this;
    }

    /**
     * Less-than-or-equal-to comparison.
     *
     * @param fieldName the field to compare.
     * @param value the value to compare with.
     * @return the query object.
     * @throws java.lang.IllegalArgumentException if one or more arguments do not match class or field type.
     */
    public RealmQuery<E> lessThanOrEqualTo(String fieldName, double value) {
        realm.checkIfValid();

        FieldDescriptor fd = schema.getColumnIndices(fieldName, RealmFieldType.DOUBLE);
        this.query.lessThanOrEqual(fd.getColumnIndices(), fd.getNativeTablePointers(), value);
        return this;
    }

    /**
     * Less-than-or-equal-to comparison.
     *
     * @param fieldName the field to compare.
     * @param value the value to compare with.
     * @return the query object.
     * @throws java.lang.IllegalArgumentException if one or more arguments do not match class or field type.
     */
    public RealmQuery<E> lessThanOrEqualTo(String fieldName, float value) {
        realm.checkIfValid();

        FieldDescriptor fd = schema.getColumnIndices(fieldName, RealmFieldType.FLOAT);
        this.query.lessThanOrEqual(fd.getColumnIndices(), fd.getNativeTablePointers(), value);
        return this;
    }

    /**
     * Less-than-or-equal-to comparison.
     *
     * @param fieldName the field to compare.
     * @param value the value to compare with.
     * @return the query object.
     * @throws java.lang.IllegalArgumentException if one or more arguments do not match class or field type.
     */
    public RealmQuery<E> lessThanOrEqualTo(String fieldName, Date value) {
        realm.checkIfValid();

        FieldDescriptor fd = schema.getColumnIndices(fieldName, RealmFieldType.DATE);
        this.query.lessThanOrEqual(fd.getColumnIndices(), fd.getNativeTablePointers(), value);
        return this;
    }

    /**
     * Between condition.
     *
     * @param fieldName the field to compare.
     * @param from lowest value (inclusive).
     * @param to highest value (inclusive).
     * @return the query object.
     * @throws java.lang.IllegalArgumentException if one or more arguments do not match class or field type.
     */
    public RealmQuery<E> between(String fieldName, int from, int to) {
        realm.checkIfValid();

        FieldDescriptor fd = schema.getColumnIndices(fieldName, RealmFieldType.INTEGER);
        this.query.between(fd.getColumnIndices(), from, to);
        return this;
    }

    /**
     * Between condition.
     *
     * @param fieldName the field to compare.
     * @param from lowest value (inclusive).
     * @param to highest value (inclusive).
     * @return the query object.
     * @throws java.lang.IllegalArgumentException if one or more arguments do not match class or field type.
     */
    public RealmQuery<E> between(String fieldName, long from, long to) {
        realm.checkIfValid();

        FieldDescriptor fd = schema.getColumnIndices(fieldName, RealmFieldType.INTEGER);
        this.query.between(fd.getColumnIndices(), from, to);
        return this;
    }

    /**
     * Between condition.
     *
     * @param fieldName the field to compare.
     * @param from lowest value (inclusive).
     * @param to highest value (inclusive).
     * @return the query object.
     * @throws java.lang.IllegalArgumentException if one or more arguments do not match class or field type.
     */
    public RealmQuery<E> between(String fieldName, double from, double to) {
        realm.checkIfValid();

        FieldDescriptor fd = schema.getColumnIndices(fieldName, RealmFieldType.DOUBLE);
        this.query.between(fd.getColumnIndices(), from, to);
        return this;
    }

    /**
     * Between condition.
     *
     * @param fieldName the field to compare.
     * @param from lowest value (inclusive).
     * @param to highest value (inclusive).
     * @return the query object.
     * @throws java.lang.IllegalArgumentException if one or more arguments do not match class or field type.
     */
    public RealmQuery<E> between(String fieldName, float from, float to) {
        realm.checkIfValid();

        FieldDescriptor fd = schema.getColumnIndices(fieldName, RealmFieldType.FLOAT);
        this.query.between(fd.getColumnIndices(), from, to);
        return this;
    }

    /**
     * Between condition.
     *
     * @param fieldName the field to compare.
     * @param from lowest value (inclusive).
     * @param to highest value (inclusive).
     * @return the query object.
     * @throws java.lang.IllegalArgumentException if one or more arguments do not match class or field type.
     */
    public RealmQuery<E> between(String fieldName, Date from, Date to) {
        realm.checkIfValid();

        FieldDescriptor fd = schema.getColumnIndices(fieldName, RealmFieldType.DATE);
        this.query.between(fd.getColumnIndices(), from, to);
        return this;
    }


    /**
     * Condition that value of field contains the specified substring.
     *
     * @param fieldName the field to compare.
     * @param value the substring.
     * @return the query object.
     * @throws java.lang.IllegalArgumentException if one or more arguments do not match class or field type.
     */
    public RealmQuery<E> contains(String fieldName, String value) {
        return contains(fieldName, value, Case.SENSITIVE);
    }

    /**
     * Condition that value of field contains the specified substring.
     *
     * @param fieldName the field to compare.
     * @param value the substring.
     * @param casing how to handle casing. Setting this to {@link Case#INSENSITIVE} only works for Latin-1 characters.
     * @return The query object.
     * @throws java.lang.IllegalArgumentException if one or more arguments do not match class or field type.
     */
    public RealmQuery<E> contains(String fieldName, String value, Case casing) {
        realm.checkIfValid();

        FieldDescriptor fd = schema.getColumnIndices(fieldName, RealmFieldType.STRING);
        this.query.contains(fd.getColumnIndices(), fd.getNativeTablePointers(), value, casing);
        return this;
    }

    /**
     * Condition that the value of field begins with the specified string.
     *
     * @param fieldName the field to compare.
     * @param value the string.
     * @return the query object.
     * @throws java.lang.IllegalArgumentException if one or more arguments do not match class or field type.
     */
    public RealmQuery<E> beginsWith(String fieldName, String value) {
        return beginsWith(fieldName, value, Case.SENSITIVE);
    }

    /**
     * Condition that the value of field begins with the specified substring.
     *
     * @param fieldName the field to compare.
     * @param value the substring.
     * @param casing how to handle casing. Setting this to {@link Case#INSENSITIVE} only works for Latin-1 characters.
     * @return the query object
     * @throws java.lang.IllegalArgumentException if one or more arguments do not match class or field type.
     */
    public RealmQuery<E> beginsWith(String fieldName, String value, Case casing) {
        realm.checkIfValid();

        FieldDescriptor fd = schema.getColumnIndices(fieldName, RealmFieldType.STRING);
        this.query.beginsWith(fd.getColumnIndices(), fd.getNativeTablePointers(), value, casing);
        return this;
    }

    /**
     * Condition that the value of field ends with the specified string.
     *
     * @param fieldName the field to compare.
     * @param value the string.
     * @return the query object.
     * @throws java.lang.IllegalArgumentException if one or more arguments do not match class or field type.
     */
    public RealmQuery<E> endsWith(String fieldName, String value) {
        return endsWith(fieldName, value, Case.SENSITIVE);
    }

    /**
     * Condition that the value of field ends with the specified substring.
     *
     * @param fieldName the field to compare.
     * @param value the substring.
     * @param casing how to handle casing. Setting this to {@link Case#INSENSITIVE} only works for Latin-1 characters.
     * @return the query object.
     * @throws java.lang.IllegalArgumentException if one or more arguments do not match class or field type.
     */
    public RealmQuery<E> endsWith(String fieldName, String value, Case casing) {
        realm.checkIfValid();

        FieldDescriptor fd = schema.getColumnIndices(fieldName, RealmFieldType.STRING);
        this.query.endsWith(fd.getColumnIndices(), fd.getNativeTablePointers(), value, casing);
        return this;
    }

    /**
     * Condition that the value of field matches with the specified substring, with wildcards:
     * <ul>
     * <li>'*' matches [0, n] unicode chars</li>
     * <li>'?' matches a single unicode char.</li>
     * </ul>
     *
     * @param fieldName the field to compare.
     * @param value the wildcard string.
     * @return the query object.
     * @throws java.lang.IllegalArgumentException if one or more arguments do not match class or field type.
     */
    public RealmQuery<E> like(String fieldName, String value) {
        return like(fieldName, value, Case.SENSITIVE);
    }

    /**
     * Condition that the value of field matches with the specified substring, with wildcards:
     * <ul>
     * <li>'*' matches [0, n] unicode chars</li>
     * <li>'?' matches a single unicode char.</li>
     * </ul>
     *
     * @param fieldName the field to compare.
     * @param value the wildcard string.
     * @param casing how to handle casing. Setting this to {@link Case#INSENSITIVE} only works for Latin-1 characters.
     * @return the query object.
     * @throws java.lang.IllegalArgumentException if one or more arguments do not match class or field type.
     */
    public RealmQuery<E> like(String fieldName, String value, Case casing) {
        realm.checkIfValid();

        FieldDescriptor fd = schema.getColumnIndices(fieldName, RealmFieldType.STRING);
        this.query.like(fd.getColumnIndices(), fd.getNativeTablePointers(), value, casing);
        return this;
    }


    /**
     * Begin grouping of conditions ("left parenthesis"). A group must be closed with a call to {@code endGroup()}.
     *
     * @return the query object.
     * @see #endGroup()
     */
    public RealmQuery<E> beginGroup() {
        realm.checkIfValid();

        return beginGroupWithoutThreadValidation();
    }

    private RealmQuery<E> beginGroupWithoutThreadValidation() {
        this.query.group();
        return this;
    }

    /**
     * End grouping of conditions ("right parenthesis") which was opened by a call to {@code beginGroup()}.
     *
     * @return the query object.
     * @see #beginGroup()
     */
    public RealmQuery<E> endGroup() {
        realm.checkIfValid();

        return endGroupWithoutThreadValidation();
    }

    private RealmQuery<E> endGroupWithoutThreadValidation() {
        this.query.endGroup();
        return this;
    }

    /**
     * Logical-or two conditions.
     *
     * @return the query object.
     */
    public RealmQuery<E> or() {
        realm.checkIfValid();

        return orWithoutThreadValidation();
    }

    private RealmQuery<E> orWithoutThreadValidation() {
        this.query.or();
        return this;
    }

    /**
     * Logical-and two conditions
     * Realm automatically applies logical-and between all query statements, so this is intended only as a mean to increase readability.
     *
     * @return the query object
     */
    public RealmQuery<E> and() {
        realm.checkIfValid();
        return this;
    }

    /**
     * Negate condition.
     *
     * @return the query object.
     */
    public RealmQuery<E> not() {
        realm.checkIfValid();

        this.query.not();
        return this;
    }

    /**
     * Condition that finds values that are considered "empty" i.e., an empty list, the 0-length string or byte array.
     *
     * @param fieldName the field to compare.
     * @return the query object.
     * @throws java.lang.IllegalArgumentException if the field name isn't valid or its type isn't either a RealmList,
     * String or byte array.
     */
    public RealmQuery<E> isEmpty(String fieldName) {
        realm.checkIfValid();

        FieldDescriptor fd = schema.getColumnIndices(fieldName, RealmFieldType.STRING, RealmFieldType.BINARY, RealmFieldType.LIST, RealmFieldType.LINKING_OBJECTS);
        this.query.isEmpty(fd.getColumnIndices(), fd.getNativeTablePointers());

        return this;
    }

    /**
     * Condition that finds values that are considered "Not-empty" i.e., a list, a string or a byte array with not-empty values.
     *
     * @param fieldName the field to compare.
     * @return the query object.
     * @throws java.lang.IllegalArgumentException if the field name isn't valid or its type isn't either a RealmList,
     * String or byte array.
     */
    public RealmQuery<E> isNotEmpty(String fieldName) {
        realm.checkIfValid();

        FieldDescriptor fd = schema.getColumnIndices(fieldName, RealmFieldType.STRING, RealmFieldType.BINARY, RealmFieldType.LIST, RealmFieldType.LINKING_OBJECTS);
        this.query.isNotEmpty(fd.getColumnIndices(), fd.getNativeTablePointers());

        return this;
    }

    /**
     * Calculates the sum of a given field.
     *
     * @param fieldName the field to sum. Only number fields are supported.
     * @return the sum of fields of the matching objects. If no objects exist or they all have {@code null} as the value
     * for the given field, {@code 0} will be returned. When computing the sum, objects with {@code null} values
     * are ignored.
     * @throws java.lang.IllegalArgumentException if the field is not a number type.
     */
    public Number sum(String fieldName) {
        realm.checkIfValid();

        long columnIndex = schema.getAndCheckFieldIndex(fieldName);
        switch (table.getColumnType(columnIndex)) {
            case INTEGER:
                return query.sumInt(columnIndex);
            case FLOAT:
                return query.sumFloat(columnIndex);
            case DOUBLE:
                return query.sumDouble(columnIndex);
            default:
                throw new IllegalArgumentException(String.format(Locale.US,
                        TYPE_MISMATCH, fieldName, "int, float or double"));
        }
    }

    /**
     * Returns the average of a given field.
     * Does not support dotted field notation.
     *
     * @param fieldName the field to calculate average on. Only number fields are supported.
     * @return the average for the given field amongst objects in query results. This will be of type double for all
     * types of number fields. If no objects exist or they all have {@code null} as the value for the given field,
     * {@code 0} will be returned. When computing the average, objects with {@code null} values are ignored.
     * @throws java.lang.IllegalArgumentException if the field is not a number type.
     */
    public double average(String fieldName) {
        realm.checkIfValid();

        long columnIndex = schema.getAndCheckFieldIndex(fieldName);
        switch (table.getColumnType(columnIndex)) {
            case INTEGER:
                return query.averageInt(columnIndex);
            case DOUBLE:
                return query.averageDouble(columnIndex);
            case FLOAT:
                return query.averageFloat(columnIndex);
            default:
                throw new IllegalArgumentException(String.format(Locale.US,
                        TYPE_MISMATCH, fieldName, "int, float or double"));
        }
    }

    /**
     * Finds the minimum value of a field.
     *
     * @param fieldName the field to look for a minimum on. Only number fields are supported.
     * @return if no objects exist or they all have {@code null} as the value for the given field, {@code null} will be
     * returned. Otherwise the minimum value is returned. When determining the minimum value, objects with {@code null}
     * values are ignored.
     * @throws java.lang.IllegalArgumentException if the field is not a number type.
     */
    @Nullable
    public Number min(String fieldName) {
        realm.checkIfValid();

        long columnIndex = schema.getAndCheckFieldIndex(fieldName);
        switch (table.getColumnType(columnIndex)) {
            case INTEGER:
                return this.query.minimumInt(columnIndex);
            case FLOAT:
                return this.query.minimumFloat(columnIndex);
            case DOUBLE:
                return this.query.minimumDouble(columnIndex);
            default:
                throw new IllegalArgumentException(String.format(Locale.US,
                        TYPE_MISMATCH, fieldName, "int, float or double"));
        }
    }

    /**
     * Finds the minimum value of a field.
     *
     * @param fieldName the field name
     * @return if no objects exist or they all have {@code null} as the value for the given date field, {@code null}
     * will be returned. Otherwise the minimum date is returned. When determining the minimum date, objects with
     * {@code null} values are ignored.
     * @throws java.lang.UnsupportedOperationException if the query is not valid ("syntax error").
     */
    @Nullable
    public Date minimumDate(String fieldName) {
        realm.checkIfValid();

        long columnIndex = schema.getAndCheckFieldIndex(fieldName);
        return this.query.minimumDate(columnIndex);
    }

    /**
     * Finds the maximum value of a field.
     *
     * @param fieldName the field to look for a maximum on. Only number fields are supported.
     * @return if no objects exist or they all have {@code null} as the value for the given field, {@code null} will be
     * returned. Otherwise the maximum value is returned. When determining the maximum value, objects with {@code null}
     * values are ignored.
     * @throws java.lang.IllegalArgumentException if the field is not a number type.
     */
    @Nullable
    public Number max(String fieldName) {
        realm.checkIfValid();

        long columnIndex = schema.getAndCheckFieldIndex(fieldName);
        switch (table.getColumnType(columnIndex)) {
            case INTEGER:
                return this.query.maximumInt(columnIndex);
            case FLOAT:
                return this.query.maximumFloat(columnIndex);
            case DOUBLE:
                return this.query.maximumDouble(columnIndex);
            default:
                throw new IllegalArgumentException(String.format(Locale.US,
                        TYPE_MISMATCH, fieldName, "int, float or double"));
        }
    }

    /**
     * Finds the maximum value of a field.
     *
     * @param fieldName the field name.
     * @return if no objects exist or they all have {@code null} as the value for the given date field, {@code null}
     * will be returned. Otherwise the maximum date is returned. When determining the maximum date, objects with
     * {@code null} values are ignored.
     * @throws java.lang.UnsupportedOperationException if the query is not valid ("syntax error").
     */
    @Nullable
    public Date maximumDate(String fieldName) {
        realm.checkIfValid();

        long columnIndex = schema.getAndCheckFieldIndex(fieldName);
        return this.query.maximumDate(columnIndex);
    }

    /**
     * Counts the number of objects that fulfill the query conditions.
     *
     * @return the number of matching objects.
     * @throws java.lang.UnsupportedOperationException if the query is not valid ("syntax error").
     */
    public long count() {
        realm.checkIfValid();

        return this.query.count();
    }

    /**
     * Finds all objects that fulfill the query conditions.
     *
     * @return a {@link io.realm.RealmResults} containing objects. If no objects match the condition, a list with zero
     * objects is returned.
     * @see io.realm.RealmResults
     */
    @SuppressWarnings("unchecked")
    public RealmResults<E> findAll() {
        realm.checkIfValid();

        return createRealmResults(query, sortDescriptor, distinctDescriptor, true, SubscriptionAction.NO_SUBSCRIPTION);
    }

    /**
     * Finds all objects that fulfill the query conditions. This method is only available from a Looper thread.
     * <p>
     * On partially synchronized Realms, defined by setting {@link SyncConfiguration.Builder#partialRealm()},
     * this method will also create an anonymous subscription that will download all server data matching
     * the query.
     * </p>
     *
     *
     * @return immediately an empty {@link RealmResults}. Users need to register a listener
     * {@link io.realm.RealmResults#addChangeListener(RealmChangeListener)} to be notified when the query completes.
     * @see io.realm.RealmResults
     */
    public RealmResults<E> findAllAsync() {
        realm.checkIfValid();

        realm.sharedRealm.capabilities.checkCanDeliverNotification(ASYNC_QUERY_WRONG_THREAD_MESSAGE);
        SubscriptionAction subscriptionAction;
<<<<<<< HEAD

        if (realm.sharedRealm.isPartial() && osList == null) {
            // Don't create subscriptions for list queries.
=======
        if (ObjectServerFacade.getSyncFacadeIfPossible().isPartialRealm(realm.getConfiguration())) {
>>>>>>> 6171847c
            subscriptionAction = SubscriptionAction.ANONYMOUS_SUBSCRIPTION;
        }  else {
            subscriptionAction = SubscriptionAction.NO_SUBSCRIPTION;
        }
        return createRealmResults(query, sortDescriptor, distinctDescriptor, false, subscriptionAction);
    }

    /**
     * Finds all objects that fulfill the query condition(s). This method is only available from a Looper thread.
     * <p>
     * This method is only available on partially synchronized Realms and will also create a named subscription
     * that will synchronize all server data matching the query. Named subscriptions can be removed again by
     * calling {@code Realm.unsubscribe(subscriptionName}.
     *
     * @return immediately an empty {@link RealmResults}. Users need to register a listener
     * {@link io.realm.RealmResults#addChangeListener(RealmChangeListener)} to be notified when the query completes.
     * @see io.realm.RealmResults
     * @throws IllegalStateException If the Realm is a not a partially synchronized Realm.
     */
    public RealmResults<E> findAllAsync(String subscriptionName) {
        realm.checkIfValid();
        realm.checkIfPartialRealm();
        if (osList != null) {
            throw new IllegalStateException("Cannot create subscriptions for queries based on a 'RealmList'");
        }
        if (Util.isEmptyString(subscriptionName)) {
            throw new IllegalArgumentException("Non-empty 'subscriptionName' required.");
        }

        realm.sharedRealm.capabilities.checkCanDeliverNotification(ASYNC_QUERY_WRONG_THREAD_MESSAGE);
        return createRealmResults(query, sortDescriptor, distinctDescriptor, false, SubscriptionAction.create(subscriptionName));
    }

    /**
     * Sorts the query result by the specific field name in ascending order.
     * <p>
     * Sorting is currently limited to character sets in 'Latin Basic', 'Latin Supplement', 'Latin Extended A',
     * 'Latin Extended B' (UTF-8 range 0-591). For other character sets, sorting will have no effect.
     *
     * @param fieldName the field name to sort by.
     * @throws IllegalArgumentException if the field name does not exist.
     * @throws IllegalStateException if a sorting order was already defined.
     */
    public RealmQuery<E> sort(String fieldName) {
        realm.checkIfValid();
        return sort(fieldName, Sort.ASCENDING);
    }

    /**
     * Sorts the query result by the specified field name and order.
     * <p>
     * Sorting is currently limited to character sets in 'Latin Basic', 'Latin Supplement', 'Latin Extended A',
     * 'Latin Extended B' (UTF-8 range 0-591). For other character sets, sorting will have no effect.
     *
     * @param fieldName the field name to sort by.
     * @param sortOrder how to sort the results.
     * @throws IllegalArgumentException if the field name does not exist.
     * @throws IllegalStateException if a sorting order was already defined.
     */
    public RealmQuery<E> sort(String fieldName, Sort sortOrder) {
        realm.checkIfValid();
        return sort(new String[] { fieldName}, new Sort[] { sortOrder});
    }

    /**
     * Sorts the query result by the specific field names in the provided orders. {@code fieldName2} is only used
     * in case of equal values in {@code fieldName1}.
     * <p>
     * Sorting is currently limited to character sets in 'Latin Basic', 'Latin Supplement', 'Latin Extended A',
     * 'Latin Extended B' (UTF-8 range 0-591). For other character sets, sorting will have no effect.
     *
     * @param fieldName1 first field name
     * @param sortOrder1 sort order for first field
     * @param fieldName2 second field name
     * @param sortOrder2 sort order for second field
     * @throws IllegalArgumentException if the field name does not exist.
     * @throws IllegalStateException if a sorting order was already defined.
     */
    public RealmQuery<E> sort(String fieldName1, Sort sortOrder1, String fieldName2, Sort sortOrder2) {
        realm.checkIfValid();
        return sort(new String[] { fieldName1, fieldName2 }, new Sort[] { sortOrder1, sortOrder2 });
    }

    /**
     * Sorts the query result by the specific field names in the provided orders. Later fields will only be used
     * if the previous field values are equal.
     * <p>
     * Sorting is currently limited to character sets in 'Latin Basic', 'Latin Supplement', 'Latin Extended A',
     * 'Latin Extended B' (UTF-8 range 0-591). For other character sets, sorting will have no effect.
     *
     * @param fieldNames an array of field names to sort by.
     * @param sortOrders how to sort the field names.
     * @throws IllegalArgumentException if the field name does not exist.
     * @throws IllegalStateException if a sorting order was already defined.
     */
    public RealmQuery<E> sort(String[] fieldNames, Sort[] sortOrders) {
        realm.checkIfValid();
        if (sortDescriptor != null) {
            throw new IllegalStateException("A sorting order was already defined.");
        }
        sortDescriptor = SortDescriptor.getInstanceForSort(getSchemaConnector(), query.getTable(), fieldNames, sortOrders);
        return this;
    }

    /**
     * Selects a distinct set of objects of a specific class. If the result is sorted, the first object will be
     * returned in case of multiple occurrences, otherwise it is undefined which object is returned.
     * <p>
     * Adding {@link io.realm.annotations.Index} to the corresponding field will make this operation much faster.
     *
     * @param fieldName the field name.
     * @throws IllegalArgumentException if a field is {@code null}, does not exist, is an unsupported type, or points
     * to linked fields.
     * @throws IllegalStateException if distinct field names were already defined.
     */
    @Beta
    public RealmQuery<E> distinct(String fieldName) {
        return distinct(fieldName, new String[]{});
    }

    /**
     * Selects a distinct set of objects of a specific class. When multiple distinct fields are
     * given, all unique combinations of values in the fields will be returned. In case of multiple
     * matches, it is undefined which object is returned. Unless the result is sorted, then the
     * first object will be returned.
     *
     * @param firstFieldName first field name to use when finding distinct objects.
     * @param remainingFieldNames remaining field names when determining all unique combinations of field values.
     * @throws IllegalArgumentException if field names is empty or {@code null}, does not exist,
     * is an unsupported type, or points to a linked field.
     * @throws IllegalStateException if distinct field names were already defined.
     */
    @Beta
    public RealmQuery<E> distinct(String firstFieldName, String... remainingFieldNames) {
        realm.checkIfValid();
        if (distinctDescriptor != null) {
            throw new IllegalStateException("Distinct fields have already been defined.");
        }
        if (remainingFieldNames.length == 0) {
            distinctDescriptor = SortDescriptor.getInstanceForDistinct(getSchemaConnector(), table, firstFieldName);
        } else {
            String[] fieldNames = new String[1 + remainingFieldNames.length];
            fieldNames[0] = firstFieldName;
            System.arraycopy(remainingFieldNames, 0, fieldNames, 1, remainingFieldNames.length);
            distinctDescriptor = SortDescriptor.getInstanceForDistinct(getSchemaConnector(), table, fieldNames);
        }
        return this;
    }

    private boolean isDynamicQuery() {
        return className != null;
    }

    /**
     * Finds the first object that fulfills the query conditions.
     *
     * @return the object found or {@code null} if no object matches the query conditions.
     * @see io.realm.RealmObject
     */
    @Nullable
    public E findFirst() {
        realm.checkIfValid();

        if (forValues) {
            // TODO implement this;
            return null;
        }

        long tableRowIndex = getSourceRowIndexForFirstObject();
        //noinspection unchecked
        return (tableRowIndex < 0) ? null : (E) realm.get((Class<? extends RealmModel>) clazz, className, tableRowIndex);
    }

    /**
     * Similar to {@link #findFirst()} but runs asynchronously on a worker thread. An listener should be registered to
     * the returned {@link RealmObject} to get the notification when query completes. The registered listener will also
     * be triggered if there are changes made to the queried {@link RealmObject}. If the {@link RealmObject} is deleted,
     * the listener will be called one last time and then stop. The query will not be re-run.
     *
     * @return immediately an empty {@link RealmObject} with {@code isLoaded() == false}. Trying to access any field on
     * the returned object before it is loaded will throw an {@code IllegalStateException}.
     * @throws IllegalStateException if this is called on a non-looper thread.
     */
    public E findFirstAsync() {
        realm.checkIfValid();

        if (forValues) {
            throw new UnsupportedOperationException("findFirstAsync() available only when type parameter 'E' is implementing RealmModel.");
        }

        realm.sharedRealm.capabilities.checkCanDeliverNotification(ASYNC_QUERY_WRONG_THREAD_MESSAGE);
        Row row;
        if (realm.isInTransaction()) {
            // It is not possible to create async query inside a transaction. So immediately query the first object.
            // See OS Results::prepare_async()
            row = OsResults.createFromQuery(realm.sharedRealm, query).firstUncheckedRow();
        } else {
            // prepares an empty reference of the RealmObject which is backed by a pending query,
            // then update it once the query complete in the background.

            // TODO: The performance by the pending query will be a little bit worse than directly calling core's
            // Query.find(). The overhead comes with core needs to add all the row indices to the vector. However this
            // can be optimized by adding support of limit in OS's Results which is supported by core already.
            row = new PendingRow(realm.sharedRealm, query, null, isDynamicQuery());
        }
        final E result;
        if (isDynamicQuery()) {
            //noinspection unchecked
            result = (E) new DynamicRealmObject(realm, row);
        } else {
            //noinspection unchecked
            final Class<? extends RealmModel> modelClass = (Class<? extends RealmModel>) clazz;
            //noinspection unchecked
            result = (E) realm.getConfiguration().getSchemaMediator().newInstance(
                    modelClass, realm, row, realm.getSchema().getColumnInfo(modelClass),
                    false, Collections.<String>emptyList());
        }

        if (row instanceof PendingRow) {
            final RealmObjectProxy proxy = (RealmObjectProxy) result;
            ((PendingRow) row).setFrontEnd(proxy.realmGet$proxyState());
        }

        return result;
    }


    private RealmResults<E> createRealmResults(TableQuery query,
                                               @Nullable SortDescriptor sortDescriptor,
                                               @Nullable SortDescriptor distinctDescriptor,
                                               boolean loadResults,
                                               SubscriptionAction subscriptionAction) {
        RealmResults<E> results;
        OsResults osResults;
        if (subscriptionAction.shouldCreateSubscriptions()) {
            osResults = SubscriptionAwareOsResults.createFromQuery(realm.sharedRealm, query, sortDescriptor, distinctDescriptor, subscriptionAction.getName());
        } else {
            osResults = OsResults.createFromQuery(realm.sharedRealm, query, sortDescriptor, distinctDescriptor);
        }

        if (isDynamicQuery()) {
            results = new RealmResults<>(realm, osResults, className);
        } else {
            results = new RealmResults<>(realm, osResults, clazz);
        }
        if (loadResults) {
            results.load();
        }

        return results;
    }

    private long getSourceRowIndexForFirstObject() {
        return this.query.find();
    }

    private SchemaConnector getSchemaConnector() {
        return new SchemaConnector(realm.getSchema());
    }
}<|MERGE_RESOLUTION|>--- conflicted
+++ resolved
@@ -1774,13 +1774,9 @@
 
         realm.sharedRealm.capabilities.checkCanDeliverNotification(ASYNC_QUERY_WRONG_THREAD_MESSAGE);
         SubscriptionAction subscriptionAction;
-<<<<<<< HEAD
-
+        
+        // Don't create subscriptions for list queries as they are always part of an object covered by another query.
         if (realm.sharedRealm.isPartial() && osList == null) {
-            // Don't create subscriptions for list queries.
-=======
-        if (ObjectServerFacade.getSyncFacadeIfPossible().isPartialRealm(realm.getConfiguration())) {
->>>>>>> 6171847c
             subscriptionAction = SubscriptionAction.ANONYMOUS_SUBSCRIPTION;
         }  else {
             subscriptionAction = SubscriptionAction.NO_SUBSCRIPTION;
