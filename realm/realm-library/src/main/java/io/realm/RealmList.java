/*
 * Copyright 2014 Realm Inc.
 *
 * Licensed under the Apache License, Version 2.0 (the "License");
 * you may not use this file except in compliance with the License.
 * You may obtain a copy of the License at
 *
 * http://www.apache.org/licenses/LICENSE-2.0
 *
 * Unless required by applicable law or agreed to in writing, software
 * distributed under the License is distributed on an "AS IS" BASIS,
 * WITHOUT WARRANTIES OR CONDITIONS OF ANY KIND, either express or implied.
 * See the License for the specific language governing permissions and
 * limitations under the License.
 */

package io.realm;

import java.lang.reflect.Array;
import java.util.AbstractList;
import java.util.ArrayList;
import java.util.Arrays;
import java.util.Collection;
import java.util.Collections;
import java.util.ConcurrentModificationException;
import java.util.Date;
import java.util.Iterator;
import java.util.List;
import java.util.ListIterator;
import java.util.Locale;
import java.util.NoSuchElementException;

import io.reactivex.Flowable;
import io.reactivex.Observable;
import javax.annotation.Nonnull;
import javax.annotation.Nullable;

import io.realm.internal.InvalidRow;
import io.realm.internal.OsList;
import io.realm.internal.RealmObjectProxy;
import io.realm.rx.CollectionChange;

/**
 * RealmList is used to model one-to-many relationships in a {@link io.realm.RealmObject}.
 * RealmList has two modes: A managed and unmanaged mode. In managed mode all objects are persisted inside a Realm, in
 * unmanaged mode it works as a normal ArrayList.
 * <p>
 * Only Realm can create managed RealmLists. Managed RealmLists will automatically update the content whenever the
 * underlying Realm is updated, and can only be accessed using the getter of a {@link io.realm.RealmObject}.
 * <p>
 * Unmanaged RealmLists can be created by the user and can contain both managed and unmanaged RealmObjects. This is
 * useful when dealing with JSON deserializers like GSON or other frameworks that inject values into a class.
 * Unmanaged elements in this list can be added to a Realm using the {@link Realm#copyToRealm(Iterable)} method.
 * <p>
 * {@link RealmList} can contain more elements than {@code Integer.MAX_VALUE}.
 * In that case, you can access only first {@code Integer.MAX_VALUE} elements in it.
 *
 * @param <E> the class of objects in list.
 */

public class RealmList<E> extends AbstractList<E> implements OrderedRealmCollection<E> {

    private static final String ONLY_IN_MANAGED_MODE_MESSAGE = "This method is only available in managed mode";
    private static final String ALLOWED_ONLY_FOR_REALM_MODEL_ELEMENT_MESSAGE = "This feature is available only when the element type is implementing RealmModel";
    public static final String REMOVE_OUTSIDE_TRANSACTION_ERROR = "Objects can only be removed from inside a write transaction";

    private final io.realm.internal.Collection collection;
    @Nullable
    protected Class<E> clazz;
    @Nullable
    protected String className;

    // Always null if RealmList is unmanaged, always non-null is managed.
    private final ManagedListOperator<E> osListOperator;
    final protected BaseRealm realm;
    private List<E> unmanagedList;

    /**
     * Creates a RealmList in unmanaged mode, where the elements are not controlled by a Realm.
     * This effectively makes the RealmList function as a {@link java.util.ArrayList} and it is not possible to query
     * the objects in this state.
     * <p>
     * Use {@link io.realm.Realm#copyToRealm(Iterable)} to properly persist its elements in Realm.
     */
    public RealmList() {
        collection = null;
        realm = null;
        osListOperator = null;
        unmanagedList = new ArrayList<>();
    }

    /**
     * Creates a RealmList in unmanaged mode with an initial list of elements.
     * A RealmList in unmanaged mode function as a {@link java.util.ArrayList} and it is not possible to query the
     * objects in this state.
     * <p>
     * Use {@link io.realm.Realm#copyToRealm(Iterable)} to properly persist all unmanaged elements in Realm.
     *
     * @param objects initial objects in the list.
     */
    @SafeVarargs
    public RealmList(E... objects) {
        //noinspection ConstantConditions
        if (objects == null) {
            throw new IllegalArgumentException("The objects argument cannot be null");
        }
        collection = null;
        realm = null;
        osListOperator = null;
        unmanagedList = new ArrayList<>(objects.length);
        Collections.addAll(unmanagedList, objects);
    }

    /**
     * Creates a RealmList from a OsList, so its elements are managed by Realm.
     *
     * @param clazz type of elements in the Array.
     * @param osList backing {@link OsList}.
     * @param realm reference to Realm containing the data.
     */
    RealmList(Class<E> clazz, OsList osList, BaseRealm realm) {
        this.collection = new io.realm.internal.Collection(realm.sharedRealm, osList, null);
        this.clazz = clazz;
        osListOperator = getOperator(realm, osList, clazz, null);
        this.realm = realm;
    }

    RealmList(String className, OsList osList, BaseRealm realm) {
        this.collection = new io.realm.internal.Collection(realm.sharedRealm, osList, null);
        this.realm = realm;
        this.className = className;
        osListOperator = getOperator(realm, osList, null, className);
    }

    OsList getOsList() {
        return osListOperator.getOsList();
    }

    /**
     * {@inheritDoc}
     */
    @Override
    public boolean isValid() {
        if (realm == null) {
            return true;
        }
        //noinspection SimplifiableIfStatement
        if (realm.isClosed()) {
            return false;
        }
        return isAttached();
    }

    /**
     * {@inheritDoc}
     */
    @Override
    public boolean isManaged() {
        return realm != null;
    }

    private boolean isAttached() {
        return osListOperator != null && osListOperator.isValid();
    }

    /**
     * Inserts the specified object into this List at the specified location. The object is inserted before any previous
     * element at the specified location. If the location is equal to the size of this List, the object is added at the
     * end.
     * <ol>
     * <li><b>Unmanaged RealmLists</b>: It is possible to add both managed and unmanaged objects. If adding managed
     * objects to an unmanaged RealmList they will not be copied to the Realm again if using
     * {@link Realm#copyToRealm(RealmModel)} afterwards.</li>
     * <li><b>Managed RealmLists</b>: It is possible to add unmanaged objects to a RealmList that is already managed. In
     * that case the object will transparently be copied to Realm using {@link Realm#copyToRealm(RealmModel)}
     * or {@link Realm#copyToRealmOrUpdate(RealmModel)} if it has a primary key.</li>
     * </ol>
     *
     * @param location the index at which to insert.
     * @param element the element to add.
     * @throws IllegalStateException if Realm instance has been closed or container object has been removed.
     * @throws IndexOutOfBoundsException if {@code location < 0 || location > size()}.
     */
    @Override
    public void add(int location, @Nullable E element) {
        //noinspection ConstantConditions
        if (isManaged()) {
            checkValidRealm();
            osListOperator.insert(location, element);
        } else {
            unmanagedList.add(location, element);
        }
        modCount++;
    }

    /**
     * Adds the specified object at the end of this List.
     * <ol>
     * <li><b>Unmanaged RealmLists</b>: It is possible to add both managed and unmanaged objects. If adding managed
     * objects to an unmanaged RealmList they will not be copied to the Realm again if using
     * {@link Realm#copyToRealm(RealmModel)} afterwards.</li>
     * <li><b>Managed RealmLists</b>: It is possible to add unmanaged objects to a RealmList that is already managed. In
     * that case the object will transparently be copied to Realm using {@link Realm#copyToRealm(RealmModel)}
     * or {@link Realm#copyToRealmOrUpdate(RealmModel)} if it has a primary key.</li>
     * </ol>
     *
     * @param object the object to add.
     * @return always {@code true}.
     * @throws IllegalStateException if Realm instance has been closed or parent object has been removed.
     */
    @Override
    public boolean add(@Nullable E object) {
        //noinspection ConstantConditions
        if (isManaged()) {
            checkValidRealm();
            //noinspection ConstantConditions
            osListOperator.add(object);
        } else {
            unmanagedList.add(object);
        }
        modCount++;
        return true;
    }

    /**
     * Replaces the element at the specified location in this list with the specified object.
     * <ol>
     * <li><b>Unmanaged RealmLists</b>: It is possible to add both managed and unmanaged objects. If adding managed
     * objects to an unmanaged RealmList they will not be copied to the Realm again if using
     * {@link Realm#copyToRealm(RealmModel)} afterwards.</li>
     * <li><b>Managed RealmLists</b>: It is possible to add unmanaged objects to a RealmList that is already managed.
     * In that case the object will transparently be copied to Realm using {@link Realm#copyToRealm(RealmModel)} or
     * {@link Realm#copyToRealmOrUpdate(RealmModel)} if it has a primary key.</li>
     * </ol>
     *
     * @param location the index at which to put the specified object.
     * @param object the object to add.
     * @return the previous element at the index.
     * @throws IllegalStateException if Realm instance has been closed or parent object has been removed.
     * @throws IndexOutOfBoundsException if {@code location < 0 || location >= size()}.
     */
    @Override
    public E set(int location, @Nullable E object) {
        E oldObject;
        if (isManaged()) {
            checkValidRealm();
            oldObject = osListOperator.set(location, object);
        } else {
            oldObject = unmanagedList.set(location, object);
        }
        return oldObject;
    }

    /**
     * Moves an object from one position to another, while maintaining a fixed sized list.
     * RealmObjects will be shifted so no {@code null} values are introduced.
     *
     * @param oldPos index of RealmObject to move.
     * @param newPos target position. If newPos &lt; oldPos the object at the location will be shifted to the right. If
     * oldPos &lt; newPos, indexes &gt; oldPos will be shifted once to the left.
     * @throws IllegalStateException if Realm instance has been closed or parent object has been removed.
     * @throws java.lang.IndexOutOfBoundsException if any position is outside [0, size()].
     */
    public void move(int oldPos, int newPos) {
        if (isManaged()) {
            checkValidRealm();
            osListOperator.move(oldPos, newPos);
        } else {
            final int listSize = unmanagedList.size();
            if (oldPos < 0 || listSize <= oldPos) {
                throw new IndexOutOfBoundsException("Invalid index " + oldPos + ", size is " + listSize);
            }
            if (newPos < 0 || listSize <= newPos) {
                throw new IndexOutOfBoundsException("Invalid index " + newPos + ", size is " + listSize);
            }
            E object = unmanagedList.remove(oldPos);
            if (newPos > oldPos) {
                unmanagedList.add(newPos - 1, object);
            } else {
                unmanagedList.add(newPos, object);
            }
        }
    }

    /**
     * Removes all elements from this list, leaving it empty. This method doesn't remove the objects from the Realm.
     *
     * @throws IllegalStateException if Realm instance has been closed or parent object has been removed.
     * @see List#isEmpty
     * @see List#size
     * @see #deleteAllFromRealm()
     */
    @Override
    public void clear() {
        if (isManaged()) {
            checkValidRealm();
            osListOperator.removeAll();
        } else {
            unmanagedList.clear();
        }
        modCount++;
    }

    /**
     * Removes the object at the specified location from this list.
     *
     * @param location the index of the object to remove.
     * @return the removed object.
     * @throws IllegalStateException if Realm instance has been closed or parent object has been removed.
     * @throws IndexOutOfBoundsException if {@code location < 0 || location >= size()}.
     */
    @Override
    public E remove(int location) {
        E removedItem;
        if (isManaged()) {
            checkValidRealm();
            removedItem = get(location);
            osListOperator.remove(location);
        } else {
            removedItem = unmanagedList.remove(location);
        }
        modCount++;
        return removedItem;
    }

    /**
     * Removes one instance of the specified object from this {@code Collection} if one
     * is contained. This implementation iterates over this
     * {@code Collection} and tests each element {@code e} returned by the iterator,
     * whether {@code e} is equal to the given object. If {@code object != null}
     * then this test is performed using {@code object.equals(e)}, otherwise
     * using {@code object == null}. If an element equal to the given object is
     * found, then the {@code remove} method is called on the iterator and
     * {@code true} is returned, {@code false} otherwise. If the iterator does
     * not support removing elements, an {@code UnsupportedOperationException}
     * is thrown.
     *
     * @param object the object to remove.
     * @return {@code true} if this {@code Collection} is modified, {@code false} otherwise.
     * @throws ClassCastException if the object passed is not of the correct type.
     * @throws NullPointerException if {@code object} is {@code null}.
     */
    @Override
    public boolean remove(@Nullable Object object) {
        if (isManaged() && !realm.isInTransaction()) {
            throw new IllegalStateException(REMOVE_OUTSIDE_TRANSACTION_ERROR);
        }

        if (object != null) {
            if (clazz != object.getClass()) {
                return false;
            }
            if (clazz == byte[].class) {
                // we need special handling for class since equals against byte[] never matches.
                return remove((byte[]) object);
            }
        }
        return super.remove(object);
    }

    private boolean remove(@Nonnull byte[] value) {
        Iterator<E> it = iterator();
        while (it.hasNext()) {
            final E e = it.next();
            if (e instanceof byte[] && Arrays.equals(value, (byte[]) e)) {
                it.remove();
                return true;
            }
        }
        return false;
    }

    /**
     * Removes all occurrences in this {@code Collection} of each object in the
     * specified {@code Collection}. After this method returns none of the
     * elements in the passed {@code Collection} can be found in this {@code Collection}
     * anymore.
     * <p>
     * This implementation iterates over the {@code Collection} and tests each
     * element {@code e} returned by the iterator, whether it is contained in
     * the specified {@code Collection}. If this test is positive, then the {@code
     * remove} method is called on the iterator.
     *
     * @param collection the collection of objects to remove.
     * @return {@code true} if this {@code Collection} is modified, {@code false} otherwise.
     * @throws ClassCastException if one or more elements of {@code collection} isn't of the correct type.
     * @throws NullPointerException if {@code collection} is {@code null}.
     */
    @Override
    public boolean removeAll(Collection<?> collection) {
        if (isManaged() && !realm.isInTransaction()) {
            throw new IllegalStateException(REMOVE_OUTSIDE_TRANSACTION_ERROR);
        }

        boolean modified = false;
        Iterator<?> it = iterator();
        while (it.hasNext()) {
            final Object element = it.next();
            if (element instanceof byte[]) {
                final byte[] bytesElement = (byte[]) element;
                // we can't use collection.contains() since equals() of byte[] never be true
                for (Object a : collection) {
                    if (a instanceof byte[] && Arrays.equals(bytesElement, (byte[]) a)) {
                        it.remove();
                        modified = true;
                        break;
                    }
                }
            } else {
                if (collection.contains(element)) {
                    it.remove();
                    modified = true;
                }
            }
        }
        return modified;
    }

    /**
     * {@inheritDoc}
     */
    @Override
    public boolean deleteFirstFromRealm() {
        if (isManaged()) {
            if (!osListOperator.isEmpty()) {
                deleteFromRealm(0);
                modCount++;
                return true;
            } else {
                return false;
            }
        } else {
            throw new UnsupportedOperationException(ONLY_IN_MANAGED_MODE_MESSAGE);
        }
    }

    /**
     * {@inheritDoc}
     */
    @Override
    public boolean deleteLastFromRealm() {
        if (isManaged()) {
            if (!osListOperator.isEmpty()) {
                osListOperator.deleteLast();
                modCount++;
                return true;
            } else {
                return false;
            }
        } else {
            throw new UnsupportedOperationException(ONLY_IN_MANAGED_MODE_MESSAGE);
        }
    }

    /**
     * Returns the element at the specified location in this list.
     *
     * @param location the index of the element to return.
     * @return the element at the specified index.
     * @throws IllegalStateException if Realm instance has been closed or parent object has been removed.
     * @throws IndexOutOfBoundsException if {@code location < 0 || location >= size()}.
     */
    @Override
    @Nullable
    public E get(int location) {
        if (isManaged()) {
            checkValidRealm();
            return osListOperator.get(location);
        } else {
            return unmanagedList.get(location);
        }
    }

    /**
     * {@inheritDoc}
     */
    @Override
    @Nullable
    public E first() {
        return firstImpl(true, null);
    }

    /**
     * {@inheritDoc}
     */
    @Override
    @Nullable
    public E first(@Nullable E defaultValue) {
        return firstImpl(false, defaultValue);
    }

    @Nullable
    private E firstImpl(boolean shouldThrow, @Nullable E defaultValue) {
        if (isManaged()) {
            checkValidRealm();
            if (!osListOperator.isEmpty()) {
                return get(0);
            }
        } else if (unmanagedList != null && !unmanagedList.isEmpty()) {
            return unmanagedList.get(0);
        }

        if (shouldThrow) {
            throw new IndexOutOfBoundsException("The list is empty.");
        } else {
            return defaultValue;
        }
    }

    /**
     * {@inheritDoc}
     */
    @Override
    @Nullable
    public E last() {
        return lastImpl(true, null);
    }

    /**
     * {@inheritDoc}
     */
    @Override
    @Nullable
    public E last(@Nullable E defaultValue) {
        return lastImpl(false, defaultValue);
    }

    @Nullable
    private E lastImpl(boolean shouldThrow, @Nullable E defaultValue) {
        if (isManaged()) {
            checkValidRealm();
            if (!osListOperator.isEmpty()) {
                return get(osListOperator.size() - 1);
            }
        } else if (unmanagedList != null && !unmanagedList.isEmpty()) {
            return unmanagedList.get(unmanagedList.size() - 1);
        }

        if (shouldThrow) {
            throw new IndexOutOfBoundsException("The list is empty.");
        } else {
            return defaultValue;
        }
    }

    /**
     * {@inheritDoc}
     */
    @Override
    public RealmResults<E> sort(String fieldName) {
        return this.sort(fieldName, Sort.ASCENDING);
    }

    /**
     * {@inheritDoc}
     */
    @Override
    public RealmResults<E> sort(String fieldName, Sort sortOrder) {
        if (isManaged()) {
            return this.where().findAllSorted(fieldName, sortOrder);
        } else {
            throw new UnsupportedOperationException(ONLY_IN_MANAGED_MODE_MESSAGE);
        }
    }

    /**
     * {@inheritDoc}
     */
    @Override
    public RealmResults<E> sort(String fieldName1, Sort sortOrder1, String fieldName2, Sort sortOrder2) {
        return sort(new String[] {fieldName1, fieldName2}, new Sort[] {sortOrder1, sortOrder2});
    }

    /**
     * {@inheritDoc}
     */
    @Override
    public RealmResults<E> sort(String[] fieldNames, Sort[] sortOrders) {
        if (isManaged()) {
            return where().findAllSorted(fieldNames, sortOrders);
        } else {
            throw new UnsupportedOperationException(ONLY_IN_MANAGED_MODE_MESSAGE);
        }
    }

    /**
     * {@inheritDoc}
     */
    @Override
    public void deleteFromRealm(int location) {
        if (isManaged()) {
            checkValidRealm();
            osListOperator.delete(location);
            modCount++;
        } else {
            throw new UnsupportedOperationException(ONLY_IN_MANAGED_MODE_MESSAGE);
        }
    }

    /**
     * Returns the number of elements in this {@code List}.
     *
     * @return the number of elements in this {@code List}.
     * @throws IllegalStateException if Realm instance has been closed or parent object has been removed.
     */
    @Override
    public int size() {
        if (isManaged()) {
            checkValidRealm();
            return osListOperator.size();
        } else {
            return unmanagedList.size();
        }
    }

    /**
     * Returns a RealmQuery, which can be used to query for specific objects of this class.
     *
     * @return a RealmQuery object.
     * @throws IllegalStateException if Realm instance has been closed or parent object has been removed.
     * @see io.realm.RealmQuery
     */
    @Override
    public RealmQuery<E> where() {
        if (isManaged()) {
            checkValidRealm();
            if (!osListOperator.forRealmModel()) {
                throw new IllegalStateException(ALLOWED_ONLY_FOR_REALM_MODEL_ELEMENT_MESSAGE);
            }
            return RealmQuery.createQueryFromList(this);
        } else {
            throw new UnsupportedOperationException(ONLY_IN_MANAGED_MODE_MESSAGE);
        }
    }

    /**
     * {@inheritDoc}
     */
    @Override
    @Nullable
    public Number min(String fieldName) {
        // where() throws if not managed
        return where().min(fieldName);
    }

    /**
     * {@inheritDoc}
     */
    @Override
    @Nullable
    public Number max(String fieldName) {
        // where() throws if not managed
        return this.where().max(fieldName);
    }

    /**
     * {@inheritDoc}
     */
    @Override
    public Number sum(String fieldName) {
        // where() throws if not managed
        return this.where().sum(fieldName);
    }

    /**
     * {@inheritDoc}
     */
    @Override
    public double average(String fieldName) {
        // where() throws if not managed
        return this.where().average(fieldName);
    }

    /**
     * {@inheritDoc}
     */
    @Override
    @Nullable
    public Date maxDate(String fieldName) {
        // where() throws if not managed
        return this.where().maximumDate(fieldName);
    }

    /**
     * {@inheritDoc}
     */
    @Override
    @Nullable
    public Date minDate(String fieldName) {
        // where() throws if not managed
        return this.where().minimumDate(fieldName);
    }

    /**
     * {@inheritDoc}
     */
    @Override
    public boolean deleteAllFromRealm() {
        if (isManaged()) {
            checkValidRealm();
            if (!osListOperator.isEmpty()) {
                osListOperator.deleteAll();
                modCount++;
                return true;
            } else {
                return false;
            }
        } else {
            throw new UnsupportedOperationException(ONLY_IN_MANAGED_MODE_MESSAGE);
        }
    }

    /**
     * {@inheritDoc}
     */
    @Override
    public boolean isLoaded() {
        return true; // Managed RealmLists are always loaded, Unmanaged RealmLists return true pr. the contract.
    }

    /**
     * {@inheritDoc}
     */
    @Override
    public boolean load() {
        return true; // Managed RealmLists are always loaded, Unmanaged RealmLists return true pr. the contract.
    }

    /**
     * Returns {@code true} if the list contains the specified element when attached to a Realm. This
     * method will query the native Realm underlying storage engine to quickly find the specified element.
     * <p>
     * If the list is not attached to a Realm, the default {@link List#contains(Object)}
     * implementation will occur.
     *
     * @param object the element whose presence in this list is to be tested.
     * @return {@code true} if this list contains the specified element otherwise {@code false}.
     */
    @Override
    public boolean contains(@Nullable Object object) {
        if (isManaged()) {
            realm.checkIfValid();

            // Deleted objects can never be part of a RealmList
            if (object instanceof RealmObjectProxy) {
                RealmObjectProxy proxy = (RealmObjectProxy) object;
                if (proxy.realmGet$proxyState().getRow$realm() == InvalidRow.INSTANCE) {
                    return false;
                }
            }

            if (object == null) {
                for (E e : this) {
                    if (e == null) {
                        return true;
                    }
                }
                return false;
            } else {
                if (object instanceof byte[] && clazz == byte[].class) {
                    // byte[] requires special handling
                    final byte[] bytesObject = (byte[]) object;
                    for (E e : this) {
                        if (Arrays.equals((byte[]) e, bytesObject)) {
                            return true;
                        }
                    }
                    return false;
                } else {
                    for (E e : this) {
                        if (e != null && e.equals(object)) {
                            return true;
                        }
                    }
                    return false;
                }
            }
        } else {
            if (object instanceof byte[]) {
                // byte[] requires special handling
                final byte[] bytesObject = (byte[]) object;
                for (E e : this) {
                    if (e instanceof byte[] && Arrays.equals((byte[]) e, bytesObject)) {
                        return true;
                    }
                }
                return false;
            } else {
                return unmanagedList.contains(object);
            }
        }
    }

    /**
     * {@inheritDoc}
     */
    @Override
    @Nonnull
    public Iterator<E> iterator() {
        if (isManaged()) {
            return new RealmItr();
        } else {
            return super.iterator();
        }
    }

    /**
     * {@inheritDoc}
     */
    @Override
    @Nonnull
    public ListIterator<E> listIterator() {
        return listIterator(0);
    }

    /**
     * {@inheritDoc}
     */
    @Override
    @Nonnull
    public ListIterator<E> listIterator(int location) {
        if (isManaged()) {
            return new RealmListItr(location);
        } else {
            return super.listIterator(location);
        }
    }

    private void checkValidRealm() {
        realm.checkIfValid();
    }

    /**
     * {@inheritDoc}
     */
    @Override
    public OrderedRealmCollectionSnapshot<E> createSnapshot() {
        if (!isManaged()) {
            throw new UnsupportedOperationException(ONLY_IN_MANAGED_MODE_MESSAGE);
        }
        checkValidRealm();
        if (className != null) {
            return new OrderedRealmCollectionSnapshot<>(
                    realm,
                    new io.realm.internal.Collection(realm.sharedRealm, osListOperator.getOsList(), null),
                    className);
        } else {
            // 'clazz' is non-null when 'dynamicClassName' is null.
            //noinspection ConstantConditions
            return new OrderedRealmCollectionSnapshot<>(
                    realm,
                    new io.realm.internal.Collection(realm.sharedRealm, osListOperator.getOsList(), null),
                    clazz);
        }
    }

    @Override
    public String toString() {
        final StringBuilder sb = new StringBuilder("RealmList<");
        if (isManaged()) {
            if (className != null) {
                sb.append(className);
            } else {
                // 'clazz' is non-null when 'dynamicClassName' is null.
                //noinspection ConstantConditions,unchecked
                if (isClassForRealmModel(clazz)) {
                    //noinspection ConstantConditions,unchecked
                    sb.append(realm.getSchema().getSchemaForClass((Class<RealmModel>) clazz).getClassName());
                } else {
                    if (clazz == byte[].class) {
                        sb.append(clazz.getSimpleName());
                    } else {
                        sb.append(clazz.getName());
                    }
                }
            }
        } else {
            // unmanaged RealmList does not know actual element type.
            sb.append("?");
        }
        sb.append(">@[");
        final String separator = ",";
        if (isManaged()) {
            if (!isAttached()) {
                sb.append("invalid");
            } else if (isClassForRealmModel(clazz)) {
                for (int i = 0; i < size(); i++) {
                    //noinspection ConstantConditions
                    sb.append(((RealmObjectProxy) get(i)).realmGet$proxyState().getRow$realm().getIndex());
                    sb.append(separator);
                }
                if (0 < size()) {
                    sb.setLength(sb.length() - separator.length());
                }
            } else {
                for (int i = 0; i < size(); i++) {
                    final E value = get(i);
                    if (value instanceof byte[]) {
                        sb.append("byte[").append(((byte[]) value).length).append("]");
                    } else {
                        sb.append(value);
                    }
                    sb.append(separator);
                }
                if (0 < size()) {
                    sb.setLength(sb.length() - separator.length());
                }
            }
        } else {
            for (int i = 0; i < size(); i++) {
                final E value = get(i);
                if (value instanceof RealmModel) {
                    sb.append(System.identityHashCode(value));
                } else {
                    if (value instanceof byte[]) {
                        sb.append("byte[").append(((byte[]) value).length).append("]");
                    } else {
                        sb.append(value);
                    }
                }
                sb.append(separator);
            }
            if (0 < size()) {
                sb.setLength(sb.length() - separator.length());
            }
        }
        sb.append("]");
        return sb.toString();
    }

    /**
     * Returns an Rx Flowable that monitors changes to this RealmList. It will emit the current RealmList when
     * subscribed to. RealmList will continually be emitted as the RealmList is updated -
     * {@code onComplete} will never be called.
     * <p>
     * If you would like the {@code asFlowable()} to stop emitting items you can instruct RxJava to
     * only emit only the first item by using the {@code first()} operator:
     * <p>
     * <pre>
     * {@code
     * list.asFlowable()
     *      .first()
     *      .subscribe( ... ) // You only get the results once
     * }
     * </pre>
     * <p>
     * <p>Note that when the {@link Realm} is accessed from threads other than where it was created,
     * {@link IllegalStateException} will be thrown. Care should be taken when using different schedulers
     * with {@code subscribeOn()} and {@code observeOn()}.
     *
     * @return RxJava Observable that only calls {@code onNext}. It will never call {@code onComplete} or {@code OnError}.
     * @throws UnsupportedOperationException if the required RxJava framework is not on the classpath or the
     * corresponding Realm instance doesn't support RxJava.
     * @see <a href="https://realm.io/docs/java/latest/#rxjava">RxJava and Realm</a>
     */
<<<<<<< HEAD
    @SuppressWarnings({"unchecked", "WeakerAccess"})
    public Observable<RealmList<E>> asObservable() {
=======
    @SuppressWarnings("unchecked")
    public Flowable<RealmList<E>> asFlowable() {
        if (forValues) {
            // TODO implement this

        }
>>>>>>> 477845ea
        if (realm instanceof Realm) {
            return realm.configuration.getRxFactory().from((Realm) realm, this);
        } else if (realm instanceof DynamicRealm) {
            @SuppressWarnings("UnnecessaryLocalVariable")
<<<<<<< HEAD
            Observable results = realm.configuration.getRxFactory().from((DynamicRealm) realm, this);
=======
            Flowable results = realm.configuration.getRxFactory().from(dynamicRealm, dynamicList);
>>>>>>> 477845ea
            return results;
        } else {
            throw new UnsupportedOperationException(realm.getClass() + " does not support RxJava2.");
        }
    }

    /**
     * Returns an Rx Observable that monitors changes to this RealmList. It will emit the current RealmList when
     * subscribed. For each update to the RealmList a pair consisting of the RealmList and the
     * {@link OrderedCollectionChangeSet} will be sent. The changeset will be {@code null} the first
     * time an RealmList is emitted.
     * <p>
     * RealmList will continually be emitted as the RealmList is updated - {@code onComplete} will never be called.
     * <p>
 *   * Note that when the {@link Realm} is accessed from threads other than where it was created,
     * {@link IllegalStateException} will be thrown. Care should be taken when using different schedulers
     * with {@code subscribeOn()} and {@code observeOn()}. Consider using {@code Realm.where().find*Async()}
     * instead.
     *
     * @return RxJava Observable that only calls {@code onNext}. It will never call {@code onComplete} or {@code OnError}.
     * @throws UnsupportedOperationException if the required RxJava framework is not on the classpath or the
     * corresponding Realm instance doesn't support RxJava.
     * @see <a href="https://realm.io/docs/java/latest/#rxjava">RxJava and Realm</a>
     */
    public Observable<CollectionChange<RealmList<E>>> asChangesetObservable() {
        if (realm instanceof Realm) {
            return realm.configuration.getRxFactory().changesetsFrom((Realm) realm, this);
        } else if (realm instanceof DynamicRealm) {
            DynamicRealm dynamicRealm = (DynamicRealm) realm;
            RealmList<DynamicRealmObject> dynamicResults = (RealmList<DynamicRealmObject>) this;
            return (Observable) realm.configuration.getRxFactory().changesetsFrom(dynamicRealm, dynamicResults);
        } else {
            throw new UnsupportedOperationException(realm.getClass() + " does not support RxJava2.");
        }
    }

    private void checkForAddRemoveListener(@Nullable Object listener, boolean checkListener) {
        if (checkListener && listener == null) {
            throw new IllegalArgumentException("Listener should not be null");
        }
        realm.checkIfValid();
        realm.sharedRealm.capabilities.checkCanDeliverNotification(BaseRealm.LISTENER_NOT_ALLOWED_MESSAGE);
    }

    /**
     * Adds a change listener to this {@link RealmList}.
     * <p>
     * Registering a change listener will not prevent the underlying RealmList from being garbage collected.
     * If the RealmList is garbage collected, the change listener will stop being triggered. To avoid this, keep a
     * strong reference for as long as appropriate e.g. in a class variable.
     * <p>
     * <pre>
     * {@code
     * public class MyActivity extends Activity {
     *
     *     private RealmList<Dog> dogs; // Strong reference to keep listeners alive
     *
     *     \@Override
     *     protected void onCreate(Bundle savedInstanceState) {
     *       super.onCreate(savedInstanceState);
     *       dogs = realm.where(Person.class).findFirst().getDogs();
     *       dogs.addChangeListener(new OrderedRealmCollectionChangeListener<RealmList<Dog>>() {
     *           \@Override
     *           public void onChange(RealmList<Dog> dogs, OrderedCollectionChangeSet changeSet) {
     *               // React to change
     *           }
     *       });
     *     }
     * }
     * }
     * </pre>
     *
     * @param listener the change listener to be notified.
     * @throws IllegalArgumentException if the change listener is {@code null}.
     * @throws IllegalStateException if you try to add a listener from a non-Looper or
     * {@link android.app.IntentService} thread.
     */
    public void addChangeListener(OrderedRealmCollectionChangeListener<RealmList<E>> listener) {
        checkForAddRemoveListener(listener, true);
        collection.addListener(this, listener);
    }

    /**
     * Removes the specified change listener.
     *
     * @param listener the change listener to be removed.
     * @throws IllegalArgumentException if the change listener is {@code null}.
     * @throws IllegalStateException if you try to remove a listener from a non-Looper Thread.
     * @see io.realm.RealmChangeListener
     */
    public void removeChangeListener(OrderedRealmCollectionChangeListener<RealmList<E>> listener) {
        checkForAddRemoveListener(listener, true);
        collection.removeListener(this, listener);
    }

    /**
     * Adds a change listener to this {@link RealmList}.
     * <p>
     * Registering a change listener will not prevent the underlying RealmList from being garbage collected.
     * If the RealmList is garbage collected, the change listener will stop being triggered. To avoid this, keep a
     * strong reference for as long as appropriate e.g. in a class variable.
     * <p>
     * <pre>
     * {@code
     * public class MyActivity extends Activity {
     *
     *     private RealmList<Dog> dogs; // Strong reference to keep listeners alive
     *
     *     \@Override
     *     protected void onCreate(Bundle savedInstanceState) {
     *       super.onCreate(savedInstanceState);
     *       dogs = realm.where(Person.class).findFirst().getDogs();
     *       dogs.addChangeListener(new RealmChangeListener<RealmList<Dog>>() {
     *           \@Override
     *           public void onChange(RealmList<Dog> dogs) {
     *               // React to change
     *           }
     *       });
     *     }
     * }
     * }
     * </pre>
     *
     * @param listener the change listener to be notified.
     * @throws IllegalArgumentException if the change listener is {@code null}.
     * @throws IllegalStateException if you try to add a listener from a non-Looper or
     * {@link android.app.IntentService} thread.
     */
    public void addChangeListener(RealmChangeListener<RealmList<E>> listener) {
        checkForAddRemoveListener(listener, true);
        collection.addListener(this, listener);
    }

    /**
     * Removes the specified change listener.
     *
     * @param listener the change listener to be removed.
     * @throws IllegalArgumentException if the change listener is {@code null}.
     * @throws IllegalStateException if you try to remove a listener from a non-Looper Thread.
     * @see io.realm.RealmChangeListener
     */
    public void removeChangeListener(RealmChangeListener<RealmList<E>> listener) {
        checkForAddRemoveListener(listener, true);
        collection.removeListener(this, listener);
    }

    /**
     * Removes all user-defined change listeners.
     *
     * @throws IllegalStateException if you try to remove listeners from a non-Looper Thread.
     * @see io.realm.RealmChangeListener
     */
    public void removeAllChangeListeners() {
        checkForAddRemoveListener(null, false);
        collection.removeAllListeners();
    }

    // Custom RealmList iterator.
    private class RealmItr implements Iterator<E> {
        /**
         * Index of element to be returned by subsequent call to next.
         */
        int cursor = 0;

        /**
         * Index of element returned by most recent call to next or
         * previous. Resets to -1 if this element is deleted by a call
         * to remove.
         */
        int lastRet = -1;

        /**
         * The modCount value that the iterator believes that the backing
         * List should have. If this expectation is violated, the iterator
         * has detected concurrent modification.
         */
        int expectedModCount = modCount;

        /**
         * {@inheritDoc}
         */
        @Override
        public boolean hasNext() {
            checkValidRealm();
            checkConcurrentModification();
            return cursor != size();
        }

        /**
         * {@inheritDoc}
         */
        @Override
        @Nullable
        public E next() {
            checkValidRealm();
            checkConcurrentModification();
            int i = cursor;
            try {
                E next = get(i);
                lastRet = i;
                cursor = i + 1;
                return next;
            } catch (IndexOutOfBoundsException e) {
                checkConcurrentModification();
                throw new NoSuchElementException("Cannot access index " + i + " when size is " + size() + ". Remember to check hasNext() before using next().");
            }
        }

        /**
         * {@inheritDoc}
         */
        @Override
        public void remove() {
            checkValidRealm();
            if (lastRet < 0) {
                throw new IllegalStateException("Cannot call remove() twice. Must call next() in between.");
            }
            checkConcurrentModification();

            try {
                RealmList.this.remove(lastRet);
                if (lastRet < cursor) {
                    cursor--;
                }
                lastRet = -1;
                expectedModCount = modCount;
            } catch (IndexOutOfBoundsException e) {
                throw new ConcurrentModificationException();
            }
        }

        final void checkConcurrentModification() {
            // A Realm ListView is backed by the original Table and not a TableView, this means
            // that all changes are reflected immediately. It is therefore not possible to use
            // the same version pinning trick we use for RealmResults (avoiding calling sync_if_needed)
            // Fortunately a LinkView does not change unless manually altered (unlike RealmResults)
            // So therefore it should be acceptable to use the same heuristic as a normal AbstractList
            // when detecting concurrent modifications.
            if (modCount != expectedModCount) {
                throw new ConcurrentModificationException();
            }
        }
    }

    private class RealmListItr extends RealmItr implements ListIterator<E> {

        RealmListItr(int index) {
            if (index >= 0 && index <= size()) {
                cursor = index;
            } else {
                throw new IndexOutOfBoundsException("Starting location must be a valid index: [0, " + (size() - 1) + "]. Index was " + index);
            }
        }

        /**
         * {@inheritDoc}
         */
        @Override
        public boolean hasPrevious() {
            return cursor != 0;
        }

        /**
         * {@inheritDoc}
         */
        @Override
        @Nullable
        public E previous() {
            checkConcurrentModification();
            int i = cursor - 1;
            try {
                E previous = get(i);
                lastRet = cursor = i;
                return previous;
            } catch (IndexOutOfBoundsException e) {
                checkConcurrentModification();
                throw new NoSuchElementException("Cannot access index less than zero. This was " + i + ". Remember to check hasPrevious() before using previous().");
            }
        }

        /**
         * {@inheritDoc}
         */
        @Override
        public int nextIndex() {
            return cursor;
        }

        /**
         * {@inheritDoc}
         */
        @Override
        public int previousIndex() {
            return cursor - 1;
        }

        /**
         * {@inheritDoc}
         */
        @Override
        public void set(@Nullable E e) {
            realm.checkIfValid();
            if (lastRet < 0) {
                throw new IllegalStateException();
            }
            checkConcurrentModification();

            try {
                RealmList.this.set(lastRet, e);
                expectedModCount = modCount;
            } catch (IndexOutOfBoundsException ex) {
                throw new ConcurrentModificationException();
            }
        }

        /**
         * Adding a new object to the RealmList. If the object is not already manage by Realm it will be transparently
         * copied using {@link Realm#copyToRealmOrUpdate(RealmModel)}
         *
         * @see #add(Object)
         */
        @Override
        public void add(@Nullable E e) {
            realm.checkIfValid();
            checkConcurrentModification();
            try {
                int i = cursor;
                RealmList.this.add(i, e);
                lastRet = -1;
                cursor = i + 1;
                expectedModCount = modCount;
            } catch (IndexOutOfBoundsException ex) {
                throw new ConcurrentModificationException();
            }
        }
    }

    @Override
    public <T> T[] toArray(T[] a) {
        if (!isManaged()) {
            return super.toArray(a);
        }

        final Class<?> componentType = a.getClass().getComponentType();
        final OsList osList = osListOperator.getOsList();
        final int size = size();
        if (componentType == String.class) {
            if (a.length < size) {
                //noinspection unchecked
                a = (T[]) Array.newInstance(componentType, size);
            }
            for (int i = 0; i < size; i++) {
                //noinspection unchecked
                a[i] = (T) osListOperator.get(i);
            }
            return a;
        }

        if (componentType == Long.class) {
            if (a.length < size) {
                //noinspection unchecked
                a = (T[]) Array.newInstance(componentType, size);
            }

            for (int i = 0; i < size; i++) {
                final E e = osListOperator.get(i);
                if (e == null || e instanceof Long) {
                    //noinspection unchecked
                    a[i] = (T) e;
                } else {
                    //noinspection unchecked
                    a[i] = (T) Long.valueOf(((Number) e).longValue());
                }
            }
            return a;
        }

        if (componentType == Integer.class) {
            if (a.length < size) {
                //noinspection unchecked
                a = (T[]) Array.newInstance(componentType, size);
            }

            for (int i = 0; i < size; i++) {
                final E e = osListOperator.get(i);

                if (e == null || e instanceof Integer) {
                    //noinspection unchecked
                    a[i] = null;
                } else {
                    //noinspection unchecked
                    a[i] = (T) Integer.valueOf(((Number) e).intValue());
                }
            }
            return a;
        }

        if (componentType == Short.class) {
            if (a.length < size) {
                //noinspection unchecked
                a = (T[]) Array.newInstance(componentType, size);
            }

            for (int i = 0; i < size; i++) {
                final E e = osListOperator.get(i);
                if (e == null || e instanceof Short) {
                    //noinspection unchecked
                    a[i] = null;
                } else {
                    //noinspection unchecked
                    a[i] = (T) Short.valueOf(((Number) e).shortValue());
                }
            }
            return a;
        }

        if (componentType == Byte.class) {
            if (a.length < size) {
                //noinspection unchecked
                a = (T[]) Array.newInstance(componentType, size);
            }

            for (int i = 0; i < size; i++) {
                final E e = osListOperator.get(i);
                if (e == null || e instanceof Byte) {
                    //noinspection unchecked
                    a[i] = null;
                } else {
                    //noinspection unchecked
                    a[i] = (T) Byte.valueOf(((Number) e).byteValue());
                }
            }
            return a;
        }

        if (componentType == Double.class) {
            if (a.length < size) {
                //noinspection unchecked
                a = (T[]) Array.newInstance(componentType, size);
            }

            for (int i = 0; i < size; i++) {
                final E e = osListOperator.get(i);
                if (e == null || e instanceof Double) {
                    //noinspection unchecked
                    a[i] = null;
                } else {
                    //noinspection unchecked
                    a[i] = (T) Double.valueOf(((Number) e).doubleValue());
                }
            }
            return a;
        }

        if (componentType == Float.class) {
            if (a.length < size) {
                //noinspection unchecked
                a = (T[]) Array.newInstance(componentType, size);
            }

            for (int i = 0; i < size; i++) {
                final E e = osListOperator.get(i);
                if (e == null || e instanceof Float) {
                    //noinspection unchecked
                    a[i] = null;
                } else {
                    //noinspection unchecked
                    a[i] = (T) Float.valueOf(((Number) e).floatValue());
                }
            }
            return a;
        }

        if (componentType == Boolean.class) {
            if (a.length < size) {
                //noinspection unchecked
                a = (T[]) Array.newInstance(componentType, size);
            }

            for (int i = 0; i < size; i++) {
                final E e = osListOperator.get(i);
                //noinspection unchecked
                a[i] = (T) e;
            }
            return a;
        }

        if (componentType == Date.class) {
            if (a.length < size) {
                //noinspection unchecked
                a = (T[]) Array.newInstance(componentType, size);
            }

            for (int i = 0; i < size; i++) {
                final E e = osListOperator.get(i);
                //noinspection unchecked
                a[i] = (T) e;
            }
            return a;
        }

        if (componentType == byte[].class) {
            if (a.length < size) {
                //noinspection unchecked
                a = (T[]) Array.newInstance(componentType, size);
            }

            for (int i = 0; i < size; i++) {
                final E e = osListOperator.get(i);
                //noinspection unchecked
                a[i] = (T) e;
            }
            return a;
        }

        return super.toArray(a);
    }

    /**
     * Returns newly allocated {@code long} array that contains all values in this {@link RealmList}.
     * <p>
     * This method is available only when the list is managed and the element type is implementing {@link Number} interface.
     * <p>
     * If this list contains {@code null} value, {@code valueForNull} is used instead.
     *
     * @return newly allocated {@code long} array.
     * @throws IllegalStateException if this {@link RealmList} is not managed or element type is not implementing {@link Number}.
     * @see #toLongArray()
     * @see #toArray()
     * @see #toArray(Object[])
     */
    @SuppressWarnings("WeakerAccess")
    public long[] toLongArray(@SuppressWarnings("SameParameterValue") long valueForNull) {
        if (!isManaged()) {
            throw new IllegalStateException(ONLY_IN_MANAGED_MODE_MESSAGE);
        }
        if (clazz == null || Number.class.isAssignableFrom(clazz)) {
            throw new IllegalStateException("toLongArray() is only supported when the element type is implementing 'java.lang.Number' interface.");
        }
        final int size = size();
        final long[] result = new long[size];
        for (int i = 0; i < size; i++) {
            final E element = osListOperator.get(i);
            result[i] = (element == null) ? valueForNull : ((Number) element).longValue();
        }
        return result;
    }

    /**
     * Returns newly allocated {@code long} array that contains all values in this {@link RealmList}.
     * <p>
     * This method is available only when the list is managed and the element type is implementing {@link Number} interface.
     * <p>
     * If this list contains {@code null} value, {@code 0L} is used instead.
     *
     * @return newly allocated {@code long} array.
     * @throws IllegalStateException if this {@link RealmList} is not managed or element type is not implementing {@link Number}.
     * @see #toLongArray(long)
     * @see #toArray()
     * @see #toArray(Object[])
     */
    public long[] toLongArray() {
        return toLongArray(0L);
    }

    /**
     * Returns newly allocated {@code int} array that contains all values in this {@link RealmList}.
     * <p>
     * This method is available only when the list is managed and the element type is implementing {@link Number} interface.
     * <p>
     * If this list contains {@code null} value, {@code valueForNull} is used instead.
     *
     * @return newly allocated {@code int} array.
     * @throws IllegalStateException if this {@link RealmList} is not managed or element type is not implementing {@link Number}.
     * @see #toIntArray()
     * @see #toArray()
     * @see #toArray(Object[])
     */
    @SuppressWarnings("WeakerAccess")
    public int[] toIntArray(@SuppressWarnings("SameParameterValue") int valueForNull) {
        if (!isManaged()) {
            throw new IllegalStateException(ONLY_IN_MANAGED_MODE_MESSAGE);
        }
        if (clazz == null || Number.class.isAssignableFrom(clazz)) {
            throw new IllegalStateException("toIntArray() is only supported when the element type is implementing 'java.lang.Number' interface.");
        }
        final int size = size();
        final int[] result = new int[size];
        for (int i = 0; i < size; i++) {
            final E element = osListOperator.get(i);
            result[i] = (element == null) ? valueForNull : ((Number) element).intValue();
        }
        return result;
    }

    /**
     * Returns newly allocated {@code int} array that contains all values in this {@link RealmList}.
     * <p>
     * This method is available only when the list is managed and the element type is implementing {@link Number} interface.
     * <p>
     * If this list contains {@code null} value, {@code 0} is used instead.
     *
     * @return newly allocated {@code int} array.
     * @throws IllegalStateException if this {@link RealmList} is not managed or element type is not implementing {@link Number}.
     * @see #toIntArray(int)
     * @see #toArray()
     * @see #toArray(Object[])
     */
    public int[] toIntArray() {
        return toIntArray(0);
    }

    /**
     * Returns newly allocated {@code short} array that contains all values in this {@link RealmList}.
     * <p>
     * This method is available only when the list is managed and the element type is implementing {@link Number} interface.
     * <p>
     * If this list contains {@code null} value, {@code valueForNull} is used instead.
     *
     * @return newly allocated {@code short} array.
     * @throws IllegalStateException if this {@link RealmList} is not managed or element type is not implementing {@link Number}.
     * @see #toShortArray()
     * @see #toArray()
     * @see #toArray(Object[])
     */
    @SuppressWarnings("WeakerAccess")
    public short[] toShortArray(@SuppressWarnings("SameParameterValue") short valueForNull) {
        if (!isManaged()) {
            throw new IllegalStateException(ONLY_IN_MANAGED_MODE_MESSAGE);
        }
        if (clazz == null || Number.class.isAssignableFrom(clazz)) {
            throw new IllegalStateException("toShortArray() is only supported when the element type is implementing 'java.lang.Number' interface.");
        }
        final int size = size();
        final short[] result = new short[size];
        for (int i = 0; i < size; i++) {
            final E element = osListOperator.get(i);
            result[i] = (element == null) ? valueForNull : ((Number) element).shortValue();
        }
        return result;
    }

    /**
     * Returns newly allocated {@code short} array that contains all values in this {@link RealmList}.
     * <p>
     * This method is available only when the list is managed and the element type is implementing {@link Number} interface.
     * <p>
     * If this list contains {@code null} value, {@code (short) 0} is used instead.
     *
     * @return newly allocated {@code short} array.
     * @throws IllegalStateException if this {@link RealmList} is not managed or element type is not implementing {@link Number}.
     * @see #toShortArray(short)
     * @see #toArray()
     * @see #toArray(Object[])
     */
    public short[] toShortArray() {
        return toShortArray((short) 0);
    }

    /**
     * Returns newly allocated {@code byte} array that contains all values in this {@link RealmList}.
     * <p>
     * This method is available only when the list is managed and the element type is implementing {@link Number} interface.
     * <p>
     * If this list contains {@code null} value, {@code valueForNull} is used instead.
     *
     * @return newly allocated {@code byte} array.
     * @throws IllegalStateException if this {@link RealmList} is not managed or element type is not implementing {@link Number}.
     * @see #toByteArray()
     * @see #toArray()
     * @see #toArray(Object[])
     */
    @SuppressWarnings("WeakerAccess")
    public byte[] toByteArray(@SuppressWarnings("SameParameterValue") byte valueForNull) {
        if (!isManaged()) {
            throw new IllegalStateException(ONLY_IN_MANAGED_MODE_MESSAGE);
        }
        if (clazz == null || Number.class.isAssignableFrom(clazz)) {
            throw new IllegalStateException("toByteArray() is only supported when the element type is implementing 'java.lang.Number' interface.");
        }
        final int size = size();
        final byte[] result = new byte[size];
        for (int i = 0; i < size; i++) {
            final E element = osListOperator.get(i);
            result[i] = (element == null) ? valueForNull : ((Number) element).byteValue();
        }
        return result;
    }

    /**
     * Returns newly allocated {@code byte} array that contains all values in this {@link RealmList}.
     * <p>
     * This method is available only when the list is managed and the element type is implementing {@link Number} interface.
     * <p>
     * If this list contains {@code null} value, {@code (byte) 0} is used instead.
     *
     * @return newly allocated {@code byte} array.
     * @throws IllegalStateException if this {@link RealmList} is not managed or element type is not implementing {@link Number}.
     * @see #toByteArray(byte)
     * @see #toArray()
     * @see #toArray(Object[])
     */
    public byte[] toByteArray() {
        return toByteArray((byte) 0);
    }

    /**
     * Returns newly allocated {@code boolean} array that contains all values in this {@link RealmList}.
     * <p>
     * This method is available only when the list is managed and the element type is implementing {@link Number} interface.
     * <p>
     * If this list contains {@code null} value, {@code valueForNull} is used instead.
     *
     * @return newly allocated {@code boolean} array.
     * @throws IllegalStateException if this {@link RealmList} is not managed or element type is not implementing {@link Number}.
     * @see #toBooleanArray()
     * @see #toArray()
     * @see #toArray(Object[])
     */
    @SuppressWarnings("WeakerAccess")
    public boolean[] toBooleanArray(@SuppressWarnings("SameParameterValue") boolean valueForNull) {
        if (!isManaged()) {
            throw new IllegalStateException(ONLY_IN_MANAGED_MODE_MESSAGE);
        }
        if (clazz != Boolean.class) {
            throw new IllegalStateException("toBooleanArray() is only supported when the element type is 'java.lang.Boolean'.");
        }
        final int size = size();
        final boolean[] result = new boolean[size];
        for (int i = 0; i < size; i++) {
            final E element = osListOperator.get(i);
            result[i] = (element == null) ? valueForNull : (Boolean) element;
        }
        return result;
    }

    /**
     * Returns newly allocated {@code boolean} array that contains all values in this {@link RealmList}.
     * <p>
     * This method is available only when the list is managed and the element type is implementing {@link Number} interface.
     * <p>
     * If this list contains {@code null} value, {@code false} is used instead.
     *
     * @return newly allocated {@code boolean} array.
     * @throws IllegalStateException if this {@link RealmList} is not managed or element type is not implementing {@link Number}.
     * @see #toBooleanArray(boolean)
     * @see #toArray()
     * @see #toArray(Object[])
     */
    public boolean[] toBooleanArray() {
        return toBooleanArray(false);
    }

    /**
     * Returns newly allocated {@code double} array that contains all values in this {@link RealmList}.
     * <p>
     * This method is available only when the list is managed and the element type is implementing {@link Number} interface.
     * <p>
     * If this list contains {@code null} value, {@code valueForNull} is used instead.
     *
     * @return newly allocated {@code double} array.
     * @throws IllegalStateException if this {@link RealmList} is not managed or element type is not implementing {@link Number}.
     * @see #toDoubleArray()
     * @see #toArray()
     * @see #toArray(Object[])
     */
    @SuppressWarnings("WeakerAccess")
    public double[] toDoubleArray(@SuppressWarnings("SameParameterValue") double valueForNull) {
        if (!isManaged()) {
            throw new IllegalStateException(ONLY_IN_MANAGED_MODE_MESSAGE);
        }
        if (clazz == null || Number.class.isAssignableFrom(clazz)) {
            throw new IllegalStateException("toDoubleArray() is only supported when the element type is implementing 'java.lang.Number' interface.");
        }

        final int size = size();
        final double[] result = new double[size];
        for (int i = 0; i < size; i++) {
            final E element = osListOperator.get(i);
            result[i] = (element == null) ? valueForNull : ((Number) element).doubleValue();
        }
        return result;
    }

    /**
     * Returns newly allocated {@code double} array that contains all values in this {@link RealmList}.
     * <p>
     * This method is available only when the list is managed and the element type is implementing {@link Number} interface.
     * <p>
     * If this list contains {@code null} value, {@code 0D} is used instead.
     *
     * @return newly allocated {@code double} array.
     * @throws IllegalStateException if this {@link RealmList} is not managed or element type is not implementing {@link Number}.
     * @see #toDoubleArray(double)
     * @see #toArray()
     * @see #toArray(Object[])
     */
    public double[] toDoubleArray() {
        return toDoubleArray(0D);
    }

    /**
     * Returns newly allocated {@code float} array that contains all values in this {@link RealmList}.
     * <p>
     * This method is available only when the list is managed and the element type is implementing {@link Number} interface.
     * <p>
     * If this list contains {@code null} value, {@code valueForNull} is used instead.
     *
     * @return newly allocated {@code float} array.
     * @throws IllegalStateException if this {@link RealmList} is not managed or element type is not implementing {@link Number}.
     * @see #toFloatArray()
     * @see #toArray()
     * @see #toArray(Object[])
     */
    @SuppressWarnings("WeakerAccess")
    public float[] toFloatArray(@SuppressWarnings("SameParameterValue") float valueForNull) {
        if (!isManaged()) {
            throw new IllegalStateException(ONLY_IN_MANAGED_MODE_MESSAGE);
        }
        if (clazz == null || Number.class.isAssignableFrom(clazz)) {
            throw new IllegalStateException("toFloatArray() is only supported when the element type is implementing 'java.lang.Number' interface.");
        }

        final int size = size();
        final float[] result = new float[size];
        for (int i = 0; i < size; i++) {
            final E element = osListOperator.get(i);
            result[i] = (element == null) ? valueForNull : ((Number) element).floatValue();
        }
        return result;
    }

    /**
     * Returns newly allocated {@code float} array that contains all values in this {@link RealmList}.
     * <p>
     * This method is available only when the list is managed and the element type is implementing {@link Number} interface.
     * <p>
     * If this list contains {@code null} value, {@code 0F} is used instead.
     *
     * @return newly allocated {@code float} array.
     * @throws IllegalStateException if this {@link RealmList} is not managed or element type is not implementing {@link Number}.
     * @see #toFloatArray(float)
     * @see #toArray()
     * @see #toArray(Object[])
     */
    public float[] toFloatArray() {
        return toFloatArray(0F);
    }

    private static boolean isClassForRealmModel(Class<?> clazz) {
        return RealmModel.class.isAssignableFrom(clazz);
    }

    private ManagedListOperator<E> getOperator(BaseRealm realm, OsList osList, @Nullable Class<E> clazz, @Nullable String className) {
        if (clazz == null || isClassForRealmModel(clazz)) {
            return new RealmModelListOperator<>(realm, osList, clazz, className);
        }
        if (clazz == String.class) {
            //noinspection unchecked
            return (ManagedListOperator<E>) new StringListOperator(realm, osList, (Class<String>) clazz);
        }
        if (clazz == Long.class || clazz == Integer.class || clazz == Short.class || clazz == Byte.class) {
            return new LongListOperator<>(realm, osList, clazz);
        }
        if (clazz == Boolean.class) {
            //noinspection unchecked
            return (ManagedListOperator<E>) new BooleanListOperator(realm, osList, (Class<Boolean>) clazz);
        }
        if (clazz == byte[].class) {
            //noinspection unchecked
            return (ManagedListOperator<E>) new BinaryListOperator(realm, osList, (Class<byte[]>) clazz);
        }
        if (clazz == Double.class) {
            //noinspection unchecked
            return (ManagedListOperator<E>) new DoubleListOperator(realm, osList, (Class<Double>) clazz);
        }
        if (clazz == Float.class) {
            //noinspection unchecked
            return (ManagedListOperator<E>) new FloatListOperator(realm, osList, (Class<Float>) clazz);
        }
        if (clazz == Date.class) {
            //noinspection unchecked
            return (ManagedListOperator<E>) new DateListOperator(realm, osList, (Class<Date>) clazz);
        }
        throw new IllegalArgumentException("Unexpected value class: " + clazz.getName());
    }
}

abstract class ManagedListOperator<T> {
    static final String NULL_OBJECTS_NOT_ALLOWED_MESSAGE = "RealmList does not accept null values";
    static final String INVALID_OBJECT_TYPE_MESSAGE = "Unacceptable value type. Acceptable: %1$s, actual: %2$s";

    final BaseRealm realm;
    final OsList osList;
    @Nullable
    final Class<T> clazz;

    ManagedListOperator(BaseRealm realm, OsList osList, @Nullable Class<T> clazz) {
        this.realm = realm;
        this.clazz = clazz;
        this.osList = osList;
    }

    abstract boolean forRealmModel();

    OsList getOsList() {
        return osList;
    }

    final boolean isValid() {
        return osList.isValid();
    }

    final int size() {
        final long actualSize = osList.size();
        return actualSize < Integer.MAX_VALUE ? (int) actualSize : Integer.MAX_VALUE;
    }

    final boolean isEmpty() {
        return osList.isEmpty();
    }

    final void checkInsertIndex(int index) {
        final int size = size();
        if (index < 0 || size < index) {
            throw new IndexOutOfBoundsException("Invalid index " + index + ", size is " + osList.size());
        }
    }

    final void checkElementExists(int index) {
        final int size = size();
        if (index < 0 || size <= index) {
            throw new IndexOutOfBoundsException("Invalid index " + index + ", size is " + osList.size());
        }
    }

    @Nullable
    abstract T get(int index);

    abstract void add(@Nullable Object value);

    abstract void insert(int index, @Nullable Object value);

    @Nullable
    abstract T set(int index, @Nullable Object value);

    final void move(int oldPos, int newPos) {
        osList.move(oldPos, newPos);
    }

    final void remove(int index) {
        osList.remove(index);
    }

    final void removeAll() {
        osList.removeAll();
    }

    final void delete(int index) {
        osList.delete(index);
    }

    final void deleteLast() {
        osList.delete(osList.size() - 1);
    }

    final void deleteAll() {
        osList.deleteAll();
    }
}

final class RealmModelListOperator<T> extends ManagedListOperator<T> {

    @Nullable
    private final String className;

    RealmModelListOperator(BaseRealm realm, OsList osList, @Nullable Class<T> clazz, @Nullable String className) {
        super(realm, osList, clazz);
        this.className = className;
    }

    @Override
    boolean forRealmModel() {
        return true;
    }

    @Override
    T get(int index) {
        //noinspection unchecked
        return (T) realm.get((Class<? extends RealmModel>) clazz, className, osList.getUncheckedRow(index));
    }

    @Nonnull
    private RealmModel castToNonNullModel(@Nullable Object value) {
        if (value == null) {
            throw new IllegalArgumentException(NULL_OBJECTS_NOT_ALLOWED_MESSAGE);
        }
        if (!(value instanceof RealmModel)) {
            throw new IllegalArgumentException(
                    String.format(Locale.ENGLISH, INVALID_OBJECT_TYPE_MESSAGE,
                            "java.lang.String",
                            value.getClass().getName()));
        }
        return (RealmModel) value;
    }

    @Override
    public void add(@Nullable Object value) {
        final RealmModel model = castToNonNullModel(value);
        RealmObjectProxy proxy = (RealmObjectProxy) copyToRealmIfNeeded(model);
        osList.addRow(proxy.realmGet$proxyState().getRow$realm().getIndex());
    }

    @Override
    public void insert(int index, @Nullable Object value) {
        final RealmModel model = castToNonNullModel(value);
        checkInsertIndex(index);

        RealmObjectProxy proxy = (RealmObjectProxy) copyToRealmIfNeeded(model);
        osList.insertRow(index, proxy.realmGet$proxyState().getRow$realm().getIndex());
    }

    @Override
    protected T set(int index, @Nullable Object value) {
        final RealmModel model = castToNonNullModel(value);
        checkElementExists(index);

        RealmObjectProxy proxy = (RealmObjectProxy) copyToRealmIfNeeded(model);
        //noinspection unchecked
        final T oldObject = get(index);
        osList.setRow(index, proxy.realmGet$proxyState().getRow$realm().getIndex());
        return oldObject;
    }

    // Transparently copies an unmanaged object or managed object from another Realm to the Realm backing this RealmList.
    private <E extends RealmModel> E copyToRealmIfNeeded(E object) {
        if (object instanceof RealmObjectProxy) {
            RealmObjectProxy proxy = (RealmObjectProxy) object;

            if (proxy instanceof DynamicRealmObject) {
                //noinspection ConstantConditions
                @Nonnull
                String listClassName = className;
                if (proxy.realmGet$proxyState().getRealm$realm() == realm) {
                    String objectClassName = ((DynamicRealmObject) object).getType();
                    if (listClassName.equals(objectClassName)) {
                        // Same Realm instance and same target table
                        return object;
                    } else {
                        // Different target table
                        throw new IllegalArgumentException(String.format(Locale.US,
                                "The object has a different type from list's." +
                                        " Type of the list is '%s', type of object is '%s'.", listClassName, objectClassName));
                    }
                } else if (realm.threadId == proxy.realmGet$proxyState().getRealm$realm().threadId) {
                    // We don't support moving DynamicRealmObjects across Realms automatically. The overhead is too big as
                    // you have to run a full schema validation for each object.
                    // And copying from another Realm instance pointed to the same Realm file is not supported as well.
                    throw new IllegalArgumentException("Cannot copy DynamicRealmObject between Realm instances.");
                } else {
                    throw new IllegalStateException("Cannot copy an object to a Realm instance created in another thread.");
                }
            } else {
                // Object is already in this realm
                if (proxy.realmGet$proxyState().getRow$realm() != null && proxy.realmGet$proxyState().getRealm$realm().getPath().equals(realm.getPath())) {
                    if (realm != proxy.realmGet$proxyState().getRealm$realm()) {
                        throw new IllegalArgumentException("Cannot copy an object from another Realm instance.");
                    }
                    return object;
                }
            }
        }

        // At this point the object can only be a typed object, so the backing Realm cannot be a DynamicRealm.
        Realm realm = (Realm) this.realm;
        if (realm.getTable(object.getClass()).hasPrimaryKey()) {
            return realm.copyToRealmOrUpdate(object);
        } else {
            return realm.copyToRealm(object);
        }
    }
}

final class StringListOperator extends ManagedListOperator<String> {

    StringListOperator(BaseRealm realm, OsList osList, Class<String> clazz) {
        super(realm, osList, clazz);
    }

    @Override
    boolean forRealmModel() {
        return false;
    }

    @Nullable
    @Override
    String get(int index) {
        return (String) osList.getValue(index);
    }

    private void checkValidValue(@Nullable Object value) {
        if (value == null) {
            // null is always valid (but schema may reject null on insertion).
            return;
        }
        if (!(value instanceof String)) {
            throw new IllegalArgumentException(
                    String.format(Locale.ENGLISH, INVALID_OBJECT_TYPE_MESSAGE,
                            "java.lang.String",
                            value.getClass().getName()));
        }
    }

    @Override
    public void add(@Nullable Object value) {
        checkValidValue(value);
        if (value == null) {
            osList.addNull();
        } else {
            osList.addString((String) value);
        }
    }

    @Override
    public void insert(int index, @Nullable Object value) {
        checkValidValue(value);
        checkInsertIndex(index);

        if (value == null) {
            osList.insertNull(index);
        } else {
            osList.insertString(index, (String) value);
        }
    }

    @Override
    @Nullable
    protected String set(int index, @Nullable Object value) {
        checkValidValue(value);
        checkElementExists(index);

        final String oldValue = get(index);
        if (value == null) {
            osList.setNull(index);
        } else {
            osList.setString(index, (String) value);
        }
        return oldValue;
    }
}

final class LongListOperator<T> extends ManagedListOperator<T> {

    LongListOperator(BaseRealm realm, OsList osList, Class<T> clazz) {
        super(realm, osList, clazz);
    }

    @Override
    boolean forRealmModel() {
        return false;
    }

    @Nullable
    @Override
    T get(int index) {
        final Long value = (Long) osList.getValue(index);
        if (value == null) {
            return null;
        }
        if (clazz == Long.class) {
            //noinspection unchecked
            return (T) value;
        }
        if (clazz == Integer.class) {
            //noinspection unchecked,UnnecessaryBoxing,ConstantConditions
            return clazz.cast(Integer.valueOf(value.intValue()));
        }
        if (clazz == Short.class) {
            //noinspection unchecked,UnnecessaryBoxing,ConstantConditions
            return clazz.cast(Short.valueOf(value.shortValue()));
        }
        if (clazz == Byte.class) {
            //noinspection unchecked,UnnecessaryBoxing,ConstantConditions
            return clazz.cast(Byte.valueOf(value.byteValue()));
        }
        //noinspection ConstantConditions
        throw new IllegalStateException("Unexpected element type: " + clazz.getName());
    }

    private void checkValidValue(@Nullable Object value) {
        if (value == null) {
            // null is always valid (but schema may reject null on insertion).
            return;
        }
        if (!(value instanceof Number)) {
            throw new IllegalArgumentException(
                    String.format(Locale.ENGLISH, INVALID_OBJECT_TYPE_MESSAGE,
                            "java.lang.Long, java.lang.Integer, java.lang.Short, java.lang.Byte",
                            value.getClass().getName()));
        }
    }

    @Override
    public void add(@Nullable Object value) {
        checkValidValue(value);
        if (value == null) {
            osList.addNull();
        } else {
            osList.addLong(((Number) value).longValue());
        }
    }

    @Override
    public void insert(int index, @Nullable Object value) {
        checkValidValue(value);
        checkInsertIndex(index);

        if (value == null) {
            osList.insertNull(index);
        } else {
            osList.insertLong(index, ((Number) value).longValue());
        }
    }

    @Nullable
    @Override
    protected T set(int index, @Nullable Object value) {
        checkValidValue(value);
        checkElementExists(index);

        final T oldValue = get(index);
        if (value == null) {
            osList.setNull(index);
        } else {
            osList.setLong(index, ((Number) value).longValue());
        }
        return oldValue;
    }
}

final class BooleanListOperator extends ManagedListOperator<Boolean> {

    BooleanListOperator(BaseRealm realm, OsList osList, Class<Boolean> clazz) {
        super(realm, osList, clazz);
    }

    @Override
    boolean forRealmModel() {
        return false;
    }

    @Nullable
    @Override
    Boolean get(int index) {
        return (Boolean) osList.getValue(index);
    }

    private void checkValidValue(@Nullable Object value) {
        if (value == null) {
            // null is always valid (but schema may reject null on insertion).
            return;
        }
        if (!(value instanceof Boolean)) {
            throw new IllegalArgumentException(
                    String.format(Locale.ENGLISH, INVALID_OBJECT_TYPE_MESSAGE,
                            "java.lang.Boolean",
                            value.getClass().getName()));
        }
    }

    @Override
    public void add(@Nullable Object value) {
        checkValidValue(value);
        if (value == null) {
            osList.addNull();
        } else {
            osList.addBoolean((Boolean) value);
        }
    }

    @Override
    public void insert(int index, @Nullable Object value) {
        checkValidValue(value);
        checkInsertIndex(index);

        if (value == null) {
            osList.insertNull(index);
        } else {
            osList.insertBoolean(index, (Boolean) value);
        }
    }

    @Nullable
    @Override
    protected Boolean set(int index, @Nullable Object value) {
        checkValidValue(value);
        checkElementExists(index);

        final Boolean oldValue = get(index);
        if (value == null) {
            osList.setNull(index);
        } else {
            osList.setBoolean(index, (Boolean) value);
        }
        return oldValue;
    }
}

final class BinaryListOperator extends ManagedListOperator<byte[]> {

    BinaryListOperator(BaseRealm realm, OsList osList, Class<byte[]> clazz) {
        super(realm, osList, clazz);
    }

    @Override
    boolean forRealmModel() {
        return false;
    }

    @Nullable
    @Override
    byte[] get(int index) {
        return (byte[]) osList.getValue(index);
    }

    private void checkValidValue(@Nullable Object value) {
        if (value == null) {
            // null is always valid (but schema may reject null on insertion).
            return;
        }
        if (!(value instanceof byte[])) {
            throw new IllegalArgumentException(
                    String.format(Locale.ENGLISH, INVALID_OBJECT_TYPE_MESSAGE,
                            "byte[]",
                            value.getClass().getName()));
        }
    }

    @Override
    public void add(@Nullable Object value) {
        checkValidValue(value);
        if (value == null) {
            osList.addNull();
        } else {
            osList.addBinary((byte[]) value);
        }
    }

    @Override
    public void insert(int index, @Nullable Object value) {
        checkValidValue(value);
        checkInsertIndex(index);

        if (value == null) {
            osList.insertNull(index);
        } else {
            osList.insertBinary(index, (byte[]) value);
        }
    }

    @Nullable
    @Override
    protected byte[] set(int index, @Nullable Object value) {
        checkValidValue(value);
        checkElementExists(index);

        final byte[] oldValue = get(index);
        if (value == null) {
            osList.setNull(index);
        } else {
            osList.setBinary(index, (byte[]) value);
        }
        return oldValue;
    }
}

final class DoubleListOperator extends ManagedListOperator<Double> {

    DoubleListOperator(BaseRealm realm, OsList osList, Class<Double> clazz) {
        super(realm, osList, clazz);
    }

    @Override
    boolean forRealmModel() {
        return false;
    }

    @Nullable
    @Override
    Double get(int index) {
        return (Double) osList.getValue(index);
    }

    private void checkValidValue(@Nullable Object value) {
        if (value == null) {
            // null is always valid (but schema may reject null on insertion).
            return;
        }
        if (!(value instanceof Number)) {
            throw new IllegalArgumentException(
                    String.format(Locale.ENGLISH, INVALID_OBJECT_TYPE_MESSAGE,
                            "java.lang.Number",
                            value.getClass().getName()));
        }
    }

    @Override
    public void add(@Nullable Object value) {
        checkValidValue(value);
        if (value == null) {
            osList.addNull();
        } else {
            osList.addDouble(((Number) value).doubleValue());
        }
    }

    @Override
    public void insert(int index, @Nullable Object value) {
        checkValidValue(value);
        checkInsertIndex(index);

        if (value == null) {
            osList.insertNull(index);
        } else {
            osList.insertDouble(index, ((Number) value).doubleValue());
        }
    }

    @Nullable
    @Override
    protected Double set(int index, @Nullable Object value) {
        checkValidValue(value);
        checkElementExists(index);

        final Double oldValue = get(index);
        if (value == null) {
            osList.setNull(index);
        } else {
            osList.setDouble(index, ((Number) value).doubleValue());
        }
        return oldValue;
    }
}

final class FloatListOperator extends ManagedListOperator<Float> {

    FloatListOperator(BaseRealm realm, OsList osList, Class<Float> clazz) {
        super(realm, osList, clazz);
    }

    @Override
    boolean forRealmModel() {
        return false;
    }

    @Nullable
    @Override
    Float get(int index) {
        return (Float) osList.getValue(index);
    }

    private void checkValidValue(@Nullable Object value) {
        if (value == null) {
            // null is always valid (but schema may reject null on insertion).
            return;
        }
        if (!(value instanceof Number)) {
            throw new IllegalArgumentException(
                    String.format(Locale.ENGLISH, INVALID_OBJECT_TYPE_MESSAGE,
                            "java.lang.Number",
                            value.getClass().getName()));
        }
    }

    @Override
    public void add(@Nullable Object value) {
        checkValidValue(value);
        if (value == null) {
            osList.addNull();
        } else {
            osList.addFloat(((Number) value).floatValue());
        }
    }

    @Override
    public void insert(int index, @Nullable Object value) {
        checkValidValue(value);
        checkInsertIndex(index);

        if (value == null) {
            osList.insertNull(index);
        } else {
            osList.insertFloat(index, ((Number) value).floatValue());
        }
    }

    @Nullable
    @Override
    protected Float set(int index, @Nullable Object value) {
        checkValidValue(value);
        checkElementExists(index);

        final Float oldValue = get(index);
        if (value == null) {
            osList.setNull(index);
        } else {
            osList.setFloat(index, ((Number) value).floatValue());
        }
        return oldValue;
    }
}

final class DateListOperator extends ManagedListOperator<Date> {

    DateListOperator(BaseRealm realm, OsList osList, Class<Date> clazz) {
        super(realm, osList, clazz);
    }

    @Override
    boolean forRealmModel() {
        return false;
    }

    @Nullable
    @Override
    Date get(int index) {
        return (Date) osList.getValue(index);
    }

    private void checkValidValue(@Nullable Object value) {
        if (value == null) {
            // null is always valid (but schema may reject null on insertion).
            return;
        }
        if (!(value instanceof Date)) {
            throw new IllegalArgumentException(
                    String.format(Locale.ENGLISH, INVALID_OBJECT_TYPE_MESSAGE,
                            "java.util.Date",
                            value.getClass().getName()));
        }
    }

    @Override
    public void add(@Nullable Object value) {
        checkValidValue(value);
        if (value == null) {
            osList.addNull();
        } else {
            osList.addDate((Date) value);
        }
    }

    @Override
    public void insert(int index, @Nullable Object value) {
        checkValidValue(value);
        checkInsertIndex(index);

        if (value == null) {
            osList.insertNull(index);
        } else {
            osList.insertDate(index, (Date) value);
        }
    }

    @Nullable
    @Override
    protected Date set(int index, @Nullable Object value) {
        checkValidValue(value);
        checkElementExists(index);

        final Date oldValue = get(index);
        if (value == null) {
            osList.setNull(index);
        } else {
            osList.setDate(index, (Date) value);
        }
        return oldValue;
    }
}<|MERGE_RESOLUTION|>--- conflicted
+++ resolved
@@ -953,26 +953,13 @@
      * corresponding Realm instance doesn't support RxJava.
      * @see <a href="https://realm.io/docs/java/latest/#rxjava">RxJava and Realm</a>
      */
-<<<<<<< HEAD
-    @SuppressWarnings({"unchecked", "WeakerAccess"})
-    public Observable<RealmList<E>> asObservable() {
-=======
     @SuppressWarnings("unchecked")
     public Flowable<RealmList<E>> asFlowable() {
-        if (forValues) {
-            // TODO implement this
-
-        }
->>>>>>> 477845ea
         if (realm instanceof Realm) {
             return realm.configuration.getRxFactory().from((Realm) realm, this);
         } else if (realm instanceof DynamicRealm) {
             @SuppressWarnings("UnnecessaryLocalVariable")
-<<<<<<< HEAD
-            Observable results = realm.configuration.getRxFactory().from((DynamicRealm) realm, this);
-=======
-            Flowable results = realm.configuration.getRxFactory().from(dynamicRealm, dynamicList);
->>>>>>> 477845ea
+            Flowable<RealmList<E>> results = realm.configuration.getRxFactory().from((DynamicRealm) realm, this);
             return results;
         } else {
             throw new UnsupportedOperationException(realm.getClass() + " does not support RxJava2.");
