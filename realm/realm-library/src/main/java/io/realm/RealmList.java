--- conflicted
+++ resolved
@@ -66,17 +66,12 @@
     protected Class<E> clazz;
     @Nullable
     protected String className;
-<<<<<<< HEAD
 
     // TODO implement this
     private boolean forValues;
 
-    final LinkView view;
-    protected BaseRealm realm;
-=======
     final OsList osList;
     final protected BaseRealm realm;
->>>>>>> 74ce58d9
     private List<E> unmanagedList;
 
     /**
@@ -194,13 +189,8 @@
             if (location < 0 || location > size()) {
                 throw new IndexOutOfBoundsException("Invalid index " + location + ", size is " + size());
             }
-<<<<<<< HEAD
             RealmObjectProxy proxy = (RealmObjectProxy) copyToRealmIfNeeded((RealmModel) object);
-            view.insert(location, proxy.realmGet$proxyState().getRow$realm().getIndex());
-=======
-            RealmObjectProxy proxy = (RealmObjectProxy) copyToRealmIfNeeded(object);
             osList.insertRow(location, proxy.realmGet$proxyState().getRow$realm().getIndex());
->>>>>>> 74ce58d9
         } else {
             unmanagedList.add(location, object);
         }
@@ -232,15 +222,9 @@
         //noinspection ConstantConditions
         checkValidObject(object);
         if (isManaged()) {
-<<<<<<< HEAD
-            checkValidView();
+            checkValidRealm();
             RealmObjectProxy proxy = (RealmObjectProxy) copyToRealmIfNeeded((RealmModel) object);
-            view.add(proxy.realmGet$proxyState().getRow$realm().getIndex());
-=======
-            checkValidRealm();
-            RealmObjectProxy proxy = (RealmObjectProxy) copyToRealmIfNeeded(object);
             osList.addRow(proxy.realmGet$proxyState().getRow$realm().getIndex());
->>>>>>> 74ce58d9
         } else {
             unmanagedList.add(object);
         }
@@ -276,13 +260,8 @@
         checkValidObject(object);
         E oldObject;
         if (isManaged()) {
-<<<<<<< HEAD
-            checkValidView();
+            checkValidRealm();
             RealmObjectProxy proxy = (RealmObjectProxy) copyToRealmIfNeeded((RealmModel) object);
-=======
-            checkValidRealm();
-            RealmObjectProxy proxy = (RealmObjectProxy) copyToRealmIfNeeded(object);
->>>>>>> 74ce58d9
             oldObject = get(location);
             osList.setRow(location, proxy.realmGet$proxyState().getRow$realm().getIndex());
             return oldObject;
@@ -509,15 +488,9 @@
         }
 
         if (isManaged()) {
-<<<<<<< HEAD
-            checkValidView();
-            long rowIndex = view.getTargetRowIndex(location);
+            checkValidRealm();
             //noinspection unchecked
-            return (E) realm.get((Class<? extends RealmModel>) clazz, className, rowIndex);
-=======
-            checkValidRealm();
-            return realm.get(clazz, className, osList.getUncheckedRow(location));
->>>>>>> 74ce58d9
+            return (E) realm.get((Class<? extends RealmModel>) clazz, className, osList.getUncheckedRow(location));
         } else {
             return unmanagedList.get(location);
         }
