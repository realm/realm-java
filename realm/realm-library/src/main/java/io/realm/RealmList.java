--- conflicted
+++ resolved
@@ -45,11 +45,7 @@
  * @param <E> the class of objects in list.
  */
 
-<<<<<<< HEAD
-public class RealmList<E extends RealmModel> extends AbstractList<E> {
-=======
-public class RealmList<E extends RealmObject> extends AbstractList<E> implements OrderedRealmCollection<E> {
->>>>>>> 8f92c253
+public class RealmList<E extends RealmModel> extends AbstractList<E> implements OrderedRealmCollection<E> {
 
     private static final String ONLY_IN_MANAGED_MODE_MESSAGE = "This method is only available in managed mode";
     private static final String NULL_OBJECTS_NOT_ALLOWED_MESSAGE = "RealmList does not accept null values";
@@ -155,16 +151,11 @@
         checkValidObject(object);
         if (managedMode) {
             checkValidView();
-<<<<<<< HEAD
+            if (location < 0 || location > size()) {
+                throw new IndexOutOfBoundsException("Invalid index " + location + ", size is " + size());
+            }
             RealmObjectProxy proxy = (RealmObjectProxy) copyToRealmIfNeeded(object);
             view.insert(location, proxy.getRow().getIndex());
-=======
-            if (location < 0 || location > size()) {
-                throw new IndexOutOfBoundsException("Invalid index " + location + ", size is " + size());
-            }
-            object = copyToRealmIfNeeded(object);
-            view.insert(location, object.row.getIndex());
->>>>>>> 8f92c253
         } else {
             nonManagedList.add(location, object);
         }
@@ -232,46 +223,37 @@
 
     // Transparently copies a standalone object or managed object from another Realm to the Realm backing this RealmList.
     private E copyToRealmIfNeeded(E object) {
-<<<<<<< HEAD
-        // Object is already in this realm
         if (object instanceof RealmObjectProxy) {
             RealmObjectProxy proxy = (RealmObjectProxy) object;
-            if (proxy.getRealm().getPath().equals(realm.getPath())) {
-                return object;
-            }
-        }
-
-        // We don't support moving DynamicRealmObjects across Realms automatically. The overhead is too big as you
-        // have to run a full schema validation for each object.
-=======
->>>>>>> 8f92c253
-        if (object instanceof DynamicRealmObject) {
-            String listClassName = RealmSchema.getSchemaForTable(view.getTargetTable());
-            String objectClassName = ((DynamicRealmObject) object).getType();
-            if (object.realm == realm) {
-                if (listClassName.equals(objectClassName)) {
-                    // Same Realm instance and same target table
+
+            if (proxy instanceof DynamicRealmObject) {
+                String listClassName = RealmSchema.getSchemaForTable(view.getTargetTable());
+                String objectClassName = ((DynamicRealmObject) object).getType();
+                if (proxy.getRealm() == realm) {
+                    if (listClassName.equals(objectClassName)) {
+                        // Same Realm instance and same target table
+                        return object;
+                    } else {
+                        // Different target table
+                        throw new IllegalArgumentException(String.format("The object has a different type from list's." +
+                                " Type of the list is '%s', type of object is '%s'.", listClassName, objectClassName));
+                    }
+                } else if (realm.threadId == proxy.getRealm().threadId) {
+                    // We don't support moving DynamicRealmObjects across Realms automatically. The overhead is too big as
+                    // you have to run a full schema validation for each object.
+                    // And copying from another Realm instance pointed to the same Realm file is not supported as well.
+                    throw new IllegalArgumentException("Cannot copy DynamicRealmObject between Realm instances.");
+                } else {
+                    throw new IllegalStateException("Cannot copy an object to a Realm instance created in another thread.");
+                }
+            } else {
+                // Object is already in this realm
+                if (proxy.getRow() != null && proxy.getRealm().getPath().equals(realm.getPath())) {
+                    if (realm != proxy.getRealm()) {
+                        throw new IllegalArgumentException("Cannot copy an object from another Realm instance.");
+                    }
                     return object;
-                } else {
-                    // Different target table
-                    throw new IllegalArgumentException(String.format("The object has a different type from list's." +
-                            " Type of the list is '%s', type of object is '%s'.", listClassName, objectClassName));
                 }
-            } else if (realm.threadId == object.realm.threadId) {
-                // We don't support moving DynamicRealmObjects across Realms automatically. The overhead is too big as
-                // you have to run a full schema validation for each object.
-                // And copying from another Realm instance pointed to the same Realm file is not supported as well.
-                throw new IllegalArgumentException("Cannot copy DynamicRealmObject between Realm instances.");
-            } else {
-                throw new IllegalStateException("Cannot copy an object to a Realm instance created in another thread.");
-            }
-        } else {
-            // Object is already in this realm
-            if (object.row != null && object.realm.getPath().equals(realm.getPath())) {
-                if (realm != object.realm) {
-                    throw new IllegalArgumentException("Cannot copy an object from another Realm instance.");
-                }
-                return object;
             }
         }
 
@@ -410,10 +392,6 @@
                 return false;
             }
         } else {
-<<<<<<< HEAD
-            for (RealmModel object : nonManagedList) {
-                RealmObject.removeFromRealm(object);
-=======
             throw new UnsupportedOperationException(ONLY_IN_MANAGED_MODE_MESSAGE);
         }
     }
@@ -429,7 +407,6 @@
                 return true;
             } else {
                 return false;
->>>>>>> 8f92c253
             }
         } else {
             throw new UnsupportedOperationException(ONLY_IN_MANAGED_MODE_MESSAGE);
@@ -697,18 +674,11 @@
     public boolean contains(Object object) {
         boolean contains = false;
         if (managedMode) {
-<<<<<<< HEAD
+            realm.checkIfValid();
             if (object instanceof RealmObjectProxy) {
                 RealmObjectProxy proxy = (RealmObjectProxy) object;
-                if (realm.getPath().equals(proxy.getRealm().getPath()) && proxy.getRow() != InvalidRow.INSTANCE) {
+                if (proxy.getRow() != null && realm.getPath().equals(proxy.getRealm().getPath()) && proxy.getRow() != InvalidRow.INSTANCE) {
                     contains = view.contains(proxy.getRow().getIndex());
-=======
-            realm.checkIfValid();
-            if (object instanceof RealmObject) {
-                RealmObject realmObject = (RealmObject) object;
-                if (realmObject.row != null && realm.getPath().equals(realmObject.realm.getPath()) && realmObject.row != InvalidRow.INSTANCE) {
-                    contains = view.contains(realmObject.row.getIndex());
->>>>>>> 8f92c253
                 }
             }
         } else {
