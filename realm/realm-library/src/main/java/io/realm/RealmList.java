/*
 * Copyright 2014 Realm Inc.
 *
 * Licensed under the Apache License, Version 2.0 (the "License");
 * you may not use this file except in compliance with the License.
 * You may obtain a copy of the License at
 *
 * http://www.apache.org/licenses/LICENSE-2.0
 *
 * Unless required by applicable law or agreed to in writing, software
 * distributed under the License is distributed on an "AS IS" BASIS,
 * WITHOUT WARRANTIES OR CONDITIONS OF ANY KIND, either express or implied.
 * See the License for the specific language governing permissions and
 * limitations under the License.
 */

package io.realm;

import java.util.AbstractList;
import java.util.ArrayList;
import java.util.Collection;
import java.util.Collections;
import java.util.ConcurrentModificationException;
import java.util.Date;
import java.util.Iterator;
import java.util.List;
import java.util.ListIterator;
import java.util.Locale;
import java.util.NoSuchElementException;

import io.reactivex.Flowable;
<<<<<<< HEAD
import io.reactivex.Observable;
import io.realm.internal.InvalidRow;
import io.realm.internal.LinkView;
import io.realm.internal.RealmObjectProxy;
import io.realm.rx.CollectionChange;
=======
import io.realm.internal.InvalidRow;
import io.realm.internal.LinkView;
import io.realm.internal.RealmObjectProxy;
>>>>>>> f2f6e62d

/**
 * RealmList is used to model one-to-many relationships in a {@link io.realm.RealmObject}.
 * RealmList has two modes: A managed and unmanaged mode. In managed mode all objects are persisted inside a Realm, in
 * unmanaged mode it works as a normal ArrayList.
 * <p>
 * Only Realm can create managed RealmLists. Managed RealmLists will automatically update the content whenever the
 * underlying Realm is updated, and can only be accessed using the getter of a {@link io.realm.RealmObject}.
 * <p>
 * Unmanaged RealmLists can be created by the user and can contain both managed and unmanaged RealmObjects. This is
 * useful when dealing with JSON deserializers like GSON or other frameworks that inject values into a class.
 * Unmanaged elements in this list can be added to a Realm using the {@link Realm#copyToRealm(Iterable)} method.
 * <p>
 * {@link RealmList} can contain more elements than {@code Integer.MAX_VALUE}.
 * In that case, you can access only first {@code Integer.MAX_VALUE} elements in it.
 *
 * @param <E> the class of objects in list.
 */

public class RealmList<E extends RealmModel> extends AbstractList<E> implements OrderedRealmCollection<E> {

    private static final String ONLY_IN_MANAGED_MODE_MESSAGE = "This method is only available in managed mode";
    private static final String NULL_OBJECTS_NOT_ALLOWED_MESSAGE = "RealmList does not accept null values";
    public static final String REMOVE_OUTSIDE_TRANSACTION_ERROR = "Objects can only be removed from inside a write transaction";

    private final io.realm.internal.Collection collection;
    protected Class<E> clazz;
    protected String className;
    final LinkView view;
    protected BaseRealm realm;
    private List<E> unmanagedList;

    /**
     * Creates a RealmList in unmanaged mode, where the elements are not controlled by a Realm.
     * This effectively makes the RealmList function as a {@link java.util.ArrayList} and it is not possible to query
     * the objects in this state.
     * <p>
     * Use {@link io.realm.Realm#copyToRealm(Iterable)} to properly persist its elements in Realm.
     */
    public RealmList() {
        collection = null;
        view = null;
        unmanagedList = new ArrayList<>();
    }

    /**
     * Creates a RealmList in unmanaged mode with an initial list of elements.
     * A RealmList in unmanaged mode function as a {@link java.util.ArrayList} and it is not possible to query the
     * objects in this state.
     * <p>
     * Use {@link io.realm.Realm#copyToRealm(Iterable)} to properly persist all unmanaged elements in Realm.
     *
     * @param objects initial objects in the list.
     */
    public RealmList(E... objects) {
        if (objects == null) {
            throw new IllegalArgumentException("The objects argument cannot be null");
        }
        collection = null;
        view = null;
        unmanagedList = new ArrayList<>(objects.length);
        Collections.addAll(unmanagedList, objects);
    }

    /**
     * Creates a RealmList from a LinkView, so its elements are managed by Realm.
     *
     * @param clazz type of elements in the Array.
     * @param linkView backing LinkView.
     * @param realm reference to Realm containing the data.
     */
    RealmList(Class<E> clazz, LinkView linkView, BaseRealm realm) {
        this.collection = new io.realm.internal.Collection(realm.sharedRealm, linkView, null);
        this.clazz = clazz;
        this.view = linkView;
        this.realm = realm;
    }

    RealmList(String className, LinkView linkView, BaseRealm realm) {
        this.collection = new io.realm.internal.Collection(realm.sharedRealm, linkView, null);
        this.view = linkView;
        this.realm = realm;
        this.className = className;
    }

    /**
     * {@inheritDoc}
     */
    @Override
    public boolean isValid() {
        if (realm == null) {
            return true;
        }
        //noinspection SimplifiableIfStatement
        if (realm.isClosed()) {
            return false;
        }
        return isAttached();
    }

    /**
     * {@inheritDoc}
     */
    @Override
    public boolean isManaged() {
        return realm != null;
    }

    private boolean isAttached() {
        return view != null && view.isAttached();
    }

    /**
     * Inserts the specified object into this List at the specified location. The object is inserted before any previous
     * element at the specified location. If the location is equal to the size of this List, the object is added at the
     * end.
     * <ol>
     * <li><b>Unmanaged RealmLists</b>: It is possible to add both managed and unmanaged objects. If adding managed
     * objects to an unmanaged RealmList they will not be copied to the Realm again if using
     * {@link Realm#copyToRealm(RealmModel)} afterwards.</li>
     * <li><b>Managed RealmLists</b>: It is possible to add unmanaged objects to a RealmList that is already managed. In
     * that case the object will transparently be copied to Realm using {@link Realm#copyToRealm(RealmModel)}
     * or {@link Realm#copyToRealmOrUpdate(RealmModel)} if it has a primary key.</li>
     * </ol>
     *
     * @param location the index at which to insert.
     * @param object the object to add.
     * @throws IllegalStateException if Realm instance has been closed or container object has been removed.
     * @throws IndexOutOfBoundsException if {@code location < 0 || location > size()}.
     */
    @Override
    public void add(int location, E object) {
        checkValidObject(object);
        if (isManaged()) {
            checkValidView();
            if (location < 0 || location > size()) {
                throw new IndexOutOfBoundsException("Invalid index " + location + ", size is " + size());
            }
            RealmObjectProxy proxy = (RealmObjectProxy) copyToRealmIfNeeded(object);
            view.insert(location, proxy.realmGet$proxyState().getRow$realm().getIndex());
        } else {
            unmanagedList.add(location, object);
        }
        modCount++;
    }

    /**
     * Adds the specified object at the end of this List.
     * <ol>
     * <li><b>Unmanaged RealmLists</b>: It is possible to add both managed and unmanaged objects. If adding managed
     * objects to an unmanaged RealmList they will not be copied to the Realm again if using
     * {@link Realm#copyToRealm(RealmModel)} afterwards.</li>
     * <li><b>Managed RealmLists</b>: It is possible to add unmanaged objects to a RealmList that is already managed. In
     * that case the object will transparently be copied to Realm using {@link Realm#copyToRealm(RealmModel)}
     * or {@link Realm#copyToRealmOrUpdate(RealmModel)} if it has a primary key.</li>
     * </ol>
     *
     * @param object the object to add.
     * @return always {@code true}.
     * @throws IllegalStateException if Realm instance has been closed or parent object has been removed.
     */
    @Override
    public boolean add(E object) {
        checkValidObject(object);
        if (isManaged()) {
            checkValidView();
            RealmObjectProxy proxy = (RealmObjectProxy) copyToRealmIfNeeded(object);
            view.add(proxy.realmGet$proxyState().getRow$realm().getIndex());
        } else {
            unmanagedList.add(object);
        }
        modCount++;
        return true;
    }

    /**
     * Replaces the element at the specified location in this list with the specified object.
     * <ol>
     * <li><b>Unmanaged RealmLists</b>: It is possible to add both managed and unmanaged objects. If adding managed
     * objects to an unmanaged RealmList they will not be copied to the Realm again if using
     * {@link Realm#copyToRealm(RealmModel)} afterwards.</li>
     * <li><b>Managed RealmLists</b>: It is possible to add unmanaged objects to a RealmList that is already managed.
     * In that case the object will transparently be copied to Realm using {@link Realm#copyToRealm(RealmModel)} or
     * {@link Realm#copyToRealmOrUpdate(RealmModel)} if it has a primary key.</li>
     * </ol>
     *
     * @param location the index at which to put the specified object.
     * @param object the object to add.
     * @return the previous element at the index.
     * @throws IllegalStateException if Realm instance has been closed or parent object has been removed.
     * @throws IndexOutOfBoundsException if {@code location < 0 || location >= size()}.
     */
    @Override
    public E set(int location, E object) {
        checkValidObject(object);
        E oldObject;
        if (isManaged()) {
            checkValidView();
            RealmObjectProxy proxy = (RealmObjectProxy) copyToRealmIfNeeded(object);
            oldObject = get(location);
            view.set(location, proxy.realmGet$proxyState().getRow$realm().getIndex());
            return oldObject;
        } else {
            oldObject = unmanagedList.set(location, object);
        }
        return oldObject;
    }

    // Transparently copies an unmanaged object or managed object from another Realm to the Realm backing this RealmList.
    private E copyToRealmIfNeeded(E object) {
        if (object instanceof RealmObjectProxy) {
            RealmObjectProxy proxy = (RealmObjectProxy) object;

            if (proxy instanceof DynamicRealmObject) {
                String listClassName = view.getTargetTable().getClassName();
                if (proxy.realmGet$proxyState().getRealm$realm() == realm) {
                    String objectClassName = ((DynamicRealmObject) object).getType();
                    if (listClassName.equals(objectClassName)) {
                        // Same Realm instance and same target table
                        return object;
                    } else {
                        // Different target table
                        throw new IllegalArgumentException(String.format(Locale.US,
                                "The object has a different type from list's." +
                                " Type of the list is '%s', type of object is '%s'.", listClassName, objectClassName));
                    }
                } else if (realm.threadId == proxy.realmGet$proxyState().getRealm$realm().threadId) {
                    // We don't support moving DynamicRealmObjects across Realms automatically. The overhead is too big as
                    // you have to run a full schema validation for each object.
                    // And copying from another Realm instance pointed to the same Realm file is not supported as well.
                    throw new IllegalArgumentException("Cannot copy DynamicRealmObject between Realm instances.");
                } else {
                    throw new IllegalStateException("Cannot copy an object to a Realm instance created in another thread.");
                }
            } else {
                // Object is already in this realm
                if (proxy.realmGet$proxyState().getRow$realm() != null && proxy.realmGet$proxyState().getRealm$realm().getPath().equals(realm.getPath())) {
                    if (realm != proxy.realmGet$proxyState().getRealm$realm()) {
                        throw new IllegalArgumentException("Cannot copy an object from another Realm instance.");
                    }
                    return object;
                }
            }
        }

        // At this point the object can only be a typed object, so the backing Realm cannot be a DynamicRealm.
        Realm realm = (Realm) this.realm;
        if (realm.getTable(object.getClass()).hasPrimaryKey()) {
            return realm.copyToRealmOrUpdate(object);
        } else {
            return realm.copyToRealm(object);
        }
    }

    /**
     * Moves an object from one position to another, while maintaining a fixed sized list.
     * RealmObjects will be shifted so no {@code null} values are introduced.
     *
     * @param oldPos index of RealmObject to move.
     * @param newPos target position. If newPos &lt; oldPos the object at the location will be shifted to the right. If
     * oldPos &lt; newPos, indexes &gt; oldPos will be shifted once to the left.
     * @throws IllegalStateException if Realm instance has been closed or parent object has been removed.
     * @throws java.lang.IndexOutOfBoundsException if any position is outside [0, size()].
     */
    public void move(int oldPos, int newPos) {
        if (isManaged()) {
            checkValidView();
            view.move(oldPos, newPos);
        } else {
            checkIndex(oldPos);
            checkIndex(newPos);
            E object = unmanagedList.remove(oldPos);
            if (newPos > oldPos) {
                unmanagedList.add(newPos - 1, object);
            } else {
                unmanagedList.add(newPos, object);
            }
        }
    }

    /**
     * Removes all elements from this list, leaving it empty. This method doesn't remove the objects from the Realm.
     *
     * @throws IllegalStateException if Realm instance has been closed or parent object has been removed.
     * @see List#isEmpty
     * @see List#size
     * @see #deleteAllFromRealm()
     */
    @Override
    public void clear() {
        if (isManaged()) {
            checkValidView();
            view.clear();
        } else {
            unmanagedList.clear();
        }
        modCount++;
    }

    /**
     * Removes the object at the specified location from this list.
     *
     * @param location the index of the object to remove.
     * @return the removed object.
     * @throws IllegalStateException if Realm instance has been closed or parent object has been removed.
     * @throws IndexOutOfBoundsException if {@code location < 0 || location >= size()}.
     */
    @Override
    public E remove(int location) {
        E removedItem;
        if (isManaged()) {
            checkValidView();
            removedItem = get(location);
            view.remove(location);
        } else {
            removedItem = unmanagedList.remove(location);
        }
        modCount++;
        return removedItem;
    }

    /**
     * Removes one instance of the specified object from this {@code Collection} if one
     * is contained. This implementation iterates over this
     * {@code Collection} and tests each element {@code e} returned by the iterator,
     * whether {@code e} is equal to the given object. If {@code object != null}
     * then this test is performed using {@code object.equals(e)}, otherwise
     * using {@code object == null}. If an element equal to the given object is
     * found, then the {@code remove} method is called on the iterator and
     * {@code true} is returned, {@code false} otherwise. If the iterator does
     * not support removing elements, an {@code UnsupportedOperationException}
     * is thrown.
     *
     * @param object the object to remove.
     * @return {@code true} if this {@code Collection} is modified, {@code false} otherwise.
     * @throws ClassCastException if the object passed is not of the correct type.
     * @throws NullPointerException if {@code object} is {@code null}.
     */
    @Override
    public boolean remove(Object object) {
        if (isManaged() && !realm.isInTransaction()) {
            throw new IllegalStateException(REMOVE_OUTSIDE_TRANSACTION_ERROR);
        }
        return super.remove(object);
    }

    /**
     * Removes all occurrences in this {@code Collection} of each object in the
     * specified {@code Collection}. After this method returns none of the
     * elements in the passed {@code Collection} can be found in this {@code Collection}
     * anymore.
     * <p>
     * This implementation iterates over the {@code Collection} and tests each
     * element {@code e} returned by the iterator, whether it is contained in
     * the specified {@code Collection}. If this test is positive, then the {@code
     * remove} method is called on the iterator.
     *
     * @param collection the collection of objects to remove.
     * @return {@code true} if this {@code Collection} is modified, {@code false} otherwise.
     * @throws ClassCastException if one or more elements of {@code collection} isn't of the correct type.
     * @throws NullPointerException if {@code collection} is {@code null}.
     */
    @Override
    public boolean removeAll(Collection<?> collection) {
        if (isManaged() && !realm.isInTransaction()) {
            throw new IllegalStateException(REMOVE_OUTSIDE_TRANSACTION_ERROR);
        }
        return super.removeAll(collection);
    }

    /**
     * {@inheritDoc}
     */
    @Override
    public boolean deleteFirstFromRealm() {
        if (isManaged()) {
            if (size() > 0) {
                deleteFromRealm(0);
                modCount++;
                return true;
            } else {
                return false;
            }
        } else {
            throw new UnsupportedOperationException(ONLY_IN_MANAGED_MODE_MESSAGE);
        }
    }

    /**
     * {@inheritDoc}
     */
    @Override
    public boolean deleteLastFromRealm() {
        if (isManaged()) {
            if (size() > 0) {
                deleteFromRealm(size() - 1);
                modCount++;
                return true;
            } else {
                return false;
            }
        } else {
            throw new UnsupportedOperationException(ONLY_IN_MANAGED_MODE_MESSAGE);
        }
    }

    /**
     * Returns the element at the specified location in this list.
     *
     * @param location the index of the element to return.
     * @return the element at the specified index.
     * @throws IllegalStateException if Realm instance has been closed or parent object has been removed.
     * @throws IndexOutOfBoundsException if {@code location < 0 || location >= size()}.
     */
    @Override
    public E get(int location) {
        if (isManaged()) {
            checkValidView();
            long rowIndex = view.getTargetRowIndex(location);
            return realm.get(clazz, className, rowIndex);
        } else {
            return unmanagedList.get(location);
        }
    }

    /**
     * {@inheritDoc}
     */
    @Override
    public E first() {
        return firstImpl(true, null);
    }

    /**
     * {@inheritDoc}
     */
    @Override
    public E first(E defaultValue) {
        return firstImpl(false, defaultValue);
    }

    private E firstImpl(boolean shouldThrow, E defaultValue) {
        if (isManaged()) {
            checkValidView();
            if (!view.isEmpty()) {
                return get(0);
            }
        } else if (unmanagedList != null && !unmanagedList.isEmpty()) {
            return unmanagedList.get(0);
        }

        if (shouldThrow) {
            throw new IndexOutOfBoundsException("The list is empty.");
        } else {
            return defaultValue;
        }
    }

    /**
     * {@inheritDoc}
     */
    @Override
    public E last() {
        return lastImpl(true, null);
    }

    /**
     * {@inheritDoc}
     */
    @Override
    public E last(E defaultValue) {
        return lastImpl(false, defaultValue);
    }

    private E lastImpl(boolean shouldThrow, E defaultValue) {
        if (isManaged()) {
            checkValidView();
            if (!view.isEmpty()) {
                return get((int) view.size() - 1);
            }
        } else if (unmanagedList != null && !unmanagedList.isEmpty()) {
            return unmanagedList.get(unmanagedList.size() - 1);
        }

        if (shouldThrow) {
            throw new IndexOutOfBoundsException("The list is empty.");
        } else {
            return defaultValue;
        }
    }

    /**
     * {@inheritDoc}
     */
    @Override
    public RealmResults<E> sort(String fieldName) {
        return this.sort(fieldName, Sort.ASCENDING);
    }

    /**
     * {@inheritDoc}
     */
    @Override
    public RealmResults<E> sort(String fieldName, Sort sortOrder) {
        if (isManaged()) {
            return this.where().findAllSorted(fieldName, sortOrder);
        } else {
            throw new UnsupportedOperationException(ONLY_IN_MANAGED_MODE_MESSAGE);
        }
    }

    /**
     * {@inheritDoc}
     */
    @Override
    public RealmResults<E> sort(String fieldName1, Sort sortOrder1, String fieldName2, Sort sortOrder2) {
        return sort(new String[] {fieldName1, fieldName2}, new Sort[] {sortOrder1, sortOrder2});
    }

    /**
     * {@inheritDoc}
     */
    @Override
    public RealmResults<E> sort(String[] fieldNames, Sort[] sortOrders) {
        if (isManaged()) {
            return where().findAllSorted(fieldNames, sortOrders);
        } else {
            throw new UnsupportedOperationException(ONLY_IN_MANAGED_MODE_MESSAGE);
        }
    }

    /**
     * {@inheritDoc}
     */
    @Override
    public void deleteFromRealm(int location) {
        if (isManaged()) {
            checkValidView();
            view.removeTargetRow(location);
            modCount++;
        } else {
            throw new UnsupportedOperationException(ONLY_IN_MANAGED_MODE_MESSAGE);
        }
    }

    /**
     * Returns the number of elements in this {@code List}.
     *
     * @return the number of elements in this {@code List}.
     * @throws IllegalStateException if Realm instance has been closed or parent object has been removed.
     */
    @Override
    public int size() {
        if (isManaged()) {
            checkValidView();
            long size = view.size();
            return size < Integer.MAX_VALUE ? (int) size : Integer.MAX_VALUE;
        } else {
            return unmanagedList.size();
        }
    }

    /**
     * Returns a RealmQuery, which can be used to query for specific objects of this class.
     *
     * @return a RealmQuery object.
     * @throws IllegalStateException if Realm instance has been closed or parent object has been removed.
     * @see io.realm.RealmQuery
     */
    @Override
    public RealmQuery<E> where() {
        if (isManaged()) {
            checkValidView();
            return RealmQuery.createQueryFromList(this);
        } else {
            throw new UnsupportedOperationException(ONLY_IN_MANAGED_MODE_MESSAGE);
        }
    }

    /**
     * {@inheritDoc}
     */
    @Override
    public Number min(String fieldName) {
        if (isManaged()) {
            return this.where().min(fieldName);
        } else {
            throw new UnsupportedOperationException(ONLY_IN_MANAGED_MODE_MESSAGE);
        }
    }

    /**
     * {@inheritDoc}
     */
    @Override
    public Number max(String fieldName) {
        if (isManaged()) {
            return this.where().max(fieldName);
        } else {
            throw new UnsupportedOperationException(ONLY_IN_MANAGED_MODE_MESSAGE);
        }
    }

    /**
     * {@inheritDoc}
     */
    @Override
    public Number sum(String fieldName) {
        if (isManaged()) {
            return this.where().sum(fieldName);
        } else {
            throw new UnsupportedOperationException(ONLY_IN_MANAGED_MODE_MESSAGE);
        }
    }

    /**
     * {@inheritDoc}
     */
    @Override
    public double average(String fieldName) {
        if (isManaged()) {
            return this.where().average(fieldName);
        } else {
            throw new UnsupportedOperationException(ONLY_IN_MANAGED_MODE_MESSAGE);
        }
    }

    /**
     * {@inheritDoc}
     */
    @Override
    public Date maxDate(String fieldName) {
        if (isManaged()) {
            return this.where().maximumDate(fieldName);
        } else {
            throw new UnsupportedOperationException(ONLY_IN_MANAGED_MODE_MESSAGE);
        }
    }

    /**
     * {@inheritDoc}
     */
    @Override
    public Date minDate(String fieldName) {
        if (isManaged()) {
            return this.where().minimumDate(fieldName);
        } else {
            throw new UnsupportedOperationException(ONLY_IN_MANAGED_MODE_MESSAGE);
        }
    }

    /**
     * {@inheritDoc}
     */
    @Override
    public boolean deleteAllFromRealm() {
        if (isManaged()) {
            checkValidView();
            if (size() > 0) {
                view.removeAllTargetRows();
                modCount++;
                return true;
            } else {
                return false;
            }
        } else {
            throw new UnsupportedOperationException(ONLY_IN_MANAGED_MODE_MESSAGE);
        }
    }

    /**
     * {@inheritDoc}
     */
    @Override
    public boolean isLoaded() {
        return true; // Managed RealmLists are always loaded, Unmanaged RealmLists return true pr. the contract.
    }

    /**
     * {@inheritDoc}
     */
    @Override
    public boolean load() {
        return true; // Managed RealmLists are always loaded, Unmanaged RealmLists return true pr. the contract.
    }

    /**
     * Returns {@code true} if the list contains the specified element when attached to a Realm. This
     * method will query the native Realm underlying storage engine to quickly find the specified element.
     * <p>
     * If the list is not attached to a Realm, the default {@link List#contains(Object)}
     * implementation will occur.
     *
     * @param object the element whose presence in this list is to be tested.
     * @return {@code true} if this list contains the specified element otherwise {@code false}.
     */
    @Override
    public boolean contains(Object object) {
        if (isManaged()) {
            realm.checkIfValid();

            // Deleted objects can never be part of a RealmList
            if (object instanceof RealmObjectProxy) {
                RealmObjectProxy proxy = (RealmObjectProxy) object;
                if (proxy.realmGet$proxyState().getRow$realm() == InvalidRow.INSTANCE) {
                    return false;
                }
            }

            for (E e : this) {
                if (e.equals(object)) {
                    return true;
                }
            }
            return false;
        } else {
            return unmanagedList.contains(object);
        }
    }

    /**
     * {@inheritDoc}
     */
    @Override
    public Iterator<E> iterator() {
        if (isManaged()) {
            return new RealmItr();
        } else {
            return super.iterator();
        }
    }

    /**
     * {@inheritDoc}
     */
    @Override
    public ListIterator<E> listIterator() {
        return listIterator(0);
    }

    /**
     * {@inheritDoc}
     */
    @Override
    public ListIterator<E> listIterator(int location) {
        if (isManaged()) {
            return new RealmListItr(location);
        } else {
            return super.listIterator(location);
        }
    }

    private void checkValidObject(E object) {
        if (object == null) {
            throw new IllegalArgumentException(NULL_OBJECTS_NOT_ALLOWED_MESSAGE);
        }
    }

    private void checkIndex(int location) {
        int size = size();
        if (location < 0 || location >= size) {
            throw new IndexOutOfBoundsException("Invalid index " + location + ", size is " + size);
        }
    }

    private void checkValidView() {
        realm.checkIfValid();
        if (view == null || !view.isAttached()) {
            throw new IllegalStateException("Realm instance has been closed or this object or its parent has been deleted.");
        }
    }

    /**
     * {@inheritDoc}
     */
    @Override
    public OrderedRealmCollectionSnapshot<E> createSnapshot() {
        if (!isManaged()) {
            throw new UnsupportedOperationException(ONLY_IN_MANAGED_MODE_MESSAGE);
        }
        checkValidView();
        if (className != null) {
            return new OrderedRealmCollectionSnapshot<>(
                    realm,
                    new io.realm.internal.Collection(realm.sharedRealm, view, null),
                    className);
        } else {
            return new OrderedRealmCollectionSnapshot<>(
                    realm,
                    new io.realm.internal.Collection(realm.sharedRealm, view, null),
                    clazz);
        }
    }

    @Override
    public String toString() {
        StringBuilder sb = new StringBuilder();
        sb.append(isManaged() ? clazz.getSimpleName() : getClass().getSimpleName());
        sb.append("@[");
        if (isManaged() && !isAttached()) {
            sb.append("invalid");
        } else {
            for (int i = 0; i < size(); i++) {
                if (isManaged()) {
                    sb.append(((RealmObjectProxy) get(i)).realmGet$proxyState().getRow$realm().getIndex());
                } else {
                    sb.append(System.identityHashCode(get(i)));
                }
                if (i < size() - 1) {
                    sb.append(',');
                }
            }
        }
        sb.append("]");
        return sb.toString();
    }


    /**
     * Returns an Rx Flowable that monitors changes to this RealmList. It will emit the current RealmList when
     * subscribed to. RealmList will continually be emitted as the RealmList is updated -
     * {@code onComplete} will never be called.
     * <p>
     * If you would like the {@code asFlowable()} to stop emitting items you can instruct RxJava to
     * only emit only the first item by using the {@code first()} operator:
     * <p>
     * <pre>
     * {@code
     * list.asFlowable()
     *      .first()
     *      .subscribe( ... ) // You only get the results once
     * }
     * </pre>
     * <p>
     * <p>Note that when the {@link Realm} is accessed from threads other than where it was created,
     * {@link IllegalStateException} will be thrown. Care should be taken when using different schedulers
     * with {@code subscribeOn()} and {@code observeOn()}.
     *
     * @return RxJava Observable that only calls {@code onNext}. It will never call {@code onComplete} or {@code OnError}.
     * @throws UnsupportedOperationException if the required RxJava framework is not on the classpath or the
     * corresponding Realm instance doesn't support RxJava.
     * @see <a href="https://realm.io/docs/java/latest/#rxjava">RxJava and Realm</a>
     */
    @SuppressWarnings("unchecked")
    public Flowable<RealmList<E>> asFlowable() {
        if (realm instanceof Realm) {
            return realm.configuration.getRxFactory().from((Realm) realm, this);
        } else if (realm instanceof DynamicRealm) {
            DynamicRealm dynamicRealm = (DynamicRealm) realm;
            RealmList<DynamicRealmObject> dynamicList = (RealmList<DynamicRealmObject>) this;
            @SuppressWarnings("UnnecessaryLocalVariable")
            Flowable results = realm.configuration.getRxFactory().from(dynamicRealm, dynamicList);
            return results;
        } else {
            throw new UnsupportedOperationException(realm.getClass() + " does not support RxJava2.");
<<<<<<< HEAD
        }
    }

    /**
     * Returns an Rx Observable that monitors changes to this RealmList. It will emit the current RealmList when
     * subscribed. For each update to the RealmList a pair consisting of the RealmList and the
     * {@link OrderedCollectionChangeSet} will be sent. The changeset will be {@code null} the first
     * time an RealmList is emitted.
     * <p>
     * RealmList will continually be emitted as the RealmList is updated - {@code onComplete} will never be called.
     * <p>
 *   * Note that when the {@link Realm} is accessed from threads other than where it was created,
     * {@link IllegalStateException} will be thrown. Care should be taken when using different schedulers
     * with {@code subscribeOn()} and {@code observeOn()}. Consider using {@code Realm.where().find*Async()}
     * instead.
     *
     * @return RxJava Observable that only calls {@code onNext}. It will never call {@code onComplete} or {@code OnError}.
     * @throws UnsupportedOperationException if the required RxJava framework is not on the classpath or the
     * corresponding Realm instance doesn't support RxJava.
     * @see <a href="https://realm.io/docs/java/latest/#rxjava">RxJava and Realm</a>
     */
    public Observable<CollectionChange<RealmList<E>>> asChangesetObservable() {
        if (realm instanceof Realm) {
            return realm.configuration.getRxFactory().changesetsFrom((Realm) realm, this);
        } else if (realm instanceof DynamicRealm) {
            DynamicRealm dynamicRealm = (DynamicRealm) realm;
            RealmList<DynamicRealmObject> dynamicResults = (RealmList<DynamicRealmObject>) this;
            return (Observable) realm.configuration.getRxFactory().changesetsFrom(dynamicRealm, dynamicResults);
        } else {
            throw new UnsupportedOperationException(realm.getClass() + " does not support RxJava2.");
=======
>>>>>>> f2f6e62d
        }
    }

    private void checkForAddRemoveListener(Object listener, boolean checkListener) {
        if (checkListener && listener == null) {
            throw new IllegalArgumentException("Listener should not be null");
        }
        realm.checkIfValid();
        realm.sharedRealm.capabilities.checkCanDeliverNotification(BaseRealm.LISTENER_NOT_ALLOWED_MESSAGE);
    }

    /**
     * Adds a change listener to this {@link RealmList}.
     * <p>
     * Registering a change listener will not prevent the underlying RealmList from being garbage collected.
     * If the RealmList is garbage collected, the change listener will stop being triggered. To avoid this, keep a
     * strong reference for as long as appropriate e.g. in a class variable.
     * <p>
     * <pre>
     * {@code
     * public class MyActivity extends Activity {
     *
     *     private RealmList<Dog> dogs; // Strong reference to keep listeners alive
     *
     *     \@Override
     *     protected void onCreate(Bundle savedInstanceState) {
     *       super.onCreate(savedInstanceState);
     *       dogs = realm.where(Person.class).findFirst().getDogs();
     *       dogs.addChangeListener(new OrderedRealmCollectionChangeListener<RealmList<Dog>>() {
     *           \@Override
     *           public void onChange(RealmList<Dog> dogs, OrderedCollectionChangeSet changeSet) {
     *               // React to change
     *           }
     *       });
     *     }
     * }
     * }
     * </pre>
     *
     * @param listener the change listener to be notified.
     * @throws IllegalArgumentException if the change listener is {@code null}.
     * @throws IllegalStateException if you try to add a listener from a non-Looper or
     * {@link android.app.IntentService} thread.
     */
    public void addChangeListener(OrderedRealmCollectionChangeListener<RealmList<E>> listener) {
        checkForAddRemoveListener(listener, true);
        collection.addListener(this, listener);
    }

    /**
     * Removes the specified change listener.
     *
     * @param listener the change listener to be removed.
     * @throws IllegalArgumentException if the change listener is {@code null}.
     * @throws IllegalStateException if you try to remove a listener from a non-Looper Thread.
     * @see io.realm.RealmChangeListener
     */
    public void removeChangeListener(OrderedRealmCollectionChangeListener<RealmList<E>> listener) {
        checkForAddRemoveListener(listener, true);
        collection.removeListener(this, listener);
    }

    /**
     * Adds a change listener to this {@link RealmList}.
     * <p>
     * Registering a change listener will not prevent the underlying RealmList from being garbage collected.
     * If the RealmList is garbage collected, the change listener will stop being triggered. To avoid this, keep a
     * strong reference for as long as appropriate e.g. in a class variable.
     * <p>
     * <pre>
     * {@code
     * public class MyActivity extends Activity {
     *
     *     private RealmList<Dog> dogs; // Strong reference to keep listeners alive
     *
     *     \@Override
     *     protected void onCreate(Bundle savedInstanceState) {
     *       super.onCreate(savedInstanceState);
     *       dogs = realm.where(Person.class).findFirst().getDogs();
     *       dogs.addChangeListener(new RealmChangeListener<RealmList<Dog>>() {
     *           \@Override
     *           public void onChange(RealmList<Dog> dogs) {
     *               // React to change
     *           }
     *       });
     *     }
     * }
     * }
     * </pre>
     *
     * @param listener the change listener to be notified.
     * @throws IllegalArgumentException if the change listener is {@code null}.
     * @throws IllegalStateException if you try to add a listener from a non-Looper or
     * {@link android.app.IntentService} thread.
     */
    public void addChangeListener(RealmChangeListener<RealmList<E>> listener) {
        checkForAddRemoveListener(listener, true);
        collection.addListener(this, listener);
    }

    /**
     * Removes the specified change listener.
     *
     * @param listener the change listener to be removed.
     * @throws IllegalArgumentException if the change listener is {@code null}.
     * @throws IllegalStateException if you try to remove a listener from a non-Looper Thread.
     * @see io.realm.RealmChangeListener
     */
    public void removeChangeListener(RealmChangeListener<RealmList<E>> listener) {
        checkForAddRemoveListener(listener, true);
        collection.removeListener(this, listener);
    }

    /**
     * Removes all user-defined change listeners.
     *
     * @throws IllegalStateException if you try to remove listeners from a non-Looper Thread.
     * @see io.realm.RealmChangeListener
     */
    public void removeAllChangeListeners() {
        checkForAddRemoveListener(null, false);
        collection.removeAllListeners();
    }

    // Custom RealmList iterator.
    private class RealmItr implements Iterator<E> {
        /**
         * Index of element to be returned by subsequent call to next.
         */
        int cursor = 0;

        /**
         * Index of element returned by most recent call to next or
         * previous. Resets to -1 if this element is deleted by a call
         * to remove.
         */
        int lastRet = -1;

        /**
         * The modCount value that the iterator believes that the backing
         * List should have. If this expectation is violated, the iterator
         * has detected concurrent modification.
         */
        int expectedModCount = modCount;

        /**
         * {@inheritDoc}
         */
        @Override
        public boolean hasNext() {
            realm.checkIfValid();
            checkConcurrentModification();
            return cursor != size();
        }

        /**
         * {@inheritDoc}
         */
        @Override
        public E next() {
            realm.checkIfValid();
            checkConcurrentModification();
            int i = cursor;
            try {
                E next = get(i);
                lastRet = i;
                cursor = i + 1;
                return next;
            } catch (IndexOutOfBoundsException e) {
                checkConcurrentModification();
                throw new NoSuchElementException("Cannot access index " + i + " when size is " + size() + ". Remember to check hasNext() before using next().");
            }
        }

        /**
         * {@inheritDoc}
         */
        @Override
        public void remove() {
            realm.checkIfValid();
            if (lastRet < 0) {
                throw new IllegalStateException("Cannot call remove() twice. Must call next() in between.");
            }
            checkConcurrentModification();

            try {
                RealmList.this.remove(lastRet);
                if (lastRet < cursor) {
                    cursor--;
                }
                lastRet = -1;
                expectedModCount = modCount;
            } catch (IndexOutOfBoundsException e) {
                throw new ConcurrentModificationException();
            }
        }

        final void checkConcurrentModification() {
            // A Realm ListView is backed by the original Table and not a TableView, this means
            // that all changes are reflected immediately. It is therefore not possible to use
            // the same version pinning trick we use for RealmResults (avoiding calling sync_if_needed)
            // Fortunately a LinkView does not change unless manually altered (unlike RealmResults)
            // So therefore it should be acceptable to use the same heuristic as a normal AbstractList
            // when detecting concurrent modifications.
            if (modCount != expectedModCount) {
                throw new ConcurrentModificationException();
            }
        }
    }

    private class RealmListItr extends RealmItr implements ListIterator<E> {

        RealmListItr(int index) {
            if (index >= 0 && index <= size()) {
                cursor = index;
            } else {
                throw new IndexOutOfBoundsException("Starting location must be a valid index: [0, " + (size() - 1) + "]. Index was " + index);
            }
        }

        /**
         * {@inheritDoc}
         */
        @Override
        public boolean hasPrevious() {
            return cursor != 0;
        }

        /**
         * {@inheritDoc}
         */
        @Override
        public E previous() {
            checkConcurrentModification();
            int i = cursor - 1;
            try {
                E previous = get(i);
                lastRet = cursor = i;
                return previous;
            } catch (IndexOutOfBoundsException e) {
                checkConcurrentModification();
                throw new NoSuchElementException("Cannot access index less than zero. This was " + i + ". Remember to check hasPrevious() before using previous().");
            }
        }

        /**
         * {@inheritDoc}
         */
        @Override
        public int nextIndex() {
            return cursor;
        }

        /**
         * {@inheritDoc}
         */
        @Override
        public int previousIndex() {
            return cursor - 1;
        }

        /**
         * {@inheritDoc}
         */
        @Override
        public void set(E e) {
            realm.checkIfValid();
            if (lastRet < 0) {
                throw new IllegalStateException();
            }
            checkConcurrentModification();

            try {
                RealmList.this.set(lastRet, e);
                expectedModCount = modCount;
            } catch (IndexOutOfBoundsException ex) {
                throw new ConcurrentModificationException();
            }
        }

        /**
         * Adding a new object to the RealmList. If the object is not already manage by Realm it will be transparently
         * copied using {@link Realm#copyToRealmOrUpdate(RealmModel)}
         *
         * @see #add(RealmModel)
         */
        @Override
        public void add(E e) {
            realm.checkIfValid();
            checkConcurrentModification();
            try {
                int i = cursor;
                RealmList.this.add(i, e);
                lastRet = -1;
                cursor = i + 1;
                expectedModCount = modCount;
            } catch (IndexOutOfBoundsException ex) {
                throw new ConcurrentModificationException();
            }
        }
    }
}<|MERGE_RESOLUTION|>--- conflicted
+++ resolved
@@ -29,17 +29,11 @@
 import java.util.NoSuchElementException;
 
 import io.reactivex.Flowable;
-<<<<<<< HEAD
 import io.reactivex.Observable;
 import io.realm.internal.InvalidRow;
 import io.realm.internal.LinkView;
 import io.realm.internal.RealmObjectProxy;
 import io.realm.rx.CollectionChange;
-=======
-import io.realm.internal.InvalidRow;
-import io.realm.internal.LinkView;
-import io.realm.internal.RealmObjectProxy;
->>>>>>> f2f6e62d
 
 /**
  * RealmList is used to model one-to-many relationships in a {@link io.realm.RealmObject}.
@@ -895,7 +889,6 @@
             return results;
         } else {
             throw new UnsupportedOperationException(realm.getClass() + " does not support RxJava2.");
-<<<<<<< HEAD
         }
     }
 
@@ -926,8 +919,6 @@
             return (Observable) realm.configuration.getRxFactory().changesetsFrom(dynamicRealm, dynamicResults);
         } else {
             throw new UnsupportedOperationException(realm.getClass() + " does not support RxJava2.");
-=======
->>>>>>> f2f6e62d
         }
     }
 
