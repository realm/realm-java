--- conflicted
+++ resolved
@@ -29,13 +29,10 @@
 import java.util.NoSuchElementException;
 
 import io.reactivex.Flowable;
-<<<<<<< HEAD
 import io.reactivex.Observable;
-=======
 import javax.annotation.Nonnull;
 import javax.annotation.Nullable;
 
->>>>>>> 0d7571e8
 import io.realm.internal.InvalidRow;
 import io.realm.internal.LinkView;
 import io.realm.internal.RealmObjectProxy;
@@ -922,7 +919,6 @@
         }
     }
 
-<<<<<<< HEAD
     /**
      * Returns an Rx Observable that monitors changes to this RealmList. It will emit the current RealmList when
      * subscribed. For each update to the RealmList a pair consisting of the RealmList and the
@@ -953,10 +949,7 @@
         }
     }
 
-    private void checkForAddRemoveListener(Object listener, boolean checkListener) {
-=======
     private void checkForAddRemoveListener(@Nullable Object listener, boolean checkListener) {
->>>>>>> 0d7571e8
         if (checkListener && listener == null) {
             throw new IllegalArgumentException("Listener should not be null");
         }
