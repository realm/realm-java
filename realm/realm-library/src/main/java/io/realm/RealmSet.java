/*
 * Copyright 2021 Realm Inc.
 *
 * Licensed under the Apache License, Version 2.0 (the "License");
 * you may not use this file except in compliance with the License.
 * You may obtain a copy of the License at
 *
 * http://www.apache.org/licenses/LICENSE-2.0
 *
 * Unless required by applicable law or agreed to in writing, software
 * distributed under the License is distributed on an "AS IS" BASIS,
 * WITHOUT WARRANTIES OR CONDITIONS OF ANY KIND, either express or implied.
 * See the License for the specific language governing permissions and
 * limitations under the License.
 */

package io.realm;

import org.bson.types.Decimal128;
import org.bson.types.ObjectId;
import org.json.JSONArray;
import org.json.JSONObject;

import java.io.InputStream;
import java.lang.reflect.Array;
import java.util.Collection;
import java.util.Date;
import java.util.HashSet;
import java.util.Iterator;
import java.util.Set;
import java.util.UUID;

import javax.annotation.Nullable;

import io.realm.internal.ManageableObject;
import io.realm.internal.OsSet;


/**
 * RealmSet is a collection that contains no duplicate elements. A RealmSet cannot contain duplicate.
 * <p>
 * Similarly to {@link RealmList}s, a RealmSet can operate in managed and unmanaged modes. In
 * managed mode a RealmSet persists all its contents inside a Realm whereas in unmanaged mode
 * it functions like a {@link HashSet}.
 * <p>
 * Managed RealmSets can only be created by Realm and will automatically update its content
 * whenever the underlying Realm is updated. Managed RealmSet can only be accessed using the getter
 * that points to a RealmSet field of a {@link RealmObject}.
 * <p>
 * Unmanaged elements in this set can be added to a Realm using the
 * {@link Realm#copyToRealm(Iterable, ImportFlag...)} method.
 * <p>
 * <b>Warning: </b> the following methods are not supported for classes containing set fields yet:
 * <ul>
 * <li>{@link Realm#insert(RealmModel)}</li>
 * <li>{@link Realm#insert(Collection)}</li>
 * <li>{@link Realm#insertOrUpdate(RealmModel)}</li>
 * <li>{@link Realm#insertOrUpdate(Collection)}</li>
 * <li>{@link Realm#createAllFromJson(Class, String)}</li>
 * <li>{@link Realm#createAllFromJson(Class, JSONArray)}</li>
 * <li>{@link Realm#createAllFromJson(Class, InputStream)}</li>
 * <li>{@link Realm#createObjectFromJson(Class, String)}</li>
 * <li>{@link Realm#createObjectFromJson(Class, JSONObject)}}</li>
 * <li>{@link Realm#createObjectFromJson(Class, InputStream)}}</li>
 * <li>{@link Realm#createOrUpdateAllFromJson(Class, String)}</li>
 * <li>{@link Realm#createOrUpdateAllFromJson(Class, JSONArray)}</li>
 * <li>{@link Realm#createOrUpdateAllFromJson(Class, InputStream)}</li>
 * <li>{@link Realm#createOrUpdateObjectFromJson(Class, String)}</li>
 * <li>{@link Realm#createOrUpdateObjectFromJson(Class, JSONObject)}</li>
 * <li>{@link Realm#createOrUpdateObjectFromJson(Class, InputStream)}</li>
 * </ul>
 *
 * @param <E> the type of the values stored in this set
 */
public class RealmSet<E> implements Set<E>, ManageableObject, RealmCollection<E> {

    protected final SetStrategy<E> setStrategy;

    // ------------------------------------------
    // Unmanaged constructors
    // ------------------------------------------

    /**
     * Instantiates a RealmSet in unmanaged mode.
     */
    public RealmSet() {
        this.setStrategy = new UnmanagedSetStrategy<>();
    }

    /**
     * Instantiates a RealmSet in unmanaged mode with another collection.
     *
     * @param collection the collection with which the set will be initially populated.
     */
    public RealmSet(Collection<E> collection) {
        this.setStrategy = new UnmanagedSetStrategy<>(collection);
    }

<<<<<<< HEAD
    // ------------------------------------------
    // Managed constructors
    // ------------------------------------------

    /**
     * Instantiates a RealmSet in managed mode. This constructor is used internally by Realm.
=======
    /**
     * Instantiates a RealmSet in managed mode.
>>>>>>> a1401bd6
     *
     * @param baseRealm
     * @param osSet
     * @param valueClass
     */
    public RealmSet(BaseRealm baseRealm, OsSet osSet, Class<E> valueClass) {
        this.setStrategy = getStrategy(baseRealm, osSet, valueClass);
    }

    // ------------------------------------------
    // ManageableObject API
    // ------------------------------------------

    /**
     * {@inheritDoc}
     */
    @Override
    public boolean isManaged() {
        return setStrategy.isManaged();
    }

    /**
     * {@inheritDoc}
     */
    @Override
    public boolean isValid() {
        return setStrategy.isValid();
    }

    /**
     * {@inheritDoc}
     */
    @Override
    public boolean isFrozen() {
        return setStrategy.isFrozen();
    }

    // ------------------------------------------
    // Set API
    // ------------------------------------------

    /**
     * {@inheritDoc}
     */
    @Override
    public int size() {
        return setStrategy.size();
    }

    /**
     * {@inheritDoc}
     */
    @Override
    public boolean isEmpty() {
        return setStrategy.isEmpty();
    }

    /**
     * {@inheritDoc}
     */
    @Override
    public boolean contains(@Nullable Object o) {
        return setStrategy.contains(o);
    }

    /**
     * {@inheritDoc}
     */
    @Override
    public Iterator<E> iterator() {
        return setStrategy.iterator();
    }

    /**
     * {@inheritDoc}
     */
    @Override
    public Object[] toArray() {
        return setStrategy.toArray();
    }

    /**
     * {@inheritDoc}
     */
    @Override
    public <T> T[] toArray(T[] a) {
        return setStrategy.toArray(a);
    }

    /**
     * {@inheritDoc}
     */
    @Override
    public boolean add(@Nullable E e) {
        return setStrategy.add(e);
    }

    /**
     * {@inheritDoc}
     */
    @Override
    public boolean remove(@Nullable Object o) {
        return setStrategy.remove(o);
    }

    /**
     * {@inheritDoc}
     */
    @Override
    public boolean containsAll(Collection<?> c) {
        return setStrategy.containsAll(c);
    }

    /**
     * {@inheritDoc}
     */
    @Override
    public boolean addAll(Collection<? extends E> c) {
        return setStrategy.addAll(c);
    }

    /**
     * {@inheritDoc}
     */
    @Override
    public boolean retainAll(Collection<?> c) {
        return setStrategy.retainAll(c);
    }

    /**
     * {@inheritDoc}
     */
    @Override
    public boolean removeAll(Collection<?> c) {
        return setStrategy.removeAll(c);
    }

    /**
     * {@inheritDoc}
     */
    @Override
    public void clear() {
        setStrategy.clear();
    }

    // ------------------------------------------
    // Freezable API
    // ------------------------------------------

    /**
     * {@inheritDoc}
     */
    @Override
    public RealmSet<E> freeze() {
        return setStrategy.freeze();
    }

    // ------------------------------------------
    // RealmSet API
    // ------------------------------------------

    /**
     * Adds a change listener to this {@link RealmSet}.
     * <p>
     * Registering a change listener will not prevent the underlying RealmSet from being garbage
     * collected. If the RealmSet is garbage collected, the change listener will stop being
     * triggered. To avoid this, keep a strong reference for as long as appropriate e.g. in a class
     * variable.
     * <p>
     * <pre>
     * {@code
     * public class MyActivity extends Activity {
     *
     *     private RealmSet<Dog> dogs; // Strong reference to keep listeners alive
     *
     *     \@Override
     *     protected void onCreate(Bundle savedInstanceState) {
     *       super.onCreate(savedInstanceState);
     *       dogs = realm.where(Person.class).findFirst().getDogs();
     *       dogs.addChangeListener(new RealmChangeListener<RealmSet<Dog>>() {
     *           \@Override
     *           public void onChange(RealmSet<Dog> map) {
     *               // React to change
     *           }
     *       });
     *     }
     * }
     * }
     * </pre>
     *
     * @param listener the listener to be notified.
     * @throws IllegalArgumentException if the change listener is {@code null}.
     * @throws IllegalStateException    if you try to add a listener from a non-Looper or
     *                                  {@link android.app.IntentService} thread.
     */
    public void addChangeListener(RealmChangeListener<RealmSet<E>> listener) {
        setStrategy.addChangeListener(this, listener);
    }

    /**
     * Adds a change listener to this {@link RealmSet}.
     * <p>
     * Registering a change listener will not prevent the underlying RealmSet from being garbage
     * collected. If the RealmSet is garbage collected, the change listener will stop being
     * triggered. To avoid this, keep a strong reference for as long as appropriate e.g. in a class
     * variable.
     * <p>
     * <pre>
     * {@code
     * public class MyActivity extends Activity {
     *
     *     private RealmSet<Dog> dogs; // Strong reference to keep listeners alive
     *
     *     \@Override
     *     protected void onCreate(Bundle savedInstanceState) {
     *       super.onCreate(savedInstanceState);
     *       dogs = realm.where(Person.class).findFirst().getDogs();
     *       dogs.addChangeListener(new SetChangeListener<Dog>() {
     *           \@Override
     *           public void onChange(RealmSet<Dog> set, SetChangeSet changeSet) {
     *               // React to change
     *           }
     *       });
     *     }
     * }
     * }
     * </pre>
     *
     * @param listener the listener to be notified.
     * @throws IllegalArgumentException if the change listener is {@code null}.
     * @throws IllegalStateException    if you try to add a listener from a non-Looper or
     *                                  {@link android.app.IntentService} thread.
     */
    public void addChangeListener(SetChangeListener<E> listener) {
        setStrategy.addChangeListener(this, listener);
    }

    /**
     * Removes the specified change listener.
     *
     * @param listener the change listener to be removed.
     * @throws IllegalArgumentException if the change listener is {@code null}.
     * @throws IllegalStateException    if you try to remove a listener from a non-Looper Thread.
     */
    public void removeChangeListener(RealmChangeListener<RealmSet<E>> listener) {
        setStrategy.removeChangeListener(this, listener);
    }

    /**
     * Removes the specified change listener.
     *
     * @param listener the change listener to be removed.
     * @throws IllegalArgumentException if the change listener is {@code null}.
     * @throws IllegalStateException    if you try to remove a listener from a non-Looper Thread.
     */
    public void removeChangeListener(SetChangeListener<E> listener) {
        setStrategy.removeChangeListener(this, listener);
    }

    /**
     * Removes all user-defined change listeners.
     *
     * @throws IllegalStateException if you try to remove listeners from a non-Looper Thread.
     * @see io.realm.RealmChangeListener
     */
    public void removeAllChangeListeners() {
        setStrategy.removeAllChangeListeners();
    }

    /**
     * Indicates whether a set has any listeners attached to it.
     *
     * @return {@code true} if any listeners have been added, {@code false} otherwise.
     */
    public boolean hasListeners() {
        return setStrategy.hasListeners();
    }

<<<<<<< HEAD
    OsSet getOsSet() {
        return setStrategy.getOsSet();
=======
    /**
     * Returns a RealmQuery, which can be used to query for specific objects of this class.
     *
     * @return a RealmQuery object.
     * @throws IllegalStateException if Realm instance has been closed or parent object has been removed.
     * @see io.realm.RealmQuery
     */
    @Override
    public RealmQuery<E> where() {
        return setStrategy.where();
    }

    /**
     * {@inheritDoc}
     */
    @Nullable
    @Override
    public Number min(String fieldName) {
        return setStrategy.min(fieldName);
    }

    /**
     * {@inheritDoc}
     */
    @Nullable
    @Override
    public Number max(String fieldName) {
        return setStrategy.max(fieldName);
    }

    /**
     * {@inheritDoc}
     */
    @Override
    public Number sum(String fieldName) {
        return setStrategy.sum(fieldName);
    }

    /**
     * {@inheritDoc}
     */
    @Override
    public double average(String fieldName) {
        return setStrategy.average(fieldName);
    }

    /**
     * {@inheritDoc}
     */
    @Nullable
    @Override
    public Date maxDate(String fieldName) {
        return setStrategy.maxDate(fieldName);
    }

    /**
     * {@inheritDoc}
     */
    @Nullable
    @Override
    public Date minDate(String fieldName) {
        return setStrategy.minDate(fieldName);
    }

    /**
     * {@inheritDoc}
     */
    @Override
    public boolean deleteAllFromRealm() {
        return setStrategy.deleteAllFromRealm();
    }

    /**
     * {@inheritDoc}
     */
    @Override
    public boolean isLoaded() {
        return true;
    }

    /**
     * {@inheritDoc}
     */
    @Override
    public boolean load() {
        return true;
>>>>>>> a1401bd6
    }

    // ------------------------------------------
    // Private stuff
    // ------------------------------------------

    @SuppressWarnings("unchecked")
    private static <T> ManagedSetStrategy<T> getStrategy(BaseRealm baseRealm,
            OsSet osSet,
            Class<T> valueClass) {
        if (CollectionUtils.isClassForRealmModel(valueClass)) {
            Class<? extends RealmModel> typeCastClass = (Class<? extends RealmModel>) valueClass;
            return new ManagedSetStrategy<>((SetValueOperator<T>) new RealmModelSetOperator<>(baseRealm, osSet, typeCastClass), valueClass);
        }

        SetValueOperator<T> operator;
        if (valueClass == Boolean.class) {
            operator = (SetValueOperator<T>) new BooleanOperator(baseRealm, osSet, Boolean.class);
        } else if (valueClass == String.class) {
            operator = (SetValueOperator<T>) new StringOperator(baseRealm, osSet, String.class);
        } else if (valueClass == Integer.class) {
            operator = (SetValueOperator<T>) new IntegerOperator(baseRealm, osSet, Integer.class);
        } else if (valueClass == Long.class) {
            operator = (SetValueOperator<T>) new LongOperator(baseRealm, osSet, Long.class);
        } else if (valueClass == Short.class) {
            operator = (SetValueOperator<T>) new ShortOperator(baseRealm, osSet, Short.class);
        } else if (valueClass == Byte.class) {
            operator = (SetValueOperator<T>) new ByteOperator(baseRealm, osSet, Byte.class);
        } else if (valueClass == Float.class) {
            operator = (SetValueOperator<T>) new FloatOperator(baseRealm, osSet, Float.class);
        } else if (valueClass == Double.class) {
            operator = (SetValueOperator<T>) new DoubleOperator(baseRealm, osSet, Double.class);
        } else if (valueClass == byte[].class) {
            operator = (SetValueOperator<T>) new BinaryOperator(baseRealm, osSet, byte[].class);
        } else if (valueClass == Date.class) {
            operator = (SetValueOperator<T>) new DateOperator(baseRealm, osSet, Date.class);
        } else if (valueClass == Decimal128.class) {
            operator = (SetValueOperator<T>) new Decimal128Operator(baseRealm, osSet, Decimal128.class);
        } else if (valueClass == ObjectId.class) {
            operator = (SetValueOperator<T>) new ObjectIdOperator(baseRealm, osSet, ObjectId.class);
        } else if (valueClass == UUID.class) {
            operator = (SetValueOperator<T>) new UUIDOperator(baseRealm, osSet, UUID.class);
        } else if (valueClass == Mixed.class) {
            operator = (SetValueOperator<T>) new MixedSetOperator(baseRealm, osSet, Mixed.class);
        } else {
            throw new UnsupportedOperationException("getStrategy: missing class '" + valueClass.getSimpleName() + "'");
        }

        return new ManagedSetStrategy<>(operator, valueClass);
    }

    /**
     * Strategy responsible for abstracting the managed/unmanaged logic for sets.
     *
     * @param <E> the type of the values stored in this set
     */
    private abstract static class SetStrategy<E> implements Set<E>, ManageableObject, RealmCollection<E> {
        abstract OsSet getOsSet();

        abstract void addChangeListener(RealmSet<E> set, RealmChangeListener<RealmSet<E>> listener);

        abstract void addChangeListener(RealmSet<E> set, SetChangeListener<E> listener);

        abstract void removeChangeListener(RealmSet<E> set, RealmChangeListener<RealmSet<E>> listener);

        abstract void removeChangeListener(RealmSet<E> set, SetChangeListener<E> listener);

        abstract void removeAllChangeListeners();

        abstract boolean hasListeners();

        @Override
        abstract public RealmSet<E> freeze();
    }

    /**
     * Concrete {@link RealmSet.SetStrategy} that works for managed {@link io.realm.RealmSet}s.
     *
     * @param <E> the value type
     */
    private static class ManagedSetStrategy<E> extends SetStrategy<E> {
        private final SetValueOperator<E> setValueOperator;
        private final Class<E> valueClass;

        ManagedSetStrategy(SetValueOperator<E> setValueOperator, Class<E> valueClass) {
            this.setValueOperator = setValueOperator;
            this.valueClass = valueClass;
        }

        // ------------------------------------------
        // ManageableObject API
        // ------------------------------------------

        @Override
        public boolean isManaged() {
            return true;
        }

        @Override
        public RealmQuery<E> where() {
            return setValueOperator.where();
        }

        @Nullable
        @Override
        public Number min(String fieldName) {
            return where().min(fieldName);
        }

        @Nullable
        @Override
        public Number max(String fieldName) {
            return where().max(fieldName);
        }

        @Override
        public Number sum(String fieldName) {
            return where().sum(fieldName);
        }

        @Override
        public double average(String fieldName) {
            return where().average(fieldName);
        }

        @Nullable
        @Override
        public Date maxDate(String fieldName) {
            return where().maximumDate(fieldName);
        }

        @Nullable
        @Override
        public Date minDate(String fieldName) {
            return where().minimumDate(fieldName);
        }

        @Override
        public boolean deleteAllFromRealm() {
            setValueOperator.baseRealm.checkIfValid();
            if (!setValueOperator.isEmpty()) {
                setValueOperator.deleteAll();
                return true;
            } else {
                return false;
            }
        }

        @Override
        public boolean isLoaded() {
            return true;
        }

        @Override
        public boolean load() {
            return true;
        }

        @Override
        public boolean isValid() {
            return setValueOperator.isValid();
        }

        @Override
        public boolean isFrozen() {
            return setValueOperator.isFrozen();
        }

        // ------------------------------------------
        // Set API
        // ------------------------------------------

        @Override
        public int size() {
            return setValueOperator.size();
        }

        @Override
        public boolean isEmpty() {
            return setValueOperator.isEmpty();
        }

        @Override
        public boolean contains(@Nullable Object o) {
            return setValueOperator.contains(o);
        }

        @Override
        public Iterator<E> iterator() {
            return setValueOperator.iterator();
        }

        @Override
        public Object[] toArray() {
            Object[] array = new Object[size()];
            int i = 0;
            for (E value : this) {
                array[i] = value;
                i++;
            }
            return array;
        }

        @SuppressWarnings("unchecked")
        @Override
        public <T> T[] toArray(T[] a) {
            checkValidArray(a);

            T[] array;
            long setSize = size();

            // From docs:
            // If the set fits in the specified array, it is returned therein.
            // Otherwise, a new array is allocated with the runtime type of the
            // specified array and the size of this set.
            if (a.length == setSize || a.length > setSize) {
                array = a;
            } else {
                array = (T[]) Array.newInstance(valueClass, (int) setSize);
            }

            int i = 0;
            for (E value : this) {
                if (value == null) {
                    array[i] = null;
                } else {
                    array[i] = (T) value;
                }
                i++;
            }

            // From docs:
            // If this set fits in the specified array with room to spare
            // (i.e., the array has more elements than this set), the element in
            // the array immediately following the end of the set is set to null.
            if (a.length > setSize) {
                array[i] = null;
            }

            return array;
        }

        @Override
        public boolean add(@Nullable E e) {
            return setValueOperator.add(e);
        }

        @Override
        public boolean remove(@Nullable Object o) {
            return setValueOperator.remove(o);
        }

        @Override
        public boolean containsAll(Collection<?> c) {
            checkValidCollection(c);
            return setValueOperator.containsAll(c);
        }

        @Override
        public boolean addAll(Collection<? extends E> c) {
            checkValidCollection(c);
            return setValueOperator.addAll(c);
        }

        @Override
        public boolean retainAll(Collection<?> c) {
            checkValidCollection(c);
            return setValueOperator.retainAll(c);
        }

        @Override
        public boolean removeAll(Collection<?> c) {
            checkValidCollection(c);
            return setValueOperator.removeAll(c);
        }

        @Override
        public void clear() {
            setValueOperator.clear();
        }

        // ------------------------------------------
        // Freezable API
        // ------------------------------------------

        @Override
        public RealmSet<E> freeze() {
            return setValueOperator.freeze();
        }

        @Override
        OsSet getOsSet() {
            return setValueOperator.getOsSet();
        }

        // ------------------------------------------
        // RealmSet API
        // ------------------------------------------

        @Override
        void addChangeListener(RealmSet<E> set, RealmChangeListener<RealmSet<E>> listener) {
            setValueOperator.addChangeListener(set, listener);
        }

        @Override
        void addChangeListener(RealmSet<E> set, SetChangeListener<E> listener) {
            setValueOperator.addChangeListener(set, listener);
        }

        @Override
        void removeChangeListener(RealmSet<E> set, RealmChangeListener<RealmSet<E>> listener) {
            setValueOperator.removeChangeListener(set, listener);
        }

        @Override
        void removeChangeListener(RealmSet<E> set, SetChangeListener<E> listener) {
            setValueOperator.removeChangeListener(set, listener);
        }

        @Override
        void removeAllChangeListeners() {
            setValueOperator.removeAllChangeListeners();
        }

        @Override
        boolean hasListeners() {
            return setValueOperator.hasListeners();
        }

        // ------------------------------------------
        // Private stuff
        // ------------------------------------------

        private <T> void checkValidArray(@Nullable T[] array) {
            if (array == null) {
                // According to Java Set documentation
                throw new NullPointerException("Cannot pass a null array when calling 'toArray'.");
            }

            String valueClassSimpleName = valueClass.getSimpleName();
            String arrayTypeSimpleName = array.getClass().getComponentType().getSimpleName();

            // According to Java Set documentation
            if (!valueClassSimpleName.equals(arrayTypeSimpleName)) {
                throw new ArrayStoreException("Array type must be of type '" + valueClassSimpleName +
                        "' but it was of type '" + arrayTypeSimpleName + "'.");
            }
        }

        private void checkValidCollection(@Nullable Collection<?> collection) {
            if (collection == null) {
                throw new NullPointerException("Collection must not be null.");
            }
        }
    }

    /**
     * Concrete {@link RealmSet.SetStrategy} that works for unmanaged {@link io.realm.RealmSet}s.
     *
     * @param <E> the value type
     */
    private static class UnmanagedSetStrategy<E> extends SetStrategy<E> {
        private static final String ONLY_IN_MANAGED_MODE_MESSAGE = "This method is only available in managed mode.";

        private final Set<E> unmanagedSet;

<<<<<<< HEAD
        UnmanagedSetStrategy() {
            unmanagedSet = new HashSet<>();
        }

        UnmanagedSetStrategy(Collection<E> collection) {
=======
        public UnmanagedSetStrategy() {
            unmanagedSet = new HashSet<>();
        }

        public UnmanagedSetStrategy(Collection<E> collection) {
>>>>>>> a1401bd6
            this();
            unmanagedSet.addAll(collection);
        }

        // ------------------------------------------
        // ManageableObject API
        // ------------------------------------------

        @Override
        public boolean isManaged() {
            return false;
        }

        @Override
        public RealmQuery<E> where() {
            throw new UnsupportedOperationException(ONLY_IN_MANAGED_MODE_MESSAGE);
        }

        @Nullable
        @Override
        public Number min(String fieldName) {
            throw new UnsupportedOperationException(ONLY_IN_MANAGED_MODE_MESSAGE);
        }

        @Nullable
        @Override
        public Number max(String fieldName) {
            throw new UnsupportedOperationException(ONLY_IN_MANAGED_MODE_MESSAGE);
        }

        @Override
        public Number sum(String fieldName) {
            throw new UnsupportedOperationException(ONLY_IN_MANAGED_MODE_MESSAGE);
        }

        @Override
        public double average(String fieldName) {
            throw new UnsupportedOperationException(ONLY_IN_MANAGED_MODE_MESSAGE);
        }

        @Nullable
        @Override
        public Date maxDate(String fieldName) {
            throw new UnsupportedOperationException(ONLY_IN_MANAGED_MODE_MESSAGE);
        }

        @Nullable
        @Override
        public Date minDate(String fieldName) {
            throw new UnsupportedOperationException(ONLY_IN_MANAGED_MODE_MESSAGE);
        }

        @Override
        public boolean deleteAllFromRealm() {
            throw new UnsupportedOperationException(ONLY_IN_MANAGED_MODE_MESSAGE);
        }

        @Override
        public boolean isLoaded() {
            return true;
        }

        @Override
        public boolean load() {
            return true;
        }

        @Override
        public boolean isValid() {
            return true;
        }

        @Override
        public boolean isFrozen() {
            return false;
        }

        // ------------------------------------------
        // Set API
        // ------------------------------------------

        @Override
        public int size() {
            return unmanagedSet.size();
        }

        @Override
        public boolean isEmpty() {
            return unmanagedSet.isEmpty();
        }

        @Override
        public boolean contains(@Nullable Object o) {
            return unmanagedSet.contains(o);
        }

        @Override
        public Iterator<E> iterator() {
            return unmanagedSet.iterator();
        }

        @Override
        public Object[] toArray() {
            return unmanagedSet.toArray();
        }

        @Override
        public <T> T[] toArray(T[] a) {
            return unmanagedSet.toArray(a);
        }

        @Override
        public boolean add(@Nullable E e) {
            return unmanagedSet.add(e);
        }

        @Override
        public boolean remove(@Nullable Object o) {
            return unmanagedSet.remove(o);
        }

        @Override
        public boolean containsAll(Collection<?> c) {
            return unmanagedSet.containsAll(c);
        }

        @Override
        public boolean addAll(Collection<? extends E> c) {
            return unmanagedSet.addAll(c);
        }

        @Override
        public boolean retainAll(Collection<?> c) {
            return unmanagedSet.retainAll(c);
        }

        @Override
        public boolean removeAll(Collection<?> c) {
            return unmanagedSet.removeAll(c);
        }

        @Override
        public void clear() {
            unmanagedSet.clear();
        }

        // ------------------------------------------
        // Freezable API
        // ------------------------------------------

        @Override
        public RealmSet<E> freeze() {
            throw new UnsupportedOperationException("Unmanaged RealmSets cannot be frozen.");
        }

        @Override
        OsSet getOsSet() {
            throw new UnsupportedOperationException("Unmanaged RealmSets do not have a representation in native code.");
        }

        // ------------------------------------------
        // RealmSet API
        // ------------------------------------------

        @Override
        void addChangeListener(RealmSet<E> set, RealmChangeListener<RealmSet<E>> listener) {
            throw new UnsupportedOperationException("Unmanaged RealmSets do not support change listeners.");
        }

        @Override
        void addChangeListener(RealmSet<E> set, SetChangeListener<E> listener) {
            throw new UnsupportedOperationException("Unmanaged RealmSets do not support change listeners.");
        }

        @Override
        void removeChangeListener(RealmSet<E> set, RealmChangeListener<RealmSet<E>> listener) {
            throw new UnsupportedOperationException("Cannot remove change listener because unmanaged RealmSets do not support change listeners.");
        }

        @Override
        void removeChangeListener(RealmSet<E> set, SetChangeListener<E> listener) {
            throw new UnsupportedOperationException("Cannot remove change listener because unmanaged RealmSets do not support change listeners.");
        }

        @Override
        void removeAllChangeListeners() {
            throw new UnsupportedOperationException("Cannot remove change listeners because unmanaged RealmSets do not support change listeners.");
        }

        @Override
        boolean hasListeners() {
            return false;
        }
    }
}<|MERGE_RESOLUTION|>--- conflicted
+++ resolved
@@ -34,7 +34,6 @@
 
 import io.realm.internal.ManageableObject;
 import io.realm.internal.OsSet;
-
 
 /**
  * RealmSet is a collection that contains no duplicate elements. A RealmSet cannot contain duplicate.
@@ -96,17 +95,12 @@
         this.setStrategy = new UnmanagedSetStrategy<>(collection);
     }
 
-<<<<<<< HEAD
     // ------------------------------------------
     // Managed constructors
     // ------------------------------------------
 
     /**
      * Instantiates a RealmSet in managed mode. This constructor is used internally by Realm.
-=======
-    /**
-     * Instantiates a RealmSet in managed mode.
->>>>>>> a1401bd6
      *
      * @param baseRealm
      * @param osSet
@@ -385,10 +379,10 @@
         return setStrategy.hasListeners();
     }
 
-<<<<<<< HEAD
-    OsSet getOsSet() {
-        return setStrategy.getOsSet();
-=======
+    // ------------------------------------------
+    // RealmCollection API
+    // ------------------------------------------
+
     /**
      * Returns a RealmQuery, which can be used to query for specific objects of this class.
      *
@@ -475,17 +469,20 @@
     @Override
     public boolean load() {
         return true;
->>>>>>> a1401bd6
     }
 
     // ------------------------------------------
     // Private stuff
     // ------------------------------------------
+
+    OsSet getOsSet() {
+        return setStrategy.getOsSet();
+    }
 
     @SuppressWarnings("unchecked")
     private static <T> ManagedSetStrategy<T> getStrategy(BaseRealm baseRealm,
-            OsSet osSet,
-            Class<T> valueClass) {
+                                                         OsSet osSet,
+                                                         Class<T> valueClass) {
         if (CollectionUtils.isClassForRealmModel(valueClass)) {
             Class<? extends RealmModel> typeCastClass = (Class<? extends RealmModel>) valueClass;
             return new ManagedSetStrategy<>((SetValueOperator<T>) new RealmModelSetOperator<>(baseRealm, osSet, typeCastClass), valueClass);
@@ -557,6 +554,7 @@
      * @param <E> the value type
      */
     private static class ManagedSetStrategy<E> extends SetStrategy<E> {
+
         private final SetValueOperator<E> setValueOperator;
         private final Class<E> valueClass;
 
@@ -573,6 +571,10 @@
         public boolean isManaged() {
             return true;
         }
+
+        // ------------------------------------------
+        // RealmCollection API
+        // ------------------------------------------
 
         @Override
         public RealmQuery<E> where() {
@@ -838,23 +840,16 @@
      * @param <E> the value type
      */
     private static class UnmanagedSetStrategy<E> extends SetStrategy<E> {
+
         private static final String ONLY_IN_MANAGED_MODE_MESSAGE = "This method is only available in managed mode.";
 
         private final Set<E> unmanagedSet;
 
-<<<<<<< HEAD
         UnmanagedSetStrategy() {
             unmanagedSet = new HashSet<>();
         }
 
         UnmanagedSetStrategy(Collection<E> collection) {
-=======
-        public UnmanagedSetStrategy() {
-            unmanagedSet = new HashSet<>();
-        }
-
-        public UnmanagedSetStrategy(Collection<E> collection) {
->>>>>>> a1401bd6
             this();
             unmanagedSet.addAll(collection);
         }
@@ -869,6 +864,20 @@
         }
 
         @Override
+        public boolean isValid() {
+            return true;
+        }
+
+        @Override
+        public boolean isFrozen() {
+            return false;
+        }
+
+        // ------------------------------------------
+        // ManageableObject API
+        // ------------------------------------------
+
+        @Override
         public RealmQuery<E> where() {
             throw new UnsupportedOperationException(ONLY_IN_MANAGED_MODE_MESSAGE);
         }
@@ -922,16 +931,6 @@
             return true;
         }
 
-        @Override
-        public boolean isValid() {
-            return true;
-        }
-
-        @Override
-        public boolean isFrozen() {
-            return false;
-        }
-
         // ------------------------------------------
         // Set API
         // ------------------------------------------
