--- conflicted
+++ resolved
@@ -145,11 +145,7 @@
     }
 
     @Override
-<<<<<<< HEAD
-    public <E> Observable<RealmResults<E>> from(final Realm realm, final RealmResults<E> results) {
-=======
-    public <E extends RealmModel> Flowable<RealmResults<E>> from(final Realm realm, final RealmResults<E> results) {
->>>>>>> 812f4358
+    public <E> Flowable<RealmResults<E>> from(final Realm realm, final RealmResults<E> results) {
         final RealmConfiguration realmConfig = realm.getConfiguration();
         return Flowable.create(new FlowableOnSubscribe<RealmResults<E>>() {
             @Override
@@ -186,7 +182,7 @@
     }
 
     @Override
-    public <E extends RealmModel> Observable<CollectionChange<RealmResults<E>>> changesetsFrom(Realm realm, final RealmResults<E> results) {
+    public <E> Observable<CollectionChange<RealmResults<E>>> changesetsFrom(Realm realm, final RealmResults<E> results) {
         final RealmConfiguration realmConfig = realm.getConfiguration();
         return Observable.create(new ObservableOnSubscribe<CollectionChange<RealmResults<E>>>() {
             @Override
@@ -295,11 +291,7 @@
     }
 
     @Override
-<<<<<<< HEAD
-    public <E> Observable<RealmList<E>> from(Realm realm, final RealmList<E> list) {
-=======
-    public <E extends RealmModel> Flowable<RealmList<E>> from(Realm realm, final RealmList<E> list) {
->>>>>>> 812f4358
+    public <E> Flowable<RealmList<E>> from(Realm realm, final RealmList<E> list) {
         final RealmConfiguration realmConfig = realm.getConfiguration();
         return Flowable.create(new FlowableOnSubscribe<RealmList<E>>() {
             @Override
@@ -336,7 +328,7 @@
     }
 
     @Override
-    public <E extends RealmModel> Observable<CollectionChange<RealmList<E>>> changesetsFrom(Realm realm, final RealmList<E> list) {
+    public <E> Observable<CollectionChange<RealmList<E>>> changesetsFrom(Realm realm, final RealmList<E> list) {
         final RealmConfiguration realmConfig = realm.getConfiguration();
         return Observable.create(new ObservableOnSubscribe<CollectionChange<RealmList<E>>>() {
             @Override
@@ -591,11 +583,7 @@
     }
 
     @Override
-<<<<<<< HEAD
-    public <E> Observable<RealmQuery<E>> from(Realm realm, RealmQuery<E> query) {
-=======
-    public <E extends RealmModel> Single<RealmQuery<E>> from(Realm realm, RealmQuery<E> query) {
->>>>>>> 812f4358
+    public <E> Single<RealmQuery<E>> from(Realm realm, RealmQuery<E> query) {
         throw new RuntimeException("RealmQuery not supported yet.");
     }
 
