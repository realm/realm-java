--- conflicted
+++ resolved
@@ -67,11 +67,7 @@
      * @param <E> type of RealmObject
      * @return Rx observable that emit all updates to the RealmObject.
      */
-<<<<<<< HEAD
-    <E> Observable<RealmResults<E>> from(Realm realm, RealmResults<E> results);
-=======
-    <E extends RealmModel> Flowable<RealmResults<E>> from(Realm realm, RealmResults<E> results);
->>>>>>> 812f4358
+    <E> Flowable<RealmResults<E>> from(Realm realm, RealmResults<E> results);
 
     /**
      * Creates an Observable for a {@link RealmResults}. It should emit the initial RealmResult when subscribed to and
@@ -86,7 +82,7 @@
      * @param <E> type of RealmObject
      * @return Rx observable that emit all updates + their changeset.
      */
-    <E extends RealmModel> Observable<CollectionChange<RealmResults<E>>> changesetsFrom(Realm realm, RealmResults<E> results);
+    <E> Observable<CollectionChange<RealmResults<E>>> changesetsFrom(Realm realm, RealmResults<E> results);
 
     /**
      * Creates a Flowable for a {@link RealmResults}. It should emit the initial RealmResult when subscribed to and
@@ -126,11 +122,7 @@
      * @param realm {@link Realm} instance list is coming from.
      * @param <E> type of query target
      */
-<<<<<<< HEAD
-    <E> Observable<RealmList<E>> from(Realm realm, RealmList<E> list);
-=======
-    <E extends RealmModel> Flowable<RealmList<E>> from(Realm realm, RealmList<E> list);
->>>>>>> 812f4358
+    <E> Flowable<RealmList<E>> from(Realm realm, RealmList<E> list);
 
     /**
      * Creates an Observable for a {@link RealmList}. It should emit the initial RealmList when subscribed to and
@@ -145,7 +137,7 @@
      * @param <E> type of RealmObject
      * @return Rx observable that emit all updates + their changeset.
      */
-    <E extends RealmModel> Observable<CollectionChange<RealmList<E>>> changesetsFrom(Realm realm, RealmList<E> list);
+    <E> Observable<CollectionChange<RealmList<E>>> changesetsFrom(Realm realm, RealmList<E> list);
 
     /**
      * Creates a Flowable for a {@link RealmList}. It should emit the initial list when subscribed to and on each
@@ -233,11 +225,7 @@
      * @param realm {@link Realm} instance query is coming from.
      * @param <E> type of query target
      */
-<<<<<<< HEAD
-    <E> Observable<RealmQuery<E>> from(Realm realm, RealmQuery<E> query);
-=======
-    <E extends RealmModel> Single<RealmQuery<E>> from(Realm realm, RealmQuery<E> query);
->>>>>>> 812f4358
+    <E> Single<RealmQuery<E>> from(Realm realm, RealmQuery<E> query);
 
     /**
      * Creates a Single from a {@link RealmQuery}. It should emit the query and then complete.
