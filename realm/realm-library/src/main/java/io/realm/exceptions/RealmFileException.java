/*
 * Copyright 2016 Realm Inc.
 *
 * Licensed under the Apache License, Version 2.0 (the "License");
 * you may not use this file except in compliance with the License.
 * You may obtain a copy of the License at
 *
 * http://www.apache.org/licenses/LICENSE-2.0
 *
 * Unless required by applicable law or agreed to in writing, software
 * distributed under the License is distributed on an "AS IS" BASIS,
 * WITHOUT WARRANTIES OR CONDITIONS OF ANY KIND, either express or implied.
 * See the License for the specific language governing permissions and
 * limitations under the License.
 */
package io.realm.exceptions;

import java.util.Locale;

import io.realm.internal.Keep;
import io.realm.internal.SharedRealm;


/**
 * Class for reporting problems when accessing the Realm related files.
 */
@Keep
public class RealmFileException extends RuntimeException {
    /**
     * The specific kind of this {@link RealmFileException}.
     */
    @Keep
    public enum Kind {
        /**
         * Thrown for any I/O related exception scenarios when a Realm is opened.
         */
        ACCESS_ERROR,
        /**
         * Thrown if the history type of the on-disk Realm is unexpected or incompatible.
         */
        BAD_HISTORY,
        /**
         * Thrown if the user does not have permission to open or create the specified file in the specified access
         * mode when the Realm is opened.
         */
        PERMISSION_DENIED,
        /**
         * Thrown if the destination file exists but it is not supposed to.
         */
        EXISTS,
        /**
         * Thrown if the relevant file cannot be found.
         */
        NOT_FOUND,
        /**
         * Thrown if the database file is currently open in another process which cannot share with the current process
         * due to an architecture mismatch.
         */
        INCOMPATIBLE_LOCK_FILE,
        /**
         * Thrown if the file needs to be upgraded to a new format, but upgrades have been explicitly disabled.
         */
        FORMAT_UPGRADE_REQUIRED,
<<<<<<< HEAD

        INCOMPATIBLE_SYNCED_FILE;

=======
        /**
         * Thrown if an attempt was made to open an Realm file created with Realm Object Server 1.*, which is
         * not compatible with Realm Object Server 2.*. This exception should automatically be handled by Realm.
         */
        INCOMPATIBLE_SYNC_FILE;
>>>>>>> 0b4aac9c

        // Created from byte values by JNI.
        static Kind getKind(byte value) {
            switch (value) {
                case SharedRealm.FILE_EXCEPTION_KIND_ACCESS_ERROR:
                    return ACCESS_ERROR;
                case SharedRealm.FILE_EXCEPTION_KIND_PERMISSION_DENIED:
                    return PERMISSION_DENIED;
                case SharedRealm.FILE_EXCEPTION_KIND_EXISTS:
                    return EXISTS;
                case SharedRealm.FILE_EXCEPTION_KIND_NOT_FOUND:
                    return NOT_FOUND;
                case SharedRealm.FILE_EXCEPTION_KIND_INCOMPATIBLE_LOCK_FILE:
                    return INCOMPATIBLE_LOCK_FILE;
                case SharedRealm.FILE_EXCEPTION_KIND_FORMAT_UPGRADE_REQUIRED:
                    return FORMAT_UPGRADE_REQUIRED;
                case SharedRealm.FILE_EXCEPTION_KIND_BAD_HISTORY:
                    return BAD_HISTORY;
                case SharedRealm.FILE_EXCEPTION_INCOMPATIBLE_SYNC_FILE:
                    return INCOMPATIBLE_SYNC_FILE;
                default:
                    throw new RuntimeException("Unknown value for RealmFileException kind.");
            }
        }
    }

    private final Kind kind;

    // Called by JNI
    @SuppressWarnings("unused")
    public RealmFileException(byte value, String message) {
        super(message);
        kind = Kind.getKind(value);
    }

    public RealmFileException(Kind kind, String message) {
        super(message);
        this.kind = kind;
    }

    public RealmFileException(Kind kind, Throwable cause) {
        super(cause);
        this.kind = kind;
    }

    public RealmFileException(Kind kind, String message, Throwable cause) {
        super(message, cause);
        this.kind = kind;
    }

    /**
     * Gets the {@link #kind} of this exception.
     *
     * @return the {@link #kind} of this exception.
     */
    public Kind getKind() {
        return kind;
    }

    @Override
    public String toString() {
        return String.format(Locale.US, "%s Kind: %s.", super.toString(), kind);
    }
}<|MERGE_RESOLUTION|>--- conflicted
+++ resolved
@@ -60,18 +60,7 @@
         /**
          * Thrown if the file needs to be upgraded to a new format, but upgrades have been explicitly disabled.
          */
-        FORMAT_UPGRADE_REQUIRED,
-<<<<<<< HEAD
-
-        INCOMPATIBLE_SYNCED_FILE;
-
-=======
-        /**
-         * Thrown if an attempt was made to open an Realm file created with Realm Object Server 1.*, which is
-         * not compatible with Realm Object Server 2.*. This exception should automatically be handled by Realm.
-         */
-        INCOMPATIBLE_SYNC_FILE;
->>>>>>> 0b4aac9c
+        FORMAT_UPGRADE_REQUIRED;
 
         // Created from byte values by JNI.
         static Kind getKind(byte value) {
@@ -90,8 +79,6 @@
                     return FORMAT_UPGRADE_REQUIRED;
                 case SharedRealm.FILE_EXCEPTION_KIND_BAD_HISTORY:
                     return BAD_HISTORY;
-                case SharedRealm.FILE_EXCEPTION_INCOMPATIBLE_SYNC_FILE:
-                    return INCOMPATIBLE_SYNC_FILE;
                 default:
                     throw new RuntimeException("Unknown value for RealmFileException kind.");
             }
