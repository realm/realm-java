/*
 * Copyright 2014 Realm Inc.
 *
 * Licensed under the Apache License, Version 2.0 (the "License");
 * you may not use this file except in compliance with the License.
 * You may obtain a copy of the License at
 *
 * http://www.apache.org/licenses/LICENSE-2.0
 *
 * Unless required by applicable law or agreed to in writing, software
 * distributed under the License is distributed on an "AS IS" BASIS,
 * WITHOUT WARRANTIES OR CONDITIONS OF ANY KIND, either express or implied.
 * See the License for the specific language governing permissions and
 * limitations under the License.
 */

package io.realm.exceptions;

import java.io.File;

import javax.annotation.Nullable;

import io.realm.internal.Keep;


// Constructed from JNI
@Keep
public final class RealmMigrationNeededException extends RuntimeException {

    private final String canonicalRealmPath;

    public RealmMigrationNeededException(String canonicalRealmPath, String detailMessage) {
        super(detailMessage);
        this.canonicalRealmPath = canonicalRealmPath;
    }

<<<<<<< HEAD
=======
    public RealmMigrationNeededException(String canonicalRealmPath, String detailMessage, @Nullable Throwable throwable) {
        super(detailMessage, throwable);
        this.canonicalRealmPath = canonicalRealmPath;
    }

>>>>>>> b939b3d3
    /**
     * Returns the canonical path to the Realm file that needs to be migrated.
     * <p>
     * This can be used for easy reference during a migration:
     *
     * @return Canonical path to the Realm file.
     * @see File#getCanonicalPath()
     */
    public String getPath() {
        return canonicalRealmPath;
    }
}<|MERGE_RESOLUTION|>--- conflicted
+++ resolved
@@ -34,14 +34,6 @@
         this.canonicalRealmPath = canonicalRealmPath;
     }
 
-<<<<<<< HEAD
-=======
-    public RealmMigrationNeededException(String canonicalRealmPath, String detailMessage, @Nullable Throwable throwable) {
-        super(detailMessage, throwable);
-        this.canonicalRealmPath = canonicalRealmPath;
-    }
-
->>>>>>> b939b3d3
     /**
      * Returns the canonical path to the Realm file that needs to be migrated.
      * <p>
