/*
 * Copyright 2015 Realm Inc.
 *
 * Licensed under the Apache License, Version 2.0 (the "License");
 * you may not use this file except in compliance with the License.
 * You may obtain a copy of the License at
 *
 * http://www.apache.org/licenses/LICENSE-2.0
 *
 * Unless required by applicable law or agreed to in writing, software
 * distributed under the License is distributed on an "AS IS" BASIS,
 * WITHOUT WARRANTIES OR CONDITIONS OF ANY KIND, either express or implied.
 * See the License for the specific language governing permissions and
 * limitations under the License.
 */

package io.realm;

import org.bson.types.Decimal128;
import org.bson.types.ObjectId;

import java.nio.ByteBuffer;

import io.realm.internal.Keep;
import io.realm.internal.Property;

import static io.realm.RealmFieldTypeConstants.CORE_TYPE_VALUE_BINARY;
import static io.realm.RealmFieldTypeConstants.CORE_TYPE_VALUE_BOOLEAN;
import static io.realm.RealmFieldTypeConstants.CORE_TYPE_VALUE_DATE;
import static io.realm.RealmFieldTypeConstants.CORE_TYPE_VALUE_DECIMAL128;
import static io.realm.RealmFieldTypeConstants.CORE_TYPE_VALUE_DOUBLE;
import static io.realm.RealmFieldTypeConstants.CORE_TYPE_VALUE_FLOAT;
import static io.realm.RealmFieldTypeConstants.CORE_TYPE_VALUE_INTEGER;
import static io.realm.RealmFieldTypeConstants.CORE_TYPE_VALUE_LINKING_OBJECTS;
import static io.realm.RealmFieldTypeConstants.CORE_TYPE_VALUE_LIST;
import static io.realm.RealmFieldTypeConstants.CORE_TYPE_VALUE_OBJECT;
import static io.realm.RealmFieldTypeConstants.CORE_TYPE_VALUE_OBJECTID;
import static io.realm.RealmFieldTypeConstants.CORE_TYPE_VALUE_STRING;
<<<<<<< HEAD
import static io.realm.RealmFieldTypeConstants.CORE_TYPE_VALUE_MIXED;
=======
import static io.realm.RealmFieldTypeConstants.CORE_TYPE_VALUE_UUID;
>>>>>>> 64b3a8ce
import static io.realm.RealmFieldTypeConstants.LIST_OFFSET;
import static io.realm.RealmFieldTypeConstants.MAX_CORE_TYPE_VALUE;


interface RealmFieldTypeConstants {
    int LIST_OFFSET = Property.TYPE_ARRAY;

    int CORE_TYPE_VALUE_INTEGER = 0;
    int CORE_TYPE_VALUE_BOOLEAN = 1;
    int CORE_TYPE_VALUE_STRING = 2;
    int CORE_TYPE_VALUE_BINARY = 4;
    int CORE_TYPE_VALUE_DATE = 8;
    int CORE_TYPE_VALUE_FLOAT = 9;
    int CORE_TYPE_VALUE_DOUBLE = 10;
    int CORE_TYPE_VALUE_OBJECT = 12;
    int CORE_TYPE_VALUE_LIST = 13;
    int CORE_TYPE_VALUE_LINKING_OBJECTS = 14;
    int CORE_TYPE_VALUE_DECIMAL128 = 11;
    int CORE_TYPE_VALUE_OBJECTID = 15;
<<<<<<< HEAD
    int CORE_TYPE_VALUE_MIXED = 6;
=======
    int CORE_TYPE_VALUE_UUID = 17;
>>>>>>> 64b3a8ce

    int MAX_CORE_TYPE_VALUE = CORE_TYPE_VALUE_UUID;
}

/**
 * List of the types used by Realm's underlying storage engine.
 * <p>
 * Normally there is no reason to interact with the underlying Realm types as Realm will automatically
 * convert between normal Java types and the Realm types. However it is possible to access these
 * types through a {@link DynamicRealmObject}.
 */
@Keep
public enum RealmFieldType {
    // Makes sure numbers match with <realm/column_type.hpp>.
    INTEGER(CORE_TYPE_VALUE_INTEGER),
    BOOLEAN(CORE_TYPE_VALUE_BOOLEAN),
    STRING(CORE_TYPE_VALUE_STRING),
    BINARY(CORE_TYPE_VALUE_BINARY),
    DATE(CORE_TYPE_VALUE_DATE),
    FLOAT(CORE_TYPE_VALUE_FLOAT),
    DOUBLE(CORE_TYPE_VALUE_DOUBLE),
    OBJECT(CORE_TYPE_VALUE_OBJECT),
    DECIMAL128(CORE_TYPE_VALUE_DECIMAL128),
    OBJECT_ID(CORE_TYPE_VALUE_OBJECTID),
<<<<<<< HEAD
    MIXED(CORE_TYPE_VALUE_MIXED),
=======
    UUID(CORE_TYPE_VALUE_UUID),
>>>>>>> 64b3a8ce

    LIST(CORE_TYPE_VALUE_LIST),
    LINKING_OBJECTS(CORE_TYPE_VALUE_LINKING_OBJECTS),

    INTEGER_LIST(CORE_TYPE_VALUE_INTEGER + LIST_OFFSET),
    BOOLEAN_LIST(CORE_TYPE_VALUE_BOOLEAN + LIST_OFFSET),
    STRING_LIST(CORE_TYPE_VALUE_STRING + LIST_OFFSET),
    BINARY_LIST(CORE_TYPE_VALUE_BINARY + LIST_OFFSET),
    DATE_LIST(CORE_TYPE_VALUE_DATE + LIST_OFFSET),
    FLOAT_LIST(CORE_TYPE_VALUE_FLOAT + LIST_OFFSET),
    DOUBLE_LIST(CORE_TYPE_VALUE_DOUBLE + LIST_OFFSET),
    DECIMAL128_LIST(CORE_TYPE_VALUE_DECIMAL128 + LIST_OFFSET),
    OBJECT_ID_LIST(CORE_TYPE_VALUE_OBJECTID + LIST_OFFSET),
<<<<<<< HEAD
    MIXED_LIST(CORE_TYPE_VALUE_MIXED + LIST_OFFSET);
=======
    UUID_LIST(CORE_TYPE_VALUE_UUID + LIST_OFFSET);
>>>>>>> 64b3a8ce

    // Primitive array for fast mapping between between native values and their Realm type.
    private static final RealmFieldType[] basicTypes = new RealmFieldType[MAX_CORE_TYPE_VALUE + 1];
    private static final RealmFieldType[] listTypes = new RealmFieldType[MAX_CORE_TYPE_VALUE + 1];

    static {
        for (RealmFieldType columnType : values()) {
            final int nativeValue = columnType.nativeValue;
            if (nativeValue < LIST_OFFSET) {
                basicTypes[nativeValue] = columnType;
            } else {
                listTypes[nativeValue - LIST_OFFSET] = columnType;
            }
        }
    }

    private final int nativeValue;

    RealmFieldType(int nativeValue) {
        this.nativeValue = nativeValue;
    }

    /**
     * Returns the native value representing this type.
     *
     * @return the value used by the underlying storage engine to represent this type.
     */
    public int getNativeValue() {
        return nativeValue;
    }

    /**
     * Checks if the given Java object can be converted to the underlying Realm type.
     *
     * @param obj object to test compatibility on.
     * @return {@code true} if object can be converted to the Realm type, {@code false} otherwise.
     */
    public boolean isValid(Object obj) {
        switch (nativeValue) {
            case CORE_TYPE_VALUE_INTEGER:
                return (obj instanceof Long || obj instanceof Integer || obj instanceof Short || obj instanceof Byte);
            case CORE_TYPE_VALUE_BOOLEAN:
                return (obj instanceof Boolean);
            case CORE_TYPE_VALUE_STRING:
                return (obj instanceof String);
            case CORE_TYPE_VALUE_BINARY:
                return (obj instanceof byte[] || obj instanceof ByteBuffer);
            case CORE_TYPE_VALUE_DATE:
                return (obj instanceof java.util.Date);
            case CORE_TYPE_VALUE_FLOAT:
                return (obj instanceof Float);
            case CORE_TYPE_VALUE_DOUBLE:
                return (obj instanceof Double);
            case CORE_TYPE_VALUE_DECIMAL128:
                return (obj instanceof Decimal128);
            case CORE_TYPE_VALUE_OBJECTID:
                return (obj instanceof ObjectId);
<<<<<<< HEAD
            case CORE_TYPE_VALUE_MIXED:
                return (obj instanceof Mixed);
=======
            case CORE_TYPE_VALUE_UUID:
                return (obj instanceof java.util.UUID);
>>>>>>> 64b3a8ce
            case CORE_TYPE_VALUE_OBJECT:
            case CORE_TYPE_VALUE_LIST:
            case CORE_TYPE_VALUE_LINKING_OBJECTS:
            case CORE_TYPE_VALUE_INTEGER + LIST_OFFSET:
            case CORE_TYPE_VALUE_BOOLEAN + LIST_OFFSET:
            case CORE_TYPE_VALUE_STRING + LIST_OFFSET:
            case CORE_TYPE_VALUE_BINARY + LIST_OFFSET:
            case CORE_TYPE_VALUE_DATE + LIST_OFFSET:
            case CORE_TYPE_VALUE_FLOAT + LIST_OFFSET:
            case CORE_TYPE_VALUE_DOUBLE + LIST_OFFSET:
            case CORE_TYPE_VALUE_DECIMAL128 + LIST_OFFSET:
            case CORE_TYPE_VALUE_OBJECTID + LIST_OFFSET:
            case CORE_TYPE_VALUE_UUID + LIST_OFFSET:
                return false;
            default:
                throw new RuntimeException("Unsupported Realm type:  " + this);
        }
    }

    /**
     * Converts the underlying value used by the storage engine to the proper Realm type.
     *
     * @param value the value to convert
     * @return the corresponding Realm type.
     * @throws IllegalArgumentException if value isn't valid.
     */
    public static RealmFieldType fromNativeValue(int value) {
        if (0 <= value && value < basicTypes.length) {
            RealmFieldType e = basicTypes[value];
            if (e != null) {
                return e;
            }
        }
        if (LIST_OFFSET <= value) {
            final int elementValue = value - LIST_OFFSET;
            if (elementValue < listTypes.length) {
                RealmFieldType e = listTypes[elementValue];
                if (e != null) {
                    return e;
                }
            }
        }
        throw new IllegalArgumentException("Invalid native Realm type: " + value);
    }
}
<|MERGE_RESOLUTION|>--- conflicted
+++ resolved
@@ -36,11 +36,8 @@
 import static io.realm.RealmFieldTypeConstants.CORE_TYPE_VALUE_OBJECT;
 import static io.realm.RealmFieldTypeConstants.CORE_TYPE_VALUE_OBJECTID;
 import static io.realm.RealmFieldTypeConstants.CORE_TYPE_VALUE_STRING;
-<<<<<<< HEAD
+import static io.realm.RealmFieldTypeConstants.CORE_TYPE_VALUE_UUID;
 import static io.realm.RealmFieldTypeConstants.CORE_TYPE_VALUE_MIXED;
-=======
-import static io.realm.RealmFieldTypeConstants.CORE_TYPE_VALUE_UUID;
->>>>>>> 64b3a8ce
 import static io.realm.RealmFieldTypeConstants.LIST_OFFSET;
 import static io.realm.RealmFieldTypeConstants.MAX_CORE_TYPE_VALUE;
 
@@ -60,11 +57,8 @@
     int CORE_TYPE_VALUE_LINKING_OBJECTS = 14;
     int CORE_TYPE_VALUE_DECIMAL128 = 11;
     int CORE_TYPE_VALUE_OBJECTID = 15;
-<<<<<<< HEAD
+    int CORE_TYPE_VALUE_UUID = 17;
     int CORE_TYPE_VALUE_MIXED = 6;
-=======
-    int CORE_TYPE_VALUE_UUID = 17;
->>>>>>> 64b3a8ce
 
     int MAX_CORE_TYPE_VALUE = CORE_TYPE_VALUE_UUID;
 }
@@ -89,11 +83,8 @@
     OBJECT(CORE_TYPE_VALUE_OBJECT),
     DECIMAL128(CORE_TYPE_VALUE_DECIMAL128),
     OBJECT_ID(CORE_TYPE_VALUE_OBJECTID),
-<<<<<<< HEAD
+    UUID(CORE_TYPE_VALUE_UUID),
     MIXED(CORE_TYPE_VALUE_MIXED),
-=======
-    UUID(CORE_TYPE_VALUE_UUID),
->>>>>>> 64b3a8ce
 
     LIST(CORE_TYPE_VALUE_LIST),
     LINKING_OBJECTS(CORE_TYPE_VALUE_LINKING_OBJECTS),
@@ -107,11 +98,9 @@
     DOUBLE_LIST(CORE_TYPE_VALUE_DOUBLE + LIST_OFFSET),
     DECIMAL128_LIST(CORE_TYPE_VALUE_DECIMAL128 + LIST_OFFSET),
     OBJECT_ID_LIST(CORE_TYPE_VALUE_OBJECTID + LIST_OFFSET),
-<<<<<<< HEAD
+    UUID_LIST(CORE_TYPE_VALUE_UUID + LIST_OFFSET),
     MIXED_LIST(CORE_TYPE_VALUE_MIXED + LIST_OFFSET);
-=======
-    UUID_LIST(CORE_TYPE_VALUE_UUID + LIST_OFFSET);
->>>>>>> 64b3a8ce
+
 
     // Primitive array for fast mapping between between native values and their Realm type.
     private static final RealmFieldType[] basicTypes = new RealmFieldType[MAX_CORE_TYPE_VALUE + 1];
@@ -169,14 +158,12 @@
                 return (obj instanceof Decimal128);
             case CORE_TYPE_VALUE_OBJECTID:
                 return (obj instanceof ObjectId);
-<<<<<<< HEAD
+            case CORE_TYPE_VALUE_UUID:
+                return (obj instanceof java.util.UUID);
             case CORE_TYPE_VALUE_MIXED:
                 return (obj instanceof Mixed);
-=======
-            case CORE_TYPE_VALUE_UUID:
-                return (obj instanceof java.util.UUID);
->>>>>>> 64b3a8ce
             case CORE_TYPE_VALUE_OBJECT:
+                return false;
             case CORE_TYPE_VALUE_LIST:
             case CORE_TYPE_VALUE_LINKING_OBJECTS:
             case CORE_TYPE_VALUE_INTEGER + LIST_OFFSET:
