/*
 * Copyright 2015 Realm Inc.
 *
 * Licensed under the Apache License, Version 2.0 (the "License");
 * you may not use this file except in compliance with the License.
 * You may obtain a copy of the License at
 *
 * http://www.apache.org/licenses/LICENSE-2.0
 *
 * Unless required by applicable law or agreed to in writing, software
 * distributed under the License is distributed on an "AS IS" BASIS,
 * WITHOUT WARRANTIES OR CONDITIONS OF ANY KIND, either express or implied.
 * See the License for the specific language governing permissions and
 * limitations under the License.
 */

package io.realm;

import org.bson.types.Decimal128;
import org.bson.types.ObjectId;

import java.nio.ByteBuffer;

import io.realm.internal.Keep;
import io.realm.internal.Property;

import static io.realm.RealmFieldTypeConstants.CORE_TYPE_VALUE_BINARY;
import static io.realm.RealmFieldTypeConstants.CORE_TYPE_VALUE_BOOLEAN;
import static io.realm.RealmFieldTypeConstants.CORE_TYPE_VALUE_DATE;
import static io.realm.RealmFieldTypeConstants.CORE_TYPE_VALUE_DECIMAL128;
import static io.realm.RealmFieldTypeConstants.CORE_TYPE_VALUE_DOUBLE;
import static io.realm.RealmFieldTypeConstants.CORE_TYPE_VALUE_FLOAT;
import static io.realm.RealmFieldTypeConstants.CORE_TYPE_VALUE_INTEGER;
import static io.realm.RealmFieldTypeConstants.CORE_TYPE_VALUE_LINKING_OBJECTS;
import static io.realm.RealmFieldTypeConstants.CORE_TYPE_VALUE_LIST;
import static io.realm.RealmFieldTypeConstants.CORE_TYPE_VALUE_MIXED;
import static io.realm.RealmFieldTypeConstants.CORE_TYPE_VALUE_OBJECT;
import static io.realm.RealmFieldTypeConstants.CORE_TYPE_VALUE_OBJECTID;
import static io.realm.RealmFieldTypeConstants.CORE_TYPE_VALUE_STRING;
import static io.realm.RealmFieldTypeConstants.CORE_TYPE_VALUE_TYPED_LINK;
import static io.realm.RealmFieldTypeConstants.CORE_TYPE_VALUE_UUID;
import static io.realm.RealmFieldTypeConstants.DICTIONARY_OFFSET;
import static io.realm.RealmFieldTypeConstants.LIST_OFFSET;
import static io.realm.RealmFieldTypeConstants.MAX_CORE_TYPE_VALUE;
import static io.realm.RealmFieldTypeConstants.SET_OFFSET;


interface RealmFieldTypeConstants {
    int LIST_OFFSET = Property.TYPE_ARRAY;
    int DICTIONARY_OFFSET = Property.TYPE_DICTIONARY;
    int SET_OFFSET = Property.TYPE_SET;

    int CORE_TYPE_VALUE_INTEGER = 0;
    int CORE_TYPE_VALUE_BOOLEAN = 1;
    int CORE_TYPE_VALUE_STRING = 2;
    int CORE_TYPE_VALUE_BINARY = 4;
    int CORE_TYPE_VALUE_DATE = 8;
    int CORE_TYPE_VALUE_FLOAT = 9;
    int CORE_TYPE_VALUE_DOUBLE = 10;
    int CORE_TYPE_VALUE_OBJECT = 12;
    int CORE_TYPE_VALUE_LIST = 13;
    int CORE_TYPE_VALUE_LINKING_OBJECTS = 14;
    int CORE_TYPE_VALUE_DECIMAL128 = 11;
    int CORE_TYPE_VALUE_OBJECTID = 15;
    int CORE_TYPE_VALUE_UUID = 17;
    int CORE_TYPE_VALUE_MIXED = 6;
    int CORE_TYPE_VALUE_TYPED_LINK = 16;

    int MAX_CORE_TYPE_VALUE = CORE_TYPE_VALUE_UUID;
}

/**
 * List of the types used by Realm's underlying storage engine.
 * <p>
 * Normally there is no reason to interact with the underlying Realm types as Realm will automatically
 * convert between normal Java types and the Realm types. However it is possible to access these
 * types through a {@link DynamicRealmObject}.
 */
@Keep
public enum RealmFieldType {
    // Makes sure numbers match with <realm/column_type.hpp>.
    INTEGER(CORE_TYPE_VALUE_INTEGER),
    BOOLEAN(CORE_TYPE_VALUE_BOOLEAN),
    STRING(CORE_TYPE_VALUE_STRING),
    BINARY(CORE_TYPE_VALUE_BINARY),
    DATE(CORE_TYPE_VALUE_DATE),
    FLOAT(CORE_TYPE_VALUE_FLOAT),
    DOUBLE(CORE_TYPE_VALUE_DOUBLE),
    OBJECT(CORE_TYPE_VALUE_OBJECT),
    DECIMAL128(CORE_TYPE_VALUE_DECIMAL128),
    OBJECT_ID(CORE_TYPE_VALUE_OBJECTID),
    UUID(CORE_TYPE_VALUE_UUID),
    MIXED(CORE_TYPE_VALUE_MIXED),           // Core equivalent to RealmAny
    TYPED_LINK(CORE_TYPE_VALUE_TYPED_LINK), // It is only used by RealmAny internally.

    LIST(CORE_TYPE_VALUE_LIST),
    LINKING_OBJECTS(CORE_TYPE_VALUE_LINKING_OBJECTS),

    INTEGER_LIST(CORE_TYPE_VALUE_INTEGER + LIST_OFFSET),
    BOOLEAN_LIST(CORE_TYPE_VALUE_BOOLEAN + LIST_OFFSET),
    STRING_LIST(CORE_TYPE_VALUE_STRING + LIST_OFFSET),
    BINARY_LIST(CORE_TYPE_VALUE_BINARY + LIST_OFFSET),
    DATE_LIST(CORE_TYPE_VALUE_DATE + LIST_OFFSET),
    FLOAT_LIST(CORE_TYPE_VALUE_FLOAT + LIST_OFFSET),
    DOUBLE_LIST(CORE_TYPE_VALUE_DOUBLE + LIST_OFFSET),
    DECIMAL128_LIST(CORE_TYPE_VALUE_DECIMAL128 + LIST_OFFSET),
    OBJECT_ID_LIST(CORE_TYPE_VALUE_OBJECTID + LIST_OFFSET),
    UUID_LIST(CORE_TYPE_VALUE_UUID + LIST_OFFSET),
    MIXED_LIST(CORE_TYPE_VALUE_MIXED + LIST_OFFSET),

    STRING_TO_INTEGER_MAP(CORE_TYPE_VALUE_INTEGER + DICTIONARY_OFFSET),
    STRING_TO_BOOLEAN_MAP(CORE_TYPE_VALUE_BOOLEAN + DICTIONARY_OFFSET),
    STRING_TO_STRING_MAP(CORE_TYPE_VALUE_STRING + DICTIONARY_OFFSET),
    STRING_TO_BINARY_MAP(CORE_TYPE_VALUE_BINARY + DICTIONARY_OFFSET),
    STRING_TO_DATE_MAP(CORE_TYPE_VALUE_DATE + DICTIONARY_OFFSET),
    STRING_TO_FLOAT_MAP(CORE_TYPE_VALUE_FLOAT + DICTIONARY_OFFSET),
    STRING_TO_DOUBLE_MAP(CORE_TYPE_VALUE_DOUBLE + DICTIONARY_OFFSET),
    STRING_TO_DECIMAL128_MAP(CORE_TYPE_VALUE_DECIMAL128 + DICTIONARY_OFFSET),
    STRING_TO_OBJECT_ID_MAP(CORE_TYPE_VALUE_OBJECTID + DICTIONARY_OFFSET),
    STRING_TO_UUID_MAP(CORE_TYPE_VALUE_UUID + DICTIONARY_OFFSET),
    STRING_TO_MIXED_MAP(CORE_TYPE_VALUE_MIXED + DICTIONARY_OFFSET),
    STRING_TO_LINK_MAP(CORE_TYPE_VALUE_OBJECT + DICTIONARY_OFFSET),

    INTEGER_SET(CORE_TYPE_VALUE_INTEGER + SET_OFFSET),
    BOOLEAN_SET(CORE_TYPE_VALUE_BOOLEAN + SET_OFFSET),
    STRING_SET(CORE_TYPE_VALUE_STRING + SET_OFFSET),
    BINARY_SET(CORE_TYPE_VALUE_BINARY + SET_OFFSET),
    DATE_SET(CORE_TYPE_VALUE_DATE + SET_OFFSET),
    FLOAT_SET(CORE_TYPE_VALUE_FLOAT + SET_OFFSET),
    DOUBLE_SET(CORE_TYPE_VALUE_DOUBLE + SET_OFFSET),
    DECIMAL128_SET(CORE_TYPE_VALUE_DECIMAL128 + SET_OFFSET),
    OBJECT_ID_SET(CORE_TYPE_VALUE_OBJECTID + SET_OFFSET),
    UUID_SET(CORE_TYPE_VALUE_UUID + SET_OFFSET),
    LINK_SET(CORE_TYPE_VALUE_OBJECT + SET_OFFSET),
    MIXED_SET(CORE_TYPE_VALUE_MIXED + SET_OFFSET);


    // Primitive array for fast mapping between between native values and their Realm type.
    private static final RealmFieldType[] basicTypes = new RealmFieldType[MAX_CORE_TYPE_VALUE + 1];
    private static final RealmFieldType[] listTypes = new RealmFieldType[MAX_CORE_TYPE_VALUE + 1];
    private static final RealmFieldType[] mapTypes = new RealmFieldType[MAX_CORE_TYPE_VALUE + 1];
    private static final RealmFieldType[] setTypes = new RealmFieldType[MAX_CORE_TYPE_VALUE + 1];

    static {
        for (RealmFieldType columnType : values()) {
            final int nativeValue = columnType.nativeValue;
            if (nativeValue < LIST_OFFSET) {
                basicTypes[nativeValue] = columnType;
            } else if (nativeValue < SET_OFFSET) {
                listTypes[nativeValue - LIST_OFFSET] = columnType;
            } else if (nativeValue < DICTIONARY_OFFSET) {
                setTypes[nativeValue - SET_OFFSET] = columnType;
            } else {
                mapTypes[nativeValue - DICTIONARY_OFFSET] = columnType;
            }
        }
    }

    private final int nativeValue;

    RealmFieldType(int nativeValue) {
        this.nativeValue = nativeValue;
    }

    /**
     * Returns the native value representing this type.
     *
     * @return the value used by the underlying storage engine to represent this type.
     */
    public int getNativeValue() {
        return nativeValue;
    }

    /**
     * Checks if the given Java object can be converted to the underlying Realm type.
     *
     * @param obj object to test compatibility on.
     * @return {@code true} if object can be converted to the Realm type, {@code false} otherwise.
     */
    public boolean isValid(Object obj) {
        switch (nativeValue) {
            case CORE_TYPE_VALUE_INTEGER:
                return (obj instanceof Long || obj instanceof Integer || obj instanceof Short || obj instanceof Byte);
            case CORE_TYPE_VALUE_BOOLEAN:
                return (obj instanceof Boolean);
            case CORE_TYPE_VALUE_STRING:
                return (obj instanceof String);
            case CORE_TYPE_VALUE_BINARY:
                return (obj instanceof byte[] || obj instanceof ByteBuffer);
            case CORE_TYPE_VALUE_DATE:
                return (obj instanceof java.util.Date);
            case CORE_TYPE_VALUE_FLOAT:
                return (obj instanceof Float);
            case CORE_TYPE_VALUE_DOUBLE:
                return (obj instanceof Double);
            case CORE_TYPE_VALUE_DECIMAL128:
                return (obj instanceof Decimal128);
            case CORE_TYPE_VALUE_OBJECTID:
                return (obj instanceof ObjectId);
            case CORE_TYPE_VALUE_UUID:
                return (obj instanceof java.util.UUID);
            case CORE_TYPE_VALUE_MIXED:
                return (obj instanceof RealmAny);
            case CORE_TYPE_VALUE_OBJECT:
            case CORE_TYPE_VALUE_LIST:
            case CORE_TYPE_VALUE_LINKING_OBJECTS:
            case CORE_TYPE_VALUE_INTEGER + LIST_OFFSET:
            case CORE_TYPE_VALUE_BOOLEAN + LIST_OFFSET:
            case CORE_TYPE_VALUE_STRING + LIST_OFFSET:
            case CORE_TYPE_VALUE_BINARY + LIST_OFFSET:
            case CORE_TYPE_VALUE_DATE + LIST_OFFSET:
            case CORE_TYPE_VALUE_FLOAT + LIST_OFFSET:
            case CORE_TYPE_VALUE_DOUBLE + LIST_OFFSET:
            case CORE_TYPE_VALUE_DECIMAL128 + LIST_OFFSET:
            case CORE_TYPE_VALUE_OBJECTID + LIST_OFFSET:
            case CORE_TYPE_VALUE_UUID + LIST_OFFSET:
            case CORE_TYPE_VALUE_MIXED + LIST_OFFSET:
                return false;
            case CORE_TYPE_VALUE_INTEGER + DICTIONARY_OFFSET:
            case CORE_TYPE_VALUE_BOOLEAN + DICTIONARY_OFFSET:
            case CORE_TYPE_VALUE_STRING + DICTIONARY_OFFSET:
            case CORE_TYPE_VALUE_BINARY + DICTIONARY_OFFSET:
            case CORE_TYPE_VALUE_DATE + DICTIONARY_OFFSET:
            case CORE_TYPE_VALUE_FLOAT + DICTIONARY_OFFSET:
            case CORE_TYPE_VALUE_DOUBLE + DICTIONARY_OFFSET:
            case CORE_TYPE_VALUE_MIXED + DICTIONARY_OFFSET:
            case CORE_TYPE_VALUE_OBJECTID + DICTIONARY_OFFSET:
            case CORE_TYPE_VALUE_UUID + DICTIONARY_OFFSET:
            case CORE_TYPE_VALUE_DECIMAL128 + DICTIONARY_OFFSET:
            case CORE_TYPE_VALUE_OBJECT + DICTIONARY_OFFSET:
                return false;
            case CORE_TYPE_VALUE_INTEGER + SET_OFFSET:
            case CORE_TYPE_VALUE_BOOLEAN + SET_OFFSET:
            case CORE_TYPE_VALUE_STRING + SET_OFFSET:
            case CORE_TYPE_VALUE_BINARY + SET_OFFSET:
            case CORE_TYPE_VALUE_DATE + SET_OFFSET:
            case CORE_TYPE_VALUE_FLOAT + SET_OFFSET:
            case CORE_TYPE_VALUE_DOUBLE + SET_OFFSET:
            case CORE_TYPE_VALUE_DECIMAL128 + SET_OFFSET:
            case CORE_TYPE_VALUE_OBJECTID + SET_OFFSET:
            case CORE_TYPE_VALUE_UUID + SET_OFFSET:
            case CORE_TYPE_VALUE_OBJECT + SET_OFFSET:
            case CORE_TYPE_VALUE_MIXED + SET_OFFSET:
                return false;
            default:
                throw new RuntimeException("Unsupported Realm type:  " + this);
        }
    }

    /**
     * Converts the underlying value used by the storage engine to the proper Realm type.
     *
     * @param value the value to convert
     * @return the corresponding Realm type.
     * @throws IllegalArgumentException if value isn't valid.
     */
    public static RealmFieldType fromNativeValue(int value) {
        if (0 <= value && value < basicTypes.length) {
            RealmFieldType e = basicTypes[value];
            if (e != null) {
                return e;
            }
        }
        if (LIST_OFFSET <= value && value < SET_OFFSET) {
            final int elementValue = value - LIST_OFFSET;
            if (elementValue < listTypes.length) {
                RealmFieldType e = listTypes[elementValue];
                if (e != null) {
                    return e;
                }
            }
        }
        if (SET_OFFSET <= value && value < DICTIONARY_OFFSET) {
            final int elementValue = value - SET_OFFSET;
            if (elementValue < setTypes.length) {
                RealmFieldType e = setTypes[elementValue];
                if (e != null) {
                    return e;
                }
            }
        }
        if (DICTIONARY_OFFSET <= value) {
            final int elementValue = value - DICTIONARY_OFFSET;
            if (elementValue < mapTypes.length) {
                RealmFieldType e = mapTypes[elementValue];
                if (e != null) {
                    return e;
                }
            }
        }
        throw new IllegalArgumentException("Invalid native Realm type: " + value);
    }
<<<<<<< HEAD

    public boolean isDictionary() {
        return DICTIONARY_OFFSET <= nativeValue;
    }

    public boolean isSet() {
        return (SET_OFFSET <= nativeValue) && (nativeValue < DICTIONARY_OFFSET);
    }
=======
>>>>>>> 869c63c1
}
<|MERGE_RESOLUTION|>--- conflicted
+++ resolved
@@ -290,15 +290,4 @@
         }
         throw new IllegalArgumentException("Invalid native Realm type: " + value);
     }
-<<<<<<< HEAD
-
-    public boolean isDictionary() {
-        return DICTIONARY_OFFSET <= nativeValue;
-    }
-
-    public boolean isSet() {
-        return (SET_OFFSET <= nativeValue) && (nativeValue < DICTIONARY_OFFSET);
-    }
-=======
->>>>>>> 869c63c1
 }
