--- conflicted
+++ resolved
@@ -123,11 +123,8 @@
 
     STRING_SET(CORE_TYPE_VALUE_STRING + SET_OFFSET),
     INTEGER_SET(CORE_TYPE_VALUE_INTEGER + SET_OFFSET),
-<<<<<<< HEAD
-    BINARY_SET(CORE_TYPE_VALUE_BINARY + SET_OFFSET);
-=======
+    BINARY_SET(CORE_TYPE_VALUE_BINARY + SET_OFFSET),
     UUID_SET(CORE_TYPE_VALUE_UUID + SET_OFFSET);
->>>>>>> b7498a60
 
 
     // Primitive array for fast mapping between between native values and their Realm type.
@@ -226,11 +223,8 @@
                 return false;
             case CORE_TYPE_VALUE_STRING + SET_OFFSET:
             case CORE_TYPE_VALUE_INTEGER + SET_OFFSET:
-<<<<<<< HEAD
             case CORE_TYPE_VALUE_BINARY + SET_OFFSET:
-=======
             case CORE_TYPE_VALUE_UUID + SET_OFFSET:
->>>>>>> b7498a60
                 return false;
             default:
                 throw new RuntimeException("Unsupported Realm type:  " + this);
