--- conflicted
+++ resolved
@@ -38,10 +38,7 @@
 import static io.realm.RealmFieldTypeConstants.CORE_TYPE_VALUE_STRING;
 import static io.realm.RealmFieldTypeConstants.CORE_TYPE_VALUE_UUID;
 import static io.realm.RealmFieldTypeConstants.CORE_TYPE_VALUE_MIXED;
-<<<<<<< HEAD
-=======
 import static io.realm.RealmFieldTypeConstants.CORE_TYPE_VALUE_TYPED_LINK;
->>>>>>> b667cb17
 import static io.realm.RealmFieldTypeConstants.LIST_OFFSET;
 import static io.realm.RealmFieldTypeConstants.MAX_CORE_TYPE_VALUE;
 
@@ -63,10 +60,7 @@
     int CORE_TYPE_VALUE_OBJECTID = 15;
     int CORE_TYPE_VALUE_UUID = 17;
     int CORE_TYPE_VALUE_MIXED = 6;
-<<<<<<< HEAD
-=======
     int CORE_TYPE_VALUE_TYPED_LINK = 16;
->>>>>>> b667cb17
 
     int MAX_CORE_TYPE_VALUE = CORE_TYPE_VALUE_UUID;
 }
@@ -93,10 +87,7 @@
     OBJECT_ID(CORE_TYPE_VALUE_OBJECTID),
     UUID(CORE_TYPE_VALUE_UUID),
     MIXED(CORE_TYPE_VALUE_MIXED),
-<<<<<<< HEAD
-=======
     TYPED_LINK(CORE_TYPE_VALUE_TYPED_LINK),
->>>>>>> b667cb17
 
     LIST(CORE_TYPE_VALUE_LIST),
     LINKING_OBJECTS(CORE_TYPE_VALUE_LINKING_OBJECTS),
