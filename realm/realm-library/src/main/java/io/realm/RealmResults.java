/*
 * Copyright 2014 Realm Inc.
 *
 * Licensed under the Apache License, Version 2.0 (the "License");
 * you may not use this file except in compliance with the License.
 * You may obtain a copy of the License at
 *
 * http://www.apache.org/licenses/LICENSE-2.0
 *
 * Unless required by applicable law or agreed to in writing, software
 * distributed under the License is distributed on an "AS IS" BASIS,
 * WITHOUT WARRANTIES OR CONDITIONS OF ANY KIND, either express or implied.
 * See the License for the specific language governing permissions and
 * limitations under the License.
 */

package io.realm;


import java.util.AbstractList;
import java.util.ArrayList;
import java.util.Collections;
import java.util.ConcurrentModificationException;
import java.util.Date;
import java.util.Iterator;
import java.util.List;
import java.util.ListIterator;
import java.util.concurrent.CopyOnWriteArrayList;
import java.util.concurrent.Future;

import io.realm.exceptions.RealmException;
import io.realm.internal.TableOrView;
import io.realm.internal.TableQuery;
import io.realm.internal.TableView;
import io.realm.internal.log.RealmLog;

/**
 * This class holds all the matches of a {@link io.realm.RealmQuery} for a given Realm. The objects are not copied from
 * the Realm to the RealmResults list, but are just referenced from the RealmResult instead. This saves memory and
 * increases speed.
 * <p>
 * RealmResults are live views, which means that if it is on an {@link android.os.Looper} thread, it will automatically
 * update its query results after a transaction has been committed. If on a non-looper thread, {@link Realm#refresh()}
 * must be called to update the results.
 * <p>
 * Updates to RealmObjects from a RealmResults list must be done from within a transaction and the modified objects are
 * persisted to the Realm file during the commit of the transaction.
 * <p>
 * A RealmResults object cannot be passed between different threads.
 * <p>
 * Notice that a RealmResults is never {@code null} not even in the case where it contains no objects. You should always
 * use the size() method to check if a RealmResults is empty or not.
 *
 * @param <E> The class of objects in this list.
 * @see RealmQuery#findAll()
 * @see Realm#allObjects(Class)
 * @see io.realm.Realm#beginTransaction()
 */
public final class RealmResults<E extends RealmObject> extends AbstractList<E> {

    BaseRealm realm;
    Class<E> classSpec;   // Return type
    String className;     // Class name used by DynamicRealmObjects
    private TableOrView table = null;

    private static final String TYPE_MISMATCH = "Field '%s': type mismatch - %s expected.";
    private long currentTableViewVersion = -1;

    private final TableQuery query;
    private final List<RealmChangeListener> listeners = new CopyOnWriteArrayList<RealmChangeListener>();
    private Future<Long> pendingQuery;
    private boolean isCompleted = false;

    static <E extends RealmObject> RealmResults<E> createFromClass(BaseRealm realm, Class<E> clazz) {
        return new RealmResults<E>(realm, clazz);
    }

    static <E extends RealmObject> RealmResults<E> createFromTableOrView(BaseRealm realm, TableOrView table, Class<E> clazz) {
        return new RealmResults<E>(realm, table, clazz);
    }

    static RealmResults<DynamicRealmObject> createFromDynamicClass(BaseRealm realm, String className) {
        return new RealmResults<DynamicRealmObject>(realm, className);
    }

    static RealmResults<DynamicRealmObject> createFromDynamicTableOrView(BaseRealm realm, TableOrView table, String className) {
        return new RealmResults<DynamicRealmObject>(realm, table, className);
    }

    private RealmResults(BaseRealm realm, Class<E> classSpec) {
        this.realm = realm;
        this.classSpec = classSpec;
        pendingQuery = null;
        query = null;
    }

    RealmResults(BaseRealm realm, TableQuery query, Class<E> clazz) {
        this.realm = realm;
        this.classSpec = clazz;
        this.query = query;
    }

    RealmResults(BaseRealm realm, TableOrView table, Class<E> classSpec) {
        this(realm, classSpec);
        this.table = table;
    }

    private RealmResults(BaseRealm realm, String className) {
        this.realm = realm;
        this.className = className;

        //TODO need to guard all calls involving table since it's null until async query returns
        pendingQuery = null;
        query = null;
    }

    private RealmResults(BaseRealm realm, TableOrView table, String className) {
        this(realm, className);
        this.table = table;
    }

    TableOrView getTable() {
        if (table == null) {
            return realm.getTable(classSpec);
        } else {
            return table;
        }
    }

    /**
     * Checks if {@link io.realm.RealmResults} is still valid to use i.e. the {@link io.realm.Realm} instance hasn't
     * been closed.
     *
     * @return {@code true} if still valid to use, {@code false} otherwise.
     */
    public boolean isValid() {
        return realm != null && !realm.isClosed();
    }

    /**
     * Returns a typed {@link io.realm.RealmQuery}, which can be used to query for specific objects of this type.
     *
     * @return a typed RealmQuery.
     * @see io.realm.RealmQuery
     */
    public RealmQuery<E> where() {
        realm.checkIfValid();
        return RealmQuery.createQueryFromResult(this);
    }

    /**
     * Returns the element at the specified location in this list.
     *
     * @param location the index of the element to return.
     * @return the element at the specified index.
     * @throws IndexOutOfBoundsException if {@code location < 0 || location >= size()}.
     */
    @Override
    public E get(int location) {
        E obj;
        realm.checkIfValid();
        TableOrView table = getTable();
        if (table instanceof TableView) {
            obj = realm.get(classSpec, className, ((TableView) table).getSourceRowIndex(location));
        } else {
            obj = realm.get(classSpec, className, location);
        }

        return obj;
    }

    /**
     * This method is not supported.
     *
     * @throws NoSuchMethodError always.
     */
    @Override
    public int indexOf(Object o) {
        throw new NoSuchMethodError("indexOf is not supported on RealmResults");
    }

    /**
     * Gets the first object from the list.
     *
     * @return the first object.
     * @throws ArrayIndexOutOfBoundsException if RealmResults is empty.
     */
    public E first() {
        return get(0);
    }

    /**
     * Gets the last object from the list.
     *
     * @return the last object.
     * @throws ArrayIndexOutOfBoundsException if RealmResults is empty.
     */
    public E last() {
        return get(size()-1);
    }

    /**
     * Returns an iterator for the results of a query. Any change to Realm while iterating will cause this iterator to
     * throw a {@link java.util.ConcurrentModificationException} if accessed.
     *
     * @return an iterator on the elements of this list.
     * @see Iterator
     */
    @Override
    public Iterator<E> iterator() {
        if (!isLoaded()) {
            // Collections.emptyIterator(); is only available since API 19
            return Collections.<E>emptyList().iterator();
        }
        return new RealmResultsIterator();
    }

    /**
     * Returns a list iterator for the results of a query. Any change to Realm while iterating will cause the iterator
     * to throw a {@link java.util.ConcurrentModificationException} if accessed.
     *
     * @return a ListIterator on the elements of this list.
     * @see ListIterator
     */
    @Override
    public ListIterator<E> listIterator() {
        if (!isLoaded()) {
            // Collections.emptyListIterator() is only available since API 19
            return Collections.<E>emptyList().listIterator();
        }
        return new RealmResultsListIterator(0);
    }

    /**
     * Returns a list iterator on the results of a query. Any change to Realm while iterating will cause the iterator to
     * throw a {@link java.util.ConcurrentModificationException} if accessed.
     *
     * @param location the index at which to start the iteration.
     * @return a ListIterator on the elements of this list.
     * @throws IndexOutOfBoundsException if {@code location < 0 || location > size()}.
     * @see ListIterator
     */
    @Override
    public ListIterator<E> listIterator(int location) {
        if (!isLoaded()) {
            // Collections.emptyListIterator() is only available since API 19
            return Collections.<E>emptyList().listIterator(location);
        }
        return new RealmResultsListIterator(location);
    }

    // Sorting

    // aux. method used by sort methods
    private long getColumnIndex(String fieldName) {
        if (fieldName.contains(".")) {
            throw new IllegalArgumentException("Sorting using child object properties is not supported: " + fieldName);
        }
        long columnIndex = table.getColumnIndex(fieldName);
        if (columnIndex < 0) {
            throw new IllegalArgumentException(String.format("Field '%s' does not exist.", fieldName));
        }
        return columnIndex;
    }

    /**
     * Sorts (ascending) an existing {@link io.realm.RealmResults}.
     *
     * @param fieldName the field name to sort by. Only fields of type boolean, short, int, long, float, double, Date,
     *                  and String are supported.
     * @throws java.lang.IllegalArgumentException if field name does not exist.
     */
    public void sort(String fieldName) {
        this.sort(fieldName, Sort.ASCENDING);
    }

    /**
     * Sorts existing {@link io.realm.RealmResults}.
     *
<<<<<<< HEAD
     * @param fieldName      The field name to sort by. Only fields of type boolean, short, int,
     *                       long, float, double, Date, and String are supported.
     * @param sortOrder  The direction to sort by; if true ascending, otherwise descending
     *                       You can use the constants SORT_ORDER_ASCENDING and SORT_ORDER_DESCENDING
     *                       for readability.
=======
     * @param fieldName the field name to sort by. Only fields of type boolean, short, int, long, float, double, Date,
     *                  and String are supported.
     * @param sortAscending The direction to sort by; if true ascending, otherwise descending
     *                      You can use the constants SORT_ORDER_ASCENDING and SORT_ORDER_DESCENDING for readability.
>>>>>>> 83a6cad6
     * @throws java.lang.IllegalArgumentException if field name does not exist.
     */
    public void sort(String fieldName, Sort sortOrder) {
        if (fieldName == null) {
            throw new IllegalArgumentException("fieldName must be provided");
        }
        realm.checkIfValid();
        TableOrView table = getTable();

        if (table instanceof TableView) {
            long columnIndex = getColumnIndex(fieldName);
            ((TableView) table).sort(columnIndex, sortOrder);
        } else {
            throw new IllegalArgumentException("Only RealmResults can be sorted - please use allObject() to create a RealmResults.");
        }
    }

    /**
     * Sorts existing {@link io.realm.RealmResults}.
     *
<<<<<<< HEAD
     * @param fieldNames an array of field names to sort by. Only fields of type boolean, short, int,
     *                       long, float, double, Date, and String are supported.
     * @param sortOrders The directions to sort by.
=======
     * @param fieldNames an array of field names to sort by. Only fields of type boolean, short, int, long, float,
     *                   double, Date, and String are supported.
     * @param sortAscending The directions to sort by; if true ascending, otherwise descending.
     *                      You can use the constants SORT_ORDER_ASCENDING and SORT_ORDER_DESCENDING for readability.
>>>>>>> 83a6cad6
     * @throws java.lang.IllegalArgumentException if a field name does not exist.
     */
    public void sort(String fieldNames[], Sort sortOrders[]) {
        if (fieldNames == null) {
            throw new IllegalArgumentException("fieldNames must be provided.");
        } else if (sortOrders == null) {
            throw new IllegalArgumentException("sortOrder must be provided.");
        }

        if (fieldNames.length == 1 && sortOrders.length == 1) {
            sort(fieldNames[0], sortOrders[0]);
        } else {
            realm.checkIfValid();
            TableOrView table = getTable();
            if (table instanceof TableView) {
                List<Long> columnIndices = new ArrayList<Long>();
                for (int i = 0; i < fieldNames.length; i++) {
                    String fieldName = fieldNames[i];
                    long columnIndex = getColumnIndex(fieldName);
                    columnIndices.add(columnIndex);
                }
                ((TableView) table).sort(columnIndices, sortOrders);
            }
        }
    }

    /**
     * Sorts existing {@link io.realm.RealmResults} using two fields.
     *
     * @param fieldName1 first field name.
     * @param sortOrder1 sort order for first field.
     * @param fieldName2 second field name.
     * @param sortOrder2 sort order for second field.
     * @throws java.lang.IllegalArgumentException if a field name does not exist.
     */
    public void sort(String fieldName1, Sort sortOrder1, String fieldName2, Sort sortOrder2) {
        sort(new String[] {fieldName1, fieldName2}, new Sort[] {sortOrder1, sortOrder2});
    }

    /**
     * Sorts existing {@link io.realm.RealmResults} using three fields.
     *
     * @param fieldName1 first field name.
     * @param sortOrder1 sort order for first field.
     * @param fieldName2 second field name.
     * @param sortOrder2 sort order for second field.
     * @param fieldName3 third field name.
     * @param sortOrder3 sort order for third field.
     * @throws java.lang.IllegalArgumentException if a field name does not exist.
     */
    public void sort(String fieldName1, Sort sortOrder1, String fieldName2, Sort sortOrder2, String fieldName3, Sort sortOrder3) {
        sort(new String[] {fieldName1, fieldName2, fieldName3}, new Sort[] {sortOrder1, sortOrder2, sortOrder3});
    }

    // Aggregates

    /**
     * Returns the number of elements in this query result.
     *
     * @return the number of elements in this query result.
     */
    @Override
    public int size() {
        if (!isLoaded()) {
            return 0;
        } else {
            return ((Long)getTable().size()).intValue();
        }
    }

    /**
     * Finds the minimum value of a field.
     *
     * @param fieldName the field to look for a minimum on. Only number fields are supported.
     * @return if no objects exist or they all have {@code null} as the value for the given field, {@code null} will be
     * returned. Otherwise the minimum value is returned. When determining the minimum value, objects with {@code null}
     * values are ignored.
     * @throws java.lang.IllegalArgumentException if the field is not a number type.
     */
    public Number min(String fieldName) {
        realm.checkIfValid();
        long columnIndex = table.getColumnIndex(fieldName);
        switch (table.getColumnType(columnIndex)) {
            case INTEGER:
                return table.minimumLong(columnIndex);
            case FLOAT:
                return table.minimumFloat(columnIndex);
            case DOUBLE:
                return table.minimumDouble(columnIndex);
            default:
                throw new IllegalArgumentException(String.format(TYPE_MISMATCH, fieldName, "int, float or double"));
        }
    }

    /**
     * Finds the minimum date.
     *
     * @param fieldName the field to look for the minimum date. If fieldName is not of Date type, an exception is
     *                  thrown.
     * @return if no objects exist or they all have {@code null} as the value for the given date field, {@code null}
     * will be returned. Otherwise the minimum date is returned. When determining the minimum date, objects with
     * {@code null} values are ignored.
     * @throws java.lang.IllegalArgumentException if fieldName is not a Date field.
     */
    public Date minDate(String fieldName) {
        realm.checkIfValid();
        long columnIndex = table.getColumnIndex(fieldName);
        if (table.getColumnType(columnIndex) == RealmFieldType.DATE) {
            return table.minimumDate(columnIndex);
        }
        else {
            throw new IllegalArgumentException(String.format(TYPE_MISMATCH, fieldName, "Date"));
        }
    }

    /**
     * Finds the maximum value of a field.
     *
     * @param fieldName the field to look for a maximum on. Only number fields are supported.
     * @return if no objects exist or they all have {@code null} as the value for the given field, {@code null} will be
     * returned. Otherwise the maximum value is returned. When determining the maximum value, objects with {@code null}
     * values are ignored.
     * @throws java.lang.IllegalArgumentException if the field is not a number type.
     */
    public Number max(String fieldName) {
        realm.checkIfValid();
        long columnIndex = table.getColumnIndex(fieldName);
        switch (table.getColumnType(columnIndex)) {
            case INTEGER:
                return table.maximumLong(columnIndex);
            case FLOAT:
                return table.maximumFloat(columnIndex);
            case DOUBLE:
                return table.maximumDouble(columnIndex);
            default:
                throw new IllegalArgumentException(String.format(TYPE_MISMATCH, fieldName, "int, float or double"));
        }
    }

    /**
     * Finds the maximum date.
     *
     * @param fieldName the field to look for the maximum date. If fieldName is not of Date type, an exception is
     *                  thrown.
     * @return if no objects exist or they all have {@code null} as the value for the given date field, {@code null}
     * will be returned. Otherwise the maximum date is returned. When determining the maximum date, objects with
     * {@code null} values are ignored.
     * @throws java.lang.IllegalArgumentException if fieldName is not a Date field.
     */
    public Date maxDate(String fieldName) {
        realm.checkIfValid();
        long columnIndex = table.getColumnIndex(fieldName);
        if (table.getColumnType(columnIndex) == RealmFieldType.DATE) {
            return table.maximumDate(columnIndex);
        }
        else {
            throw new IllegalArgumentException(String.format(TYPE_MISMATCH, fieldName, "Date"));
        }
    }


    /**
     * Calculates the sum of a given field.
     *
     * @param fieldName the field to sum. Only number fields are supported.
     * @return the sum. If no objects exist or they all have {@code null} as the value for the given field, {@code 0}
     * will be returned. When computing the sum, objects with {@code null} values are ignored.
     * @throws java.lang.IllegalArgumentException if the field is not a number type.
     */
    public Number sum(String fieldName) {
        realm.checkIfValid();
        long columnIndex = table.getColumnIndex(fieldName);
        switch (table.getColumnType(columnIndex)) {
            case INTEGER:
                return table.sumLong(columnIndex);
            case FLOAT:
                return table.sumFloat(columnIndex);
            case DOUBLE:
                return table.sumDouble(columnIndex);
            default:
                throw new IllegalArgumentException(String.format(TYPE_MISMATCH, fieldName, "int, float or double"));
        }
    }


    /**
     * Returns the average of a given field.
     *
     * @param fieldName the field to calculate average on. Only number fields are supported.
     * @return the average for the given field amongst objects in query results. This will be of type double for all
     * types of number fields. If no objects exist or they all have {@code null} as the value for the given field,
     * {@code 0} will be returned. When computing the average, objects with {@code null} values are ignored.
     * @throws java.lang.IllegalArgumentException if the field is not a number type.
     */
    public double average(String fieldName) {
        realm.checkIfValid();
        long columnIndex = table.getColumnIndex(fieldName);
        switch (table.getColumnType(columnIndex)) {
            case INTEGER:
                return table.averageLong(columnIndex);
            case DOUBLE:
                return table.averageDouble(columnIndex);
            case FLOAT:
                return table.averageFloat(columnIndex);
            default:
                throw new IllegalArgumentException(String.format(TYPE_MISMATCH, fieldName, "int, float or double"));
        }
    }


    // Deleting

    /**
     * Removes an object at a given index. This also deletes the object from the underlying Realm.
     *
     * Using this method while iterating the list can result in a undefined behavior. Use
     * {@link io.realm.RealmResults.RealmResultsIterator#remove()} instead.
     *
     * @param index the array index identifying the object to be removed.
     * @return always return {@code null}.
     * @throws IllegalStateException if the corresponding Realm is closed or in an incorrect thread.
     */
    @Override
    public E remove(int index) {
        realm.checkIfValid();
        TableOrView table = getTable();
        table.remove(index);
        return null; // Returning the object doesn't make sense, since it could no longer access any data.
    }

    /**
     * Removes and returns the last object in the list. This also deletes the object from the underlying Realm.
     *
     * Using this method while iterating the list can result in a undefined behavior. Use
     * {@link io.realm.RealmResults.RealmResultsListIterator#removeLast()} instead.
     *
     * @throws IllegalStateException if the corresponding Realm is closed or in an incorrect thread.
     */
    public void removeLast() {
        realm.checkIfValid();
        TableOrView table = getTable();
        table.removeLast();
    }

    /**
     * Removes all objects from the list. This also deletes the objects from the underlying Realm.
     *
     * @throws IllegalStateException if the corresponding Realm is closed or in an incorrect thread.
     */
    public void clear() {
        realm.checkIfValid();
        TableOrView table = getTable();
        table.clear();
    }

    // Adding objects

    @Override
    @Deprecated
    public boolean add(E element) {
        throw new UnsupportedOperationException();
    }

    @Override
    @Deprecated
    public void add(int index, E element) {
        throw new UnsupportedOperationException();
    }
//
//    /**
//     * Replaces an object at the given index with a new object.
//     *
//     * @param index the array index of the object to be replaced.
//     * @param element an object.
//     */
//    public void replace(int index, E element) {
//        throw new NoSuchMethodError();
//    }

    private void assertRealmIsStable() {
        long version = table.sync();
        if (currentTableViewVersion > -1 && version != currentTableViewVersion) {
            throw new ConcurrentModificationException("No outside changes to a Realm is allowed while iterating a RealmResults. Use iterators methods instead.");
        }

        currentTableViewVersion = version;
    }

    // Custom RealmResults iterator. It ensures that we only iterate on a Realm that hasn't changed.
    private class RealmResultsIterator implements Iterator<E> {

        int pos = -1;

        RealmResultsIterator() {
            currentTableViewVersion = table.sync();
        }

        public boolean hasNext() {
            assertRealmIsStable();
            return pos + 1 < size();
        }

        public E next() {
            assertRealmIsStable();
            pos++;
            if (pos >= size()) {
                throw new IndexOutOfBoundsException("Cannot access index " + pos + " when size is " + size() +  ". Remember to check hasNext() before using next().");
            }
            return get(pos);
        }

        /**
         * Removes the RealmObject at the current position from both the list and the underlying Realm.
         *
         * WARNING: This method is currently disabled and will always throw an
         * {@link io.realm.exceptions.RealmException}
         */
        public void remove() {
            throw new RealmException("Removing is not supported.");
    /*        assertRealmIsStable();
            if (pos == -1) {
                throw new IllegalStateException("Must call next() before calling remove()");
            }
            if (removeUsed) {
                throw new IllegalStateException("Cannot call remove() twice. Must call next() in between");
            }

            RealmResults.this.remove(pos);
            pos--;
            removeUsed = true;
            currentTableViewVersion = getTable().sync();
     */   }
    }

    // Custom RealmResults list iterator. It ensures that we only iterate on a Realm that hasn't changed.
    private class RealmResultsListIterator extends RealmResultsIterator implements ListIterator<E> {

        RealmResultsListIterator(int start) {
            if (start >= 0 && start <= size()) {
                pos = start - 1;
            } else {
                throw new IndexOutOfBoundsException("Starting location must be a valid index: [0, " + (size() - 1) + "]. Yours was " + start);
            }
        }

        @Override
        public void add(E object) {
            throw new RealmException("Adding elements not supported. Use Realm.createObject() instead.");
        }

        @Override
        public boolean hasPrevious() {
            assertRealmIsStable();
            return pos > 0;
        }

        @Override
        public int nextIndex() {
            assertRealmIsStable();
            return pos + 1;
        }

        @Override
        public E previous() {
            assertRealmIsStable();
            pos--;
            if (pos < 0) {
                throw new IndexOutOfBoundsException("Cannot access index less than zero. This was " + pos + ". Remember to check hasPrevious() before using previous().");
            }
            return get(pos);
        }

        @Override
        public int previousIndex() {
            assertRealmIsStable();
            return pos;
        }

        @Override
        public void set(E object) {
            throw new RealmException("Replacing elements not supported.");
        }


        /**
         * Removes the RealmObject at the current position from both the list and the underlying Realm.
         *
         * WARNING: This method is currently disabled and will always throw an
         * {@link io.realm.exceptions.RealmException}
         */
        @Override
        public void remove() { throw new RealmException("Removing elements not supported."); }
    }

    /**
     * Swaps the table_view pointer used by this RealmResults mostly called when updating the RealmResults from a worker
     * thread.
     *
     * @param handoverTableViewPointer handover pointer to the new table_view.
     */
    void swapTableViewPointer (long handoverTableViewPointer) {
        table = query.importHandoverTableView(handoverTableViewPointer, realm.sharedGroupManager.getNativePointer());
        isCompleted = true;
    }

    /**
     * Sets the Future instance returned by the worker thread, we need this instance to force {@link #load()} an async
     * query, we use it to determine if the current RealmResults is a sync or async one.
     *
     * @param pendingQuery pending query.
     */
    void setPendingQuery (Future<Long> pendingQuery) {
        this.pendingQuery = pendingQuery;
        if (isLoaded()) {
            // the query completed before RealmQuery
            // had a chance to call setPendingQuery to register the pendingQuery (used btw
            // to determine isLoaded behaviour)
            onCompleted();
        } // else, it will be handled by the Realm#handler
    }

    /**
     * Returns {@code true} if the results are not yet loaded, {@code false} if they are still loading. Synchronous
     * query methods like findAll() will always return {@code true}, while asynchronous query methods like
     * findAllAsync() will return {@code false} until the results are available.
     * This will return {@code true} if called for a standalone object (created outside of Realm).
     *
     * @return {@code true} if the query has completed and the data is available {@code false} if the query is still
     * running.
     */
    public boolean isLoaded () {
        if (realm == null) {
            return true;
        }
        realm.checkIfValid();
        return pendingQuery == null || isCompleted;
    }

    /**
     * Makes an asynchronous query blocking. This will also trigger any registered listeners.
     * This will return {@code true} for standalone object (created outside of Realm). {@link RealmChangeListener} when
     * the query completes.
     *
     * @return {@code true} if it successfully completed the query, {@code false} otherwise.
     */
    public boolean load() {
        if (isLoaded()) {
            return true;
        } else {
        // doesn't guarantee to import correctly the result (because the user may have advanced)
        // in this case the Realm#handler will be responsible of retrying
            return onCompleted();
        }
    }

    /**
     * Called to import the handover table_view pointer & notify listeners.
     * This should be invoked once the {@link #pendingQuery} finish, unless the user force {@link #load()}.
     *
     * @return {@code true} if it successfully completed the query, {@code false} otherwise.
     */
    private boolean onCompleted() {
        try {
            long tvHandover = pendingQuery.get();// make the query blocking
            // this may fail with BadVersionException if the caller and/or the worker thread
            // are not in sync. REALM_COMPLETED_ASYNC_QUERY will be fired by the worker thread
            // this should handle more complex use cases like retry, ignore etc
            table = query.importHandoverTableView(tvHandover, realm.sharedGroupManager.getNativePointer());
            isCompleted = true;
            notifyChangeListeners();
        } catch (Exception e) {
            RealmLog.d(e.getMessage());
            return false;
        }
        return true;
    }

    /**
     * Adds a change listener to this RealmResults.
     *
     * @param listener the change listener to be notified.
     */
    public void addChangeListener(RealmChangeListener listener) {
        if (listener == null) {
            throw new IllegalArgumentException("Listener should not be null");
        }
        if (realm != null) {
            realm.checkIfValid();
        }
        if (!listeners.contains(listener)) {
            listeners.add(listener);
        }
    }

    /**
     * Removes a previously registered listener.
     *
     * @param listener the instance to be removed.
     */
    public void removeChangeListener(RealmChangeListener listener) {
        if (listener == null)
            throw new IllegalArgumentException("Listener should not be null");

        if (realm != null) {
            realm.checkIfValid();
        }
        listeners.remove(listener);
    }

    /**
     * Removes all registered listeners.
     */
    public void removeChangeListeners() {
        if (realm != null) {
            realm.checkIfValid();
        }
        listeners.clear();
    }

    /**
     * Notifies all registered listeners.
     */
    void notifyChangeListeners() {
        realm.checkIfValid();
        for (RealmChangeListener listener : listeners) {
            listener.onChange();
        }
    }
}<|MERGE_RESOLUTION|>--- conflicted
+++ resolved
@@ -277,18 +277,9 @@
     /**
      * Sorts existing {@link io.realm.RealmResults}.
      *
-<<<<<<< HEAD
-     * @param fieldName      The field name to sort by. Only fields of type boolean, short, int,
-     *                       long, float, double, Date, and String are supported.
-     * @param sortOrder  The direction to sort by; if true ascending, otherwise descending
-     *                       You can use the constants SORT_ORDER_ASCENDING and SORT_ORDER_DESCENDING
-     *                       for readability.
-=======
      * @param fieldName the field name to sort by. Only fields of type boolean, short, int, long, float, double, Date,
      *                  and String are supported.
-     * @param sortAscending The direction to sort by; if true ascending, otherwise descending
-     *                      You can use the constants SORT_ORDER_ASCENDING and SORT_ORDER_DESCENDING for readability.
->>>>>>> 83a6cad6
+     * @param sortOrder the direction to sort by.
      * @throws java.lang.IllegalArgumentException if field name does not exist.
      */
     public void sort(String fieldName, Sort sortOrder) {
@@ -309,16 +300,9 @@
     /**
      * Sorts existing {@link io.realm.RealmResults}.
      *
-<<<<<<< HEAD
-     * @param fieldNames an array of field names to sort by. Only fields of type boolean, short, int,
-     *                       long, float, double, Date, and String are supported.
-     * @param sortOrders The directions to sort by.
-=======
      * @param fieldNames an array of field names to sort by. Only fields of type boolean, short, int, long, float,
      *                   double, Date, and String are supported.
-     * @param sortAscending The directions to sort by; if true ascending, otherwise descending.
-     *                      You can use the constants SORT_ORDER_ASCENDING and SORT_ORDER_DESCENDING for readability.
->>>>>>> 83a6cad6
+     * @param sortOrders the directions to sort by.
      * @throws java.lang.IllegalArgumentException if a field name does not exist.
      */
     public void sort(String fieldNames[], Sort sortOrders[]) {
