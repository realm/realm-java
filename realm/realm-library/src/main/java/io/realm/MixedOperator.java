--- conflicted
+++ resolved
@@ -381,13 +381,8 @@
         this.clazz = realmModel.getClass();
     }
 
-<<<<<<< HEAD
-    <T extends RealmModel> RealmModelOperator(BaseRealm realm, NativeMixed nativeMixed) {
+    <T extends RealmModel> RealmModelOperator(BaseRealm realm, NativeMixed nativeMixed, Class<T> clazz) {
         super(MixedType.OBJECT, nativeMixed);
-=======
-    <T extends RealmModel> RealmModelOperator(BaseRealm realm, NativeMixed nativeMixed, Class<T> clazz) {
-        super(nativeMixed);
->>>>>>> 4cdeb856
 
         this.clazz = clazz;
         this.value = getRealmModel(realm, clazz, nativeMixed);
