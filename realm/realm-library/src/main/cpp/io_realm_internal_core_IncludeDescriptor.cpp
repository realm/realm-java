/*
 * Copyright 2019 Realm Inc.
 *
 * Licensed under the Apache License, Version 2.0 (the "License");
 * you may not use this file except in compliance with the License.
 * You may obtain a copy of the License at
 *
 * http://www.apache.org/licenses/LICENSE-2.0
 *
 * Unless required by applicable law or agreed to in writing, software
 * distributed under the License is distributed on an "AS IS" BASIS,
 * WITHOUT WARRANTIES OR CONDITIONS OF ANY KIND, either express or implied.
 * See the License for the specific language governing permissions and
 * limitations under the License.
 */

#include "io_realm_internal_core_IncludeDescriptor.h"

#include <realm/parser/parser.hpp>
#include <realm/parser/query_builder.hpp>
#include <object_schema.hpp>
#include <object_store.hpp>
#include <property.hpp>
#include <schema.hpp>
#include <shared_realm.hpp>

#include "java_accessor.hpp"
#include "java_query_descriptor.hpp"
#include "util.hpp"


using namespace realm;
using namespace realm::util;
using namespace realm::_impl;

static void finalize_descriptor(jlong ptr)
{
    delete reinterpret_cast<IncludeDescriptor*>(ptr);
}

JNIEXPORT jlong JNICALL Java_io_realm_internal_core_IncludeDescriptor_nativeGetFinalizerMethodPtr(JNIEnv* env, jclass)
{
    TR_ENTER()
    try {
        return reinterpret_cast<jlong>(&finalize_descriptor);
    }
    CATCH_STD()
    return 0;
}

JNIEXPORT jlong JNICALL Java_io_realm_internal_core_IncludeDescriptor_nativeCreate(JNIEnv* env, jclass, jlong starting_table_ptr, jlongArray column_keys, jlongArray table_pointers)
{
    TR_ENTER()
    try {
        JLongArrayAccessor table_arr(env, table_pointers);
        JLongArrayAccessor colkeys_arr(env, column_keys);
        auto starting_table = reinterpret_cast<TableRef*>(starting_table_ptr);
        std::vector<LinkPathPart> parts;
        parts.reserve(colkeys_arr.size());
        for (int i = 0; i < colkeys_arr.size(); ++i) {
            auto col_key = static_cast<size_t>(colkeys_arr[i]);
            auto table_ptr = reinterpret_cast<TableRef*>(table_arr[i]);
            if (table_ptr == nullptr) {
                parts.emplace_back(LinkPathPart(ColKey(col_key)));
            }
            else {
                parts.emplace_back(LinkPathPart(ColKey(col_key), *static_cast<ConstTableRef*>(table_ptr)));
            }
        }

        std::vector<std::vector<LinkPathPart>> include_path;
        include_path.reserve(1);
        include_path.emplace_back(parts);
<<<<<<< HEAD
        return reinterpret_cast<jlong>(new IncludeDescriptor(ConstTableRef(starting_table), include_path));
=======

        // __CORE6__ this cast is not needed when IncludeDescriptor will be refactored to take ConstTableRef
        const Table* const_starting_table = const_cast<const Table*>(static_cast<Table*>(*starting_table));
        return reinterpret_cast<jlong>(new IncludeDescriptor(*const_starting_table, include_path));
>>>>>>> 60abb6ea
    }
    CATCH_STD()
    return reinterpret_cast<jlong>(nullptr);
}<|MERGE_RESOLUTION|>--- conflicted
+++ resolved
@@ -71,14 +71,8 @@
         std::vector<std::vector<LinkPathPart>> include_path;
         include_path.reserve(1);
         include_path.emplace_back(parts);
-<<<<<<< HEAD
-        return reinterpret_cast<jlong>(new IncludeDescriptor(ConstTableRef(starting_table), include_path));
-=======
 
-        // __CORE6__ this cast is not needed when IncludeDescriptor will be refactored to take ConstTableRef
-        const Table* const_starting_table = const_cast<const Table*>(static_cast<Table*>(*starting_table));
-        return reinterpret_cast<jlong>(new IncludeDescriptor(*const_starting_table, include_path));
->>>>>>> 60abb6ea
+        return reinterpret_cast<jlong>(new IncludeDescriptor(*starting_table, include_path));
     }
     CATCH_STD()
     return reinterpret_cast<jlong>(nullptr);
