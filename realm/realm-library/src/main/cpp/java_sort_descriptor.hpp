/*
 * Copyright 2016 Realm Inc.
 *
 * Licensed under the Apache License, Version 2.0 (the "License");
 * you may not use this file except in compliance with the License.
 * You may obtain a copy of the License at
 *
 * http://www.apache.org/licenses/LICENSE-2.0
 *
 * Unless required by applicable law or agreed to in writing, software
 * distributed under the License is distributed on an "AS IS" BASIS,
 * WITHOUT WARRANTIES OR CONDITIONS OF ANY KIND, either express or implied.
 * See the License for the specific language governing permissions and
 * limitations under the License.
 */

#ifndef JAVA_SORT_DESCRIPTOR_HPP
#define JAVA_SORT_DESCRIPTOR_HPP

#include <jni.h>

#include "descriptor_ordering.hpp"

namespace realm {
namespace _impl {

// For converting a Java SortDescriptor object to realm::SortDescriptor.
// This class is not designed to be used across JNI calls. So it doesn't acquire a reference to the given Java object.
// We don't hold a pointer to the SortDescriptor in the Java object like normally we do, because the ObjectStore
// always consumes the SortDescriptor by calling the move constructor. Holding an empty SortDescriptor in Java level
// doesn't make too much sense and causes troubles with memory management.
class JavaSortDescriptor {
public:
    JavaSortDescriptor(JNIEnv* env, jobject sort_desc_obj)
        : m_env(env)
        , m_sort_desc_obj(sort_desc_obj)
    {
    }

    JavaSortDescriptor(const JavaSortDescriptor&) = delete;
    JavaSortDescriptor& operator=(const JavaSortDescriptor&) = delete;
    JavaSortDescriptor(JavaSortDescriptor&&) = delete;
    JavaSortDescriptor& operator=(JavaSortDescriptor&&) = delete;

    // Prevent heap allocation
    static void *operator new     (size_t) = delete;
    static void *operator new[]   (size_t) = delete;
    static void  operator delete  (void*)  = delete;
    static void  operator delete[](void*)  = delete;

    realm::SortDescriptor sort_descriptor() const noexcept;
    realm::DistinctDescriptor distinct_descriptor() const noexcept;

private:
    JNIEnv* m_env;
    jobject m_sort_desc_obj;

<<<<<<< HEAD
    Table* get_table_ptr() const noexcept;
=======
    realm::Table* get_table_ptr() const noexcept;
>>>>>>> cf60a394
    std::vector<std::vector<size_t>> get_column_indices() const noexcept;
    std::vector<bool> get_ascendings() const noexcept;
};

} // namespace _impl
} // namespace realm
#endif // JAVA_SORT_DESCRIPTOR_HPP<|MERGE_RESOLUTION|>--- conflicted
+++ resolved
@@ -55,11 +55,7 @@
     JNIEnv* m_env;
     jobject m_sort_desc_obj;
 
-<<<<<<< HEAD
-    Table* get_table_ptr() const noexcept;
-=======
     realm::Table* get_table_ptr() const noexcept;
->>>>>>> cf60a394
     std::vector<std::vector<size_t>> get_column_indices() const noexcept;
     std::vector<bool> get_ascendings() const noexcept;
 };
