--- conflicted
+++ resolved
@@ -44,11 +44,7 @@
 set(jni_headers_PATH /./${PROJECT_BINARY_DIR}/jni_include)
 if (build_SYNC)
     list(APPEND classes_LIST
-<<<<<<< HEAD
-        io.realm.SyncManager io.realm.SyncSession)
-=======
-        io.realm.SyncManager io.realm.internal.objectserver.ObjectServerSession io.realm.RealmFileUserStore)
->>>>>>> 355267c6
+        io.realm.SyncManager io.realm.SyncSession io.realm.RealmFileUserStore)
 endif()
 create_javah(TARGET jni_headers
     CLASSES ${classes_LIST}
@@ -150,12 +146,8 @@
 if (NOT build_SYNC)
     list(REMOVE_ITEM jni_SRC
         ${CMAKE_CURRENT_SOURCE_DIR}/io_realm_SyncManager.cpp
-<<<<<<< HEAD
-        ${CMAKE_CURRENT_SOURCE_DIR}/io_realm_SyncSession.cpp)
-=======
-        ${CMAKE_CURRENT_SOURCE_DIR}/io_realm_internal_objectserver_ObjectServerSession.cpp
+        ${CMAKE_CURRENT_SOURCE_DIR}/io_realm_SyncSession.cpp
         ${CMAKE_CURRENT_SOURCE_DIR}/io_realm_RealmFileUserStore.cpp)
->>>>>>> 355267c6
 endif()
 
 # Object Store source files
