cmake_minimum_required(VERSION 3.6.0)

# find javah
find_package(Java COMPONENTS Development)
if (NOT Java_Development_FOUND)
    if (DEFINED ENV{JAVA_HOME} AND EXISTS "$ENV{JAVA_HOME}/bin/javah")
      set(Java_JAVAH_EXECUTABLE "$ENV{JAVA_HOME}/bin/javah")
    elseif (EXISTS "/usr/bin/javah")
      set(Java_JAVAH_EXECUTABLE "/usr/bin/javah")
    else()
      message(FATAL_ERROR "Cannot find javah")
    endif()
endif()
include (UseJava)

set(CMAKE_VERBOSE_MAKEFILE ON)
# Generate compile_commands.json
set(CMAKE_EXPORT_COMPILE_COMMANDS ON)

# Setup lcache
if(NDK_LCACHE)
    set(CMAKE_CXX_CREATE_SHARED_LIBRARY "${NDK_LCACHE} ${CMAKE_CXX_CREATE_SHARED_LIBRARY}")
endif()

# Set flag build_SYNC
if (REALM_FLAVOR STREQUAL base)
    set(build_SYNC OFF)
else()
    set(build_SYNC ON)
endif()

# Generate JNI header files. Each build has its own JNI header in its build_dir/jni_include.
string(TOLOWER ${CMAKE_BUILD_TYPE} build_type_FOLDER)
set(classes_PATH ${CMAKE_SOURCE_DIR}/../../../build/intermediates/classes/${REALM_FLAVOR}/${build_type_FOLDER}/)
set(classes_LIST
    io.realm.internal.Table io.realm.internal.TableView io.realm.internal.CheckedRow
    io.realm.internal.LinkView io.realm.internal.Util io.realm.internal.UncheckedRow
    io.realm.internal.TableQuery io.realm.internal.SharedRealm io.realm.internal.TestUtil
    io.realm.log.LogLevel io.realm.log.RealmLog io.realm.Property io.realm.RealmSchema
    io.realm.RealmObjectSchema io.realm.internal.NativeObjectReference
)
# /./ is the workaround for the problem that AS cannot find the jni headers.
# See https://github.com/googlesamples/android-ndk/issues/319
set(jni_headers_PATH /./${PROJECT_BINARY_DIR}/jni_include)
if (build_SYNC)
    list(APPEND classes_LIST
<<<<<<< HEAD
        io.realm.SyncManager io.realm.internal.objectserver.ObjectServerSession io.realm.ObjectStoreUserStore)
=======
        io.realm.SyncManager io.realm.internal.objectserver.ObjectServerSession io.realm.RealmFileUserStore)
>>>>>>> 53aa306b
endif()
create_javah(TARGET jni_headers
    CLASSES ${classes_LIST}

    CLASSPATH ${classes_PATH}
    OUTPUT_DIR ${jni_headers_PATH}
    DEPENDS ${classes_PATH}
)

# TODO: Ideally the debug build should link with core's debug build. But core dbg lib has
# some compile options problems with arm, especially with macro REALM_DEBUG. Link to core
# dbg for debug build when that gets solved.
# We always link to the non-dbg version of core libs for now.
# This means only JNI part has debugging symbols with debug build.
# Debugging with core source code will also be done though anther approach -- compiling the core
# with cmake inside android project.
# Configure import realm core lib
set(core_lib_PATH ${REALM_CORE_DIST_DIR}/librealm-android-${ANDROID_ABI}.a)
# Workaround for old core's funny ABI nicknames
if (NOT EXISTS ${core_lib_PATH})
    if (ARMEABI)
        set(core_lib_PATH ${REALM_CORE_DIST_DIR}/librealm-android-arm.a)
    elseif (ARMEABI_V7A)
        set(core_lib_PATH ${REALM_CORE_DIST_DIR}/librealm-android-arm-v7a.a)
    elseif (ARM64_V8A)
        set(core_lib_PATH ${REALM_CORE_DIST_DIR}/librealm-android-arm64.a)
    else()
        message(FATAL_ERROR "Cannot find core lib file: ${core_lib_PATH}")
    endif()
endif()

add_library(lib_realm_core STATIC IMPORTED)
set_target_properties(lib_realm_core PROPERTIES IMPORTED_LOCATION ${core_lib_PATH})

# Sync static library
set(sync_lib_PATH ${REALM_CORE_DIST_DIR}/librealm-sync-android-${ANDROID_ABI}.a)
# Workaround for old core's funny ABI nicknames
if (NOT EXISTS ${sync_lib_PATH})
    if (ARMEABI)
        set(sync_lib_PATH ${REALM_CORE_DIST_DIR}/librealm-sync-android-arm.a)
    elseif (ARMEABI_V7A)
        set(sync_lib_PATH ${REALM_CORE_DIST_DIR}/librealm-sync-android-arm-v7a.a)
    elseif (ARM64_V8A)
        set(sync_lib_PATH ${REALM_CORE_DIST_DIR}/librealm-sync-android-arm64.a)
    else()
        message(FATAL_ERROR "Cannot find core lib file: ${core_lib_PATH}")
    endif()
endif()
add_library(lib_realm_sync STATIC IMPORTED)
set_target_properties(lib_realm_sync PROPERTIES IMPORTED_LOCATION ${sync_lib_PATH})

# build application's shared lib
include_directories(${REALM_CORE_DIST_DIR}/include
    ${CMAKE_SOURCE_DIR}
    ${jni_headers_PATH}
    ${CMAKE_SOURCE_DIR}/object-store/src)

set(ANDROID_STL "gnustl_static")
set(ANDROID_NO_UNDEFINED OFF)
set(ANDROID_SO_UNDEFINED ON)

if (ARMEABI)
    set(ABI_CXX_FLAGS "-mthumb")
elseif (ARMEABI_V7A)
    set(ABI_CXX_FLAGS "-mthumb -march=armv7-a -mfloat-abi=softfp -mfpu=vfpv3-d16")
endif()

#FIXME uninitialized is reported by query_expression.hpp:1070
#      d.init(ValueBase::m_from_link_list, ValueBase::m_values, D{});
#FIXME maybe-uninitialized is reported by table_view.cpp:272:15:
#     'best.m_nanoseconds' was declared here
set(WARNING_CXX_FLAGS "-Wall -Wextra -pedantic -Wno-long-long -Wno-variadic-macros \
-Wno-missing-field-initializers -Wmissing-declarations -Wno-error=uninitialized -Wno-error=maybe-uninitialized")
set(REALM_COMMON_CXX_FLAGS "-DREALM_ANDROID -DREALM_HAVE_CONFIG -DREALM_HAVE_EPOLL -DPIC -pthread -fvisibility=hidden -std=c++14 -fsigned-char")
if (build_SYNC)
    set(REALM_COMMON_CXX_FLAGS "${REALM_COMMON_CXX_FLAGS} -DREALM_ENABLE_SYNC")
endif()
# There might be an issue with -Os of ndk gcc 4.9. It will hang the encryption related tests.
# And this issue doesn't seem to impact the core compiling.
set(CMAKE_CXX_FLAGS_RELEASE "-O2 -DNDEBUG")
#-ggdb doesn't play well with -flto
set(CMAKE_CXX_FLAGS_DEBUG "-ggdb -Og -DNDEBUG")
set(CMAKE_CXX_FLAGS "${CMAKE_CXX_FLAGS} ${REALM_COMMON_CXX_FLAGS} ${WARNING_CXX_FLAGS} ${ABI_CXX_FLAGS}")

# Set link flags
set(REALM_LINKER_FLAGS "")
if (build_SYNC)
    set(REALM_LINKER_FLAGS "${REALM_LINKER_FLAGS} -lz")
endif()
set(CMAKE_SHARED_LINKER_FLAGS "${CMAKE_SHARED_LINKER_FLAGS} ${REALM_LINKER_FLAGS}")

# JNI source files
file(GLOB jni_SRC
    "*.cpp"
    "jni_util/*.cpp"
    "jni_impl/android_logger.cpp"
)
# Those source file are only needed for sync.
if (NOT build_SYNC)
    list(REMOVE_ITEM jni_SRC
        ${CMAKE_CURRENT_SOURCE_DIR}/io_realm_SyncManager.cpp
        ${CMAKE_CURRENT_SOURCE_DIR}/io_realm_internal_objectserver_ObjectServerSession.cpp
<<<<<<< HEAD
        ${CMAKE_CURRENT_SOURCE_DIR}/io_realm_ObjectStoreUserStore.cpp)
=======
        ${CMAKE_CURRENT_SOURCE_DIR}/io_realm_RealmFileUserStore.cpp)
>>>>>>> 53aa306b
endif()

# Object Store source files
file(GLOB objectstore_SRC
    "object-store/src/*.cpp"
    "object-store/src/impl/*.cpp"
    "object-store/src/impl/epoll/*.cpp"
    "object-store/src/util/*.cpp")

# Sync needed Object Store files
if (build_SYNC)
    file(GLOB objectstore_sync_SRC
        "object-store/src/sync/*.cpp"
        "object-store/src/sync/impl/*.cpp")
endif()

add_library(realm-jni SHARED ${jni_SRC} ${objectstore_SRC} ${objectstore_sync_SRC})
add_dependencies(realm-jni jni_headers)
# -latomic is not set by default for mips. See https://code.google.com/p/android/issues/detail?id=182094
if (build_SYNC)
# FIXME: The order matters! lib_realm_sync needs to be in front of lib_realm_core!! Find out why!!
target_link_libraries(realm-jni log android atomic lib_realm_sync lib_realm_core)
else()
target_link_libraries(realm-jni log android atomic lib_realm_core)
endif()

# Strip the release so files and backup the unstripped versions
if (CMAKE_BUILD_TYPE STREQUAL "Release")
    set(unstripped_SO_DIR
        "${CMAKE_SOURCE_DIR}/../../../build/outputs/jniLibs-unstripped/${REALM_FLAVOR}/${ANDROID_ABI}")
    add_custom_command(TARGET realm-jni
        POST_BUILD
        COMMAND ${CMAKE_COMMAND} -E make_directory ${unstripped_SO_DIR}
        COMMAND ${CMAKE_COMMAND} -E copy $<TARGET_FILE:realm-jni> ${unstripped_SO_DIR}
        COMMAND ${CMAKE_STRIP} $<TARGET_FILE:realm-jni>)
endif()<|MERGE_RESOLUTION|>--- conflicted
+++ resolved
@@ -44,11 +44,7 @@
 set(jni_headers_PATH /./${PROJECT_BINARY_DIR}/jni_include)
 if (build_SYNC)
     list(APPEND classes_LIST
-<<<<<<< HEAD
-        io.realm.SyncManager io.realm.internal.objectserver.ObjectServerSession io.realm.ObjectStoreUserStore)
-=======
         io.realm.SyncManager io.realm.internal.objectserver.ObjectServerSession io.realm.RealmFileUserStore)
->>>>>>> 53aa306b
 endif()
 create_javah(TARGET jni_headers
     CLASSES ${classes_LIST}
@@ -151,11 +147,7 @@
     list(REMOVE_ITEM jni_SRC
         ${CMAKE_CURRENT_SOURCE_DIR}/io_realm_SyncManager.cpp
         ${CMAKE_CURRENT_SOURCE_DIR}/io_realm_internal_objectserver_ObjectServerSession.cpp
-<<<<<<< HEAD
-        ${CMAKE_CURRENT_SOURCE_DIR}/io_realm_ObjectStoreUserStore.cpp)
-=======
         ${CMAKE_CURRENT_SOURCE_DIR}/io_realm_RealmFileUserStore.cpp)
->>>>>>> 53aa306b
 endif()
 
 # Object Store source files
