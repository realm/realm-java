###########################################################################
#
# Copyright 2017 Realm Inc.
#
# Licensed under the Apache License, Version 2.0 (the "License");
# you may not use this file except in compliance with the License.
# You may obtain a copy of the License at
#
# http://www.apache.org/licenses/LICENSE-2.0
#
# Unless required by applicable law or agreed to in writing, software
# distributed under the License is distributed on an "AS IS" BASIS,
# WITHOUT WARRANTIES OR CONDITIONS OF ANY KIND, either express or implied.
# See the License for the specific language governing permissions and
# limitations under the License.
#
###########################################################################
cmake_minimum_required(VERSION 3.6.0)

# loading dependencies properties
file(STRINGS "${CMAKE_SOURCE_DIR}/../../../../../dependencies.list" DEPENDENCIES)
foreach(LINE IN LISTS DEPENDENCIES)
    string(REGEX MATCHALL "([^=]+)" KEY_VALUE "${LINE}")
    list(LENGTH KEY_VALUE matches_count)
    if(matches_count STREQUAL 2)
        list(GET KEY_VALUE 0 KEY)
        list(GET KEY_VALUE 1 VALUE)
        set(DEP_${KEY} ${VALUE})
    endif()
endforeach()

FUNCTION(capitalizeFirstLetter var value)
    string(SUBSTRING ${value} 0 1 firstLetter)
    string(TOUPPER ${firstLetter} firstLetter)
    string(REGEX REPLACE "^.(.*)" "${firstLetter}\\1" value "${value}")
    set(${var} "${value}" PARENT_SCOPE)
ENDFUNCTION(capitalizeFirstLetter)

list(APPEND CMAKE_MODULE_PATH "${CMAKE_CURRENT_SOURCE_DIR}/CMake")

# find javah
find_package(Java COMPONENTS Development)
if (NOT Java_Development_FOUND)
    if (DEFINED ENV{JAVA_HOME} AND EXISTS "$ENV{JAVA_HOME}/bin/javah")
      set(Java_JAVAH_EXECUTABLE "$ENV{JAVA_HOME}/bin/javah")
    elseif (EXISTS "/usr/bin/javah")
      set(Java_JAVAH_EXECUTABLE "/usr/bin/javah")
    else()
      message(FATAL_ERROR "Cannot find javah")
    endif()
endif()
include (UseJava)

set(CMAKE_VERBOSE_MAKEFILE ON)
# Generate compile_commands.json
set(CMAKE_EXPORT_COMPILE_COMMANDS ON)

# Initialize common compile & link flags.
set(REALM_LINKER_FLAGS "")
set(REALM_COMMON_CXX_FLAGS "-DREALM_PLATFORM_JAVA=1")

# Setup lcache
if(NDK_LCACHE)
    set(CMAKE_CXX_CREATE_SHARED_LIBRARY "${NDK_LCACHE} ${CMAKE_CXX_CREATE_SHARED_LIBRARY}")
endif()

# Set flag build_SYNC
if (REALM_FLAVOR STREQUAL base)
    set(build_SYNC OFF)
else()
    set(build_SYNC ON)
endif()

# Format strings used to represent build parameters: Variant and Type
string(TOLOWER ${CMAKE_BUILD_TYPE} build_type_FOLDER)
set(realmFlavorCap "")
set(buildTypeCap "")
capitalizeFirstLetter(realmFlavorCap "${REALM_FLAVOR}")
capitalizeFirstLetter(buildTypeCap "${CMAKE_BUILD_TYPE}")

# Generate JNI header files. Each build has its own JNI header in its build_dir/jni_include.
# WARNING: The classes_PATH is not part the public API offered by the Android Gradle Plugin
# so it might change without warning when upgrading the plugin.
file(DOWNLOAD "https://repo1.maven.org/maven2/org/mongodb/bson/${DEP_BSON_DEPENDENCY_VERSION}/bson-${DEP_BSON_DEPENDENCY_VERSION}.jar" "${PROJECT_BINARY_DIR}/bson-${DEP_BSON_DEPENDENCY_VERSION}.jar")
set(bsonlib_PATH ${PROJECT_BINARY_DIR}/bson-${DEP_BSON_DEPENDENCY_VERSION}.jar)
set(classes_PATH ${CMAKE_SOURCE_DIR}/../../../build/intermediates/javac/${REALM_FLAVOR}${buildTypeCap}/classes/)
set(classes_LIST
    io.realm.RealmQuery
    io.realm.internal.Table io.realm.internal.CheckedRow
    io.realm.internal.Util io.realm.internal.UncheckedRow
    io.realm.internal.TableQuery io.realm.internal.OsSharedRealm io.realm.internal.TestUtil
    io.realm.log.LogLevel io.realm.log.RealmLog io.realm.internal.Property io.realm.internal.OsSchemaInfo
    io.realm.internal.OsObjectSchemaInfo io.realm.internal.OsResults
    io.realm.internal.NativeObjectReference io.realm.internal.OsCollectionChangeSet
    io.realm.internal.OsObject io.realm.internal.OsRealmConfig io.realm.internal.OsList
    io.realm.internal.OsObjectStore
    io.realm.internal.core.DescriptorOrdering io.realm.internal.core.IncludeDescriptor
    io.realm.internal.objectstore.OsObjectBuilder
)
# /./ is the workaround for the problem that AS cannot find the jni headers.
# See https://github.com/googlesamples/android-ndk/issues/319
set(jni_headers_PATH /./${PROJECT_BINARY_DIR}/jni_include)
if (build_SYNC)
    list(APPEND classes_LIST
        io.realm.ClientResetRequiredError
        io.realm.EmailPasswordAuth
        io.realm.ApiKeyAuth
        io.realm.RealmApp
        io.realm.RealmUser
        io.realm.RealmSync
        io.realm.SyncSession
        io.realm.internal.objectstore.OsAppCredentials
        io.realm.internal.objectstore.OsAsyncOpenTask
        io.realm.internal.objectstore.OsJavaNetworkTransport
        io.realm.internal.objectstore.OsRemoteMongoClient
        io.realm.internal.objectstore.OsRemoteMongoCollection
        io.realm.internal.objectstore.OsRemoteMongoDatabase
        io.realm.internal.objectstore.OsSyncUser
    )
endif()
create_javah(TARGET jni_headers
    CLASSES ${classes_LIST}
    CLASSPATH ${classes_PATH} $ENV{ANDROID_HOME}/platforms/android-29/android.jar ${bsonlib_PATH}
    OUTPUT_DIR ${jni_headers_PATH}
    DEPENDS ${classes_PATH}
)

include(RealmCore)
use_realm_core(${build_SYNC} "${REALM_CORE_DIST_DIR}" "${CORE_SOURCE_PATH}")

# Download OpenSSL lib
# FIXME Read the openssl version from core when the core/sync release has that information.
set(openssl_VERSION "1.1.1b")
set(openssl_FILENAME "openssl.tgz")
set(openssl_URL "https://static.realm.io/downloads/openssl/${openssl_VERSION}/Android/${ANDROID_ABI}/${openssl_FILENAME}")

message(STATUS "Downloading OpenSSL...")
file(DOWNLOAD "${openssl_URL}" "${PROJECT_BINARY_DIR}/${openssl_FILENAME}")

message(STATUS "Uncompressing OpenSSL: ${PROJECT_BINARY_DIR}/${openssl_FILENAME}")
execute_process(COMMAND ${CMAKE_COMMAND} -E tar xfz "${openssl_FILENAME}" WORKING_DIRECTORY "${PROJECT_BINARY_DIR}")
message(STATUS "Importing OpenSSL...")
include(${PROJECT_BINARY_DIR}/lib/cmake/OpenSSL/OpenSSLConfig.cmake)
get_target_property(openssl_include_DIR OpenSSL::Crypto INTERFACE_INCLUDE_DIRECTORIES)
get_target_property(crypto_LIB OpenSSL::Crypto IMPORTED_LOCATION)
get_target_property(ssl_LIB OpenSSL::SSL IMPORTED_LOCATION)

# build application's shared lib
include_directories(
        ${CMAKE_SOURCE_DIR}
        ${jni_headers_PATH}
        ${CMAKE_SOURCE_DIR}/object-store/src
        ${CMAKE_SOURCE_DIR}/object-store/external/json)

# Hack the memmove bug on Samsung device.
if (ARMEABI OR ARMEABI_V7A)
    set(REALM_LINKER_FLAGS "${REALM_LINKER_FLAGS} -Wl,--wrap,memmove -Wl,--wrap,memcpy")
    set(REALM_COMMON_CXX_FLAGS "${REALM_COMMON_CXX_FLAGS} -DREALM_WRAP_MEMMOVE=1")
else()
    set(REALM_COMMON_CXX_FLAGS "${REALM_COMMON_CXX_FLAGS} -DREALM_WRAP_MEMMOVE=0")
endif()

#FIXME uninitialized is reported by query_expression.hpp:1070
#      d.init(ValueBase::m_from_link_list, ValueBase::m_values, D{});
#FIXME maybe-uninitialized is reported by table_view.cpp:272:15:
#     'best.m_nanoseconds' was declared here
#     -Wno-missing-field-initializers disable in object store as well.
set(WARNING_CXX_FLAGS "-Werror -Wall -Wextra -pedantic -Wmissing-declarations \
    -Wempty-body -Wparentheses -Wunknown-pragmas -Wunreachable-code \
    -Wno-missing-field-initializers -Wno-unevaluated-expression -Wno-unreachable-code \
    -Wno-c99-extensions")
set(REALM_COMMON_CXX_FLAGS "${REALM_COMMON_CXX_FLAGS} -DREALM_ANDROID -DREALM_HAVE_CONFIG -DPIC -fdata-sections -pthread -frtti -fvisibility=hidden -fsigned-char -fno-stack-protector -std=c++17")
if (build_SYNC)
    set(REALM_COMMON_CXX_FLAGS "${REALM_COMMON_CXX_FLAGS} -DREALM_ENABLE_SYNC=1")
endif()
set(CMAKE_CXX_FLAGS_RELEASE "-DNDEBUG -Oz")
# -ggdb doesn't play well with -flto
set(CMAKE_CXX_FLAGS_DEBUG "${CMAKE_CXX_FLAGS_DEBUG} -glldb -g")
set(CMAKE_CXX_FLAGS "${CMAKE_CXX_FLAGS} ${REALM_COMMON_CXX_FLAGS} ${WARNING_CXX_FLAGS} ${ABI_CXX_FLAGS}")

# Set Linker flags flags
if (CMAKE_BUILD_TYPE STREQUAL "Release")
    set(REALM_LINKER_FLAGS "${REALM_LINKER_FLAGS} -Wl,-gc-sections")
endif()
if (build_SYNC)
    set(REALM_LINKER_FLAGS "${REALM_LINKER_FLAGS} -lz")
endif()
set(CMAKE_SHARED_LINKER_FLAGS "${CMAKE_SHARED_LINKER_FLAGS} ${REALM_LINKER_FLAGS}")

# JNI source files
file(GLOB jni_SRC
    "*.cpp"
    "jni_util/*.cpp"
    "jni_impl/android_logger.cpp"
)
# Those source file are only needed for sync.
if (NOT build_SYNC)
    list(REMOVE_ITEM jni_SRC
        ${CMAKE_CURRENT_SOURCE_DIR}/io_realm_RealmApp.cpp
        ${CMAKE_CURRENT_SOURCE_DIR}/io_realm_RealmUser.cpp
        ${CMAKE_CURRENT_SOURCE_DIR}/io_realm_EmailPasswordAuth.cpp
        ${CMAKE_CURRENT_SOURCE_DIR}/io_realm_ApiKeyAuth.cpp
        ${CMAKE_CURRENT_SOURCE_DIR}/io_realm_ClientResetRequiredError.cpp
        ${CMAKE_CURRENT_SOURCE_DIR}/io_realm_RealmSync.cpp
        ${CMAKE_CURRENT_SOURCE_DIR}/io_realm_SyncSession.cpp
        ${CMAKE_CURRENT_SOURCE_DIR}/io_realm_internal_objectstore_OsAsyncOpenTask.cpp
        ${CMAKE_CURRENT_SOURCE_DIR}/io_realm_internal_objectstore_OsAppCredentials.cpp
        ${CMAKE_CURRENT_SOURCE_DIR}/io_realm_internal_objectstore_OsJavaNetworkTransport.cpp
        ${CMAKE_CURRENT_SOURCE_DIR}/io_realm_internal_objectstore_OsRemoteMongoClient.cpp
        ${CMAKE_CURRENT_SOURCE_DIR}/io_realm_internal_objectstore_OsRemoteMongoCollection.cpp
        ${CMAKE_CURRENT_SOURCE_DIR}/io_realm_internal_objectstore_OsRemoteMongoDatabase.cpp
        ${CMAKE_CURRENT_SOURCE_DIR}/io_realm_internal_objectstore_OsSyncUser.cpp
    )
endif()

# Object Store source files
file(GLOB objectstore_SRC
    "object-store/src/*.cpp"
    "object-store/src/impl/*.cpp"
    "object-store/src/impl/epoll/*.cpp"
    "object-store/src/util/*.cpp"
    "object-store/src/impl/epoll/*.cpp"
    "object-store/src/util/android/*.cpp")

# Sync needed Object Store files
if (build_SYNC)
    file(GLOB objectstore_sync_SRC
        "object-store/src/results.cpp"
        "object-store/src/impl/results_notifier.cpp"
        "object-store/src/sync/*.cpp"
<<<<<<< HEAD
        "object-store/src/util/bson/*.cpp"
=======
        "object-store/src/util/bson/*.cpp"        
>>>>>>> 0adc56b1
        "object-store/src/sync/impl/*.cpp")
endif()

add_library(realm-jni SHARED ${jni_SRC} ${objectstore_SRC} ${objectstore_sync_SRC})
add_dependencies(realm-jni jni_headers)

if (build_SYNC)
    target_link_libraries(realm-jni log android lib_realm_sync OpenSSL::SSL OpenSSL::Crypto)
else()
    target_link_libraries(realm-jni log android lib_realm_core OpenSSL::Crypto)
endif()

# Strip the release so files and backup the unstripped versions
if (CMAKE_BUILD_TYPE STREQUAL "Release")
    set(unstripped_SO_DIR
        "${CMAKE_SOURCE_DIR}/../../../build/outputs/jniLibs-unstripped/${REALM_FLAVOR}/${ANDROID_ABI}")
    add_custom_command(TARGET realm-jni
        POST_BUILD
        COMMAND ${CMAKE_COMMAND} -E make_directory ${unstripped_SO_DIR}
        COMMAND ${CMAKE_COMMAND} -E copy $<TARGET_FILE:realm-jni> ${unstripped_SO_DIR}
        COMMAND ${CMAKE_STRIP} $<TARGET_FILE:realm-jni>)
endif()<|MERGE_RESOLUTION|>--- conflicted
+++ resolved
@@ -228,11 +228,7 @@
         "object-store/src/results.cpp"
         "object-store/src/impl/results_notifier.cpp"
         "object-store/src/sync/*.cpp"
-<<<<<<< HEAD
-        "object-store/src/util/bson/*.cpp"
-=======
         "object-store/src/util/bson/*.cpp"        
->>>>>>> 0adc56b1
         "object-store/src/sync/impl/*.cpp")
 endif()
 
