--- conflicted
+++ resolved
@@ -103,11 +103,7 @@
 endif()
 create_javah(TARGET jni_headers
     CLASSES ${classes_LIST}
-<<<<<<< HEAD
-    CLASSPATH ${classes_PATH} ${bsonlib_PATH}
-=======
-    CLASSPATH ${classes_PATH} $ENV{ANDROID_HOME}/platforms/android-29/android.jar
->>>>>>> e266b1e2
+    CLASSPATH ${classes_PATH} ${bsonlib_PATH} $ENV{ANDROID_HOME}/platforms/android-29/android.jar
     OUTPUT_DIR ${jni_headers_PATH}
     DEPENDS ${classes_PATH}
 )
