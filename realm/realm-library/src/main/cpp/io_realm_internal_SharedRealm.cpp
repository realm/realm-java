/*
 * Copyright 2016 Realm Inc.
 *
 * Licensed under the Apache License, Version 2.0 (the "License");
 * you may not use this file except in compliance with the License.
 * You may obtain a copy of the License at
 *
 * http://www.apache.org/licenses/LICENSE-2.0
 *
 * Unless required by applicable law or agreed to in writing, software
 * distributed under the License is distributed on an "AS IS" BASIS,
 * WITHOUT WARRANTIES OR CONDITIONS OF ANY KIND, either express or implied.
 * See the License for the specific language governing permissions and
 * limitations under the License.
 */

#include "io_realm_internal_SharedRealm.h"
#if REALM_ENABLE_SYNC
#include "object-store/src/sync/sync_manager.hpp"
#include "object-store/src/sync/sync_config.hpp"
#include "object-store/src/sync/sync_session.hpp"
#endif

#include <shared_realm.hpp>

#include "object_store.hpp"
#include "java_binding_context.hpp"
#include "util.hpp"
#include "java_exception_def.hpp"

#include "jni_util/java_method.hpp"
#include "jni_util/java_class.hpp"
#include "jni_util/java_exception_thrower.hpp"


using namespace realm;
using namespace realm::_impl;
using namespace realm::jni_util;

static_assert(SchemaMode::Automatic ==
                  static_cast<SchemaMode>(io_realm_internal_SharedRealm_SCHEMA_MODE_VALUE_AUTOMATIC),
              "");
static_assert(SchemaMode::ReadOnly ==
                  static_cast<SchemaMode>(io_realm_internal_SharedRealm_SCHEMA_MODE_VALUE_READONLY),
              "");
static_assert(SchemaMode::ResetFile ==
                  static_cast<SchemaMode>(io_realm_internal_SharedRealm_SCHEMA_MODE_VALUE_RESET_FILE),
              "");
static_assert(SchemaMode::Additive ==
                  static_cast<SchemaMode>(io_realm_internal_SharedRealm_SCHEMA_MODE_VALUE_ADDITIVE),
              "");
static_assert(SchemaMode::Manual == static_cast<SchemaMode>(io_realm_internal_SharedRealm_SCHEMA_MODE_VALUE_MANUAL),
              "");

static void finalize_shared_realm(jlong ptr);

// Wrapper class for SyncConfig. This is required as we need to keep track of the Java session
// object as part of the configuration.
class JniConfigWrapper {

public:
    JniConfigWrapper(const JniConfigWrapper&) = delete;

    JniConfigWrapper& operator=(const JniConfigWrapper&) = delete;
    JniConfigWrapper(JniConfigWrapper&&) = delete;
    JniConfigWrapper& operator=(JniConfigWrapper&&) = delete;

    // Non-sync constructor
    JniConfigWrapper(JNIEnv*, Realm::Config& config)
        : m_config(std::move(config))
    {
    }

    // Sync constructor
    JniConfigWrapper(REALM_UNUSED JNIEnv* env, REALM_UNUSED Realm::Config& config,
                     REALM_UNUSED jstring sync_realm_url, REALM_UNUSED jstring sync_realm_auth_url,
                     REALM_UNUSED jstring sync_user_identity, REALM_UNUSED jstring sync_refresh_token,
                     REALM_UNUSED jboolean sync_client_validate_ssl,
                     REALM_UNUSED jstring sync_ssl_trust_certificate_path)
        : m_config(std::move(config))
    {
#if REALM_ENABLE_SYNC
        static JavaClass sync_manager_class(env, "io/realm/SyncManager");
        // Doing the methods lookup from the thread that loaded the lib, to avoid
        // https://developer.android.com/training/articles/perf-jni.html#faq_FindClass
        static JavaMethod java_error_callback_method(env, sync_manager_class, "notifyErrorHandler",
                                                     "(ILjava/lang/String;Ljava/lang/String;)V", true);
        static JavaMethod java_bind_session_method(env, sync_manager_class, "bindSessionWithConfig",
                                                   "(Ljava/lang/String;)Ljava/lang/String;", true);

        // error handler will be called form the sync client thread
        auto error_handler = [=](std::shared_ptr<SyncSession> session, SyncError error) {
            realm::jni_util::Log::d("error_handler lambda invoked");

            auto error_message = error.message;
            auto error_code = error.error_code.value();
            if (error.is_client_reset_requested()) {
                // Hack the error message to send information about the location of the backup.
                // If more uses of the user_info map surfaces. Refactor this to send the full
                // map instead.
                error_message = error.user_info[SyncError::c_recovery_file_path_key];
                error_code = 7; // See ErrorCode.java
            }

            JNIEnv* env = realm::jni_util::JniUtils::get_env(true);
            env->CallStaticVoidMethod(sync_manager_class, java_error_callback_method, error_code,
                                      to_jstring(env, error_message), to_jstring(env, session.get()->path()));
        };

        // path on disk of the Realm file.
        // the sync configuration object.
        // the session which should be bound.
        auto bind_handler = [=](const std::string& path, const SyncConfig& syncConfig,
                                std::shared_ptr<SyncSession> session) {
            realm::jni_util::Log::d("Callback to Java requesting token for path");

            JNIEnv* env = realm::jni_util::JniUtils::get_env(true);

            jstring access_token_string = (jstring)env->CallStaticObjectMethod(
                sync_manager_class, java_bind_session_method, to_jstring(env, path.c_str()));
            if (access_token_string) {
                // reusing cached valid token
                JStringAccessor access_token(env, access_token_string);
                session->refresh_access_token(access_token, realm::util::Optional<std::string>(syncConfig.realm_url));
            }
        };

        // Get logged in user
        JStringAccessor user_identity(env, sync_user_identity);
        JStringAccessor realm_url(env, sync_realm_url);
        std::shared_ptr<SyncUser> user = SyncManager::shared().get_existing_logged_in_user(user_identity);
        if (!user) {
            JStringAccessor realm_auth_url(env, sync_realm_auth_url);
            JStringAccessor refresh_token(env, sync_refresh_token);
            user = SyncManager::shared().get_user(user_identity, refresh_token,
                                                  realm::util::Optional<std::string>(realm_auth_url));
        }

<<<<<<< HEAD
        m_config.sync_config = std::make_shared<SyncConfig>(SyncConfig{
            user, realm_url, SyncSessionStopPolicy::Immediately, std::move(bind_handler), std::move(error_handler)});

        if (!m_config.encryption_key.empty()) {
            auto& sync_encryption_key = m_config.sync_config->realm_encryption_key;
            sync_encryption_key = std::array<char, 64>();
            std::copy_n(m_config.encryption_key.begin(), 64, sync_encryption_key->begin());
        }
=======
        util::Optional<std::string> ssl_trust_certificate_path = util::none;
        if (sync_ssl_trust_certificate_path) {
            ssl_trust_certificate_path =
                realm::util::Optional<std::string>(JStringAccessor(env, sync_ssl_trust_certificate_path));
        }
        m_config.sync_config = std::make_shared<SyncConfig>(SyncConfig{
            user, realm_url, SyncSessionStopPolicy::Immediately, std::move(bind_handler), std::move(error_handler),
            nullptr, util::none, sync_client_validate_ssl, ssl_trust_certificate_path});


>>>>>>> 41c0c85f
#else
        REALM_UNREACHABLE();
#endif
    }

    inline Realm::Config& get_config()
    {
        return m_config;
    }

    ~JniConfigWrapper()
    {
    }

private:
    Realm::Config m_config;
};

JNIEXPORT void JNICALL Java_io_realm_internal_SharedRealm_nativeInit(JNIEnv* env, jclass,
                                                                     jstring temporary_directory_path)
{
    TR_ENTER()

    try {
        JStringAccessor path(env, temporary_directory_path);    // throws
        SharedGroupOptions::set_sys_tmp_dir(std::string(path)); // throws
    }
    CATCH_STD()
}

JNIEXPORT jlong JNICALL Java_io_realm_internal_SharedRealm_nativeCreateConfig(
    JNIEnv* env, jclass, jstring realm_path, jbyteArray key, jbyte schema_mode, jboolean in_memory, jboolean cache,
    jlong /* schema_version */, jboolean enable_format_upgrade, jboolean auto_change_notification,
    REALM_UNUSED jstring sync_server_url, REALM_UNUSED jstring sync_server_auth_url,
    REALM_UNUSED jstring sync_user_identity, REALM_UNUSED jstring sync_refresh_token,
    REALM_UNUSED jboolean sync_client_validate_ssl, REALM_UNUSED jstring sync_ssl_trust_certificate_path)
{
    TR_ENTER()

    try {
        JStringAccessor path(env, realm_path); // throws
        JniByteArray key_array(env, key);
        Realm::Config config;
        config.path = path;
        // config->schema_version = schema_version; TODO: Disabled until we remove version handling from Java
        config.encryption_key = key_array;
        config.schema_mode = static_cast<SchemaMode>(schema_mode);
        config.in_memory = in_memory;
        config.cache = cache;
        config.disable_format_upgrade = !enable_format_upgrade;
        config.automatic_change_notifications = auto_change_notification;
        if (sync_server_url) {
            return reinterpret_cast<jlong>(
                new JniConfigWrapper(env, config, sync_server_url, sync_server_auth_url, sync_user_identity,
                                     sync_refresh_token, sync_client_validate_ssl, sync_ssl_trust_certificate_path));
        }
        else {
            return reinterpret_cast<jlong>(new JniConfigWrapper(env, config));
        }
    }
    CATCH_STD()

    return static_cast<jlong>(NULL);
}

JNIEXPORT void JNICALL Java_io_realm_internal_SharedRealm_nativeCloseConfig(JNIEnv*, jclass, jlong config_ptr)
{
    TR_ENTER_PTR(config_ptr)

    auto config = reinterpret_cast<JniConfigWrapper*>(config_ptr);
    delete config;
}

JNIEXPORT jlong JNICALL Java_io_realm_internal_SharedRealm_nativeGetSharedRealm(JNIEnv* env, jclass, jlong config_ptr,
                                                                                jobject realm_notifier)
{
    TR_ENTER_PTR(config_ptr)

    auto config = reinterpret_cast<JniConfigWrapper*>(config_ptr);
    try {
        auto shared_realm = Realm::get_shared_realm(config->get_config());
        shared_realm->m_binding_context = JavaBindingContext::create(env, realm_notifier);
        return reinterpret_cast<jlong>(new SharedRealm(std::move(shared_realm)));
    }
    CATCH_STD()
    return static_cast<jlong>(NULL);
}

JNIEXPORT void JNICALL Java_io_realm_internal_SharedRealm_nativeCloseSharedRealm(JNIEnv*, jclass,
                                                                                 jlong shared_realm_ptr)
{
    TR_ENTER_PTR(shared_realm_ptr)

    auto& shared_realm = *(reinterpret_cast<SharedRealm*>(shared_realm_ptr));
    // Close the SharedRealm only. Let the finalizer daemon thread free the SharedRealm
    if (!shared_realm->is_closed()) {
        shared_realm->close();
    }
}

JNIEXPORT void JNICALL Java_io_realm_internal_SharedRealm_nativeBeginTransaction(JNIEnv* env, jclass,
                                                                                 jlong shared_realm_ptr)
{
    TR_ENTER_PTR(shared_realm_ptr)

    auto& shared_realm = *(reinterpret_cast<SharedRealm*>(shared_realm_ptr));
    try {
        shared_realm->begin_transaction();
    }
    CATCH_STD()
}

JNIEXPORT void JNICALL Java_io_realm_internal_SharedRealm_nativeCommitTransaction(JNIEnv* env, jclass,
                                                                                  jlong shared_realm_ptr)
{
    TR_ENTER_PTR(shared_realm_ptr)

    auto& shared_realm = *(reinterpret_cast<SharedRealm*>(shared_realm_ptr));
    try {
        shared_realm->commit_transaction();
        // Realm could be closed in the RealmNotifier.didChange().
        if (!shared_realm->is_closed()) {
            // To trigger async queries, so the UI can be refreshed immediately to avoid inconsistency.
            // See more discussion on https://github.com/realm/realm-java/issues/4245
            shared_realm->refresh();
        }
    }
    CATCH_STD()
}

JNIEXPORT void JNICALL Java_io_realm_internal_SharedRealm_nativeCancelTransaction(JNIEnv* env, jclass,
                                                                                  jlong shared_realm_ptr)
{
    TR_ENTER_PTR(shared_realm_ptr)

    auto& shared_realm = *(reinterpret_cast<SharedRealm*>(shared_realm_ptr));
    try {
        shared_realm->cancel_transaction();
    }
    CATCH_STD()
}


JNIEXPORT jboolean JNICALL Java_io_realm_internal_SharedRealm_nativeIsInTransaction(JNIEnv*, jclass,
                                                                                    jlong shared_realm_ptr)
{
    TR_ENTER_PTR(shared_realm_ptr)

    auto& shared_realm = *(reinterpret_cast<SharedRealm*>(shared_realm_ptr));
    return static_cast<jboolean>(shared_realm->is_in_transaction());
}

JNIEXPORT jlong JNICALL Java_io_realm_internal_SharedRealm_nativeReadGroup(JNIEnv* env, jclass,
                                                                           jlong shared_realm_ptr)
{
    TR_ENTER_PTR(shared_realm_ptr)

    auto& shared_realm = *(reinterpret_cast<SharedRealm*>(shared_realm_ptr));
    try {
        return reinterpret_cast<jlong>(&shared_realm->read_group());
    }
    CATCH_STD()

    return static_cast<jlong>(NULL);
}

JNIEXPORT jlong JNICALL Java_io_realm_internal_SharedRealm_nativeGetVersion(JNIEnv* env, jclass,
                                                                            jlong shared_realm_ptr)
{
    TR_ENTER_PTR(shared_realm_ptr)

    auto& shared_realm = *(reinterpret_cast<SharedRealm*>(shared_realm_ptr));
    try {
        return static_cast<jlong>(ObjectStore::get_schema_version(shared_realm->read_group()));
    }
    CATCH_STD()
    return static_cast<jlong>(ObjectStore::NotVersioned);
}

JNIEXPORT void JNICALL Java_io_realm_internal_SharedRealm_nativeSetVersion(JNIEnv* env, jclass,
                                                                           jlong shared_realm_ptr, jlong version)
{
    TR_ENTER_PTR(shared_realm_ptr)

    auto& shared_realm = *(reinterpret_cast<SharedRealm*>(shared_realm_ptr));
    try {
        if (!shared_realm->is_in_transaction()) {
            std::ostringstream ss;
            ss << "Cannot set schema version when the realm is not in transaction.";
            ThrowException(env, IllegalState, ss.str());
            return;
        }

        ObjectStore::set_schema_version(shared_realm->read_group(), static_cast<uint64_t>(version));
    }
    CATCH_STD()
}

JNIEXPORT jboolean JNICALL Java_io_realm_internal_SharedRealm_nativeIsEmpty(JNIEnv* env, jclass,
                                                                            jlong shared_realm_ptr)
{
    TR_ENTER_PTR(shared_realm_ptr)

    auto& shared_realm = *(reinterpret_cast<SharedRealm*>(shared_realm_ptr));
    try {
        return static_cast<jboolean>(ObjectStore::is_empty(shared_realm->read_group()));
    }
    CATCH_STD()
    return JNI_FALSE;
}

JNIEXPORT void JNICALL Java_io_realm_internal_SharedRealm_nativeRefresh(JNIEnv* env, jclass, jlong shared_realm_ptr)
{
    TR_ENTER_PTR(shared_realm_ptr)

    auto& shared_realm = *(reinterpret_cast<SharedRealm*>(shared_realm_ptr));
    try {
        shared_realm->refresh();
    }
    CATCH_STD()
}

JNIEXPORT jlongArray JNICALL Java_io_realm_internal_SharedRealm_nativeGetVersionID(JNIEnv* env, jclass,
                                                                                   jlong shared_realm_ptr)
{
    TR_ENTER_PTR(shared_realm_ptr)

    auto& shared_realm = *(reinterpret_cast<SharedRealm*>(shared_realm_ptr));
    try {
        using rf = realm::_impl::RealmFriend;
        SharedGroup::VersionID version_id = rf::get_shared_group(*shared_realm).get_version_of_current_transaction();

        jlong version_array[2];
        version_array[0] = static_cast<jlong>(version_id.version);
        version_array[1] = static_cast<jlong>(version_id.index);

        jlongArray version_data = env->NewLongArray(2);
        if (version_data == NULL) {
            ThrowException(env, OutOfMemory, "Could not allocate memory to return versionID.");
            return NULL;
        }
        env->SetLongArrayRegion(version_data, 0, 2, version_array);

        return version_data;
    }
    CATCH_STD()

    return NULL;
}

JNIEXPORT jboolean JNICALL Java_io_realm_internal_SharedRealm_nativeIsClosed(JNIEnv*, jclass, jlong shared_realm_ptr)
{
    TR_ENTER_PTR(shared_realm_ptr)

    auto& shared_realm = *(reinterpret_cast<SharedRealm*>(shared_realm_ptr));
    return static_cast<jboolean>(shared_realm->is_closed());
}


JNIEXPORT jlong JNICALL Java_io_realm_internal_SharedRealm_nativeGetTable(JNIEnv* env, jclass, jlong shared_realm_ptr,
                                                                          jstring table_name)
{
    TR_ENTER_PTR(shared_realm_ptr)

    try {
        JStringAccessor name(env, table_name); // throws
        auto& shared_realm = *(reinterpret_cast<SharedRealm*>(shared_realm_ptr));
        if (!shared_realm->read_group().has_table(name)) {
            std::string name_str = name;
            THROW_JAVA_EXCEPTION(env, JavaExceptionDef::IllegalArgument,
                                 format("The class '%1' doesn't exist in this Realm.", name_str));
        }
        Table* table = LangBindHelper::get_table(shared_realm->read_group(), name);
        return reinterpret_cast<jlong>(table);
    }
    CATCH_STD()

    return reinterpret_cast<jlong>(nullptr);
}

JNIEXPORT jlong JNICALL Java_io_realm_internal_SharedRealm_nativeCreateTable(JNIEnv* env, jclass,
                                                                             jlong shared_realm_ptr,
                                                                             jstring table_name)
{
    TR_ENTER_PTR(shared_realm_ptr)

    std::string name_str;
    try {
        JStringAccessor name(env, table_name); // throws
        name_str = name;
        auto& shared_realm = *(reinterpret_cast<SharedRealm*>(shared_realm_ptr));
        shared_realm->verify_in_write(); // throws
        Table* table = LangBindHelper::add_table(shared_realm->read_group(), name); // throws
        return reinterpret_cast<jlong>(table);
    }
    catch (TableNameInUse& e) {
        // We need to print the table name, so catch the exception here.
        ThrowException(env, IllegalArgument, format("Class already exists: '%1'.", name_str));
    }
    CATCH_STD()

    return reinterpret_cast<jlong>(nullptr);
}

JNIEXPORT jstring JNICALL Java_io_realm_internal_SharedRealm_nativeGetTableName(JNIEnv* env, jclass,
                                                                                jlong shared_realm_ptr, jint index)
{

    TR_ENTER_PTR(shared_realm_ptr)

    auto& shared_realm = *(reinterpret_cast<SharedRealm*>(shared_realm_ptr));
    try {
        return to_jstring(env, shared_realm->read_group().get_table_name(static_cast<size_t>(index)));
    }
    CATCH_STD()
    return NULL;
}

JNIEXPORT jboolean JNICALL Java_io_realm_internal_SharedRealm_nativeHasTable(JNIEnv* env, jclass,
                                                                             jlong shared_realm_ptr,
                                                                             jstring table_name)
{
    TR_ENTER_PTR(shared_realm_ptr)

    auto& shared_realm = *(reinterpret_cast<SharedRealm*>(shared_realm_ptr));
    try {
        JStringAccessor name(env, table_name);
        return static_cast<jboolean>(shared_realm->read_group().has_table(name));
    }
    CATCH_STD()
    return JNI_FALSE;
}

JNIEXPORT void JNICALL Java_io_realm_internal_SharedRealm_nativeRenameTable(JNIEnv* env, jclass,
                                                                            jlong shared_realm_ptr,
                                                                            jstring old_table_name,
                                                                            jstring new_table_name)
{
    TR_ENTER_PTR(shared_realm_ptr)

    auto& shared_realm = *(reinterpret_cast<SharedRealm*>(shared_realm_ptr));
    try {
        JStringAccessor old_name(env, old_table_name);
        if (!shared_realm->is_in_transaction()) {
            std::ostringstream ss;
            ss << "Class " << old_name << " cannot be removed when the realm is not in transaction.";
            ThrowException(env, IllegalState, ss.str());
            return;
        }
        JStringAccessor new_name(env, new_table_name);
        shared_realm->read_group().rename_table(old_name, new_name);
    }
    CATCH_STD()
}

JNIEXPORT void JNICALL Java_io_realm_internal_SharedRealm_nativeRemoveTable(JNIEnv* env, jclass,
                                                                            jlong shared_realm_ptr,
                                                                            jstring table_name)
{
    TR_ENTER_PTR(shared_realm_ptr)

    auto& shared_realm = *(reinterpret_cast<SharedRealm*>(shared_realm_ptr));
    try {
        JStringAccessor name(env, table_name);
        if (!shared_realm->is_in_transaction()) {
            std::ostringstream ss;
            ss << "Class " << name << " cannot be removed when the realm is not in transaction.";
            ThrowException(env, IllegalState, ss.str());
            return;
        }
        shared_realm->read_group().remove_table(name);
    }
    CATCH_STD()
}

JNIEXPORT jlong JNICALL Java_io_realm_internal_SharedRealm_nativeSize(JNIEnv* env, jclass, jlong shared_realm_ptr)
{
    TR_ENTER_PTR(shared_realm_ptr)

    auto& shared_realm = *(reinterpret_cast<SharedRealm*>(shared_realm_ptr));
    try {
        return static_cast<jlong>(shared_realm->read_group().size());
    }
    CATCH_STD()

    return 0;
}

JNIEXPORT void JNICALL Java_io_realm_internal_SharedRealm_nativeWriteCopy(JNIEnv* env, jclass, jlong shared_realm_ptr,
                                                                          jstring path, jbyteArray key)
{
    TR_ENTER_PTR(shared_realm_ptr);

    auto& shared_realm = *(reinterpret_cast<SharedRealm*>(shared_realm_ptr));
    try {
        JStringAccessor path_str(env, path);
        JniByteArray key_buffer(env, key);
        shared_realm->write_copy(path_str, key_buffer);
    }
    CATCH_STD()
}

JNIEXPORT jboolean JNICALL Java_io_realm_internal_SharedRealm_nativeWaitForChange(JNIEnv* env, jclass,
                                                                                  jlong shared_realm_ptr)
{
    TR_ENTER_PTR(shared_realm_ptr);

    auto& shared_realm = *(reinterpret_cast<SharedRealm*>(shared_realm_ptr));
    try {
        using rf = realm::_impl::RealmFriend;
        return static_cast<jboolean>(rf::get_shared_group(*shared_realm).wait_for_change());
    }
    CATCH_STD()

    return JNI_FALSE;
}

JNIEXPORT void JNICALL Java_io_realm_internal_SharedRealm_nativeStopWaitForChange(JNIEnv* env, jclass,
                                                                                  jlong shared_realm_ptr)
{
    TR_ENTER_PTR(shared_realm_ptr);

    auto& shared_realm = *(reinterpret_cast<SharedRealm*>(shared_realm_ptr));
    try {
        using rf = realm::_impl::RealmFriend;
        rf::get_shared_group(*shared_realm).wait_for_change_release();
    }
    CATCH_STD()
}

JNIEXPORT jboolean JNICALL Java_io_realm_internal_SharedRealm_nativeCompact(JNIEnv* env, jclass,
                                                                            jlong shared_realm_ptr)
{
    TR_ENTER_PTR(shared_realm_ptr);

    auto& shared_realm = *(reinterpret_cast<SharedRealm*>(shared_realm_ptr));
    try {
        return static_cast<jboolean>(shared_realm->compact());
    }
    CATCH_STD()

    return JNI_FALSE;
}

JNIEXPORT void JNICALL Java_io_realm_internal_SharedRealm_nativeUpdateSchema(JNIEnv* env, jclass,
                                                                             jlong shared_realm_ptr, jlong schema_ptr,
                                                                             jlong version)
{
    TR_ENTER_PTR(shared_realm_ptr)
    try {
        auto& shared_realm = *(reinterpret_cast<SharedRealm*>(shared_realm_ptr));
        auto* schema = reinterpret_cast<Schema*>(schema_ptr);
        shared_realm->update_schema(*schema, static_cast<uint64_t>(version), nullptr, true);
    }
    CATCH_STD()
}

JNIEXPORT jboolean JNICALL Java_io_realm_internal_SharedRealm_nativeRequiresMigration(JNIEnv* env, jclass,
                                                                                      jlong nativePtr,
                                                                                      jlong nativeSchemaPtr)
{

    TR_ENTER()
    try {
        auto& shared_realm = *(reinterpret_cast<SharedRealm*>(nativePtr));
        auto* schema = reinterpret_cast<Schema*>(nativeSchemaPtr);
        const std::vector<SchemaChange>& change_list = shared_realm->schema().compare(*schema);
        return static_cast<jboolean>(!change_list.empty());
    }
    CATCH_STD()
    return JNI_FALSE;
}

static void finalize_shared_realm(jlong ptr)
{
    TR_ENTER_PTR(ptr)
    delete reinterpret_cast<SharedRealm*>(ptr);
}

JNIEXPORT jlong JNICALL Java_io_realm_internal_SharedRealm_nativeGetFinalizerPtr(JNIEnv*, jclass)
{
    TR_ENTER()
    return reinterpret_cast<jlong>(&finalize_shared_realm);
}

JNIEXPORT void JNICALL Java_io_realm_internal_SharedRealm_nativeSetAutoRefresh(JNIEnv* env, jclass,
                                                                               jlong shared_realm_ptr,
                                                                               jboolean enabled)
{
    TR_ENTER_PTR(shared_realm_ptr)
    try {
        auto& shared_realm = *(reinterpret_cast<SharedRealm*>(shared_realm_ptr));
        shared_realm->set_auto_refresh(to_bool(enabled));
    }
    CATCH_STD()
}

JNIEXPORT jboolean JNICALL Java_io_realm_internal_SharedRealm_nativeIsAutoRefresh(JNIEnv* env, jclass,
                                                                                  jlong shared_realm_ptr)
{
    TR_ENTER_PTR(shared_realm_ptr)
    try {
        auto& shared_realm = *(reinterpret_cast<SharedRealm*>(shared_realm_ptr));
        return to_jbool(shared_realm->auto_refresh());
    }
    CATCH_STD()
    return JNI_FALSE;
}<|MERGE_RESOLUTION|>--- conflicted
+++ resolved
@@ -136,27 +136,20 @@
                                                   realm::util::Optional<std::string>(realm_auth_url));
         }
 
-<<<<<<< HEAD
+        util::Optional<std::string> ssl_trust_certificate_path = util::none;
+        if (sync_ssl_trust_certificate_path) {
+            ssl_trust_certificate_path =
+                realm::util::Optional<std::string>(JStringAccessor(env, sync_ssl_trust_certificate_path));
+        }
         m_config.sync_config = std::make_shared<SyncConfig>(SyncConfig{
-            user, realm_url, SyncSessionStopPolicy::Immediately, std::move(bind_handler), std::move(error_handler)});
+            user, realm_url, SyncSessionStopPolicy::Immediately, std::move(bind_handler), std::move(error_handler),
+            nullptr, util::none, sync_client_validate_ssl, ssl_trust_certificate_path});
 
         if (!m_config.encryption_key.empty()) {
             auto& sync_encryption_key = m_config.sync_config->realm_encryption_key;
             sync_encryption_key = std::array<char, 64>();
             std::copy_n(m_config.encryption_key.begin(), 64, sync_encryption_key->begin());
         }
-=======
-        util::Optional<std::string> ssl_trust_certificate_path = util::none;
-        if (sync_ssl_trust_certificate_path) {
-            ssl_trust_certificate_path =
-                realm::util::Optional<std::string>(JStringAccessor(env, sync_ssl_trust_certificate_path));
-        }
-        m_config.sync_config = std::make_shared<SyncConfig>(SyncConfig{
-            user, realm_url, SyncSessionStopPolicy::Immediately, std::move(bind_handler), std::move(error_handler),
-            nullptr, util::none, sync_client_validate_ssl, ssl_trust_certificate_path});
-
-
->>>>>>> 41c0c85f
 #else
         REALM_UNREACHABLE();
 #endif
