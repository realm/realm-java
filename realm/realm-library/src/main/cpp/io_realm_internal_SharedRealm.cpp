/*
 * Copyright 2016 Realm Inc.
 *
 * Licensed under the Apache License, Version 2.0 (the "License");
 * you may not use this file except in compliance with the License.
 * You may obtain a copy of the License at
 *
 * http://www.apache.org/licenses/LICENSE-2.0
 *
 * Unless required by applicable law or agreed to in writing, software
 * distributed under the License is distributed on an "AS IS" BASIS,
 * WITHOUT WARRANTIES OR CONDITIONS OF ANY KIND, either express or implied.
 * See the License for the specific language governing permissions and
 * limitations under the License.
 */

#include "io_realm_internal_SharedRealm.h"
#if REALM_ENABLE_SYNC
#include "object-store/src/sync/sync_manager.hpp"
#include "object-store/src/sync/sync_config.hpp"
#include "object-store/src/sync/sync_session.hpp"
#endif

#include <realm/util/assert.hpp>

#include <shared_realm.hpp>
#include "object_store.hpp"
#include "java_binding_context.hpp"
#include "util.hpp"
#include "java_exception_def.hpp"

#include "jni_util/java_method.hpp"
#include "jni_util/java_class.hpp"
#include "jni_util/java_exception_thrower.hpp"


using namespace realm;
using namespace realm::_impl;
using namespace realm::jni_util;

<<<<<<< HEAD
static void finalize_shared_realm(jlong ptr);

=======
static_assert(SchemaMode::Automatic ==
                  static_cast<SchemaMode>(io_realm_internal_SharedRealm_SCHEMA_MODE_VALUE_AUTOMATIC),
              "");
static_assert(SchemaMode::Immutable ==
                  static_cast<SchemaMode>(io_realm_internal_SharedRealm_SCHEMA_MODE_VALUE_IMMUTABLE),
              "");
static_assert(SchemaMode::ReadOnlyAlternative ==
                  static_cast<SchemaMode>(io_realm_internal_SharedRealm_SCHEMA_MODE_VALUE_READONLY),
              "");
static_assert(SchemaMode::ResetFile ==
                  static_cast<SchemaMode>(io_realm_internal_SharedRealm_SCHEMA_MODE_VALUE_RESET_FILE),
              "");
static_assert(SchemaMode::Additive ==
                  static_cast<SchemaMode>(io_realm_internal_SharedRealm_SCHEMA_MODE_VALUE_ADDITIVE),
              "");
static_assert(SchemaMode::Manual == static_cast<SchemaMode>(io_realm_internal_SharedRealm_SCHEMA_MODE_VALUE_MANUAL),
              "");

static void finalize_shared_realm(jlong ptr);

// Wrapper class for SyncConfig. This is required as we need to keep track of the Java session
// object as part of the configuration.
class JniConfigWrapper {

public:
    JniConfigWrapper(const JniConfigWrapper&) = delete;

    JniConfigWrapper& operator=(const JniConfigWrapper&) = delete;
    JniConfigWrapper(JniConfigWrapper&&) = delete;
    JniConfigWrapper& operator=(JniConfigWrapper&&) = delete;

    // Non-sync constructor
    JniConfigWrapper(JNIEnv*, Realm::Config& config)
        : m_config(std::move(config))
    {
    }

    // Sync constructor
    JniConfigWrapper(REALM_UNUSED JNIEnv* env, REALM_UNUSED Realm::Config& config,
                     REALM_UNUSED jstring sync_realm_url, REALM_UNUSED jstring sync_realm_auth_url,
                     REALM_UNUSED jstring j_sync_user_id, REALM_UNUSED jstring sync_refresh_token,
                     REALM_UNUSED jboolean sync_client_validate_ssl,
                     REALM_UNUSED jstring sync_ssl_trust_certificate_path)
        : m_config(std::move(config))
    {
#if REALM_ENABLE_SYNC
        static JavaClass sync_manager_class(env, "io/realm/SyncManager");
        // Doing the methods lookup from the thread that loaded the lib, to avoid
        // https://developer.android.com/training/articles/perf-jni.html#faq_FindClass
        static JavaMethod java_error_callback_method(env, sync_manager_class, "notifyErrorHandler",
                                                     "(ILjava/lang/String;Ljava/lang/String;)V", true);
        static JavaMethod java_bind_session_method(env, sync_manager_class, "bindSessionWithConfig",
                                                   "(Ljava/lang/String;Ljava/lang/String;)Ljava/lang/String;", true);

        // error handler will be called form the sync client thread
        auto error_handler = [=](std::shared_ptr<SyncSession> session, SyncError error) {
            realm::jni_util::Log::d("error_handler lambda invoked");

            auto error_message = error.message;
            auto error_code = error.error_code.value();
            if (error.is_client_reset_requested()) {
                // Hack the error message to send information about the location of the backup.
                // If more uses of the user_info map surfaces. Refactor this to send the full
                // map instead.
                error_message = error.user_info[SyncError::c_recovery_file_path_key];
                error_code = 7; // See ErrorCode.java
            }

            JNIEnv* env = realm::jni_util::JniUtils::get_env(true);
            env->CallStaticVoidMethod(sync_manager_class, java_error_callback_method, error_code,
                                      to_jstring(env, error_message), to_jstring(env, session.get()->path()));
        };

        // path on disk of the Realm file.
        // the sync configuration object.
        // the session which should be bound.
        auto bind_handler = [=](const std::string& path, const SyncConfig& syncConfig,
                                std::shared_ptr<SyncSession> session) {
            realm::jni_util::Log::d("Callback to Java requesting token for path");

            JNIEnv* env = realm::jni_util::JniUtils::get_env(true);

            jstring access_token_string = (jstring)env->CallStaticObjectMethod(
                sync_manager_class, java_bind_session_method, to_jstring(env, path.c_str()), to_jstring(env, session->user()->refresh_token().c_str()));
            if (access_token_string) {
                // reusing cached valid token
                JStringAccessor access_token(env, access_token_string);
                session->refresh_access_token(access_token, realm::util::Optional<std::string>(syncConfig.realm_url));
            }
        };

        // Get logged in user
        JStringAccessor user_id(env, j_sync_user_id);
        JStringAccessor realm_auth_url(env, sync_realm_auth_url);
        SyncUserIdentifier sync_user_identifier = {user_id, realm_auth_url};
        std::shared_ptr<SyncUser> user = SyncManager::shared().get_existing_logged_in_user(sync_user_identifier);
        if (!user) {
            JStringAccessor refresh_token(env, sync_refresh_token);
            user = SyncManager::shared().get_user(sync_user_identifier, refresh_token);
        }

        util::Optional<std::string> ssl_trust_certificate_path = util::none;
        if (sync_ssl_trust_certificate_path) {
            ssl_trust_certificate_path =
                realm::util::Optional<std::string>(JStringAccessor(env, sync_ssl_trust_certificate_path));
        }

        util::Optional<std::array<char, 64>> sync_encryption_key(util::none);
        if (!m_config.encryption_key.empty()) {
            sync_encryption_key = std::array<char, 64>();
            std::copy_n(m_config.encryption_key.begin(), 64, sync_encryption_key->begin());
        }

        JStringAccessor realm_url(env, sync_realm_url);
        m_config.sync_config = std::make_shared<SyncConfig>(SyncConfig{
            user, realm_url, SyncSessionStopPolicy::AfterChangesUploaded, std::move(bind_handler), std::move(error_handler),
            nullptr, sync_encryption_key, to_bool(sync_client_validate_ssl), ssl_trust_certificate_path});
#else
        REALM_UNREACHABLE();
#endif
    }

    inline Realm::Config& get_config()
    {
        return m_config;
    }

    ~JniConfigWrapper()
    {
    }

private:
    Realm::Config m_config;
};

>>>>>>> 10cd179d
JNIEXPORT void JNICALL Java_io_realm_internal_SharedRealm_nativeInit(JNIEnv* env, jclass,
                                                                     jstring temporary_directory_path)
{
    TR_ENTER()

    try {
        JStringAccessor path(env, temporary_directory_path);    // throws
        SharedGroupOptions::set_sys_tmp_dir(std::string(path)); // throws
    }
    CATCH_STD()
}

JNIEXPORT jlong JNICALL Java_io_realm_internal_SharedRealm_nativeGetSharedRealm(JNIEnv* env, jclass, jlong config_ptr,
                                                                                jobject realm_notifier)
{
    TR_ENTER_PTR(config_ptr)

    auto& config = *reinterpret_cast<Realm::Config*>(config_ptr);
    try {
        auto shared_realm = Realm::get_shared_realm(config);
        // The migration callback & initialization callback could throw.
        if (env->ExceptionCheck()) {
            return reinterpret_cast<jlong>(nullptr);
        }
        shared_realm->m_binding_context = JavaBindingContext::create(env, realm_notifier);
        return reinterpret_cast<jlong>(new SharedRealm(std::move(shared_realm)));
    }
    catch (SchemaMismatchException& e) {
        // An exception has been thrown in the migration block.
        if (env->ExceptionCheck()) {
            return reinterpret_cast<jlong>(nullptr);
        }
        static JavaClass migration_needed_class(env, JavaExceptionDef::RealmMigrationNeeded);
        static JavaMethod constructor(env, migration_needed_class, "<init>",
                                      "(Ljava/lang/String;Ljava/lang/String;)V");

        jstring message = to_jstring(env, e.what());
        jstring path = to_jstring(env, config.path);
        jobject migration_needed_exception = env->NewObject(migration_needed_class, constructor, path, message);
        env->Throw(reinterpret_cast<jthrowable>(migration_needed_exception));
    }
    catch (InvalidSchemaVersionException& e) {
        // An exception has been thrown in the migration block.
        if (env->ExceptionCheck()) {
            return reinterpret_cast<jlong>(nullptr);
        }
        // To match the old behaviour. Otherwise it will be converted to ISE in the CATCH_STD.
        ThrowException(env, IllegalArgument, e.what());
    }
    CATCH_STD()
    return reinterpret_cast<jlong>(nullptr);
}

JNIEXPORT void JNICALL Java_io_realm_internal_SharedRealm_nativeCloseSharedRealm(JNIEnv*, jclass,
                                                                                 jlong shared_realm_ptr)
{
    TR_ENTER_PTR(shared_realm_ptr)

    auto& shared_realm = *(reinterpret_cast<SharedRealm*>(shared_realm_ptr));
    // Close the SharedRealm only. Let the finalizer daemon thread free the SharedRealm
    if (!shared_realm->is_closed()) {
        shared_realm->close();
    }
}

JNIEXPORT void JNICALL Java_io_realm_internal_SharedRealm_nativeBeginTransaction(JNIEnv* env, jclass,
                                                                                 jlong shared_realm_ptr)
{
    TR_ENTER_PTR(shared_realm_ptr)

    auto& shared_realm = *(reinterpret_cast<SharedRealm*>(shared_realm_ptr));
    try {
        shared_realm->begin_transaction();
    }
    CATCH_STD()
}

JNIEXPORT void JNICALL Java_io_realm_internal_SharedRealm_nativeCommitTransaction(JNIEnv* env, jclass,
                                                                                  jlong shared_realm_ptr)
{
    TR_ENTER_PTR(shared_realm_ptr)

    auto& shared_realm = *(reinterpret_cast<SharedRealm*>(shared_realm_ptr));
    try {
        shared_realm->commit_transaction();
        // Realm could be closed in the RealmNotifier.didChange().
        if (!shared_realm->is_closed()) {
            // To trigger async queries, so the UI can be refreshed immediately to avoid inconsistency.
            // See more discussion on https://github.com/realm/realm-java/issues/4245
            shared_realm->refresh();
        }
    }
    CATCH_STD()
}

JNIEXPORT void JNICALL Java_io_realm_internal_SharedRealm_nativeCancelTransaction(JNIEnv* env, jclass,
                                                                                  jlong shared_realm_ptr)
{
    TR_ENTER_PTR(shared_realm_ptr)

    auto& shared_realm = *(reinterpret_cast<SharedRealm*>(shared_realm_ptr));
    try {
        shared_realm->cancel_transaction();
    }
    CATCH_STD()
}


JNIEXPORT jboolean JNICALL Java_io_realm_internal_SharedRealm_nativeIsInTransaction(JNIEnv*, jclass,
                                                                                    jlong shared_realm_ptr)
{
    TR_ENTER_PTR(shared_realm_ptr)

    auto& shared_realm = *(reinterpret_cast<SharedRealm*>(shared_realm_ptr));
    return static_cast<jboolean>(shared_realm->is_in_transaction());
}

JNIEXPORT jlong JNICALL Java_io_realm_internal_SharedRealm_nativeReadGroup(JNIEnv* env, jclass,
                                                                           jlong shared_realm_ptr)
{
    TR_ENTER_PTR(shared_realm_ptr)

    auto& shared_realm = *(reinterpret_cast<SharedRealm*>(shared_realm_ptr));
    try {
        return reinterpret_cast<jlong>(&shared_realm->read_group());
    }
    CATCH_STD()

    return static_cast<jlong>(NULL);
}

JNIEXPORT jlong JNICALL Java_io_realm_internal_SharedRealm_nativeGetVersion(JNIEnv* env, jclass,
                                                                            jlong shared_realm_ptr)
{
    TR_ENTER_PTR(shared_realm_ptr)

    auto& shared_realm = *(reinterpret_cast<SharedRealm*>(shared_realm_ptr));
    try {
        return static_cast<jlong>(ObjectStore::get_schema_version(shared_realm->read_group()));
    }
    CATCH_STD()
    return static_cast<jlong>(ObjectStore::NotVersioned);
}

JNIEXPORT void JNICALL Java_io_realm_internal_SharedRealm_nativeSetVersion(JNIEnv* env, jclass,
                                                                           jlong shared_realm_ptr, jlong version)
{
    TR_ENTER_PTR(shared_realm_ptr)

    auto& shared_realm = *(reinterpret_cast<SharedRealm*>(shared_realm_ptr));
    try {
        if (!shared_realm->is_in_transaction()) {
            std::ostringstream ss;
            ss << "Cannot set schema version when the realm is not in transaction.";
            ThrowException(env, IllegalState, ss.str());
            return;
        }

        ObjectStore::set_schema_version(shared_realm->read_group(), static_cast<uint64_t>(version));
    }
    CATCH_STD()
}

JNIEXPORT jboolean JNICALL Java_io_realm_internal_SharedRealm_nativeIsEmpty(JNIEnv* env, jclass,
                                                                            jlong shared_realm_ptr)
{
    TR_ENTER_PTR(shared_realm_ptr)

    auto& shared_realm = *(reinterpret_cast<SharedRealm*>(shared_realm_ptr));
    try {
        return static_cast<jboolean>(ObjectStore::is_empty(shared_realm->read_group()));
    }
    CATCH_STD()
    return JNI_FALSE;
}

JNIEXPORT void JNICALL Java_io_realm_internal_SharedRealm_nativeRefresh(JNIEnv* env, jclass, jlong shared_realm_ptr)
{
    TR_ENTER_PTR(shared_realm_ptr)

    auto& shared_realm = *(reinterpret_cast<SharedRealm*>(shared_realm_ptr));
    try {
        shared_realm->refresh();
    }
    CATCH_STD()
}

JNIEXPORT jlongArray JNICALL Java_io_realm_internal_SharedRealm_nativeGetVersionID(JNIEnv* env, jclass,
                                                                                   jlong shared_realm_ptr)
{
    TR_ENTER_PTR(shared_realm_ptr)

    auto& shared_realm = *(reinterpret_cast<SharedRealm*>(shared_realm_ptr));
    try {
        using rf = realm::_impl::RealmFriend;
        SharedGroup::VersionID version_id = rf::get_shared_group(*shared_realm).get_version_of_current_transaction();

        jlong version_array[2];
        version_array[0] = static_cast<jlong>(version_id.version);
        version_array[1] = static_cast<jlong>(version_id.index);

        jlongArray version_data = env->NewLongArray(2);
        if (version_data == NULL) {
            ThrowException(env, OutOfMemory, "Could not allocate memory to return versionID.");
            return NULL;
        }
        env->SetLongArrayRegion(version_data, 0, 2, version_array);

        return version_data;
    }
    CATCH_STD()

    return NULL;
}

JNIEXPORT jboolean JNICALL Java_io_realm_internal_SharedRealm_nativeIsClosed(JNIEnv*, jclass, jlong shared_realm_ptr)
{
    TR_ENTER_PTR(shared_realm_ptr)

    auto& shared_realm = *(reinterpret_cast<SharedRealm*>(shared_realm_ptr));
    return static_cast<jboolean>(shared_realm->is_closed());
}


JNIEXPORT jlong JNICALL Java_io_realm_internal_SharedRealm_nativeGetTable(JNIEnv* env, jclass, jlong shared_realm_ptr,
                                                                          jstring table_name)
{
    TR_ENTER_PTR(shared_realm_ptr)

    try {
        JStringAccessor name(env, table_name); // throws
        auto& shared_realm = *(reinterpret_cast<SharedRealm*>(shared_realm_ptr));
        if (!shared_realm->read_group().has_table(name)) {
            std::string name_str = name;
            if (name_str.find(TABLE_PREFIX) == 0) {
                name_str = name_str.substr(TABLE_PREFIX.length());
            }
            THROW_JAVA_EXCEPTION(env, JavaExceptionDef::IllegalArgument,
                                 format("The class '%1' doesn't exist in this Realm.", name_str));
        }
        Table* table = LangBindHelper::get_table(shared_realm->read_group(), name);
        return reinterpret_cast<jlong>(table);
    }
    CATCH_STD()

    return reinterpret_cast<jlong>(nullptr);
}

JNIEXPORT jlong JNICALL Java_io_realm_internal_SharedRealm_nativeCreateTable(JNIEnv* env, jclass,
                                                                             jlong shared_realm_ptr,
                                                                             jstring table_name)
{
    TR_ENTER_PTR(shared_realm_ptr)

    std::string name_str;
    try {
        JStringAccessor name(env, table_name); // throws
        name_str = name;
        auto& shared_realm = *(reinterpret_cast<SharedRealm*>(shared_realm_ptr));
        shared_realm->verify_in_write(); // throws
        Table* table = LangBindHelper::add_table(shared_realm->read_group(), name); // throws
        return reinterpret_cast<jlong>(table);
    }
    catch (TableNameInUse& e) {
        // We need to print the table name, so catch the exception here.
        ThrowException(env, IllegalArgument, format("Class already exists: '%1'.", name_str));
    }
    CATCH_STD()

    return reinterpret_cast<jlong>(nullptr);
}

JNIEXPORT jstring JNICALL Java_io_realm_internal_SharedRealm_nativeGetTableName(JNIEnv* env, jclass,
                                                                                jlong shared_realm_ptr, jint index)
{

    TR_ENTER_PTR(shared_realm_ptr)

    auto& shared_realm = *(reinterpret_cast<SharedRealm*>(shared_realm_ptr));
    try {
        return to_jstring(env, shared_realm->read_group().get_table_name(static_cast<size_t>(index)));
    }
    CATCH_STD()
    return NULL;
}

JNIEXPORT jboolean JNICALL Java_io_realm_internal_SharedRealm_nativeHasTable(JNIEnv* env, jclass,
                                                                             jlong shared_realm_ptr,
                                                                             jstring table_name)
{
    TR_ENTER_PTR(shared_realm_ptr)

    auto& shared_realm = *(reinterpret_cast<SharedRealm*>(shared_realm_ptr));
    try {
        JStringAccessor name(env, table_name);
        return static_cast<jboolean>(shared_realm->read_group().has_table(name));
    }
    CATCH_STD()
    return JNI_FALSE;
}

JNIEXPORT void JNICALL Java_io_realm_internal_SharedRealm_nativeRenameTable(JNIEnv* env, jclass,
                                                                            jlong shared_realm_ptr,
                                                                            jstring old_table_name,
                                                                            jstring new_table_name)
{
    TR_ENTER_PTR(shared_realm_ptr)

    auto& shared_realm = *(reinterpret_cast<SharedRealm*>(shared_realm_ptr));
    try {
        JStringAccessor old_name(env, old_table_name);
        if (!shared_realm->is_in_transaction()) {
            std::ostringstream ss;
            ss << "Class " << old_name << " cannot be removed when the realm is not in transaction.";
            ThrowException(env, IllegalState, ss.str());
            return;
        }
        JStringAccessor new_name(env, new_table_name);
        shared_realm->read_group().rename_table(old_name, new_name);
    }
    CATCH_STD()
}

JNIEXPORT void JNICALL Java_io_realm_internal_SharedRealm_nativeRemoveTable(JNIEnv* env, jclass,
                                                                            jlong shared_realm_ptr,
                                                                            jstring table_name)
{
    TR_ENTER_PTR(shared_realm_ptr)

    auto& shared_realm = *(reinterpret_cast<SharedRealm*>(shared_realm_ptr));
    try {
        JStringAccessor name(env, table_name);
        if (!shared_realm->is_in_transaction()) {
            std::ostringstream ss;
            ss << "Class " << name << " cannot be removed when the realm is not in transaction.";
            ThrowException(env, IllegalState, ss.str());
            return;
        }
        shared_realm->read_group().remove_table(name);
    }
    CATCH_STD()
}

JNIEXPORT jlong JNICALL Java_io_realm_internal_SharedRealm_nativeSize(JNIEnv* env, jclass, jlong shared_realm_ptr)
{
    TR_ENTER_PTR(shared_realm_ptr)

    auto& shared_realm = *(reinterpret_cast<SharedRealm*>(shared_realm_ptr));
    try {
        return static_cast<jlong>(shared_realm->read_group().size());
    }
    CATCH_STD()

    return 0;
}

JNIEXPORT void JNICALL Java_io_realm_internal_SharedRealm_nativeWriteCopy(JNIEnv* env, jclass, jlong shared_realm_ptr,
                                                                          jstring path, jbyteArray key)
{
    TR_ENTER_PTR(shared_realm_ptr);

    auto& shared_realm = *(reinterpret_cast<SharedRealm*>(shared_realm_ptr));
    try {
        JStringAccessor path_str(env, path);
        JniByteArray key_buffer(env, key);
        shared_realm->write_copy(path_str, key_buffer);
    }
    CATCH_STD()
}

JNIEXPORT jboolean JNICALL Java_io_realm_internal_SharedRealm_nativeWaitForChange(JNIEnv* env, jclass,
                                                                                  jlong shared_realm_ptr)
{
    TR_ENTER_PTR(shared_realm_ptr);

    auto& shared_realm = *(reinterpret_cast<SharedRealm*>(shared_realm_ptr));
    try {
        using rf = realm::_impl::RealmFriend;
        return static_cast<jboolean>(rf::get_shared_group(*shared_realm).wait_for_change());
    }
    CATCH_STD()

    return JNI_FALSE;
}

JNIEXPORT void JNICALL Java_io_realm_internal_SharedRealm_nativeStopWaitForChange(JNIEnv* env, jclass,
                                                                                  jlong shared_realm_ptr)
{
    TR_ENTER_PTR(shared_realm_ptr);

    auto& shared_realm = *(reinterpret_cast<SharedRealm*>(shared_realm_ptr));
    try {
        using rf = realm::_impl::RealmFriend;
        rf::get_shared_group(*shared_realm).wait_for_change_release();
    }
    CATCH_STD()
}

JNIEXPORT jboolean JNICALL Java_io_realm_internal_SharedRealm_nativeCompact(JNIEnv* env, jclass,
                                                                            jlong shared_realm_ptr)
{
    TR_ENTER_PTR(shared_realm_ptr);

    auto& shared_realm = *(reinterpret_cast<SharedRealm*>(shared_realm_ptr));
    try {
        return static_cast<jboolean>(shared_realm->compact());
    }
    CATCH_STD()

    return JNI_FALSE;
}

static void finalize_shared_realm(jlong ptr)
{
    TR_ENTER_PTR(ptr)
    delete reinterpret_cast<SharedRealm*>(ptr);
}

JNIEXPORT jlong JNICALL Java_io_realm_internal_SharedRealm_nativeGetFinalizerPtr(JNIEnv*, jclass)
{
    TR_ENTER()
    return reinterpret_cast<jlong>(&finalize_shared_realm);
}

JNIEXPORT void JNICALL Java_io_realm_internal_SharedRealm_nativeSetAutoRefresh(JNIEnv* env, jclass,
                                                                               jlong shared_realm_ptr,
                                                                               jboolean enabled)
{
    TR_ENTER_PTR(shared_realm_ptr)
    try {
        auto& shared_realm = *(reinterpret_cast<SharedRealm*>(shared_realm_ptr));
        shared_realm->set_auto_refresh(to_bool(enabled));
    }
    CATCH_STD()
}

JNIEXPORT jboolean JNICALL Java_io_realm_internal_SharedRealm_nativeIsAutoRefresh(JNIEnv* env, jclass,
                                                                                  jlong shared_realm_ptr)
{
    TR_ENTER_PTR(shared_realm_ptr)
    try {
        auto& shared_realm = *(reinterpret_cast<SharedRealm*>(shared_realm_ptr));
        return to_jbool(shared_realm->auto_refresh());
    }
    CATCH_STD()
    return JNI_FALSE;
}

JNIEXPORT jlong JNICALL Java_io_realm_internal_SharedRealm_nativeGetSchemaInfo(JNIEnv*, jclass,
                                                                               jlong shared_realm_ptr)
{
    TR_ENTER_PTR(shared_realm_ptr)

    // No throws
    auto& shared_realm = *(reinterpret_cast<SharedRealm*>(shared_realm_ptr));
    return reinterpret_cast<jlong>(&shared_realm->schema());
}

JNIEXPORT void JNICALL Java_io_realm_internal_SharedRealm_nativeRegisterSchemaChangedCallback(
    JNIEnv* env, jclass, jlong shared_realm_ptr, jobject j_schema_changed_callback)
{
    TR_ENTER_PTR(shared_realm_ptr)

    // No throws
    auto& shared_realm = *(reinterpret_cast<SharedRealm*>(shared_realm_ptr));
    JavaGlobalWeakRef callback_weak_ref(env, j_schema_changed_callback);
    if (shared_realm->m_binding_context) {
        JavaBindingContext& java_binding_context =
            *(static_cast<JavaBindingContext*>(shared_realm->m_binding_context.get()));
        java_binding_context.set_schema_changed_callback(env, j_schema_changed_callback);
    }
}<|MERGE_RESOLUTION|>--- conflicted
+++ resolved
@@ -38,146 +38,6 @@
 using namespace realm::_impl;
 using namespace realm::jni_util;
 
-<<<<<<< HEAD
-static void finalize_shared_realm(jlong ptr);
-
-=======
-static_assert(SchemaMode::Automatic ==
-                  static_cast<SchemaMode>(io_realm_internal_SharedRealm_SCHEMA_MODE_VALUE_AUTOMATIC),
-              "");
-static_assert(SchemaMode::Immutable ==
-                  static_cast<SchemaMode>(io_realm_internal_SharedRealm_SCHEMA_MODE_VALUE_IMMUTABLE),
-              "");
-static_assert(SchemaMode::ReadOnlyAlternative ==
-                  static_cast<SchemaMode>(io_realm_internal_SharedRealm_SCHEMA_MODE_VALUE_READONLY),
-              "");
-static_assert(SchemaMode::ResetFile ==
-                  static_cast<SchemaMode>(io_realm_internal_SharedRealm_SCHEMA_MODE_VALUE_RESET_FILE),
-              "");
-static_assert(SchemaMode::Additive ==
-                  static_cast<SchemaMode>(io_realm_internal_SharedRealm_SCHEMA_MODE_VALUE_ADDITIVE),
-              "");
-static_assert(SchemaMode::Manual == static_cast<SchemaMode>(io_realm_internal_SharedRealm_SCHEMA_MODE_VALUE_MANUAL),
-              "");
-
-static void finalize_shared_realm(jlong ptr);
-
-// Wrapper class for SyncConfig. This is required as we need to keep track of the Java session
-// object as part of the configuration.
-class JniConfigWrapper {
-
-public:
-    JniConfigWrapper(const JniConfigWrapper&) = delete;
-
-    JniConfigWrapper& operator=(const JniConfigWrapper&) = delete;
-    JniConfigWrapper(JniConfigWrapper&&) = delete;
-    JniConfigWrapper& operator=(JniConfigWrapper&&) = delete;
-
-    // Non-sync constructor
-    JniConfigWrapper(JNIEnv*, Realm::Config& config)
-        : m_config(std::move(config))
-    {
-    }
-
-    // Sync constructor
-    JniConfigWrapper(REALM_UNUSED JNIEnv* env, REALM_UNUSED Realm::Config& config,
-                     REALM_UNUSED jstring sync_realm_url, REALM_UNUSED jstring sync_realm_auth_url,
-                     REALM_UNUSED jstring j_sync_user_id, REALM_UNUSED jstring sync_refresh_token,
-                     REALM_UNUSED jboolean sync_client_validate_ssl,
-                     REALM_UNUSED jstring sync_ssl_trust_certificate_path)
-        : m_config(std::move(config))
-    {
-#if REALM_ENABLE_SYNC
-        static JavaClass sync_manager_class(env, "io/realm/SyncManager");
-        // Doing the methods lookup from the thread that loaded the lib, to avoid
-        // https://developer.android.com/training/articles/perf-jni.html#faq_FindClass
-        static JavaMethod java_error_callback_method(env, sync_manager_class, "notifyErrorHandler",
-                                                     "(ILjava/lang/String;Ljava/lang/String;)V", true);
-        static JavaMethod java_bind_session_method(env, sync_manager_class, "bindSessionWithConfig",
-                                                   "(Ljava/lang/String;Ljava/lang/String;)Ljava/lang/String;", true);
-
-        // error handler will be called form the sync client thread
-        auto error_handler = [=](std::shared_ptr<SyncSession> session, SyncError error) {
-            realm::jni_util::Log::d("error_handler lambda invoked");
-
-            auto error_message = error.message;
-            auto error_code = error.error_code.value();
-            if (error.is_client_reset_requested()) {
-                // Hack the error message to send information about the location of the backup.
-                // If more uses of the user_info map surfaces. Refactor this to send the full
-                // map instead.
-                error_message = error.user_info[SyncError::c_recovery_file_path_key];
-                error_code = 7; // See ErrorCode.java
-            }
-
-            JNIEnv* env = realm::jni_util::JniUtils::get_env(true);
-            env->CallStaticVoidMethod(sync_manager_class, java_error_callback_method, error_code,
-                                      to_jstring(env, error_message), to_jstring(env, session.get()->path()));
-        };
-
-        // path on disk of the Realm file.
-        // the sync configuration object.
-        // the session which should be bound.
-        auto bind_handler = [=](const std::string& path, const SyncConfig& syncConfig,
-                                std::shared_ptr<SyncSession> session) {
-            realm::jni_util::Log::d("Callback to Java requesting token for path");
-
-            JNIEnv* env = realm::jni_util::JniUtils::get_env(true);
-
-            jstring access_token_string = (jstring)env->CallStaticObjectMethod(
-                sync_manager_class, java_bind_session_method, to_jstring(env, path.c_str()), to_jstring(env, session->user()->refresh_token().c_str()));
-            if (access_token_string) {
-                // reusing cached valid token
-                JStringAccessor access_token(env, access_token_string);
-                session->refresh_access_token(access_token, realm::util::Optional<std::string>(syncConfig.realm_url));
-            }
-        };
-
-        // Get logged in user
-        JStringAccessor user_id(env, j_sync_user_id);
-        JStringAccessor realm_auth_url(env, sync_realm_auth_url);
-        SyncUserIdentifier sync_user_identifier = {user_id, realm_auth_url};
-        std::shared_ptr<SyncUser> user = SyncManager::shared().get_existing_logged_in_user(sync_user_identifier);
-        if (!user) {
-            JStringAccessor refresh_token(env, sync_refresh_token);
-            user = SyncManager::shared().get_user(sync_user_identifier, refresh_token);
-        }
-
-        util::Optional<std::string> ssl_trust_certificate_path = util::none;
-        if (sync_ssl_trust_certificate_path) {
-            ssl_trust_certificate_path =
-                realm::util::Optional<std::string>(JStringAccessor(env, sync_ssl_trust_certificate_path));
-        }
-
-        util::Optional<std::array<char, 64>> sync_encryption_key(util::none);
-        if (!m_config.encryption_key.empty()) {
-            sync_encryption_key = std::array<char, 64>();
-            std::copy_n(m_config.encryption_key.begin(), 64, sync_encryption_key->begin());
-        }
-
-        JStringAccessor realm_url(env, sync_realm_url);
-        m_config.sync_config = std::make_shared<SyncConfig>(SyncConfig{
-            user, realm_url, SyncSessionStopPolicy::AfterChangesUploaded, std::move(bind_handler), std::move(error_handler),
-            nullptr, sync_encryption_key, to_bool(sync_client_validate_ssl), ssl_trust_certificate_path});
-#else
-        REALM_UNREACHABLE();
-#endif
-    }
-
-    inline Realm::Config& get_config()
-    {
-        return m_config;
-    }
-
-    ~JniConfigWrapper()
-    {
-    }
-
-private:
-    Realm::Config m_config;
-};
-
->>>>>>> 10cd179d
 JNIEXPORT void JNICALL Java_io_realm_internal_SharedRealm_nativeInit(JNIEnv* env, jclass,
                                                                      jstring temporary_directory_path)
 {
