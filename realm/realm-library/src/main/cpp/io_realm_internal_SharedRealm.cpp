/*
 * Copyright 2016 Realm Inc.
 *
 * Licensed under the Apache License, Version 2.0 (the "License");
 * you may not use this file except in compliance with the License.
 * You may obtain a copy of the License at
 *
 * http://www.apache.org/licenses/LICENSE-2.0
 *
 * Unless required by applicable law or agreed to in writing, software
 * distributed under the License is distributed on an "AS IS" BASIS,
 * WITHOUT WARRANTIES OR CONDITIONS OF ANY KIND, either express or implied.
 * See the License for the specific language governing permissions and
 * limitations under the License.
 */

#include "io_realm_internal_SharedRealm.h"
#if REALM_ENABLE_SYNC
#include "object-store/src/sync/sync_manager.hpp"
#include "object-store/src/sync/sync_config.hpp"
#include "object-store/src/sync/sync_session.hpp"
#include "object-store/src/results.hpp"
#include "object-store/src/sync/partial_sync.hpp"

#include "observable_collection_wrapper.hpp"
#endif

#include <realm/util/assert.hpp>

#include <shared_realm.hpp>

#include "java_accessor.hpp"
#include "java_binding_context.hpp"
#include "java_exception_def.hpp"
#include "object_store.hpp"
#include "util.hpp"
#include "jni_util/java_method.hpp"
#include "jni_util/java_class.hpp"
#include "jni_util/java_exception_thrower.hpp"


using namespace realm;
using namespace realm::_impl;
using namespace realm::jni_util;

static const char* c_table_name_exists_exception_msg = "Class already exists: '%1'.";

#if REALM_ENABLE_SYNC // used only for partial sync now
typedef ObservableCollectionWrapper<Results> ResultsWrapper;
#endif

JNIEXPORT void JNICALL Java_io_realm_internal_SharedRealm_nativeInit(JNIEnv* env, jclass,
                                                                     jstring temporary_directory_path)
{
    TR_ENTER()

    try {
        JStringAccessor path(env, temporary_directory_path);    // throws
        SharedGroupOptions::set_sys_tmp_dir(std::string(path)); // throws
    }
    CATCH_STD()
}

JNIEXPORT jlong JNICALL Java_io_realm_internal_SharedRealm_nativeGetSharedRealm(JNIEnv* env, jclass, jlong config_ptr,
                                                                                jobject realm_notifier)
{
    TR_ENTER_PTR(config_ptr)

    auto& config = *reinterpret_cast<Realm::Config*>(config_ptr);
    try {
        auto shared_realm = Realm::get_shared_realm(config);
        // The migration callback & initialization callback could throw.
        if (env->ExceptionCheck()) {
            return reinterpret_cast<jlong>(nullptr);
        }
        shared_realm->m_binding_context = JavaBindingContext::create(env, realm_notifier);
        return reinterpret_cast<jlong>(new SharedRealm(std::move(shared_realm)));
    }
    catch (SchemaMismatchException& e) {
        // An exception has been thrown in the migration block.
        if (env->ExceptionCheck()) {
            return reinterpret_cast<jlong>(nullptr);
        }
        static JavaClass migration_needed_class(env, JavaExceptionDef::RealmMigrationNeeded);
        static JavaMethod constructor(env, migration_needed_class, "<init>",
                                      "(Ljava/lang/String;Ljava/lang/String;)V");

        jstring message = to_jstring(env, e.what());
        jstring path = to_jstring(env, config.path);
        jobject migration_needed_exception = env->NewObject(migration_needed_class, constructor, path, message);
        env->Throw(reinterpret_cast<jthrowable>(migration_needed_exception));
    }
    catch (InvalidSchemaVersionException& e) {
        // An exception has been thrown in the migration block.
        if (env->ExceptionCheck()) {
            return reinterpret_cast<jlong>(nullptr);
        }
        // To match the old behaviour. Otherwise it will be converted to ISE in the CATCH_STD.
        ThrowException(env, IllegalArgument, e.what());
    }
    CATCH_STD()
    return reinterpret_cast<jlong>(nullptr);
}

JNIEXPORT void JNICALL Java_io_realm_internal_SharedRealm_nativeCloseSharedRealm(JNIEnv*, jclass,
                                                                                 jlong shared_realm_ptr)
{
    TR_ENTER_PTR(shared_realm_ptr)

    auto& shared_realm = *(reinterpret_cast<SharedRealm*>(shared_realm_ptr));
    // Close the SharedRealm only. Let the finalizer daemon thread free the SharedRealm
    if (!shared_realm->is_closed()) {
        shared_realm->close();
    }
}

JNIEXPORT void JNICALL Java_io_realm_internal_SharedRealm_nativeBeginTransaction(JNIEnv* env, jclass,
                                                                                 jlong shared_realm_ptr)
{
    TR_ENTER_PTR(shared_realm_ptr)

    auto& shared_realm = *(reinterpret_cast<SharedRealm*>(shared_realm_ptr));
    try {
        shared_realm->begin_transaction();
    }
    CATCH_STD()
}

JNIEXPORT void JNICALL Java_io_realm_internal_SharedRealm_nativeCommitTransaction(JNIEnv* env, jclass,
                                                                                  jlong shared_realm_ptr)
{
    TR_ENTER_PTR(shared_realm_ptr)

    auto& shared_realm = *(reinterpret_cast<SharedRealm*>(shared_realm_ptr));
    try {
        shared_realm->commit_transaction();
        // Realm could be closed in the RealmNotifier.didChange().
        if (!shared_realm->is_closed()) {
            // To trigger async queries, so the UI can be refreshed immediately to avoid inconsistency.
            // See more discussion on https://github.com/realm/realm-java/issues/4245
            shared_realm->refresh();
        }
    }
    CATCH_STD()
}

JNIEXPORT void JNICALL Java_io_realm_internal_SharedRealm_nativeCancelTransaction(JNIEnv* env, jclass,
                                                                                  jlong shared_realm_ptr)
{
    TR_ENTER_PTR(shared_realm_ptr)

    auto& shared_realm = *(reinterpret_cast<SharedRealm*>(shared_realm_ptr));
    try {
        shared_realm->cancel_transaction();
    }
    CATCH_STD()
}


JNIEXPORT jboolean JNICALL Java_io_realm_internal_SharedRealm_nativeIsInTransaction(JNIEnv*, jclass,
                                                                                    jlong shared_realm_ptr)
{
    TR_ENTER_PTR(shared_realm_ptr)

    auto& shared_realm = *(reinterpret_cast<SharedRealm*>(shared_realm_ptr));
    return static_cast<jboolean>(shared_realm->is_in_transaction());
}

JNIEXPORT jboolean JNICALL Java_io_realm_internal_SharedRealm_nativeIsEmpty(JNIEnv* env, jclass,
                                                                            jlong shared_realm_ptr)
{
    TR_ENTER_PTR(shared_realm_ptr)

    auto& shared_realm = *(reinterpret_cast<SharedRealm*>(shared_realm_ptr));
    try {
        return static_cast<jboolean>(ObjectStore::is_empty(shared_realm->read_group()));
    }
    CATCH_STD()
    return JNI_FALSE;
}

JNIEXPORT void JNICALL Java_io_realm_internal_SharedRealm_nativeRefresh(JNIEnv* env, jclass, jlong shared_realm_ptr)
{
    TR_ENTER_PTR(shared_realm_ptr)

    auto& shared_realm = *(reinterpret_cast<SharedRealm*>(shared_realm_ptr));
    try {
        shared_realm->refresh();
    }
    CATCH_STD()
}

JNIEXPORT jlongArray JNICALL Java_io_realm_internal_SharedRealm_nativeGetVersionID(JNIEnv* env, jclass,
                                                                                   jlong shared_realm_ptr)
{
    TR_ENTER_PTR(shared_realm_ptr)

    auto& shared_realm = *(reinterpret_cast<SharedRealm*>(shared_realm_ptr));
    try {
        using rf = realm::_impl::RealmFriend;
        SharedGroup::VersionID version_id = rf::get_shared_group(*shared_realm).get_version_of_current_transaction();

        jlong version_array[2];
        version_array[0] = static_cast<jlong>(version_id.version);
        version_array[1] = static_cast<jlong>(version_id.index);

        jlongArray version_data = env->NewLongArray(2);
        if (version_data == NULL) {
            ThrowException(env, OutOfMemory, "Could not allocate memory to return versionID.");
            return NULL;
        }
        env->SetLongArrayRegion(version_data, 0, 2, version_array);

        return version_data;
    }
    CATCH_STD()

    return NULL;
}

JNIEXPORT jboolean JNICALL Java_io_realm_internal_SharedRealm_nativeIsClosed(JNIEnv*, jclass, jlong shared_realm_ptr)
{
    TR_ENTER_PTR(shared_realm_ptr)

    auto& shared_realm = *(reinterpret_cast<SharedRealm*>(shared_realm_ptr));
    return static_cast<jboolean>(shared_realm->is_closed());
}


JNIEXPORT jlong JNICALL Java_io_realm_internal_SharedRealm_nativeGetTable(JNIEnv* env, jclass, jlong shared_realm_ptr,
                                                                          jstring table_name)
{
    TR_ENTER_PTR(shared_realm_ptr)

    try {
        JStringAccessor name(env, table_name); // throws
        auto& shared_realm = *(reinterpret_cast<SharedRealm*>(shared_realm_ptr));
        if (!shared_realm->read_group().has_table(name)) {
            std::string name_str = name;
            if (name_str.find(TABLE_PREFIX) == 0) {
                name_str = name_str.substr(TABLE_PREFIX.length());
            }
            THROW_JAVA_EXCEPTION(env, JavaExceptionDef::IllegalArgument,
                                 format("The class '%1' doesn't exist in this Realm.", name_str));
        }
        Table* table = LangBindHelper::get_table(shared_realm->read_group(), name);
        return reinterpret_cast<jlong>(table);
    }
    CATCH_STD()

    return reinterpret_cast<jlong>(nullptr);
}

JNIEXPORT jlong JNICALL Java_io_realm_internal_SharedRealm_nativeCreateTable(JNIEnv* env, jclass,
                                                                             jlong shared_realm_ptr,
                                                                             jstring j_table_name)
{
    TR_ENTER_PTR(shared_realm_ptr)

    std::string table_name;
    try {
        table_name = JStringAccessor(env, j_table_name); // throws
        auto& shared_realm = *(reinterpret_cast<SharedRealm*>(shared_realm_ptr));
        shared_realm->verify_in_write(); // throws
        Table* table;
        auto& group = shared_realm->read_group();
#if REALM_ENABLE_SYNC
        // Sync doesn't throw when table exists.
        if (group.has_table(table_name)) {
            THROW_JAVA_EXCEPTION(env, JavaExceptionDef::IllegalArgument,
                                 format(c_table_name_exists_exception_msg, table_name.substr(TABLE_PREFIX.length())));
        }
        auto table_ref = sync::create_table(group, table_name); // throws
        table = LangBindHelper::get_table(group, table_ref->get_index_in_group());
#else
        table = LangBindHelper::add_table(group, table_name); // throws
#endif
        return reinterpret_cast<jlong>(table);
    }
    catch (TableNameInUse& e) {
        // We need to print the table name, so catch the exception here.
        std::string class_name_str(table_name.substr(TABLE_PREFIX.length()));
        ThrowException(env, IllegalArgument, format(c_table_name_exists_exception_msg, class_name_str));
    }
    CATCH_STD()

    return reinterpret_cast<jlong>(nullptr);
}

JNIEXPORT jlong JNICALL Java_io_realm_internal_SharedRealm_nativeCreateTableWithPrimaryKeyField(
    JNIEnv* env, jclass, jlong shared_realm_ptr, jstring j_table_name, jstring j_field_name, jboolean is_string_type,
    jboolean is_nullable)
{
    TR_ENTER_PTR(shared_realm_ptr)

    std::string class_name_str;
    try {
        std::string table_name(JStringAccessor(env, j_table_name));
        class_name_str = std::string(table_name.substr(TABLE_PREFIX.length()));
        JStringAccessor field_name(env, j_field_name); // throws
        auto& shared_realm = *(reinterpret_cast<SharedRealm*>(shared_realm_ptr));
        shared_realm->verify_in_write(); // throws
        DataType pkType = is_string_type ? DataType::type_String : DataType::type_Int;
        Table* table;
        auto& group = shared_realm->read_group();
#if REALM_ENABLE_SYNC
        // Sync doesn't throw when table exists.
        if (group.has_table(table_name)) {
            THROW_JAVA_EXCEPTION(env, JavaExceptionDef::IllegalArgument,
                                 format(c_table_name_exists_exception_msg, class_name_str));
        }
        auto table_ref =
            sync::create_table_with_primary_key(group, table_name, pkType, field_name, is_nullable);
        table = LangBindHelper::get_table(group, table_ref->get_index_in_group());
#else
        table = LangBindHelper::add_table(group, table_name);
        size_t column_idx = table->add_column(pkType, field_name, is_nullable);
        table->add_search_index(column_idx);
#endif
        ObjectStore::set_primary_key_for_object(group, class_name_str, field_name);
        return reinterpret_cast<jlong>(table);
    }
    catch (TableNameInUse& e) {
        // We need to print the table name, so catch the exception here.
        ThrowException(env, IllegalArgument, format(c_table_name_exists_exception_msg, class_name_str));
    }
    CATCH_STD()

    return reinterpret_cast<jlong>(nullptr);
}

JNIEXPORT jstring JNICALL Java_io_realm_internal_SharedRealm_nativeGetTableName(JNIEnv* env, jclass,
                                                                                jlong shared_realm_ptr, jint index)
{

    TR_ENTER_PTR(shared_realm_ptr)

    auto& shared_realm = *(reinterpret_cast<SharedRealm*>(shared_realm_ptr));
    try {
        return to_jstring(env, shared_realm->read_group().get_table_name(static_cast<size_t>(index)));
    }
    CATCH_STD()
    return NULL;
}

JNIEXPORT jboolean JNICALL Java_io_realm_internal_SharedRealm_nativeHasTable(JNIEnv* env, jclass,
                                                                             jlong shared_realm_ptr,
                                                                             jstring table_name)
{
    TR_ENTER_PTR(shared_realm_ptr)

    auto& shared_realm = *(reinterpret_cast<SharedRealm*>(shared_realm_ptr));
    try {
        JStringAccessor name(env, table_name);
        return static_cast<jboolean>(shared_realm->read_group().has_table(name));
    }
    CATCH_STD()
    return JNI_FALSE;
}

JNIEXPORT void JNICALL Java_io_realm_internal_SharedRealm_nativeRenameTable(JNIEnv* env, jclass,
                                                                            jlong shared_realm_ptr,
                                                                            jstring old_table_name,
                                                                            jstring new_table_name)
{
    TR_ENTER_PTR(shared_realm_ptr)

    auto& shared_realm = *(reinterpret_cast<SharedRealm*>(shared_realm_ptr));
    try {
        JStringAccessor old_name(env, old_table_name);
        if (!shared_realm->is_in_transaction()) {
            std::ostringstream ss;
            ss << "Class " << old_name << " cannot be removed when the realm is not in transaction.";
            ThrowException(env, IllegalState, ss.str());
            return;
        }
        JStringAccessor new_name(env, new_table_name);
        shared_realm->read_group().rename_table(old_name, new_name);
    }
    CATCH_STD()
}

JNIEXPORT jlong JNICALL Java_io_realm_internal_SharedRealm_nativeSize(JNIEnv* env, jclass, jlong shared_realm_ptr)
{
    TR_ENTER_PTR(shared_realm_ptr)

    auto& shared_realm = *(reinterpret_cast<SharedRealm*>(shared_realm_ptr));
    try {
        return static_cast<jlong>(shared_realm->read_group().size());
    }
    CATCH_STD()

    return 0;
}

JNIEXPORT void JNICALL Java_io_realm_internal_SharedRealm_nativeWriteCopy(JNIEnv* env, jclass, jlong shared_realm_ptr,
                                                                          jstring path, jbyteArray key)
{
    TR_ENTER_PTR(shared_realm_ptr);

    auto& shared_realm = *(reinterpret_cast<SharedRealm*>(shared_realm_ptr));
    try {
        JStringAccessor path_str(env, path);
        JByteArrayAccessor jarray_accessor(env, key);
        shared_realm->write_copy(path_str, jarray_accessor.transform<BinaryData>());
    }
    CATCH_STD()
}

JNIEXPORT jboolean JNICALL Java_io_realm_internal_SharedRealm_nativeWaitForChange(JNIEnv* env, jclass,
                                                                                  jlong shared_realm_ptr)
{
    TR_ENTER_PTR(shared_realm_ptr);

    auto& shared_realm = *(reinterpret_cast<SharedRealm*>(shared_realm_ptr));
    try {
        using rf = realm::_impl::RealmFriend;
        return static_cast<jboolean>(rf::get_shared_group(*shared_realm).wait_for_change());
    }
    CATCH_STD()

    return JNI_FALSE;
}

JNIEXPORT void JNICALL Java_io_realm_internal_SharedRealm_nativeStopWaitForChange(JNIEnv* env, jclass,
                                                                                  jlong shared_realm_ptr)
{
    TR_ENTER_PTR(shared_realm_ptr);

    auto& shared_realm = *(reinterpret_cast<SharedRealm*>(shared_realm_ptr));
    try {
        using rf = realm::_impl::RealmFriend;
        rf::get_shared_group(*shared_realm).wait_for_change_release();
    }
    CATCH_STD()
}

JNIEXPORT jboolean JNICALL Java_io_realm_internal_SharedRealm_nativeCompact(JNIEnv* env, jclass,
                                                                            jlong shared_realm_ptr)
{
    TR_ENTER_PTR(shared_realm_ptr);

    auto& shared_realm = *(reinterpret_cast<SharedRealm*>(shared_realm_ptr));
    try {
        return static_cast<jboolean>(shared_realm->compact());
    }
    CATCH_STD()

    return JNI_FALSE;
}

static void finalize_shared_realm(jlong ptr)
{
    TR_ENTER_PTR(ptr)
    delete reinterpret_cast<SharedRealm*>(ptr);
}

JNIEXPORT jlong JNICALL Java_io_realm_internal_SharedRealm_nativeGetFinalizerPtr(JNIEnv*, jclass)
{
    TR_ENTER()
    return reinterpret_cast<jlong>(&finalize_shared_realm);
}

JNIEXPORT void JNICALL Java_io_realm_internal_SharedRealm_nativeSetAutoRefresh(JNIEnv* env, jclass,
                                                                               jlong shared_realm_ptr,
                                                                               jboolean enabled)
{
    TR_ENTER_PTR(shared_realm_ptr)
    try {
        auto& shared_realm = *(reinterpret_cast<SharedRealm*>(shared_realm_ptr));
        shared_realm->set_auto_refresh(to_bool(enabled));
    }
    CATCH_STD()
}

JNIEXPORT jboolean JNICALL Java_io_realm_internal_SharedRealm_nativeIsAutoRefresh(JNIEnv* env, jclass,
                                                                                  jlong shared_realm_ptr)
{
    TR_ENTER_PTR(shared_realm_ptr)
    try {
        auto& shared_realm = *(reinterpret_cast<SharedRealm*>(shared_realm_ptr));
        return to_jbool(shared_realm->auto_refresh());
    }
    CATCH_STD()
    return JNI_FALSE;
}

JNIEXPORT jlong JNICALL Java_io_realm_internal_SharedRealm_nativeGetSchemaInfo(JNIEnv*, jclass,
                                                                               jlong shared_realm_ptr)
{
    TR_ENTER_PTR(shared_realm_ptr)

    // No throws
    auto& shared_realm = *(reinterpret_cast<SharedRealm*>(shared_realm_ptr));
    return reinterpret_cast<jlong>(&shared_realm->schema());
}

JNIEXPORT void JNICALL Java_io_realm_internal_SharedRealm_nativeRegisterSchemaChangedCallback(
    JNIEnv* env, jclass, jlong shared_realm_ptr, jobject j_schema_changed_callback)
{
    TR_ENTER_PTR(shared_realm_ptr)

    // No throws
    auto& shared_realm = *(reinterpret_cast<SharedRealm*>(shared_realm_ptr));
    JavaGlobalWeakRef callback_weak_ref(env, j_schema_changed_callback);
    if (shared_realm->m_binding_context) {
        JavaBindingContext& java_binding_context =
            *(static_cast<JavaBindingContext*>(shared_realm->m_binding_context.get()));
        java_binding_context.set_schema_changed_callback(env, j_schema_changed_callback);
    }
}

JNIEXPORT void JNICALL Java_io_realm_internal_SharedRealm_nativeRegisterPartialSyncQuery(
    REALM_UNUSED JNIEnv* env, REALM_UNUSED jobject j_shared_realm_instance, REALM_UNUSED jlong shared_realm_ptr, REALM_UNUSED jstring j_class_name,
    REALM_UNUSED jstring j_query, REALM_UNUSED jobject j_callback)
{
    TR_ENTER_PTR(shared_realm_ptr)

#if REALM_ENABLE_SYNC

    auto& shared_realm = *(reinterpret_cast<SharedRealm*>(shared_realm_ptr));
    try {
        JStringAccessor class_name(env, j_class_name);               // throws
        JStringAccessor query(env, j_query);                         // throws

        // The lambda will capture the copied reference and it will be unreferenced when the lambda's life cycle is over.
        // That happens when the Realm is closed or the callback has been triggered once.
<<<<<<< HEAD
        JavaGlobalWeakRef j_callback_ref(env, j_callback);
=======
        JavaGlobalRef j_callback_ref(env, j_callback);
>>>>>>> 52b91830
        JavaGlobalWeakRef j_shared_realm_instance_ref(env, j_shared_realm_instance);

        static JavaClass shared_realm_class(env, "io/realm/internal/SharedRealm");
        static JavaMethod partial_sync_cb(env, shared_realm_class, "runPartialSyncRegistrationCallback",
                                          "(Ljava/lang/String;JLio/realm/internal/SharedRealm$PartialSyncCallback;)V");
<<<<<<< HEAD

        auto cb = [j_callback_ref, j_shared_realm_instance_ref](Results results, std::exception_ptr err) {

            JNIEnv* env = JniUtils::get_env(true);
            if (err) {
                try {
                    std::rethrow_exception(err);
                }
                catch (const std::exception& e) {
                    j_shared_realm_instance_ref.call_with_local_ref(env, [&](JNIEnv*, jobject row_obj) {
                        env->CallVoidMethod(row_obj, partial_sync_cb, to_jstring(env, e.what()),
                                                  reinterpret_cast<jlong>(nullptr), j_callback_ref.global_ref().get());
                    });
=======

        auto cb = [j_callback_ref, j_shared_realm_instance_ref](Results results, std::exception_ptr err) {
            JNIEnv* env = JniUtils::get_env(true);
            j_shared_realm_instance_ref.call_with_local_ref(env, [&](JNIEnv*, jobject row_obj) {
                if (err) {
                    try {
                        std::rethrow_exception(err);
                    }
                    catch (const std::exception& e) {
                        env->CallVoidMethod(row_obj, partial_sync_cb, to_jstring(env, e.what()),
                                            reinterpret_cast<jlong>(nullptr), j_callback_ref.get());
                    }
                    return;
>>>>>>> 52b91830
                }

<<<<<<< HEAD
            auto wrapper = new ResultsWrapper(results);
            j_shared_realm_instance_ref.call_with_local_ref(env, [&](JNIEnv*, jobject row_obj) {
                env->CallVoidMethod(row_obj, partial_sync_cb, nullptr, reinterpret_cast<jlong>(wrapper),
                        j_callback_ref.global_ref().get());
=======
                auto wrapper = new ResultsWrapper(results);
                env->CallVoidMethod(row_obj, partial_sync_cb, nullptr, reinterpret_cast<jlong>(wrapper),
                                    j_callback_ref.get());
>>>>>>> 52b91830
            });
        };

        partial_sync::register_query(shared_realm, class_name, query, std::move(cb));
    }
    CATCH_STD()
#else
    REALM_TERMINATE("Unsupported operation. Only available when used with the Realm Object Server");
#endif
}<|MERGE_RESOLUTION|>--- conflicted
+++ resolved
@@ -525,31 +525,12 @@
 
         // The lambda will capture the copied reference and it will be unreferenced when the lambda's life cycle is over.
         // That happens when the Realm is closed or the callback has been triggered once.
-<<<<<<< HEAD
-        JavaGlobalWeakRef j_callback_ref(env, j_callback);
-=======
         JavaGlobalRef j_callback_ref(env, j_callback);
->>>>>>> 52b91830
         JavaGlobalWeakRef j_shared_realm_instance_ref(env, j_shared_realm_instance);
 
         static JavaClass shared_realm_class(env, "io/realm/internal/SharedRealm");
         static JavaMethod partial_sync_cb(env, shared_realm_class, "runPartialSyncRegistrationCallback",
                                           "(Ljava/lang/String;JLio/realm/internal/SharedRealm$PartialSyncCallback;)V");
-<<<<<<< HEAD
-
-        auto cb = [j_callback_ref, j_shared_realm_instance_ref](Results results, std::exception_ptr err) {
-
-            JNIEnv* env = JniUtils::get_env(true);
-            if (err) {
-                try {
-                    std::rethrow_exception(err);
-                }
-                catch (const std::exception& e) {
-                    j_shared_realm_instance_ref.call_with_local_ref(env, [&](JNIEnv*, jobject row_obj) {
-                        env->CallVoidMethod(row_obj, partial_sync_cb, to_jstring(env, e.what()),
-                                                  reinterpret_cast<jlong>(nullptr), j_callback_ref.global_ref().get());
-                    });
-=======
 
         auto cb = [j_callback_ref, j_shared_realm_instance_ref](Results results, std::exception_ptr err) {
             JNIEnv* env = JniUtils::get_env(true);
@@ -563,19 +544,11 @@
                                             reinterpret_cast<jlong>(nullptr), j_callback_ref.get());
                     }
                     return;
->>>>>>> 52b91830
                 }
 
-<<<<<<< HEAD
-            auto wrapper = new ResultsWrapper(results);
-            j_shared_realm_instance_ref.call_with_local_ref(env, [&](JNIEnv*, jobject row_obj) {
-                env->CallVoidMethod(row_obj, partial_sync_cb, nullptr, reinterpret_cast<jlong>(wrapper),
-                        j_callback_ref.global_ref().get());
-=======
                 auto wrapper = new ResultsWrapper(results);
                 env->CallVoidMethod(row_obj, partial_sync_cb, nullptr, reinterpret_cast<jlong>(wrapper),
                                     j_callback_ref.get());
->>>>>>> 52b91830
             });
         };
 
