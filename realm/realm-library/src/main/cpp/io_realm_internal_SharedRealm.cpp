--- conflicted
+++ resolved
@@ -15,7 +15,6 @@
  */
 
 #include "io_realm_internal_SharedRealm.h"
-//#define REALM_ENABLE_SYNC 1
 #if REALM_ENABLE_SYNC
 #include "object-store/src/sync/sync_manager.hpp"
 #include "object-store/src/sync/sync_config.hpp"
@@ -39,167 +38,6 @@
 using namespace realm::_impl;
 using namespace realm::jni_util;
 
-<<<<<<< HEAD
-static_assert(SchemaMode::Automatic ==
-                  static_cast<SchemaMode>(io_realm_internal_SharedRealm_SCHEMA_MODE_VALUE_AUTOMATIC),
-              "");
-static_assert(SchemaMode::ReadOnly ==
-                  static_cast<SchemaMode>(io_realm_internal_SharedRealm_SCHEMA_MODE_VALUE_READONLY),
-              "");
-static_assert(SchemaMode::ResetFile ==
-                  static_cast<SchemaMode>(io_realm_internal_SharedRealm_SCHEMA_MODE_VALUE_RESET_FILE),
-              "");
-static_assert(SchemaMode::Additive ==
-                  static_cast<SchemaMode>(io_realm_internal_SharedRealm_SCHEMA_MODE_VALUE_ADDITIVE),
-              "");
-static_assert(SchemaMode::Manual == static_cast<SchemaMode>(io_realm_internal_SharedRealm_SCHEMA_MODE_VALUE_MANUAL),
-              "");
-
-static void finalize_shared_realm(jlong ptr);
-
-// Wrapper class for SyncConfig. This is required as we need to keep track of the Java session
-// object as part of the configuration.
-class JniConfigWrapper {
-
-public:
-    JniConfigWrapper(const JniConfigWrapper&) = delete;
-
-    JniConfigWrapper& operator=(const JniConfigWrapper&) = delete;
-    JniConfigWrapper(JniConfigWrapper&&) = delete;
-    JniConfigWrapper& operator=(JniConfigWrapper&&) = delete;
-
-    // Non-sync constructor
-    JniConfigWrapper(JNIEnv*, Realm::Config& config)
-        : m_config(std::move(config))
-    {
-    }
-
-    // Sync constructor
-    JniConfigWrapper(REALM_UNUSED JNIEnv* env, REALM_UNUSED Realm::Config& config,
-                     REALM_UNUSED jstring sync_realm_url, REALM_UNUSED jstring sync_realm_auth_url,
-                     REALM_UNUSED jstring sync_user_identity, REALM_UNUSED jstring sync_refresh_token,
-                     REALM_UNUSED jboolean sync_client_validate_ssl,
-                     REALM_UNUSED jstring sync_ssl_trust_certificate_path)
-        : m_config(std::move(config))
-    {
-#if REALM_ENABLE_SYNC
-        static JavaClass sync_manager_class(env, "io/realm/SyncManager");
-        // Doing the methods lookup from the thread that loaded the lib, to avoid
-        // https://developer.android.com/training/articles/perf-jni.html#faq_FindClass
-        static JavaMethod java_error_callback_method(env, sync_manager_class, "notifyErrorHandler",
-                                                     "(ILjava/lang/String;Ljava/lang/String;)V", true);
-        static JavaMethod java_bind_session_method(env, sync_manager_class, "bindSessionWithConfig",
-                                                   "(Ljava/lang/String;)Ljava/lang/String;", true);
-
-        static JavaMethod java_ssl_verify_callback(env, sync_manager_class, "sslVerifyCallback",
-                                                   "(Ljava/lang/String;Ljava/lang/String;I)Z", true);
-
-        // error handler will be called form the sync client thread
-        auto error_handler = [=](std::shared_ptr<SyncSession> session, SyncError error) {
-            realm::jni_util::Log::d("error_handler lambda invoked");
-
-            auto error_message = error.message;
-            auto error_code = error.error_code.value();
-            if (error.is_client_reset_requested()) {
-                // Hack the error message to send information about the location of the backup.
-                // If more uses of the user_info map surfaces. Refactor this to send the full
-                // map instead.
-                error_message = error.user_info[SyncError::c_recovery_file_path_key];
-                error_code = 7; // See ErrorCode.java
-            }
-
-            JNIEnv* env = realm::jni_util::JniUtils::get_env(true);
-            env->CallStaticVoidMethod(sync_manager_class, java_error_callback_method, error_code,
-                                      to_jstring(env, error_message), to_jstring(env, session.get()->path()));
-        };
-
-        // path on disk of the Realm file.
-        // the sync configuration object.
-        // the session which should be bound.
-        auto bind_handler = [=](const std::string& path, const SyncConfig& syncConfig,
-                                std::shared_ptr<SyncSession> session) {
-            realm::jni_util::Log::d("Callback to Java requesting token for path %1", path.c_str());
-
-            JNIEnv* env = realm::jni_util::JniUtils::get_env(true);
-
-            jstring access_token_string = (jstring)env->CallStaticObjectMethod(
-                sync_manager_class, java_bind_session_method, to_jstring(env, path.c_str()));
-            if (access_token_string) {
-                // reusing cached valid token
-                JStringAccessor access_token(env, access_token_string);
-                session->refresh_access_token(access_token, realm::util::Optional<std::string>(syncConfig.realm_url));
-            }
-        };
-
-        // Get logged in user
-        JStringAccessor user_identity(env, sync_user_identity);
-        JStringAccessor realm_url(env, sync_realm_url);
-        std::shared_ptr<SyncUser> user = SyncManager::shared().get_existing_logged_in_user(user_identity);
-        if (!user) {
-            JStringAccessor realm_auth_url(env, sync_realm_auth_url);
-            JStringAccessor refresh_token(env, sync_refresh_token);
-            user = SyncManager::shared().get_user(user_identity, refresh_token,
-                                                  realm::util::Optional<std::string>(realm_auth_url));
-        }
-
-        std::function<sync::Session::SSLVerifyCallback> ssl_verify_callback = nullptr;
-        util::Optional<std::string> ssl_trust_certificate_path = util::none;
-        // either user the custom Root CA or use the default Android TrustManager
-        if (sync_ssl_trust_certificate_path) {realm::jni_util::Log::d(">>>>>>>>>>>> sync_ssl_trust_certificate_path defined");
-            ssl_trust_certificate_path =
-                realm::util::Optional<std::string>(JStringAccessor(env, sync_ssl_trust_certificate_path));
-        } else {realm::jni_util::Log::d(">>>>>>>>>>>> sync_ssl_trust_certificate_path NOT defined");
-            ssl_verify_callback = [](const std::string server_address, REALM_UNUSED realm::sync::Client::port_type server_port,
-                                          const char* pem_data, REALM_UNUSED size_t pem_size, REALM_UNUSED int preverify_ok, int depth) {
-
-                realm::jni_util::Log::d("Callback to Java requesting certificate validation for host %1",
-                                        server_address.c_str());
-
-                JNIEnv* env = realm::jni_util::JniUtils::get_env(true);
-
-                std::string pem(pem_data);
-                jstring jserver_address = to_jstring(env, server_address.c_str());
-                jstring jpem = to_jstring(env, pem.c_str());
-                bool isValid = env->CallStaticBooleanMethod(sync_manager_class, java_ssl_verify_callback,
-                                                            jserver_address,
-                                                            jpem, depth) == JNI_TRUE;
-                // explicitly deleting local references, otherwise we will hit a local reference table overflow (max=512)
-                env->DeleteLocalRef(jserver_address);//FIXME use JavaLocalRef instead
-                env->DeleteLocalRef(jpem);//FIXME use JavaLocalRef instead
-                return isValid;
-            };
-        }
-
-        util::Optional<std::array<char, 64>> sync_encryption_key(util::none);
-        if (!m_config.encryption_key.empty()) {
-            sync_encryption_key = std::array<char, 64>();
-            std::copy_n(m_config.encryption_key.begin(), 64, sync_encryption_key->begin());
-        }
-
-        m_config.sync_config = std::make_shared<SyncConfig>(SyncConfig{
-            user, realm_url, SyncSessionStopPolicy::Immediately, std::move(bind_handler), std::move(error_handler),
-            nullptr, sync_encryption_key, sync_client_validate_ssl, ssl_trust_certificate_path,
-            std::move(ssl_verify_callback)});
-#else
-        REALM_UNREACHABLE();
-#endif
-    }
-
-    inline Realm::Config& get_config()
-    {
-        return m_config;
-    }
-
-    ~JniConfigWrapper()
-    {
-    }
-
-private:
-    Realm::Config m_config;
-};
-
-=======
->>>>>>> 39bb67ce
 JNIEXPORT void JNICALL Java_io_realm_internal_SharedRealm_nativeInit(JNIEnv* env, jclass,
                                                                      jstring temporary_directory_path)
 {
