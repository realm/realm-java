--- conflicted
+++ resolved
@@ -24,15 +24,12 @@
 #include "java_sort_descriptor.hpp"
 #include "observable_collection_wrapper.hpp"
 #include "util.hpp"
-<<<<<<< HEAD
 #include "java_class_global_def.hpp"
 #include "java_accessor.hpp"
 
 #include "jni_util/java_class.hpp"
 #include "jni_util/java_global_weak_ref.hpp"
 #include "jni_util/java_method.hpp"
-=======
->>>>>>> d9e0ae4a
 
 using namespace realm;
 using namespace realm::jni_util;
@@ -438,7 +435,7 @@
     try {
         auto wrapper = reinterpret_cast<ResultsWrapper*>(results_wrapper_ptr);
         JavaAccessorContext context(env);
-        return any_cast<jobject>(wrapper->m_results.get(context, pos));
+        return any_cast<jobject>(wrapper->collection().get(context, pos));
     }
     CATCH_STD()
 
