--- conflicted
+++ resolved
@@ -448,11 +448,14 @@
     }
     CATCH_STD()
     return -1; // Invalid mode value
-<<<<<<< HEAD
-}
-
-JNIEXPORT jlong JNICALL
-Java_io_realm_internal_Collection_nativeCreateResultsFromBacklinks(JNIEnv *env, jclass, jlong shared_realm_ptr, jlong row_ptr, jlong src_table_ptr, jlong src_col_index) {
+}
+
+JNIEXPORT jlong JNICALL Java_io_realm_internal_Collection_nativeCreateResultsFromBacklinks(JNIEnv *env, jclass,
+                                                                                           jlong shared_realm_ptr,
+                                                                                           jlong row_ptr,
+                                                                                           jlong src_table_ptr,
+                                                                                           jlong src_col_index)
+{
     TR_ENTER_PTR(row_ptr)
     Row* row = ROW(row_ptr);
     if (!ROW_VALID(env, row)) {
@@ -465,8 +468,7 @@
         Results results(shared_realm, std::move(backlink_view));
         auto wrapper = new ResultsWrapper(results);
         return reinterpret_cast<jlong>(wrapper);
-    } CATCH_STD()
-    return reinterpret_cast<jlong>(nullptr);
-=======
->>>>>>> 47adef18
+    }
+    CATCH_STD()
+    return reinterpret_cast<jlong>(nullptr);
 }