--- conflicted
+++ resolved
@@ -257,13 +257,10 @@
         REALM_TERMINATE("not supported");
     }
 
-<<<<<<< HEAD
-=======
     bool is_null(util::Any value) {
         return !value.has_value();
     }
 
->>>>>>> 19fdbb51
     // Convert from the boxed type to core types. This needs to be implemented
     // for all of the types which `box()` can take, plus `RowExpr` and optional
     // versions of the numeric types, minus `List` and `Results`.
