--- conflicted
+++ resolved
@@ -182,7 +182,6 @@
     CATCH_STD();
     return nullptr;
 }
-<<<<<<< HEAD
 
 JNIEXPORT jbyte JNICALL Java_io_realm_internal_objectstore_OsSyncUser_nativeGetState(JNIEnv* env, jclass, jlong j_native_ptr)
 {
@@ -219,6 +218,4 @@
         }
     }
     CATCH_STD();
-}
-=======
->>>>>>> 38a5db8b
+}