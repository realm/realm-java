/*
 * Copyright 2016 Realm Inc.
 *
 * Licensed under the Apache License, Version 2.0 (the "License");
 * you may not use this file except in compliance with the License.
 * You may obtain a copy of the License at
 *
 * http://www.apache.org/licenses/LICENSE-2.0
 *
 * Unless required by applicable law or agreed to in writing, software
 * distributed under the License is distributed on an "AS IS" BASIS,
 * WITHOUT WARRANTIES OR CONDITIONS OF ANY KIND, either express or implied.
 * See the License for the specific language governing permissions and
 * limitations under the License.
 */

#include "io_realm_internal_OsSharedRealm.h"
#if REALM_ENABLE_SYNC
#include "object-store/src/sync/sync_manager.hpp"
#include "object-store/src/sync/sync_config.hpp"
#include "object-store/src/sync/sync_session.hpp"
#include "object-store/src/results.hpp"
#include "object-store/src/sync/partial_sync.hpp"

#include "observable_collection_wrapper.hpp"
#endif

#include <realm/util/assert.hpp>

#include <shared_realm.hpp>

#include "java_accessor.hpp"
#include "java_binding_context.hpp"
#include "java_exception_def.hpp"
#include "object_store.hpp"
#include "util.hpp"
#include "jni_util/java_method.hpp"
#include "jni_util/java_class.hpp"
#include "jni_util/java_exception_thrower.hpp"


using namespace realm;
using namespace realm::_impl;
using namespace realm::jni_util;

static const char* c_table_name_exists_exception_msg = "Class already exists: '%1'.";

#if REALM_ENABLE_SYNC // used only for partial sync now
typedef ObservableCollectionWrapper<Results> ResultsWrapper;
#endif

JNIEXPORT void JNICALL Java_io_realm_internal_OsSharedRealm_nativeInit(JNIEnv* env, jclass,
                                                                     jstring temporary_directory_path)
{
    TR_ENTER()

    try {
        JStringAccessor path(env, temporary_directory_path);    // throws
        SharedGroupOptions::set_sys_tmp_dir(std::string(path)); // throws
    }
    CATCH_STD()
}

JNIEXPORT jlong JNICALL Java_io_realm_internal_OsSharedRealm_nativeGetSharedRealm(JNIEnv* env, jclass, jlong config_ptr,
                                                                                jobject realm_notifier)
{
    TR_ENTER_PTR(config_ptr)

    auto& config = *reinterpret_cast<Realm::Config*>(config_ptr);
    try {
        auto shared_realm = Realm::get_shared_realm(config);
        // The migration callback & initialization callback could throw.
        if (env->ExceptionCheck()) {
            return reinterpret_cast<jlong>(nullptr);
        }
        shared_realm->m_binding_context = JavaBindingContext::create(env, realm_notifier);
        return reinterpret_cast<jlong>(new SharedRealm(std::move(shared_realm)));
    }
    catch (SchemaMismatchException& e) {
        // An exception has been thrown in the migration block.
        if (env->ExceptionCheck()) {
            return reinterpret_cast<jlong>(nullptr);
        }
        static JavaClass migration_needed_class(env, JavaExceptionDef::RealmMigrationNeeded);
        static JavaMethod constructor(env, migration_needed_class, "<init>",
                                      "(Ljava/lang/String;Ljava/lang/String;)V");

        jstring message = to_jstring(env, e.what());
        jstring path = to_jstring(env, config.path);
        jobject migration_needed_exception = env->NewObject(migration_needed_class, constructor, path, message);
        env->Throw(reinterpret_cast<jthrowable>(migration_needed_exception));
    }
    catch (InvalidSchemaVersionException& e) {
        // An exception has been thrown in the migration block.
        if (env->ExceptionCheck()) {
            return reinterpret_cast<jlong>(nullptr);
        }
        // To match the old behaviour. Otherwise it will be converted to ISE in the CATCH_STD.
        ThrowException(env, IllegalArgument, e.what());
    }
    CATCH_STD()
    return reinterpret_cast<jlong>(nullptr);
}

JNIEXPORT void JNICALL Java_io_realm_internal_OsSharedRealm_nativeCloseSharedRealm(JNIEnv*, jclass,
                                                                                 jlong shared_realm_ptr)
{
    TR_ENTER_PTR(shared_realm_ptr)

    auto& shared_realm = *(reinterpret_cast<SharedRealm*>(shared_realm_ptr));
    // Close the SharedRealm only. Let the finalizer daemon thread free the SharedRealm
    if (!shared_realm->is_closed()) {
        shared_realm->close();
    }
}

JNIEXPORT void JNICALL Java_io_realm_internal_OsSharedRealm_nativeBeginTransaction(JNIEnv* env, jclass,
                                                                                 jlong shared_realm_ptr)
{
    TR_ENTER_PTR(shared_realm_ptr)

    auto& shared_realm = *(reinterpret_cast<SharedRealm*>(shared_realm_ptr));
    try {
        shared_realm->begin_transaction();
    }
    CATCH_STD()
}

JNIEXPORT void JNICALL Java_io_realm_internal_OsSharedRealm_nativeCommitTransaction(JNIEnv* env, jclass,
                                                                                  jlong shared_realm_ptr)
{
    TR_ENTER_PTR(shared_realm_ptr)

    auto& shared_realm = *(reinterpret_cast<SharedRealm*>(shared_realm_ptr));
    try {
        shared_realm->commit_transaction();
        // Realm could be closed in the RealmNotifier.didChange().
        if (!shared_realm->is_closed()) {
            // To trigger async queries, so the UI can be refreshed immediately to avoid inconsistency.
            // See more discussion on https://github.com/realm/realm-java/issues/4245
            shared_realm->refresh();
        }
    }
    CATCH_STD()
}

JNIEXPORT void JNICALL Java_io_realm_internal_OsSharedRealm_nativeCancelTransaction(JNIEnv* env, jclass,
                                                                                  jlong shared_realm_ptr)
{
    TR_ENTER_PTR(shared_realm_ptr)

    auto& shared_realm = *(reinterpret_cast<SharedRealm*>(shared_realm_ptr));
    try {
        shared_realm->cancel_transaction();
    }
    CATCH_STD()
}


JNIEXPORT jboolean JNICALL Java_io_realm_internal_OsSharedRealm_nativeIsInTransaction(JNIEnv*, jclass,
                                                                                    jlong shared_realm_ptr)
{
    TR_ENTER_PTR(shared_realm_ptr)

    auto& shared_realm = *(reinterpret_cast<SharedRealm*>(shared_realm_ptr));
    return static_cast<jboolean>(shared_realm->is_in_transaction());
}

JNIEXPORT jboolean JNICALL Java_io_realm_internal_OsSharedRealm_nativeIsEmpty(JNIEnv* env, jclass,
                                                                            jlong shared_realm_ptr)
{
    TR_ENTER_PTR(shared_realm_ptr)

    auto& shared_realm = *(reinterpret_cast<SharedRealm*>(shared_realm_ptr));
    try {
        return static_cast<jboolean>(ObjectStore::is_empty(shared_realm->read_group()));
    }
    CATCH_STD()
    return JNI_FALSE;
}

JNIEXPORT void JNICALL Java_io_realm_internal_OsSharedRealm_nativeRefresh(JNIEnv* env, jclass, jlong shared_realm_ptr)
{
    TR_ENTER_PTR(shared_realm_ptr)

    auto& shared_realm = *(reinterpret_cast<SharedRealm*>(shared_realm_ptr));
    try {
        shared_realm->refresh();
    }
    CATCH_STD()
}

JNIEXPORT jlongArray JNICALL Java_io_realm_internal_OsSharedRealm_nativeGetVersionID(JNIEnv* env, jclass,
                                                                                   jlong shared_realm_ptr)
{
    TR_ENTER_PTR(shared_realm_ptr)

    auto& shared_realm = *(reinterpret_cast<SharedRealm*>(shared_realm_ptr));
    try {
        using rf = realm::_impl::RealmFriend;
        SharedGroup::VersionID version_id = rf::get_shared_group(*shared_realm).get_version_of_current_transaction();

        jlong version_array[2];
        version_array[0] = static_cast<jlong>(version_id.version);
        version_array[1] = static_cast<jlong>(version_id.index);

        jlongArray version_data = env->NewLongArray(2);
        if (version_data == NULL) {
            ThrowException(env, OutOfMemory, "Could not allocate memory to return versionID.");
            return NULL;
        }
        env->SetLongArrayRegion(version_data, 0, 2, version_array);

        return version_data;
    }
    CATCH_STD()

    return NULL;
}

JNIEXPORT jboolean JNICALL Java_io_realm_internal_OsSharedRealm_nativeIsClosed(JNIEnv*, jclass, jlong shared_realm_ptr)
{
    TR_ENTER_PTR(shared_realm_ptr)

    auto& shared_realm = *(reinterpret_cast<SharedRealm*>(shared_realm_ptr));
    return static_cast<jboolean>(shared_realm->is_closed());
}


JNIEXPORT jlong JNICALL Java_io_realm_internal_OsSharedRealm_nativeGetTable(JNIEnv* env, jclass, jlong shared_realm_ptr,
                                                                          jstring table_name)
{
    TR_ENTER_PTR(shared_realm_ptr)

    try {
        JStringAccessor name(env, table_name); // throws
        auto& shared_realm = *(reinterpret_cast<SharedRealm*>(shared_realm_ptr));
        if (!shared_realm->read_group().has_table(name)) {
            std::string name_str = name;
            if (name_str.find(TABLE_PREFIX) == 0) {
                name_str = name_str.substr(TABLE_PREFIX.length());
            }
            THROW_JAVA_EXCEPTION(env, JavaExceptionDef::IllegalArgument,
                                 format("The class '%1' doesn't exist in this Realm.", name_str));
        }
        Table* table = LangBindHelper::get_table(shared_realm->read_group(), name);
        return reinterpret_cast<jlong>(table);
    }
    CATCH_STD()

    return reinterpret_cast<jlong>(nullptr);
}

JNIEXPORT jlong JNICALL Java_io_realm_internal_OsSharedRealm_nativeCreateTable(JNIEnv* env, jclass,
                                                                             jlong shared_realm_ptr,
                                                                             jstring j_table_name)
{
    TR_ENTER_PTR(shared_realm_ptr)

    std::string table_name;
    try {
        table_name = JStringAccessor(env, j_table_name); // throws
        auto& shared_realm = *(reinterpret_cast<SharedRealm*>(shared_realm_ptr));
        shared_realm->verify_in_write(); // throws
        Table* table;
        auto& group = shared_realm->read_group();
#if REALM_ENABLE_SYNC
        // Sync doesn't throw when table exists.
        if (group.has_table(table_name)) {
            THROW_JAVA_EXCEPTION(env, JavaExceptionDef::IllegalArgument,
                                 format(c_table_name_exists_exception_msg, table_name.substr(TABLE_PREFIX.length())));
        }
        auto table_ref = sync::create_table(group, table_name); // throws
        table = LangBindHelper::get_table(group, table_ref->get_index_in_group());
#else
        table = LangBindHelper::add_table(group, table_name); // throws
#endif
        return reinterpret_cast<jlong>(table);
    }
    catch (TableNameInUse& e) {
        // We need to print the table name, so catch the exception here.
        std::string class_name_str(table_name.substr(TABLE_PREFIX.length()));
        ThrowException(env, IllegalArgument, format(c_table_name_exists_exception_msg, class_name_str));
    }
    CATCH_STD()

    return reinterpret_cast<jlong>(nullptr);
}

JNIEXPORT jlong JNICALL Java_io_realm_internal_OsSharedRealm_nativeCreateTableWithPrimaryKeyField(
    JNIEnv* env, jclass, jlong shared_realm_ptr, jstring j_table_name, jstring j_field_name, jboolean is_string_type,
    jboolean is_nullable)
{
    TR_ENTER_PTR(shared_realm_ptr)

    std::string class_name_str;
    try {
        std::string table_name(JStringAccessor(env, j_table_name));
        class_name_str = std::string(table_name.substr(TABLE_PREFIX.length()));
        JStringAccessor field_name(env, j_field_name); // throws
        auto& shared_realm = *(reinterpret_cast<SharedRealm*>(shared_realm_ptr));
        shared_realm->verify_in_write(); // throws
        DataType pkType = is_string_type ? DataType::type_String : DataType::type_Int;
        Table* table;
        auto& group = shared_realm->read_group();
#if REALM_ENABLE_SYNC
        // Sync doesn't throw when table exists.
        if (group.has_table(table_name)) {
            THROW_JAVA_EXCEPTION(env, JavaExceptionDef::IllegalArgument,
                                 format(c_table_name_exists_exception_msg, class_name_str));
        }
        auto table_ref =
            sync::create_table_with_primary_key(group, table_name, pkType, field_name, is_nullable);
        table = LangBindHelper::get_table(group, table_ref->get_index_in_group());
#else
        table = LangBindHelper::add_table(group, table_name);
        size_t column_idx = table->add_column(pkType, field_name, is_nullable);
        table->add_search_index(column_idx);
#endif
        ObjectStore::set_primary_key_for_object(group, class_name_str, field_name);
        return reinterpret_cast<jlong>(table);
    }
    catch (TableNameInUse& e) {
        // We need to print the table name, so catch the exception here.
        ThrowException(env, IllegalArgument, format(c_table_name_exists_exception_msg, class_name_str));
    }
    CATCH_STD()

    return reinterpret_cast<jlong>(nullptr);
}

JNIEXPORT jstring JNICALL Java_io_realm_internal_OsSharedRealm_nativeGetTableName(JNIEnv* env, jclass,
                                                                                jlong shared_realm_ptr, jint index)
{

    TR_ENTER_PTR(shared_realm_ptr)

    auto& shared_realm = *(reinterpret_cast<SharedRealm*>(shared_realm_ptr));
    try {
        return to_jstring(env, shared_realm->read_group().get_table_name(static_cast<size_t>(index)));
    }
    CATCH_STD()
    return NULL;
}

JNIEXPORT jboolean JNICALL Java_io_realm_internal_OsSharedRealm_nativeHasTable(JNIEnv* env, jclass,
                                                                             jlong shared_realm_ptr,
                                                                             jstring table_name)
{
    TR_ENTER_PTR(shared_realm_ptr)

    auto& shared_realm = *(reinterpret_cast<SharedRealm*>(shared_realm_ptr));
    try {
        JStringAccessor name(env, table_name);
        return static_cast<jboolean>(shared_realm->read_group().has_table(name));
    }
    CATCH_STD()
    return JNI_FALSE;
}

JNIEXPORT void JNICALL Java_io_realm_internal_OsSharedRealm_nativeRenameTable(JNIEnv* env, jclass,
                                                                            jlong shared_realm_ptr,
                                                                            jstring old_table_name,
                                                                            jstring new_table_name)
{
    TR_ENTER_PTR(shared_realm_ptr)

    auto& shared_realm = *(reinterpret_cast<SharedRealm*>(shared_realm_ptr));
    try {
        JStringAccessor old_name(env, old_table_name);
        if (!shared_realm->is_in_transaction()) {
            std::ostringstream ss;
            ss << "Class " << old_name << " cannot be removed when the realm is not in transaction.";
            ThrowException(env, IllegalState, ss.str());
            return;
        }
        JStringAccessor new_name(env, new_table_name);
        shared_realm->read_group().rename_table(old_name, new_name);
    }
    CATCH_STD()
}

JNIEXPORT jlong JNICALL Java_io_realm_internal_OsSharedRealm_nativeSize(JNIEnv* env, jclass, jlong shared_realm_ptr)
{
    TR_ENTER_PTR(shared_realm_ptr)

    auto& shared_realm = *(reinterpret_cast<SharedRealm*>(shared_realm_ptr));
    try {
        return static_cast<jlong>(shared_realm->read_group().size());
    }
    CATCH_STD()

    return 0;
}

JNIEXPORT void JNICALL Java_io_realm_internal_OsSharedRealm_nativeWriteCopy(JNIEnv* env, jclass, jlong shared_realm_ptr,
                                                                          jstring path, jbyteArray key)
{
    TR_ENTER_PTR(shared_realm_ptr);

    auto& shared_realm = *(reinterpret_cast<SharedRealm*>(shared_realm_ptr));
    try {
        JStringAccessor path_str(env, path);
        JByteArrayAccessor jarray_accessor(env, key);
        shared_realm->write_copy(path_str, jarray_accessor.transform<BinaryData>());
    }
    CATCH_STD()
}

JNIEXPORT jboolean JNICALL Java_io_realm_internal_OsSharedRealm_nativeWaitForChange(JNIEnv* env, jclass,
                                                                                  jlong shared_realm_ptr)
{
    TR_ENTER_PTR(shared_realm_ptr);

    auto& shared_realm = *(reinterpret_cast<SharedRealm*>(shared_realm_ptr));
    try {
        using rf = realm::_impl::RealmFriend;
        return static_cast<jboolean>(rf::get_shared_group(*shared_realm).wait_for_change());
    }
    CATCH_STD()

    return JNI_FALSE;
}

JNIEXPORT void JNICALL Java_io_realm_internal_OsSharedRealm_nativeStopWaitForChange(JNIEnv* env, jclass,
                                                                                  jlong shared_realm_ptr)
{
    TR_ENTER_PTR(shared_realm_ptr);

    auto& shared_realm = *(reinterpret_cast<SharedRealm*>(shared_realm_ptr));
    try {
        using rf = realm::_impl::RealmFriend;
        rf::get_shared_group(*shared_realm).wait_for_change_release();
    }
    CATCH_STD()
}

JNIEXPORT jboolean JNICALL Java_io_realm_internal_OsSharedRealm_nativeCompact(JNIEnv* env, jclass,
                                                                            jlong shared_realm_ptr)
{
    TR_ENTER_PTR(shared_realm_ptr);

    auto& shared_realm = *(reinterpret_cast<SharedRealm*>(shared_realm_ptr));
    try {
        return static_cast<jboolean>(shared_realm->compact());
    }
    CATCH_STD()

    return JNI_FALSE;
}

static void finalize_shared_realm(jlong ptr)
{
    TR_ENTER_PTR(ptr)
    delete reinterpret_cast<SharedRealm*>(ptr);
}

JNIEXPORT jlong JNICALL Java_io_realm_internal_OsSharedRealm_nativeGetFinalizerPtr(JNIEnv*, jclass)
{
    TR_ENTER()
    return reinterpret_cast<jlong>(&finalize_shared_realm);
}

JNIEXPORT void JNICALL Java_io_realm_internal_OsSharedRealm_nativeSetAutoRefresh(JNIEnv* env, jclass,
                                                                               jlong shared_realm_ptr,
                                                                               jboolean enabled)
{
    TR_ENTER_PTR(shared_realm_ptr)
    try {
        auto& shared_realm = *(reinterpret_cast<SharedRealm*>(shared_realm_ptr));
        shared_realm->set_auto_refresh(to_bool(enabled));
    }
    CATCH_STD()
}

JNIEXPORT jboolean JNICALL Java_io_realm_internal_OsSharedRealm_nativeIsAutoRefresh(JNIEnv* env, jclass,
                                                                                  jlong shared_realm_ptr)
{
    TR_ENTER_PTR(shared_realm_ptr)
    try {
        auto& shared_realm = *(reinterpret_cast<SharedRealm*>(shared_realm_ptr));
        return to_jbool(shared_realm->auto_refresh());
    }
    CATCH_STD()
    return JNI_FALSE;
}

JNIEXPORT jlong JNICALL Java_io_realm_internal_OsSharedRealm_nativeGetSchemaInfo(JNIEnv*, jclass,
                                                                               jlong shared_realm_ptr)
{
    TR_ENTER_PTR(shared_realm_ptr)

    // No throws
    auto& shared_realm = *(reinterpret_cast<SharedRealm*>(shared_realm_ptr));
    return reinterpret_cast<jlong>(&shared_realm->schema());
}

JNIEXPORT void JNICALL Java_io_realm_internal_OsSharedRealm_nativeRegisterSchemaChangedCallback(
    JNIEnv* env, jclass, jlong shared_realm_ptr, jobject j_schema_changed_callback)
{
    TR_ENTER_PTR(shared_realm_ptr)

    // No throws
    auto& shared_realm = *(reinterpret_cast<SharedRealm*>(shared_realm_ptr));
    JavaGlobalWeakRef callback_weak_ref(env, j_schema_changed_callback);
    if (shared_realm->m_binding_context) {
        JavaBindingContext& java_binding_context =
            *(static_cast<JavaBindingContext*>(shared_realm->m_binding_context.get()));
        java_binding_context.set_schema_changed_callback(env, j_schema_changed_callback);
    }
}

<<<<<<< HEAD
#if REALM_ENABLE_SYNC
JNIEXPORT jint JNICALL Java_io_realm_internal_OsSharedRealm_nativeGetRealmPrivileges(
    JNIEnv*, jclass, jlong shared_realm_ptr)
{
    TR_ENTER_PTR(shared_realm_ptr)
    auto& shared_realm = *(reinterpret_cast<SharedRealm*>(shared_realm_ptr));
    return static_cast<jint>(shared_realm->get_privileges());
}

JNIEXPORT jint JNICALL Java_io_realm_internal_OsSharedRealm_nativeGetClassPrivileges(
    JNIEnv* env, jclass, jlong shared_realm_ptr, jstring j_class_name)
{
    TR_ENTER_PTR(shared_realm_ptr)
    try {
        auto& shared_realm = *(reinterpret_cast<SharedRealm*>(shared_realm_ptr));
        JStringAccessor class_name(env, j_class_name);
        return static_cast<jint>(shared_realm->get_privileges(StringData(class_name)));
    }
    CATCH_STD()
    return 0;
}

JNIEXPORT jint JNICALL Java_io_realm_internal_OsSharedRealm_nativeGetObjectPrivileges(
    JNIEnv* env, jclass, jlong shared_realm_ptr, jlong row_ptr)
{
    TR_ENTER_PTR(shared_realm_ptr)
    try {
        auto& shared_realm = *(reinterpret_cast<SharedRealm*>(shared_realm_ptr));
        auto r = reinterpret_cast<Row*>(row_ptr);
        RowExpr row = r->get_table()->get(r->get_index());

        return static_cast<jint>(shared_realm->get_privileges(row));
    }
    CATCH_STD()
    return 0;
}
#endif
=======
JNIEXPORT jboolean JNICALL Java_io_realm_internal_OsSharedRealm_nativeIsPartial(JNIEnv*, jclass, jlong shared_realm_ptr)
{
    TR_ENTER_PTR(shared_realm_ptr)
    // No throws
    auto& shared_realm = *(reinterpret_cast<SharedRealm*>(shared_realm_ptr));
    return to_jbool(shared_realm->is_partial());
}
>>>>>>> eef2b68d
<|MERGE_RESOLUTION|>--- conflicted
+++ resolved
@@ -510,7 +510,6 @@
     }
 }
 
-<<<<<<< HEAD
 #if REALM_ENABLE_SYNC
 JNIEXPORT jint JNICALL Java_io_realm_internal_OsSharedRealm_nativeGetRealmPrivileges(
     JNIEnv*, jclass, jlong shared_realm_ptr)
@@ -548,12 +547,11 @@
     return 0;
 }
 #endif
-=======
+
 JNIEXPORT jboolean JNICALL Java_io_realm_internal_OsSharedRealm_nativeIsPartial(JNIEnv*, jclass, jlong shared_realm_ptr)
 {
     TR_ENTER_PTR(shared_realm_ptr)
     // No throws
     auto& shared_realm = *(reinterpret_cast<SharedRealm*>(shared_realm_ptr));
     return to_jbool(shared_realm->is_partial());
-}
->>>>>>> eef2b68d
+}