/*
 * Copyright 2017 Realm Inc.
 *
 * Licensed under the Apache License, Version 2.0 (the "License");
 * you may not use this file except in compliance with the License.
 * You may obtain a copy of the License at
 *
 * http://www.apache.org/licenses/LICENSE-2.0
 *
 * Unless required by applicable law or agreed to in writing, software
 * distributed under the License is distributed on an "AS IS" BASIS,
 * WITHOUT WARRANTIES OR CONDITIONS OF ANY KIND, either express or implied.
 * See the License for the specific language governing permissions and
 * limitations under the License.
 */

#include "io_realm_internal_OsObjectStore.h"

#include <realm/object-store/object_store.hpp>
#include <realm/object-store/shared_realm.hpp>

#include "util.hpp"
#include "jni_util/java_method.hpp"
#include "jni_util/java_exception_thrower.hpp"
#include "jni_util/java_exception_thrower.hpp"

using namespace realm;
using namespace realm::jni_util;
using namespace realm::util;
using namespace realm::_impl;

static_assert(io_realm_internal_OsObjectStore_SCHEMA_NOT_VERSIONED == static_cast<jlong>(ObjectStore::NotVersioned),
              "");

JNIEXPORT void JNICALL Java_io_realm_internal_OsObjectStore_nativeSetPrimaryKeyForObject(JNIEnv* env, jclass,
                                                                                          jlong shared_realm_ptr,
                                                                                          jstring j_class_name,
                                                                                          jstring j_pk_field_name)
{
    try {
        auto& shared_realm = *(reinterpret_cast<SharedRealm*>(shared_realm_ptr));
        JStringAccessor class_name_accessor(env, j_class_name);
        JStringAccessor pk_field_name_accessor(env, j_pk_field_name);

        auto table = ObjectStore::table_for_object_type(shared_realm->read_group(), class_name_accessor);
        if (!table) {
            THROW_JAVA_EXCEPTION(env, JavaExceptionDef::IllegalArgument,
                                 format("Class '%1' doesn't exist.", StringData(class_name_accessor)));
        }
        shared_realm->verify_in_write();

        if (j_pk_field_name) {
            // Not removal, check the column.
            ColKey pk_column_col = table->get_column_key(pk_field_name_accessor);
            if (!table->valid_column(pk_column_col)) {

                THROW_JAVA_EXCEPTION(env, JavaExceptionDef::IllegalArgument,
                                     format("Field '%1' doesn't exist in Class '%2'.",
                                            StringData(pk_field_name_accessor), StringData(class_name_accessor)));
            }

            // Check valid column type
            auto field_type = table->get_column_type(pk_column_col);
<<<<<<< HEAD
            if (field_type != type_Int && field_type != type_String && field_type != type_UUID) {
=======
            if (field_type != type_Int && field_type != type_String && field_type != type_ObjectId) {
>>>>>>> 64fd2b1f
                THROW_JAVA_EXCEPTION(
                    env, JavaExceptionDef::IllegalArgument,
                    format("Field '%1' is not a valid primary key type.", StringData(pk_field_name_accessor)));
            }

            // Check duplicated values. The pk field must have been indexed before set as a PK.
             if (!table->contains_unique_values(pk_column_col)) {
                THROW_JAVA_EXCEPTION(env, JavaExceptionDef::IllegalArgument,
                                     format("Field '%1' cannot be set as primary key since there are duplicated "
                                            "values for field '%1' in Class '%2'.",
                                            StringData(pk_field_name_accessor), StringData(class_name_accessor)));
            }
        }
        shared_realm->verify_in_write();
        ObjectStore::set_primary_key_for_object(shared_realm->read_group(), class_name_accessor,
                                                pk_field_name_accessor);
    }
    CATCH_STD()
}

JNIEXPORT jstring JNICALL Java_io_realm_internal_OsObjectStore_nativeGetPrimaryKeyForObject(JNIEnv* env, jclass,
                                                                                             jlong shared_realm_ptr,
                                                                                             jstring j_class_name)
{
    try {
        auto& shared_realm = *(reinterpret_cast<SharedRealm*>(shared_realm_ptr));
        JStringAccessor class_name_accessor(env, j_class_name);
        StringData pk_field_name = ObjectStore::get_primary_key_for_object(shared_realm->read_group(), class_name_accessor);
        return pk_field_name.size() == 0 ? nullptr : to_jstring(env, pk_field_name);
    }
    CATCH_STD()
    return nullptr;
}

JNIEXPORT void JNICALL Java_io_realm_internal_OsObjectStore_nativeSetSchemaVersion(JNIEnv* env, jclass,
                                                                                   jlong shared_realm_ptr,
                                                                                   jlong schema_version)
{
    try {
        auto& shared_realm = *(reinterpret_cast<SharedRealm*>(shared_realm_ptr));
        shared_realm->verify_in_write();
        ObjectStore::set_schema_version(shared_realm->read_group(), schema_version);
    }
    CATCH_STD()
}

JNIEXPORT jlong JNICALL Java_io_realm_internal_OsObjectStore_nativeGetSchemaVersion(JNIEnv* env, jclass,
                                                                                    jlong shared_realm_ptr)
{
    try {
        auto& shared_realm = *(reinterpret_cast<SharedRealm*>(shared_realm_ptr));
        return ObjectStore::get_schema_version(shared_realm->read_group());
    }
    CATCH_STD()
    return ObjectStore::NotVersioned;
}

JNIEXPORT jboolean JNICALL Java_io_realm_internal_OsObjectStore_nativeDeleteTableForObject(JNIEnv* env, jclass,
                                                                                        jlong shared_realm_ptr,
                                                                                        jstring j_class_name)
{
    try {
        auto& shared_realm = *(reinterpret_cast<SharedRealm*>(shared_realm_ptr));
        JStringAccessor class_name_accessor(env, j_class_name);
        shared_realm->verify_in_write();
        if (!ObjectStore::table_for_object_type(shared_realm->read_group(), class_name_accessor)) {
            return JNI_FALSE;
        }
        ObjectStore::delete_data_for_object(shared_realm->read_group(), class_name_accessor);
        return JNI_TRUE;
    }
    CATCH_STD()
    return JNI_FALSE;
}

JNIEXPORT jboolean JNICALL Java_io_realm_internal_OsObjectStore_nativeCallWithLock(JNIEnv* env, jclass,
                                                                                   jstring j_realm_path,
                                                                                   jobject j_runnable)
{
    try {
        JStringAccessor path_accessor(env, j_realm_path);
        std::string realm_path(path_accessor);
        static JavaClass runnable_class(env, "java/lang/Runnable");
        static JavaMethod run_method(env, runnable_class, "run", "()V");
        bool result = DB::call_with_lock(realm_path, [&](std::string path) {
            REALM_ASSERT_RELEASE_EX(realm_path.compare(path) == 0, realm_path.c_str(), path.c_str());
            env->CallVoidMethod(j_runnable, run_method);
            TERMINATE_JNI_IF_JAVA_EXCEPTION_OCCURRED(env, nullptr);
        });
        return result;
    }
    CATCH_STD()
    return false;
}<|MERGE_RESOLUTION|>--- conflicted
+++ resolved
@@ -61,11 +61,7 @@
 
             // Check valid column type
             auto field_type = table->get_column_type(pk_column_col);
-<<<<<<< HEAD
-            if (field_type != type_Int && field_type != type_String && field_type != type_UUID) {
-=======
-            if (field_type != type_Int && field_type != type_String && field_type != type_ObjectId) {
->>>>>>> 64fd2b1f
+            if (field_type != type_Int && field_type != type_String && field_type != type_ObjectId && field_type != type_UUID) {
                 THROW_JAVA_EXCEPTION(
                     env, JavaExceptionDef::IllegalArgument,
                     format("Field '%1' is not a valid primary key type.", StringData(pk_field_name_accessor)));
