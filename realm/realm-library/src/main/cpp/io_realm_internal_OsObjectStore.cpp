/*
 * Copyright 2017 Realm Inc.
 *
 * Licensed under the Apache License, Version 2.0 (the "License");
 * you may not use this file except in compliance with the License.
 * You may obtain a copy of the License at
 *
 * http://www.apache.org/licenses/LICENSE-2.0
 *
 * Unless required by applicable law or agreed to in writing, software
 * distributed under the License is distributed on an "AS IS" BASIS,
 * WITHOUT WARRANTIES OR CONDITIONS OF ANY KIND, either express or implied.
 * See the License for the specific language governing permissions and
 * limitations under the License.
 */

#include "io_realm_internal_OsObjectStore.h"

#include <realm/object-store/object_store.hpp>
#include <realm/object-store/shared_realm.hpp>

#include "util.hpp"
#include "jni_util/java_method.hpp"
#include "jni_util/java_exception_thrower.hpp"
#include "jni_util/java_exception_thrower.hpp"

using namespace realm;
using namespace realm::jni_util;
using namespace realm::util;
using namespace realm::_impl;

static_assert(io_realm_internal_OsObjectStore_SCHEMA_NOT_VERSIONED == static_cast<jlong>(ObjectStore::NotVersioned),
              "");

JNIEXPORT void JNICALL Java_io_realm_internal_OsObjectStore_nativeSetPrimaryKeyForObject(JNIEnv* env, jclass,
                                                                                          jlong shared_realm_ptr,
                                                                                          jstring j_class_name,
                                                                                          jstring j_pk_field_name)
{
    try {
        auto& shared_realm = *(reinterpret_cast<SharedRealm*>(shared_realm_ptr));
<<<<<<< HEAD
        JStringAccessor class_name_accessor(env, j_class_name);
        JStringAccessor pk_field_name_accessor(env, j_pk_field_name);

        auto table = ObjectStore::table_for_object_type(shared_realm->read_group(), class_name_accessor);
        if (!table) {
            THROW_JAVA_EXCEPTION(env, JavaExceptionDef::IllegalArgument,
                                 format("Class '%1' doesn't exist.", StringData(class_name_accessor)));
        }
        shared_realm->verify_in_write();

        if (j_pk_field_name) {
            // Not removal, check the column.
            ColKey pk_column_col = table->get_column_key(pk_field_name_accessor);
            if (!table->valid_column(pk_column_col)) {

                THROW_JAVA_EXCEPTION(env, JavaExceptionDef::IllegalArgument,
                                     format("Field '%1' doesn't exist in Class '%2'.",
                                            StringData(pk_field_name_accessor), StringData(class_name_accessor)));
            }

            // Check valid column type
            auto field_type = table->get_column_type(pk_column_col);
            if (field_type != type_Int && field_type != type_String && field_type != type_ObjectId && field_type != type_UUID) {
                THROW_JAVA_EXCEPTION(
                    env, JavaExceptionDef::IllegalArgument,
                    format("Field '%1' is not a valid primary key type.", StringData(pk_field_name_accessor)));
            }

            // Check duplicated values. The pk field must have been indexed before set as a PK.
             if (!table->contains_unique_values(pk_column_col)) {
                THROW_JAVA_EXCEPTION(env, JavaExceptionDef::IllegalArgument,
                                     format("Field '%1' cannot be set as primary key since there are duplicated "
                                            "values for field '%1' in Class '%2'.",
                                            StringData(pk_field_name_accessor), StringData(class_name_accessor)));
=======
        JStringAccessor class_name(env, j_class_name);
        JStringAccessor primary_key_field_name(env, j_pk_field_name);

        auto& group = shared_realm->read_group();
        if (!group.has_table(class_name)) {
            std::string name_str = class_name;
            if (name_str.find(TABLE_PREFIX) == 0) {
                name_str = name_str.substr(TABLE_PREFIX.length());
>>>>>>> 6a57a219
            }
            THROW_JAVA_EXCEPTION(env, JavaExceptionDef::IllegalArgument,
                                 util::format("The class '%1' doesn't exist in this Realm.", name_str));
        }
        TableRef table = group.get_table(class_name);
        shared_realm->verify_in_write();
        table->set_primary_key_column(table->get_column_key(primary_key_field_name));
    }
    CATCH_STD()
}

JNIEXPORT jstring JNICALL Java_io_realm_internal_OsObjectStore_nativeGetPrimaryKeyForObject(JNIEnv* env, jclass,
                                                                                             jlong shared_realm_ptr,
                                                                                             jstring j_class_name)
{
    try {
        auto& shared_realm = *(reinterpret_cast<SharedRealm*>(shared_realm_ptr));
        JStringAccessor class_name(env, j_class_name);
        TableRef table = shared_realm->read_group().get_table(class_name);
        auto col = table->get_primary_key_column();
        std::string primary_key_field_name = (col) ? table->get_column_name(col) : "";
        return primary_key_field_name.size() == 0 ? nullptr : to_jstring(env, primary_key_field_name);
    }
    CATCH_STD()
    return nullptr;
}

JNIEXPORT void JNICALL Java_io_realm_internal_OsObjectStore_nativeSetSchemaVersion(JNIEnv* env, jclass,
                                                                                   jlong shared_realm_ptr,
                                                                                   jlong schema_version)
{
    try {
        auto& shared_realm = *(reinterpret_cast<SharedRealm*>(shared_realm_ptr));
        shared_realm->verify_in_write();
        ObjectStore::set_schema_version(shared_realm->read_group(), schema_version);
    }
    CATCH_STD()
}

JNIEXPORT jlong JNICALL Java_io_realm_internal_OsObjectStore_nativeGetSchemaVersion(JNIEnv* env, jclass,
                                                                                    jlong shared_realm_ptr)
{
    try {
        auto& shared_realm = *(reinterpret_cast<SharedRealm*>(shared_realm_ptr));
        return ObjectStore::get_schema_version(shared_realm->read_group());
    }
    CATCH_STD()
    return ObjectStore::NotVersioned;
}

JNIEXPORT jboolean JNICALL Java_io_realm_internal_OsObjectStore_nativeDeleteTableForObject(JNIEnv* env, jclass,
                                                                                        jlong shared_realm_ptr,
                                                                                        jstring j_class_name)
{
    try {
        auto& shared_realm = *(reinterpret_cast<SharedRealm*>(shared_realm_ptr));
        JStringAccessor class_name_accessor(env, j_class_name);
        shared_realm->verify_in_write();
        if (!ObjectStore::table_for_object_type(shared_realm->read_group(), class_name_accessor)) {
            return JNI_FALSE;
        }
        ObjectStore::delete_data_for_object(shared_realm->read_group(), class_name_accessor);
        return JNI_TRUE;
    }
    CATCH_STD()
    return JNI_FALSE;
}

JNIEXPORT jboolean JNICALL Java_io_realm_internal_OsObjectStore_nativeCallWithLock(JNIEnv* env, jclass,
                                                                                   jstring j_realm_path,
                                                                                   jobject j_runnable)
{
    try {
        JStringAccessor path_accessor(env, j_realm_path);
        std::string realm_path(path_accessor);
        static JavaClass runnable_class(env, "java/lang/Runnable");
        static JavaMethod run_method(env, runnable_class, "run", "()V");
        bool result = DB::call_with_lock(realm_path, [&](std::string path) {
            REALM_ASSERT_RELEASE_EX(realm_path.compare(path) == 0, realm_path.c_str(), path.c_str());
            env->CallVoidMethod(j_runnable, run_method);
            TERMINATE_JNI_IF_JAVA_EXCEPTION_OCCURRED(env, nullptr);
        });
        return result;
    }
    CATCH_STD()
    return false;
}<|MERGE_RESOLUTION|>--- conflicted
+++ resolved
@@ -39,42 +39,6 @@
 {
     try {
         auto& shared_realm = *(reinterpret_cast<SharedRealm*>(shared_realm_ptr));
-<<<<<<< HEAD
-        JStringAccessor class_name_accessor(env, j_class_name);
-        JStringAccessor pk_field_name_accessor(env, j_pk_field_name);
-
-        auto table = ObjectStore::table_for_object_type(shared_realm->read_group(), class_name_accessor);
-        if (!table) {
-            THROW_JAVA_EXCEPTION(env, JavaExceptionDef::IllegalArgument,
-                                 format("Class '%1' doesn't exist.", StringData(class_name_accessor)));
-        }
-        shared_realm->verify_in_write();
-
-        if (j_pk_field_name) {
-            // Not removal, check the column.
-            ColKey pk_column_col = table->get_column_key(pk_field_name_accessor);
-            if (!table->valid_column(pk_column_col)) {
-
-                THROW_JAVA_EXCEPTION(env, JavaExceptionDef::IllegalArgument,
-                                     format("Field '%1' doesn't exist in Class '%2'.",
-                                            StringData(pk_field_name_accessor), StringData(class_name_accessor)));
-            }
-
-            // Check valid column type
-            auto field_type = table->get_column_type(pk_column_col);
-            if (field_type != type_Int && field_type != type_String && field_type != type_ObjectId && field_type != type_UUID) {
-                THROW_JAVA_EXCEPTION(
-                    env, JavaExceptionDef::IllegalArgument,
-                    format("Field '%1' is not a valid primary key type.", StringData(pk_field_name_accessor)));
-            }
-
-            // Check duplicated values. The pk field must have been indexed before set as a PK.
-             if (!table->contains_unique_values(pk_column_col)) {
-                THROW_JAVA_EXCEPTION(env, JavaExceptionDef::IllegalArgument,
-                                     format("Field '%1' cannot be set as primary key since there are duplicated "
-                                            "values for field '%1' in Class '%2'.",
-                                            StringData(pk_field_name_accessor), StringData(class_name_accessor)));
-=======
         JStringAccessor class_name(env, j_class_name);
         JStringAccessor primary_key_field_name(env, j_pk_field_name);
 
@@ -83,7 +47,6 @@
             std::string name_str = class_name;
             if (name_str.find(TABLE_PREFIX) == 0) {
                 name_str = name_str.substr(TABLE_PREFIX.length());
->>>>>>> 6a57a219
             }
             THROW_JAVA_EXCEPTION(env, JavaExceptionDef::IllegalArgument,
                                  util::format("The class '%1' doesn't exist in this Realm.", name_str));
