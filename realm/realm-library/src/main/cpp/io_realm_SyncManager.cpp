/*
 * Copyright 2016 Realm Inc.
 *
 * Licensed under the Apache License, Version 2.0 (the "License");
 * you may not use this file except in compliance with the License.
 * You may obtain a copy of the License at
 *
 * http://www.apache.org/licenses/LICENSE-2.0
 *
 * Unless required by applicable law or agreed to in writing, software
 * distributed under the License is distributed on an "AS IS" BASIS,
 * WITHOUT WARRANTIES OR CONDITIONS OF ANY KIND, either express or implied.
 * See the License for the specific language governing permissions and
 * limitations under the License.
 */

#include "io_realm_SyncManager.h"

#include <realm/group_shared.hpp>

#include <sync/sync_manager.hpp>
#include <sync/sync_session.hpp>
#include <binding_callback_thread_observer.hpp>

#include "util.hpp"
#include "jni_util/java_class.hpp"
#include "jni_util/java_method.hpp"
#include "jni_util/jni_utils.hpp"

using namespace realm;
using namespace realm::jni_util;
using namespace realm::util;

struct AndroidClientListener : public realm::BindingCallbackThreadObserver {
    AndroidClientListener(JNIEnv* env)
        : m_realm_exception_class(env, "io/realm/exceptions/RealmError")
    {
    }

    void did_create_thread() override
    {
        Log::d("SyncClient thread created");
        // Attach the sync client thread to the JVM so errors can be returned properly
        JniUtils::get_env(true);
    }

    void will_destroy_thread() override
    {
        // avoid allocating any NewString if we have a pending exception
        // otherwise a "JNI called with pending exception" will be called
        if (JniUtils::get_env(true)->ExceptionCheck() == JNI_FALSE) {
            Log::d("SyncClient thread destroyed");
        }

        // Failing to detach the JVM before closing the thread will crash on ART
        JniUtils::detach_current_thread();
    }

<<<<<<< HEAD
    void handle_error(std::exception const& e)
    {
        Log::d("handle_error: %s", e.what());
    }
} s_client_thread_listener;
=======
    void handle_error(std::exception const& e) override
    {
        JNIEnv* env = JniUtils::get_env(true);
        std::string msg = format("An exception has been thrown on the sync client thread:\n%1", e.what());
        Log::f(msg.c_str());
        // Since user has no way to handle exceptions thrown on the sync client thread, we just convert it to a Java
        // exception to get more debug information for ourself.
        // FIXME: We really need to find a universal and clever way to get the native backtrace when exception thrown
        env->ThrowNew(m_realm_exception_class, msg.c_str());
    }

private:
    // For some reasons, FindClass() doesn't work in the native thread even when the JVM is attached before. Get the
    // RealmError class on a normal JVM thread and throw it later on the sync client thread.
    JavaClass m_realm_exception_class;
};
>>>>>>> 39bb67ce

struct AndroidSyncLoggerFactory : public realm::SyncLoggerFactory {
    // The level param is ignored. Use the global RealmLog.setLevel() to control all log levels.
    std::unique_ptr<util::Logger> make_logger(Logger::Level) override
    {
        auto logger = std::make_unique<CoreLoggerBridge>(std::string("REALM_SYNC"));
        // Cast to std::unique_ptr<util::Logger>
        return std::move(logger);
    }
} s_sync_logger_factory;

JNIEXPORT void JNICALL Java_io_realm_SyncManager_nativeReset(JNIEnv* env, jclass)
{
    TR_ENTER()
    try {
        SyncManager::shared().reset_for_testing();
    }
    CATCH_STD()
}

JNIEXPORT void JNICALL Java_io_realm_SyncManager_nativeInitializeSyncManager(JNIEnv* env, jclass, jstring sync_base_dir)
{
    TR_ENTER()
    try {
        JStringAccessor base_file_path(env, sync_base_dir); // throws
        SyncManager::shared().configure_file_system(base_file_path, SyncManager::MetadataMode::NoEncryption);

        static AndroidClientListener client_thread_listener(env);
        // Register Sync Client thread start/stop callback
        g_binding_callback_thread_observer = &client_thread_listener;

        // init logger
        SyncManager::shared().set_logger_factory(s_sync_logger_factory);
    }
    CATCH_STD()
}

JNIEXPORT void JNICALL Java_io_realm_SyncManager_nativeSimulateSyncError(JNIEnv* env, jclass, jstring local_realm_path,
                                                                         jint err_code, jstring err_message,
                                                                         jboolean is_fatal)
{
    TR_ENTER()
    try {
        JStringAccessor path(env, local_realm_path);
        JStringAccessor message(env, err_message);

        auto session = SyncManager::shared().get_existing_active_session(path);
        if (!session) {
            ThrowException(env, IllegalArgument, concat_stringdata("Session not found: ", path));
            return;
        }
        std::error_code code = std::error_code{static_cast<int>(err_code), realm::sync::protocol_error_category()};
        SyncSession::OnlyForTesting::handle_error(*session, {code, std::string(message), to_bool(is_fatal)});
    }
    CATCH_STD()
}

JNIEXPORT void JNICALL Java_io_realm_SyncManager_nativeReconnect(JNIEnv* env, jclass)
{
    TR_ENTER()
    try {
        SyncManager::shared().reconnect();
    }
    CATCH_STD()
}<|MERGE_RESOLUTION|>--- conflicted
+++ resolved
@@ -56,13 +56,6 @@
         JniUtils::detach_current_thread();
     }
 
-<<<<<<< HEAD
-    void handle_error(std::exception const& e)
-    {
-        Log::d("handle_error: %s", e.what());
-    }
-} s_client_thread_listener;
-=======
     void handle_error(std::exception const& e) override
     {
         JNIEnv* env = JniUtils::get_env(true);
@@ -79,7 +72,6 @@
     // RealmError class on a normal JVM thread and throw it later on the sync client thread.
     JavaClass m_realm_exception_class;
 };
->>>>>>> 39bb67ce
 
 struct AndroidSyncLoggerFactory : public realm::SyncLoggerFactory {
     // The level param is ignored. Use the global RealmLog.setLevel() to control all log levels.
