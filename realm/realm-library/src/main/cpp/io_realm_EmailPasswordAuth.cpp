/*
 * Copyright 2020 Realm Inc.
 *
 * Licensed under the Apache License, Version 2.0 (the "License");
 * you may not use this file except in compliance with the License.
 * You may obtain a copy of the License at
 *
 * http://www.apache.org/licenses/LICENSE-2.0
 *
 * Unless required by applicable law or agreed to in writing, software
 * distributed under the License is distributed on an "AS IS" BASIS,
 * WITHOUT WARRANTIES OR CONDITIONS OF ANY KIND, either express or implied.
 * See the License for the specific language governing permissions and
 * limitations under the License.
 */

#include "io_realm_EmailPasswordAuth.h"

#include "java_network_transport.hpp"
#include "util.hpp"
#include "jni_util/java_method.hpp"
#include "jni_util/jni_utils.hpp"
#include "jni_util/bson_util.hpp"

#include <sync/app.hpp>

using namespace realm;
using namespace realm::app;
using namespace realm::jni_util;
using namespace realm::_impl;

JNIEXPORT void JNICALL Java_io_realm_EmailPasswordAuth_nativeCallFunction(JNIEnv* env,
                                                                          jclass,
                                                                          jint j_function_type,
                                                                          jlong j_app_ptr,
                                                                          jobject j_callback,
                                                                          jobjectArray j_args)
{
    try {
        auto app = *reinterpret_cast<std::shared_ptr<App>*>(j_app_ptr);
        JObjectArrayAccessor<JStringAccessor, jstring> args(env, j_args);
        auto client = app->provider_client<App::UsernamePasswordProviderClient>();
        switch(j_function_type) {
            case io_realm_EmailPasswordAuth_TYPE_REGISTER_USER:
                client.register_email(args[0], args[1], JavaNetworkTransport::create_void_callback(env, j_callback));
                break;
            case io_realm_EmailPasswordAuth_TYPE_CONFIRM_USER:
                client.confirm_user(args[0], args[1], JavaNetworkTransport::create_void_callback(env, j_callback));
                break;
            case io_realm_EmailPasswordAuth_TYPE_RESEND_CONFIRMATION_EMAIL:
                client.resend_confirmation_email(args[0], JavaNetworkTransport::create_void_callback(env, j_callback));
                break;
            case io_realm_EmailPasswordAuth_TYPE_SEND_RESET_PASSWORD_EMAIL:
                client.send_reset_password_email(args[0], JavaNetworkTransport::create_void_callback(env, j_callback));
                break;
<<<<<<< HEAD
            case io_realm_EmailPasswordAuth_TYPE_CALL_RESET_PASSWORD_FUNCTION:
                // FIXME: find out a solution for this
//                client.call_reset_password_function(args[0], args[1], args[2], JavaNetworkTransport::create_void_callback(env, j_callback));
=======
            case io_realm_EmailPasswordAuth_TYPE_CALL_RESET_PASSWORD_FUNCTION: {
                bson::BsonArray reset_arg(JniBsonProtocol::string_to_bson(args[2]));
                client.call_reset_password_function(args[0], args[1], reset_arg, JavaNetworkTransport::create_void_callback(env, j_callback));
>>>>>>> d8f188e7
                break;
            }
            case io_realm_EmailPasswordAuth_TYPE_RESET_PASSWORD:
                client.reset_password(args[0], args[1], args[2], JavaNetworkTransport::create_void_callback(env, j_callback));
                break;
            default:
                throw std::logic_error(util::format("Unknown function: %1", j_function_type));
        }
    }
    CATCH_STD()
}
<|MERGE_RESOLUTION|>--- conflicted
+++ resolved
@@ -53,17 +53,10 @@
             case io_realm_EmailPasswordAuth_TYPE_SEND_RESET_PASSWORD_EMAIL:
                 client.send_reset_password_email(args[0], JavaNetworkTransport::create_void_callback(env, j_callback));
                 break;
-<<<<<<< HEAD
             case io_realm_EmailPasswordAuth_TYPE_CALL_RESET_PASSWORD_FUNCTION:
-                // FIXME: find out a solution for this
-//                client.call_reset_password_function(args[0], args[1], args[2], JavaNetworkTransport::create_void_callback(env, j_callback));
-=======
-            case io_realm_EmailPasswordAuth_TYPE_CALL_RESET_PASSWORD_FUNCTION: {
                 bson::BsonArray reset_arg(JniBsonProtocol::string_to_bson(args[2]));
                 client.call_reset_password_function(args[0], args[1], reset_arg, JavaNetworkTransport::create_void_callback(env, j_callback));
->>>>>>> d8f188e7
                 break;
-            }
             case io_realm_EmailPasswordAuth_TYPE_RESET_PASSWORD:
                 client.reset_password(args[0], args[1], args[2], JavaNetworkTransport::create_void_callback(env, j_callback));
                 break;
