/*
 * Copyright 2017 Realm Inc.
 *
 * Licensed under the Apache License, Version 2.0 (the "License");
 * you may not use this file except in compliance with the License.
 * You may obtain a copy of the License at
 *
 * http://www.apache.org/licenses/LICENSE-2.0
 *
 * Unless required by applicable law or agreed to in writing, software
 * distributed under the License is distributed on an "AS IS" BASIS,
 * WITHOUT WARRANTIES OR CONDITIONS OF ANY KIND, either express or implied.
 * See the License for the specific language governing permissions and
 * limitations under the License.
 */

#include "io_realm_internal_OsRealmConfig.h"

#include <shared_realm.hpp>
#if REALM_ENABLE_SYNC
#include <sync/sync_config.hpp>
#include <sync/sync_manager.hpp>
#include <sync/sync_session.hpp>
#include <android/log.h>

#endif

#include "java_accessor.hpp"
#include "util.hpp"
#include "jni_util/java_method.hpp"
#include "jni_util/java_class.hpp"
#include "jni_util/java_global_weak_ref.hpp"
#include "jni_util/jni_utils.hpp"
#include "jni_util/java_exception_thrower.hpp"

using namespace realm;
using namespace realm::jni_util;
using namespace realm::_impl;

static_assert(SchemaMode::Automatic ==
                  static_cast<SchemaMode>(io_realm_internal_OsRealmConfig_SCHEMA_MODE_VALUE_AUTOMATIC),
              "");
static_assert(SchemaMode::Immutable==
                  static_cast<SchemaMode>(io_realm_internal_OsRealmConfig_SCHEMA_MODE_VALUE_IMMUTABLE),
              "");
static_assert(SchemaMode::ReadOnlyAlternative ==
                  static_cast<SchemaMode>(io_realm_internal_OsRealmConfig_SCHEMA_MODE_VALUE_READONLY),
              "");
static_assert(SchemaMode::ResetFile ==
                  static_cast<SchemaMode>(io_realm_internal_OsRealmConfig_SCHEMA_MODE_VALUE_RESET_FILE),
              "");
static_assert(SchemaMode::Additive ==
                  static_cast<SchemaMode>(io_realm_internal_OsRealmConfig_SCHEMA_MODE_VALUE_ADDITIVE),
              "");
static_assert(SchemaMode::Manual == static_cast<SchemaMode>(io_realm_internal_OsRealmConfig_SCHEMA_MODE_VALUE_MANUAL),
              "");

static void finalize_realm_config(jlong ptr)
{
    TR_ENTER_PTR(ptr)
    delete reinterpret_cast<Realm::Config*>(ptr);
}

static JavaClass& get_shared_realm_class(JNIEnv* env)
{
    static JavaClass shared_realm_class(env, "io/realm/internal/SharedRealm");
    return shared_realm_class;
}

JNIEXPORT jlong JNICALL Java_io_realm_internal_OsRealmConfig_nativeGetFinalizerPtr(JNIEnv*, jclass)
{
    TR_ENTER()
    return reinterpret_cast<jlong>(&finalize_realm_config);
}

JNIEXPORT jlong JNICALL Java_io_realm_internal_OsRealmConfig_nativeCreate(JNIEnv* env, jclass, jstring j_realm_path,
                                                                          jboolean enable_cache,
                                                                          jboolean enable_format_upgrade)
{
    TR_ENTER()
    try {
        JStringAccessor realm_path(env, j_realm_path);
        auto* config_ptr = new Realm::Config();
        config_ptr->path = realm_path;
        config_ptr->cache = enable_cache;
        config_ptr->disable_format_upgrade = !enable_format_upgrade;
        return reinterpret_cast<jlong>(config_ptr);
    }
    CATCH_STD()
    return reinterpret_cast<jlong>(nullptr);
}

JNIEXPORT void JNICALL Java_io_realm_internal_OsRealmConfig_nativeSetEncryptionKey(JNIEnv* env, jclass,
                                                                                   jlong native_ptr,
                                                                                   jbyteArray j_key_array)
{
    TR_ENTER_PTR(native_ptr)
    try {
        JByteArrayAccessor jarray_accessor(env, j_key_array);
        auto& config = *reinterpret_cast<Realm::Config*>(native_ptr);
        // Encryption key should be set before creating sync_config.
        REALM_ASSERT(!config.sync_config);
        config.encryption_key = jarray_accessor.transform<std::vector<char>>();
    }
    CATCH_STD()
}

JNIEXPORT void JNICALL Java_io_realm_internal_OsRealmConfig_nativeSetInMemory(JNIEnv*, jclass, jlong native_ptr,
                                                                              jboolean in_mem)
{
    TR_ENTER_PTR(native_ptr)
    auto& config = *reinterpret_cast<Realm::Config*>(native_ptr);
    config.in_memory = in_mem; // no throw
}

JNIEXPORT void JNICALL Java_io_realm_internal_OsRealmConfig_nativeSetSchemaConfig(JNIEnv* env, jobject j_config,
                                                                                  jlong native_ptr, jbyte schema_mode,
                                                                                  jlong schema_version,
                                                                                  jlong schema_info_ptr,
                                                                                  jobject j_migration_callback)
{
    TR_ENTER_PTR(native_ptr)
    try {
        auto& config = *reinterpret_cast<Realm::Config*>(native_ptr);
        config.schema_mode = static_cast<SchemaMode>(schema_mode);
        config.schema_version = schema_version;
        if (schema_info_ptr) {
            auto& schema = *reinterpret_cast<Schema*>(schema_info_ptr);
            config.schema = schema;
        }
        else {
            config.schema = none;
        }

        if (j_migration_callback) {
            static JavaMethod run_migration_callback_method(
                env, get_shared_realm_class(env), "runMigrationCallback",
                "(JLio/realm/internal/OsRealmConfig;Lio/realm/internal/SharedRealm$MigrationCallback;J)V", true);
            // weak ref to avoid leaks caused by circular refs.
            JavaGlobalWeakRef j_config_weak(env, j_config);
            JavaGlobalWeakRef j_migration_cb_weak(env, j_migration_callback);
            // TODO: It would be great if we can use move constructor in the lambda capture which was introduced in
            // c++14. But sadly it seems to be a bug with gcc 4.9 to support it.
            config.migration_function = [j_migration_cb_weak, j_config_weak](SharedRealm old_realm,
                                                                                 SharedRealm realm, Schema&) {
                JNIEnv* env = JniUtils::get_env(false);
                // Java needs a new pointer for the SharedRealm life control.
                SharedRealm* new_shared_realm_ptr = new SharedRealm(realm);
                JavaGlobalRef config_global = j_config_weak.global_ref(env);
                if (!config_global) {
                    return;
                }

                j_migration_cb_weak.call_with_local_ref(env, [&](JNIEnv* env, jobject obj) {
                    env->CallStaticVoidMethod(get_shared_realm_class(env), run_migration_callback_method,
                                              reinterpret_cast<jlong>(new_shared_realm_ptr), config_global.get(), obj,
                                              old_realm->schema_version());
                });
                TERMINATE_JNI_IF_JAVA_EXCEPTION_OCCURRED(env);
            };
        }
        else {
            config.migration_function = nullptr;
        }
    }
    CATCH_STD()
}

JNIEXPORT void JNICALL Java_io_realm_internal_OsRealmConfig_nativeSetCompactOnLaunchCallback(
    JNIEnv* env, jclass, jlong native_ptr, jobject j_compact_on_launch)
{
    TR_ENTER_PTR(native_ptr)

    try {
        auto& config = *reinterpret_cast<Realm::Config*>(native_ptr);
        if (j_compact_on_launch) {
            static JavaClass compact_on_launch_class(env, "io/realm/CompactOnLaunchCallback");
            static JavaMethod should_compact(env, compact_on_launch_class, "shouldCompact", "(JJ)Z");
            // weak ref to avoid leaks caused by circular refs.
            JavaGlobalWeakRef java_compact_on_launch_weak(env, j_compact_on_launch);

            config.should_compact_on_launch_function = [java_compact_on_launch_weak](uint64_t totalBytes,
                                                                                    uint64_t usedBytes) {
                JNIEnv* env = JniUtils::get_env(false);
                bool result = false;
                java_compact_on_launch_weak.call_with_local_ref(env, [&](JNIEnv* env, jobject obj) {
                    result = env->CallBooleanMethod(obj, should_compact, static_cast<jlong>(totalBytes),
                                                    static_cast<jlong>(usedBytes));
                });
                TERMINATE_JNI_IF_JAVA_EXCEPTION_OCCURRED(env);
                return result;
            };
        }
        else {
            config.should_compact_on_launch_function = nullptr;
        }
    }
    CATCH_STD()
}

JNIEXPORT void JNICALL Java_io_realm_internal_OsRealmConfig_nativeSetInitializationCallback(JNIEnv* env,
                                                                                            jobject j_config,
                                                                                            jlong native_ptr,
                                                                                            jobject j_init_callback)
{
    TR_ENTER_PTR(native_ptr)

    try {
        auto& config = *reinterpret_cast<Realm::Config*>(native_ptr);

        if (j_init_callback) {
            static JavaMethod run_initialization_callback_method(
                env, get_shared_realm_class(env), "runInitializationCallback",
                "(JLio/realm/internal/OsRealmConfig;Lio/realm/internal/SharedRealm$InitializationCallback;)V", true);
            // weak ref to avoid leaks caused by circular refs.
            JavaGlobalWeakRef j_init_cb_weak(env, j_init_callback);
            JavaGlobalWeakRef j_config_weak(env, j_config);
            config.initialization_function = [j_init_cb_weak, j_config_weak](SharedRealm realm) {
                JNIEnv* env = JniUtils::get_env(false);
                // Java needs a new pointer for the SharedRealm life control.
                SharedRealm* new_shared_realm_ptr = new SharedRealm(realm);
                JavaGlobalRef config_global_ref = j_config_weak.global_ref(env);
                if (!config_global_ref) {
                    return;
                }
                j_init_cb_weak.call_with_local_ref(env, [&](JNIEnv* env, jobject obj) {
                    env->CallStaticVoidMethod(get_shared_realm_class(env), run_initialization_callback_method,
                                              reinterpret_cast<jlong>(new_shared_realm_ptr), config_global_ref.get(),
                                              obj);
                });
                TERMINATE_JNI_IF_JAVA_EXCEPTION_OCCURRED(env);
            };
        }
        else {
            config.initialization_function = nullptr;
        }
    }
    CATCH_STD()
}

JNIEXPORT void JNICALL Java_io_realm_internal_OsRealmConfig_nativeEnableChangeNotification(
    JNIEnv*, jclass, jlong native_ptr, jboolean enable_auto_change_notification)
{
    TR_ENTER_PTR(native_ptr)

    // No throws
    auto& config = *reinterpret_cast<Realm::Config*>(native_ptr);
    config.automatic_change_notifications = enable_auto_change_notification;
}

#if REALM_ENABLE_SYNC
JNIEXPORT jstring JNICALL Java_io_realm_internal_OsRealmConfig_nativeCreateAndSetSyncConfig(
    JNIEnv* env, jclass, jlong native_ptr, jstring j_sync_realm_url, jstring j_auth_url, jstring j_user_id,
    jstring j_refresh_token, jboolean j_is_partial)
{
    TR_ENTER_PTR(native_ptr)
    auto& config = *reinterpret_cast<Realm::Config*>(native_ptr);
    // sync_config should only be initialized once!
    REALM_ASSERT(!config.sync_config);

    try {
        static JavaClass sync_manager_class(env, "io/realm/SyncManager");
        // Doing the methods lookup from the thread that loaded the lib, to avoid
        // https://developer.android.com/training/articles/perf-jni.html#faq_FindClass
        static JavaMethod java_error_callback_method(env, sync_manager_class, "notifyErrorHandler",
                                                     "(ILjava/lang/String;Ljava/lang/String;)V", true);
        static JavaMethod java_bind_session_method(env, sync_manager_class, "bindSessionWithConfig",
                                                   "(Ljava/lang/String;Ljava/lang/String;)Ljava/lang/String;", true);

        // error handler will be called form the sync client thread
        auto error_handler = [](std::shared_ptr<SyncSession> session, SyncError error) {
            realm::jni_util::Log::d("error_handler lambda invoked");

            auto error_message = error.message;
            auto error_code = error.error_code.value();
            if (error.is_client_reset_requested()) {
                // Hack the error message to send information about the location of the backup.
                // If more uses of the user_info map surfaces. Refactor this to send the full
                // map instead.
                error_message = error.user_info[SyncError::c_recovery_file_path_key];
                error_code = 7; // See ErrorCode.java
            }

            JNIEnv* env = realm::jni_util::JniUtils::get_env(true);
            env->CallStaticVoidMethod(sync_manager_class, java_error_callback_method, error_code,
                                      to_jstring(env, error_message), to_jstring(env, session.get()->path()));
        };

        // path on disk of the Realm file.
        // the sync configuration object.
        // the session which should be bound.
        auto bind_handler = [](const std::string& path, const SyncConfig& syncConfig,
                               std::shared_ptr<SyncSession> session) {
            realm::jni_util::Log::d("Callback to Java requesting token for path");

            JNIEnv* env = realm::jni_util::JniUtils::get_env(true);

            jstring access_token_string = (jstring)env->CallStaticObjectMethod(
                sync_manager_class, java_bind_session_method, to_jstring(env, path.c_str()),
                to_jstring(env, session->user()->refresh_token().c_str()));
            if (access_token_string) {
                // reusing cached valid token
                JStringAccessor access_token(env, access_token_string);
                session->refresh_access_token(access_token, realm::util::Optional<std::string>(syncConfig.realm_url()));
<<<<<<< HEAD
                __android_log_print(ANDROID_LOG_VERBOSE, "H4X0R", ">>>>>>>>>>>>>>>>>>>> reusing cached valid token url = %s", session->config().realm_url().c_str());
=======
>>>>>>> e5287770
            }
        };

        // Get logged in user
        JStringAccessor user_id(env, j_user_id);
        JStringAccessor auth_url(env, j_auth_url);
        SyncUserIdentifier sync_user_identifier = {user_id, auth_url};
        std::shared_ptr<SyncUser> user = SyncManager::shared().get_existing_logged_in_user(sync_user_identifier);
        if (!user) {
            JStringAccessor realm_auth_url(env, j_auth_url);
            JStringAccessor refresh_token(env, j_refresh_token);
            user = SyncManager::shared().get_user(sync_user_identifier, refresh_token);
        }

        util::Optional<std::array<char, 64>> sync_encryption_key(util::none);
        if (!config.encryption_key.empty()) {
            sync_encryption_key = std::array<char, 64>();
            std::copy_n(config.encryption_key.begin(), 64, sync_encryption_key->begin());
        }

        JStringAccessor realm_url(env, j_sync_realm_url);
        config.sync_config = std::make_shared<SyncConfig>(SyncConfig{
            user, realm_url, SyncSessionStopPolicy::AfterChangesUploaded, std::move(bind_handler), std::move(error_handler),
            nullptr, sync_encryption_key});
        config.sync_config->is_partial = j_is_partial == JNI_TRUE;

        return to_jstring(env, config.sync_config->realm_url().c_str());

    }
    CATCH_STD()
    return reinterpret_cast<jstring>(nullptr);
}

JNIEXPORT void JNICALL Java_io_realm_internal_OsRealmConfig_nativeSetSyncConfigSslSettings(
    JNIEnv* env, jclass, jlong native_ptr, jboolean sync_client_validate_ssl,
    jstring j_sync_ssl_trust_certificate_path)
{
    TR_ENTER_PTR(native_ptr);

    auto& config = *reinterpret_cast<Realm::Config*>(native_ptr);
    // To ensure the sync_config has been created and this function won't be called multiple time on the same config.
    REALM_ASSERT(config.sync_config);
    REALM_ASSERT(config.sync_config->client_validate_ssl);
    REALM_ASSERT(!config.sync_config->ssl_trust_certificate_path);

    try {
        config.sync_config->client_validate_ssl = sync_client_validate_ssl;
        if (j_sync_ssl_trust_certificate_path) {
            JStringAccessor cert_path(env, j_sync_ssl_trust_certificate_path);
            config.sync_config->ssl_trust_certificate_path = realm::util::Optional<std::string>(cert_path);
        }
    }
    CATCH_STD()
}

#endif<|MERGE_RESOLUTION|>--- conflicted
+++ resolved
@@ -21,8 +21,6 @@
 #include <sync/sync_config.hpp>
 #include <sync/sync_manager.hpp>
 #include <sync/sync_session.hpp>
-#include <android/log.h>
-
 #endif
 
 #include "java_accessor.hpp"
@@ -302,10 +300,6 @@
                 // reusing cached valid token
                 JStringAccessor access_token(env, access_token_string);
                 session->refresh_access_token(access_token, realm::util::Optional<std::string>(syncConfig.realm_url()));
-<<<<<<< HEAD
-                __android_log_print(ANDROID_LOG_VERBOSE, "H4X0R", ">>>>>>>>>>>>>>>>>>>> reusing cached valid token url = %s", session->config().realm_url().c_str());
-=======
->>>>>>> e5287770
             }
         };
 
