/*
 * Copyright 2017 Realm Inc.
 *
 * Licensed under the Apache License, Version 2.0 (the "License");
 * you may not use this file except in compliance with the License.
 * You may obtain a copy of the License at
 *
 * http://www.apache.org/licenses/LICENSE-2.0
 *
 * Unless required by applicable law or agreed to in writing, software
 * distributed under the License is distributed on an "AS IS" BASIS,
 * WITHOUT WARRANTIES OR CONDITIONS OF ANY KIND, either express or implied.
 * See the License for the specific language governing permissions and
 * limitations under the License.
 */

#include "io_realm_internal_OsRealmConfig.h"

#include <realm/object-store/shared_realm.hpp>
#if REALM_ENABLE_SYNC
#include <realm/sync/config.hpp>
#include <realm/object-store/sync/app.hpp>
#include <realm/object-store/sync/sync_manager.hpp>
#include <realm/object-store/sync/sync_session.hpp>
#include <realm/util/misc_ext_errors.hpp>
#endif

#include <linux/errno.h>
#include <jni_util/bson_util.hpp>
#include <realm/sync/client.hpp>

#include "java_accessor.hpp"
#include "util.hpp"
#include "jni_util/java_method.hpp"
#include "jni_util/java_class.hpp"
#include "jni_util/java_global_weak_ref.hpp"
#include "jni_util/jni_utils.hpp"
#include "jni_util/java_exception_thrower.hpp"

using namespace realm;
using namespace realm::jni_util;
using namespace realm::_impl;


static_assert(SchemaMode::Automatic ==
                  static_cast<SchemaMode>(io_realm_internal_OsRealmConfig_SCHEMA_MODE_VALUE_AUTOMATIC),
              "");
static_assert(SchemaMode::Immutable==
                  static_cast<SchemaMode>(io_realm_internal_OsRealmConfig_SCHEMA_MODE_VALUE_IMMUTABLE),
              "");
static_assert(SchemaMode::ReadOnly ==
                  static_cast<SchemaMode>(io_realm_internal_OsRealmConfig_SCHEMA_MODE_VALUE_READONLY),
              "");
static_assert(SchemaMode::ResetFile ==
                  static_cast<SchemaMode>(io_realm_internal_OsRealmConfig_SCHEMA_MODE_VALUE_RESET_FILE),
              "");
static_assert(SchemaMode::AdditiveDiscovered ==
                  static_cast<SchemaMode>(io_realm_internal_OsRealmConfig_SCHEMA_MODE_VALUE_ADDITIVE_DISCOVERED),
              "");
static_assert(SchemaMode::Manual == static_cast<SchemaMode>(io_realm_internal_OsRealmConfig_SCHEMA_MODE_VALUE_MANUAL),
              "");

static void finalize_realm_config(jlong ptr)
{
    delete reinterpret_cast<Realm::Config*>(ptr);
}

static JavaClass& get_shared_realm_class(JNIEnv* env)
{
    static JavaClass shared_realm_class(env, "io/realm/internal/OsSharedRealm");
    return shared_realm_class;
}

JNIEXPORT jlong JNICALL Java_io_realm_internal_OsRealmConfig_nativeGetFinalizerPtr(JNIEnv*, jclass)
{
    return reinterpret_cast<jlong>(&finalize_realm_config);
}

JNIEXPORT jlong JNICALL Java_io_realm_internal_OsRealmConfig_nativeCreate(JNIEnv* env, jclass, jstring j_realm_path,
                                                                          jstring j_fifo_fallback_dir,
                                                                          jboolean enable_format_upgrade,
                                                                          jlong j_max_number_of_active_versions)
{
    try {
        JStringAccessor realm_path(env, j_realm_path);
        JStringAccessor fifo_fallback_dir(env, j_fifo_fallback_dir);
        auto* config_ptr = new Realm::Config();
        config_ptr->path = realm_path;
        config_ptr->disable_format_upgrade = !enable_format_upgrade;
        config_ptr->fifo_files_fallback_path = fifo_fallback_dir;
        config_ptr->max_number_of_active_versions = j_max_number_of_active_versions;
        return reinterpret_cast<jlong>(config_ptr);
    }
    CATCH_STD()
    return reinterpret_cast<jlong>(nullptr);
}

JNIEXPORT void JNICALL Java_io_realm_internal_OsRealmConfig_nativeSetEncryptionKey(JNIEnv* env, jclass,
                                                                                   jlong native_ptr,
                                                                                   jbyteArray j_key_array)
{
    try {
        JByteArrayAccessor jarray_accessor(env, j_key_array);
        auto& config = *reinterpret_cast<Realm::Config*>(native_ptr);
        // Encryption key should be set before creating sync_config.
        REALM_ASSERT(!config.sync_config);
        config.encryption_key = jarray_accessor.transform<std::vector<char>>();
    }
    CATCH_STD()
}

JNIEXPORT void JNICALL Java_io_realm_internal_OsRealmConfig_nativeSetInMemory(JNIEnv*, jclass, jlong native_ptr,
                                                                              jboolean in_mem)
{
    auto& config = *reinterpret_cast<Realm::Config*>(native_ptr);
    config.in_memory = in_mem; // no throw
}

JNIEXPORT void JNICALL Java_io_realm_internal_OsRealmConfig_nativeSetSchemaConfig(JNIEnv* env, jobject j_config,
                                                                                  jlong native_ptr, jbyte schema_mode,
                                                                                  jlong schema_version,
                                                                                  jlong schema_info_ptr,
                                                                                  jobject j_migration_callback)
{
    try {
        auto& config = *reinterpret_cast<Realm::Config*>(native_ptr);
        config.schema_mode = static_cast<SchemaMode>(schema_mode);
        config.schema_version = schema_version;
        if (schema_info_ptr) {
            auto& schema = *reinterpret_cast<Schema*>(schema_info_ptr);
            config.schema = schema;
        }
        else {
            config.schema = none;
        }

        if (j_migration_callback) {
            static JavaMethod run_migration_callback_method(
                env, get_shared_realm_class(env), "runMigrationCallback",
                "(JLio/realm/internal/OsRealmConfig;Lio/realm/internal/OsSharedRealm$MigrationCallback;J)V", true);
            // weak ref to avoid leaks caused by circular refs.
            JavaGlobalWeakRef j_config_weak(env, j_config);
            JavaGlobalWeakRef j_migration_cb_weak(env, j_migration_callback);
            // TODO: It would be great if we can use move constructor in the lambda capture which was introduced in
            // c++14. But sadly it seems to be a bug with gcc 4.9 to support it.
            config.migration_function = [j_migration_cb_weak, j_config_weak](SharedRealm old_realm,
                                                                                 SharedRealm realm, Schema&) {
                JNIEnv* env = JniUtils::get_env(false);
                // Java needs a new pointer for the OsSharedRealm life control.
                SharedRealm* new_shared_realm_ptr = new SharedRealm(realm);
                JavaGlobalRefByMove config_global = j_config_weak.global_ref(env);
                if (!config_global) {
                    return;
                }

                j_migration_cb_weak.call_with_local_ref(env, [&](JNIEnv* env, jobject obj) {
                    env->CallStaticVoidMethod(get_shared_realm_class(env), run_migration_callback_method,
                                              reinterpret_cast<jlong>(new_shared_realm_ptr), config_global.get(), obj,
                                              old_realm->schema_version());
                });
                TERMINATE_JNI_IF_JAVA_EXCEPTION_OCCURRED(env, nullptr);
            };
        }
        else {
            config.migration_function = nullptr;
        }
    }
    CATCH_STD()
}

JNIEXPORT void JNICALL Java_io_realm_internal_OsRealmConfig_nativeSetCompactOnLaunchCallback(
    JNIEnv* env, jclass, jlong native_ptr, jobject j_compact_on_launch)
{
    try {
        auto& config = *reinterpret_cast<Realm::Config*>(native_ptr);
        if (j_compact_on_launch) {
            static JavaClass compact_on_launch_class(env, "io/realm/CompactOnLaunchCallback");
            static JavaMethod should_compact(env, compact_on_launch_class, "shouldCompact", "(JJ)Z");
            // weak ref to avoid leaks caused by circular refs.
            JavaGlobalWeakRef java_compact_on_launch_weak(env, j_compact_on_launch);

            config.should_compact_on_launch_function = [java_compact_on_launch_weak](uint64_t totalBytes,
                                                                                    uint64_t usedBytes) {
                JNIEnv* env = JniUtils::get_env(false);
                bool result = false;
                java_compact_on_launch_weak.call_with_local_ref(env, [&](JNIEnv* env, jobject obj) {
                    result = env->CallBooleanMethod(obj, should_compact, static_cast<jlong>(totalBytes),
                                                    static_cast<jlong>(usedBytes));
                });
                TERMINATE_JNI_IF_JAVA_EXCEPTION_OCCURRED(env, nullptr);
                return result;
            };
        }
        else {
            config.should_compact_on_launch_function = nullptr;
        }
    }
    CATCH_STD()
}

JNIEXPORT void JNICALL Java_io_realm_internal_OsRealmConfig_nativeSetInitializationCallback(JNIEnv* env,
                                                                                            jobject j_config,
                                                                                            jlong native_ptr,
                                                                                            jobject j_init_callback)
{
    try {
        auto& config = *reinterpret_cast<Realm::Config*>(native_ptr);

        if (j_init_callback) {
            static JavaMethod run_initialization_callback_method(
                env, get_shared_realm_class(env), "runInitializationCallback",
                "(JLio/realm/internal/OsRealmConfig;Lio/realm/internal/OsSharedRealm$InitializationCallback;)V", true);
            // weak ref to avoid leaks caused by circular refs.
            JavaGlobalWeakRef j_init_cb_weak(env, j_init_callback);
            JavaGlobalWeakRef j_config_weak(env, j_config);
            config.initialization_function = [j_init_cb_weak, j_config_weak](SharedRealm realm) {
                JNIEnv* env = JniUtils::get_env(false);
                // Java needs a new pointer for the OsSharedRealm life control.
                SharedRealm* new_shared_realm_ptr = new SharedRealm(realm);
                JavaGlobalRefByMove config_global_ref = j_config_weak.global_ref(env);
                if (!config_global_ref) {
                    return;
                }
                j_init_cb_weak.call_with_local_ref(env, [&](JNIEnv* env, jobject obj) {
                    env->CallStaticVoidMethod(get_shared_realm_class(env), run_initialization_callback_method,
                                              reinterpret_cast<jlong>(new_shared_realm_ptr), config_global_ref.get(),
                                              obj);
                });
                TERMINATE_JNI_IF_JAVA_EXCEPTION_OCCURRED(env, nullptr);
            };
        }
        else {
            config.initialization_function = nullptr;
        }
    }
    CATCH_STD()
}

JNIEXPORT void JNICALL Java_io_realm_internal_OsRealmConfig_nativeEnableChangeNotification(
    JNIEnv*, jclass, jlong native_ptr, jboolean enable_auto_change_notification)
{
    // No throws
    auto& config = *reinterpret_cast<Realm::Config*>(native_ptr);
    config.automatic_change_notifications = enable_auto_change_notification;
}

#if REALM_ENABLE_SYNC
JNIEXPORT jstring JNICALL Java_io_realm_internal_OsRealmConfig_nativeCreateAndSetSyncConfig(
    JNIEnv* env, jobject j_config, jlong j_app_ptr, jlong j_config_ptr, jstring j_sync_realm_url, jstring j_user_id, jstring j_user_provider,
    jstring j_refresh_token, jstring j_access_token, jstring j_device_id, jbyte j_session_stop_policy, jstring j_url_prefix,
    jstring j_custom_auth_header_name, jobjectArray j_custom_headers_array, jbyte j_client_reset_mode,
    jobject j_on_before_client_reset_handler,
    jobject j_on_after_client_reset_handler,
    jstring j_partion_key_value, jobject j_java_sync_service)
{
    auto app = *reinterpret_cast<std::shared_ptr<app::App>*>(j_app_ptr);
    auto& config = *reinterpret_cast<Realm::Config*>(j_config_ptr);
    // sync_config should only be initialized once!
    REALM_ASSERT(!config.sync_config);

    try {
        static JavaClass sync_manager_class(env, "io/realm/mongodb/sync/Sync");
        // Doing the methods lookup from the thread that loaded the lib, to avoid
        // https://developer.android.com/training/articles/perf-jni.html#faq_FindClass
        static JavaMethod java_error_callback_method(env, sync_manager_class, "notifyErrorHandler",
                                                     "(Ljava/lang/String;ILjava/lang/String;Ljava/lang/String;Ljava/lang/String;)V");

        // error handler will be called form the sync client thread
        auto error_handler = [sync_service_object = JavaGlobalRefByCopy(env, j_java_sync_service)](std::shared_ptr<SyncSession> session, SyncError error) {
            auto error_category = error.error_code.category().name();
            auto error_message = error.message;
            auto error_code = error.error_code.value();
            std::string client_reset_path_info = "";

            // All client reset errors will be in the protocol category. Re-assign the error code
            // to a value not used by https://github.com/realm/realm-sync/blob/develop/src/realm/sync/protocol.hpp#L232
            // This way we only have one error in Java representing Client Reset.
            if (error.is_client_reset_requested()) {
                client_reset_path_info = error.user_info[SyncError::c_recovery_file_path_key];
                error_code = 7; // See ErrorCode.java
                error_category = "realm::app::CustomError";
            }

            // System/Connection errors are defined by constants in
            // https://android.googlesource.com/kernel/lk/+/upstream-master/include/errno.h
            // However the integer values are not guaranteed to be stable according to POSIX.
            //
            // For this reason we manually map the constants to the error integer values defined in Java.
            // For simplicity Java re-use the values currently defined in errno.h.
            if (std::strcmp(error_category, "realm.basic_system") == 0) {
                switch(error_code) {
                    case ECONNRESET: error_code = 104; break;
                    case ESHUTDOWN: error_code = 110; break;
                    case ECONNREFUSED: error_code = 111; break;
                    case EADDRINUSE: error_code = 112; break;
                    case ECONNABORTED: error_code = 113; break;
                    default:
                        /* Do nothing */
                        (void)0;
                }
            } else if (std::strcmp(error_category, "realm.util.misc_ext") == 0) {
                switch (util::MiscExtErrors(error_code)) {
                    case util::MiscExtErrors::end_of_input: error_code = 1; break;
                    case util::MiscExtErrors::premature_end_of_input: error_code = 2; break;
                    case util::MiscExtErrors::delim_not_found: error_code = 3; break;
                    default:
                        /* Do nothing */
                        (void)0;
                }
            }

            JNIEnv* env = realm::jni_util::JniUtils::get_env(true);
            jstring jerror_category = to_jstring(env, error_category);
            jstring jerror_message = to_jstring(env, error_message);
            jstring jclient_reset_path_info = to_jstring(env, client_reset_path_info);
            jstring jsession_path = to_jstring(env, session->path());
            env->CallVoidMethod(sync_service_object.get(),
                                java_error_callback_method,
                                jerror_category,
                                error_code,
                                jerror_message,
                                jclient_reset_path_info,
                                jsession_path);
            env->DeleteLocalRef(jerror_category);
            env->DeleteLocalRef(jerror_message);
            env->DeleteLocalRef(jsession_path);
        };

        // Get logged in user
        JStringAccessor user_id(env, j_user_id);
        JStringAccessor user_provider(env, j_user_provider);
        std::shared_ptr<SyncUser> user = app->sync_manager()->get_existing_logged_in_user(user_id);

        // FIXME: Investigate we shall be get the user https://github.com/realm/realm-java/issues/7591
        if (!user) {
            JStringAccessor refresh_token(env, j_refresh_token);
            JStringAccessor access_token(env, j_access_token);
            JStringAccessor device_id(env, j_device_id);
            user = app->sync_manager()->get_user(user_id, refresh_token, access_token, user_provider, device_id);
        }

        SyncSessionStopPolicy session_stop_policy = static_cast<SyncSessionStopPolicy>(j_session_stop_policy);

        JStringAccessor realm_url(env, j_sync_realm_url);
        // TODO Simplify. Java serialization only allows writing full documents, so the partition
        //  key is embedded in a document with key 'value'. To get is as string were we parse it
        //  and reformat with C++ bson serialization as it supports serializing single values.
        Bson bson(JniBsonProtocol::jstring_to_bson(env, j_partion_key_value));
        std::stringstream buffer;
        buffer << bson;
        config.sync_config = std::make_shared<SyncConfig>(SyncConfig{user, buffer.str()});
        config.sync_config->stop_policy = session_stop_policy;
        config.sync_config->error_handler = std::move(error_handler);
        switch (j_client_reset_mode) {
<<<<<<< HEAD
            case io_realm_internal_OsRealmConfig_CLIENT_RESYNC_MODE_DISCARD_UNSYNCED_CHANGES: {
                config.sync_config->client_resync_mode = realm::ClientResyncMode::DiscardLocal;

                static JavaClass before_client_reset_handler_class(env, "io/realm/internal/SyncObjectServerFacade$BeforeClientResetHandler");
                static JavaClass after_client_reset_handler_class(env, "io/realm/internal/SyncObjectServerFacade$AfterClientResetHandler");
                static JavaMethod on_before_client_reset_method(env, before_client_reset_handler_class, "onBeforeReset","(JLio/realm/internal/OsRealmConfig;)V", false);
                static JavaMethod on_after_client_reset_method(env, after_client_reset_handler_class, "onAfterReset","(JJLio/realm/internal/OsRealmConfig;)V", false);

                JavaGlobalWeakRef j_config_weak(env, j_config);
                JavaGlobalWeakRef j_on_before_client_reset_handler_weak(env, j_on_before_client_reset_handler);
                JavaGlobalWeakRef j_on_after_client_reset_handler_weak(env, j_on_after_client_reset_handler);
                config.sync_config->notify_before_client_reset = [j_on_before_client_reset_handler_weak, j_config_weak](SharedRealm before_frozen) {
                    JNIEnv* env = JniUtils::get_env(false);
                    JavaGlobalRefByMove config_global = j_config_weak.global_ref(env);
                    if (!config_global) {
                        return;
                    }

                    // The local and remote Realm lifecycles are handled in Java via a
                    // ManualReleaseNativeContext.
                    SharedRealm* before_frozen_ptr = new SharedRealm(before_frozen);
                    j_on_before_client_reset_handler_weak.call_with_local_ref(env, [&](JNIEnv* env, jobject obj) {
                        env->CallVoidMethod(obj, on_before_client_reset_method, reinterpret_cast<jlong>(before_frozen_ptr), config_global.get());
                    });
                    TERMINATE_JNI_IF_JAVA_EXCEPTION_OCCURRED(env, nullptr);
                };

                config.sync_config->notify_after_client_reset = [j_on_after_client_reset_handler_weak, j_config_weak](SharedRealm before_frozen, SharedRealm after) {
                    JNIEnv* env = JniUtils::get_env(false);
                    JavaGlobalRefByMove config_global = j_config_weak.global_ref(env);
                    if (!config_global) {
                        return;
                    }

                    // The local Realm lifecycle is handled in Java via a
                    // ManualReleaseNativeContext.
                    SharedRealm* before_frozen_ptr = new SharedRealm(before_frozen);
                    SharedRealm* after_ptr = new SharedRealm(after);
                    j_on_after_client_reset_handler_weak.call_with_local_ref(env, [&](JNIEnv* env, jobject obj) {
                        env->CallVoidMethod(obj, on_after_client_reset_method, reinterpret_cast<jlong>(before_frozen_ptr), reinterpret_cast<jlong>(after_ptr), config_global.get());
                    });
                    TERMINATE_JNI_IF_JAVA_EXCEPTION_OCCURRED(env, nullptr);
                };
            }
            break;
=======
            case io_realm_internal_OsRealmConfig_CLIENT_RESYNC_MODE_DISCARD_LOCAL: config.sync_config->client_resync_mode = realm::ClientResyncMode::DiscardLocal; break;
>>>>>>> 9e15e65a
            case io_realm_internal_OsRealmConfig_CLIENT_RESYNC_MODE_MANUAL: config.sync_config->client_resync_mode = realm::ClientResyncMode::Manual; break;
            default: throw std::logic_error(util::format("Unsupported value for ClientResyncMode: %1", j_client_reset_mode));
        }

        if (j_url_prefix) {
            JStringAccessor url_prefix(env, j_url_prefix);
            (void) url_prefix;
            // config.sync_config->url_prefix = realm::util::Optional<std::string>(url_prefix);
        }

        if (j_custom_auth_header_name) {
            JStringAccessor custom_auth_header_name(env, j_custom_auth_header_name);
            config.sync_config->authorization_header_name = realm::util::Optional<std::string>(custom_auth_header_name);
        }

        if (j_custom_headers_array) {
            jsize count = env->GetArrayLength(j_custom_headers_array);
            for (int i = 0; i < count; i = i + 2) {
                JStringAccessor key(env, (jstring) env->GetObjectArrayElement(j_custom_headers_array, i));
                JStringAccessor value(env, (jstring) env->GetObjectArrayElement(j_custom_headers_array, i + 1));
                config.sync_config->custom_http_headers[std::string(key)] = std::string(value);
            }
        }

        // return to_jstring(env, config.sync_config->realm_url.c_str());
        // FIXME: We must return the realm url here for proxy support to work
        return to_jstring(env, "");
    }
    CATCH_STD()
    return nullptr;
}

JNIEXPORT void JNICALL Java_io_realm_internal_OsRealmConfig_nativeSetSyncConfigSslSettings(
    JNIEnv* env, jclass, jlong native_ptr, jboolean sync_client_validate_ssl,
    jstring j_sync_ssl_trust_certificate_path)
{
    auto& config = *reinterpret_cast<Realm::Config*>(native_ptr);
    // To ensure the sync_config has been created and this function won't be called multiple time on the same config.
    REALM_ASSERT(config.sync_config);
    REALM_ASSERT(config.sync_config->client_validate_ssl);
    REALM_ASSERT(!config.sync_config->ssl_trust_certificate_path);

    try {
        config.sync_config->client_validate_ssl = sync_client_validate_ssl;
        if (j_sync_ssl_trust_certificate_path) {
            JStringAccessor cert_path(env, j_sync_ssl_trust_certificate_path);
            config.sync_config->ssl_trust_certificate_path = realm::util::Optional<std::string>(cert_path);
        }
        else if (config.sync_config->client_validate_ssl) {
            // set default callback to allow Android to check the certificate
            static JavaClass sync_manager_class(env, "io/realm/mongodb/sync/Sync");
            static JavaMethod java_ssl_verify_callback(env, sync_manager_class, "sslVerifyCallback",
                                                       "(Ljava/lang/String;Ljava/lang/String;I)Z", true);

            std::function<sync::Session::SSLVerifyCallback> ssl_verify_callback =
                [](const std::string server_address, REALM_UNUSED realm::sync::Session::port_type server_port,
                   const char* pem_data, size_t pem_size, REALM_UNUSED int preverify_ok, int depth) {

                    Log::d("Callback to Java requesting certificate validation for host %1",
                                            server_address.c_str());

                    JNIEnv* env = realm::jni_util::JniUtils::get_env(true);

                    jstring jserver_address = to_jstring(env, server_address.c_str());
                    // deep copy the pem_data into a string so DeleteLocalRef delete the local reference not the original const char
                    std::string pem(pem_data, pem_size);
                    jstring jpem = to_jstring(env, pem.c_str());
                    bool isValid = env->CallStaticBooleanMethod(sync_manager_class, java_ssl_verify_callback,
                                                                jserver_address,
                                                                jpem, depth) == JNI_TRUE;
                    env->DeleteLocalRef(jserver_address);
                    env->DeleteLocalRef(jpem);
                    return isValid;
                };
            config.sync_config->ssl_verify_callback = std::move(ssl_verify_callback);
        }
    }
    CATCH_STD()
}

static_assert(SyncConfig::ProxyConfig::Type::HTTP == static_cast<SyncConfig::ProxyConfig::Type>(io_realm_internal_OsRealmConfig_PROXYCONFIG_TYPE_VALUE_HTTP),
              "");

JNIEXPORT void JNICALL Java_io_realm_internal_OsRealmConfig_nativeSetSyncConfigProxySettings(
    JNIEnv* env, jclass, jlong native_ptr, jbyte proxy_type,
    jstring j_proxy_address, jint proxy_port)
{
    auto& config = *reinterpret_cast<Realm::Config*>(native_ptr);
    // To ensure the sync_config has been created and this function won't be called multiple time on the same config.
    REALM_ASSERT(config.sync_config);
    REALM_ASSERT(!config.sync_config->proxy_config);

    try {
        SyncConfig::ProxyConfig proxy_config;
        proxy_config.type = static_cast<SyncConfig::ProxyConfig::Type>(proxy_type);
        proxy_config.address = JStringAccessor(env, j_proxy_address);
        proxy_config.port = proxy_port;

        config.sync_config->proxy_config.emplace(std::move(proxy_config));
    }
    CATCH_STD()
}
#endif<|MERGE_RESOLUTION|>--- conflicted
+++ resolved
@@ -352,8 +352,7 @@
         config.sync_config->stop_policy = session_stop_policy;
         config.sync_config->error_handler = std::move(error_handler);
         switch (j_client_reset_mode) {
-<<<<<<< HEAD
-            case io_realm_internal_OsRealmConfig_CLIENT_RESYNC_MODE_DISCARD_UNSYNCED_CHANGES: {
+            case io_realm_internal_OsRealmConfig_CLIENT_RESYNC_MODE_DISCARD_LOCAL: {
                 config.sync_config->client_resync_mode = realm::ClientResyncMode::DiscardLocal;
 
                 static JavaClass before_client_reset_handler_class(env, "io/realm/internal/SyncObjectServerFacade$BeforeClientResetHandler");
@@ -398,9 +397,6 @@
                 };
             }
             break;
-=======
-            case io_realm_internal_OsRealmConfig_CLIENT_RESYNC_MODE_DISCARD_LOCAL: config.sync_config->client_resync_mode = realm::ClientResyncMode::DiscardLocal; break;
->>>>>>> 9e15e65a
             case io_realm_internal_OsRealmConfig_CLIENT_RESYNC_MODE_MANUAL: config.sync_config->client_resync_mode = realm::ClientResyncMode::Manual; break;
             default: throw std::logic_error(util::format("Unsupported value for ClientResyncMode: %1", j_client_reset_mode));
         }
