--- conflicted
+++ resolved
@@ -85,11 +85,7 @@
 template <> struct JavaValueTypeRepr<JavaValueType::Decimal>       { using Type = Decimal128; };
 template <> struct JavaValueTypeRepr<JavaValueType::UUID>          { using Type = UUID; };
 template <> struct JavaValueTypeRepr<JavaValueType::ObjectLink>    { using Type = ObjLink; };
-<<<<<<< HEAD
-template <> struct JavaValueTypeRepr<JavaValueType::Mixed>    { using Type = Mixed; };
-=======
 template <> struct JavaValueTypeRepr<JavaValueType::Mixed>         { using Type = JavaValue*; };
->>>>>>> 8e2e47c5
 template <> struct JavaValueTypeRepr<JavaValueType::Binary>        { using Type = OwnedBinaryData; };
 template <> struct JavaValueTypeRepr<JavaValueType::Object>        { using Type = Obj*; };
 template <> struct JavaValueTypeRepr<JavaValueType::List>          { using Type = std::vector<JavaValue>; };
@@ -376,11 +372,7 @@
             case JavaValueType::ObjectLink:
                 return Mixed(this->get_object_link());
             case JavaValueType::Mixed:
-<<<<<<< HEAD
-                return Mixed(this->get_mixed());
-=======
                 return reinterpret_cast<JavaValue*>(this->get_mixed())->to_mixed();
->>>>>>> 8e2e47c5
             case JavaValueType::Object:
             case JavaValueType::List:
             case JavaValueType::PropertyList:
