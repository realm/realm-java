--- conflicted
+++ resolved
@@ -433,11 +433,7 @@
             case Results::Mode::Query:
                 return io_realm_internal_OsResults_MODE_QUERY;
             case Results::Mode::LinkList:
-<<<<<<< HEAD
                 return io_realm_internal_OsResults_MODE_LINK_LIST;
-=======
-                return io_realm_internal_OsResults_MODE_LINKVIEW;
->>>>>>> 60abb6ea
             case Results::Mode::TableView:
                 return io_realm_internal_OsResults_MODE_TABLEVIEW;
             default:
@@ -445,7 +441,7 @@
         }
     }
     CATCH_STD()
-    return -1; // Invalid mode value
+    return -1;
 }
 
 JNIEXPORT jlong JNICALL Java_io_realm_internal_OsResults_nativeCreateResultsFromBacklinks(JNIEnv *env, jclass,
@@ -491,4 +487,5 @@
         return reinterpret_cast<jlong>(new ResultsWrapper(results));
     }
     CATCH_STD()
+    return -1;
 }