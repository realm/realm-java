--- conflicted
+++ resolved
@@ -330,16 +330,6 @@
     } CATCH_STD()
 }
 
-<<<<<<< HEAD
-=======
-JNIEXPORT void JNICALL Java_io_realm_internal_UncheckedRow_nativeClose
-  (JNIEnv* env, jclass, jlong nativeRowPtr)
-{
-    TR_ENTER_PTR(nativeRowPtr)
-    delete ROW(nativeRowPtr);
-}
-
->>>>>>> 1f9319d3
 JNIEXPORT jboolean JNICALL Java_io_realm_internal_UncheckedRow_nativeIsAttached
   (JNIEnv* env, jobject, jlong nativeRowPtr)
 {
