/*
 * Copyright 2014 Realm Inc.
 *
 * Licensed under the Apache License, Version 2.0 (the "License");
 * you may not use this file except in compliance with the License.
 * You may obtain a copy of the License at
 *
 * http://www.apache.org/licenses/LICENSE-2.0
 *
 * Unless required by applicable law or agreed to in writing, software
 * distributed under the License is distributed on an "AS IS" BASIS,
 * WITHOUT WARRANTIES OR CONDITIONS OF ANY KIND, either express or implied.
 * See the License for the specific language governing permissions and
 * limitations under the License.
 */

#include "io_realm_internal_UncheckedRow.h"
#include "util.hpp"

using namespace realm;

static void finalize_unchecked_row(jlong ptr);

JNIEXPORT jlong JNICALL Java_io_realm_internal_UncheckedRow_nativeGetColumnCount(JNIEnv*, jobject, jlong nativeRowPtr)
{
    TR_ENTER_PTR(nativeRowPtr)
    if (!ROW(nativeRowPtr)->is_attached()) {
        return 0;
    }

    return static_cast<jlong>(ROW(nativeRowPtr)->get_column_count()); // noexcept
}

JNIEXPORT jstring JNICALL Java_io_realm_internal_UncheckedRow_nativeGetColumnName(JNIEnv* env, jobject,
                                                                                  jlong nativeRowPtr,
                                                                                  jlong columnIndex)
{
    TR_ENTER_PTR(nativeRowPtr)
    if (!ROW_VALID(env, ROW(nativeRowPtr))) {
        return 0;
    }

    try {
        return to_jstring(env, ROW(nativeRowPtr)->get_column_name(S(columnIndex)));
    }
    CATCH_STD();
    return NULL;
}

JNIEXPORT jlong JNICALL Java_io_realm_internal_UncheckedRow_nativeGetColumnIndex(JNIEnv* env, jobject,
                                                                                 jlong nativeRowPtr,
                                                                                 jstring columnName)
{
    TR_ENTER_PTR(nativeRowPtr)
    if (!ROW(nativeRowPtr)->is_attached()) {
        return 0;
    }

    try {
        JStringAccessor columnName2(env, columnName);                                   // throws
        return to_jlong_or_not_found(ROW(nativeRowPtr)->get_column_index(columnName2)); // noexcept
    }
    CATCH_STD()
    return 0;
}

JNIEXPORT jint JNICALL Java_io_realm_internal_UncheckedRow_nativeGetColumnType(JNIEnv*, jobject, jlong nativeRowPtr,
                                                                               jlong columnIndex)
{
    TR_ENTER_PTR(nativeRowPtr)
    return static_cast<jint>(ROW(nativeRowPtr)->get_column_type(S(columnIndex))); // noexcept
}

JNIEXPORT jlong JNICALL Java_io_realm_internal_UncheckedRow_nativeGetIndex(JNIEnv* env, jobject, jlong nativeRowPtr)
{
    TR_ENTER_PTR(nativeRowPtr)
    if (!ROW_VALID(env, ROW(nativeRowPtr))) {
        return 0;
    }

    return static_cast<jlong>(ROW(nativeRowPtr)->get_index());
}

JNIEXPORT jlong JNICALL Java_io_realm_internal_UncheckedRow_nativeGetLong(JNIEnv* env, jobject, jlong nativeRowPtr,
                                                                          jlong columnIndex)
{
    TR_ENTER_PTR(nativeRowPtr)
    if (!ROW_VALID(env, ROW(nativeRowPtr))) {
        return 0;
    }

    return ROW(nativeRowPtr)->get_int(S(columnIndex));
}

JNIEXPORT jboolean JNICALL Java_io_realm_internal_UncheckedRow_nativeGetBoolean(JNIEnv* env, jobject,
                                                                                jlong nativeRowPtr, jlong columnIndex)
{
    TR_ENTER_PTR(nativeRowPtr)
    if (!ROW_VALID(env, ROW(nativeRowPtr))) {
        return 0;
    }

    return to_jbool(ROW(nativeRowPtr)->get_bool(S(columnIndex)));
}

JNIEXPORT jfloat JNICALL Java_io_realm_internal_UncheckedRow_nativeGetFloat(JNIEnv* env, jobject, jlong nativeRowPtr,
                                                                            jlong columnIndex)
{
    TR_ENTER_PTR(nativeRowPtr)
    if (!ROW_VALID(env, ROW(nativeRowPtr))) {
        return 0;
    }

    return ROW(nativeRowPtr)->get_float(S(columnIndex));
}

JNIEXPORT jdouble JNICALL Java_io_realm_internal_UncheckedRow_nativeGetDouble(JNIEnv* env, jobject,
                                                                              jlong nativeRowPtr, jlong columnIndex)
{
    TR_ENTER_PTR(nativeRowPtr)
    if (!ROW_VALID(env, ROW(nativeRowPtr))) {
        return 0;
    }

    return ROW(nativeRowPtr)->get_double(S(columnIndex));
}

JNIEXPORT jlong JNICALL Java_io_realm_internal_UncheckedRow_nativeGetTimestamp(JNIEnv* env, jobject,
                                                                               jlong nativeRowPtr, jlong columnIndex)
{
    TR_ENTER_PTR(nativeRowPtr)
    if (!ROW_VALID(env, ROW(nativeRowPtr))) {
        return 0;
    }

    return to_milliseconds(ROW(nativeRowPtr)->get_timestamp(S(columnIndex)));
}

JNIEXPORT jstring JNICALL Java_io_realm_internal_UncheckedRow_nativeGetString(JNIEnv* env, jobject,
                                                                              jlong nativeRowPtr, jlong columnIndex)
{
    TR_ENTER_PTR(nativeRowPtr)
    if (!ROW_VALID(env, ROW(nativeRowPtr))) {
        return nullptr;
    }

    try {
        StringData value = ROW(nativeRowPtr)->get_string(S(columnIndex));
        return to_jstring(env, value);
    }
    CATCH_STD()
    return nullptr;
}

JNIEXPORT jbyteArray JNICALL Java_io_realm_internal_UncheckedRow_nativeGetByteArray(JNIEnv* env, jobject,
                                                                                    jlong nativeRowPtr,
                                                                                    jlong columnIndex)
{
    TR_ENTER_PTR(nativeRowPtr)
    if (!ROW_VALID(env, ROW(nativeRowPtr))) {
        return nullptr;
    }

    BinaryData bin = ROW(nativeRowPtr)->get_binary(S(columnIndex));
    if (bin.is_null()) {
        return nullptr;
    }
    else if (bin.size() <= MAX_JSIZE) {
        jbyteArray jresult = env->NewByteArray(static_cast<jsize>(bin.size()));
        if (jresult) {
            env->SetByteArrayRegion(jresult, 0, static_cast<jsize>(bin.size()),
                                    reinterpret_cast<const jbyte *>(bin.data())); // throws
        }
        return jresult;
    }
    else {
        ThrowException(env, IllegalArgument, "Length of ByteArray is larger than an Int.");
        return nullptr;
    }
}

JNIEXPORT jlong JNICALL Java_io_realm_internal_UncheckedRow_nativeGetLink(JNIEnv* env, jobject, jlong nativeRowPtr,
                                                                          jlong columnIndex)
{
    TR_ENTER_PTR(nativeRowPtr)
    if (!ROW_VALID(env, ROW(nativeRowPtr))) {
        return 0;
    }

    if (ROW(nativeRowPtr)->is_null_link(S(columnIndex))) {
        return jlong(-1);
    }

    return static_cast<jlong>(ROW(nativeRowPtr)->get_link(S(columnIndex)));
}

JNIEXPORT jboolean JNICALL Java_io_realm_internal_UncheckedRow_nativeIsNullLink(JNIEnv* env, jobject,
                                                                                jlong nativeRowPtr, jlong columnIndex)
{
    TR_ENTER_PTR(nativeRowPtr)
    if (!ROW_VALID(env, ROW(nativeRowPtr))) {
        return 0;
    }

    return to_jbool(ROW(nativeRowPtr)->is_null_link(S(columnIndex)));
}

JNIEXPORT jlong JNICALL Java_io_realm_internal_UncheckedRow_nativeGetLinkView(JNIEnv* env, jobject,
                                                                              jlong nativeRowPtr, jlong columnIndex)
{
    TR_ENTER_PTR(nativeRowPtr)
    if (!ROW_VALID(env, ROW(nativeRowPtr))) {
        return 0;
    }

    LinkViewRef* link_view_ptr =
        const_cast<LinkViewRef*>(&(LangBindHelper::get_linklist_ptr(*ROW(nativeRowPtr), S(columnIndex))));
    return reinterpret_cast<jlong>(link_view_ptr);
}

JNIEXPORT void JNICALL Java_io_realm_internal_UncheckedRow_nativeSetLong(JNIEnv* env, jobject, jlong nativeRowPtr,
                                                                         jlong columnIndex, jlong value)
{
    TR_ENTER_PTR(nativeRowPtr)
    if (!ROW_VALID(env, ROW(nativeRowPtr))) {
        return;
    }

    try {
        ROW(nativeRowPtr)->set_int(S(columnIndex), value);
    }
    CATCH_STD()
}

JNIEXPORT void JNICALL Java_io_realm_internal_UncheckedRow_nativeSetBoolean(JNIEnv* env, jobject, jlong nativeRowPtr,
                                                                            jlong columnIndex, jboolean value)
{
    TR_ENTER_PTR(nativeRowPtr)
    if (!ROW_VALID(env, ROW(nativeRowPtr))) {
        return;
    }

    try {
        ROW(nativeRowPtr)->set_bool(S(columnIndex), value);
    }
    CATCH_STD()
}

JNIEXPORT void JNICALL Java_io_realm_internal_UncheckedRow_nativeSetFloat(JNIEnv* env, jobject, jlong nativeRowPtr,
                                                                          jlong columnIndex, jfloat value)
{
    TR_ENTER_PTR(nativeRowPtr)
    if (!ROW_VALID(env, ROW(nativeRowPtr))) {
        return;
    }

    try {
        ROW(nativeRowPtr)->set_float(S(columnIndex), value);
    }
    CATCH_STD()
}

JNIEXPORT void JNICALL Java_io_realm_internal_UncheckedRow_nativeSetDouble(JNIEnv* env, jobject, jlong nativeRowPtr,
                                                                           jlong columnIndex, jdouble value)
{
    TR_ENTER_PTR(nativeRowPtr)
    if (!ROW_VALID(env, ROW(nativeRowPtr))) {
        return;
    }

    try {
        ROW(nativeRowPtr)->set_double(S(columnIndex), value);
    }
    CATCH_STD()
}

JNIEXPORT void JNICALL Java_io_realm_internal_UncheckedRow_nativeSetTimestamp(JNIEnv* env, jobject,
                                                                              jlong nativeRowPtr, jlong columnIndex,
                                                                              jlong value)
{
    TR_ENTER_PTR(nativeRowPtr)
    if (!ROW_VALID(env, ROW(nativeRowPtr))) {
        return;
    }

    try {
        ROW(nativeRowPtr)->set_timestamp(S(columnIndex), from_milliseconds(value));
    }
    CATCH_STD()
}

JNIEXPORT void JNICALL Java_io_realm_internal_UncheckedRow_nativeSetString(JNIEnv* env, jobject, jlong nativeRowPtr,
                                                                           jlong columnIndex, jstring value)
{
    TR_ENTER_PTR(nativeRowPtr)
    if (!ROW_VALID(env, ROW(nativeRowPtr))) {
        return;
    }

    try {
        if ((value == nullptr) && !(ROW(nativeRowPtr)->get_table()->is_nullable(S(columnIndex)))) {
            ThrowNullValueException(env, ROW(nativeRowPtr)->get_table(), S(columnIndex));
            return;
        }
        JStringAccessor value2(env, value); // throws
        ROW(nativeRowPtr)->set_string(S(columnIndex), value2);
    }
    CATCH_STD()
}

JNIEXPORT void JNICALL Java_io_realm_internal_UncheckedRow_nativeSetByteArray(JNIEnv* env, jobject,
                                                                              jlong nativeRowPtr, jlong columnIndex,
                                                                              jbyteArray value)
{
    TR_ENTER_PTR(nativeRowPtr)

    if (!ROW_VALID(env, ROW(nativeRowPtr))) {
        return;
    }

    jbyte* bytePtr = nullptr;
    try {
        if (value == nullptr) {
            if (!(ROW(nativeRowPtr)->get_table()->is_nullable(S(columnIndex)))) {
                ThrowNullValueException(env, ROW(nativeRowPtr)->get_table(), S(columnIndex));
                return;
            }
            ROW(nativeRowPtr)->set_binary(S(columnIndex), BinaryData());
        }
        else {
            bytePtr = env->GetByteArrayElements(value, NULL);
            if (!bytePtr) {
                ThrowException(env, IllegalArgument, "doByteArray");
                return;
            }
            size_t dataLen = S(env->GetArrayLength(value));
            ROW(nativeRowPtr)->set_binary(S(columnIndex), BinaryData(reinterpret_cast<char*>(bytePtr), dataLen));
        }
    }
    CATCH_STD()

    if (bytePtr) {
        env->ReleaseByteArrayElements(value, bytePtr, JNI_ABORT);
    }
}

JNIEXPORT void JNICALL Java_io_realm_internal_UncheckedRow_nativeSetLink(JNIEnv* env, jobject, jlong nativeRowPtr,
                                                                         jlong columnIndex, jlong value)
{
    TR_ENTER_PTR(nativeRowPtr)
    if (!ROW_VALID(env, ROW(nativeRowPtr))) {
        return;
    }

    try {
        ROW(nativeRowPtr)->set_link(S(columnIndex), value);
    }
    CATCH_STD()
}

JNIEXPORT void JNICALL Java_io_realm_internal_UncheckedRow_nativeNullifyLink(JNIEnv* env, jobject, jlong nativeRowPtr,
                                                                             jlong columnIndex)
{
    TR_ENTER_PTR(nativeRowPtr)
    if (!ROW_VALID(env, ROW(nativeRowPtr))) {
        return;
    }

    try {
        ROW(nativeRowPtr)->nullify_link(S(columnIndex));
    }
    CATCH_STD()
}

JNIEXPORT jboolean JNICALL Java_io_realm_internal_UncheckedRow_nativeIsAttached(JNIEnv*, jobject, jlong nativeRowPtr)
{
    TR_ENTER_PTR(nativeRowPtr)
    return to_jbool(ROW(nativeRowPtr)->is_attached());
}

JNIEXPORT jboolean JNICALL Java_io_realm_internal_UncheckedRow_nativeHasColumn(JNIEnv* env, jobject obj,
                                                                               jlong nativeRowPtr, jstring columnName)
{
    jlong ndx = Java_io_realm_internal_UncheckedRow_nativeGetColumnIndex(env, obj, nativeRowPtr, columnName);
    return to_jbool(ndx != to_jlong_or_not_found(realm::not_found));
}

JNIEXPORT jboolean JNICALL Java_io_realm_internal_UncheckedRow_nativeIsNull(JNIEnv*, jobject, jlong nativeRowPtr,
                                                                            jlong columnIndex)
{
    TR_ENTER_PTR(nativeRowPtr)
    return to_jbool(ROW(nativeRowPtr)->is_null(columnIndex));
}

JNIEXPORT void JNICALL Java_io_realm_internal_UncheckedRow_nativeSetNull(JNIEnv* env, jobject, jlong nativeRowPtr,
                                                                         jlong columnIndex)
{
    TR_ENTER_PTR(nativeRowPtr)
    if (!ROW_VALID(env, ROW(nativeRowPtr))) {
        return;
    }
    if (!TBL_AND_COL_NULLABLE(env, ROW(nativeRowPtr)->get_table(), columnIndex)) {
        return;
    }
    try {
        ROW(nativeRowPtr)->set_null(columnIndex);
    }
    CATCH_STD()
}

static void finalize_unchecked_row(jlong ptr)
{
    TR_ENTER_PTR(ptr)
    delete ROW(ptr);
}

<<<<<<< HEAD
JNICALL Java_io_realm_internal_UncheckedRow_nativeGetFinalizerPtr
  (JNIEnv *, jclass)
=======
JNIEXPORT jlong JNICALL Java_io_realm_internal_UncheckedRow_nativeGetFinalizerPtr(JNIEnv*, jclass)
>>>>>>> 0b112ee7
{
    TR_ENTER()
    return reinterpret_cast<jlong>(&finalize_unchecked_row);
}<|MERGE_RESOLUTION|>--- conflicted
+++ resolved
@@ -414,12 +414,7 @@
     delete ROW(ptr);
 }
 
-<<<<<<< HEAD
-JNICALL Java_io_realm_internal_UncheckedRow_nativeGetFinalizerPtr
-  (JNIEnv *, jclass)
-=======
 JNIEXPORT jlong JNICALL Java_io_realm_internal_UncheckedRow_nativeGetFinalizerPtr(JNIEnv*, jclass)
->>>>>>> 0b112ee7
 {
     TR_ENTER()
     return reinterpret_cast<jlong>(&finalize_unchecked_row);
