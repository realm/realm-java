--- conflicted
+++ resolved
@@ -330,16 +330,6 @@
     } CATCH_STD()
 }
 
-<<<<<<< HEAD
-=======
-JNIEXPORT void JNICALL Java_io_realm_internal_UncheckedRow_nativeClose
-  (JNIEnv* env, jclass, jlong nativeRowPtr)
-{
-    TR_ENTER_PTR(env, nativeRowPtr)
-    delete ROW(nativeRowPtr);
-}
-
->>>>>>> dbc23ff9
 JNIEXPORT jboolean JNICALL Java_io_realm_internal_UncheckedRow_nativeIsAttached
   (JNIEnv* env, jobject, jlong nativeRowPtr)
 {
