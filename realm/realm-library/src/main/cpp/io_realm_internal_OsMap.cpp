--- conflicted
+++ resolved
@@ -109,11 +109,7 @@
         }
     }
     CATCH_STD();
-<<<<<<< HEAD
-    return -1;
-=======
     return io_realm_internal_OsMap_NOT_FOUND;
->>>>>>> 086c3bab
 }
 
 JNIEXPORT jlong JNICALL
@@ -131,12 +127,7 @@
         }
     }
     CATCH_STD()
-
-<<<<<<< HEAD
-    return -1;
-=======
     return io_realm_internal_OsMap_NOT_FOUND;
->>>>>>> 086c3bab
 }
 
 JNIEXPORT void JNICALL
@@ -159,8 +150,6 @@
         auto& dictionary = *reinterpret_cast<realm::object_store::Dictionary*>(map_ptr);
         JStringAccessor key(env, j_key);
         dictionary.insert(StringData(key).data(), Mixed());
-
-<<<<<<< HEAD
     }
     CATCH_STD()
 }
@@ -210,8 +199,6 @@
         JStringAccessor value(env, j_value);
         JavaAccessorContext context(env);
         dictionary.insert(context, StringData(key).data(), Any(value));
-=======
->>>>>>> 086c3bab
     }
     CATCH_STD()
 }
@@ -221,7 +208,6 @@
                                               jstring j_key, jboolean j_value) {
     try {
         auto& dictionary = *reinterpret_cast<realm::object_store::Dictionary*>(map_ptr);
-<<<<<<< HEAD
         JStringAccessor key(env, j_key);
         JavaAccessorContext context(env);
         dictionary.insert(context, StringData(key).data(), Any(j_value));
@@ -234,17 +220,14 @@
                                            jstring j_key, jlong j_value) {
     try {
         auto& dictionary = *reinterpret_cast<realm::object_store::Dictionary*>(map_ptr);
-=======
->>>>>>> 086c3bab
-        JStringAccessor key(env, j_key);
-        JavaAccessorContext context(env);
-        dictionary.insert(context, StringData(key).data(), Any(j_value));
-    }
-    CATCH_STD()
-}
-
-JNIEXPORT void JNICALL
-<<<<<<< HEAD
+        JStringAccessor key(env, j_key);
+        JavaAccessorContext context(env);
+        dictionary.insert(context, StringData(key).data(), Any(j_value));
+    }
+    CATCH_STD()
+}
+
+JNIEXPORT void JNICALL
 Java_io_realm_internal_OsMap_nativePutDecimal128(JNIEnv* env, jclass, jlong map_ptr,
                                                  jstring j_key, jlong j_high_value,
                                                  jlong j_low_value) {
@@ -289,8 +272,6 @@
 }
 
 JNIEXPORT void JNICALL
-=======
->>>>>>> 086c3bab
 Java_io_realm_internal_OsMap_nativePutUUID(JNIEnv* env, jclass, jlong map_ptr, jstring j_key,
                                            jstring j_value) {
     try {
