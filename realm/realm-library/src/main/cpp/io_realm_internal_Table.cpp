--- conflicted
+++ resolved
@@ -40,21 +40,14 @@
 
 inline static bool is_allowed_to_index(JNIEnv* env, DataType column_type)
 {
-<<<<<<< HEAD
-    if (!(column_type == type_String || column_type == type_Int || column_type == type_Bool ||
-          column_type == type_Timestamp || column_type == type_OldDateTime || column_type == type_UUID)) {
-        ThrowException(env, IllegalArgument, "This field cannot be indexed - "
-                                             "Only String/byte/short/int/long/boolean/Date/UUID fields are supported.");
-        return false;
-=======
     if (column_type == type_String
            || column_type == type_Int
            || column_type == type_Bool
            || column_type == type_Timestamp
            || column_type == type_OldDateTime
-           || column_type == type_ObjectId) {
+           || column_type == type_ObjectId
+           || column_type == type_UUID) {
         return true;
->>>>>>> 64fd2b1f
     }
 
     ThrowException(env, IllegalArgument, "This field cannot be indexed - "
