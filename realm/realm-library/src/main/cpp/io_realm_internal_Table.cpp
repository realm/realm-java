--- conflicted
+++ resolved
@@ -573,7 +573,6 @@
     return nullptr;
 }
 
-<<<<<<< HEAD
 JNIEXPORT jlong JNICALL Java_io_realm_internal_Table_nativeMixedGetRowKey(JNIEnv* env, jclass, jlong nativeTableRefPtr,
                                                                           jlong columnKey, jlong rowKey)
 {
@@ -591,25 +590,31 @@
 
 JNIEXPORT jstring JNICALL Java_io_realm_internal_Table_nativeMixedGetTableName(JNIEnv* env, jclass, jlong nativeSharedRealmPtr, jlong nativeTableRefPtr,
                                                                             jlong columnKey, jlong rowKey)
-=======
+{
+    TableRef table = TBL_REF(nativeTableRefPtr);
+    if (!TYPE_VALID(env, table, columnKey, type_Mixed)) {
+        return nullptr;
+    }
+    try {
+        auto& shared_realm = *(reinterpret_cast<SharedRealm*>(nativeSharedRealmPtr));
+
+        auto obj_link = table->get_object(ObjKey(rowKey)).get<Mixed>(ColKey(columnKey)).get<ObjLink>();
+
+        return to_jstring(env, shared_realm->read_group().get_table(obj_link.get_table_key())->get_name());
+    }
+    CATCH_STD()
+    return nullptr;
+}
+
 JNIEXPORT jstring JNICALL Java_io_realm_internal_Table_nativeMixedAsUUID(JNIEnv* env, jclass, jlong nativeTableRefPtr,
                                                                        jlong columnKey, jlong rowKey)
->>>>>>> 1bafe425
 {
     TableRef table = TBL_REF(nativeTableRefPtr);
     if (!TYPE_VALID(env, table, columnKey, type_Mixed)) {
         return nullptr;
     }
     try {
-<<<<<<< HEAD
-        auto& shared_realm = *(reinterpret_cast<SharedRealm*>(nativeSharedRealmPtr));
-
-        auto obj_link = table->get_object(ObjKey(rowKey)).get<Mixed>(ColKey(columnKey)).get<ObjLink>();
-
-        return to_jstring(env, shared_realm->read_group().get_table(obj_link.get_table_key())->get_name());
-=======
         return to_jstring(env, table->get_object(ObjKey(rowKey)).get<Mixed>(ColKey(columnKey)).get<UUID>().to_string().data());
->>>>>>> 1bafe425
     }
     CATCH_STD()
     return nullptr;
