/*
 * Copyright 2014 Realm Inc.
 *
 * Licensed under the Apache License, Version 2.0 (the "License");
 * you may not use this file except in compliance with the License.
 * You may obtain a copy of the License at
 *
 * http://www.apache.org/licenses/LICENSE-2.0
 *
 * Unless required by applicable law or agreed to in writing, software
 * distributed under the License is distributed on an "AS IS" BASIS,
 * WITHOUT WARRANTIES OR CONDITIONS OF ANY KIND, either express or implied.
 * See the License for the specific language governing permissions and
 * limitations under the License.
 */

#include <sstream>

#include "util.hpp"
#include "io_realm_internal_Table.h"
#include "tablebase_tpl.hpp"

using namespace std;
using namespace realm;

static void finalize_table(jlong ptr);

inline static bool is_allowed_to_index(JNIEnv* env, DataType column_type) {
    if (!(column_type == type_String ||
                column_type == type_Int ||
                column_type == type_Bool ||
                column_type == type_Timestamp ||
                column_type == type_OldDateTime)) {
        ThrowException(env, IllegalArgument,
                "This field cannot be indexed - "
                "Only String/byte/short/int/long/boolean/Date fields are supported.");
        return false;
    }
    return true;
}

// Note: Don't modify spec on a table which has a shared_spec.
// A spec is shared on subtables that are not in Mixed columns.
//

JNIEXPORT jlong JNICALL Java_io_realm_internal_Table_nativeAddColumn
  (JNIEnv *env, jobject, jlong nativeTablePtr, jint colType, jstring name, jboolean isNullable)
{
    if (!TABLE_VALID(env, TBL(nativeTablePtr)))
        return 0;
    if (TBL(nativeTablePtr)->has_shared_type()) {
        ThrowException(env, UnsupportedOperation, "Not allowed to add field in subtable. Use getSubtableSchema() on root table instead.");
        return 0;
    }
    try {
        JStringAccessor name2(env, name); // throws
        bool is_column_nullable = isNullable != 0 ? true : false;

        DataType dataType = DataType(colType);
        if (is_column_nullable && dataType == type_LinkList) {
             ThrowException(env, IllegalArgument, "List fields cannot be nullable.");
        }
        return TBL(nativeTablePtr)->add_column(dataType, name2, is_column_nullable);
    } CATCH_STD()
    return 0;
}

JNIEXPORT jlong JNICALL Java_io_realm_internal_Table_nativeAddColumnLink
  (JNIEnv* env, jobject, jlong nativeTablePtr, jint colType, jstring name, jlong targetTablePtr)
{
    if (!TABLE_VALID(env, TBL(nativeTablePtr)))
            return 0;
        if (TBL(nativeTablePtr)->has_shared_type()) {
            ThrowException(env, UnsupportedOperation, "Not allowed to add field in subtable. Use getSubtableSchema() on root table instead.");
            return 0;
        }
        if (!TBL(targetTablePtr)->is_group_level()) {
            ThrowException(env, UnsupportedOperation, "Links can only be made to toplevel tables.");
            return 0;
        }
        try {
            JStringAccessor name2(env, name); // throws
            return TBL(nativeTablePtr)->add_column_link(DataType(colType), name2, *TBL(targetTablePtr));
        } CATCH_STD()
        return 0;
}


JNIEXPORT void JNICALL Java_io_realm_internal_Table_nativePivot
(JNIEnv *env, jobject, jlong dataTablePtr, jlong stringCol, jlong intCol, jint operation, jlong resultTablePtr)
{
    Table* dataTable = TBL(dataTablePtr);
    Table* resultTable = TBL(resultTablePtr);
    Table::AggrType pivotOp;
    switch (operation) {
        case 0:
            pivotOp = Table::aggr_count;
            break;
        case 1:
            pivotOp = Table::aggr_sum;
            break;
        case 2:
            pivotOp = Table::aggr_avg;
            break;
        case 3:
            pivotOp = Table::aggr_min;
            break;
        case 4:
            pivotOp = Table::aggr_max;
            break;
        default:
            ThrowException(env, UnsupportedOperation, "No pivot operation specified.");
            return;
    }

    try {
        dataTable->aggregate(S(stringCol), S(intCol), pivotOp, *resultTable);
    } CATCH_STD()
}

JNIEXPORT void JNICALL Java_io_realm_internal_Table_nativeRemoveColumn
  (JNIEnv *env, jobject, jlong nativeTablePtr, jlong columnIndex)
{
    if (!TBL_AND_COL_INDEX_VALID(env, TBL(nativeTablePtr), columnIndex))
        return;
    if (TBL(nativeTablePtr)->has_shared_type()) {
        ThrowException(env, UnsupportedOperation, "Not allowed to remove field in subtable. Use getSubtableSchema() on root table instead.");
        return;
    }
    try {
        TBL(nativeTablePtr)->remove_column(S(columnIndex));
    } CATCH_STD()
}

JNIEXPORT void JNICALL Java_io_realm_internal_Table_nativeRenameColumn
  (JNIEnv *env, jobject, jlong nativeTablePtr, jlong columnIndex, jstring name)
{
    if (!TBL_AND_COL_INDEX_VALID(env, TBL(nativeTablePtr), columnIndex))
        return;
    if (TBL(nativeTablePtr)->has_shared_type()) {
        ThrowException(env, UnsupportedOperation, "Not allowed to rename field in subtable. Use getSubtableSchema() on root table instead.");
        return;
    }
    try {
        JStringAccessor name2(env, name); // throws
        TBL(nativeTablePtr)->rename_column(S(columnIndex), name2);
    } CATCH_STD()
}

JNIEXPORT jboolean JNICALL Java_io_realm_internal_Table_nativeIsColumnNullable
  (JNIEnv *env, jobject, jlong nativeTablePtr, jlong columnIndex)
{
    Table *table = TBL(nativeTablePtr);
    if (!TBL_AND_COL_INDEX_VALID(env, table, columnIndex)) {
        return false;
    }
    if (table->has_shared_type()) {
        ThrowException(env, UnsupportedOperation, "Not allowed to convert field in subtable.");
        return false;
    }
    size_t column_index = S(columnIndex);
    return table->is_nullable(column_index);
}


// General comments about the implementation of
// Java_io_realm_internal_Table_nativeConvertColumnToNullable and Java_io_realm_internal_Table_nativeConvertColumnToNotNullable
//
// 1. converting a (not-)nullable column is idempotent (and is implemented as a no-op)
// 2. not all column types can be converted (cannot be (not-)nullable)
// 3. converting to not-nullable, null values are converted to (core's) default values of the type
// 4. as temporary column is __inserted__ just before the column to be converted
// 4a. __TMP__number is used as name of the temporary column
// 4b. with N columns, at most N __TMP__i (0 <= i < N) must be tried, and while (true) { .. } will always terminate
// 4c. the temporary column will have index columnIndex (or column_index)
// 4d. the column to be converted will index shifted one place to column_index + 1
// 5. search indexing must be preserved
// 6. removing the original column and renaming the temporary column will make it look like original is being modified

JNIEXPORT void JNICALL Java_io_realm_internal_Table_nativeConvertColumnToNullable
  (JNIEnv *env, jobject, jlong nativeTablePtr, jlong columnIndex)
{
    Table *table = TBL(nativeTablePtr);
    if (!TBL_AND_COL_INDEX_VALID(env, table, columnIndex)) {
        return;
    }
    if (table->has_shared_type()) {
        ThrowException(env, UnsupportedOperation, "Not allowed to convert field in subtable.");
        return;
    }
    try {
        size_t column_index = S(columnIndex);
        if (table->is_nullable(column_index)) {
            return; // column is already nullable
        }

        std::string column_name = table->get_column_name(column_index);
        DataType column_type = table->get_column_type(column_index);
        if (column_type == type_Link ||
            column_type == type_LinkList ||
            column_type == type_Mixed ||
            column_type == type_Table) {
            ThrowException(env, IllegalArgument, "Wrong type - cannot be converted to nullable.");
        }

        std::string tmp_column_name;

        size_t j = 0;
        while (true) {
            std::ostringstream ss;
            ss << std::string("__TMP__") << j;
            std::string str = ss.str();
            StringData sd(str);
            if (table->get_column_index(sd) == realm::not_found) {
                table->insert_column(column_index, column_type, sd, true);
                tmp_column_name = ss.str();
                break;
            }
            j++;
        }

        for (size_t i = 0; i < table->size(); ++i) {
            switch (column_type) {
               case type_String: {
                    // Payload copy is needed
                    StringData sd(table->get_string(column_index + 1, i));
                    table->set_string(column_index, i, sd);
                    break;
                }
                case type_Binary: {
                    // Payload copy is needed
                    BinaryData bd = table->get_binary(column_index + 1, i);
                    std::vector<char> binary_copy(bd.data(), bd.data() + bd.size());
                    table->set_binary(column_index, i, BinaryData(binary_copy.data(), binary_copy.size()));
                    break;
                }
                case type_Int:
                    table->set_int(column_index, i, table->get_int(column_index + 1, i));
                    break;
                case type_Bool:
                    table->set_bool(column_index, i, table->get_bool(column_index + 1, i));
                    break;
                case type_Timestamp:
                    table->set_timestamp(column_index, i, table->get_timestamp(column_index + 1, i));
                    break;
                case type_Float:
                    table->set_float(column_index, i, table->get_float(column_index + 1, i));
                    break;
                case type_Double:
                    table->set_double(column_index, i, table->get_double(column_index + 1, i));
                    break;
                case type_Link:
                case type_LinkList:
                case type_Mixed:
                case type_Table:
                    // checked previously
                    break;
                case type_OldDateTime:
                    ThrowException(env, UnsupportedOperation, "The old DateTime type is not supported.");
                    return;
            }
        }
        if (table->has_search_index(column_index + 1)) {
            table->add_search_index(column_index);
        }
        table->remove_column(column_index + 1);
        table->rename_column(table->get_column_index(tmp_column_name), column_name);
    } CATCH_STD()
}

JNIEXPORT void JNICALL Java_io_realm_internal_Table_nativeConvertColumnToNotNullable
  (JNIEnv *env, jobject, jlong nativeTablePtr, jlong columnIndex)
{
    Table *table = TBL(nativeTablePtr);
    if (!TBL_AND_COL_INDEX_VALID(env, table, columnIndex)) {
        return;
    }
    if (table->has_shared_type()) {
        ThrowException(env, UnsupportedOperation, "Not allowed to convert field in subtable.");
        return;
    }
    try {
        size_t column_index = S(columnIndex);
        if (!table->is_nullable(column_index)) {
            return; // column is already not nullable
        }

        std::string column_name = table->get_column_name(column_index);
        DataType column_type = table->get_column_type(column_index);
        if (column_type == type_Link ||
            column_type == type_LinkList ||
            column_type == type_Mixed ||
            column_type == type_Table) {
            ThrowException(env, IllegalArgument, "Wrong type - cannot be converted to nullable.");
        }

        std::string tmp_column_name;
        size_t j = 0;
        while (true) {
            std::ostringstream ss;
            ss << std::string("__TMP__") << j;
            std::string str = ss.str();
            StringData sd(str);
            if (table->get_column_index(sd) == realm::not_found) {
                table->insert_column(column_index, column_type, sd, false);
                tmp_column_name = ss.str();
                break;
            }
            j++;
        }

        for (size_t i = 0; i < table->size(); ++i) {
            switch (column_type) { // FIXME: respect user-specified default values
                case type_String: {
                    StringData sd = table->get_string(column_index + 1, i);
                    if (sd == realm::null()) {
                        table->set_string(column_index, i, "");
                    }
                    else {
                        // Payload copy is needed
                        table->set_string(column_index, i, sd);
                    }
                    break;
                }
                case type_Binary: {
                    BinaryData bd = table->get_binary(column_index + 1, i);
                    if (bd.is_null()) {
                        table->set_binary(column_index, i, BinaryData(""));
                    }
                    else {
                        // Payload copy is needed
                        std::vector<char> bd_copy(bd.data(), bd.data() + bd.size());
                        table->set_binary(column_index, i, BinaryData(bd_copy.data(), bd_copy.size()));
                    }
                    break;
                }
                case type_Int:
                    if (table->is_null(column_index + 1, i)) {
                        table->set_int(column_index, i, 0);
                    }
                    else {
                        table->set_int(column_index, i, table->get_int(column_index + 1, i));
                    }
                    break;
                case type_Bool:
                    if (table->is_null(column_index + 1, i)) {
                        table->set_bool(column_index, i, false);
                    }
                    else {
                        table->set_bool(column_index, i, table->get_bool(column_index + 1, i));
                    }
                    break;
                case type_Timestamp:
                    if (table->is_null(column_index + 1, i)) {
                        table->set_timestamp(column_index, i, Timestamp(0, 0));
                    }
                    else {
                        table->set_timestamp(column_index, i, table->get_timestamp(column_index + 1, i));
                    }
                    break;
                case type_Float:
                    if (table->is_null(column_index + 1, i)) {
                        table->set_float(column_index, i, 0.0);
                    }
                    else {
                        table->set_float(column_index, i, table->get_float(column_index + 1, i));
                    }
                    break;
                case type_Double:
                    if (table->is_null(column_index + 1, i)) {
                        table->set_double(column_index, i, 0.0);
                    }
                    else {
                        table->set_double(column_index, i, table->get_double(column_index + 1, i));
                    }
                    break;
                case type_Link:
                case type_LinkList:
                case type_Mixed:
                case type_Table:
                    // checked previously
                    break;
                case type_OldDateTime:
                    // not used
                    ThrowException(env, UnsupportedOperation, "The old DateTime type is not supported.");
                    return;
            }
        }
        if (table->has_search_index(column_index + 1)) {
            table->add_search_index(column_index);
        }
        table->remove_column(column_index + 1);
        table->rename_column(table->get_column_index(tmp_column_name), column_name);
    } CATCH_STD()
}

JNIEXPORT jlong JNICALL Java_io_realm_internal_Table_nativeSize(
    JNIEnv* env, jobject, jlong nativeTablePtr)
{
    if (!TABLE_VALID(env, TBL(nativeTablePtr)))
        return 0;
    return TBL(nativeTablePtr)->size();     // noexcept
}

JNIEXPORT void JNICALL Java_io_realm_internal_Table_nativeClear(
    JNIEnv* env, jobject, jlong nativeTablePtr)
{
    if (!TABLE_VALID(env, TBL(nativeTablePtr)))
        return;
    try {
        TBL(nativeTablePtr)->clear();
    } CATCH_STD()
}


// -------------- Column information


JNIEXPORT jlong JNICALL Java_io_realm_internal_Table_nativeGetColumnCount(
    JNIEnv* env, jobject, jlong nativeTablePtr)
{
    if (!TABLE_VALID(env, TBL(nativeTablePtr)))
        return 0;
    return TBL(nativeTablePtr)->get_column_count(); // noexcept
}

JNIEXPORT jstring JNICALL Java_io_realm_internal_Table_nativeGetColumnName(
    JNIEnv* env, jobject, jlong nativeTablePtr, jlong columnIndex)
{
    if (!TBL_AND_COL_INDEX_VALID(env, TBL(nativeTablePtr), columnIndex))
        return NULL;
    try {
        return to_jstring(env, TBL(nativeTablePtr)->get_column_name( S(columnIndex)));
    } CATCH_STD();
    return NULL;
}

JNIEXPORT jlong JNICALL Java_io_realm_internal_Table_nativeGetColumnIndex(
    JNIEnv* env, jobject, jlong nativeTablePtr, jstring columnName)
{
    if (!TABLE_VALID(env, TBL(nativeTablePtr)))
        return 0;
    try {
        JStringAccessor columnName2(env, columnName); // throws
        return to_jlong_or_not_found( TBL(nativeTablePtr)->get_column_index(columnName2) ); // noexcept
    } CATCH_STD()
    return 0;
}

JNIEXPORT jint JNICALL Java_io_realm_internal_Table_nativeGetColumnType(
    JNIEnv* env, jobject, jlong nativeTablePtr, jlong columnIndex)
{
    if (!TBL_AND_COL_INDEX_VALID(env, TBL(nativeTablePtr), columnIndex))
        return 0;

    return static_cast<jint>( TBL(nativeTablePtr)->get_column_type( S(columnIndex)) ); // noexcept
}


// ---------------- Row handling

JNIEXPORT jlong JNICALL Java_io_realm_internal_Table_nativeAddEmptyRow(
    JNIEnv* env, jclass, jlong nativeTablePtr, jlong rows)
{
    Table* pTable = TBL(nativeTablePtr);
    if (!TABLE_VALID(env, pTable))
        return 0;
    if (pTable->get_column_count() < 1){
        ThrowException(env, IndexOutOfBounds, concat_stringdata("Table has no columns: ", pTable->get_name()));
        return 0;
    }
    try {
        return static_cast<jlong>( pTable->add_empty_row( S(rows)) );
    } CATCH_STD()
    return 0;
}

JNIEXPORT void JNICALL Java_io_realm_internal_Table_nativeRemove(
    JNIEnv* env, jobject, jlong nativeTablePtr, jlong rowIndex)
{
    if (!TBL_AND_ROW_INDEX_VALID(env, TBL(nativeTablePtr), rowIndex))
        return;
    try {
        TBL(nativeTablePtr)->remove(S(rowIndex));
    } CATCH_STD()
}

JNIEXPORT void JNICALL Java_io_realm_internal_Table_nativeRemoveLast(
    JNIEnv* env, jobject, jlong nativeTablePtr)
{
    if (!TABLE_VALID(env, TBL(nativeTablePtr)))
        return;
    try {
        TBL(nativeTablePtr)->remove_last();
    } CATCH_STD()
}

JNIEXPORT void JNICALL Java_io_realm_internal_Table_nativeMoveLastOver
  (JNIEnv *env, jobject, jlong nativeTablePtr, jlong rowIndex)
{
    if (!TBL_AND_ROW_INDEX_VALID_OFFSET(env, TBL(nativeTablePtr), rowIndex, false))
        return;
    try {
        TBL(nativeTablePtr)->move_last_over(S(rowIndex));
    } CATCH_STD()
}

// ----------------- Get cell

JNIEXPORT jlong JNICALL Java_io_realm_internal_Table_nativeGetLong(
    JNIEnv* env, jobject, jlong nativeTablePtr, jlong columnIndex, jlong rowIndex)
{
    if (!TBL_AND_INDEX_AND_TYPE_VALID(env, TBL(nativeTablePtr), columnIndex, rowIndex, type_Int))
        return 0;
    return TBL(nativeTablePtr)->get_int( S(columnIndex), S(rowIndex));  // noexcept
}

JNIEXPORT jboolean JNICALL Java_io_realm_internal_Table_nativeGetBoolean(
    JNIEnv* env, jobject, jlong nativeTablePtr, jlong columnIndex, jlong rowIndex)
{
    if (!TBL_AND_INDEX_AND_TYPE_VALID(env, TBL(nativeTablePtr), columnIndex, rowIndex, type_Bool))
        return false;

    return TBL(nativeTablePtr)->get_bool( S(columnIndex), S(rowIndex));  // noexcept
}

JNIEXPORT jfloat JNICALL Java_io_realm_internal_Table_nativeGetFloat(
    JNIEnv* env, jobject, jlong nativeTablePtr, jlong columnIndex, jlong rowIndex)
{
    if (!TBL_AND_INDEX_AND_TYPE_VALID(env, TBL(nativeTablePtr), columnIndex, rowIndex, type_Float))
        return 0;

    return TBL(nativeTablePtr)->get_float( S(columnIndex), S(rowIndex));  // noexcept
}

JNIEXPORT jdouble JNICALL Java_io_realm_internal_Table_nativeGetDouble(
    JNIEnv* env, jobject, jlong nativeTablePtr, jlong columnIndex, jlong rowIndex)
{
    if (!TBL_AND_INDEX_AND_TYPE_VALID(env, TBL(nativeTablePtr), columnIndex, rowIndex, type_Double))
        return 0;

    return TBL(nativeTablePtr)->get_double( S(columnIndex), S(rowIndex));  // noexcept
}

JNIEXPORT jlong JNICALL Java_io_realm_internal_Table_nativeGetTimestamp(
    JNIEnv* env, jobject, jlong nativeTablePtr, jlong columnIndex, jlong rowIndex)
{
    if (!TBL_AND_INDEX_AND_TYPE_VALID(env, TBL(nativeTablePtr), columnIndex, rowIndex, type_Timestamp))
        return 0;
    try {
        return to_milliseconds(TBL(nativeTablePtr)->get_timestamp( S(columnIndex), S(rowIndex)));
    } CATCH_STD()
    return 0;
}

JNIEXPORT jstring JNICALL Java_io_realm_internal_Table_nativeGetString(
    JNIEnv* env, jobject, jlong nativeTablePtr, jlong columnIndex, jlong rowIndex)
{
    if (!TBL_AND_INDEX_AND_TYPE_VALID(env, TBL(nativeTablePtr), columnIndex, rowIndex, type_String))
        return NULL;
    try {
        return to_jstring(env, TBL(nativeTablePtr)->get_string( S(columnIndex), S(rowIndex)));
    } CATCH_STD()
    return NULL;
}


/*
JNIEXPORT jobject JNICALL Java_io_realm_internal_Table_nativeGetByteBuffer(
    JNIEnv* env, jobject, jlong nativeTablePtr, jlong columnIndex, jlong rowIndex)
{
    if (!TBL_AND_INDEX_AND_TYPE_VALID(env, TBL(nativeTablePtr), columnIndex, rowIndex, type_Binary))
        return NULL;

    BinaryData bin = TBL(nativeTablePtr)->get_binary( S(columnIndex), S(rowIndex));
    return env->NewDirectByteBuffer(const_cast<char*>(bin.data()), bin.size());  // throws
}
*/

JNIEXPORT jbyteArray JNICALL Java_io_realm_internal_Table_nativeGetByteArray(
    JNIEnv* env, jobject, jlong nativeTablePtr, jlong columnIndex, jlong rowIndex)
{
    if (!TBL_AND_INDEX_AND_TYPE_VALID(env, TBL(nativeTablePtr), columnIndex, rowIndex, type_Binary))
        return NULL;

    return tbl_GetByteArray<Table>(env, nativeTablePtr, columnIndex, rowIndex);  // noexcept
}

JNIEXPORT jlong JNICALL Java_io_realm_internal_Table_nativeGetLink
  (JNIEnv* env, jobject, jlong nativeTablePtr, jlong columnIndex, jlong rowIndex)
{
    if (!TBL_AND_INDEX_AND_TYPE_VALID(env, TBL(nativeTablePtr), columnIndex, rowIndex, type_Link))
        return 0;
    return TBL(nativeTablePtr)->get_link( S(columnIndex), S(rowIndex));  // noexcept
}

JNIEXPORT jlong JNICALL Java_io_realm_internal_Table_nativeGetLinkView
        (JNIEnv* env, jclass, jlong nativeTablePtr, jlong columnIndex, jlong rowIndex)
{
    if (!TBL_AND_INDEX_AND_TYPE_VALID(env, TBL(nativeTablePtr), columnIndex, rowIndex, type_LinkList))
        return 0;
    try {
        LinkViewRef* link_view_ptr = new LinkViewRef(TBL(nativeTablePtr)->get_linklist( S(columnIndex), S(rowIndex)));
        return reinterpret_cast<jlong>(link_view_ptr);
    } CATCH_STD()
    return 0;
}

JNIEXPORT jlong JNICALL Java_io_realm_internal_Table_nativeGetLinkTarget
  (JNIEnv* env, jobject, jlong nativeTablePtr, jlong columnIndex)
{
    try {
        Table* pTable = &(*TBL(nativeTablePtr)->get_link_target( S(columnIndex) ));
        LangBindHelper::bind_table_ptr(pTable);
        return (jlong)pTable;
    } CATCH_STD()
    return 0;
}

JNIEXPORT jboolean JNICALL Java_io_realm_internal_Table_nativeIsNull
        (JNIEnv*, jobject, jlong nativeTablePtr, jlong columnIndex, jlong rowIndex)
{
    return TBL(nativeTablePtr)->is_null( S(columnIndex), S(rowIndex)) ? JNI_TRUE : JNI_FALSE;  // noexcept
}

// ----------------- Set cell

JNIEXPORT void JNICALL Java_io_realm_internal_Table_nativeSetLink
  (JNIEnv* env, jclass, jlong nativeTablePtr, jlong columnIndex, jlong rowIndex, jlong targetRowIndex, jboolean isDefault)
{
    if (!TBL_AND_INDEX_AND_TYPE_INSERT_VALID(env, TBL(nativeTablePtr), columnIndex, rowIndex, type_Link))
        return;
    try {
        TBL(nativeTablePtr)->set_link( S(columnIndex), S(rowIndex), S(targetRowIndex), B(isDefault));
    } CATCH_STD()
}

JNIEXPORT void JNICALL Java_io_realm_internal_Table_nativeSetLong(
    JNIEnv* env, jclass, jlong nativeTablePtr, jlong columnIndex, jlong rowIndex, jlong value, jboolean isDefault)
{
    if (!TBL_AND_INDEX_AND_TYPE_VALID(env, TBL(nativeTablePtr), columnIndex, rowIndex, type_Int))
        return;
    try {
        TBL(nativeTablePtr)->set_int( S(columnIndex), S(rowIndex), value, B(isDefault));
    } CATCH_STD()
}

JNIEXPORT void JNICALL
Java_io_realm_internal_Table_nativeSetLongUnique(JNIEnv *env, jclass, jlong nativeTablePtr, jlong columnIndex,
                                                 jlong rowIndex, jlong value)
{
    if (!TBL_AND_INDEX_AND_TYPE_VALID(env, TBL(nativeTablePtr), columnIndex, rowIndex, type_Int))
        return;
    try {
        TBL(nativeTablePtr)->set_int_unique( S(columnIndex), S(rowIndex), value);
    } CATCH_STD()
}

JNIEXPORT void JNICALL Java_io_realm_internal_Table_nativeSetBoolean(
    JNIEnv* env, jclass, jlong nativeTablePtr, jlong columnIndex, jlong rowIndex, jboolean value, jboolean isDefault)
{
    if (!TBL_AND_INDEX_AND_TYPE_VALID(env, TBL(nativeTablePtr), columnIndex, rowIndex, type_Bool))
        return;
    try {
        TBL(nativeTablePtr)->set_bool( S(columnIndex), S(rowIndex), B(value), B(isDefault));
    } CATCH_STD()
}

JNIEXPORT void JNICALL Java_io_realm_internal_Table_nativeSetFloat(
    JNIEnv* env, jclass, jlong nativeTablePtr, jlong columnIndex, jlong rowIndex, jfloat value, jboolean isDefault)
{
    if (!TBL_AND_INDEX_AND_TYPE_VALID(env, TBL(nativeTablePtr), columnIndex, rowIndex, type_Float))
        return;
    try {
        TBL(nativeTablePtr)->set_float( S(columnIndex), S(rowIndex), value, B(isDefault));
    } CATCH_STD()
}

JNIEXPORT void JNICALL Java_io_realm_internal_Table_nativeSetDouble(
    JNIEnv* env, jclass, jlong nativeTablePtr, jlong columnIndex, jlong rowIndex, jdouble value, jboolean isDefault)
{
    if (!TBL_AND_INDEX_AND_TYPE_VALID(env, TBL(nativeTablePtr), columnIndex, rowIndex, type_Double))
        return;
    try {
        TBL(nativeTablePtr)->set_double( S(columnIndex), S(rowIndex), value, B(isDefault));
    } CATCH_STD()
}

JNIEXPORT void JNICALL Java_io_realm_internal_Table_nativeSetString(
    JNIEnv* env, jclass, jlong nativeTablePtr, jlong columnIndex, jlong rowIndex, jstring value, jboolean isDefault)
{
    if (!TBL_AND_INDEX_AND_TYPE_VALID(env, TBL(nativeTablePtr), columnIndex, rowIndex, type_String))
        return;
    try {
        if (value == NULL) {
            if (!TBL_AND_COL_NULLABLE(env, TBL(nativeTablePtr), columnIndex)) {
                return;
            }
        }
        JStringAccessor value2(env, value); // throws
        TBL(nativeTablePtr)->set_string( S(columnIndex), S(rowIndex), value2, B(isDefault));
    } CATCH_STD()
}

JNIEXPORT void JNICALL
Java_io_realm_internal_Table_nativeSetStringUnique(JNIEnv *env, jclass, jlong nativeTablePtr, jlong columnIndex,
                                                   jlong rowIndex, jstring value)
{
    if (!TBL_AND_INDEX_AND_TYPE_VALID(env, TBL(nativeTablePtr), columnIndex, rowIndex, type_String))
        return;
    try {
        if (value == NULL) {
            if (!TBL_AND_COL_NULLABLE(env, TBL(nativeTablePtr), columnIndex)) {
                return;
            }
            TBL(nativeTablePtr)->set_string_unique(S(columnIndex), S(rowIndex), null{});
        } else {
            JStringAccessor value2(env, value); // throws
            TBL(nativeTablePtr)->set_string_unique(S(columnIndex), S(rowIndex), value2);
        }
    } CATCH_STD()
}

JNIEXPORT void JNICALL Java_io_realm_internal_Table_nativeSetTimestamp(
    JNIEnv* env, jclass, jlong nativeTablePtr, jlong columnIndex, jlong rowIndex, jlong timestampValue, jboolean isDefault)
{
    if (!TBL_AND_INDEX_AND_TYPE_VALID(env, TBL(nativeTablePtr), columnIndex, rowIndex, type_Timestamp))
        return;
    try {
        TBL(nativeTablePtr)->set_timestamp( S(columnIndex), S(rowIndex), from_milliseconds(timestampValue),
                                            B(isDefault));
    } CATCH_STD()
}

/*
JNIEXPORT void JNICALL Java_io_realm_internal_Table_nativeSetByteBuffer(
    JNIEnv* env, jobject, jlong nativeTablePtr, jlong columnIndex, jlong rowIndex, jobject byteBuffer)
{
    if (!TBL_AND_INDEX_AND_TYPE_VALID(env, TBL(nativeTablePtr), columnIndex, rowIndex, type_Binary))
        return;
    try {
        tbl_nativeDoBinary(&Table::set_binary, TBL(nativeTablePtr), env, columnIndex, rowIndex, byteBuffer);
    } CATCH_STD()
}
*/

JNIEXPORT void JNICALL Java_io_realm_internal_Table_nativeSetByteArray(
    JNIEnv* env, jclass, jlong nativeTablePtr, jlong columnIndex, jlong rowIndex, jbyteArray dataArray, jboolean isDefault)
{
    if (!TBL_AND_INDEX_AND_TYPE_VALID(env, TBL(nativeTablePtr), columnIndex, rowIndex, type_Binary))
        return;
    try {
        if (dataArray == NULL && !TBL_AND_COL_NULLABLE(env, TBL(nativeTablePtr), columnIndex)) {
                return;
        }

        JniByteArray byteAccessor(env, dataArray);
        TBL(nativeTablePtr)->set_binary(S(columnIndex), S(rowIndex), byteAccessor, B(isDefault));
    } CATCH_STD()
}

JNIEXPORT void JNICALL Java_io_realm_internal_Table_nativeSetNull(
    JNIEnv* env, jclass, jlong nativeTablePtr, jlong columnIndex, jlong rowIndex, jboolean isDefault)
{
    Table* pTable = TBL(nativeTablePtr);
    if (!TBL_AND_COL_INDEX_VALID(env, pTable, columnIndex))
        return;
    if (!TBL_AND_ROW_INDEX_VALID(env, pTable, rowIndex))
        return;
    if (!TBL_AND_COL_NULLABLE(env, pTable, columnIndex))
        return;
    try {
        pTable->set_null(S(columnIndex), S(rowIndex), B(isDefault));
    } CATCH_STD()
}

JNIEXPORT void JNICALL
Java_io_realm_internal_Table_nativeSetNullUnique(JNIEnv *env, jclass, jlong nativeTablePtr, jlong columnIndex,
                                                 jlong rowIndex)
{
    Table* pTable = TBL(nativeTablePtr);
    if (!TBL_AND_COL_INDEX_VALID(env, pTable, columnIndex))
        return;
    if (!TBL_AND_ROW_INDEX_VALID(env, pTable, rowIndex))
        return;
    if (!TBL_AND_COL_NULLABLE(env, pTable, columnIndex))
        return;
    try {
        pTable->set_null_unique(S(columnIndex), S(rowIndex));
    } CATCH_STD()
}


JNIEXPORT jlong JNICALL Java_io_realm_internal_Table_nativeGetRowPtr
  (JNIEnv* env, jobject, jlong nativeTablePtr, jlong index)
{
    try {
        Row* row = new Row( (*TBL(nativeTablePtr))[ S(index) ] );
        return reinterpret_cast<jlong>(row);
    } CATCH_STD()
    return 0;
}

//--------------------- Indexing methods:

JNIEXPORT void JNICALL Java_io_realm_internal_Table_nativeAddSearchIndex(
    JNIEnv* env, jobject, jlong nativeTablePtr, jlong columnIndex)
{
    Table* pTable = TBL(nativeTablePtr);
    if (!TBL_AND_COL_INDEX_VALID(env, pTable, columnIndex))
        return;

    DataType column_type = pTable->get_column_type (S(columnIndex));
    if (!is_allowed_to_index(env, column_type)) {
        return;
    }

    try {
        pTable->add_search_index( S(columnIndex));
    } CATCH_STD()
}

JNIEXPORT void JNICALL Java_io_realm_internal_Table_nativeRemoveSearchIndex(
    JNIEnv* env, jobject, jlong nativeTablePtr, jlong columnIndex)
{
    Table* pTable = TBL(nativeTablePtr);
    if (!TBL_AND_COL_INDEX_VALID(env, pTable, columnIndex))
        return;
    DataType column_type = pTable->get_column_type (S(columnIndex));
    if (!is_allowed_to_index(env, column_type)) {
        return;
    }
    try {
        pTable->remove_search_index( S(columnIndex));
    } CATCH_STD()
}


JNIEXPORT jboolean JNICALL Java_io_realm_internal_Table_nativeHasSearchIndex(
    JNIEnv* env, jobject, jlong nativeTablePtr, jlong columnIndex)
{
    if (!TBL_AND_COL_INDEX_VALID(env, TBL(nativeTablePtr), columnIndex))
        return false;
    try {
        return TBL(nativeTablePtr)->has_search_index( S(columnIndex));
    } CATCH_STD()
    return false;
}

JNIEXPORT jboolean JNICALL Java_io_realm_internal_Table_nativeIsNullLink
  (JNIEnv* env, jobject, jlong nativeTablePtr, jlong columnIndex, jlong rowIndex)
{
    if (!TBL_AND_INDEX_AND_TYPE_VALID(env, TBL(nativeTablePtr), columnIndex, rowIndex, type_Link))
        return 0;

    return TBL(nativeTablePtr)->is_null_link(S(columnIndex), S(rowIndex));
}

JNIEXPORT void JNICALL Java_io_realm_internal_Table_nativeNullifyLink
  (JNIEnv* env, jclass, jlong nativeTablePtr, jlong columnIndex, jlong rowIndex)
{
    if (!TBL_AND_INDEX_AND_TYPE_VALID(env, TBL(nativeTablePtr), columnIndex, rowIndex, type_Link))
        return;
    try {
        TBL(nativeTablePtr)->nullify_link(S(columnIndex), S(rowIndex));
    } CATCH_STD()
}

//---------------------- Aggregate methods for integers

JNIEXPORT jlong JNICALL Java_io_realm_internal_Table_nativeSumInt(
    JNIEnv* env, jobject, jlong nativeTablePtr, jlong columnIndex)
{
    if (!TBL_AND_COL_INDEX_AND_TYPE_VALID(env, TBL(nativeTablePtr), columnIndex, type_Int))
        return 0;
    try {
        return TBL(nativeTablePtr)->sum_int( S(columnIndex));
    } CATCH_STD()
    return 0;
}

JNIEXPORT jlong JNICALL Java_io_realm_internal_Table_nativeMaximumInt(
    JNIEnv* env, jobject, jlong nativeTablePtr, jlong columnIndex)
{
    if (!TBL_AND_COL_INDEX_AND_TYPE_VALID(env, TBL(nativeTablePtr), columnIndex, type_Int))
        return 0;
    try {
        return TBL(nativeTablePtr)->maximum_int( S(columnIndex));
    } CATCH_STD()
    return 0;
}

JNIEXPORT jlong JNICALL Java_io_realm_internal_Table_nativeMinimumInt(
    JNIEnv* env, jobject, jlong nativeTablePtr, jlong columnIndex)
{
    if (!TBL_AND_COL_INDEX_AND_TYPE_VALID(env, TBL(nativeTablePtr), columnIndex, type_Int))
        return 0;
    try {
        return TBL(nativeTablePtr)->minimum_int( S(columnIndex));
    } CATCH_STD()
    return 0;
}

JNIEXPORT jdouble JNICALL Java_io_realm_internal_Table_nativeAverageInt(
    JNIEnv* env, jobject, jlong nativeTablePtr, jlong columnIndex)
{
    if (!TBL_AND_COL_INDEX_AND_TYPE_VALID(env, TBL(nativeTablePtr), columnIndex, type_Int))
        return 0;
    try {
        return TBL(nativeTablePtr)->average_int( S(columnIndex));
    } CATCH_STD()
    return 0;
}

//--------------------- Aggregate methods for float

JNIEXPORT jdouble JNICALL Java_io_realm_internal_Table_nativeSumFloat(
    JNIEnv* env, jobject, jlong nativeTablePtr, jlong columnIndex)
{
    if (!TBL_AND_COL_INDEX_AND_TYPE_VALID(env, TBL(nativeTablePtr), columnIndex, type_Float))
        return 0;
    try {
        return TBL(nativeTablePtr)->sum_float( S(columnIndex));
    } CATCH_STD()
    return 0;
}

JNIEXPORT jfloat JNICALL Java_io_realm_internal_Table_nativeMaximumFloat(
    JNIEnv* env, jobject, jlong nativeTablePtr, jlong columnIndex)
{
    if (!TBL_AND_COL_INDEX_AND_TYPE_VALID(env, TBL(nativeTablePtr), columnIndex, type_Float))
        return 0;
    try {
        return TBL(nativeTablePtr)->maximum_float( S(columnIndex));
    } CATCH_STD()
    return 0;
}

JNIEXPORT jfloat JNICALL Java_io_realm_internal_Table_nativeMinimumFloat(
    JNIEnv* env, jobject, jlong nativeTablePtr, jlong columnIndex)
{
    if (!TBL_AND_COL_INDEX_AND_TYPE_VALID(env, TBL(nativeTablePtr), columnIndex, type_Float))
        return 0;
    try {
        return TBL(nativeTablePtr)->minimum_float( S(columnIndex));
    } CATCH_STD()
    return 0;
}

JNIEXPORT jdouble JNICALL Java_io_realm_internal_Table_nativeAverageFloat(
    JNIEnv* env, jobject, jlong nativeTablePtr, jlong columnIndex)
{
    if (!TBL_AND_COL_INDEX_AND_TYPE_VALID(env, TBL(nativeTablePtr), columnIndex, type_Float))
        return 0;
    try {
        return TBL(nativeTablePtr)->average_float( S(columnIndex));
    } CATCH_STD()
    return 0;
}


//--------------------- Aggregate methods for double

JNIEXPORT jdouble JNICALL Java_io_realm_internal_Table_nativeSumDouble(
    JNIEnv* env, jobject, jlong nativeTablePtr, jlong columnIndex)
{
    if (!TBL_AND_COL_INDEX_AND_TYPE_VALID(env, TBL(nativeTablePtr), columnIndex, type_Double))
        return 0;
    try {
        return TBL(nativeTablePtr)->sum_double( S(columnIndex));
    } CATCH_STD()
    return 0;
}

JNIEXPORT jdouble JNICALL Java_io_realm_internal_Table_nativeMaximumDouble(
    JNIEnv* env, jobject, jlong nativeTablePtr, jlong columnIndex)
{
    if (!TBL_AND_COL_INDEX_AND_TYPE_VALID(env, TBL(nativeTablePtr), columnIndex, type_Double))
        return 0;
    try {
        return TBL(nativeTablePtr)->maximum_double( S(columnIndex));
    } CATCH_STD()
    return 0;
}

JNIEXPORT jdouble JNICALL Java_io_realm_internal_Table_nativeMinimumDouble(
    JNIEnv* env, jobject, jlong nativeTablePtr, jlong columnIndex)
{
    if (!TBL_AND_COL_INDEX_AND_TYPE_VALID(env, TBL(nativeTablePtr), columnIndex, type_Double))
        return 0;
    try {
        return TBL(nativeTablePtr)->minimum_double( S(columnIndex));
    } CATCH_STD()
    return 0;
}

JNIEXPORT jdouble JNICALL Java_io_realm_internal_Table_nativeAverageDouble(
    JNIEnv* env, jobject, jlong nativeTablePtr, jlong columnIndex)
{
    if (!TBL_AND_COL_INDEX_AND_TYPE_VALID(env, TBL(nativeTablePtr), columnIndex, type_Double))
        return 0;
    try {
        return TBL(nativeTablePtr)->average_double( S(columnIndex));
    } CATCH_STD()
    return 0;
}


//--------------------- Aggregate methods for date

JNIEXPORT jlong JNICALL Java_io_realm_internal_Table_nativeMaximumTimestamp(
    JNIEnv* env, jobject, jlong nativeTablePtr, jlong columnIndex)
{
    if (!TBL_AND_COL_INDEX_AND_TYPE_VALID(env, TBL(nativeTablePtr), columnIndex, type_Timestamp))
        return 0;
    try {
        return to_milliseconds(TBL(nativeTablePtr)->maximum_timestamp( S(columnIndex)));
    } CATCH_STD()
    return 0;
}

JNIEXPORT jlong JNICALL Java_io_realm_internal_Table_nativeMinimumTimestamp(
    JNIEnv* env, jobject, jlong nativeTablePtr, jlong columnIndex)
{
    if (!TBL_AND_COL_INDEX_AND_TYPE_VALID(env, TBL(nativeTablePtr), columnIndex, type_Timestamp))
        return 0;
    try {
        return to_milliseconds(TBL(nativeTablePtr)->minimum_timestamp( S(columnIndex)));
    } CATCH_STD()
    return 0;
}

//---------------------- Count

JNIEXPORT jlong JNICALL Java_io_realm_internal_Table_nativeCountLong(
    JNIEnv *env, jobject, jlong nativeTablePtr, jlong columnIndex, jlong value)
{
    if (!TBL_AND_COL_INDEX_AND_TYPE_VALID(env, TBL(nativeTablePtr), columnIndex, type_Int))
        return 0;
    try {
        return TBL(nativeTablePtr)->count_int( S(columnIndex), value);
    } CATCH_STD()
    return 0;
}

JNIEXPORT jlong JNICALL Java_io_realm_internal_Table_nativeCountFloat(
    JNIEnv *env, jobject, jlong nativeTablePtr, jlong columnIndex, jfloat value)
{
    if (!TBL_AND_COL_INDEX_AND_TYPE_VALID(env, TBL(nativeTablePtr), columnIndex, type_Float))
        return 0;
    try {
        return TBL(nativeTablePtr)->count_float( S(columnIndex), value);
    } CATCH_STD()
    return 0;
}

JNIEXPORT jlong JNICALL Java_io_realm_internal_Table_nativeCountDouble(
    JNIEnv *env, jobject, jlong nativeTablePtr, jlong columnIndex, jdouble value)
{
    if (!TBL_AND_COL_INDEX_AND_TYPE_VALID(env, TBL(nativeTablePtr), columnIndex, type_Double))
        return 0;
    try {
        return TBL(nativeTablePtr)->count_double( S(columnIndex), value);
    } CATCH_STD()
    return 0;
}

JNIEXPORT jlong JNICALL Java_io_realm_internal_Table_nativeCountString(
    JNIEnv *env, jobject, jlong nativeTablePtr, jlong columnIndex, jstring value)
{
    if (!TBL_AND_COL_INDEX_AND_TYPE_VALID(env, TBL(nativeTablePtr), columnIndex, type_String))
        return 0;

    try {
        JStringAccessor value2(env, value); // throws
        return TBL(nativeTablePtr)->count_string( S(columnIndex), value2);
    } CATCH_STD()
    return 0;
}


JNIEXPORT jlong JNICALL Java_io_realm_internal_Table_nativeWhere(
    JNIEnv *env, jobject, jlong nativeTablePtr)
{
    if (!TABLE_VALID(env, TBL(nativeTablePtr)))
        return 0;
    try {
        Query *queryPtr = new Query(TBL(nativeTablePtr)->where());
        return reinterpret_cast<jlong>(queryPtr);
    } CATCH_STD()
    return 0;
}

//----------------------- FindFirst

JNIEXPORT jlong JNICALL Java_io_realm_internal_Table_nativeFindFirstInt(
    JNIEnv* env, jclass, jlong nativeTablePtr, jlong columnIndex, jlong value)
{
    if (!TBL_AND_COL_INDEX_AND_TYPE_VALID(env, TBL(nativeTablePtr), columnIndex, type_Int))
        return 0;
    try {
        return to_jlong_or_not_found( TBL(nativeTablePtr)->find_first_int( S(columnIndex), value) );
    } CATCH_STD()
    return 0;
}

JNIEXPORT jlong JNICALL Java_io_realm_internal_Table_nativeFindFirstBool(
    JNIEnv* env, jobject, jlong nativeTablePtr, jlong columnIndex, jboolean value)
{
    if (!TBL_AND_COL_INDEX_AND_TYPE_VALID(env, TBL(nativeTablePtr), columnIndex, type_Bool))
        return 0;
    try {
        return to_jlong_or_not_found( TBL(nativeTablePtr)->find_first_bool( S(columnIndex), value != 0 ? true : false) );
    } CATCH_STD()
    return 0;
}

JNIEXPORT jlong JNICALL Java_io_realm_internal_Table_nativeFindFirstFloat(
    JNIEnv* env, jobject, jlong nativeTablePtr, jlong columnIndex, jfloat value)
{
    if (!TBL_AND_COL_INDEX_AND_TYPE_VALID(env, TBL(nativeTablePtr), columnIndex, type_Float))
        return 0;
    try {
        return to_jlong_or_not_found( TBL(nativeTablePtr)->find_first_float( S(columnIndex), value) );
    } CATCH_STD()
    return 0;
}

JNIEXPORT jlong JNICALL Java_io_realm_internal_Table_nativeFindFirstDouble(
    JNIEnv* env, jobject, jlong nativeTablePtr, jlong columnIndex, jdouble value)
{
    if (!TBL_AND_COL_INDEX_AND_TYPE_VALID(env, TBL(nativeTablePtr), columnIndex, type_Double))
        return 0;
    try {
        return to_jlong_or_not_found( TBL(nativeTablePtr)->find_first_double( S(columnIndex), value) );
    } CATCH_STD()
    return 0;
}

JNIEXPORT jlong JNICALL Java_io_realm_internal_Table_nativeFindFirstTimestamp(
    JNIEnv* env, jobject, jlong nativeTablePtr, jlong columnIndex, jlong dateTimeValue)
{
    if (!TBL_AND_COL_INDEX_AND_TYPE_VALID(env, TBL(nativeTablePtr), columnIndex, type_Timestamp))
        return 0;
    try {
        size_t res = TBL(nativeTablePtr)->find_first_timestamp( S(columnIndex), from_milliseconds(dateTimeValue));
        return to_jlong_or_not_found(res);
    } CATCH_STD()
    return 0;
}

JNIEXPORT jlong JNICALL Java_io_realm_internal_Table_nativeFindFirstString(
    JNIEnv* env, jclass, jlong nativeTablePtr, jlong columnIndex, jstring value)
{
    if (!TBL_AND_COL_INDEX_AND_TYPE_VALID(env, TBL(nativeTablePtr), columnIndex, type_String))
        return 0;

    try {
        JStringAccessor value2(env, value); // throws
        return to_jlong_or_not_found( TBL(nativeTablePtr)->find_first_string( S(columnIndex), value2) );
    } CATCH_STD()
    return 0;
}

JNIEXPORT jlong JNICALL Java_io_realm_internal_Table_nativeFindFirstNull(
    JNIEnv* env, jclass, jlong nativeTablePtr, jlong columnIndex)
{
    Table* pTable = TBL(nativeTablePtr);
    if (!TBL_AND_COL_INDEX_VALID(env, pTable, columnIndex))
        return jlong(-1);
    if (!TBL_AND_COL_NULLABLE(env, pTable, columnIndex))
        return jlong(-1);
    try {
        return to_jlong_or_not_found( pTable->find_first_null( S(columnIndex) ) );
    } CATCH_STD()
    return jlong(-1);
}

// FindAll

JNIEXPORT jlong JNICALL Java_io_realm_internal_Table_nativeFindAllInt(
    JNIEnv* env, jobject, jlong nativeTablePtr, jlong columnIndex, jlong value)
{
    if (!TBL_AND_COL_INDEX_AND_TYPE_VALID(env, TBL(nativeTablePtr), columnIndex, type_Int))
        return 0;
    try {
        TableView* pTableView = new TableView( TBL(nativeTablePtr)->find_all_int( S(columnIndex), value) );
        return reinterpret_cast<jlong>(pTableView);
    } CATCH_STD()
    return 0;
}

JNIEXPORT jlong JNICALL Java_io_realm_internal_Table_nativeFindAllFloat(
    JNIEnv* env, jobject, jlong nativeTablePtr, jlong columnIndex, jfloat value)
{
    if (!TBL_AND_COL_INDEX_AND_TYPE_VALID(env, TBL(nativeTablePtr), columnIndex, type_Float))
        return 0;
    try {
        TableView* pTableView = new TableView( TBL(nativeTablePtr)->find_all_float( S(columnIndex), value) );
        return reinterpret_cast<jlong>(pTableView);
    } CATCH_STD()
    return 0;
}

JNIEXPORT jlong JNICALL Java_io_realm_internal_Table_nativeFindAllDouble(
    JNIEnv* env, jobject, jlong nativeTablePtr, jlong columnIndex, jdouble value)
{
    if (!TBL_AND_COL_INDEX_AND_TYPE_VALID(env, TBL(nativeTablePtr), columnIndex, type_Double))
        return 0;
    try {
        TableView* pTableView = new TableView( TBL(nativeTablePtr)->find_all_double( S(columnIndex), value) );
        return reinterpret_cast<jlong>(pTableView);
    } CATCH_STD()
    return 0;
}

JNIEXPORT jlong JNICALL Java_io_realm_internal_Table_nativeFindAllBool(
    JNIEnv* env, jobject, jlong nativeTablePtr, jlong columnIndex, jboolean value)
{
    if (!TBL_AND_COL_INDEX_AND_TYPE_VALID(env, TBL(nativeTablePtr), columnIndex, type_Bool))
        return 0;

    TableView* pTableView = new TableView( TBL(nativeTablePtr)->find_all_bool( S(columnIndex),
                                           value != 0 ? true : false) );
    return reinterpret_cast<jlong>(pTableView);
}

// FIXME: reenable when find_first_timestamp() is implemented
/*
JNIEXPORT jlong JNICALL Java_io_realm_internal_Table_nativeFindAllTimestamp(
    JNIEnv* env, jobject, jlong nativeTablePtr, jlong columnIndex, jlong dateTimeValue)
{
    if (!TBL_AND_COL_INDEX_AND_TYPE_VALID(env, TBL(nativeTablePtr), columnIndex, type_Timestamp))
        return 0;
    try {
        TableView* pTableView = new TableView(TBL(nativeTablePtr)->find_all_timestamp(S(columnIndex), from_milliseconds(dateTimeValue)));
        return reinterpret_cast<jlong>(pTableView);
    } CATCH_STD()
    return 0;
}
*/

JNIEXPORT jlong JNICALL Java_io_realm_internal_Table_nativeFindAllString(
    JNIEnv* env, jobject, jlong nativeTablePtr, jlong columnIndex, jstring value)
{
    if (!TBL_AND_COL_INDEX_AND_TYPE_VALID(env, TBL(nativeTablePtr), columnIndex, type_String))
        return 0;

    Table* pTable = TBL(nativeTablePtr);
    try {
        JStringAccessor value2(env, value); // throws
        TableView* pTableView = new TableView( pTable->find_all_string( S(columnIndex), value2) );
        return reinterpret_cast<jlong>(pTableView);
    } CATCH_STD()
    return 0;
}


// experimental
JNIEXPORT jlong JNICALL Java_io_realm_internal_Table_nativeLowerBoundInt(
    JNIEnv* env, jobject, jlong nativeTablePtr, jlong columnIndex, jlong value)
{
    if (!TBL_AND_COL_INDEX_AND_TYPE_VALID(env, TBL(nativeTablePtr), columnIndex, type_Int))
        return 0;

    Table* pTable = TBL(nativeTablePtr);
    try {
        return pTable->lower_bound_int(S(columnIndex), S(value));
    } CATCH_STD()
    return 0;
}


// experimental
JNIEXPORT jlong JNICALL Java_io_realm_internal_Table_nativeUpperBoundInt(
    JNIEnv* env, jobject, jlong nativeTablePtr, jlong columnIndex, jlong value)
{
    if (!TBL_AND_COL_INDEX_AND_TYPE_VALID(env, TBL(nativeTablePtr), columnIndex, type_Int))
        return 0;

    Table* pTable = TBL(nativeTablePtr);
    try {
        return pTable->upper_bound_int(S(columnIndex), S(value));
    } CATCH_STD()
    return 0;
}

//

JNIEXPORT jlong JNICALL Java_io_realm_internal_Table_nativeGetDistinctView(
    JNIEnv* env, jobject, jlong nativeTablePtr, jlong columnIndex)
{
    Table* pTable = TBL(nativeTablePtr);
    if (!TBL_AND_COL_INDEX_VALID(env, pTable, columnIndex))
        return 0;
    if (!pTable->has_search_index(S(columnIndex))) {
        ThrowException(env, UnsupportedOperation, "The field must be indexed before distinct() can be used.");
        return 0;
    }
    switch (pTable->get_column_type(S(columnIndex))) {
        case type_Bool:
        case type_Int:
        case type_String:
        case type_Timestamp:
            try {
                TableView* pTableView = new TableView( pTable->get_distinct_view(S(columnIndex)) );
                return reinterpret_cast<jlong>(pTableView);
            } CATCH_STD()
            break;
        default:
            ThrowException(env, IllegalArgument, "Invalid type - Only String, Date, boolean, byte, short, int, long and their boxed variants are supported.");
            return 0;
        break;
    }
    return 0;
}


JNIEXPORT jlong JNICALL Java_io_realm_internal_Table_nativeGetSortedViewMulti(
   JNIEnv *env, jobject, jlong nativeTablePtr, jlongArray columnIndices, jbooleanArray ascending)
{
    Table* pTable = TBL(nativeTablePtr);

    JniLongArray long_arr(env, columnIndices);
    JniBooleanArray bool_arr(env, ascending);
    jsize arr_len = long_arr.len();
    jsize asc_len = bool_arr.len();

    if (arr_len == 0) {
        ThrowException(env, IllegalArgument, "You must provide at least one field name.");
        return 0;
    }
    if (asc_len == 0) {
        ThrowException(env, IllegalArgument, "You must provide at least one sort order.");
        return 0;
    }
    if (arr_len != asc_len) {
        ThrowException(env, IllegalArgument, "Number of column indices and sort orders do not match.");
        return 0;
    }

    std::vector<std::vector<size_t>> indices(S(arr_len));
    std::vector<bool> ascendings(S(arr_len));

    for (int i = 0; i < arr_len; ++i) {
        if (!TBL_AND_COL_INDEX_VALID(env, pTable, S(long_arr[i]) )) {
            return 0;
        }
        int colType = pTable->get_column_type( S(long_arr[i]) );
        switch (colType) {
            case type_Int:
            case type_Bool:
            case type_String:
            case type_Double:
            case type_Float:
            case type_Timestamp:
                indices[i] = std::vector<size_t> { S(long_arr[i]) };
                ascendings[i] = S(bool_arr[i]);
                break;
            default:
                ThrowException(env, IllegalArgument, "Sort is only support on String, Date, boolean, byte, short, int, long and their boxed variants.");
                return 0;
        }
    }

    try {
        TableView* pTableView = new TableView(pTable->get_sorted_view(SortDescriptor(*pTable, indices, ascendings)));
        return reinterpret_cast<jlong>(pTableView);
    } CATCH_STD()
    return 0;
}

JNIEXPORT jstring JNICALL Java_io_realm_internal_Table_nativeGetName(
    JNIEnv *env, jobject, jlong nativeTablePtr)
{
    try {
        Table* table = TBL(nativeTablePtr);
        if (!TABLE_VALID(env, table))
            return NULL;
        return to_jstring(env, table->get_name());
    } CATCH_STD()
    return NULL;
}


JNIEXPORT jstring JNICALL Java_io_realm_internal_Table_nativeToJson(
    JNIEnv *env, jobject, jlong nativeTablePtr)
{
    Table* table = TBL(nativeTablePtr);
    if (!TABLE_VALID(env, table))
        return NULL;

    // Write table to string in JSON format
    try {
        ostringstream ss;
        ss.sync_with_stdio(false); // for performance
        table->to_json(ss);
        const string str = ss.str();
        return to_jstring(env, str);
    } CATCH_STD()
    return NULL;
}

JNIEXPORT jboolean JNICALL Java_io_realm_internal_Table_nativeIsValid(
    JNIEnv*, jobject, jlong nativeTablePtr)
{
<<<<<<< HEAD
    TR_ENTER_PTR(nativeTablePtr)
    return TBL(nativeTablePtr)->is_attached();  // noexcept
=======
    return TBL(nativeTablePtr)->is_attached();  // noexcept
}

JNIEXPORT void JNICALL Java_io_realm_internal_Table_nativeClose(
    JNIEnv* env, jclass, jlong nativeTablePtr)
{
    TR_ENTER_PTR(env, nativeTablePtr)
    LangBindHelper::unbind_table_ptr(TBL(nativeTablePtr));
>>>>>>> dbc23ff9
}

JNIEXPORT jlong JNICALL Java_io_realm_internal_Table_createNative(JNIEnv *env, jobject)
{
    TR_ENTER(env)
    try {
        return reinterpret_cast<jlong>(LangBindHelper::new_table());
    } CATCH_STD()
    return 0;
}

// Checks if the primary key column contains any duplicate values, making it ineligible as a
// primary key.
static bool check_valid_primary_key_column(JNIEnv* env, Table* table, StringData column_name) // throws
{
    size_t column_index = table->get_column_index(column_name);
    if (column_index == realm::not_found) {
        std::ostringstream error_msg;
        error_msg << table->get_name() << " does not contain the field \"" << column_name << "\"";
        ThrowException(env, IllegalArgument, error_msg.str());
    }
    DataType column_type = table->get_column_type(column_index);
    TableView results = table->get_sorted_view(column_index);

    switch(column_type) {
        case type_Int:
            if (results.size() > 1) {
                int64_t val = results.get_int(column_index, 0);
                for (size_t i = 1; i < results.size(); i++) {
                    int64_t next_val = results.get_int(column_index, i);
                    if (val == next_val) {
                        std::ostringstream error_msg;
                        error_msg << "Field \"" << column_name << "\" cannot be a primary key, ";
                        error_msg << "it already contains duplicate values: " << val;
                        ThrowException(env, IllegalArgument, error_msg.str());
                        return false;
                    }
                    else {
                        val = next_val;
                    }
                }
            }
            return true;

        case type_String:
            if (results.size() > 1) {
                string str = results.get_string(column_index, 0);
                for (size_t i = 1; i < results.size(); i++) {
                    string next_str = results.get_string(column_index, i);
                    if (str.compare(next_str) == 0) {
                        std::ostringstream error_msg;
                        error_msg << "Field \"" << column_name << "\" cannot be a primary key, ";
                        error_msg << "it already contains duplicate values: " << str;
                        ThrowException(env, IllegalArgument, error_msg.str());
                        return false;
                    }
                    else {
                        str = next_str;
                    }
                }
            }
            return true;

        default:
            ThrowException(env, IllegalArgument, "Invalid primary key type: " + column_type);
            return false;
    }
}

JNIEXPORT jlong JNICALL Java_io_realm_internal_Table_nativeSetPrimaryKey(
    JNIEnv* env, jobject, jlong nativePrivateKeyTablePtr, jlong nativeTablePtr, jstring columnName)
{
    try {
        Table* table = TBL(nativeTablePtr);
        Table* pk_table = TBL(nativePrivateKeyTablePtr);
        const std::string table_name(table->get_name().substr(TABLE_PREFIX.length())); // Remove "class_" prefix
        size_t row_index = pk_table->find_first_string(io_realm_internal_Table_PRIMARY_KEY_CLASS_COLUMN_INDEX, table_name);

        if (columnName == NULL || env->GetStringLength(columnName) == 0) {
            // No primary key provided => remove previous set keys
            if (row_index != realm::not_found) {
                pk_table->remove(row_index);
            }
            return jlong(io_realm_internal_Table_NO_PRIMARY_KEY);
        }
        else {
            JStringAccessor new_primary_key_column_name(env, columnName);
            size_t primary_key_column_index = table->get_column_index(new_primary_key_column_name);
            if (row_index == realm::not_found) {
                // No primary key is currently set
                if (check_valid_primary_key_column(env, table, new_primary_key_column_name)) {
                    row_index = pk_table->add_empty_row();
                    pk_table->set_string_unique(io_realm_internal_Table_PRIMARY_KEY_CLASS_COLUMN_INDEX, row_index, table_name);
                    pk_table->set_string(io_realm_internal_Table_PRIMARY_KEY_FIELD_COLUMN_INDEX, row_index, new_primary_key_column_name);
                }
            }
            else {
                // Primary key already exists
                // We only wish to check for duplicate values if a column isn't already a primary key
                Row* row = new Row((*pk_table)[row_index]);
                StringData current_primary_key = row->get_string(io_realm_internal_Table_PRIMARY_KEY_FIELD_COLUMN_INDEX);
                if (new_primary_key_column_name != current_primary_key) {
                    if (check_valid_primary_key_column(env, table, new_primary_key_column_name)) {
                        pk_table->set_string(io_realm_internal_Table_PRIMARY_KEY_FIELD_COLUMN_INDEX, row_index, new_primary_key_column_name);
                    }
                }
            }

            return jlong(primary_key_column_index);
        }
    } CATCH_STD()
    return 0;
}

// 1) Fixes interop issue with Cocoa Realm where the Primary Key table had different types.
// This affects:
// - All Realms created by Cocoa and used by Realm-android up to 0.80.1
// - All Realms created by Realm-Android 0.80.1 and below
// See https://github.com/realm/realm-java/issues/1059
//
// 2) Fix interop issue with Cocoa Realm where primary key tables on Cocoa doesn't have the "class_" prefix.
// This affects:
// - All Realms created by Cocoa and used by Realm-android up to 0.84.1
// - All Realms created by Realm-Android 0.84.1 and below
// See https://github.com/realm/realm-java/issues/1703
//
// 3> PK table's column 'pk_table' needs search index in order to use set_string_unique.
// This affects:
// - All Realms created by Cocoa and used by Realm-java before 2.0.0
// See https://github.com/realm/realm-java/pull/3488

// This methods converts the old (wrong) table format (string, integer) to the right (string,string) format and strips
// any class names in the col[0] of their "class_" prefix
JNIEXPORT jboolean JNICALL Java_io_realm_internal_Table_nativeMigratePrimaryKeyTableIfNeeded
    (JNIEnv*, jclass, jlong groupNativePtr, jlong privateKeyTableNativePtr)
{
    const size_t CLASS_COLUMN_INDEX = io_realm_internal_Table_PRIMARY_KEY_CLASS_COLUMN_INDEX;
    const size_t FIELD_COLUMN_INDEX = io_realm_internal_Table_PRIMARY_KEY_FIELD_COLUMN_INDEX;

    auto group = reinterpret_cast<Group*>(groupNativePtr);
    Table* pk_table = TBL(privateKeyTableNativePtr);
    jboolean changed = JNI_FALSE;

    // Fix wrong types (string, int) -> (string, string)
    if (pk_table->get_column_type(FIELD_COLUMN_INDEX) == type_Int) {
        StringData tmp_col_name = StringData("tmp_field_name");
        size_t tmp_col_ndx = pk_table->add_column(DataType(type_String), tmp_col_name);

        // Create tmp string column with field name instead of column index
        size_t number_of_rows = pk_table->size();
        for (size_t row_ndx = 0; row_ndx < number_of_rows; row_ndx++) {
            StringData table_name = pk_table->get_string(CLASS_COLUMN_INDEX, row_ndx);
            size_t col_ndx = static_cast<size_t>(pk_table->get_int(FIELD_COLUMN_INDEX, row_ndx));
            StringData col_name = group->get_table(table_name)->get_column_name(col_ndx);
            // Make a copy of the string
            pk_table->set_string(tmp_col_ndx, row_ndx, col_name);
        }

        // Delete old int column, and rename tmp column to same name
        // The column index for the renamed column will then be the same as the deleted old column
        pk_table->remove_column(FIELD_COLUMN_INDEX);
        pk_table->rename_column(pk_table->get_column_index(tmp_col_name), StringData("pk_property"));
        changed = JNI_TRUE;
    }

    // If needed remove "class_" prefix from class names
    size_t number_of_rows = pk_table->size();
    for (size_t row_ndx = 0; row_ndx < number_of_rows; row_ndx++) {
        StringData table_name = pk_table->get_string(CLASS_COLUMN_INDEX, row_ndx);
        if (table_name.begins_with(TABLE_PREFIX)) {
            // New string copy is needed, since the original memory will be changed.
            std::string str(table_name.substr(TABLE_PREFIX.length()));
            StringData sd(str);
            pk_table->set_string(CLASS_COLUMN_INDEX, row_ndx, sd);
            changed = JNI_TRUE;
        }
    }

    // From realm-java 2.0.0, pk table's class column requires a search index.
    if (!pk_table->has_search_index(CLASS_COLUMN_INDEX)) {
        pk_table->add_search_index(CLASS_COLUMN_INDEX);
        changed = JNI_TRUE;
    }
    return changed;
}

JNIEXPORT jboolean JNICALL
Java_io_realm_internal_Table_nativePrimaryKeyTableNeedsMigration(JNIEnv *, jclass, jlong primaryKeyTableNativePtr)
{

    const size_t CLASS_COLUMN_INDEX = io_realm_internal_Table_PRIMARY_KEY_CLASS_COLUMN_INDEX;
    const size_t FIELD_COLUMN_INDEX = io_realm_internal_Table_PRIMARY_KEY_FIELD_COLUMN_INDEX;

    Table* pk_table = TBL(primaryKeyTableNativePtr);

    // Fix wrong types (string, int) -> (string, string)
    if (pk_table->get_column_type(FIELD_COLUMN_INDEX) == type_Int) {
        return JNI_TRUE;
    }

    // If needed remove "class_" prefix from class names
    size_t number_of_rows = pk_table->size();
    for (size_t row_ndx = 0; row_ndx < number_of_rows; row_ndx++) {
        StringData table_name = pk_table->get_string(CLASS_COLUMN_INDEX, row_ndx);
        if (table_name.begins_with(TABLE_PREFIX)) {
            return JNI_TRUE;
        }
    }
    // From realm-java 2.0.0, pk table's class column requires a search index.
    if (!pk_table->has_search_index(CLASS_COLUMN_INDEX)) {
        return JNI_TRUE;
    }
    return JNI_FALSE;
}

JNIEXPORT jboolean JNICALL Java_io_realm_internal_Table_nativeHasSameSchema
  (JNIEnv*, jobject, jlong thisTablePtr, jlong otherTablePtr)
{
    return *TBL(thisTablePtr)->get_descriptor() == *TBL(otherTablePtr)->get_descriptor();
}


JNIEXPORT jlong JNICALL Java_io_realm_internal_Table_nativeVersion(
        JNIEnv* env, jobject, jlong nativeTablePtr)
{
    bool valid = (TBL(nativeTablePtr) != NULL);
    if (valid) {
        if (!TBL(nativeTablePtr)->is_attached()) {
            ThrowException(env, IllegalState, "The Realm has been closed and is no longer accessible.");
            return 0;
        }
    }
    try {
        return (jlong) TBL(nativeTablePtr)->get_version_counter();
    } CATCH_STD()
    return 0;
}

static void finalize_table(jlong ptr)
{
    TR_ENTER_PTR(ptr)
    LangBindHelper::unbind_table_ptr(TBL(ptr));
}

JNIEXPORT jlong JNICALL Java_io_realm_internal_Table_nativeGetFinalizerPtr
  (JNIEnv *, jclass)
{
    TR_ENTER()
    return static_cast<jlong>(reinterpret_cast<uintptr_t>(&finalize_table));
}
<|MERGE_RESOLUTION|>--- conflicted
+++ resolved
@@ -1404,19 +1404,8 @@
 JNIEXPORT jboolean JNICALL Java_io_realm_internal_Table_nativeIsValid(
     JNIEnv*, jobject, jlong nativeTablePtr)
 {
-<<<<<<< HEAD
     TR_ENTER_PTR(nativeTablePtr)
     return TBL(nativeTablePtr)->is_attached();  // noexcept
-=======
-    return TBL(nativeTablePtr)->is_attached();  // noexcept
-}
-
-JNIEXPORT void JNICALL Java_io_realm_internal_Table_nativeClose(
-    JNIEnv* env, jclass, jlong nativeTablePtr)
-{
-    TR_ENTER_PTR(env, nativeTablePtr)
-    LangBindHelper::unbind_table_ptr(TBL(nativeTablePtr));
->>>>>>> dbc23ff9
 }
 
 JNIEXPORT jlong JNICALL Java_io_realm_internal_Table_createNative(JNIEnv *env, jobject)
