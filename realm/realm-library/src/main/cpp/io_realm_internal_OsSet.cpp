--- conflicted
+++ resolved
@@ -150,14 +150,19 @@
 }
 
 JNIEXPORT jboolean JNICALL
-<<<<<<< HEAD
 Java_io_realm_internal_OsSet_nativeContainsBinary(JNIEnv* env, jclass, jlong set_ptr,
                                                   jbyteArray j_value) {
     try {
         auto& set = *reinterpret_cast<realm::object_store::Set*>(set_ptr);
         const OwnedBinaryData& data = OwnedBinaryData(JByteArrayAccessor(env, j_value).transform<BinaryData>());
         size_t found = set.find_any(Mixed(data.get()));
-=======
+        return found != npos;       // npos represents "not found"
+    }
+    CATCH_STD()
+    return reinterpret_cast<jlong>(nullptr);
+}
+
+JNIEXPORT jboolean JNICALL
 Java_io_realm_internal_OsSet_nativeContainsUUID(JNIEnv* env, jclass, jlong set_ptr,
                                                 jstring j_value) {
     try {
@@ -165,7 +170,6 @@
         JStringAccessor value(env, j_value);
         const UUID& uuid = UUID(StringData(value).data());
         size_t found = set.find_any(Mixed(uuid));
->>>>>>> b7498a60
         return found != npos;       // npos represents "not found"
     }
     CATCH_STD()
@@ -231,7 +235,6 @@
 }
 
 JNIEXPORT jlongArray JNICALL
-<<<<<<< HEAD
 Java_io_realm_internal_OsSet_nativeAddBinary(JNIEnv* env, jclass, jlong set_ptr,
                                              jbyteArray j_value) {
     try {
@@ -241,7 +244,19 @@
 
         // TODO: abstract this call so that the rest is the same for all types
         const std::pair<size_t, bool>& add_pair = set.insert(context, Any(data));
-=======
+
+        jlong ret[2];
+        ret[0] = add_pair.first;    // index
+        ret[1] = add_pair.second;   // found (or not)
+        jlongArray ret_array = env->NewLongArray(2);
+        env->SetLongArrayRegion(ret_array, 0, 2, ret);
+        return ret_array;
+    }
+    CATCH_STD()
+    return nullptr;
+}
+
+JNIEXPORT jlongArray JNICALL
 Java_io_realm_internal_OsSet_nativeAddUUID(JNIEnv* env, jclass, jlong set_ptr,
                                            jstring j_value) {
     try {
@@ -252,7 +267,6 @@
 
         // TODO: abstract this call so that the rest is the same for all types
         const std::pair<size_t, bool>& add_pair = set.insert(context, Any(uuid));
->>>>>>> b7498a60
 
         jlong ret[2];
         ret[0] = add_pair.first;    // index
@@ -321,7 +335,6 @@
 }
 
 JNIEXPORT jlongArray JNICALL
-<<<<<<< HEAD
 Java_io_realm_internal_OsSet_nativeRemoveBinary(JNIEnv* env, jclass, jlong set_ptr,
                                                 jbyteArray j_value) {
     try {
@@ -330,7 +343,19 @@
 
         // TODO: abstract this call so that the rest is the same for all types
         const std::pair<size_t, bool>& remove_pair = set.remove_any(Mixed(data.get()));
-=======
+
+        jlong ret[2];
+        ret[0] = remove_pair.first;     // index
+        ret[1] = remove_pair.second;    // found (or not)
+        jlongArray ret_array = env->NewLongArray(2);
+        env->SetLongArrayRegion(ret_array, 0, 2, ret);
+        return ret_array;
+    }
+    CATCH_STD()
+    return nullptr;
+}
+
+JNIEXPORT jlongArray JNICALL
 Java_io_realm_internal_OsSet_nativeRemoveUUID(JNIEnv* env, jclass, jlong set_ptr,
                                               jstring j_value) {
     try {
@@ -340,7 +365,6 @@
 
         // TODO: abstract this call so that the rest is the same for all types
         const std::pair<size_t, bool>& remove_pair = set.remove_any(Mixed(uuid));
->>>>>>> b7498a60
 
         jlong ret[2];
         ret[0] = remove_pair.first;     // index
