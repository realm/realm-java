/*
 * Copyright 2020 Realm Inc.
 *
 * Licensed under the Apache License, Version 2.0 (the "License");
 * you may not use this file except in compliance with the License.
 * You may obtain a copy of the License at
 *
 * http://www.apache.org/licenses/LICENSE-2.0
 *
 * Unless required by applicable law or agreed to in writing, software
 * distributed under the License is distributed on an "AS IS" BASIS,
 * WITHOUT WARRANTIES OR CONDITIONS OF ANY KIND, either express or implied.
 * See the License for the specific language governing permissions and
 * limitations under the License.
 */

#include "io_realm_internal_OsSet.h"

#include <algorithm>    // std::set_intersection, std::sort
#include <vector>       // std::vector
#include <set>          // std::set
#include <realm/object-store/set.hpp>
#include <realm/object-store/shared_realm.hpp>

#include "java_accessor.hpp"
#include "java_object_accessor.hpp"
#include "java_exception_def.hpp"
#include "jni_util/java_exception_thrower.hpp"
#include "util.hpp"

using namespace realm;
using namespace realm::util;
using namespace realm::object_store;
using namespace realm::_impl;

void finalize_set(jlong ptr) {
    delete reinterpret_cast<object_store::Set*>(ptr);
}

JNIEXPORT jlong JNICALL Java_io_realm_internal_OsSet_nativeGetFinalizerPtr(JNIEnv*, jclass) {
    return reinterpret_cast<jlong>(&finalize_set);
}

JNIEXPORT jlong JNICALL
Java_io_realm_internal_OsSet_nativeCreate(JNIEnv* env, jclass, jlong shared_realm_ptr,
                                          jlong obj_ptr, jlong column_key) {
    try {
        auto obj = *reinterpret_cast<realm::Obj*>(obj_ptr);
        auto shared_realm = *reinterpret_cast<SharedRealm*>(shared_realm_ptr);
        auto set_ptr = new object_store::Set(shared_realm, obj, ColKey(column_key));
        return reinterpret_cast<jlong>(set_ptr);
    }
    CATCH_STD()
    return reinterpret_cast<jlong>(nullptr);
}

JNIEXPORT jboolean JNICALL
Java_io_realm_internal_OsSet_nativeIsValid(JNIEnv* env, jclass, jlong set_ptr) {
    try {
        auto& set = *reinterpret_cast<realm::object_store::Set*>(set_ptr);
        return set.is_valid();
    }
    CATCH_STD()
    return false;
}

JNIEXPORT jobject JNICALL
Java_io_realm_internal_OsSet_nativeGetValueAtIndex(JNIEnv* env, jclass, jlong set_ptr, jint position) {
    try {
        auto& set = *reinterpret_cast<realm::object_store::Set*>(set_ptr);
        const Mixed& value = set.get_any(position);
        if (value.is_null()) {
            return nullptr;
        } else {
            const DataType& type = value.get_type();
            switch (type) {
                case DataType::Type::Int:
                    return JavaClassGlobalDef::new_long(env, value.get_int());
                case DataType::Type::Double:
                    return JavaClassGlobalDef::new_double(env, value.get_double());
                case DataType::Type::Bool:
                    return JavaClassGlobalDef::new_boolean(env, value.get_bool());
                case DataType::Type::String:
                    return to_jstring(env, value.get_string());
                case DataType::Type::Binary:
                    return JavaClassGlobalDef::new_byte_array(env, value.get_binary());
                case DataType::Type::Float:
                    return JavaClassGlobalDef::new_float(env, value.get_float());
                case DataType::Type::UUID:
                    return JavaClassGlobalDef::new_uuid(env, value.get_uuid());
                case DataType::Type::ObjectId:
                    return JavaClassGlobalDef::new_object_id(env, value.get_object_id());
                case DataType::Type::Timestamp:
                    return JavaClassGlobalDef::new_date(env, value.get_timestamp());
                case DataType::Type::Decimal:
                    return JavaClassGlobalDef::new_decimal128(env, value.get_decimal());
                default:
                    throw std::logic_error("'getValue' method only suitable for int, double, boolean, String, byte[], float, UUID, Decimal128 and ObjectId.");
            }
        }
    }
    CATCH_STD()
    return nullptr;
}

JNIEXPORT jlong JNICALL
Java_io_realm_internal_OsSet_nativeSize(JNIEnv* env, jclass, jlong set_ptr) {
    try {
        auto& set = *reinterpret_cast<realm::object_store::Set*>(set_ptr);
        return set.size();
    }
    CATCH_STD()
    return 0;
}

JNIEXPORT jboolean JNICALL
Java_io_realm_internal_OsSet_nativeContainsNull(JNIEnv *env, jclass, jlong set_ptr) {
    try {
        auto& set = *reinterpret_cast<realm::object_store::Set*>(set_ptr);
        size_t found = set.find_any(Mixed());
        return found != npos;       // npos represents "not found"
    }
    CATCH_STD()
    return reinterpret_cast<jlong>(nullptr);
}

JNIEXPORT jboolean JNICALL
Java_io_realm_internal_OsSet_nativeContainsString(JNIEnv* env, jclass, jlong set_ptr,
                                                  jstring j_value) {
    try {
        auto& set = *reinterpret_cast<realm::object_store::Set*>(set_ptr);
        JStringAccessor value(env, j_value);
        size_t found = set.find_any(Mixed(StringData(value)));
        return found != npos;       // npos represents "not found"
    }
    CATCH_STD()
    return reinterpret_cast<jlong>(nullptr);
}

JNIEXPORT jboolean JNICALL
Java_io_realm_internal_OsSet_nativeContainsLong(JNIEnv* env, jclass, jlong set_ptr,
                                                jlong j_value) {
    try {
        auto& set = *reinterpret_cast<realm::object_store::Set*>(set_ptr);
        size_t found = set.find_any(Mixed(j_value));
        return found != npos;       // npos represents "not found"
    }
    CATCH_STD()
    return reinterpret_cast<jlong>(nullptr);
}

JNIEXPORT jboolean JNICALL
Java_io_realm_internal_OsSet_nativeContainsBinary(JNIEnv* env, jclass, jlong set_ptr,
                                                  jbyteArray j_value) {
    try {
        auto& set = *reinterpret_cast<realm::object_store::Set*>(set_ptr);
        const OwnedBinaryData& data = OwnedBinaryData(JByteArrayAccessor(env, j_value).transform<BinaryData>());
        size_t found = set.find_any(Mixed(data.get()));
        return found != npos;       // npos represents "not found"
    }
    CATCH_STD()
    return reinterpret_cast<jlong>(nullptr);
}

JNIEXPORT jboolean JNICALL
<<<<<<< HEAD
Java_io_realm_internal_OsSet_nativeContainsObjectId(JNIEnv* env, jclass, jlong set_ptr,
                                                    jstring j_value) {
    try {
        auto& set = *reinterpret_cast<realm::object_store::Set*>(set_ptr);
        JStringAccessor data(env, j_value);
        const ObjectId object_id = ObjectId(StringData(data).data());
        size_t found = set.find_any(Mixed(object_id));
=======
Java_io_realm_internal_OsSet_nativeContainsUUID(JNIEnv* env, jclass, jlong set_ptr,
                                                jstring j_value) {
    try {
        auto& set = *reinterpret_cast<realm::object_store::Set*>(set_ptr);
        JStringAccessor value(env, j_value);
        const UUID& uuid = UUID(StringData(value).data());
        size_t found = set.find_any(Mixed(uuid));
>>>>>>> 04ff7d3e
        return found != npos;       // npos represents "not found"
    }
    CATCH_STD()
    return reinterpret_cast<jlong>(nullptr);
}

JNIEXPORT jlongArray JNICALL
Java_io_realm_internal_OsSet_nativeAddNull(JNIEnv* env, jclass, jlong set_ptr) {
    try {
        auto& set = *reinterpret_cast<realm::object_store::Set*>(set_ptr);
        JavaAccessorContext context(env);
        const std::pair<size_t, bool>& add_pair = set.insert(context, Any());
        jlong ret[2];
        ret[0] = add_pair.first;    // index
        ret[1] = add_pair.second;   // found (or not)
        jlongArray ret_array = env->NewLongArray(2);
        env->SetLongArrayRegion(ret_array, 0, 2, ret);
        return ret_array;
    }
    CATCH_STD()
    return nullptr;
}

JNIEXPORT jlongArray JNICALL
Java_io_realm_internal_OsSet_nativeAddString(JNIEnv* env, jclass, jlong set_ptr, jstring j_value) {
    try {
        auto& set = *reinterpret_cast<realm::object_store::Set*>(set_ptr);
        JStringAccessor value(env, j_value);
        JavaAccessorContext context(env);

        // TODO: abstract this call so that the rest is the same for all types
        const std::pair<size_t, bool>& add_pair = set.insert(context, Any(value));

        jlong ret[2];
        ret[0] = add_pair.first;    // index
        ret[1] = add_pair.second;   // found (or not)
        jlongArray ret_array = env->NewLongArray(2);
        env->SetLongArrayRegion(ret_array, 0, 2, ret);
        return ret_array;
    }
    CATCH_STD()
    return nullptr;
}

JNIEXPORT jlongArray JNICALL
Java_io_realm_internal_OsSet_nativeAddLong(JNIEnv* env, jclass, jlong set_ptr, jlong j_value) {
    try {
        auto& set = *reinterpret_cast<realm::object_store::Set*>(set_ptr);
        JavaAccessorContext context(env);

        // TODO: abstract this call so that the rest is the same for all types
        const std::pair<size_t, bool>& add_pair = set.insert(context, Any(j_value));

        jlong ret[2];
        ret[0] = add_pair.first;    // index
        ret[1] = add_pair.second;   // found (or not)
        jlongArray ret_array = env->NewLongArray(2);
        env->SetLongArrayRegion(ret_array, 0, 2, ret);
        return ret_array;
    }
    CATCH_STD()
    return nullptr;
}

JNIEXPORT jlongArray JNICALL
Java_io_realm_internal_OsSet_nativeAddBinary(JNIEnv* env, jclass, jlong set_ptr,
                                             jbyteArray j_value) {
    try {
        auto& set = *reinterpret_cast<realm::object_store::Set*>(set_ptr);
        JavaAccessorContext context(env);
        JByteArrayAccessor data(env, j_value);

        // TODO: abstract this call so that the rest is the same for all types
        const std::pair<size_t, bool>& add_pair = set.insert(context, Any(data));

        jlong ret[2];
        ret[0] = add_pair.first;    // index
        ret[1] = add_pair.second;   // found (or not)
        jlongArray ret_array = env->NewLongArray(2);
        env->SetLongArrayRegion(ret_array, 0, 2, ret);
        return ret_array;
    }
    CATCH_STD()
    return nullptr;
}

JNIEXPORT jlongArray JNICALL
<<<<<<< HEAD
Java_io_realm_internal_OsSet_nativeAddObjectId(JNIEnv* env, jclass, jlong set_ptr,
                                               jstring j_value) {
    try {
        auto& set = *reinterpret_cast<realm::object_store::Set*>(set_ptr);
        JavaAccessorContext context(env);
        JStringAccessor data(env, j_value);
        const ObjectId object_id = ObjectId(StringData(data).data());

        // TODO: abstract this call so that the rest is the same for all types
        const std::pair<size_t, bool>& add_pair = set.insert(context, Any(object_id));
=======
Java_io_realm_internal_OsSet_nativeAddUUID(JNIEnv* env, jclass, jlong set_ptr,
                                           jstring j_value) {
    try {
        auto& set = *reinterpret_cast<realm::object_store::Set*>(set_ptr);
        JavaAccessorContext context(env);
        JStringAccessor value(env, j_value);
        const UUID& uuid = UUID(StringData(value).data());

        // TODO: abstract this call so that the rest is the same for all types
        const std::pair<size_t, bool>& add_pair = set.insert(context, Any(uuid));
>>>>>>> 04ff7d3e

        jlong ret[2];
        ret[0] = add_pair.first;    // index
        ret[1] = add_pair.second;   // found (or not)
        jlongArray ret_array = env->NewLongArray(2);
        env->SetLongArrayRegion(ret_array, 0, 2, ret);
        return ret_array;
    }
    CATCH_STD()
    return nullptr;
}

JNIEXPORT jlongArray JNICALL
Java_io_realm_internal_OsSet_nativeRemoveNull(JNIEnv* env, jclass, jlong set_ptr) {
    try {
        auto& set = *reinterpret_cast<realm::object_store::Set*>(set_ptr);
        const std::pair<size_t, bool>& remove_pair = set.remove_any(Mixed());
        jlong ret[2];
        ret[0] = remove_pair.first;     // index
        ret[1] = remove_pair.second;    // found (or not)
        jlongArray ret_array = env->NewLongArray(2);
        env->SetLongArrayRegion(ret_array, 0, 2, ret);
        return ret_array;
    }
    CATCH_STD()
    return nullptr;
}

JNIEXPORT jlongArray JNICALL
Java_io_realm_internal_OsSet_nativeRemoveString(JNIEnv* env, jclass, jlong set_ptr, jstring j_value) {
    try {
        auto& set = *reinterpret_cast<realm::object_store::Set*>(set_ptr);
        JStringAccessor value(env, j_value);

        // TODO: abstract this call so that the rest is the same for all types
        const std::pair<size_t, bool>& remove_pair = set.remove_any(Mixed(StringData(value)));

        jlong ret[2];
        ret[0] = remove_pair.first;     // index
        ret[1] = remove_pair.second;    // found (or not)
        jlongArray ret_array = env->NewLongArray(2);
        env->SetLongArrayRegion(ret_array, 0, 2, ret);
        return ret_array;
    }
    CATCH_STD()
    return nullptr;
}

JNIEXPORT jlongArray JNICALL
Java_io_realm_internal_OsSet_nativeRemoveLong(JNIEnv* env, jclass, jlong set_ptr, jlong j_value) {
    try {
        auto& set = *reinterpret_cast<realm::object_store::Set*>(set_ptr);

        // TODO: abstract this call so that the rest is the same for all types
        const std::pair<size_t, bool>& remove_pair = set.remove_any(Mixed(j_value));

        jlong ret[2];
        ret[0] = remove_pair.first;     // index
        ret[1] = remove_pair.second;    // found (or not)
        jlongArray ret_array = env->NewLongArray(2);
        env->SetLongArrayRegion(ret_array, 0, 2, ret);
        return ret_array;
    }
    CATCH_STD()
    return nullptr;
}

JNIEXPORT jlongArray JNICALL
Java_io_realm_internal_OsSet_nativeRemoveBinary(JNIEnv* env, jclass, jlong set_ptr,
                                                jbyteArray j_value) {
    try {
        auto& set = *reinterpret_cast<realm::object_store::Set*>(set_ptr);
        const OwnedBinaryData& data = OwnedBinaryData(JByteArrayAccessor(env, j_value).transform<BinaryData>());

        // TODO: abstract this call so that the rest is the same for all types
        const std::pair<size_t, bool>& remove_pair = set.remove_any(Mixed(data.get()));

        jlong ret[2];
        ret[0] = remove_pair.first;     // index
        ret[1] = remove_pair.second;    // found (or not)
        jlongArray ret_array = env->NewLongArray(2);
        env->SetLongArrayRegion(ret_array, 0, 2, ret);
        return ret_array;
    }
    CATCH_STD()
    return nullptr;
}

JNIEXPORT jlongArray JNICALL
<<<<<<< HEAD
Java_io_realm_internal_OsSet_nativeRemoveObjectId(JNIEnv* env, jclass, jlong set_ptr,
                                                  jstring j_value) {
    try {
        auto& set = *reinterpret_cast<realm::object_store::Set*>(set_ptr);
        JStringAccessor data(env, j_value);
        const ObjectId object_id = ObjectId(StringData(data).data());

        // TODO: abstract this call so that the rest is the same for all types
        const std::pair<size_t, bool>& remove_pair = set.remove_any(Mixed(object_id));
=======
Java_io_realm_internal_OsSet_nativeRemoveUUID(JNIEnv* env, jclass, jlong set_ptr,
                                              jstring j_value) {
    try {
        auto& set = *reinterpret_cast<realm::object_store::Set*>(set_ptr);
        JStringAccessor value(env, j_value);
        const UUID& uuid = UUID(StringData(value).data());

        // TODO: abstract this call so that the rest is the same for all types
        const std::pair<size_t, bool>& remove_pair = set.remove_any(Mixed(uuid));
>>>>>>> 04ff7d3e

        jlong ret[2];
        ret[0] = remove_pair.first;     // index
        ret[1] = remove_pair.second;    // found (or not)
        jlongArray ret_array = env->NewLongArray(2);
        env->SetLongArrayRegion(ret_array, 0, 2, ret);
        return ret_array;
    }
    CATCH_STD()
    return nullptr;
}

JNIEXPORT jboolean JNICALL
Java_io_realm_internal_OsSet_nativeContainsAll(JNIEnv*, jclass, jlong set_ptr, jlong other_set_ptr) {
    auto& set = *reinterpret_cast<realm::object_store::Set*>(set_ptr);
    auto& other_set = *reinterpret_cast<realm::object_store::Set*>(other_set_ptr);

    // If other set is a subset of set then set contains other set
    bool is_contained = other_set.is_subset_of(set);
    return is_contained;
}

JNIEXPORT jboolean JNICALL
Java_io_realm_internal_OsSet_nativeUnion(JNIEnv*, jclass, jlong set_ptr, jlong other_set_ptr) {
    auto& set = *reinterpret_cast<realm::object_store::Set*>(set_ptr);
    auto& other_set = *reinterpret_cast<realm::object_store::Set*>(other_set_ptr);

    // If other set is a subset of set it means set will not change after the union
    bool has_changed = !other_set.is_subset_of(set);
    set.assign_union(other_set);
    return has_changed;
}

JNIEXPORT jboolean JNICALL
Java_io_realm_internal_OsSet_nativeAsymmetricDifference(JNIEnv*,
                                                        jclass,
                                                        jlong set_ptr,
                                                        jlong other_set_ptr) {
    auto& set = *reinterpret_cast<realm::object_store::Set*>(set_ptr);
    auto& other_set = *reinterpret_cast<realm::object_store::Set*>(other_set_ptr);

    // If other set is a subset of set it means set will change after the difference
    bool has_changed = other_set.is_subset_of(set);
    set.assign_difference(other_set);
    return has_changed;
}

JNIEXPORT jboolean JNICALL
Java_io_realm_internal_OsSet_nativeIntersect(JNIEnv*,
                                             jclass,
                                             jlong set_ptr,
                                             jlong other_set_ptr) {
    auto& set = *reinterpret_cast<realm::object_store::Set*>(set_ptr);
    auto& other_set = *reinterpret_cast<realm::object_store::Set*>(other_set_ptr);

    // If other set intersects set it means set will not change after the intersection
    bool has_changed = !set.intersects(other_set);
    set.assign_intersection(other_set);
    return has_changed;
}

JNIEXPORT void JNICALL
Java_io_realm_internal_OsSet_nativeClear(JNIEnv* env, jclass, jlong set_ptr) {
    try {
        auto& set = *reinterpret_cast<realm::object_store::Set*>(set_ptr);
        set.remove_all();
    }
    CATCH_STD()
}

JNIEXPORT jlong JNICALL
Java_io_realm_internal_OsSet_nativeFreeze(JNIEnv* env, jclass, jlong set_ptr,
                                          jlong frozen_realm_ptr) {
    try {
        auto& set = *reinterpret_cast<realm::object_store::Set*>(set_ptr);
        auto& shared_realm_ptr = *reinterpret_cast<std::shared_ptr<Realm>*>(frozen_realm_ptr);
        const object_store::Set& frozen_set = set.freeze(shared_realm_ptr);
        auto* frozen_set_ptr = new object_store::Set(frozen_set);
        return reinterpret_cast<jlong>(frozen_set_ptr);
    }
    CATCH_STD()
    return reinterpret_cast<jlong>(nullptr);
}

JNIEXPORT jboolean JNICALL
Java_io_realm_internal_OsSet_nativeContainsAllMixedCollection(JNIEnv* env, jclass, jlong set_ptr,
                                                              jlong mixed_collection_ptr) {
    try {
        auto& set = *reinterpret_cast<realm::object_store::Set*>(set_ptr);
        auto &collection = *reinterpret_cast<std::vector<JavaValue> *>(mixed_collection_ptr);
        const std::vector<Mixed>& mixed_collection = to_mixed_vector(collection);

        for (const Mixed& mixed : mixed_collection) {
            size_t found;
            found = set.find_any(mixed);

            if (found == npos) {    // npos represents "not found"
                return false;
            }
        }
        return true;
    }
    CATCH_STD()
    return false;
}

JNIEXPORT jboolean JNICALL
Java_io_realm_internal_OsSet_nativeAddAllMixedCollection(JNIEnv* env, jclass, jlong set_ptr,
                                                         jlong mixed_collection_ptr) {
    try {
        auto& set = *reinterpret_cast<realm::object_store::Set*>(set_ptr);
        auto& collection = *reinterpret_cast<std::vector<JavaValue> *>(mixed_collection_ptr);
        const std::vector<Mixed>& mixed_collection = to_mixed_vector(collection);
        bool set_has_changed = false;

        for (const Mixed& mixed : mixed_collection) {
            const std::pair<size_t, bool>& insert_pair = set.insert_any(mixed);

            // If we get true it means the element was not there and therefore it has changed
            if (insert_pair.second) {
                set_has_changed = true;
            }
        }
        return set_has_changed;
    }
    CATCH_STD()
    return false;
}

JNIEXPORT jboolean JNICALL
Java_io_realm_internal_OsSet_nativeRemoveAllMixedCollection(JNIEnv* env, jclass, jlong set_ptr,
                                                            jlong mixed_collection_ptr) {
    try {
        auto& set = *reinterpret_cast<realm::object_store::Set*>(set_ptr);
        auto& collection = *reinterpret_cast<std::vector<JavaValue> *>(mixed_collection_ptr);
        const std::vector<Mixed>& mixed_collection = to_mixed_vector(collection);
        bool set_has_changed = false;

        for (const Mixed& mixed : mixed_collection) {
            const std::pair<size_t, bool>& remove_pair = set.remove_any(mixed);

            // If we get true it means the element was not there and therefore it has changed
            if (remove_pair.second) {
                set_has_changed = true;
            }
        }
        return set_has_changed;
    }
    CATCH_STD()
    return false;
}

JNIEXPORT jboolean JNICALL
Java_io_realm_internal_OsSet_nativeRetainAllMixedCollection(JNIEnv* env, jclass, jlong set_ptr,
                                                            jlong mixed_collection_ptr) {
    try {
        auto &set = *reinterpret_cast<realm::object_store::Set *>(set_ptr);
        auto &collection = *reinterpret_cast<std::vector<JavaValue> *>(mixed_collection_ptr);
        const std::vector<Mixed> &mixed_collection = to_mixed_vector(collection);

        std::vector<Mixed> common_elements;
        bool set_has_changed = false;

        for (const Mixed &mixed : mixed_collection) {
            // Check for present values
            if (set.find_any(mixed) != realm::npos) {
                // Put shared elements and store them in an auxiliary structure to use later
                common_elements.push_back(mixed);
            } else {
                // If an element is not found that means the set will change
                set_has_changed = true;
            }
        }

        // Insert shared elements now
        set.remove_all();
        for (auto& shared_element : common_elements) {
            // TODO: this might trigger unwanted notifications if the set is effectively the same
            set.insert_any(shared_element);
        }

        return set_has_changed;
    }
    CATCH_STD()
    return false;
}<|MERGE_RESOLUTION|>--- conflicted
+++ resolved
@@ -163,7 +163,6 @@
 }
 
 JNIEXPORT jboolean JNICALL
-<<<<<<< HEAD
 Java_io_realm_internal_OsSet_nativeContainsObjectId(JNIEnv* env, jclass, jlong set_ptr,
                                                     jstring j_value) {
     try {
@@ -171,7 +170,13 @@
         JStringAccessor data(env, j_value);
         const ObjectId object_id = ObjectId(StringData(data).data());
         size_t found = set.find_any(Mixed(object_id));
-=======
+        return found != npos;       // npos represents "not found"
+    }
+    CATCH_STD()
+    return reinterpret_cast<jlong>(nullptr);
+}
+
+JNIEXPORT jboolean JNICALL
 Java_io_realm_internal_OsSet_nativeContainsUUID(JNIEnv* env, jclass, jlong set_ptr,
                                                 jstring j_value) {
     try {
@@ -179,7 +184,6 @@
         JStringAccessor value(env, j_value);
         const UUID& uuid = UUID(StringData(value).data());
         size_t found = set.find_any(Mixed(uuid));
->>>>>>> 04ff7d3e
         return found != npos;       // npos represents "not found"
     }
     CATCH_STD()
@@ -267,7 +271,6 @@
 }
 
 JNIEXPORT jlongArray JNICALL
-<<<<<<< HEAD
 Java_io_realm_internal_OsSet_nativeAddObjectId(JNIEnv* env, jclass, jlong set_ptr,
                                                jstring j_value) {
     try {
@@ -278,7 +281,19 @@
 
         // TODO: abstract this call so that the rest is the same for all types
         const std::pair<size_t, bool>& add_pair = set.insert(context, Any(object_id));
-=======
+
+        jlong ret[2];
+        ret[0] = add_pair.first;    // index
+        ret[1] = add_pair.second;   // found (or not)
+        jlongArray ret_array = env->NewLongArray(2);
+        env->SetLongArrayRegion(ret_array, 0, 2, ret);
+        return ret_array;
+    }
+    CATCH_STD()
+    return nullptr;
+}
+
+JNIEXPORT jlongArray JNICALL
 Java_io_realm_internal_OsSet_nativeAddUUID(JNIEnv* env, jclass, jlong set_ptr,
                                            jstring j_value) {
     try {
@@ -289,7 +304,6 @@
 
         // TODO: abstract this call so that the rest is the same for all types
         const std::pair<size_t, bool>& add_pair = set.insert(context, Any(uuid));
->>>>>>> 04ff7d3e
 
         jlong ret[2];
         ret[0] = add_pair.first;    // index
@@ -379,7 +393,6 @@
 }
 
 JNIEXPORT jlongArray JNICALL
-<<<<<<< HEAD
 Java_io_realm_internal_OsSet_nativeRemoveObjectId(JNIEnv* env, jclass, jlong set_ptr,
                                                   jstring j_value) {
     try {
@@ -389,7 +402,20 @@
 
         // TODO: abstract this call so that the rest is the same for all types
         const std::pair<size_t, bool>& remove_pair = set.remove_any(Mixed(object_id));
-=======
+
+
+        jlong ret[2];
+        ret[0] = remove_pair.first;     // index
+        ret[1] = remove_pair.second;    // found (or not)
+        jlongArray ret_array = env->NewLongArray(2);
+        env->SetLongArrayRegion(ret_array, 0, 2, ret);
+        return ret_array;
+    }
+    CATCH_STD()
+    return nullptr;
+}
+
+JNIEXPORT jlongArray JNICALL
 Java_io_realm_internal_OsSet_nativeRemoveUUID(JNIEnv* env, jclass, jlong set_ptr,
                                               jstring j_value) {
     try {
@@ -399,7 +425,6 @@
 
         // TODO: abstract this call so that the rest is the same for all types
         const std::pair<size_t, bool>& remove_pair = set.remove_any(Mixed(uuid));
->>>>>>> 04ff7d3e
 
         jlong ret[2];
         ret[0] = remove_pair.first;     // index
