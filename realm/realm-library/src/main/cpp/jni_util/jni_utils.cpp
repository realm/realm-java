/*
 * Copyright 2017 Realm Inc.
 *
 * Licensed under the Apache License, Version 2.0 (the "License");
 * you may not use this file except in compliance with the License.
 * You may obtain a copy of the License at
 *
 * http://www.apache.org/licenses/LICENSE-2.0
 *
 * Unless required by applicable law or agreed to in writing, software
 * distributed under the License is distributed on an "AS IS" BASIS,
 * WITHOUT WARRANTIES OR CONDITIONS OF ANY KIND, either express or implied.
 * See the License for the specific language governing permissions and
 * limitations under the License.
 */

#include "jni_utils.hpp"

#include <realm/util/assert.hpp>

#include <memory>

using namespace realm::jni_util;

static std::unique_ptr<JniUtils> s_instance;

void JniUtils::initialize(JavaVM* vm, jint vm_version) noexcept
{
    REALM_ASSERT_DEBUG(!s_instance);

    s_instance = std::unique_ptr<JniUtils>(new JniUtils(vm, vm_version));
}

JNIEnv* JniUtils::get_env(bool attach_if_needed)
{
    REALM_ASSERT_DEBUG(s_instance);

    JNIEnv* env;
    if (s_instance->m_vm->GetEnv(reinterpret_cast<void**>(&env), s_instance->m_vm_version) != JNI_OK) {
        if (attach_if_needed) {
            jint ret = s_instance->m_vm->AttachCurrentThread(&env, nullptr);
            REALM_ASSERT_RELEASE(ret == JNI_OK);
        }
        else {
            REALM_ASSERT_RELEASE(false);
        }
    }

    return env;
}

<<<<<<< HEAD
void JniUtils::detach_current_thread()  {
=======
void JniUtils::detach_current_thread()
{
>>>>>>> 0b112ee7
    s_instance->m_vm->DetachCurrentThread();
}<|MERGE_RESOLUTION|>--- conflicted
+++ resolved
@@ -49,11 +49,7 @@
     return env;
 }
 
-<<<<<<< HEAD
-void JniUtils::detach_current_thread()  {
-=======
 void JniUtils::detach_current_thread()
 {
->>>>>>> 0b112ee7
     s_instance->m_vm->DetachCurrentThread();
 }