/*
 * Copyright 2020 Realm Inc.
 *
 * Licensed under the Apache License, Version 2.0 (the "License");
 * you may not use this file except in compliance with the License.
 * You may obtain a copy of the License at
 *
 * http://www.apache.org/licenses/LICENSE-2.0
 *
 * Unless required by applicable law or agreed to in writing, software
 * distributed under the License is distributed on an "AS IS" BASIS,
 * WITHOUT WARRANTIES OR CONDITIONS OF ANY KIND, either express or implied.
 * See the License for the specific language governing permissions and
 * limitations under the License.
 */

#include "io_realm_RealmApp.h"

#include "java_network_transport.hpp"
#include "util.hpp"
#include "jni_util/java_method.hpp"
#include "jni_util/jni_utils.hpp"

#include <sync/app.hpp>

using namespace realm;
using namespace realm::app;
using namespace realm::jni_util;
using namespace realm::_impl;

JNIEXPORT jlong JNICALL Java_io_realm_RealmApp_nativeCreate(JNIEnv* env, jobject obj,
                                                            jstring j_app_id,
                                                            jstring j_base_url,
                                                            jstring j_app_name,
                                                            jstring j_app_version,
                                                            jlong j_request_timeout_ms)
{
    try {
        jobject java_app_obj = env->NewGlobalRef(obj); // FIXME: Leaking the app object
        std::function<std::unique_ptr<GenericNetworkTransport>()> transport_generator = [java_app_obj] {
            JNIEnv* env = JniUtils::get_env(true);
            static JavaMethod get_network_transport_method(env, java_app_obj, "getNetworkTransport", "()Lio/realm/internal/objectstore/OsJavaNetworkTransport;");
            jobject network_transport_impl = env->CallObjectMethod(java_app_obj, get_network_transport_method);
            return std::unique_ptr<GenericNetworkTransport>(new JavaNetworkTransport(network_transport_impl));
        };

        JStringAccessor app_id(env, j_app_id);
        JStringAccessor base_url(env, j_base_url);
        JStringAccessor app_name(env, j_app_name);
        JStringAccessor app_version(env, j_app_version);
        return reinterpret_cast<jlong>(new std::shared_ptr<App>(std::make_shared<App>(App::Config{
                app_id,
                transport_generator,
                util::Optional<std::string>(base_url),
                util::Optional<std::string>(app_name),
                util::Optional<std::string>(app_version),
                util::Optional<std::uint64_t>(j_request_timeout_ms)
        })));
    }
    CATCH_STD()
    return 0;
}


JNIEXPORT void JNICALL Java_io_realm_RealmApp_nativeLogin(JNIEnv* env, jclass, jlong j_app_ptr, jlong j_credentials_ptr, jobject j_callback)
{
    try {
        auto app = *reinterpret_cast<std::shared_ptr<App>*>(j_app_ptr);
        auto credentials = reinterpret_cast<AppCredentials *>(j_credentials_ptr);
        std::function<jobject(JNIEnv*, std::shared_ptr<SyncUser>)> mapper = [](JNIEnv* env, std::shared_ptr<SyncUser> user) {
            auto* java_user = new std::shared_ptr<SyncUser>(std::move(user));
            return JavaClassGlobalDef::new_long(env, reinterpret_cast<int64_t>(java_user));
        };
        auto callback = JavaNetworkTransport::create_result_callback(env, j_callback, mapper);
        app->log_in_with_credentials(*credentials, callback);
    }
    CATCH_STD()
}

JNIEXPORT void JNICALL Java_io_realm_RealmApp_nativeLogOut(JNIEnv* env, jclass, jlong j_app_ptr, jlong j_user_ptr, jobject j_callback)
{
    try {
        auto app = *reinterpret_cast<std::shared_ptr<App>*>(j_app_ptr);
        auto user = *reinterpret_cast<std::shared_ptr<SyncUser>*>(j_user_ptr);
        app->log_out(user, JavaNetworkTransport::create_void_callback(env, j_callback));
    }
    CATCH_STD()
}

JNIEXPORT jobject JNICALL Java_io_realm_RealmApp_nativeCurrentUser(JNIEnv* env, jclass, jlong j_app_ptr)
{
    try {
        auto app = *reinterpret_cast<std::shared_ptr<App>*>(j_app_ptr);
        std::shared_ptr<SyncUser> user = app->current_user();
        if (user) {
            auto* java_user = new std::shared_ptr<SyncUser>(std::move(user));
            return JavaClassGlobalDef::new_long(env, reinterpret_cast<int64_t>(java_user));
        }
        else {
            return NULL;
        }
    }
    CATCH_STD()
    return NULL;
}

JNIEXPORT jlongArray JNICALL Java_io_realm_RealmApp_nativeGetAllUsers(JNIEnv* env, jclass, jlong j_app_ptr)
{
    try {
        auto app = *reinterpret_cast<std::shared_ptr<App>*>(j_app_ptr);
        std::vector<std::shared_ptr<SyncUser>> users = app->all_users();
        auto size = users.size();

        jlongArray java_users = env->NewLongArray(size);
        if (!java_users) {
            ThrowException(env, OutOfMemory, "Could not allocate memory to create array of users.");
            return nullptr;
        }

        jlong* user_ptrs = new jlong[size];
        for(size_t i = 0; i < size; ++i) {
            auto *java_user = new std::shared_ptr<SyncUser>(std::move(users[i]));
            user_ptrs[i] = reinterpret_cast<int64_t>(java_user);
        }

        env->SetLongArrayRegion(java_users, 0, size, user_ptrs);
        delete[] user_ptrs;
        return java_users;
    }
    CATCH_STD()
    return nullptr;
}

JNIEXPORT void JNICALL Java_io_realm_RealmApp_nativeSwitchUser(JNIEnv* env,
                                                               jclass,
                                                               jlong j_app_ptr,
                                                               jlong j_user_ptr)
{
    try {
        auto app = *reinterpret_cast<std::shared_ptr<App>*>(j_app_ptr);
        auto user = *reinterpret_cast<std::shared_ptr<SyncUser>*>(j_user_ptr);
        app->switch_user(user);
    }
    CATCH_STD()
<<<<<<< HEAD
}

JNIEXPORT void JNICALL Java_io_realm_RealmApp_nativeRemoveUser(JNIEnv* env,
                                                               jclass,
                                                               jlong j_app_ptr,
                                                               jlong j_user_ptr,
                                                               jobject j_callback)
{
    try {
        auto app = *reinterpret_cast<std::shared_ptr<App>*>(j_app_ptr);
        auto user = *reinterpret_cast<std::shared_ptr<SyncUser>*>(j_user_ptr);
        app->remove_user(user, JavaNetworkTransport::create_void_callback(env, j_callback));
    }
    CATCH_STD()
}

JNIEXPORT void JNICALL Java_io_realm_RealmApp_nativeLinkUser(JNIEnv* env,
                                                               jclass,
                                                               jlong j_app_ptr,
                                                               jlong j_user_ptr,
                                                               jlong j_credentials_ptr,
                                                               jobject j_callback)
{
    try {
        auto app = *reinterpret_cast<std::shared_ptr<App>*>(j_app_ptr);
        auto user = *reinterpret_cast<std::shared_ptr<SyncUser>*>(j_user_ptr);
        auto credentials = reinterpret_cast<AppCredentials*>(j_credentials_ptr);
        std::function<jobject(JNIEnv*, std::shared_ptr<SyncUser>)> mapper = [](JNIEnv* env, std::shared_ptr<SyncUser> user) {
            auto* java_user = new std::shared_ptr<SyncUser>(std::move(user));
            return JavaClassGlobalDef::new_long(env, reinterpret_cast<int64_t>(java_user));
        };
        auto callback = JavaNetworkTransport::create_result_callback(env, j_callback, mapper);
        app->link_user(user, *credentials, callback);
    }
    CATCH_STD()
=======
>>>>>>> 0803a127
}<|MERGE_RESOLUTION|>--- conflicted
+++ resolved
@@ -142,42 +142,4 @@
         app->switch_user(user);
     }
     CATCH_STD()
-<<<<<<< HEAD
 }
-
-JNIEXPORT void JNICALL Java_io_realm_RealmApp_nativeRemoveUser(JNIEnv* env,
-                                                               jclass,
-                                                               jlong j_app_ptr,
-                                                               jlong j_user_ptr,
-                                                               jobject j_callback)
-{
-    try {
-        auto app = *reinterpret_cast<std::shared_ptr<App>*>(j_app_ptr);
-        auto user = *reinterpret_cast<std::shared_ptr<SyncUser>*>(j_user_ptr);
-        app->remove_user(user, JavaNetworkTransport::create_void_callback(env, j_callback));
-    }
-    CATCH_STD()
-}
-
-JNIEXPORT void JNICALL Java_io_realm_RealmApp_nativeLinkUser(JNIEnv* env,
-                                                               jclass,
-                                                               jlong j_app_ptr,
-                                                               jlong j_user_ptr,
-                                                               jlong j_credentials_ptr,
-                                                               jobject j_callback)
-{
-    try {
-        auto app = *reinterpret_cast<std::shared_ptr<App>*>(j_app_ptr);
-        auto user = *reinterpret_cast<std::shared_ptr<SyncUser>*>(j_user_ptr);
-        auto credentials = reinterpret_cast<AppCredentials*>(j_credentials_ptr);
-        std::function<jobject(JNIEnv*, std::shared_ptr<SyncUser>)> mapper = [](JNIEnv* env, std::shared_ptr<SyncUser> user) {
-            auto* java_user = new std::shared_ptr<SyncUser>(std::move(user));
-            return JavaClassGlobalDef::new_long(env, reinterpret_cast<int64_t>(java_user));
-        };
-        auto callback = JavaNetworkTransport::create_result_callback(env, j_callback, mapper);
-        app->link_user(user, *credentials, callback);
-    }
-    CATCH_STD()
-=======
->>>>>>> 0803a127
-}