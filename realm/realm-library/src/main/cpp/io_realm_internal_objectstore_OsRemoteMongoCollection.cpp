--- conflicted
+++ resolved
@@ -19,7 +19,6 @@
 #include "java_class_global_def.hpp"
 #include "java_network_transport.hpp"
 #include "util.hpp"
-#include "util_sync.hpp"
 #include "jni_util/java_method.hpp"
 #include "jni_util/jni_utils.hpp"
 #include "jni_util/bson_util.hpp"
@@ -59,12 +58,7 @@
                                                                        jobject j_callback) {
     try {
         RemoteMongoCollection* collection = reinterpret_cast<RemoteMongoCollection*>(j_collection_ptr);
-<<<<<<< HEAD
-        // FIXME Are we sure that it is a BsonDocument?
-        bson::BsonDocument filter(jstring_to_bson(env, j_filter));
-=======
         bson::BsonDocument filter(JniBsonProtocol::jstring_to_bson(env, j_filter));
->>>>>>> d8f188e7
         uint64_t limit = std::uint64_t(j_limit);
         collection->count(filter, limit, JavaNetworkTransport::create_result_callback(env, j_callback, collection_mapper));
     }
