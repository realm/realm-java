/*
 * Copyright 2016 Realm Inc.
 *
 * Licensed under the Apache License, Version 2.0 (the "License");
 * you may not use this file except in compliance with the License.
 * You may obtain a copy of the License at
 *
 * http://www.apache.org/licenses/LICENSE-2.0
 *
 * Unless required by applicable law or agreed to in writing, software
 * distributed under the License is distributed on an "AS IS" BASIS,
 * WITHOUT WARRANTIES OR CONDITIONS OF ANY KIND, either express or implied.
 * See the License for the specific language governing permissions and
 * limitations under the License.
 */

#include <jni.h>
#include <jni_util/log.hpp>
#include "io_realm_RealmFileUserStore.h"
#include "sync/sync_manager.hpp"
#include "sync/sync_user.hpp"
#include "util.hpp"

using namespace realm;

static const char* ERR_NO_LOGGED_IN_USER = "No user logged in yet.";
static const char* ERR_COULD_NOT_ALLOCATE_MEMORY = "Could not allocate memory to return all users.";

JNIEXPORT jstring JNICALL
Java_io_realm_RealmFileUserStore_nativeGetCurrentUser (JNIEnv *env, jclass)
{
    TR_ENTER()
    try {

        const std::shared_ptr<SyncUser> &user = SyncManager::shared().get_current_user();
        if (user) {
            return to_jstring(env, user->refresh_token().data());
        } else {
            return nullptr;
        }
    } CATCH_STD()
    return nullptr;
}

JNIEXPORT void JNICALL
Java_io_realm_RealmFileUserStore_nativeUpdateOrCreateUser (JNIEnv *env, jclass, jstring identity, jstring jsonToken, jstring url)
{
    TR_ENTER()
    try {
        JStringAccessor user_identity(env, identity); // throws
        JStringAccessor user_json_token(env, jsonToken); // throws
        JStringAccessor auth_url(env, url); // throws

        SyncManager::shared().get_user(user_identity, user_json_token, std::string(auth_url));
    } CATCH_STD()
}

JNIEXPORT void JNICALL
Java_io_realm_RealmFileUserStore_nativeLogoutCurrentUser (JNIEnv *env, jclass)
{
    TR_ENTER()
    try {
        const std::shared_ptr<SyncUser>& user = SyncManager::shared().get_current_user();
        if (user) {
            user->log_out();
        } else {
            throw std::runtime_error(ERR_NO_LOGGED_IN_USER);
        }
    } CATCH_STD()
}


JNIEXPORT void JNICALL
Java_io_realm_RealmFileUserStore_nativeConfigureMetaDataSystem (JNIEnv *env, jclass, jstring baseFile)
{
    TR_ENTER()
    try {
        JStringAccessor base_file_path(env, baseFile); // throws
        SyncManager::shared().configure_file_system(base_file_path, SyncManager::MetadataMode::NoEncryption);
    } CATCH_STD()
}

JNIEXPORT jobjectArray JNICALL
Java_io_realm_RealmFileUserStore_nativeGetAllUsers (JNIEnv *env, jclass)
{
    TR_ENTER()
    std::vector<std::shared_ptr<SyncUser>> all_users = SyncManager::shared().all_logged_in_users();
    if (!all_users.empty()) {
        size_t len = all_users.size();
        jobjectArray users_token = env->NewObjectArray(len, java_lang_string, 0);
        if (users_token == nullptr) {
            ThrowException(env, OutOfMemory, ERR_COULD_NOT_ALLOCATE_MEMORY);
            return nullptr;
        }
        for (int i = 0; i < len; ++i) {
            env->SetObjectArrayElement(users_token, i, to_jstring(env, all_users[i]->refresh_token().data()));
        }

        return users_token;
    }
    return nullptr;
}

JNIEXPORT void JNICALL
Java_io_realm_RealmFileUserStore_nativeResetForTesting (JNIEnv *, jclass)
{
    TR_ENTER();
    SyncManager::shared().reset_for_testing();
}
<<<<<<< HEAD

static const std::shared_ptr<SyncUser>& currentUserOrThrow() //throws
{
    std::vector<std::shared_ptr<SyncUser>> all_users = SyncManager::shared().all_logged_in_users();
    if (all_users.size() > 1) {
        throw std::runtime_error(ERR_MULTIPLE_LOGGED_IN_USERS);
    } else if (all_users.size() < 1) {
        throw std::runtime_error(ERR_NO_LOGGED_IN_USER);
    } else {
        return all_users.front();
    }
}
=======
>>>>>>> a62d4a44
<|MERGE_RESOLUTION|>--- conflicted
+++ resolved
@@ -107,18 +107,3 @@
     TR_ENTER();
     SyncManager::shared().reset_for_testing();
 }
-<<<<<<< HEAD
-
-static const std::shared_ptr<SyncUser>& currentUserOrThrow() //throws
-{
-    std::vector<std::shared_ptr<SyncUser>> all_users = SyncManager::shared().all_logged_in_users();
-    if (all_users.size() > 1) {
-        throw std::runtime_error(ERR_MULTIPLE_LOGGED_IN_USERS);
-    } else if (all_users.size() < 1) {
-        throw std::runtime_error(ERR_NO_LOGGED_IN_USER);
-    } else {
-        return all_users.front();
-    }
-}
-=======
->>>>>>> a62d4a44
