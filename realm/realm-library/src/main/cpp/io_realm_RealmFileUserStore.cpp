/*
 * Copyright 2016 Realm Inc.
 *
 * Licensed under the Apache License, Version 2.0 (the "License");
 * you may not use this file except in compliance with the License.
 * You may obtain a copy of the License at
 *
 * http://www.apache.org/licenses/LICENSE-2.0
 *
 * Unless required by applicable law or agreed to in writing, software
 * distributed under the License is distributed on an "AS IS" BASIS,
 * WITHOUT WARRANTIES OR CONDITIONS OF ANY KIND, either express or implied.
 * See the License for the specific language governing permissions and
 * limitations under the License.
 */

#include <jni.h>
#include <jni_util/log.hpp>
#include "io_realm_RealmFileUserStore.h"
#include "sync/sync_manager.hpp"
#include "sync/sync_user.hpp"
#include "util.hpp"

using namespace realm;

static const char* ERR_NO_LOGGED_IN_USER = "No user logged in yet.";
static const char* ERR_COULD_NOT_ALLOCATE_MEMORY = "Could not allocate memory to return all users.";

JNIEXPORT jstring JNICALL
Java_io_realm_RealmFileUserStore_nativeGetCurrentUser (JNIEnv *env, jclass)
{
    TR_ENTER()
    try {
<<<<<<< HEAD
        try {
            const std::shared_ptr<SyncUser> &user = SyncManager::shared().get_current_user();
            if (user) {
                return to_jstring(env, user->refresh_token().data());
            } else {
                return nullptr;
            }
        } catch (std::logic_error e) {
            ThrowException(env, IllegalState, "Multiple users have been logged in. `currentUser` is only valid if one single user is logged in.");
=======
        const std::shared_ptr<SyncUser> &user = SyncManager::shared().get_current_user();
        if (user) {
            return to_jstring(env, user->refresh_token().data());
        } else {
>>>>>>> 8a129ea4
            return nullptr;
        }
    } CATCH_STD()
    return nullptr;
}

JNIEXPORT void JNICALL
Java_io_realm_RealmFileUserStore_nativeUpdateOrCreateUser (JNIEnv *env, jclass, jstring identity, jstring jsonToken, jstring url)
{
    TR_ENTER()
    try {
        JStringAccessor user_identity(env, identity); // throws
        JStringAccessor user_json_token(env, jsonToken); // throws
        JStringAccessor auth_url(env, url); // throws

        SyncManager::shared().get_user(user_identity, user_json_token, std::string(auth_url));
    } CATCH_STD()
}

JNIEXPORT void JNICALL
Java_io_realm_RealmFileUserStore_nativeLogoutCurrentUser (JNIEnv *env, jclass)
{
    TR_ENTER()
    try {
        const std::shared_ptr<SyncUser>& user = SyncManager::shared().get_current_user();
        if (user) {
            user->log_out();
        } else {
            throw std::runtime_error(ERR_NO_LOGGED_IN_USER);
        }
    } CATCH_STD()
}


JNIEXPORT void JNICALL
Java_io_realm_RealmFileUserStore_nativeConfigureMetaDataSystem (JNIEnv *env, jclass, jstring baseFile)
{
    TR_ENTER()
    try {
        JStringAccessor base_file_path(env, baseFile); // throws
        SyncManager::shared().configure_file_system(base_file_path, SyncManager::MetadataMode::NoEncryption);
    } CATCH_STD()
}

JNIEXPORT jobjectArray JNICALL
Java_io_realm_RealmFileUserStore_nativeGetAllUsers (JNIEnv *env, jclass)
{
    TR_ENTER()
    std::vector<std::shared_ptr<SyncUser>> all_users = SyncManager::shared().all_logged_in_users();
    if (!all_users.empty()) {
        size_t len = all_users.size();
        jobjectArray users_token = env->NewObjectArray(len, java_lang_string, 0);
        if (users_token == nullptr) {
            ThrowException(env, OutOfMemory, ERR_COULD_NOT_ALLOCATE_MEMORY);
            return nullptr;
        }
        for (int i = 0; i < len; ++i) {
            env->SetObjectArrayElement(users_token, i, to_jstring(env, all_users[i]->refresh_token().data()));
        }

        return users_token;
    }
    return nullptr;
}<|MERGE_RESOLUTION|>--- conflicted
+++ resolved
@@ -31,22 +31,10 @@
 {
     TR_ENTER()
     try {
-<<<<<<< HEAD
-        try {
-            const std::shared_ptr<SyncUser> &user = SyncManager::shared().get_current_user();
-            if (user) {
-                return to_jstring(env, user->refresh_token().data());
-            } else {
-                return nullptr;
-            }
-        } catch (std::logic_error e) {
-            ThrowException(env, IllegalState, "Multiple users have been logged in. `currentUser` is only valid if one single user is logged in.");
-=======
         const std::shared_ptr<SyncUser> &user = SyncManager::shared().get_current_user();
         if (user) {
             return to_jstring(env, user->refresh_token().data());
         } else {
->>>>>>> 8a129ea4
             return nullptr;
         }
     } CATCH_STD()
@@ -103,7 +91,7 @@
             ThrowException(env, OutOfMemory, ERR_COULD_NOT_ALLOCATE_MEMORY);
             return nullptr;
         }
-        for (int i = 0; i < len; ++i) {
+        for (unsigned int i = 0; i < len; ++i) {
             env->SetObjectArrayElement(users_token, i, to_jstring(env, all_users[i]->refresh_token().data()));
         }
 
