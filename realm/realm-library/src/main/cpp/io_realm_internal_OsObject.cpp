/*
 * Copyright 2017 Realm Inc.
 *
 * Licensed under the Apache License, Version 2.0 (the "License");
 * you may not use this file except in compliance with the License.
 * You may obtain a copy of the License at
 *
 * http://www.apache.org/licenses/LICENSE-2.0
 *
 * Unless required by applicable law or agreed to in writing, software
 * distributed under the License is distributed on an "AS IS" BASIS,
 * WITHOUT WARRANTIES OR CONDITIONS OF ANY KIND, either express or implied.
 * See the License for the specific language governing permissions and
 * limitations under the License.
 */

#include "io_realm_internal_OsObject.h"

#if REALM_ENABLE_SYNC
#include <realm/sync/object.hpp>
#endif

#include <object_schema.hpp>
#include <object.hpp>
#include <shared_realm.hpp>

#include "util.hpp"
#include "java_class_global_def.hpp"

#include "jni_util/java_global_weak_ref.hpp"
#include "jni_util/java_method.hpp"
#include "jni_util/java_class.hpp"
#include "jni_util/java_exception_thrower.hpp"

using namespace realm;
using namespace realm::jni_util;
using namespace realm::_impl;

static const char* PK_CONSTRAINT_EXCEPTION_CLASS = "io/realm/exceptions/RealmPrimaryKeyConstraintException";
static const char* PK_EXCEPTION_MSG_FORMAT = "Primary key value already exists: %1 .";

// We need to control the life cycle of Object, weak ref of Java OsObject and the NotificationToken.
// Wrap all three together, so when the Java object gets GCed, all three of them will be invalidated.
struct ObjectWrapper {
    JavaGlobalWeakRef m_row_object_weak_ref;
    NotificationToken m_notification_token;
    realm::Object m_object;

    ObjectWrapper(realm::Object& object)
        : m_row_object_weak_ref()
        , m_notification_token()
        , m_object(std::move(object))
    {
    }

    ObjectWrapper(ObjectWrapper&&) = delete;
    ObjectWrapper& operator=(ObjectWrapper&&) = delete;

    ObjectWrapper(ObjectWrapper const&) = delete;
    ObjectWrapper& operator=(ObjectWrapper const&) = delete;

    ~ObjectWrapper()
    {
    }
};

struct ChangeCallback {
    ChangeCallback(ObjectWrapper* wrapper, JavaMethod notify_change_listeners)
        : m_wrapper(wrapper),
        m_notify_change_listeners_method(notify_change_listeners)
    {
    }

    void parse_fields(JNIEnv* env, CollectionChangeSet const& change_set)
    {
        if (m_field_names_array) {
            return;
        }

        if (!change_set.deletions.empty()) {
            m_deleted = true;
            return;
        }

        // The local ref of jstring needs to be released to avoid reach the local ref table size limitation.
        std::vector<JavaGlobalRef> field_names;
        auto table = m_wrapper->m_object.obj().get_table();
        for (const auto& col: change_set.columns) {
            if (col.second.empty()) {
                continue;
            }
            // FIXME: After full integration of the OS schema, parse the column name from
            // wrapper->m_object.get_object_schema() will be faster.
            field_names.push_back(JavaGlobalRef(env, to_jstring(env, table->get_column_name(ColKey(col.first))), true));
        }
        m_field_names_array = env->NewObjectArray(field_names.size(), JavaClassGlobalDef::java_lang_string(), 0);
        for (size_t i = 0; i < field_names.size(); ++i) {
            env->SetObjectArrayElement(m_field_names_array, i, field_names[i].get());
        }
    }

    JNIEnv* check_env()
    {
        JNIEnv* env = JniUtils::get_env(false);
        if (!env || env->ExceptionCheck()) {
            // JVM detached or java exception has been thrown before.
            return nullptr;
        }
        return env;
    }

    void before(CollectionChangeSet const& change_set)
    {
        JNIEnv* env = check_env();
        if (!env) {
            return;
        }

        parse_fields(env, change_set);
    }

    void after(CollectionChangeSet const& change_set)
    {
        JNIEnv* env = check_env();
        if (!env) {
            return;
        }
        if (change_set.empty()) {
            return;
        }

        parse_fields(env, change_set);
        m_wrapper->m_row_object_weak_ref.call_with_local_ref(env, [&](JNIEnv*, jobject row_obj) {
            env->CallVoidMethod(row_obj, m_notify_change_listeners_method, m_deleted ? nullptr : m_field_names_array);
        });
        m_field_names_array = nullptr;
        m_deleted = false;
    }

    void error(std::exception_ptr err)
    {
        if (err) {
            try {
                std::rethrow_exception(err);
            }
            catch (const std::exception& e) {
                Log::e("Caught exception in object change callback %1", e.what());
            }
        }
    }

private:
    ObjectWrapper* m_wrapper;
    bool m_deleted = false;
    jobjectArray m_field_names_array = nullptr;
    JavaMethod m_notify_change_listeners_method;
};

static void finalize_object(jlong ptr)
{
    delete reinterpret_cast<ObjectWrapper*>(ptr);
}

static inline Obj do_create_row_with_primary_key(JNIEnv* env, jlong shared_realm_ptr, jlong table_ref_ptr,
                                                    jlong pk_column_key, jlong pk_value, jboolean is_pk_null)
{
    auto& shared_realm = *(reinterpret_cast<SharedRealm*>(shared_realm_ptr));
    TableRef table = TBL_REF(table_ref_ptr);
    ColKey col_key(pk_column_key);
    shared_realm->verify_in_write(); // throws
    if (is_pk_null && !COL_NULLABLE(env, table, pk_column_key)) {
        return Obj();
    }

    if (is_pk_null) {

        if (bool(table->find_first_null(col_key))) {
            THROW_JAVA_EXCEPTION(env, PK_CONSTRAINT_EXCEPTION_CLASS, format(PK_EXCEPTION_MSG_FORMAT, "'null'"));
        }
    }
    else {
        if (bool(table->find_first_int(col_key, pk_value))) {
            THROW_JAVA_EXCEPTION(env, PK_CONSTRAINT_EXCEPTION_CLASS,
                                 format(PK_EXCEPTION_MSG_FORMAT, reinterpret_cast<long long>(pk_value)));
        }
    }

    Obj obj;
#if REALM_ENABLE_SYNC
    if (is_pk_null) {
        obj = sync::create_object_with_primary_key(static_cast<Transaction&>(shared_realm->read_group()), *table, util::none);
    }
    else {
        obj = sync::create_object_with_primary_key(static_cast<Transaction&>(shared_realm->read_group()), *table,
                                                   util::Optional<int64_t>(pk_value));
    }
#else
    obj = table->create_object();

    if (is_pk_null) {
        obj.set_null(col_key);
    }
    else {
        obj.set<int64_t>(col_key, pk_value);
    }
#endif
    return obj;
}

static inline Obj do_create_row_with_primary_key(JNIEnv* env, jlong shared_realm_ptr, jlong table_ref_ptr,
                                                    jlong pk_column_key, jstring pk_value)
{
    auto& shared_realm = *(reinterpret_cast<SharedRealm*>(shared_realm_ptr));
    TableRef table = TBL_REF(table_ref_ptr);
    ColKey col_key(pk_column_key);
    shared_realm->verify_in_write(); // throws
    JStringAccessor str_accessor(env, pk_value); // throws
    if (!pk_value && !COL_NULLABLE(env, table, pk_column_key)) {
        return Obj();
    }

    if (pk_value) {
        if (bool(table->find_first_string(col_key, str_accessor))) {
            THROW_JAVA_EXCEPTION(env, PK_CONSTRAINT_EXCEPTION_CLASS,
                                 format(PK_EXCEPTION_MSG_FORMAT, str_accessor.operator std::string()));
        }
    }
    else {
        if (bool(table->find_first_null(col_key))) {
            THROW_JAVA_EXCEPTION(env, PK_CONSTRAINT_EXCEPTION_CLASS, format(PK_EXCEPTION_MSG_FORMAT, "'null'"));
        }
    }

    Obj obj;
#if REALM_ENABLE_SYNC
    obj = sync::create_object_with_primary_key(static_cast<Transaction&>(shared_realm->read_group()), *table, StringData(str_accessor));
#else
    obj = table->create_object();
    if (pk_value) {
        obj.set(col_key, StringData(str_accessor));
    }
    else {
        obj.set(col_key, null{});
    }
#endif

    return obj;
}

JNIEXPORT jlong JNICALL Java_io_realm_internal_OsObject_nativeGetFinalizerPtr(JNIEnv*, jclass)
{
    TR_ENTER()
    return reinterpret_cast<jlong>(&finalize_object);
}

JNIEXPORT jlong JNICALL Java_io_realm_internal_OsObject_nativeCreate(JNIEnv*, jclass, jlong shared_realm_ptr,
                                                                     jlong obj_ptr)
{
    // FIXME: Currently OsObject is only used for object notifications. Since the Object Store's schema has not been
    // fully integrated with realm-java, we pass a dummy ObjectSchema to create Object.
    static const ObjectSchema dummy_object_schema;
    auto& shared_realm = *(reinterpret_cast<SharedRealm*>(shared_realm_ptr));
    auto& obj = *(reinterpret_cast<Obj*>(obj_ptr));
    Object object(shared_realm, dummy_object_schema, obj); // no throw
    auto wrapper = new ObjectWrapper(object);              // no throw
    return reinterpret_cast<jlong>(wrapper);
}

JNIEXPORT void JNICALL Java_io_realm_internal_OsObject_nativeStartListening(JNIEnv* env, jobject instance,
                                                                            jlong native_ptr)
{
    try {
        auto wrapper = reinterpret_cast<ObjectWrapper*>(native_ptr);
        if (!wrapper->m_row_object_weak_ref) {
            wrapper->m_row_object_weak_ref = JavaGlobalWeakRef(env, instance);
        }

        static JavaClass os_object_class(env, "io/realm/internal/OsObject");
        static JavaMethod notify_change_listeners(env, os_object_class, "notifyChangeListeners",
                                                  "([Ljava/lang/String;)V");
        // The wrapper pointer will be used in the callback. But it should never become an invalid pointer when the
        // notification block gets called. This should be guaranteed by the Object Store that after the notification
        // token is destroyed, the block shouldn't be called.
        wrapper->m_notification_token = wrapper->m_object.add_notification_callback(ChangeCallback(wrapper, notify_change_listeners));
    }
    CATCH_STD()
}

JNIEXPORT void JNICALL Java_io_realm_internal_OsObject_nativeStopListening(JNIEnv* env, jobject, jlong native_ptr)
{
    try {
        auto wrapper = reinterpret_cast<ObjectWrapper*>(native_ptr);
        wrapper->m_notification_token = {};
    }
    CATCH_STD()
}

JNIEXPORT jlong JNICALL Java_io_realm_internal_OsObject_nativeCreateRow(JNIEnv* env, jclass, jlong table_ref_ptr)
{
    try {
        TableRef table = TBL_REF(table_ref_ptr);
        Obj obj = table->create_object();
        return (jlong)(obj.get_key().value);
    }
    CATCH_STD()
    return -1;
}

JNIEXPORT jlong JNICALL Java_io_realm_internal_OsObject_nativeCreateNewObject(JNIEnv* env, jclass, jlong table_ref_ptr)
{
<<<<<<< HEAD
    //TODO use Obj with key instead of Row in the heap
=======
>>>>>>> 60abb6ea
    try {
        TableRef table = TBL_REF(table_ref_ptr);
        Obj* obj = new Obj(table->create_object());
        return reinterpret_cast<jlong>(obj);
    }
    CATCH_STD()
    return 0;
}

JNIEXPORT jlong JNICALL Java_io_realm_internal_OsObject_nativeCreateNewObjectWithLongPrimaryKey(
    JNIEnv* env, jclass, jlong shared_realm_ptr, jlong table_ref_ptr, jlong pk_column_ndx, jlong pk_value,
    jboolean is_pk_null)
{
    try {
        Obj obj =
            do_create_row_with_primary_key(env, shared_realm_ptr, table_ref_ptr, pk_column_ndx, pk_value, is_pk_null);
        if (bool(obj)) {
            return reinterpret_cast<jlong>(new Obj(obj));
        }
    }
    CATCH_STD()
    return 0;
}

JNIEXPORT jlong JNICALL Java_io_realm_internal_OsObject_nativeCreateRowWithLongPrimaryKey(
    JNIEnv* env, jclass, jlong shared_realm_ptr, jlong table_ref_ptr, jlong pk_column_ndx, jlong pk_value,
    jboolean is_pk_null)
{
    try {
        Obj obj = do_create_row_with_primary_key(env, shared_realm_ptr, table_ref_ptr, pk_column_ndx, pk_value, is_pk_null);
        return (jlong)(obj.get_key().value);
    }
    CATCH_STD()
    return realm::npos;
}

JNIEXPORT jlong JNICALL Java_io_realm_internal_OsObject_nativeCreateNewObjectWithStringPrimaryKey(
    JNIEnv* env, jclass, jlong shared_realm_ptr, jlong table_ref_ptr, jlong pk_column_ndx, jstring pk_value)
{
    try {
        Obj obj = do_create_row_with_primary_key(env, shared_realm_ptr, table_ref_ptr, pk_column_ndx, pk_value);
        if (bool(obj)) {
            return reinterpret_cast<jlong>(new Obj(obj));
        }
    }
    CATCH_STD()

    return 0;
}

JNIEXPORT jlong JNICALL Java_io_realm_internal_OsObject_nativeCreateRowWithStringPrimaryKey(
    JNIEnv* env, jclass, jlong shared_realm_ptr, jlong table_ref_ptr, jlong pk_column_ndx, jstring pk_value)
{
    try {
        Obj obj = do_create_row_with_primary_key(env, shared_realm_ptr, table_ref_ptr, pk_column_ndx, pk_value);
        return (jlong)(obj.get_key().value);
    }
    CATCH_STD()
    return realm::npos;
}<|MERGE_RESOLUTION|>--- conflicted
+++ resolved
@@ -308,10 +308,6 @@
 
 JNIEXPORT jlong JNICALL Java_io_realm_internal_OsObject_nativeCreateNewObject(JNIEnv* env, jclass, jlong table_ref_ptr)
 {
-<<<<<<< HEAD
-    //TODO use Obj with key instead of Row in the heap
-=======
->>>>>>> 60abb6ea
     try {
         TableRef table = TBL_REF(table_ref_ptr);
         Obj* obj = new Obj(table->create_object());
