--- conflicted
+++ resolved
@@ -131,12 +131,6 @@
     catch(realm::RequiredFieldValueNotProvidedException e) {
         ThrowException(env, IllegalArgument, e.what());
     }
-<<<<<<< HEAD
-    catch(Results::InvalidPropertyException e) {
-        ThrowException(env, IllegalArgument, e.what());
-    }
-=======
->>>>>>> d8f65132
 #if REALM_ENABLE_SYNC
     catch (partial_sync::InvalidRealmStateException& e) {
         ThrowException(env, IllegalState, e.what());
