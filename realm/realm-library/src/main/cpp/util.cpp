/*
 * Copyright 2014 Realm Inc.
 *
 * Licensed under the Apache License, Version 2.0 (the "License");
 * you may not use this file except in compliance with the License.
 * You may obtain a copy of the License at
 *
 * http://www.apache.org/licenses/LICENSE-2.0
 *
 * Unless required by applicable law or agreed to in writing, software
 * distributed under the License is distributed on an "AS IS" BASIS,
 * WITHOUT WARRANTIES OR CONDITIONS OF ANY KIND, either express or implied.
 * See the License for the specific language governing permissions and
 * limitations under the License.
 */

#include <algorithm>
#include <stdexcept>

#include <realm/util/assert.hpp>
#include <realm/util/file.hpp>
#include <realm/unicode.hpp>
#include "utf8.hpp"

#include "util.hpp"
#include "io_realm_internal_Util.h"
#include "io_realm_internal_SharedRealm.h"
#include "shared_realm.hpp"
#include "results.hpp"
#include "list.hpp"
#include "java_exception_def.hpp"

#include "jni_util/java_exception_thrower.hpp"

using namespace std;
using namespace realm;
using namespace realm::util;
using namespace realm::jni_util;
using namespace realm::_impl;

void ThrowRealmFileException(JNIEnv* env, const std::string& message, realm::RealmFileException::Kind kind, const std::string& path = "");

void ConvertException(JNIEnv* env, const char* file, int line)
{
    ostringstream ss;
    try {
        throw;
    }
    catch (JavaExceptionThrower& e) {
        e.throw_java_exception(env);
    }
    catch (bad_alloc& e) {
        ss << e.what() << " in " << file << " line " << line;
        ThrowException(env, OutOfMemory, ss.str());
    }
    catch (CrossTableLinkTarget& e) {
        ss << e.what() << " in " << file << " line " << line;
        ThrowException(env, IllegalState, ss.str());
    }
    catch (SharedGroup::BadVersion& e) {
        ss << e.what() << " in " << file << " line " << line;
        ThrowException(env, BadVersion, ss.str());
    }
    catch (invalid_argument& e) {
        ss << e.what() << " in " << file << " line " << line;
        ThrowException(env, IllegalArgument, ss.str());
    }
    catch (RealmFileException& e) {
        ss << e.what() << " (" << e.underlying() << ") (" << e.path() << ") in " << file << " line " << line;
        ThrowRealmFileException(env, ss.str(), e.kind(), e.path());
    }
    catch (File::AccessError& e) {
        ss << e.what() << " (" << e.get_path() << ") in " << file << " line " << line;
        ThrowException(env, FatalError, ss.str());
    }
    catch (InvalidTransactionException& e) {
        ss << e.what() << " in " << file << " line " << line;
        ThrowException(env, IllegalState, ss.str());
    }
    catch (InvalidEncryptionKeyException& e) {
        ss << e.what() << " in " << file << " line " << line;
        ThrowException(env, IllegalArgument, ss.str());
    }
    catch (Results::OutOfBoundsIndexException& e) {
        ss << "Out of range  in " << file << " line " << line << "(requested: " << e.requested
           << " valid: " << e.valid_count << ")";
        ThrowException(env, IndexOutOfBounds, ss.str());
    }
    catch (Results::IncorrectTableException& e) {
        ss << "Incorrect class in " << file << " line " << line << "(actual: " << e.actual
           << " expected: " << e.expected << ")";
        ThrowException(env, IllegalArgument, ss.str());
    }
    catch (Results::UnsupportedColumnTypeException& e) {
        ss << "Unsupported type in " << file << " line " << line << "(field name: " << e.column_name << ")";
        ThrowException(env, IllegalArgument, ss.str());
    }
    catch (Results::InvalidatedException& e) {
        ss << e.what() << " in " << file << " line " << line;
        ThrowException(env, IllegalState, ss.str());
    }
    catch (List::OutOfBoundsIndexException& e) {
        ss << "Out of range  in " << file << " line " << line << "(requested: " << e.requested
           << " valid: " << e.valid_count << ")";
        ThrowException(env, IndexOutOfBounds, ss.str());
    }
    catch (IncorrectThreadException& e) {
        ss << e.what() << " in " << file << " line " << line;
        ThrowException(env, IllegalState, ss.str());
    }
    catch (realm::LogicError e) {
        ThrowException(env, IllegalState, e.what());
    }
    catch (std::logic_error e) {
        ThrowException(env, IllegalState, e.what());
    }
    catch (exception& e) {
        ss << e.what() << " in " << file << " line " << line;
        ThrowException(env, FatalError, ss.str());
    }
    /* catch (...) is not needed if we only throw exceptions derived from std::exception */
}

void ThrowException(JNIEnv* env, ExceptionKind exception, const char* classStr)
{
    ThrowException(env, exception, classStr, "");
}

void ThrowException(JNIEnv* env, ExceptionKind exception, const std::string& classStr, const std::string& itemStr)
{
    string message;
    jclass jExceptionClass = NULL;

    Log::e("jni: ThrowingException %1, %2, %3.", exception, classStr.c_str(), itemStr.c_str());

    switch (exception) {
        case ClassNotFound:
            jExceptionClass = env->FindClass("java/lang/ClassNotFoundException");
            message = "Class '" + classStr + "' could not be located.";
            break;

        case IllegalArgument:
            jExceptionClass = env->FindClass("java/lang/IllegalArgumentException");
            message = "Illegal Argument: " + classStr;
            break;

        case IndexOutOfBounds:
            jExceptionClass = env->FindClass("java/lang/ArrayIndexOutOfBoundsException");
            message = classStr;
            break;

        case UnsupportedOperation:
            jExceptionClass = env->FindClass("java/lang/UnsupportedOperationException");
            message = classStr;
            break;

        case OutOfMemory:
            jExceptionClass = env->FindClass(JavaExceptionDef::OutOfMemory);
            message = classStr + " " + itemStr;
            break;

        case FatalError:
            jExceptionClass = env->FindClass("io/realm/exceptions/RealmError");
            message = "Unrecoverable error. " + classStr;
            break;

        case RuntimeError:
            jExceptionClass = env->FindClass("java/lang/RuntimeException");
            message = classStr;
            break;

        case BadVersion:
            jExceptionClass = env->FindClass("io/realm/internal/async/BadVersionException");
            message = classStr;
            break;

        case IllegalState:
            jExceptionClass = env->FindClass("java/lang/IllegalStateException");
            message = classStr;
            break;

        // Should never get here.
        case ExceptionKindMax:
        default:
            break;
    }
    if (jExceptionClass != NULL) {
        Log::e("Exception has been thrown: %1", message.c_str());
        env->ThrowNew(jExceptionClass, message.c_str());
    }
    else {
        Log::e("ERROR: Couldn't throw exception.");
    }

    env->DeleteLocalRef(jExceptionClass);
}

void ThrowRealmFileException(JNIEnv* env, const std::string& message, realm::RealmFileException::Kind kind, const std::string& path)
{
    jclass jrealm_file_exception_cls = env->FindClass("io/realm/exceptions/RealmFileException");
    jclass jincompatible_synced_file_cls = env->FindClass("io/realm/exceptions/IncompatibleSyncedFileException");
    jmethodID jicompatible_synced_ctor =
        env->GetMethodID(jincompatible_synced_file_cls, "<init>", "(Ljava/lang/String;Ljava/lang/String;)V");

    static jmethodID constructor = env->GetMethodID(jrealm_file_exception_cls, "<init>", "(BLjava/lang/String;)V");
    // Initial value to suppress gcc warning.
    jbyte kind_code = -1; // To suppress compile warning.
    switch (kind) {
        case realm::RealmFileException::Kind::AccessError:
            kind_code = io_realm_internal_SharedRealm_FILE_EXCEPTION_KIND_ACCESS_ERROR;
            break;
        case realm::RealmFileException::Kind::BadHistoryError:
            kind_code = io_realm_internal_SharedRealm_FILE_EXCEPTION_KIND_BAD_HISTORY;
            break;
        case realm::RealmFileException::Kind::PermissionDenied:
            kind_code = io_realm_internal_SharedRealm_FILE_EXCEPTION_KIND_PERMISSION_DENIED;
            break;
        case realm::RealmFileException::Kind::Exists:
            kind_code = io_realm_internal_SharedRealm_FILE_EXCEPTION_KIND_EXISTS;
            break;
        case realm::RealmFileException::Kind::NotFound:
            kind_code = io_realm_internal_SharedRealm_FILE_EXCEPTION_KIND_NOT_FOUND;
            break;
        case realm::RealmFileException::Kind::IncompatibleLockFile:
            kind_code = io_realm_internal_SharedRealm_FILE_EXCEPTION_KIND_INCOMPATIBLE_LOCK_FILE;
            break;
        case realm::RealmFileException::Kind::FormatUpgradeRequired:
            kind_code = io_realm_internal_SharedRealm_FILE_EXCEPTION_KIND_FORMAT_UPGRADE_REQUIRED;
            break;
        case realm::RealmFileException::Kind::IncompatibleSyncedRealm:
<<<<<<< HEAD
            jobject jexception = env->NewObject(jincompatible_synced_file_cls, jicompatible_synced_ctor,
                                                to_jstring(env, message), to_jstring(env, path));
            env->Throw(reinterpret_cast<jthrowable>(jexception));
            env->DeleteLocalRef(jincompatible_synced_file_cls);
            return;
    }
    jstring jmessage = to_jstring(env, message);
    jstring jpath = to_jstring(env, path);
    jobject exception = env->NewObject(jrealm_file_exception_cls, constructor, kind_code, jmessage, jpath);
=======
            kind_code = io_realm_internal_SharedRealm_FILE_EXCEPTION_INCOMPATIBLE_SYNC_FILE;
            break;
    }
    jstring jstr = env->NewStringUTF(message.c_str());
    jobject exception = env->NewObject(cls, constructor, kind_code, jstr);
>>>>>>> 0b4aac9c
    env->Throw(reinterpret_cast<jthrowable>(exception));
    env->DeleteLocalRef(jrealm_file_exception_cls);
    env->DeleteLocalRef(exception);
}

void ThrowNullValueException(JNIEnv* env, Table* table, size_t col_ndx)
{
    std::ostringstream ss;
    ss << "Trying to set a non-nullable field '" << table->get_column_name(col_ndx) << "' in '" << table->get_name()
       << "' to null.";
    ThrowException(env, IllegalArgument, ss.str());
}

bool GetBinaryData(JNIEnv* env, jobject jByteBuffer, realm::BinaryData& bin)
{
    const char* data = static_cast<char*>(env->GetDirectBufferAddress(jByteBuffer));
    if (!data) {
        ThrowException(env, IllegalArgument, "ByteBuffer is invalid");
        return false;
    }
    jlong size = env->GetDirectBufferCapacity(jByteBuffer);
    if (size < 0) {
        ThrowException(env, IllegalArgument, "Can't get BufferCapacity.");
        return false;
    }
    bin = BinaryData(data, S(size));
    return true;
}


//*********************************************************************
// String handling
//*********************************************************************

namespace {

// This assumes that 'jchar' is an integral type with at least 16
// non-sign value bits, that is, an unsigned 16-bit integer, or any
// signed or unsigned integer with more than 16 bits.
struct JcharTraits {
    static jchar to_int_type(jchar c) noexcept
    {
        return c;
    }
    static jchar to_char_type(jchar i) noexcept
    {
        return i;
    }
};

struct JStringCharsAccessor {
    JStringCharsAccessor(JNIEnv* e, jstring s)
        : m_env(e)
        , m_string(s)
        , m_data(e->GetStringChars(s, 0))
        , m_size(get_size(e, s))
    {
    }
    ~JStringCharsAccessor()
    {
        m_env->ReleaseStringChars(m_string, m_data);
    }
    const jchar* data() const noexcept
    {
        return m_data;
    }
    size_t size() const noexcept
    {
        return m_size;
    }

private:
    JNIEnv* const m_env;
    const jstring m_string;
    const jchar* const m_data;
    const size_t m_size;

    static size_t get_size(JNIEnv* e, jstring s)
    {
        size_t size;
        if (int_cast_with_overflow_detect(e->GetStringLength(s), size))
            throw runtime_error("String size overflow");
        return size;
    }
};

} // anonymous namespace

static string string_to_hex(const string& message, StringData& str, const char* in_begin, const char* in_end,
                            jchar* out_curr, jchar* out_end, size_t retcode, size_t error_code)
{
    ostringstream ret;

    const char* s = str.data();
    ret << message << " ";
    ret << "error_code = " << error_code << "; ";
    ret << "retcode = " << retcode << "; ";
    ret << "StringData.size = " << str.size() << "; ";
    ret << "StringData.data = " << str << "; ";
    ret << "StringData as hex = ";
    for (string::size_type i = 0; i < str.size(); ++i)
        ret << " 0x" << std::hex << std::setfill('0') << std::setw(2) << (int)s[i];
    ret << "; ";
    ret << "in_begin = " << in_begin << "; ";
    ret << "in_end = " << in_end << "; ";
    ret << "out_curr = " << out_curr << "; ";
    ret << "out_end = " << out_end << ";";
    return ret.str();
}

static string string_to_hex(const string& message, const jchar* str, size_t size, size_t error_code)
{
    ostringstream ret;

    ret << message << "; ";
    ret << "error_code = " << error_code << "; ";
    for (size_t i = 0; i < size; ++i) {
        ret << " 0x" << std::hex << std::setfill('0') << std::setw(4) << (int) str[i];
    }
    return ret.str();
}

string concat_stringdata(const char* message, StringData strData)
{
    if (strData.is_null()) {
        return std::string(message);
    }
    return std::string(message) + std::string(strData.data(), strData.size());
}

jstring to_jstring(JNIEnv* env, StringData str)
{
    if (str.is_null()) {
        return NULL;
    }

    // For efficiency, if the incoming UTF-8 string is sufficiently
    // small, we will attempt to store the UTF-16 output into a stack
    // allocated buffer of static size. Otherwise we will have to
    // dynamically allocate the output buffer after calculating its
    // size.

    const size_t stack_buf_size = 48;
    jchar stack_buf[stack_buf_size];
    std::unique_ptr<jchar[]> dyn_buf;

    const char* in_begin = str.data();
    const char* in_end = str.data() + str.size();
    jchar* out_begin = stack_buf;
    jchar* out_curr = stack_buf;
    jchar* out_end = stack_buf + stack_buf_size;

    typedef Utf8x16<jchar, JcharTraits> Xcode;

    if (str.size() <= stack_buf_size) {
        size_t retcode = Xcode::to_utf16(in_begin, in_end, out_curr, out_end);
        if (retcode != 0) {
            throw runtime_error(string_to_hex("Failure when converting short string to UTF-16", str, in_begin, in_end,
                                              out_curr, out_end, size_t(0), retcode));
        }
        if (in_begin == in_end) {
            goto transcode_complete;
        }
    }

    {
        const char* in_begin2 = in_begin;
        size_t error_code;
        size_t size = Xcode::find_utf16_buf_size(in_begin2, in_end, error_code);
        if (in_begin2 != in_end) {
            throw runtime_error(string_to_hex("Failure when computing UTF-16 size", str, in_begin, in_end, out_curr,
                                              out_end, size, error_code));
        }
        if (int_add_with_overflow_detect(size, stack_buf_size)) {
            throw runtime_error("String size overflow");
        }
        dyn_buf.reset(new jchar[size]);
        out_curr = copy(out_begin, out_curr, dyn_buf.get());
        out_begin = dyn_buf.get();
        out_end = dyn_buf.get() + size;
        size_t retcode = Xcode::to_utf16(in_begin, in_end, out_curr, out_end);
        if (retcode != 0) {
            throw runtime_error(string_to_hex("Failure when converting long string to UTF-16", str, in_begin, in_end,
                                              out_curr, out_end, size_t(0), retcode));
        }
        REALM_ASSERT(in_begin == in_end);
    }

transcode_complete : {
    jsize out_size;
    if (int_cast_with_overflow_detect(out_curr - out_begin, out_size)) {
        throw runtime_error("String size overflow");
    }

    return env->NewString(out_begin, out_size);
}
}


JStringAccessor::JStringAccessor(JNIEnv* env, jstring str)
    : m_env(env)
{
    // For efficiency, if the incoming UTF-16 string is sufficiently
    // small, we will choose an UTF-8 output buffer whose size (in
    // bytes) is simply 4 times the number of 16-bit elements in the
    // input. This is guaranteed to be enough. However, to avoid
    // excessive over allocation, this is not done for larger input
    // strings.

    if (str == NULL) {
        m_is_null = true;
        return;
    }
    m_is_null = false;

    JStringCharsAccessor chars(env, str);

    typedef Utf8x16<jchar, JcharTraits> Xcode;
    size_t max_project_size = 48;
    REALM_ASSERT(max_project_size <= numeric_limits<size_t>::max() / 4);
    size_t buf_size;
    if (chars.size() <= max_project_size) {
        buf_size = chars.size() * 4;
    }
    else {
        const jchar* begin = chars.data();
        const jchar* end = begin + chars.size();
        size_t error_code;
        buf_size = Xcode::find_utf8_buf_size(begin, end, error_code);
    }
    char* tmp_char_array = new char[buf_size]; // throws
    m_data.reset(tmp_char_array);
    {
        const jchar* in_begin = chars.data();
        const jchar* in_end = in_begin + chars.size();
        char* out_begin = m_data.get();
        char* out_end = m_data.get() + buf_size;
        size_t error_code;
        if (!Xcode::to_utf8(in_begin, in_end, out_begin, out_end, error_code)) {
            throw invalid_argument(
                string_to_hex("Failure when converting to UTF-8", chars.data(), chars.size(), error_code));
        }
        if (in_begin != in_end) {
            throw invalid_argument(
                string_to_hex("in_begin != in_end when converting to UTF-8", chars.data(), chars.size(), error_code));
        }
        m_size = out_begin - m_data.get();
        // FIXME: Does this help on string issues? Or does it only help lldb?
        std::memset(tmp_char_array + m_size, 0, buf_size - m_size);
    }
}<|MERGE_RESOLUTION|>--- conflicted
+++ resolved
@@ -228,7 +228,6 @@
             kind_code = io_realm_internal_SharedRealm_FILE_EXCEPTION_KIND_FORMAT_UPGRADE_REQUIRED;
             break;
         case realm::RealmFileException::Kind::IncompatibleSyncedRealm:
-<<<<<<< HEAD
             jobject jexception = env->NewObject(jincompatible_synced_file_cls, jicompatible_synced_ctor,
                                                 to_jstring(env, message), to_jstring(env, path));
             env->Throw(reinterpret_cast<jthrowable>(jexception));
@@ -238,13 +237,6 @@
     jstring jmessage = to_jstring(env, message);
     jstring jpath = to_jstring(env, path);
     jobject exception = env->NewObject(jrealm_file_exception_cls, constructor, kind_code, jmessage, jpath);
-=======
-            kind_code = io_realm_internal_SharedRealm_FILE_EXCEPTION_INCOMPATIBLE_SYNC_FILE;
-            break;
-    }
-    jstring jstr = env->NewStringUTF(message.c_str());
-    jobject exception = env->NewObject(cls, constructor, kind_code, jstr);
->>>>>>> 0b4aac9c
     env->Throw(reinterpret_cast<jthrowable>(exception));
     env->DeleteLocalRef(jrealm_file_exception_cls);
     env->DeleteLocalRef(exception);
