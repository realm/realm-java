/*
 * Copyright 2014 Realm Inc.
 *
 * Licensed under the Apache License, Version 2.0 (the "License");
 * you may not use this file except in compliance with the License.
 * You may obtain a copy of the License at
 *
 * http://www.apache.org/licenses/LICENSE-2.0
 *
 * Unless required by applicable law or agreed to in writing, software
 * distributed under the License is distributed on an "AS IS" BASIS,
 * WITHOUT WARRANTIES OR CONDITIONS OF ANY KIND, either express or implied.
 * See the License for the specific language governing permissions and
 * limitations under the License.
 */

#include <algorithm>
#include <stdexcept>

#include <realm/util/assert.hpp>
#include <realm/util/file.hpp>
#include <realm/unicode.hpp>
#include <jni_util/java_method.hpp>
#include "utf8.hpp"

#include "util.hpp"
#include "io_realm_internal_Util.h"
#include "io_realm_internal_OsSharedRealm.h"
#include "shared_realm.hpp"
#include "results.hpp"
#include "list.hpp"
#include "java_exception_def.hpp"
#include "java_object_accessor.hpp"
#include "object.hpp"
#if REALM_ENABLE_SYNC
#include "sync/partial_sync.hpp"
#endif

#include "jni_util/java_exception_thrower.hpp"

using namespace std;
using namespace realm;
using namespace realm::util;
using namespace realm::jni_util;
using namespace realm::_impl;

void ThrowRealmFileException(JNIEnv* env, const std::string& message, realm::RealmFileException::Kind kind, const std::string& path = "");

void ConvertException(JNIEnv* env, const char* file, int line)
{
    ostringstream ss;
    try {
        throw;
    }
    catch (JavaExceptionThrower& e) {
        e.throw_java_exception(env);
    }
    catch (std::bad_alloc& e) {
        ss << e.what() << " in " << file << " line " << line;
        ThrowException(env, OutOfMemory, ss.str());
    }
    catch (CrossTableLinkTarget& e) {
        ss << e.what() << " in " << file << " line " << line;
        ThrowException(env, IllegalState, ss.str());
    }
    catch (SharedGroup::BadVersion& e) {
        ss << e.what() << " in " << file << " line " << line;
        ThrowException(env, BadVersion, ss.str());
    }
    catch (std::invalid_argument& e) {
        ss << e.what() << " in " << file << " line " << line;
        ThrowException(env, IllegalArgument, ss.str());
    }
    catch (RealmFileException& e) {
        ss << e.what() << " (" << e.underlying() << ") (" << e.path() << ") in " << file << " line " << line;
        ThrowRealmFileException(env, ss.str(), e.kind(), e.path());
    }
    catch (File::AccessError& e) {
        ss << e.what() << " (" << e.get_path() << ") in " << file << " line " << line;
        ThrowException(env, FatalError, ss.str());
    }
    catch (InvalidTransactionException& e) {
        ss << e.what() << " in " << file << " line " << line;
        ThrowException(env, IllegalState, ss.str());
    }
    catch (InvalidEncryptionKeyException& e) {
        ss << e.what() << " in " << file << " line " << line;
        ThrowException(env, IllegalArgument, ss.str());
    }
    catch (Results::OutOfBoundsIndexException& e) {
        ss << "Out of range  in " << file << " line " << line << "(requested: " << e.requested
           << " valid: " << e.valid_count << ")";
        ThrowException(env, IndexOutOfBounds, ss.str());
    }
    catch (Results::IncorrectTableException& e) {
        ss << "Incorrect class in " << file << " line " << line << "(actual: " << e.actual
           << " expected: " << e.expected << ")";
        ThrowException(env, IllegalArgument, ss.str());
    }
    catch (Results::UnsupportedColumnTypeException& e) {
        ss << "Unsupported type in " << file << " line " << line << "(field name: " << e.column_name << ")";
        ThrowException(env, IllegalArgument, ss.str());
    }
    catch (Results::InvalidatedException& e) {
        ss << e.what() << " in " << file << " line " << line;
        ThrowException(env, IllegalState, ss.str());
    }
    catch (List::OutOfBoundsIndexException& e) {
        ss << "Out of range  in " << file << " line " << line << "(requested: " << e.requested
           << " valid: " << e.valid_count << ")";
        ThrowException(env, IndexOutOfBounds, ss.str());
    }
    catch (IncorrectThreadException& e) {
        ss << e.what() << " in " << file << " line " << line;
        ThrowException(env, IllegalState, ss.str());
    }
    catch (realm::LogicError e) {
        ExceptionKind kind;
        if (e.kind() == LogicError::string_too_big || e.kind() == LogicError::binary_too_big ||
            e.kind() == LogicError::column_not_nullable) {
            kind = IllegalArgument;
        }
        else {
            kind = IllegalState;
        }
        ThrowException(env, kind, e.what());
    }
    catch(realm::MissingPropertyValueException e) {
        ThrowException(env, IllegalArgument, e.what());
    }
    catch(realm::RequiredFieldValueNotProvidedException e) {
        ThrowException(env, IllegalArgument, e.what());
    }
<<<<<<< HEAD
    catch(Results::InvalidPropertyException e) {
        ThrowException(env, IllegalArgument, e.what());
    }
=======
#if REALM_ENABLE_SYNC
    catch (partial_sync::InvalidRealmStateException& e) {
        ThrowException(env, IllegalState, e.what());
    }
    catch (partial_sync::ExistingSubscriptionException& e) {
        ThrowException(env, IllegalArgument, e.what());
    }
#endif
>>>>>>> 37e05bc5
    catch (std::logic_error e) {
        ThrowException(env, IllegalState, e.what());
    }
    catch (exception& e) {
        ss << e.what() << " in " << file << " line " << line;
        ThrowException(env, FatalError, ss.str());
    }
    /* catch (...) is not needed if we only throw exceptions derived from std::exception */
}

void ThrowException(JNIEnv* env, ExceptionKind exception, const char* classStr)
{
    ThrowException(env, exception, classStr, "");
}

void ThrowException(JNIEnv* env, ExceptionKind exception, const std::string& classStr, const std::string& itemStr)
{
    string message;
    jclass jExceptionClass = NULL;

    Log::e("jni: ThrowingException %1, %2, %3.", exception, classStr.c_str(), itemStr.c_str());

    switch (exception) {
        case ClassNotFound:
            jExceptionClass = env->FindClass("java/lang/ClassNotFoundException");
            message = "Class '" + classStr + "' could not be located.";
            break;

        case IllegalArgument:
            jExceptionClass = env->FindClass("java/lang/IllegalArgumentException");
            message = "Illegal Argument: " + classStr;
            break;

        case IndexOutOfBounds:
            jExceptionClass = env->FindClass("java/lang/ArrayIndexOutOfBoundsException");
            message = classStr;
            break;

        case UnsupportedOperation:
            jExceptionClass = env->FindClass("java/lang/UnsupportedOperationException");
            message = classStr;
            break;

        case OutOfMemory:
            jExceptionClass = env->FindClass(JavaExceptionDef::OutOfMemory);
            message = classStr + " " + itemStr;
            break;

        case FatalError:
            jExceptionClass = env->FindClass("io/realm/exceptions/RealmError");
            message = "Unrecoverable error. " + classStr;
            break;

        case RuntimeError:
            jExceptionClass = env->FindClass("java/lang/RuntimeException");
            message = classStr;
            break;

        case BadVersion:
            jExceptionClass = env->FindClass("io/realm/internal/async/BadVersionException");
            message = classStr;
            break;

        case IllegalState:
            jExceptionClass = env->FindClass("java/lang/IllegalStateException");
            message = classStr;
            break;

        // Should never get here.
        case ExceptionKindMax:
        default:
            break;
    }
    if (jExceptionClass != NULL) {
        Log::e("Exception has been thrown: %1", message.c_str());
        env->ThrowNew(jExceptionClass, message.c_str());
    }
    else {
        Log::e("ERROR: Couldn't throw exception.");
    }

    env->DeleteLocalRef(jExceptionClass);
}

void ThrowRealmFileException(JNIEnv* env, const std::string& message, realm::RealmFileException::Kind kind, const std::string& path)
{
    static JavaClass  jrealm_file_exception_cls(env, "io/realm/exceptions/RealmFileException");
    static JavaMethod constructor(env, jrealm_file_exception_cls, "<init>", "(BLjava/lang/String;)V");

    // Initial value to suppress gcc warning.
    jbyte kind_code = -1; // To suppress compile warning.
    switch (kind) {
        case realm::RealmFileException::Kind::AccessError:
            kind_code = io_realm_internal_OsSharedRealm_FILE_EXCEPTION_KIND_ACCESS_ERROR;
            break;
        case realm::RealmFileException::Kind::BadHistoryError:
            kind_code = io_realm_internal_OsSharedRealm_FILE_EXCEPTION_KIND_BAD_HISTORY;
            break;
        case realm::RealmFileException::Kind::PermissionDenied:
            kind_code = io_realm_internal_OsSharedRealm_FILE_EXCEPTION_KIND_PERMISSION_DENIED;
            break;
        case realm::RealmFileException::Kind::Exists:
            kind_code = io_realm_internal_OsSharedRealm_FILE_EXCEPTION_KIND_EXISTS;
            break;
        case realm::RealmFileException::Kind::NotFound:
            kind_code = io_realm_internal_OsSharedRealm_FILE_EXCEPTION_KIND_NOT_FOUND;
            break;
        case realm::RealmFileException::Kind::IncompatibleLockFile:
            kind_code = io_realm_internal_OsSharedRealm_FILE_EXCEPTION_KIND_INCOMPATIBLE_LOCK_FILE;
            break;
        case realm::RealmFileException::Kind::FormatUpgradeRequired:
            kind_code = io_realm_internal_OsSharedRealm_FILE_EXCEPTION_KIND_FORMAT_UPGRADE_REQUIRED;
            break;
        case realm::RealmFileException::Kind::IncompatibleSyncedRealm:
#if REALM_ENABLE_SYNC
            static JavaClass jincompatible_synced_file_cls(env,
                                                           "io/realm/exceptions/IncompatibleSyncedFileException");
            static JavaMethod jicompatible_synced_ctor(env, jincompatible_synced_file_cls, "<init>",
                                                       "(Ljava/lang/String;Ljava/lang/String;)V");
            jobject jexception = env->NewObject(jincompatible_synced_file_cls, jicompatible_synced_ctor,
                                                to_jstring(env, message), to_jstring(env, path));
            env->Throw(reinterpret_cast<jthrowable>(jexception));
            env->DeleteLocalRef(jexception);
            return;
#else
            REALM_ASSERT_RELEASE_EX(false, "'IncompatibleSyncedRealm' should not be thrown for non-sync realm.");
#endif
    }
    jstring jmessage = to_jstring(env, message);
    jstring jpath = to_jstring(env, path);
    jobject exception = env->NewObject(jrealm_file_exception_cls, constructor, kind_code, jmessage, jpath);
    env->Throw(reinterpret_cast<jthrowable>(exception));
    env->DeleteLocalRef(exception);
}

void ThrowNullValueException(JNIEnv* env, Table* table, size_t col_ndx)
{
    std::ostringstream ss;
    ss << "Trying to set a non-nullable field '" << table->get_column_name(col_ndx) << "' in '" << table->get_name()
       << "' to null.";
    ThrowException(env, IllegalArgument, ss.str());
}

//*********************************************************************
// String handling
//*********************************************************************

namespace {

// This assumes that 'jchar' is an integral type with at least 16
// non-sign value bits, that is, an unsigned 16-bit integer, or any
// signed or unsigned integer with more than 16 bits.
struct JcharTraits {
    static jchar to_int_type(jchar c) noexcept
    {
        return c;
    }
    static jchar to_char_type(jchar i) noexcept
    {
        return i;
    }
};

struct JStringCharsAccessor {
    JStringCharsAccessor(JNIEnv* e, jstring s)
        : m_env(e)
        , m_string(s)
        , m_data(e->GetStringChars(s, 0))
        , m_size(get_size(e, s))
    {
    }
    ~JStringCharsAccessor()
    {
        m_env->ReleaseStringChars(m_string, m_data);
    }
    const jchar* data() const noexcept
    {
        return m_data;
    }
    size_t size() const noexcept
    {
        return m_size;
    }

private:
    JNIEnv* const m_env;
    const jstring m_string;
    const jchar* const m_data;
    const size_t m_size;

    static size_t get_size(JNIEnv* e, jstring s)
    {
        size_t size;
        if (int_cast_with_overflow_detect(e->GetStringLength(s), size))
            throw std::runtime_error("String size overflow");
        return size;
    }
};

} // anonymous namespace

static string string_to_hex(const string& message, StringData& str, const char* in_begin, const char* in_end,
                            jchar* out_curr, jchar* out_end, size_t retcode, size_t error_code)
{
    ostringstream ret;

    const char* s = str.data();
    ret << message << " ";
    ret << "error_code = " << error_code << "; ";
    ret << "retcode = " << retcode << "; ";
    ret << "StringData.size = " << str.size() << "; ";
    ret << "StringData.data = " << str << "; ";
    ret << "StringData as hex = ";
    for (string::size_type i = 0; i < str.size(); ++i)
        ret << " 0x" << std::hex << std::setfill('0') << std::setw(2) << (int)s[i];
    ret << "; ";
    ret << "in_begin = " << in_begin << "; ";
    ret << "in_end = " << in_end << "; ";
    ret << "out_curr = " << out_curr << "; ";
    ret << "out_end = " << out_end << ";";
    return ret.str();
}

static string string_to_hex(const string& message, const jchar* str, size_t size, size_t error_code)
{
    ostringstream ret;

    ret << message << "; ";
    ret << "error_code = " << error_code << "; ";
    for (size_t i = 0; i < size; ++i) {
        ret << " 0x" << std::hex << std::setfill('0') << std::setw(4) << (int) str[i];
    }
    return ret.str();
}

string concat_stringdata(const char* message, StringData strData)
{
    if (strData.is_null()) {
        return std::string(message);
    }
    return std::string(message) + std::string(strData.data(), strData.size());
}

jstring to_jstring(JNIEnv* env, StringData str)
{
    if (str.is_null()) {
        return NULL;
    }

    // For efficiency, if the incoming UTF-8 string is sufficiently
    // small, we will attempt to store the UTF-16 output into a stack
    // allocated buffer of static size. Otherwise we will have to
    // dynamically allocate the output buffer after calculating its
    // size.

    const size_t stack_buf_size = 48;
    jchar stack_buf[stack_buf_size];
    std::unique_ptr<jchar[]> dyn_buf;

    const char* in_begin = str.data();
    const char* in_end = str.data() + str.size();
    jchar* out_begin = stack_buf;
    jchar* out_curr = stack_buf;
    jchar* out_end = stack_buf + stack_buf_size;

    typedef Utf8x16<jchar, JcharTraits> Xcode;

    if (str.size() <= stack_buf_size) {
        size_t retcode = Xcode::to_utf16(in_begin, in_end, out_curr, out_end);
        if (retcode != 0) {
            throw std::runtime_error(string_to_hex("Failure when converting short string to UTF-16", str, in_begin, in_end,
                                              out_curr, out_end, size_t(0), retcode));
        }
        if (in_begin == in_end) {
            goto transcode_complete;
        }
    }

    {
        const char* in_begin2 = in_begin;
        size_t error_code;
        size_t size = Xcode::find_utf16_buf_size(in_begin2, in_end, error_code);
        if (in_begin2 != in_end) {
            throw std::runtime_error(string_to_hex("Failure when computing UTF-16 size", str, in_begin, in_end, out_curr,
                                              out_end, size, error_code));
        }
        if (int_add_with_overflow_detect(size, stack_buf_size)) {
            throw std::runtime_error("String size overflow");
        }
        dyn_buf.reset(new jchar[size]);
        out_curr = copy(out_begin, out_curr, dyn_buf.get());
        out_begin = dyn_buf.get();
        out_end = dyn_buf.get() + size;
        size_t retcode = Xcode::to_utf16(in_begin, in_end, out_curr, out_end);
        if (retcode != 0) {
            throw std::runtime_error(string_to_hex("Failure when converting long string to UTF-16", str, in_begin, in_end,
                                              out_curr, out_end, size_t(0), retcode));
        }
        REALM_ASSERT(in_begin == in_end);
    }

transcode_complete : {
    jsize out_size;
    if (int_cast_with_overflow_detect(out_curr - out_begin, out_size)) {
        throw std::runtime_error("String size overflow");
    }

    return env->NewString(out_begin, out_size);
}
}


JStringAccessor::JStringAccessor(JNIEnv* env, jstring str)
    : m_env(env)
{
    // For efficiency, if the incoming UTF-16 string is sufficiently
    // small, we will choose an UTF-8 output buffer whose size (in
    // bytes) is simply 4 times the number of 16-bit elements in the
    // input. This is guaranteed to be enough. However, to avoid
    // excessive over allocation, this is not done for larger input
    // strings.

    if (str == NULL) {
        m_is_null = true;
        return;
    }
    m_is_null = false;

    JStringCharsAccessor chars(env, str);

    typedef Utf8x16<jchar, JcharTraits> Xcode;
    size_t max_project_size = 48;
    REALM_ASSERT(max_project_size <= numeric_limits<size_t>::max() / 4);
    size_t buf_size;
    if (chars.size() <= max_project_size) {
        buf_size = chars.size() * 4;
    }
    else {
        const jchar* begin = chars.data();
        const jchar* end = begin + chars.size();
        size_t error_code;
        buf_size = Xcode::find_utf8_buf_size(begin, end, error_code);
    }
    char* tmp_char_array = new char[buf_size]; // throws
    m_data.reset(tmp_char_array, std::default_delete<char[]>());
    {
        const jchar* in_begin = chars.data();
        const jchar* in_end = in_begin + chars.size();
        char* out_begin = m_data.get();
        char* out_end = m_data.get() + buf_size;
        size_t error_code;
        if (!Xcode::to_utf8(in_begin, in_end, out_begin, out_end, error_code)) {
            throw std::invalid_argument(
                string_to_hex("Failure when converting to UTF-8", chars.data(), chars.size(), error_code));
        }
        if (in_begin != in_end) {
            throw std::invalid_argument(
                string_to_hex("in_begin != in_end when converting to UTF-8", chars.data(), chars.size(), error_code));
        }
        m_size = out_begin - m_data.get();
        // FIXME: Does this help on string issues? Or does it only help lldb?
        std::memset(tmp_char_array + m_size, 0, buf_size - m_size);
    }
}<|MERGE_RESOLUTION|>--- conflicted
+++ resolved
@@ -131,11 +131,9 @@
     catch(realm::RequiredFieldValueNotProvidedException e) {
         ThrowException(env, IllegalArgument, e.what());
     }
-<<<<<<< HEAD
     catch(Results::InvalidPropertyException e) {
         ThrowException(env, IllegalArgument, e.what());
     }
-=======
 #if REALM_ENABLE_SYNC
     catch (partial_sync::InvalidRealmStateException& e) {
         ThrowException(env, IllegalState, e.what());
@@ -144,7 +142,6 @@
         ThrowException(env, IllegalArgument, e.what());
     }
 #endif
->>>>>>> 37e05bc5
     catch (std::logic_error e) {
         ThrowException(env, IllegalState, e.what());
     }
