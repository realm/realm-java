/*
 * Copyright 2018 Realm Inc.
 *
 * Licensed under the Apache License, Version 2.0 (the "License");
 * you may not use this file except in compliance with the License.
 * You may obtain a copy of the License at
 *
 * http://www.apache.org/licenses/LICENSE-2.0
 *
 * Unless required by applicable law or agreed to in writing, software
 * distributed under the License is distributed on an "AS IS" BASIS,
 * WITHOUT WARRANTIES OR CONDITIONS OF ANY KIND, either express or implied.
 * See the License for the specific language governing permissions and
 * limitations under the License.
 */

#include "io_realm_internal_objectstore_OsObjectBuilder.h"

#include "java_object_accessor.hpp"
#include "util.hpp"

#include <realm/util/any.hpp>

using namespace realm;
using namespace realm::jni_util;
using namespace realm::_impl;

typedef std::map<ColKey, JavaValue> OsObjectData;

JNIEXPORT void JNICALL Java_io_realm_internal_objectstore_OsObjectBuilder_nativeDestroyBuilder(JNIEnv*, jclass, jlong data_ptr)
{
    delete reinterpret_cast<OsObjectData*>(data_ptr);
}

JNIEXPORT jlong JNICALL Java_io_realm_internal_objectstore_OsObjectBuilder_nativeCreateBuilder(JNIEnv* env, jclass)
{
    try {
        auto map = new std::map<ColKey, JavaValue>();
        return reinterpret_cast<jlong>(map);
    }
    CATCH_STD()
    return -1;
}

static inline void add_property(jlong data_ptr, jlong column_key, JavaValue const& value)
{
    OsObjectData* data = reinterpret_cast<OsObjectData*>(data_ptr);
    (*data)[ColKey(column_key)] = std::move(value);
}

JNIEXPORT void JNICALL Java_io_realm_internal_objectstore_OsObjectBuilder_nativeAddNull
        (JNIEnv* env, jclass, jlong data_ptr, jlong column_key)
{
    try {
        const JavaValue value = JavaValue();
        add_property(data_ptr, column_key, value);
    }
    CATCH_STD()
}

JNIEXPORT void JNICALL Java_io_realm_internal_objectstore_OsObjectBuilder_nativeAddString
    (JNIEnv* env, jclass, jlong data_ptr, jlong column_key, jstring j_value)
{
    try {
        JStringAccessor value(env, j_value);
        std::string string_value(value);
        const JavaValue wrapped_value(string_value);
        add_property(data_ptr, column_key, wrapped_value);
    }
    CATCH_STD()
}

JNIEXPORT void JNICALL Java_io_realm_internal_objectstore_OsObjectBuilder_nativeAddInteger
        (JNIEnv* env, jclass, jlong data_ptr, jlong column_key, jlong j_value)
{
    try {
        const JavaValue value(j_value);
        add_property(data_ptr, column_key, value);
    }
    CATCH_STD()
}

JNIEXPORT void JNICALL Java_io_realm_internal_objectstore_OsObjectBuilder_nativeAddFloat
        (JNIEnv* env, jclass, jlong data_ptr, jlong column_key, jfloat j_value)
{
    try {
        const JavaValue value(j_value);
        add_property(data_ptr, column_key, value);
    }
    CATCH_STD()
}

JNIEXPORT void JNICALL Java_io_realm_internal_objectstore_OsObjectBuilder_nativeAddDouble
        (JNIEnv* env, jclass, jlong data_ptr, jlong column_key, jdouble j_value)
{
    try {
        const JavaValue value(j_value);
        add_property(data_ptr, column_key, value);
    }
    CATCH_STD()
}

JNIEXPORT void JNICALL Java_io_realm_internal_objectstore_OsObjectBuilder_nativeAddBoolean
        (JNIEnv* env, jclass, jlong data_ptr, jlong column_key, jboolean j_value)
{
    try {
        const JavaValue value(j_value);
        add_property(data_ptr, column_key, value);
    }
    CATCH_STD()
}

JNIEXPORT void JNICALL Java_io_realm_internal_objectstore_OsObjectBuilder_nativeAddByteArray
        (JNIEnv* env, jclass, jlong data_ptr, jlong column_key, jbyteArray j_value)
{
    try {
        auto data = OwnedBinaryData(JByteArrayAccessor(env, j_value).transform<BinaryData>());
        const JavaValue value(data);
        add_property(data_ptr, column_key, value);
    }
    CATCH_STD()
}

JNIEXPORT void JNICALL Java_io_realm_internal_objectstore_OsObjectBuilder_nativeAddDate
        (JNIEnv* env, jclass, jlong data_ptr, jlong column_key, jlong j_value)
{
    try {
        const JavaValue value(from_milliseconds(j_value));
        add_property(data_ptr, column_key, value);
    }
    CATCH_STD()
}

JNIEXPORT void JNICALL Java_io_realm_internal_objectstore_OsObjectBuilder_nativeAddDecimal128
        (JNIEnv* env, jclass, jlong data_ptr, jlong column_key, jlong j_low_value, jlong j_high_value)
{
    try {
        Decimal128::Bid128 raw {static_cast<uint64_t>(j_low_value), static_cast<uint64_t>(j_high_value)};
        Decimal128 decimal128 = Decimal128(raw);
        const JavaValue value(decimal128);
        add_property(data_ptr, column_key, value);
    }
    CATCH_STD()
}

JNIEXPORT void JNICALL Java_io_realm_internal_objectstore_OsObjectBuilder_nativeAddObjectId
        (JNIEnv* env, jclass, jlong data_ptr, jlong column_key, jstring j_data)
{
    try {
        JStringAccessor data(env, j_data);
        ObjectId objectId = ObjectId(StringData(data).data());
        const JavaValue value(objectId);
        add_property(data_ptr, column_key, value);
    }
    CATCH_STD()
}

JNIEXPORT void JNICALL Java_io_realm_internal_objectstore_OsObjectBuilder_nativeAddUUID
        (JNIEnv* env, jclass, jlong data_ptr, jlong column_key, jstring j_data)
{
    try {
        JStringAccessor data(env, j_data);
        UUID uuid = UUID(StringData(data).data());
        const JavaValue value(uuid);
        add_property(data_ptr, column_key, value);
    }
    CATCH_STD()
}

JNIEXPORT void JNICALL Java_io_realm_internal_objectstore_OsObjectBuilder_nativeAddMixed
        (JNIEnv* env, jclass, jlong data_ptr, jlong column_key, jlong native_ptr)
{
    try {
<<<<<<< HEAD
        auto java_value = *reinterpret_cast<JavaValue*>(native_ptr);
        Mixed mixed = java_value.to_mixed();
        const JavaValue value(mixed);
=======
        auto java_value = reinterpret_cast<JavaValue*>(native_ptr);
        const JavaValue value(java_value);
>>>>>>> cf0ddd48
        add_property(data_ptr, column_key, value);
    }
    CATCH_STD()
}

JNIEXPORT void JNICALL Java_io_realm_internal_objectstore_OsObjectBuilder_nativeAddObject
        (JNIEnv* env, jclass, jlong data_ptr, jlong column_key, jlong row_ptr)
{
    try {
        const JavaValue value(reinterpret_cast<Obj*>(row_ptr));
        add_property(data_ptr, column_key, value);
    }
    CATCH_STD()
}

static inline const ObjectSchema& get_schema(const Schema& schema, TableRef table)
{
    std::string table_name(table->get_name());
    std::string class_name = std::string(table_name.substr(TABLE_PREFIX.length()));
    auto it = schema.find(class_name);
    if (it == schema.end()) {
        throw std::runtime_error(util::format("Class '%1' cannot be found in the schema.", class_name.data()));
    }
    return *it;
}

JNIEXPORT jlong JNICALL Java_io_realm_internal_objectstore_OsObjectBuilder_nativeCreateOrUpdateTopLevelObject(JNIEnv* env,
                                                                                                              jclass,
                                                                                                              jlong shared_realm_ptr,
                                                                                                              jlong table_ref_ptr,
                                                                                                              jlong builder_ptr,
                                                                                                              jboolean update_existing,
                                                                                                              jboolean ignore_same_values)
{
    try {
        SharedRealm shared_realm = *(reinterpret_cast<SharedRealm*>(shared_realm_ptr));

        CreatePolicy policy = CreatePolicy::ForceCreate;
        if (update_existing && ignore_same_values) {
            policy = CreatePolicy::UpdateModified;
        } else if (update_existing) {
            policy = CreatePolicy::UpdateAll;
        }

        TableRef table = TBL_REF(table_ref_ptr);
        const auto& schema = shared_realm->schema();
        const ObjectSchema& object_schema = get_schema(schema, table);
        JavaContext ctx(env, shared_realm, object_schema);
        auto list = *reinterpret_cast<OsObjectData*>(builder_ptr);
        JavaValue values = JavaValue(list);
        Object obj = Object::create(ctx, shared_realm, object_schema, values, policy);
        return reinterpret_cast<jlong>(new Obj(obj.obj()));
    }
    CATCH_STD()
    return realm::npos;
}

JNIEXPORT jlong JNICALL Java_io_realm_internal_objectstore_OsObjectBuilder_nativeUpdateEmbeddedObject(JNIEnv* env,
                                                                                                      jclass,
                                                                                                      jlong shared_realm_ptr,
                                                                                                      jlong table_ref_ptr,
                                                                                                      jlong builder_ptr,
                                                                                                      jlong j_obj_key,
                                                                                                      jboolean ignore_same_values)
{
    try {
        SharedRealm shared_realm = *(reinterpret_cast<SharedRealm*>(shared_realm_ptr));
        CreatePolicy policy = (ignore_same_values) ? CreatePolicy::UpdateModified : CreatePolicy::UpdateAll;
        TableRef table = TBL_REF(table_ref_ptr);
        ObjKey embedded_object_key(j_obj_key);
        const auto& schema = shared_realm->schema();
        const ObjectSchema& object_schema = get_schema(schema, table);
        JavaContext ctx(env, shared_realm, object_schema);
        auto list = *reinterpret_cast<OsObjectData*>(builder_ptr);
        JavaValue values = JavaValue(list);
        Object obj = Object::create(ctx, shared_realm, object_schema, values, policy, embedded_object_key);
        return reinterpret_cast<jlong>(new Obj(obj.obj()));
    }
    CATCH_STD()
    return realm::npos;
}

JNIEXPORT jlong JNICALL Java_io_realm_internal_objectstore_OsObjectBuilder_nativeStartList
        (JNIEnv* env, jclass, jlong list_size)
{
    try {
        auto list = new std::vector<JavaValue>();
        list->reserve(list_size);
        return reinterpret_cast<jlong>(list);
    }
    CATCH_STD()
    return realm::npos;
}

JNIEXPORT void JNICALL Java_io_realm_internal_objectstore_OsObjectBuilder_nativeStopList
        (JNIEnv* env, jclass, jlong data_ptr, jlong column_key, jlong list_ptr)
{
    try {
        auto list = reinterpret_cast<std::vector<JavaValue>*>(list_ptr);
        const JavaValue value((*list));
        add_property(data_ptr, column_key, value);
        delete list;
    }
    CATCH_STD()
}


JNIEXPORT void JNICALL Java_io_realm_internal_objectstore_OsObjectBuilder_nativeAddObjectList
        (JNIEnv* env, jclass, jlong data_ptr, jlong column_key, jlongArray row_ptrs)
{
    try {
        auto rows = JLongArrayAccessor(env, row_ptrs);
        auto list = std::vector<JavaValue>();
        list.reserve(rows.size());
        for (jsize i = 0; i < rows.size(); ++i) {
            auto item = JavaValue(reinterpret_cast<Obj*>(rows[i]));
            list.push_back(item);
        }
        JavaValue value(list);
        add_property(data_ptr, column_key, value);
    }
    CATCH_STD()
}

static inline void add_list_element(jlong list_ptr, JavaValue const& value)
{
    auto list = reinterpret_cast<std::vector<JavaValue>*>(list_ptr);
    list->push_back(std::move(value));
}

JNIEXPORT void JNICALL Java_io_realm_internal_objectstore_OsObjectBuilder_nativeAddNullListItem
        (JNIEnv* env, jclass, jlong list_ptr)
{
    try {
        const JavaValue value = JavaValue();
        add_list_element(list_ptr, value);
    }
    CATCH_STD()
}

JNIEXPORT void JNICALL Java_io_realm_internal_objectstore_OsObjectBuilder_nativeAddIntegerListItem
        (JNIEnv* env, jclass, jlong list_ptr, jlong j_value)
{
    try {
        const JavaValue value(j_value);
        add_list_element(list_ptr, value);
    }
    CATCH_STD()
}

JNIEXPORT void JNICALL Java_io_realm_internal_objectstore_OsObjectBuilder_nativeAddStringListItem
    (JNIEnv* env, jclass, jlong list_ptr, jstring j_value)
{
    try {
        JStringAccessor value(env, j_value);
        std::string string_value(value);
        const JavaValue wrapped_value(string_value);
        add_list_element(list_ptr, wrapped_value);
    }
    CATCH_STD()
}

JNIEXPORT void JNICALL Java_io_realm_internal_objectstore_OsObjectBuilder_nativeAddFloatListItem
        (JNIEnv* env, jclass, jlong list_ptr, jfloat j_value)
{
    try {
        const JavaValue value(j_value);
        add_list_element(list_ptr, value);
    }
    CATCH_STD()
}

JNIEXPORT void JNICALL Java_io_realm_internal_objectstore_OsObjectBuilder_nativeAddDoubleListItem
        (JNIEnv* env, jclass, jlong list_ptr, jdouble j_value)
{
    try {
        const JavaValue value(j_value);
        add_list_element(list_ptr, value);
    }
    CATCH_STD()
}

JNIEXPORT void JNICALL Java_io_realm_internal_objectstore_OsObjectBuilder_nativeAddBooleanListItem
        (JNIEnv* env, jclass, jlong list_ptr, jboolean j_value)
{
    try {
        const JavaValue value(j_value);
        add_list_element(list_ptr, value);
    }
    CATCH_STD()
}

JNIEXPORT void JNICALL Java_io_realm_internal_objectstore_OsObjectBuilder_nativeAddByteArrayListItem
        (JNIEnv* env, jclass, jlong list_ptr, jbyteArray j_value)
{
    try {
        auto data = OwnedBinaryData(JByteArrayAccessor(env, j_value).transform<BinaryData>());
        const JavaValue value(data);
        add_list_element(list_ptr, value);
    }
    CATCH_STD()
}

JNIEXPORT void JNICALL Java_io_realm_internal_objectstore_OsObjectBuilder_nativeAddDateListItem
        (JNIEnv* env, jclass, jlong list_ptr, jlong j_value)
{
    try {
        const JavaValue value(from_milliseconds(j_value));
        add_list_element(list_ptr, value);
    }
    CATCH_STD()
}

JNIEXPORT void JNICALL Java_io_realm_internal_objectstore_OsObjectBuilder_nativeAddObjectListItem
        (JNIEnv* env, jclass, jlong list_ptr, jlong row_ptr)
{
    try {
        const JavaValue value(reinterpret_cast<Obj*>(row_ptr));
        add_list_element(list_ptr, value);
    }
    CATCH_STD()
}

JNIEXPORT void JNICALL Java_io_realm_internal_objectstore_OsObjectBuilder_nativeAddDecimal128ListItem
        (JNIEnv* env, jclass, jlong list_ptr, jlong j_low_value, jlong j_high_value)
{
    try {
        Decimal128::Bid128 raw {static_cast<uint64_t>(j_low_value), static_cast<uint64_t>(j_high_value)};
        Decimal128 decimal128 = Decimal128(raw);
        const JavaValue value(decimal128);
        add_list_element(list_ptr, value);
    }
    CATCH_STD()
}

JNIEXPORT void JNICALL Java_io_realm_internal_objectstore_OsObjectBuilder_nativeAddObjectIdListItem
        (JNIEnv* env, jclass, jlong list_ptr, jstring j_data)
{
    try {
        JStringAccessor data(env, j_data);
        ObjectId objectId = ObjectId(StringData(data).data());
        const JavaValue value(objectId);
        add_list_element(list_ptr, value);
    }
    CATCH_STD()
}

JNIEXPORT void JNICALL Java_io_realm_internal_objectstore_OsObjectBuilder_nativeAddUUIDListItem
        (JNIEnv* env, jclass, jlong list_ptr, jstring j_data)
{
    try {
        JStringAccessor data(env, j_data);
        UUID uuid = UUID(StringData(data).data());
        const JavaValue value(uuid);
        add_list_element(list_ptr, value);
    }
    CATCH_STD()
}

JNIEXPORT void JNICALL Java_io_realm_internal_objectstore_OsObjectBuilder_nativeAddMixedListItem
        (JNIEnv* env, jclass, jlong list_ptr, jlong mixed_ptr)
{
    try {
        auto java_value = *reinterpret_cast<JavaValue *>(mixed_ptr);
        add_list_element(list_ptr, java_value);
    }
    CATCH_STD()
}<|MERGE_RESOLUTION|>--- conflicted
+++ resolved
@@ -171,14 +171,8 @@
         (JNIEnv* env, jclass, jlong data_ptr, jlong column_key, jlong native_ptr)
 {
     try {
-<<<<<<< HEAD
-        auto java_value = *reinterpret_cast<JavaValue*>(native_ptr);
-        Mixed mixed = java_value.to_mixed();
-        const JavaValue value(mixed);
-=======
         auto java_value = reinterpret_cast<JavaValue*>(native_ptr);
         const JavaValue value(java_value);
->>>>>>> cf0ddd48
         add_property(data_ptr, column_key, value);
     }
     CATCH_STD()
