/*
 * Copyright 2018 Realm Inc.
 *
 * Licensed under the Apache License, Version 2.0 (the "License");
 * you may not use this file except in compliance with the License.
 * You may obtain a copy of the License at
 *
 * http://www.apache.org/licenses/LICENSE-2.0
 *
 * Unless required by applicable law or agreed to in writing, software
 * distributed under the License is distributed on an "AS IS" BASIS,
 * WITHOUT WARRANTIES OR CONDITIONS OF ANY KIND, either express or implied.
 * See the License for the specific language governing permissions and
 * limitations under the License.
 */

#include "io_realm_internal_objectstore_OsObjectBuilder.h"

#include "java_object_accessor.hpp"
#include "util.hpp"

#include <realm/util/any.hpp>

using namespace realm;
using namespace realm::jni_util;
using namespace realm::_impl;

typedef std::map<ColKey, JavaValue> OsObjectData;

JNIEXPORT void JNICALL Java_io_realm_internal_objectstore_OsObjectBuilder_nativeDestroyBuilder(JNIEnv*, jclass, jlong data_ptr)
{
    delete reinterpret_cast<OsObjectData*>(data_ptr);
}

JNIEXPORT jlong JNICALL Java_io_realm_internal_objectstore_OsObjectBuilder_nativeCreateBuilder(JNIEnv* env, jclass)
{
    try {
        auto map = new std::map<ColKey, JavaValue>();
        return reinterpret_cast<jlong>(map);
    }
    CATCH_STD()
    return -1;
}

static inline void add_property(jlong data_ptr, jlong column_key, JavaValue const& value)
{
    OsObjectData* data = reinterpret_cast<OsObjectData*>(data_ptr);
    (*data)[ColKey(column_key)] = std::move(value);
}

JNIEXPORT void JNICALL Java_io_realm_internal_objectstore_OsObjectBuilder_nativeAddNull
        (JNIEnv* env, jclass, jlong data_ptr, jlong column_key)
{
    try {
        const JavaValue value = JavaValue();
        add_property(data_ptr, column_key, value);
    }
    CATCH_STD()
}

JNIEXPORT void JNICALL Java_io_realm_internal_objectstore_OsObjectBuilder_nativeAddString
    (JNIEnv* env, jclass, jlong data_ptr, jlong column_key, jstring j_value)
{
    try {
        JStringAccessor value(env, j_value);
        std::string string_value(value);
        const JavaValue wrapped_value(string_value);
        add_property(data_ptr, column_key, wrapped_value);
    }
    CATCH_STD()
}

JNIEXPORT void JNICALL Java_io_realm_internal_objectstore_OsObjectBuilder_nativeAddInteger
        (JNIEnv* env, jclass, jlong data_ptr, jlong column_key, jlong j_value)
{
    try {
        const JavaValue value(j_value);
        add_property(data_ptr, column_key, value);
    }
    CATCH_STD()
}

JNIEXPORT void JNICALL Java_io_realm_internal_objectstore_OsObjectBuilder_nativeAddFloat
        (JNIEnv* env, jclass, jlong data_ptr, jlong column_key, jfloat j_value)
{
    try {
        const JavaValue value(j_value);
        add_property(data_ptr, column_key, value);
    }
    CATCH_STD()
}

JNIEXPORT void JNICALL Java_io_realm_internal_objectstore_OsObjectBuilder_nativeAddDouble
        (JNIEnv* env, jclass, jlong data_ptr, jlong column_key, jdouble j_value)
{
    try {
        const JavaValue value(j_value);
        add_property(data_ptr, column_key, value);
    }
    CATCH_STD()
}

JNIEXPORT void JNICALL Java_io_realm_internal_objectstore_OsObjectBuilder_nativeAddBoolean
        (JNIEnv* env, jclass, jlong data_ptr, jlong column_key, jboolean j_value)
{
    try {
        const JavaValue value(j_value);
        add_property(data_ptr, column_key, value);
    }
    CATCH_STD()
}

JNIEXPORT void JNICALL Java_io_realm_internal_objectstore_OsObjectBuilder_nativeAddByteArray
        (JNIEnv* env, jclass, jlong data_ptr, jlong column_key, jbyteArray j_value)
{
    try {
        auto data = OwnedBinaryData(JByteArrayAccessor(env, j_value).transform<BinaryData>());
        const JavaValue value(data);
        add_property(data_ptr, column_key, value);
    }
    CATCH_STD()
}

JNIEXPORT void JNICALL Java_io_realm_internal_objectstore_OsObjectBuilder_nativeAddDate
        (JNIEnv* env, jclass, jlong data_ptr, jlong column_key, jlong j_value)
{
    try {
        const JavaValue value(from_milliseconds(j_value));
        add_property(data_ptr, column_key, value);
    }
    CATCH_STD()
}


JNIEXPORT void JNICALL Java_io_realm_internal_objectstore_OsObjectBuilder_nativeAddObject
        (JNIEnv* env, jclass, jlong data_ptr, jlong column_key, jlong row_ptr)
{
    try {
        const JavaValue value(reinterpret_cast<Obj*>(row_ptr));
        add_property(data_ptr, column_key, value);
    }
    CATCH_STD()
}

static inline const ObjectSchema& get_schema(const Schema& schema, TableRef table)
{
    std::string table_name(table->get_name());
    std::string class_name = std::string(table_name.substr(TABLE_PREFIX.length()));
    auto it = schema.find(class_name);
    if (it == schema.end()) {
        throw std::runtime_error(format("Class '%1' cannot be found in the schema.", class_name.data()));
    }
    return *it;
}

JNIEXPORT jlong JNICALL Java_io_realm_internal_objectstore_OsObjectBuilder_nativeCreateOrUpdate
        (JNIEnv* env, jclass, jlong shared_realm_ptr, jlong table_ref_ptr, jlong builder_ptr, jboolean update_existing, jboolean ignore_same_values)
{
    try {
        SharedRealm shared_realm = *(reinterpret_cast<SharedRealm*>(shared_realm_ptr));

        CreatePolicy policy = CreatePolicy::ForceCreate;
        if (update_existing && ignore_same_values) {
            policy = CreatePolicy::UpdateModified;
        } else if (update_existing) {
            policy = CreatePolicy::UpdateAll;
        }

        TableRef table = TBL_REF(table_ref_ptr);
        const auto& schema = shared_realm->schema();
        const ObjectSchema& object_schema = get_schema(schema, table);
        JavaContext ctx(env, shared_realm, object_schema);
        auto list = *reinterpret_cast<OsObjectData*>(builder_ptr);
        JavaValue values = JavaValue(list);
<<<<<<< HEAD
        Object obj = Object::create(ctx, shared_realm, object_schema, values, policy);
        return reinterpret_cast<jlong>(new Obj(obj.obj()));
=======
        CreatePolicy policy;
        if (ignore_same_values) {
            policy = CreatePolicy::UpdateModified;
        }
        else if (update_existing) {
            policy = CreatePolicy::UpdateAll;
        }
        else {
            policy = CreatePolicy::ForceCreate;
        }

        Object obj = Object::create(ctx, shared_realm, object_schema, values, policy);
        return reinterpret_cast<jlong>(new Row(obj.row()));
>>>>>>> 3bb822bc
    }
    CATCH_STD()
    return realm::npos;
}

JNIEXPORT jlong JNICALL Java_io_realm_internal_objectstore_OsObjectBuilder_nativeStartList
        (JNIEnv* env, jclass, jlong list_size)
{
    try {
        auto list = new std::vector<JavaValue>();
        list->reserve(list_size);
        return reinterpret_cast<jlong>(list);
    }
    CATCH_STD()
    return realm::npos;
}

JNIEXPORT void JNICALL Java_io_realm_internal_objectstore_OsObjectBuilder_nativeStopList
        (JNIEnv* env, jclass, jlong data_ptr, jlong column_key, jlong list_ptr)
{
    try {
        auto list = reinterpret_cast<std::vector<JavaValue>*>(list_ptr);
        const JavaValue value((*list));
        add_property(data_ptr, column_key, value);
        delete list;
    }
    CATCH_STD()
}


JNIEXPORT void JNICALL Java_io_realm_internal_objectstore_OsObjectBuilder_nativeAddObjectList
        (JNIEnv* env, jclass, jlong data_ptr, jlong column_key, jlongArray row_ptrs)
{
    try {
        auto rows = JLongArrayAccessor(env, row_ptrs);
        auto list = std::vector<JavaValue>();
        list.reserve(rows.size());
        for (jsize i = 0; i < rows.size(); ++i) {
            auto item = JavaValue(reinterpret_cast<Obj*>(rows[i]));
            list.push_back(item);
        }
        JavaValue value(list);
        add_property(data_ptr, column_key, value);
    }
    CATCH_STD()
}

static inline void add_list_element(jlong list_ptr, JavaValue const& value)
{
    auto list = reinterpret_cast<std::vector<JavaValue>*>(list_ptr);
    list->push_back(std::move(value));
}

JNIEXPORT void JNICALL Java_io_realm_internal_objectstore_OsObjectBuilder_nativeAddNullListItem
        (JNIEnv* env, jclass, jlong list_ptr)
{
    try {
        const JavaValue value = JavaValue();
        add_list_element(list_ptr, value);
    }
    CATCH_STD()
}

JNIEXPORT void JNICALL Java_io_realm_internal_objectstore_OsObjectBuilder_nativeAddIntegerListItem
        (JNIEnv* env, jclass, jlong list_ptr, jlong j_value)
{
    try {
        const JavaValue value(j_value);
        add_list_element(list_ptr, value);
    }
    CATCH_STD()
}

JNIEXPORT void JNICALL Java_io_realm_internal_objectstore_OsObjectBuilder_nativeAddStringListItem
    (JNIEnv* env, jclass, jlong list_ptr, jstring j_value)
{
    try {
        JStringAccessor value(env, j_value);
        std::string string_value(value);
        const JavaValue wrapped_value(string_value);
        add_list_element(list_ptr, wrapped_value);
    }
    CATCH_STD()
}

JNIEXPORT void JNICALL Java_io_realm_internal_objectstore_OsObjectBuilder_nativeAddFloatListItem
        (JNIEnv* env, jclass, jlong list_ptr, jfloat j_value)
{
    try {
        const JavaValue value(j_value);
        add_list_element(list_ptr, value);
    }
    CATCH_STD()
}

JNIEXPORT void JNICALL Java_io_realm_internal_objectstore_OsObjectBuilder_nativeAddDoubleListItem
        (JNIEnv* env, jclass, jlong list_ptr, jdouble j_value)
{
    try {
        const JavaValue value(j_value);
        add_list_element(list_ptr, value);
    }
    CATCH_STD()
}

JNIEXPORT void JNICALL Java_io_realm_internal_objectstore_OsObjectBuilder_nativeAddBooleanListItem
        (JNIEnv* env, jclass, jlong list_ptr, jboolean j_value)
{
    try {
        const JavaValue value(j_value);
        add_list_element(list_ptr, value);
    }
    CATCH_STD()
}

JNIEXPORT void JNICALL Java_io_realm_internal_objectstore_OsObjectBuilder_nativeAddByteArrayListItem
        (JNIEnv* env, jclass, jlong list_ptr, jbyteArray j_value)
{
    try {
        auto data = OwnedBinaryData(JByteArrayAccessor(env, j_value).transform<BinaryData>());
        const JavaValue value(data);
        add_list_element(list_ptr, value);
    }
    CATCH_STD()
}

JNIEXPORT void JNICALL Java_io_realm_internal_objectstore_OsObjectBuilder_nativeAddDateListItem
        (JNIEnv* env, jclass, jlong list_ptr, jlong j_value)
{
    try {
        const JavaValue value(from_milliseconds(j_value));
        add_list_element(list_ptr, value);
    }
    CATCH_STD()
}

JNIEXPORT void JNICALL Java_io_realm_internal_objectstore_OsObjectBuilder_nativeAddObjectListItem
        (JNIEnv* env, jclass, jlong list_ptr, jlong row_ptr)
{
    try {
        const JavaValue value(reinterpret_cast<Obj*>(row_ptr));
        add_list_element(list_ptr, value);
    }
    CATCH_STD()
}<|MERGE_RESOLUTION|>--- conflicted
+++ resolved
@@ -158,24 +158,12 @@
 {
     try {
         SharedRealm shared_realm = *(reinterpret_cast<SharedRealm*>(shared_realm_ptr));
-
-        CreatePolicy policy = CreatePolicy::ForceCreate;
-        if (update_existing && ignore_same_values) {
-            policy = CreatePolicy::UpdateModified;
-        } else if (update_existing) {
-            policy = CreatePolicy::UpdateAll;
-        }
-
         TableRef table = TBL_REF(table_ref_ptr);
         const auto& schema = shared_realm->schema();
         const ObjectSchema& object_schema = get_schema(schema, table);
         JavaContext ctx(env, shared_realm, object_schema);
         auto list = *reinterpret_cast<OsObjectData*>(builder_ptr);
         JavaValue values = JavaValue(list);
-<<<<<<< HEAD
-        Object obj = Object::create(ctx, shared_realm, object_schema, values, policy);
-        return reinterpret_cast<jlong>(new Obj(obj.obj()));
-=======
         CreatePolicy policy;
         if (ignore_same_values) {
             policy = CreatePolicy::UpdateModified;
@@ -189,7 +177,6 @@
 
         Object obj = Object::create(ctx, shared_realm, object_schema, values, policy);
         return reinterpret_cast<jlong>(new Row(obj.row()));
->>>>>>> 3bb822bc
     }
     CATCH_STD()
     return realm::npos;
