/*
 * Copyright 2020 Realm Inc.
 *
 * Licensed under the Apache License, Version 2.0 (the "License");
 * you may not use this file except in compliance with the License.
 * You may obtain a copy of the License at
 *
 * http://www.apache.org/licenses/LICENSE-2.0
 *
 * Unless required by applicable law or agreed to in writing, software
 * distributed under the License is distributed on an "AS IS" BASIS,
 * WITHOUT WARRANTIES OR CONDITIONS OF ANY KIND, either express or implied.
 * See the License for the specific language governing permissions and
 * limitations under the License.
 */

#include "io_realm_RealmFunctions.h"

#include "util.hpp"
<<<<<<< HEAD
#include "util_sync.hpp"
#include "java_network_transport.hpp"
#include "object-store/src/sync/app.hpp"

using namespace realm;
using namespace realm::app;
=======
#include "jni_util/bson_util.hpp"

using namespace realm;
using namespace realm::jni_util;
>>>>>>> d8f188e7

static std::function<jobject(JNIEnv*, Optional<bson::Bson> )> response_mapper = [](JNIEnv* env, Optional<bson::Bson> response) {
    if (response) {
        return bson_to_jstring(env, *response);
    } else {
        // FIXME How to raise errors here
        return to_jstring(env, "{}");
    }
};

JNIEXPORT void JNICALL
Java_io_realm_RealmFunctions_nativeCallFunction(JNIEnv* env, jclass , jlong j_app_ptr, jlong j_user_ptr, jstring j_name,
                                                jstring j_args_json , jobject j_callback) {
    try {
<<<<<<< HEAD
        auto app = *reinterpret_cast<std::shared_ptr<App>*>(j_app_ptr);
        auto user = *reinterpret_cast<std::shared_ptr<SyncUser>*>(j_user_ptr);

        std::function<void(Optional<bson::Bson>, Optional<app::AppError>)> callback;
        callback = JavaNetworkTransport::create_result_callback(env, j_callback, response_mapper);

        // FIXME Seems like we need to swap the arguments!??! Maybe align conventions
        auto handler = [callback](Optional<app::AppError> error, Optional<bson::Bson> response) {
            callback(response, error);
        };

        JStringAccessor name(env, j_name);
        bson::BsonArray args(jstring_to_bson(env, j_args_json));

        app->call_function(user, name, args, handler);
=======
        bson::Bson bson = JniBsonProtocol::jstring_to_bson(env, j_args);
        return JniBsonProtocol::bson_to_jstring(env, bson);
>>>>>>> d8f188e7
    }
    CATCH_STD()
}

<|MERGE_RESOLUTION|>--- conflicted
+++ resolved
@@ -17,23 +17,17 @@
 #include "io_realm_RealmFunctions.h"
 
 #include "util.hpp"
-<<<<<<< HEAD
-#include "util_sync.hpp"
+#include "jni_util/bson_util.hpp"
 #include "java_network_transport.hpp"
 #include "object-store/src/sync/app.hpp"
 
 using namespace realm;
 using namespace realm::app;
-=======
-#include "jni_util/bson_util.hpp"
-
-using namespace realm;
 using namespace realm::jni_util;
->>>>>>> d8f188e7
 
 static std::function<jobject(JNIEnv*, Optional<bson::Bson> )> response_mapper = [](JNIEnv* env, Optional<bson::Bson> response) {
     if (response) {
-        return bson_to_jstring(env, *response);
+        return JniBsonProtocol::bson_to_jstring(env, *response);
     } else {
         // FIXME How to raise errors here
         return to_jstring(env, "{}");
@@ -44,7 +38,6 @@
 Java_io_realm_RealmFunctions_nativeCallFunction(JNIEnv* env, jclass , jlong j_app_ptr, jlong j_user_ptr, jstring j_name,
                                                 jstring j_args_json , jobject j_callback) {
     try {
-<<<<<<< HEAD
         auto app = *reinterpret_cast<std::shared_ptr<App>*>(j_app_ptr);
         auto user = *reinterpret_cast<std::shared_ptr<SyncUser>*>(j_user_ptr);
 
@@ -57,14 +50,9 @@
         };
 
         JStringAccessor name(env, j_name);
-        bson::BsonArray args(jstring_to_bson(env, j_args_json));
+        bson::BsonArray args(JniBsonProtocol::jstring_to_bson(env, j_args_json));
 
         app->call_function(user, name, args, handler);
-=======
-        bson::Bson bson = JniBsonProtocol::jstring_to_bson(env, j_args);
-        return JniBsonProtocol::bson_to_jstring(env, bson);
->>>>>>> d8f188e7
     }
     CATCH_STD()
-}
-
+}