--- conflicted
+++ resolved
@@ -19,11 +19,8 @@
 import android.support.test.runner.AndroidJUnit4;
 
 import org.junit.Before;
-<<<<<<< HEAD
 import org.junit.Ignore;
 import org.junit.Rule;
-=======
->>>>>>> cb25d539
 import org.junit.Test;
 import org.junit.runner.RunWith;
 
@@ -123,12 +120,6 @@
                 permissions.addChangeListener(new RealmChangeListener<RealmResults<Permission>>() {
                     @Override
                     public void onChange(RealmResults<Permission> permissions) {
-<<<<<<< HEAD
-                        // Should contain __permission, __management and the tests2 realm.
-                        assertEquals(3, permissions.size());
-                        secondRealm.close();
-                        looperThread.testComplete();
-=======
                         Permission p = permissions.where().endsWith("path", "tests2").findFirst();
                         if (p != null) {
                             assertTrue(p.mayRead());
@@ -136,7 +127,6 @@
                             assertTrue(p.mayManage());
                             looperThread.testComplete();
                         }
->>>>>>> cb25d539
                     }
                 });
             }
