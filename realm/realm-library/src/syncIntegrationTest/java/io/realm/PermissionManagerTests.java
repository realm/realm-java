/*
 * Copyright 2017 Realm Inc.
 *
 * Licensed under the Apache License, Version 2.0 (the "License");
 * you may not use this file except in compliance with the License.
 * You may obtain a copy of the License at
 *
 * http://www.apache.org/licenses/LICENSE-2.0
 *
 * Unless required by applicable law or agreed to in writing, software
 * distributed under the License is distributed on an "AS IS" BASIS,
 * WITHOUT WARRANTIES OR CONDITIONS OF ANY KIND, either express or implied.
 * See the License for the specific language governing permissions and
 * limitations under the License.
 */

package io.realm;

import android.support.test.runner.AndroidJUnit4;

import org.junit.Before;
import org.junit.Test;
import org.junit.runner.RunWith;

import java.io.IOException;
import java.lang.reflect.Field;
import java.util.Arrays;
import java.util.concurrent.CountDownLatch;

import io.realm.internal.Util;
import io.realm.objectserver.utils.Constants;
import io.realm.objectserver.utils.UserFactory;
import io.realm.permissions.AccessLevel;
<<<<<<< HEAD
import io.realm.permissions.PermissionOffer;
import io.realm.permissions.UserCondition;
=======
>>>>>>> cb25d539
import io.realm.permissions.Permission;
import io.realm.permissions.PermissionRequest;
import io.realm.permissions.UserCondition;
import io.realm.rule.RunTestInLooperThread;

import static org.junit.Assert.assertEquals;
import static org.junit.Assert.assertFalse;
import static org.junit.Assert.assertNotNull;
import static org.junit.Assert.assertTrue;
import static org.junit.Assert.fail;


@RunWith(AndroidJUnit4.class)
public class PermissionManagerTests extends IsolatedIntegrationTests {

    private SyncUser user;

    @Before
    public void setUpTest() {
        user = UserFactory.createUniqueUser();
    }

    @Test
    @RunTestInLooperThread
    public void getPermissions_returnLoadedResults() {
        PermissionManager pm = user.getPermissionManager();
        looperThread.closeAfterTest(pm);
        pm.getPermissions(new PermissionManager.Callback<RealmResults<Permission>>() {
            @Override
            public void onSuccess(RealmResults<Permission> permissions) {
                assertTrue(permissions.isLoaded());
                assertInitialPermissions(permissions);
                looperThread.testComplete();
            }

            @Override
            public void onError(ObjectServerError error) {
                fail(error.toString());
            }
        });
    }

    @Test
    @RunTestInLooperThread
    public void getPermissions_noLongerValidWhenPermissionManagerIsClosed() {
        final PermissionManager pm = user.getPermissionManager();
        looperThread.closeAfterTest(pm);
        pm.getPermissions(new PermissionManager.Callback<RealmResults<Permission>>() {
            @Override
            public void onSuccess(RealmResults<Permission> permissions) {
                try {
                    assertTrue(permissions.isValid());
                    pm.close();
                    assertFalse(permissions.isValid());
                } finally {
                    user.logout();
                }
                looperThread.testComplete();
            }

            @Override
            public void onError(ObjectServerError error) {
                fail(error.toString());
            }
        });
    }

    @Test
    @RunTestInLooperThread
    public void getPermissions_updatedWithNewRealms() {
        PermissionManager pm = user.getPermissionManager();
        looperThread.closeAfterTest(pm);
        pm.getPermissions(new PermissionManager.Callback<RealmResults<Permission>>() {
            @Override
            public void onSuccess(RealmResults<Permission> permissions) {
                assertTrue(permissions.isLoaded());
                assertInitialPermissions(permissions);

                // Create new Realm, which should create a new Permission entry
                SyncConfiguration config2 = new SyncConfiguration.Builder(user, Constants.USER_REALM_2).build();
                final Realm secondRealm = Realm.getInstance(config2);
                looperThread.closeAfterTest(secondRealm);

                // Wait for the permission Result to report the new Realm
                looperThread.keepStrongReference(permissions);
                permissions.addChangeListener(new RealmChangeListener<RealmResults<Permission>>() {
                    @Override
                    public void onChange(RealmResults<Permission> permissions) {
                        Permission p = permissions.where().endsWith("path", "tests2").findFirst();
                        if (p != null) {
                            assertTrue(p.mayRead());
                            assertTrue(p.mayWrite());
                            assertTrue(p.mayManage());
                            looperThread.testComplete();
                        }
                    }
                });
            }

            @Override
            public void onError(ObjectServerError error) {
                fail("Could not open Realm: " + error.toString());
            }
        });
    }

    @Test
    @RunTestInLooperThread
    public void getPermissions_closed() throws IOException {
        PermissionManager pm = user.getPermissionManager();
        pm.close();

        pm.getPermissions(new PermissionManager.Callback<RealmResults<Permission>>() {
            @Override
            public void onSuccess(RealmResults<Permission> permissions) {
                fail();
            }

            @Override
            public void onError(ObjectServerError error) {
                assertEquals(ErrorCode.UNKNOWN, error.getErrorCode());
                assertEquals(IllegalStateException.class, error.getException().getClass());
                looperThread.testComplete();
            }
        });
    }

    @Test
    @RunTestInLooperThread
    public void permissionManagerAsyncTask_handlePermissionRealmError() throws NoSuchFieldException, IllegalAccessException {
        PermissionManager pm = user.getPermissionManager();
        looperThread.closeAfterTest(pm);

        // Simulate error in the permission Realm
        Field permissionConfigField = pm.getClass().getDeclaredField("permissionRealmError");
        permissionConfigField.setAccessible(true);
        final ObjectServerError expectedError = new ObjectServerError(ErrorCode.UNKNOWN, "Boom");
        permissionConfigField.set(pm, expectedError);

        PermissionManager.Callback<Void> callback = new PermissionManager.Callback<Void>() {
            @Override
            public void onSuccess(Void result) {
                fail();
            }

            @Override
            public void onError(ObjectServerError error) {
                assertEquals(expectedError, error);
                looperThread.testComplete();
            }
        };

        // Create dummy task that can trigger the error reporting
        runTask(pm, callback);
    }

    @Test
    @RunTestInLooperThread
    public void permissionManagerAsyncTask_handleManagementRealmError() throws NoSuchFieldException, IllegalAccessException {
        PermissionManager pm = user.getPermissionManager();
        looperThread.closeAfterTest(pm);

        // Simulate error in the permission Realm
        final ObjectServerError expectedError = new ObjectServerError(ErrorCode.UNKNOWN, "Boom");
        setRealmError(pm, "managementRealmError", expectedError);

        PermissionManager.Callback<Void> callback = new PermissionManager.Callback<Void>() {
            @Override
            public void onSuccess(Void result) {
                fail();
            }

            @Override
            public void onError(ObjectServerError error) {
                assertEquals(expectedError, error);
                looperThread.testComplete();
            }
        };

        // Create dummy task that can trigger the error reporting
        runTask(pm, callback);
    }

    @Test
    @RunTestInLooperThread
    public void permissionManagerAsyncTask_handleTwoErrorsSameErrorCode() throws NoSuchFieldException, IllegalAccessException {
        PermissionManager pm = user.getPermissionManager();
        looperThread.closeAfterTest(pm);

        // Simulate error in the permission Realm
        setRealmError(pm, "managementRealmError", new ObjectServerError(ErrorCode.CONNECTION_CLOSED, "Boom1"));

        // Simulate error in the management Realm
        setRealmError(pm, "permissionRealmError", new ObjectServerError(ErrorCode.CONNECTION_CLOSED, "Boom2"));

        PermissionManager.Callback<Void> callback = new PermissionManager.Callback<Void>() {
            @Override
            public void onSuccess(Void result) {
                fail();
            }

            @Override
            public void onError(ObjectServerError error) {
                assertEquals(ErrorCode.CONNECTION_CLOSED, error.getErrorCode());
                assertTrue(error.toString().contains("Boom1"));
                assertTrue(error.toString().contains("Boom2"));
                looperThread.testComplete();
            }
        };

        // Create dummy task that can trigger the error reporting
        runTask(pm, callback);
    }

    @Test
    @RunTestInLooperThread
    public void permissionManagerAsyncTask_handleTwoErrorsDifferentErrorCode() throws NoSuchFieldException, IllegalAccessException {
        PermissionManager pm = user.getPermissionManager();
        looperThread.closeAfterTest(pm);

        // Simulate error in the permission Realm
        setRealmError(pm, "managementRealmError", new ObjectServerError(ErrorCode.CONNECTION_CLOSED, "Boom1"));

        // Simulate error in the management Realm
        setRealmError(pm, "permissionRealmError", new ObjectServerError(ErrorCode.SESSION_CLOSED, "Boom2"));

        PermissionManager.Callback<Void> callback = new PermissionManager.Callback<Void>() {
            @Override
            public void onSuccess(Void result) {
                fail();
            }

            @Override
            public void onError(ObjectServerError error) {
                assertEquals(ErrorCode.UNKNOWN, error.getErrorCode());
                assertTrue(error.toString().contains(ErrorCode.CONNECTION_CLOSED.toString()));
                assertTrue(error.toString().contains(ErrorCode.SESSION_CLOSED.toString()));
                looperThread.testComplete();
            }
        };

        // Create dummy task that can trigger the error reporting
        runTask(pm, callback);
    }

    @Test
    @RunTestInLooperThread
    public void applyPermissions_nonAdminUserFails() {
        SyncUser user2 = UserFactory.createUniqueUser();
        String otherUsersUrl = createRemoteRealm(user2, "test");

        PermissionManager pm = user.getPermissionManager();
        looperThread.closeAfterTest(pm);

        // Create request for setting permissions on another users Realm,
        // i.e. user making the request do not have manage rights.
        UserCondition condition = UserCondition.userId(user.getIdentity());
        AccessLevel accessLevel = AccessLevel.WRITE;
        PermissionRequest request = new PermissionRequest(condition, otherUsersUrl, accessLevel);

        pm.applyPermissions(request, new PermissionManager.Callback<Void>() {
            @Override
            public void onSuccess(Void aVoid) {
                fail();
            }

            @Override
            public void onError(ObjectServerError error) {
                assertEquals(ErrorCode.ACCESS_DENIED, error.getErrorCode());
                looperThread.testComplete();
            }
        });
    }

    @Test
    @RunTestInLooperThread
    public void applyPermissions_wrongUrlFails() {
        String wrongUrl = createRemoteRealm(user, "test") + "-notexisting";

        PermissionManager pm = user.getPermissionManager();
        looperThread.closeAfterTest(pm);

        // Create request for setting permissions on another users Realm,
        // i.e. user making the request do not have manage rights.
        UserCondition condition = UserCondition.userId(user.getIdentity());
        AccessLevel accessLevel = AccessLevel.WRITE;
        PermissionRequest request = new PermissionRequest(condition, wrongUrl, accessLevel);

        pm.applyPermissions(request, new PermissionManager.Callback<Void>() {
            @Override
            public void onSuccess(Void aVoid) {
                fail();
            }

            @Override
            public void onError(ObjectServerError error) {
                assertEquals(ErrorCode.ACCESS_DENIED, error.getErrorCode());
                looperThread.testComplete();
            }
        });
    }

    @Test
    @RunTestInLooperThread
    public void applyPermissions_withUserId() {
        final SyncUser user2 = UserFactory.createUniqueUser();
        String url = createRemoteRealm(user2, "test");
        PermissionManager pm2 = user2.getPermissionManager();
        looperThread.closeAfterTest(pm2);

        // Create request for giving `user` WRITE permissions to `user2`'s Realm.
        UserCondition condition = UserCondition.userId(user.getIdentity());
        AccessLevel accessLevel = AccessLevel.WRITE;
        PermissionRequest request = new PermissionRequest(condition, url, accessLevel);

        pm2.applyPermissions(request, new PermissionManager.Callback<Void>() {
            @Override
            public void onSuccess(Void result) {
                PermissionManager pm = user.getPermissionManager();
                looperThread.closeAfterTest(pm);
                pm.getPermissions(new PermissionManager.Callback<RealmResults<Permission>>() {
                    @Override
                    public void onSuccess(RealmResults<Permission> permissions) {
                        assertPermissionPresent(permissions, user, "/test", AccessLevel.WRITE);
                    }

                    @Override
                    public void onError(ObjectServerError error) {
                        fail(error.toString());
                    }
                });
            }

            @Override
            public void onError(ObjectServerError error) {
                fail(error.toString());
            }
        });
    }

    @Test
    @RunTestInLooperThread
    public void applyPermissions_withUsername() {
        String user1Username = TestHelper.getRandomEmail();
        String user2Username = TestHelper.getRandomEmail();
        final SyncUser user1 = createUserForTest(user1Username);
        final SyncUser user2 = createUserForTest(user2Username);
        PermissionManager pm1 = user1.getPermissionManager();
        looperThread.closeAfterTest(pm1);

        // Create request for giving `user2` WRITE permissions to `user1`'s Realm.
        UserCondition condition = UserCondition.username(user2Username);
        AccessLevel accessLevel = AccessLevel.WRITE;
        String url = createRemoteRealm(user1, "test");
        PermissionRequest request = new PermissionRequest(condition, url, accessLevel);

        pm1.applyPermissions(request, new PermissionManager.Callback<Void>() {
            @Override
            public void onSuccess(Void result) {
                PermissionManager pm2 = user2.getPermissionManager();
                looperThread.closeAfterTest(pm2);
                pm2.getPermissions(new PermissionManager.Callback<RealmResults<Permission>>() {
                    @Override
                    public void onSuccess(RealmResults<Permission> permissions) {
                        assertPermissionPresent(permissions, user2, user1.getIdentity() + "/test", AccessLevel.WRITE);
                    }

                    @Override
                    public void onError(ObjectServerError error) {
                        fail(error.toString());
                    }
                });
            }

            @Override
            public void onError(ObjectServerError error) {
                fail(error.toString());
            }
        });
    }

    @Test
    @RunTestInLooperThread
    public void applyPermissions_usersWithNoExistingPermissions() {
        final SyncUser user1 = createUserForTest("user1@realm.io");
        final SyncUser user2 = createUserForTest("user2@realm.io");
        PermissionManager pm1 = user1.getPermissionManager();
        looperThread.closeAfterTest(pm1);

        // Create request for giving all users with no existing permissions WRITE permissions to `user1`'s Realm.
        UserCondition condition = UserCondition.noExistingPermissions();
        AccessLevel accessLevel = AccessLevel.WRITE;
        final String url = createRemoteRealm(user1, "test");
        PermissionRequest request = new PermissionRequest(condition, url, accessLevel);

        pm1.applyPermissions(request, new PermissionManager.Callback<Void>() {
            @Override
            public void onSuccess(Void result) {
                // Default permissions are not recorded in the __permission Realm for user2
                // Only way to check is by opening the Realm.
                SyncConfiguration config = new SyncConfiguration.Builder(user2, url)
                        .errorHandler(new SyncSession.ErrorHandler() {
                            @Override
                            public void onError(SyncSession session, ObjectServerError error) {
                                fail(error.toString());
                            }
                        })
                        .build();
                Realm realm = Realm.getInstance(config);
                try {
                    SyncManager.getSession(config).downloadAllServerChanges();
                } catch (InterruptedException e) {
                    fail(Util.getStackTrace(e));
                }
                realm.close();
                looperThread.testComplete();
            }

            @Override
            public void onError(ObjectServerError error) {
                fail(error.toString());
            }
        });
    }

    @Test
    @RunTestInLooperThread
    public void makeOffer() {
        PermissionManager pm = user.getPermissionManager();
        looperThread.closeAfterTest(pm);
        String url = createRemoteRealm(user, "test");

        PermissionOffer offer = new PermissionOffer(url, AccessLevel.WRITE);
        pm.makeOffer(offer, new PermissionManager.Callback<String>() {
            @Override
            public void onSuccess(String offerToken) {
                assertNotNull(offerToken);
                looperThread.testComplete();
            }

            @Override
            public void onError(ObjectServerError error) {
                fail(error.toString());
            }
        });
    }

    @Test
    @RunTestInLooperThread
    public void makeOffer_noManageAccessThrows() {
        // User 2 creates a Realm
        SyncUser user2 = createUniqueUserForTest();
        String url = createRemoteRealm(user2, "test");

        // User 1 tries to create an offer for it.
        PermissionManager pm = user.getPermissionManager();
        looperThread.closeAfterTest(pm);

        PermissionOffer offer = new PermissionOffer(url, AccessLevel.WRITE);
        pm.makeOffer(offer, new PermissionManager.Callback<String>() {
            @Override
            public void onSuccess(String offerToken) {
                fail();
            }

            @Override
            public void onError(ObjectServerError error) {
                assertEquals(ErrorCode.ACCESS_DENIED, error.getErrorCode());
                looperThread.testComplete();
            }
        });
    }

    /**
     * Wait for a given permission to be present.
     *
     * @param permissions permission results.
     * @param user user that is being granted the permission.
     * @param urlSuffix the url suffix to listen for.
     * @param accessLevel the expected access level for 'user'.
     */
    private void assertPermissionPresent(RealmResults<Permission> permissions, final SyncUser user, String urlSuffix, final AccessLevel accessLevel) {
        RealmResults<Permission> filteredPermissions = permissions.where().endsWith("path", urlSuffix).findAllAsync();
        looperThread.keepStrongReference(permissions);
        filteredPermissions.addChangeListener(new RealmChangeListener<RealmResults<Permission>>() {
            @Override
            public void onChange(RealmResults<Permission> permissions) {
                switch(permissions.size()) {
                    case 0: return;
                    case 1:
                        Permission p = permissions.first();
                        assertEquals(accessLevel.mayRead(), p.mayRead());
                        assertEquals(accessLevel.mayWrite(), p.mayWrite());
                        assertEquals(accessLevel.mayManage(), p.mayManage());
                        assertEquals(user.getIdentity(), p.getUserId());
                        looperThread.testComplete();
                        break;
                    default:
                        fail("To many permissions matched: " + Arrays.toString(permissions.toArray()));
                }
            }
        });
    }

    private SyncUser createUserForTest(String username) {
        final SyncUser user = UserFactory.createUser(username);
        looperThread.runAfterTest(new Runnable() {
            @Override
            public void run() {
                user.logout();
            }
        });
        return user;
    }

    private void setRealmError(PermissionManager pm, String fieldName, ObjectServerError error) throws NoSuchFieldException,
            IllegalAccessException {
        Field managementRealmErrorField = pm.getClass().getDeclaredField(fieldName);
        managementRealmErrorField.setAccessible(true);
        managementRealmErrorField.set(pm, error);
    }

    private void runTask(final PermissionManager pm, final PermissionManager.Callback<Void> callback) {
        new PermissionManager.AsyncTask<Void>(pm, callback) {
            @Override
            public void run() {
                if (!checkAndReportInvalidState()) {
                    fail();
                }
            }
        }.run();
    }

    /**
     * Creates an empty remote Realm on ROS owned by the provided user
     */
    private String createRemoteRealm(SyncUser user, String realmName) {
        String url = Constants.AUTH_SERVER_URL + "~/" + realmName;
        SyncConfiguration config = new SyncConfiguration.Builder(user, url).build();

        Realm realm = Realm.getInstance(config);
        SyncSession session = SyncManager.getSession(config);
        final CountDownLatch uploadLatch = new CountDownLatch(1);
        session.addUploadProgressListener(ProgressMode.CURRENT_CHANGES, new ProgressListener() {
            @Override
            public void onChange(Progress progress) {
                if (progress.isTransferComplete()) {
                    uploadLatch.countDown();
                }
            }
        });
        TestHelper.awaitOrFail(uploadLatch);
        realm.close();
        return config.getServerUrl().toString();
    }

    /**
     * The initial set of permissions of ROS is timing dependant. This method will identify the possible known starting
     * states and fail if neither of these can be verified.
     */
    private void assertInitialPermissions(RealmResults<Permission> permissions) {
        // For a new user, the PermissionManager should contain 1 entry for the __permission Realm, but we are
        // creating the __management Realm at the same time, so this might be here as well.
        permissions = permissions.sort("path");
        if (permissions.size() == 1) {
            // FIXME It is very unpredictable which Permission is returned. This needs to be fixed.
            Permission permission = permissions.first();
            assertTrue(permission.getPath().endsWith("__permission") || permission.getPath().endsWith("__management"));
        } else if (permissions.size() == 2) {
            assertTrue("Failed: " + permissions.get(0).toString(), permissions.get(0).getPath().endsWith("__management"));
            assertTrue("Failed: " + permissions.get(1).toString(), permissions.get(1).getPath().endsWith("__permission"));
        } else {
            fail("Permission Realm contains unknown permissions: " + Arrays.toString(permissions.toArray()));
        }
    }
}<|MERGE_RESOLUTION|>--- conflicted
+++ resolved
@@ -31,12 +31,8 @@
 import io.realm.objectserver.utils.Constants;
 import io.realm.objectserver.utils.UserFactory;
 import io.realm.permissions.AccessLevel;
-<<<<<<< HEAD
+import io.realm.permissions.Permission;
 import io.realm.permissions.PermissionOffer;
-import io.realm.permissions.UserCondition;
-=======
->>>>>>> cb25d539
-import io.realm.permissions.Permission;
 import io.realm.permissions.PermissionRequest;
 import io.realm.permissions.UserCondition;
 import io.realm.rule.RunTestInLooperThread;
@@ -86,13 +82,9 @@
         pm.getPermissions(new PermissionManager.Callback<RealmResults<Permission>>() {
             @Override
             public void onSuccess(RealmResults<Permission> permissions) {
-                try {
-                    assertTrue(permissions.isValid());
-                    pm.close();
-                    assertFalse(permissions.isValid());
-                } finally {
-                    user.logout();
-                }
+                assertTrue(permissions.isValid());
+                pm.close();
+                assertFalse(permissions.isValid());
                 looperThread.testComplete();
             }
 
@@ -381,8 +373,8 @@
     public void applyPermissions_withUsername() {
         String user1Username = TestHelper.getRandomEmail();
         String user2Username = TestHelper.getRandomEmail();
-        final SyncUser user1 = createUserForTest(user1Username);
-        final SyncUser user2 = createUserForTest(user2Username);
+        final SyncUser user1 = UserFactory.createUser(user1Username);
+        final SyncUser user2 = UserFactory.createUser(user2Username);
         PermissionManager pm1 = user1.getPermissionManager();
         looperThread.closeAfterTest(pm1);
 
@@ -420,8 +412,8 @@
     @Test
     @RunTestInLooperThread
     public void applyPermissions_usersWithNoExistingPermissions() {
-        final SyncUser user1 = createUserForTest("user1@realm.io");
-        final SyncUser user2 = createUserForTest("user2@realm.io");
+        final SyncUser user1 = UserFactory.createUser("user1@realm.io");
+        final SyncUser user2 = UserFactory.createUser("user2@realm.io");
         PermissionManager pm1 = user1.getPermissionManager();
         looperThread.closeAfterTest(pm1);
 
@@ -487,7 +479,7 @@
     @RunTestInLooperThread
     public void makeOffer_noManageAccessThrows() {
         // User 2 creates a Realm
-        SyncUser user2 = createUniqueUserForTest();
+        SyncUser user2 = UserFactory.createUniqueUser();
         String url = createRemoteRealm(user2, "test");
 
         // User 1 tries to create an offer for it.
@@ -538,17 +530,6 @@
                 }
             }
         });
-    }
-
-    private SyncUser createUserForTest(String username) {
-        final SyncUser user = UserFactory.createUser(username);
-        looperThread.runAfterTest(new Runnable() {
-            @Override
-            public void run() {
-                user.logout();
-            }
-        });
-        return user;
     }
 
     private void setRealmError(PermissionManager pm, String fieldName, ObjectServerError error) throws NoSuchFieldException,
