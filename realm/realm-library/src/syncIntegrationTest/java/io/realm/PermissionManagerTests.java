--- conflicted
+++ resolved
@@ -55,11 +55,7 @@
 import static org.junit.Assert.fail;
 
 @RunWith(AndroidJUnit4.class)
-<<<<<<< HEAD
-@Ignore // FIXME: Temporary disable unit tests due to lates (3.0.0-alpha.2) ROS having issues
-=======
-@Ignore // FIXME: Re-enable once Permissions are stable on ROS
->>>>>>> 6171847c
+@Ignore // FIXME: Temporary disable unit tests due to lates (3.0.0-alpha.2) ROS having issues. Re-enable once ROS is stable again.
 public class PermissionManagerTests extends StandardIntegrationTest {
 
     private SyncUser user;
