/*
 * Copyright 2016 Realm Inc.
 *
 * Licensed under the Apache License, Version 2.0 (the "License");
 * you may not use this file except in compliance with the License.
 * You may obtain a copy of the License at
 *
 * http://www.apache.org/licenses/LICENSE-2.0
 *
 * Unless required by applicable law or agreed to in writing, software
 * distributed under the License is distributed on an "AS IS" BASIS,
 * WITHOUT WARRANTIES OR CONDITIONS OF ANY KIND, either express or implied.
 * See the License for the specific language governing permissions and
 * limitations under the License.
 */

package io.realm.objectserver.utils;

import android.util.Log;

import java.io.IOException;
import java.net.SocketTimeoutException;
import java.util.concurrent.TimeUnit;

import io.realm.log.RealmLog;
import okhttp3.Headers;
import okhttp3.MediaType;
import okhttp3.OkHttpClient;
import okhttp3.Request;
import okhttp3.RequestBody;
import okhttp3.Response;

/**
 * Start and Stop the node server responsible of creating a
 * temp directory & start a sync server on it for each unit test.
 *
 * WARNING: This class is called before Realm is initialized, so RealmLog cannot be used.
 */
public class HttpUtils {
    // TODO If the timeouts are longer than the test timeout you risk getting
    // "Realm could not be deleted errors".
    private final static OkHttpClient client = new OkHttpClient.Builder()
            .retryOnConnectionFailure(true)
            .build();

    // adb reverse tcp:8888 tcp:8888
    // will forward this query to the host, running the integration test server on 8888
    private static final String START_SERVER = "http://127.0.0.1:8888/start";
    private static final String STOP_SERVER = "http://127.0.0.1:8888/stop";
    public static final String TAG = "IntegrationTestServer";

    public static void startSyncServer() throws Exception {
        Request request = new Request.Builder()
                .url(START_SERVER)
                .build();

        Response response = client.newCall(request).execute();
        if (!response.isSuccessful()) throw new IOException("Unexpected code " + response);
<<<<<<< HEAD

        Headers responseHeaders = response.headers();
        for (int i = 0; i < responseHeaders.size(); i++) {
            Log.d(TAG, responseHeaders.name(i) + ": " + responseHeaders.value(i));
        }
        Log.d(TAG, response.body().string());
=======
>>>>>>> d4802f27
    }

    public static void stopSyncServer() throws Exception {
        Request request = new Request.Builder()
                .url(STOP_SERVER)
                .build();

<<<<<<< HEAD
        Response response;
        int attempts = 3;
        while (attempts > 0) {
            attempts--;
            try {
                response = client.newCall(request).execute();
                if (!response.isSuccessful()) throw new IOException("Unexpected code " + response);
                return;
            } catch (SocketTimeoutException e) {
                RealmLog.error("HTTP test server did not respond to /stop in time. Retrying.");
            }
        }

        throw new IllegalStateException("Failed to stop ROS.");
=======
        Response response = client.newCall(request).execute();
        if (!response.isSuccessful()) throw new IOException("Unexpected code " + response);
>>>>>>> d4802f27
    }
}<|MERGE_RESOLUTION|>--- conflicted
+++ resolved
@@ -56,15 +56,6 @@
 
         Response response = client.newCall(request).execute();
         if (!response.isSuccessful()) throw new IOException("Unexpected code " + response);
-<<<<<<< HEAD
-
-        Headers responseHeaders = response.headers();
-        for (int i = 0; i < responseHeaders.size(); i++) {
-            Log.d(TAG, responseHeaders.name(i) + ": " + responseHeaders.value(i));
-        }
-        Log.d(TAG, response.body().string());
-=======
->>>>>>> d4802f27
     }
 
     public static void stopSyncServer() throws Exception {
@@ -72,24 +63,7 @@
                 .url(STOP_SERVER)
                 .build();
 
-<<<<<<< HEAD
-        Response response;
-        int attempts = 3;
-        while (attempts > 0) {
-            attempts--;
-            try {
-                response = client.newCall(request).execute();
-                if (!response.isSuccessful()) throw new IOException("Unexpected code " + response);
-                return;
-            } catch (SocketTimeoutException e) {
-                RealmLog.error("HTTP test server did not respond to /stop in time. Retrying.");
-            }
-        }
-
-        throw new IllegalStateException("Failed to stop ROS.");
-=======
         Response response = client.newCall(request).execute();
         if (!response.isSuccessful()) throw new IOException("Unexpected code " + response);
->>>>>>> d4802f27
     }
 }