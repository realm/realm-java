--- conflicted
+++ resolved
@@ -11,14 +11,10 @@
 import org.junit.Test;
 import org.junit.runner.RunWith;
 
-<<<<<<< HEAD
 import java.util.concurrent.CountDownLatch;
-import java.util.concurrent.TimeUnit;
-=======
 import java.util.Arrays;
 import java.util.UUID;
 import java.util.concurrent.CountDownLatch;
->>>>>>> 0c9c0282
 
 import io.realm.BaseIntegrationTest;
 import io.realm.Realm;
@@ -39,12 +35,9 @@
 import io.realm.rule.TestSyncConfigurationFactory;
 
 import static org.junit.Assert.assertEquals;
-<<<<<<< HEAD
 import static org.junit.Assert.assertFalse;
 import static org.junit.Assert.assertTrue;
-=======
 import static org.junit.Assert.assertNotEquals;
->>>>>>> 0c9c0282
 import static org.junit.Assert.fail;
 
 @RunWith(AndroidJUnit4.class)
@@ -130,7 +123,6 @@
         adminRealm.close();
     }
 
-<<<<<<< HEAD
     @Test
     public void interruptWaits() throws InterruptedException {
         final SyncUser user = UserFactory.createUniqueUser(Constants.AUTH_URL);
@@ -187,7 +179,8 @@
         });
         t.start();
         t.join();
-=======
+    }
+
     // check that logging out a SyncUser used by different Realm will
     // affect all associated sessions.
     @Test(timeout=5000)
@@ -458,6 +451,5 @@
         realm.refresh();//FIXME not calling refresh will still point to the previous version of the Realm count == 1
         assertEquals(3, realm.where(StringOnly.class).count());
         realm.close();
->>>>>>> 0c9c0282
     }
 }