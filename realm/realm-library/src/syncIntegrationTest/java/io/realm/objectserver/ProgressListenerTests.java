--- conflicted
+++ resolved
@@ -18,7 +18,6 @@
 
 import android.support.test.runner.AndroidJUnit4;
 
-import org.junit.Ignore;
 import org.junit.Rule;
 import org.junit.Test;
 import org.junit.runner.RunWith;
@@ -187,14 +186,11 @@
         TestHelper.awaitOrFail(allChangesDownloaded);
         adminRealm.close();
         userRealm.close();
-<<<<<<< HEAD
         userWithData.logout();
         adminUser.logout();
         // FIXME sometimes the worker thread doesn't terminate
         // causing the test thread to wait  indefinitely until it times out
         // https://github.com/realm/realm-java/issues/5245
-=======
->>>>>>> d4802f27
         worker.join();
     }
 
