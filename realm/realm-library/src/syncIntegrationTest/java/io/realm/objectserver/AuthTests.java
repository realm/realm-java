package io.realm.objectserver;

import android.os.Handler;
import android.os.Looper;
import android.os.SystemClock;
import android.support.test.runner.AndroidJUnit4;

import org.junit.Assert;
import org.junit.Ignore;
import org.junit.Rule;
import org.junit.Test;
import org.junit.runner.RunWith;

import java.lang.reflect.Field;
import java.net.MalformedURLException;
import java.net.URL;
import java.util.Map;
import java.util.UUID;
import java.util.concurrent.CountDownLatch;
import java.util.concurrent.ScheduledFuture;
import java.util.concurrent.TimeUnit;
import java.util.concurrent.atomic.AtomicBoolean;

import io.realm.AuthenticationListener;
import io.realm.BaseIntegrationTest;
import io.realm.ErrorCode;
import io.realm.ObjectServerError;
import io.realm.Realm;
import io.realm.RealmConfiguration;
import io.realm.StandardIntegrationTest;
import io.realm.SyncConfiguration;
import io.realm.SyncCredentials;
import io.realm.SyncManager;
import io.realm.SyncSession;
import io.realm.SyncUser;
import io.realm.entities.StringOnly;
import io.realm.internal.async.RealmAsyncTaskImpl;
import io.realm.internal.objectserver.Token;
import io.realm.objectserver.utils.Constants;
import io.realm.objectserver.utils.StringOnlyModule;
import io.realm.objectserver.utils.UserFactory;
import io.realm.rule.RunTestInLooperThread;
import io.realm.rule.TestSyncConfigurationFactory;

import static junit.framework.Assert.assertEquals;
import static junit.framework.Assert.assertNotNull;
import static junit.framework.Assert.assertTrue;
import static junit.framework.Assert.fail;
import static org.hamcrest.MatcherAssert.assertThat;
import static org.hamcrest.Matchers.greaterThan;
import static org.junit.Assert.assertFalse;
import static org.junit.Assert.assertNotEquals;
import static org.junit.Assert.assertNull;
import static org.mockito.Mockito.spy;
import static org.mockito.Mockito.times;
import static org.mockito.Mockito.verify;
import static org.mockito.Mockito.when;


@RunWith(AndroidJUnit4.class)
<<<<<<< HEAD
public class AuthTests extends StandardIntegrationTest {
=======
public class AuthTests extends BaseIntegrationTest {
    @Rule
    public TestSyncConfigurationFactory configFactory = new TestSyncConfigurationFactory();
>>>>>>> 0416f87a

    @Test
    public void login_userNotExist() {
        SyncCredentials credentials = SyncCredentials.usernamePassword("IWantToHackYou", "GeneralPassword", false);
        try {
            SyncUser.login(credentials, Constants.AUTH_URL);
            fail();
        } catch (ObjectServerError expected) {
            assertEquals(ErrorCode.INVALID_CREDENTIALS, expected.getErrorCode());
        }
    }

    @Test
    @RunTestInLooperThread
    public void loginAsync_userNotExist() {
        SyncCredentials credentials = SyncCredentials.usernamePassword("IWantToHackYou", "GeneralPassword", false);
        SyncUser.loginAsync(credentials, Constants.AUTH_URL, new SyncUser.Callback() {
            @Override
            public void onSuccess(SyncUser user) {
                fail();
            }

            @Override
            public void onError(ObjectServerError error) {
                assertEquals(ErrorCode.INVALID_CREDENTIALS, error.getErrorCode());
                looperThread.testComplete();
            }
        });
    }

    @Test
    @RunTestInLooperThread
    public void login_newUser() {
        SyncCredentials credentials = SyncCredentials.usernamePassword("myUser", "password", true);
        SyncUser.loginAsync(credentials, Constants.AUTH_URL, new SyncUser.Callback() {
            @Override
            public void onSuccess(SyncUser user) {
                assertFalse(user.isAdmin());
                try {
                    assertEquals(new URL(Constants.AUTH_URL), user.getAuthenticationUrl());
                } catch (MalformedURLException e) {
                    fail(e.toString());
                }
                looperThread.testComplete();
            }

            @Override
            public void onError(ObjectServerError error) {
                fail(error.toString());
            }
        });
    }

    // FIXME: https://github.com/realm/realm-java/issues/4711
    // fail may be related to this issue https://github.com/realm/realm-java/issues/5068
    @Test
    @RunTestInLooperThread
    @Ignore("This fails expectSimpleCommit for some reasons, needs to be FIXED ASAP.")
    public void login_withAccessToken() {
        SyncUser adminUser = UserFactory.createAdminUser(Constants.AUTH_URL);
        SyncCredentials credentials = SyncCredentials.accessToken(adminUser.getAccessToken().value(), "custom-admin-user", adminUser.isAdmin());
        SyncUser.loginAsync(credentials, Constants.AUTH_URL, new SyncUser.Callback() {
            @Override
            public void onSuccess(SyncUser user) {
                assertTrue(user.isAdmin());
                final SyncConfiguration config = new SyncConfiguration.Builder(user, Constants.SYNC_SERVER_URL)
                        .errorHandler(new SyncSession.ErrorHandler() {
                            @Override
                            public void onError(SyncSession session, ObjectServerError error) {
                                fail("Session failed: " + error);
                            }
                        })
                        .build();

                final Realm realm = Realm.getInstance(config);
                looperThread.addTestRealm(realm);

                // FIXME: Right now we have no Java API for detecting when a session is established
                // So we optimistically assume it has been connected after 1 second.
                looperThread.postRunnableDelayed(new Runnable() {
                    @Override
                    public void run() {
                        assertTrue(SyncManager.getSession(config).getUser().isValid());
                        looperThread.testComplete();
                    }
                }, 1000);
            }

            @Override
            public void onError(ObjectServerError error) {
                fail("Login failed: " + error);
            }
        });
    }

    @Test
    public void loginAsync_errorHandlerThrows() throws InterruptedException {
        final AtomicBoolean errorThrown = new AtomicBoolean(false);

        // Create custom Looper thread to be able to check for errors thrown when processing Looper events.
        Thread t = new Thread(new Runnable() {
            private volatile Handler handler;
            @Override
            public void run() {
                Looper.prepare();
                try {
                    handler = new Handler();
                    handler.post(new Runnable() {
                        @Override
                        public void run() {
                            SyncCredentials credentials = SyncCredentials.usernamePassword("IWantToHackYou", "GeneralPassword", false);
                            SyncUser.loginAsync(credentials, Constants.AUTH_URL, new SyncUser.Callback() {
                                @Override
                                public void onSuccess(SyncUser user) {
                                    fail();
                                }

                                @Override
                                public void onError(ObjectServerError error) {
                                    assertEquals(ErrorCode.INVALID_CREDENTIALS, error.getErrorCode());
                                    throw new IllegalArgumentException("BOOM");
                                }
                            });
                        }
                    });
                    Looper.loop(); //
                } catch (IllegalArgumentException e) {
                    errorThrown.set(true);
                }
            }
        });
        t.start();
        t.join(TimeUnit.SECONDS.toMillis(10));
        assertTrue(errorThrown.get());
    }

    @Test
    public void changePassword() {
        String username = UUID.randomUUID().toString();
        String originalPassword = "password";
        SyncCredentials credentials = SyncCredentials.usernamePassword(username, originalPassword, true);
        SyncUser userOld = SyncUser.login(credentials, Constants.AUTH_URL);
        assertTrue(userOld.isValid());

        // Change password and try to log in with new password
        String newPassword = "new-password";
        userOld.changePassword(newPassword);
        userOld.logout();
        credentials = SyncCredentials.usernamePassword(username, newPassword, false);
        SyncUser userNew = SyncUser.login(credentials, Constants.AUTH_URL);

        assertTrue(userNew.isValid());
        assertEquals(userOld.getIdentity(), userNew.getIdentity());
    }

    @Test
    public void changePassword_using_admin() {
        String username = UUID.randomUUID().toString();
        String originalPassword = "password";
        SyncCredentials credentials = SyncCredentials.usernamePassword(username, originalPassword, true);
        SyncUser userOld = SyncUser.login(credentials, Constants.AUTH_URL);
        assertTrue(userOld.isValid());

        // Login an admin user
        SyncUser adminUser = UserFactory.createAdminUser(Constants.AUTH_URL);
        assertTrue(adminUser.isValid());
        assertTrue(adminUser.isAdmin());

        // Change password using admin user
        String newPassword = "new-password";
        adminUser.changePassword(userOld.getIdentity(), newPassword);

        // Try to log in with new password
        userOld.logout();
        credentials = SyncCredentials.usernamePassword(username, newPassword, false);
        SyncUser userNew = SyncUser.login(credentials, Constants.AUTH_URL);

        assertTrue(userNew.isValid());
        assertEquals(userOld.getIdentity(), userNew.getIdentity());
    }

    @Test
    @RunTestInLooperThread
    public void changePassword_using_admin_async() {
        final String username = UUID.randomUUID().toString();
        final String originalPassword = "password";
        final SyncCredentials credentials = SyncCredentials.usernamePassword(username, originalPassword, true);
        final SyncUser userOld = SyncUser.login(credentials, Constants.AUTH_URL);
        assertTrue(userOld.isValid());

        // Login an admin user
        final SyncUser adminUser = UserFactory.createAdminUser(Constants.AUTH_URL);
        assertTrue(adminUser.isValid());
        assertTrue(adminUser.isAdmin());

        // Change password using admin user
        final String newPassword = "new-password";
        adminUser.changePasswordAsync(userOld.getIdentity(), newPassword, new SyncUser.Callback() {
            @Override
            public void onSuccess(SyncUser administratorUser) {
                assertEquals(adminUser, administratorUser);

                // Try to log in with new password
                userOld.logout();
                SyncCredentials credentials = SyncCredentials.usernamePassword(username, newPassword, false);
                SyncUser userNew = SyncUser.login(credentials, Constants.AUTH_URL);

                assertTrue(userNew.isValid());
                assertEquals(userOld.getIdentity(), userNew.getIdentity());

                looperThread.testComplete();
            }

            @Override
            public void onError(ObjectServerError error) {
                fail(error.getErrorMessage());
            }
        });
    }

    @Test
    @RunTestInLooperThread
    public void changePassword_throwWhenUserIsLoggedOut() {
        String username = UUID.randomUUID().toString();
        String password = "password";
        SyncCredentials credentials = SyncCredentials.usernamePassword(username, password, true);
        SyncUser user = SyncUser.login(credentials, Constants.AUTH_URL);
        SyncManager.addAuthenticationListener(new AuthenticationListener() {
            @Override
            public void loggedIn(SyncUser user) {
                SyncManager.removeAuthenticationListener(this);
                // callback is happening on different thread, all assertions needs to be done on looper thread
                looperThread.postRunnable(new Runnable() {
                    @Override
                    public void run() {
                        fail("loggedIn should not be invoked");
                    }
                });
            }

            @Override
            public void loggedOut(SyncUser user) {
                SyncManager.removeAuthenticationListener(this);
                try {
                    user.changePassword("new-password");
                    looperThread.postRunnable(new Runnable() {
                        @Override
                        public void run() {
                            fail("changePassword should throw ObjectServerError (INVALID CREDENTIALS)");
                        }
                    });
                } catch (ObjectServerError expected) {
                }
                looperThread.testComplete();
            }
        });
        user.logout();
    }

    @Test
    public void cachedInstanceShouldNotThrowIfRefreshTokenExpires() throws InterruptedException {
        String username = UUID.randomUUID().toString();
        String password = "password";

        SyncCredentials credentials = SyncCredentials.usernamePassword(username, password, true);
        final SyncUser user = spy(SyncUser.login(credentials, Constants.AUTH_URL));

        when(user.isValid()).thenReturn(true, false);

        final RealmConfiguration configuration = new SyncConfiguration.Builder(user, Constants.USER_REALM).build();
        Realm realm = Realm.getInstance(configuration);

        assertFalse(user.isValid());
        verify(user, times(2)).isValid();

        final CountDownLatch backgroundThread = new CountDownLatch(1);
        // Should not throw when using an expired refresh_token form a different thread
        // It should be able to open a Realm with an expired token
        new Thread() {
            @Override
            public void run() {
                Realm instance = Realm.getInstance(configuration);
                instance.close();
                backgroundThread.countDown();
            }
        }.start();

        backgroundThread.await();

        // It should be possible to open a cached Realm with expired token
        Realm cachedInstance = Realm.getInstance(configuration);
        assertNotNull(cachedInstance);

        realm.close();
        cachedInstance.close();
        user.logout();
    }

    @Test
    public void buildingSyncConfigurationShouldThrowIfInvalidUser() {
        String username = UUID.randomUUID().toString();
        String password = "password";

        SyncCredentials credentials = SyncCredentials.usernamePassword(username, password, true);
        SyncUser user = SyncUser.login(credentials, Constants.AUTH_URL);
        SyncUser currentUser = SyncUser.currentUser();
        user.logout();

        assertFalse(user.isValid());

        try {
            // We should not be able to build a configuration with an invalid/logged out user
            new SyncConfiguration.Builder(user, Constants.USER_REALM).build();
            fail("Invalid user, it should not be possible to create a SyncConfiguration");
        } catch (IllegalArgumentException expected) {
            // User not authenticated or authentication expired.
        }

        try {
            // We should not be able to build a configuration with an invalid/logged out user
            new SyncConfiguration.Builder(currentUser, Constants.USER_REALM).build();
            fail("Invalid currentUser, it should not be possible to create a SyncConfiguration");
        } catch (IllegalArgumentException expected) {
            // User not authenticated or authentication expired.
        }
    }

    // using a logout user should not throw
    @Test
    public void usingConfigurationWithInvalidUserShouldThrow() {
        String username = UUID.randomUUID().toString();
        String password = "password";

        SyncCredentials credentials = SyncCredentials.usernamePassword(username, password, true);
        SyncUser user = SyncUser.login(credentials, Constants.AUTH_URL);
        RealmConfiguration configuration = new SyncConfiguration.Builder(user, Constants.USER_REALM).build();
        user.logout();
        assertFalse(user.isValid());

        Realm instance = Realm.getInstance(configuration);
        instance.close();
    }

    @Test
    public void logout_currentUserMoreThanOne() {
        UserFactory.createUniqueUser(Constants.AUTH_URL);
        SyncUser.currentUser().logout();
        SyncUser user = UserFactory.createUniqueUser(Constants.AUTH_URL);
        assertEquals(user, SyncUser.currentUser());
    }

    // logging out 'user' should have the same impact on other instance(s) of the same user
    @Test
    public void loggingOutUserShouldImpactOtherInstances() throws InterruptedException {
        String username = UUID.randomUUID().toString();
        String password = "password";

        SyncCredentials credentials = SyncCredentials.usernamePassword(username, password, true);
        SyncUser user = SyncUser.login(credentials, Constants.AUTH_URL);
        SyncUser currentUser = SyncUser.currentUser();

        assertTrue(user.isValid());
        assertEquals(user, currentUser);

        user.logout();

        assertFalse(user.isValid());
        assertFalse(currentUser.isValid());
    }

    // logging out 'currentUser' should have the same impact on other instance(s) of the user
    @Test
    public void loggingOutCurrentUserShouldImpactOtherInstances() throws InterruptedException {
        String username = UUID.randomUUID().toString();
        String password = "password";

        SyncCredentials credentials = SyncCredentials.usernamePassword(username, password, true);
        SyncUser user = SyncUser.login(credentials, Constants.AUTH_URL);
        SyncUser currentUser = SyncUser.currentUser();

        assertTrue(user.isValid());
        assertEquals(user, currentUser);

        SyncUser.currentUser().logout();

        assertFalse(user.isValid());
        assertFalse(currentUser.isValid());
        assertNull(SyncUser.currentUser());
    }

    // verify that multiple users can be logged in at the same time
    @Test
    public void multipleUsersCanBeLoggedInSimultaneously() {
        final String password = "password";
        final SyncUser[] users = new SyncUser[3];

        for (int i = 0; i < users.length; i++) {
            SyncCredentials credentials = SyncCredentials.usernamePassword(UUID.randomUUID().toString(), password,
                    true);
            users[i] = SyncUser.login(credentials, Constants.AUTH_URL);
        }

        for (int i = 0; i < users.length; i++) {
            assertTrue(users[i].isValid());
        }

        for (int i = 0; i < users.length; i++) {
            users[i].logout();
        }

        for (int i = 0; i < users.length; i++) {
            assertFalse(users[i].isValid());
        }
    }

    // verify that a single user can be logged out and back in.
    @Test
    public void singleUserCanBeLoggedInAndOutRepeatedly() {
        final String username = UUID.randomUUID().toString();
        final String password = "password";

        // register the user the first time
        SyncCredentials credentials = SyncCredentials.usernamePassword(username, password, true);

        SyncUser user = SyncUser.login(credentials, Constants.AUTH_URL);
        assertTrue(user.isValid());
        user.logout();
        assertFalse(user.isValid());

        // on subsequent logins, the user is already registered.
        credentials = credentials = SyncCredentials.usernamePassword(username, password, false);
        for (int i = 0; i < 3; i++) {
            user = SyncUser.login(credentials, Constants.AUTH_URL);
            assertTrue(user.isValid());
            user.logout();
            assertFalse(user.isValid());
        }
    }

    @Test
    public void revokedRefreshTokenIsNotSameAfterLogin() throws InterruptedException {
        final String uniqueName = UUID.randomUUID().toString();

        SyncCredentials credentials = SyncCredentials.usernamePassword(uniqueName, "password", true);
        SyncUser user = SyncUser.login(credentials, Constants.AUTH_URL);
        Token revokedRefreshToken = user.getAccessToken();

        user.logout();

        credentials = SyncCredentials.usernamePassword(uniqueName, "password", false);
        SyncUser loggedInUser = SyncUser.login(credentials, Constants.AUTH_URL);

        // still comparing the same user
        Assert.assertEquals(revokedRefreshToken.identity(), loggedInUser.getAccessToken().identity());
        // different tokens
        assertNotEquals(revokedRefreshToken.value(), loggedInUser.getAccessToken().value());
    }

    // The pre-emptive token refresh subsystem should function, and properly refresh the access token.
    // WARNING: this test can fail if there's a difference between the server's and device's clock, causing the
    // refresh access token to be too far in time.
    @Test(timeout = 30000)
    public void preemptiveTokenRefresh() throws NoSuchFieldException, IllegalAccessException, InterruptedException {
        SyncUser user = UserFactory.createUniqueUser(Constants.AUTH_URL);

        // make the access tokens map accessible
        Field realmsField = SyncUser.class.getDeclaredField("realms");
        realmsField.setAccessible(true);
        @SuppressWarnings("unchecked") // using reflection
        Map<SyncConfiguration, Token> accessTokens = (Map<SyncConfiguration, Token>) realmsField.get(user);

        final SyncConfiguration syncConfiguration = configFactory
                .createSyncConfigurationBuilder(user, Constants.SYNC_SERVER_URL)
                .modules(new StringOnlyModule())
                .errorHandler(new SyncSession.ErrorHandler() {
                    @Override
                    public void onError(SyncSession session, ObjectServerError error) {
                        Assert.fail(error.getErrorMessage());
                    }
                })
                .build();
        Realm realm = Realm.getInstance(syncConfiguration);

        // create and wait for a transaction to be uploaded,
        // this guarantees that an accessToken is available
        realm.executeTransaction(new Realm.Transaction() {
            @Override
            public void execute(Realm realm) {
                realm.createObject(StringOnly.class).setChars("1");
            }
        });
        SyncSession session = SyncManager.getSession(syncConfiguration);
        session.uploadAllLocalChanges();

        assertFalse(accessTokens.isEmpty());
        Assert.assertEquals(1, accessTokens.size());
        Map.Entry<SyncConfiguration, Token> entry = accessTokens.entrySet().iterator().next();
        Assert.assertEquals(syncConfiguration, entry.getKey());

        final Token accessToken = entry.getValue();
        Assert.assertNotNull(accessToken);

        // getting refresh token delay
        Field refreshTokenTaskField = SyncSession.class.getDeclaredField("refreshTokenTask");
        refreshTokenTaskField.setAccessible(true);
        RealmAsyncTaskImpl task = (RealmAsyncTaskImpl) refreshTokenTaskField.get(session);
        Field pendingTaskField = RealmAsyncTaskImpl.class.getDeclaredField("pendingTask");
        pendingTaskField.setAccessible(true);
        ScheduledFuture<?> pendingTask = (ScheduledFuture<?>) pendingTaskField.get(task);
        long nextRefreshTokenRefreshQueryDelay = pendingTask.getDelay(TimeUnit.MILLISECONDS);

        // current configuration 'realm-java/tools/sync_test_server/configuration.yml'
        // is setting the access token to expire every 20 seconds 'access_token: 20'
        // we wait approximately actually 10 seconds since the SyncSession.REFRESH_MARGIN_DELAY is 10s
        SystemClock.sleep(nextRefreshTokenRefreshQueryDelay);

        // allow 3 seconds for the query to perform and complete
        SystemClock.sleep(TimeUnit.SECONDS.toMillis(3));

        Token newAccessToken = accessTokens.get(syncConfiguration);

        assertThat("new Token is not expired", newAccessToken.expiresMs(), greaterThan(System.currentTimeMillis()));
        assertNotEquals(accessToken, newAccessToken);

        // refresh_token identity is the same
        Assert.assertEquals(user.getAccessToken().identity(), newAccessToken.identity());
        Assert.assertEquals(accessToken.identity(), newAccessToken.identity());

        realm.close();
    }

    @Test
    public void retrieve() {
        final SyncUser adminUser = UserFactory.createAdminUser(Constants.AUTH_URL);

        final String username = UUID.randomUUID().toString();
        final String password = "password";
        final SyncCredentials credentials = SyncCredentials.usernamePassword(username, password, true);
        final SyncUser user = SyncUser.login(credentials, Constants.AUTH_URL);
        assertTrue(user.isValid());

        String identity = user.getIdentity();
        SyncUser syncUser = adminUser.retrieveUser(SyncCredentials.IdentityProvider.USERNAME_PASSWORD, username);
        assertNotNull(syncUser);
        assertEquals(identity, syncUser.getIdentity());
        assertFalse(syncUser.isAdmin());
        assertTrue(syncUser.isValid());
    }

    @Test
    public void retrieve_logout() {
        final SyncUser adminUser = UserFactory.createAdminUser(Constants.AUTH_URL);

        final String username = UUID.randomUUID().toString();
        final String password = "password";
        final SyncCredentials credentials = SyncCredentials.usernamePassword(username, password, true);
        final SyncUser user = SyncUser.login(credentials, Constants.AUTH_URL);
        final String identity = user.getIdentity();
        user.logout();
        assertFalse(user.isValid());

        SyncUser syncUser = adminUser.retrieveUser(SyncCredentials.IdentityProvider.USERNAME_PASSWORD, username);
        assertNotNull(syncUser);
        assertEquals(identity, syncUser.getIdentity());
        assertFalse(syncUser.isAdmin());
        assertFalse(syncUser.isValid());
    }

    @Test
    public void retrieve_AdminUser() {
        final SyncUser adminUser = UserFactory.createAdminUser(Constants.AUTH_URL);
        SyncUser syncUser = adminUser.retrieveUser(SyncCredentials.IdentityProvider.DEBUG, "admin");// TODO use enum for auth provider
        assertNotNull(syncUser);
        assertEquals(adminUser.getIdentity(), syncUser.getIdentity());
        assertTrue(syncUser.isAdmin());
        assertTrue(syncUser.isValid());
    }

    @Test
    public void retrieve_unknownProviderId() {
        final SyncUser adminUser = UserFactory.createAdminUser(Constants.AUTH_URL);
        SyncUser syncUser = adminUser.retrieveUser(SyncCredentials.IdentityProvider.USERNAME_PASSWORD, "doesNotExist");
        assertNull(syncUser);
    }

    @Test
    public void retrieve_invalidProvider() {
        final SyncUser adminUser = UserFactory.createAdminUser(Constants.AUTH_URL);
        final String username = UUID.randomUUID().toString();
        final String password = "password";
        final SyncCredentials credentials = SyncCredentials.usernamePassword(username, password, true);
        final SyncUser user = SyncUser.login(credentials, Constants.AUTH_URL);
        assertTrue(user.isValid());

        SyncUser syncUser = adminUser.retrieveUser("invalid", "username");
        assertNull(syncUser);
    }

    @Test
    public void retrieve_notAdmin() {
        final String username1 = UUID.randomUUID().toString();
        final String password1 = "password";
        final SyncCredentials credentials1 = SyncCredentials.usernamePassword(username1, password1, true);
        final SyncUser user1 = SyncUser.login(credentials1, Constants.AUTH_URL);
        assertTrue(user1.isValid());

        final String username2 = UUID.randomUUID().toString();
        final String password2 = "password";
        final SyncCredentials credentials2 = SyncCredentials.usernamePassword(username2, password2, true);
        final SyncUser user2 = SyncUser.login(credentials2, Constants.AUTH_URL);
        assertTrue(user2.isValid());

        // trying to lookup user2 using user1 should not work (requires admin token)
        try {
            user1.retrieveUser(SyncCredentials.IdentityProvider.USERNAME_PASSWORD, username2);
            fail("It should not be possible to lookup a user using non admin token");
        } catch (IllegalArgumentException expected) {
        }
    }

    @Test
    @RunTestInLooperThread
    public void retrieve_async() {
        final String username = UUID.randomUUID().toString();
        final String password = "password";
        final SyncCredentials credentials = SyncCredentials.usernamePassword(username, password, true);
        final SyncUser user = SyncUser.login(credentials, Constants.AUTH_URL);
        assertTrue(user.isValid());

        // Login an admin user
        final SyncUser adminUser = UserFactory.createAdminUser(Constants.AUTH_URL);
        assertTrue(adminUser.isValid());
        assertTrue(adminUser.isAdmin());

        final String identity = user.getIdentity();
        adminUser.retrieveUserAsync("password", username, new SyncUser.Callback() {
            @Override
            public void onSuccess(SyncUser syncUser) {

                assertNotNull(syncUser);
                assertEquals(identity, syncUser.getIdentity());
                assertFalse(syncUser.isAdmin());
                assertTrue(syncUser.isValid());
                looperThread.testComplete();
            }

            @Override
            public void onError(ObjectServerError error) {
                fail(error.getErrorMessage());
            }
        });
    }
}<|MERGE_RESOLUTION|>--- conflicted
+++ resolved
@@ -58,16 +58,10 @@
 
 
 @RunWith(AndroidJUnit4.class)
-<<<<<<< HEAD
 public class AuthTests extends StandardIntegrationTest {
-=======
-public class AuthTests extends BaseIntegrationTest {
-    @Rule
-    public TestSyncConfigurationFactory configFactory = new TestSyncConfigurationFactory();
->>>>>>> 0416f87a
-
-    @Test
-    public void login_userNotExist() {
+
+    @Test
+     public void login_userNotExist() {
         SyncCredentials credentials = SyncCredentials.usernamePassword("IWantToHackYou", "GeneralPassword", false);
         try {
             SyncUser.login(credentials, Constants.AUTH_URL);
@@ -536,7 +530,7 @@
         @SuppressWarnings("unchecked") // using reflection
         Map<SyncConfiguration, Token> accessTokens = (Map<SyncConfiguration, Token>) realmsField.get(user);
 
-        final SyncConfiguration syncConfiguration = configFactory
+        final SyncConfiguration syncConfiguration = configurationFactory
                 .createSyncConfigurationBuilder(user, Constants.SYNC_SERVER_URL)
                 .modules(new StringOnlyModule())
                 .errorHandler(new SyncSession.ErrorHandler() {
