--- conflicted
+++ resolved
@@ -270,128 +270,6 @@
         user.changePassword("new-password");
     }
 
-<<<<<<< HEAD
-    @Test
-    public void retrieve() {
-        final SyncUser adminUser = UserFactory.createAdminUser(Constants.AUTH_URL);
-
-        final String username = UUID.randomUUID().toString();
-        final String password = "password";
-        final SyncCredentials credentials = SyncCredentials.usernamePassword(username, password, true);
-        final SyncUser user = SyncUser.login(credentials, Constants.AUTH_URL);
-        assertTrue(user.isValid());
-
-        String identity = user.getIdentity();
-        SyncUser syncUser = adminUser.retrieveUser(SyncCredentials.IdentityProvider.USERNAME_PASSWORD, username);
-        assertNotNull(syncUser);
-        assertEquals(identity, syncUser.getIdentity());
-        assertFalse(syncUser.isAdmin());
-        assertTrue(syncUser.isValid());
-    }
-
-    @Test
-    public void retrieve_logout() {
-        final SyncUser adminUser = UserFactory.createAdminUser(Constants.AUTH_URL);
-
-        final String username = UUID.randomUUID().toString();
-        final String password = "password";
-        final SyncCredentials credentials = SyncCredentials.usernamePassword(username, password, true);
-        final SyncUser user = SyncUser.login(credentials, Constants.AUTH_URL);
-        final String identity = user.getIdentity();
-        user.logout();
-        assertFalse(user.isValid());
-
-        SyncUser syncUser = adminUser.retrieveUser(SyncCredentials.IdentityProvider.USERNAME_PASSWORD, username);
-        assertNotNull(syncUser);
-        assertEquals(identity, syncUser.getIdentity());
-        assertFalse(syncUser.isAdmin());
-        assertFalse(syncUser.isValid());
-    }
-
-    @Test
-    public void retrieve_AdminUser() {
-        final SyncUser adminUser = UserFactory.createAdminUser(Constants.AUTH_URL);
-        SyncUser syncUser = adminUser.retrieveUser(SyncCredentials.IdentityProvider.DEBUG, "admin");// TODO use enum for auth provider
-        assertNotNull(syncUser);
-        assertEquals(adminUser.getIdentity(), syncUser.getIdentity());
-        assertTrue(syncUser.isAdmin());
-        assertTrue(syncUser.isValid());
-    }
-
-    @Test
-    public void retrieve_unknownProviderId() {
-        final SyncUser adminUser = UserFactory.createAdminUser(Constants.AUTH_URL);
-        SyncUser syncUser = adminUser.retrieveUser(SyncCredentials.IdentityProvider.USERNAME_PASSWORD, "doesNotExist");
-        assertNull(syncUser);
-    }
-
-    @Test
-    public void retrieve_invalidProvider() {
-        final SyncUser adminUser = UserFactory.createAdminUser(Constants.AUTH_URL);
-        final String username = UUID.randomUUID().toString();
-        final String password = "password";
-        final SyncCredentials credentials = SyncCredentials.usernamePassword(username, password, true);
-        final SyncUser user = SyncUser.login(credentials, Constants.AUTH_URL);
-        assertTrue(user.isValid());
-
-        SyncUser syncUser = adminUser.retrieveUser("invalid", "username");
-        assertNull(syncUser);
-    }
-
-    @Test
-    public void retrieve_notAdmin() {
-        final String username1 = UUID.randomUUID().toString();
-        final String password1 = "password";
-        final SyncCredentials credentials1 = SyncCredentials.usernamePassword(username1, password1, true);
-        final SyncUser user1 = SyncUser.login(credentials1, Constants.AUTH_URL);
-        assertTrue(user1.isValid());
-
-        final String username2 = UUID.randomUUID().toString();
-        final String password2 = "password";
-        final SyncCredentials credentials2 = SyncCredentials.usernamePassword(username2, password2, true);
-        final SyncUser user2 = SyncUser.login(credentials2, Constants.AUTH_URL);
-        assertTrue(user2.isValid());
-
-        // trying to lookup user2 using user1 should not work (requires admin token)
-        try {
-            user1.retrieveUser(SyncCredentials.IdentityProvider.USERNAME_PASSWORD, username2);
-            fail("It should not be possible to lookup a user using non admin token");
-        } catch (IllegalArgumentException expected) {
-        }
-    }
-
-    @Test
-    @RunTestInLooperThread
-    public void retrieve_async() {
-        final String username = UUID.randomUUID().toString();
-        final String password = "password";
-        final SyncCredentials credentials = SyncCredentials.usernamePassword(username, password, true);
-        final SyncUser user = SyncUser.login(credentials, Constants.AUTH_URL);
-        assertTrue(user.isValid());
-
-        // Login an admin user
-        final SyncUser adminUser = UserFactory.createAdminUser(Constants.AUTH_URL);
-        assertTrue(adminUser.isValid());
-        assertTrue(adminUser.isAdmin());
-
-        final String identity = user.getIdentity();
-        adminUser.retrieveUserAsync("password", username, new SyncUser.Callback() {
-            @Override
-            public void onSuccess(SyncUser syncUser) {
-
-                assertNotNull(syncUser);
-                assertEquals(identity, syncUser.getIdentity());
-                assertFalse(syncUser.isAdmin());
-                assertTrue(syncUser.isValid());
-                looperThread.testComplete();
-            }
-
-            @Override
-            public void onError(ObjectServerError error) {
-                fail(error.getErrorMessage());
-            }
-        });
-=======
     // Cached instances of RealmConfiguration should not be allowed to be used if the user is no longer valid
     @Test
     public void cachedInstanceShouldThrowIfUserBecomeInvalid() throws InterruptedException {
@@ -518,6 +396,127 @@
         assertFalse(user.isValid());
         assertFalse(currentUser.isValid());
         assertNull(SyncUser.currentUser());
->>>>>>> eb1c62e1
+    }
+
+    @Test
+    public void retrieve() {
+        final SyncUser adminUser = UserFactory.createAdminUser(Constants.AUTH_URL);
+
+        final String username = UUID.randomUUID().toString();
+        final String password = "password";
+        final SyncCredentials credentials = SyncCredentials.usernamePassword(username, password, true);
+        final SyncUser user = SyncUser.login(credentials, Constants.AUTH_URL);
+        assertTrue(user.isValid());
+
+        String identity = user.getIdentity();
+        SyncUser syncUser = adminUser.retrieveUser(SyncCredentials.IdentityProvider.USERNAME_PASSWORD, username);
+        assertNotNull(syncUser);
+        assertEquals(identity, syncUser.getIdentity());
+        assertFalse(syncUser.isAdmin());
+        assertTrue(syncUser.isValid());
+    }
+
+    @Test
+    public void retrieve_logout() {
+        final SyncUser adminUser = UserFactory.createAdminUser(Constants.AUTH_URL);
+
+        final String username = UUID.randomUUID().toString();
+        final String password = "password";
+        final SyncCredentials credentials = SyncCredentials.usernamePassword(username, password, true);
+        final SyncUser user = SyncUser.login(credentials, Constants.AUTH_URL);
+        final String identity = user.getIdentity();
+        user.logout();
+        assertFalse(user.isValid());
+
+        SyncUser syncUser = adminUser.retrieveUser(SyncCredentials.IdentityProvider.USERNAME_PASSWORD, username);
+        assertNotNull(syncUser);
+        assertEquals(identity, syncUser.getIdentity());
+        assertFalse(syncUser.isAdmin());
+        assertFalse(syncUser.isValid());
+    }
+
+    @Test
+    public void retrieve_AdminUser() {
+        final SyncUser adminUser = UserFactory.createAdminUser(Constants.AUTH_URL);
+        SyncUser syncUser = adminUser.retrieveUser(SyncCredentials.IdentityProvider.DEBUG, "admin");// TODO use enum for auth provider
+        assertNotNull(syncUser);
+        assertEquals(adminUser.getIdentity(), syncUser.getIdentity());
+        assertTrue(syncUser.isAdmin());
+        assertTrue(syncUser.isValid());
+    }
+
+    @Test
+    public void retrieve_unknownProviderId() {
+        final SyncUser adminUser = UserFactory.createAdminUser(Constants.AUTH_URL);
+        SyncUser syncUser = adminUser.retrieveUser(SyncCredentials.IdentityProvider.USERNAME_PASSWORD, "doesNotExist");
+        assertNull(syncUser);
+    }
+
+    @Test
+    public void retrieve_invalidProvider() {
+        final SyncUser adminUser = UserFactory.createAdminUser(Constants.AUTH_URL);
+        final String username = UUID.randomUUID().toString();
+        final String password = "password";
+        final SyncCredentials credentials = SyncCredentials.usernamePassword(username, password, true);
+        final SyncUser user = SyncUser.login(credentials, Constants.AUTH_URL);
+        assertTrue(user.isValid());
+
+        SyncUser syncUser = adminUser.retrieveUser("invalid", "username");
+        assertNull(syncUser);
+    }
+
+    @Test
+    public void retrieve_notAdmin() {
+        final String username1 = UUID.randomUUID().toString();
+        final String password1 = "password";
+        final SyncCredentials credentials1 = SyncCredentials.usernamePassword(username1, password1, true);
+        final SyncUser user1 = SyncUser.login(credentials1, Constants.AUTH_URL);
+        assertTrue(user1.isValid());
+
+        final String username2 = UUID.randomUUID().toString();
+        final String password2 = "password";
+        final SyncCredentials credentials2 = SyncCredentials.usernamePassword(username2, password2, true);
+        final SyncUser user2 = SyncUser.login(credentials2, Constants.AUTH_URL);
+        assertTrue(user2.isValid());
+
+        // trying to lookup user2 using user1 should not work (requires admin token)
+        try {
+            user1.retrieveUser(SyncCredentials.IdentityProvider.USERNAME_PASSWORD, username2);
+            fail("It should not be possible to lookup a user using non admin token");
+        } catch (IllegalArgumentException expected) {
+        }
+    }
+
+    @Test
+    @RunTestInLooperThread
+    public void retrieve_async() {
+        final String username = UUID.randomUUID().toString();
+        final String password = "password";
+        final SyncCredentials credentials = SyncCredentials.usernamePassword(username, password, true);
+        final SyncUser user = SyncUser.login(credentials, Constants.AUTH_URL);
+        assertTrue(user.isValid());
+
+        // Login an admin user
+        final SyncUser adminUser = UserFactory.createAdminUser(Constants.AUTH_URL);
+        assertTrue(adminUser.isValid());
+        assertTrue(adminUser.isAdmin());
+
+        final String identity = user.getIdentity();
+        adminUser.retrieveUserAsync("password", username, new SyncUser.Callback() {
+            @Override
+            public void onSuccess(SyncUser syncUser) {
+
+                assertNotNull(syncUser);
+                assertEquals(identity, syncUser.getIdentity());
+                assertFalse(syncUser.isAdmin());
+                assertTrue(syncUser.isValid());
+                looperThread.testComplete();
+            }
+
+            @Override
+            public void onError(ObjectServerError error) {
+                fail(error.getErrorMessage());
+            }
+        });
     }
 }