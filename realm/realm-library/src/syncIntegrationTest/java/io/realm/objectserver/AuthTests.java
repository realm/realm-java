package io.realm.objectserver;

import android.support.test.runner.AndroidJUnit4;

import org.junit.Rule;
import org.junit.Test;
import org.junit.runner.RunWith;

import io.realm.ErrorCode;
import io.realm.ObjectServerError;
import io.realm.Realm;
import io.realm.SessionState;
import io.realm.SyncConfiguration;
import io.realm.SyncCredentials;
import io.realm.SyncManager;
import io.realm.SyncSession;
import io.realm.SyncUser;
import io.realm.objectserver.utils.Constants;
import io.realm.objectserver.utils.UserFactory;
import io.realm.rule.RunInLooperThread;
import io.realm.rule.RunTestInLooperThread;

import static junit.framework.Assert.assertEquals;
import static junit.framework.Assert.fail;

@RunWith(AndroidJUnit4.class)
<<<<<<< HEAD
public class AuthTests extends RealmIntegrationTest {
=======
public class AuthTests extends BaseIntegrationTest {
>>>>>>> 25a8cea5
    @Rule
    public RunInLooperThread looperThread = new RunInLooperThread();

    @Test
    public void login_userNotExist() {
        SyncCredentials credentials = SyncCredentials.usernamePassword("IWantToHackYou", "GeneralPassword", false);
        try {
            SyncUser.login(credentials, Constants.AUTH_URL);
            fail();
        } catch (ObjectServerError expected) {
            assertEquals(ErrorCode.INVALID_CREDENTIALS, expected.getErrorCode());
        }
    }

    @Test
    @RunTestInLooperThread
    public void loginAsync_userNotExist() {
        SyncCredentials credentials = SyncCredentials.usernamePassword("IWantToHackYou", "GeneralPassword", false);
        SyncUser.loginAsync(credentials, Constants.AUTH_URL, new SyncUser.Callback() {
            @Override
            public void onSuccess(SyncUser user) {
                fail();
            }

            @Override
            public void onError(ObjectServerError error) {
                assertEquals(ErrorCode.INVALID_CREDENTIALS, error.getErrorCode());
                looperThread.testComplete();
            }
        });
    }

    @Test
    @RunTestInLooperThread
    public void login_withAccessToken() {
        SyncUser admin = UserFactory.createAdminUser(Constants.AUTH_URL);
        SyncCredentials credentials = SyncCredentials.accessToken(admin.getAccessToken(), "custom-admin-user");
        SyncUser.loginAsync(credentials, Constants.AUTH_URL, new SyncUser.Callback() {
            @Override
            public void onSuccess(SyncUser user) {
                final SyncConfiguration config = new SyncConfiguration.Builder(user, Constants.SYNC_SERVER_URL)
                        .errorHandler(new SyncSession.ErrorHandler() {
                            @Override
                            public void onError(SyncSession session, ObjectServerError error) {
                                fail("Session failed: " + error);
                            }
                        })
                        .build();

                final Realm realm = Realm.getInstance(config);
                looperThread.testRealm = realm;

                // FIXME: Right now we have no Java API for detecting when a session is established
                // So we optimistically assume it has been connected after 1 second.
                looperThread.postRunnableDelayed(new Runnable() {
                    @Override
                    public void run() {
                        assertEquals(SessionState.BOUND, SyncManager.getSession(config).getState());
                        looperThread.testComplete();
                    }
                }, 1000);
            }

            @Override
            public void onError(ObjectServerError error) {
                fail("Login failed: " + error);
            }
        });
    }

    // The error handler throws an exception but it is ignored (but logged). That means, this test should not
    // pass and not be stopped by an IllegalArgumentException.
    @Test
    @RunTestInLooperThread
    public void loginAsync_errorHandlerThrows() {
        SyncCredentials credentials = SyncCredentials.usernamePassword("IWantToHackYou", "GeneralPassword", false);
        SyncUser.loginAsync(credentials, Constants.AUTH_URL, new SyncUser.Callback() {
            @Override
            public void onSuccess(SyncUser user) {
                fail();
            }

            @Override
            public void onError(ObjectServerError error) {
                assertEquals(ErrorCode.INVALID_CREDENTIALS, error.getErrorCode());
                throw new IllegalArgumentException("BOOM");
            }
        });

        try {
            Thread.sleep(2000);
        } catch (InterruptedException e) {
            e.printStackTrace();
            fail();
        }
        looperThread.testComplete();
    }
}<|MERGE_RESOLUTION|>--- conflicted
+++ resolved
@@ -24,11 +24,7 @@
 import static junit.framework.Assert.fail;
 
 @RunWith(AndroidJUnit4.class)
-<<<<<<< HEAD
-public class AuthTests extends RealmIntegrationTest {
-=======
 public class AuthTests extends BaseIntegrationTest {
->>>>>>> 25a8cea5
     @Rule
     public RunInLooperThread looperThread = new RunInLooperThread();
 
@@ -79,7 +75,7 @@
                         .build();
 
                 final Realm realm = Realm.getInstance(config);
-                looperThread.testRealm = realm;
+                looperThread.testRealms.add(realm);
 
                 // FIXME: Right now we have no Java API for detecting when a session is established
                 // So we optimistically assume it has been connected after 1 second.
