package io.realm.objectserver;

import android.os.Handler;
import android.os.Looper;
import android.os.SystemClock;
import android.support.test.runner.AndroidJUnit4;

import org.junit.Assert;
import org.junit.Ignore;
import org.junit.Rule;
import org.junit.Test;
import org.junit.runner.RunWith;

import java.lang.reflect.Field;
import java.net.MalformedURLException;
import java.net.URL;
import java.util.Map;
import java.util.UUID;
import java.util.concurrent.CountDownLatch;
import java.util.concurrent.ScheduledFuture;
import java.util.concurrent.TimeUnit;
import java.util.concurrent.atomic.AtomicBoolean;

import io.realm.AuthenticationListener;
import io.realm.BaseIntegrationTest;
import io.realm.ErrorCode;
import io.realm.ObjectServerError;
import io.realm.Realm;
import io.realm.RealmConfiguration;
import io.realm.StandardIntegrationTest;
import io.realm.SyncConfiguration;
import io.realm.SyncCredentials;
import io.realm.SyncManager;
import io.realm.SyncSession;
import io.realm.SyncUser;
import io.realm.SyncUserInfo;
import io.realm.entities.StringOnly;
import io.realm.internal.async.RealmAsyncTaskImpl;
import io.realm.internal.objectserver.Token;
import io.realm.objectserver.utils.Constants;
import io.realm.objectserver.utils.StringOnlyModule;
import io.realm.objectserver.utils.UserFactory;
import io.realm.rule.RunTestInLooperThread;
import io.realm.rule.TestSyncConfigurationFactory;

import static junit.framework.Assert.assertEquals;
import static junit.framework.Assert.assertNotNull;
import static junit.framework.Assert.assertTrue;
import static junit.framework.Assert.fail;
import static org.hamcrest.MatcherAssert.assertThat;
import static org.hamcrest.Matchers.greaterThan;
import static org.junit.Assert.assertFalse;
import static org.junit.Assert.assertNotEquals;
import static org.junit.Assert.assertNull;
import static org.mockito.Mockito.spy;
import static org.mockito.Mockito.times;
import static org.mockito.Mockito.verify;
import static org.mockito.Mockito.when;


@RunWith(AndroidJUnit4.class)
<<<<<<< HEAD
public class AuthTests extends StandardIntegrationTest {
=======
public class AuthTests extends BaseIntegrationTest {
    @Rule
    public TestSyncConfigurationFactory configFactory = new TestSyncConfigurationFactory();
>>>>>>> f782c5a8

    @Test
    public void login_userNotExist() {
        SyncCredentials credentials = SyncCredentials.usernamePassword("IWantToHackYou", "GeneralPassword", false);
        try {
            SyncUser.login(credentials, Constants.AUTH_URL);
            fail();
        } catch (ObjectServerError expected) {
            assertEquals(ErrorCode.INVALID_CREDENTIALS, expected.getErrorCode());
        }
    }

    @Test
    @RunTestInLooperThread
    public void loginAsync_userNotExist() {
        SyncCredentials credentials = SyncCredentials.usernamePassword("IWantToHackYou", "GeneralPassword", false);
        SyncUser.loginAsync(credentials, Constants.AUTH_URL, new SyncUser.Callback() {
            @Override
            public void onSuccess(SyncUser user) {
                fail();
            }

            @Override
            public void onError(ObjectServerError error) {
                assertEquals(ErrorCode.INVALID_CREDENTIALS, error.getErrorCode());
                looperThread.testComplete();
            }
        });
    }

    @Test
    @RunTestInLooperThread
    public void login_newUser() {
        SyncCredentials credentials = SyncCredentials.usernamePassword("myUser", "password", true);
        SyncUser.loginAsync(credentials, Constants.AUTH_URL, new SyncUser.Callback() {
            @Override
            public void onSuccess(SyncUser user) {
                assertFalse(user.isAdmin());
                try {
                    assertEquals(new URL(Constants.AUTH_URL), user.getAuthenticationUrl());
                } catch (MalformedURLException e) {
                    fail(e.toString());
                }
                looperThread.testComplete();
            }

            @Override
            public void onError(ObjectServerError error) {
                fail(error.toString());
            }
        });
    }

    // FIXME: https://github.com/realm/realm-java/issues/4711
    // fail may be related to this issue https://github.com/realm/realm-java/issues/5068
    @Test
    @RunTestInLooperThread
    @Ignore("This fails expectSimpleCommit for some reasons, needs to be FIXED ASAP.")
    public void login_withAccessToken() {
        SyncUser adminUser = UserFactory.createAdminUser(Constants.AUTH_URL);
        SyncCredentials credentials = SyncCredentials.accessToken(adminUser.getAccessToken().value(), "custom-admin-user", adminUser.isAdmin());
        SyncUser.loginAsync(credentials, Constants.AUTH_URL, new SyncUser.Callback() {
            @Override
            public void onSuccess(SyncUser user) {
                assertTrue(user.isAdmin());
                final SyncConfiguration config = new SyncConfiguration.Builder(user, Constants.SYNC_SERVER_URL)
                        .errorHandler(new SyncSession.ErrorHandler() {
                            @Override
                            public void onError(SyncSession session, ObjectServerError error) {
                                fail("Session failed: " + error);
                            }
                        })
                        .build();

                final Realm realm = Realm.getInstance(config);
                looperThread.addTestRealm(realm);

                // FIXME: Right now we have no Java API for detecting when a session is established
                // So we optimistically assume it has been connected after 1 second.
                looperThread.postRunnableDelayed(new Runnable() {
                    @Override
                    public void run() {
                        assertTrue(SyncManager.getSession(config).getUser().isValid());
                        looperThread.testComplete();
                    }
                }, 1000);
            }

            @Override
            public void onError(ObjectServerError error) {
                fail("Login failed: " + error);
            }
        });
    }

    @Test
    public void loginAsync_errorHandlerThrows() throws InterruptedException {
        final AtomicBoolean errorThrown = new AtomicBoolean(false);

        // Create custom Looper thread to be able to check for errors thrown when processing Looper events.
        Thread t = new Thread(new Runnable() {
            private volatile Handler handler;
            @Override
            public void run() {
                Looper.prepare();
                try {
                    handler = new Handler();
                    handler.post(new Runnable() {
                        @Override
                        public void run() {
                            SyncCredentials credentials = SyncCredentials.usernamePassword("IWantToHackYou", "GeneralPassword", false);
                            SyncUser.loginAsync(credentials, Constants.AUTH_URL, new SyncUser.Callback() {
                                @Override
                                public void onSuccess(SyncUser user) {
                                    fail();
                                }

                                @Override
                                public void onError(ObjectServerError error) {
                                    assertEquals(ErrorCode.INVALID_CREDENTIALS, error.getErrorCode());
                                    throw new IllegalArgumentException("BOOM");
                                }
                            });
                        }
                    });
                    Looper.loop(); //
                } catch (IllegalArgumentException e) {
                    errorThrown.set(true);
                }
            }
        });
        t.start();
        t.join(TimeUnit.SECONDS.toMillis(10));
        assertTrue(errorThrown.get());
    }

    @Test
    public void changePassword() {
        String username = UUID.randomUUID().toString();
        String originalPassword = "password";
        SyncCredentials credentials = SyncCredentials.usernamePassword(username, originalPassword, true);
        SyncUser userOld = SyncUser.login(credentials, Constants.AUTH_URL);
        assertTrue(userOld.isValid());

        // Change password and try to log in with new password
        String newPassword = "new-password";
        userOld.changePassword(newPassword);
        userOld.logout();
        credentials = SyncCredentials.usernamePassword(username, newPassword, false);
        SyncUser userNew = SyncUser.login(credentials, Constants.AUTH_URL);

        assertTrue(userNew.isValid());
        assertEquals(userOld.getIdentity(), userNew.getIdentity());
    }

    @Test
    public void changePassword_using_admin() {
        String username = UUID.randomUUID().toString();
        String originalPassword = "password";
        SyncCredentials credentials = SyncCredentials.usernamePassword(username, originalPassword, true);
        SyncUser userOld = SyncUser.login(credentials, Constants.AUTH_URL);
        assertTrue(userOld.isValid());

        // Login an admin user
        SyncUser adminUser = UserFactory.createAdminUser(Constants.AUTH_URL);
        assertTrue(adminUser.isValid());
        assertTrue(adminUser.isAdmin());

        // Change password using admin user
        String newPassword = "new-password";
        adminUser.changePassword(userOld.getIdentity(), newPassword);

        // Try to log in with new password
        userOld.logout();
        credentials = SyncCredentials.usernamePassword(username, newPassword, false);
        SyncUser userNew = SyncUser.login(credentials, Constants.AUTH_URL);

        assertTrue(userNew.isValid());
        assertEquals(userOld.getIdentity(), userNew.getIdentity());
    }

    @Test
    @RunTestInLooperThread
    public void changePassword_using_admin_async() {
        final String username = UUID.randomUUID().toString();
        final String originalPassword = "password";
        final SyncCredentials credentials = SyncCredentials.usernamePassword(username, originalPassword, true);
        final SyncUser userOld = SyncUser.login(credentials, Constants.AUTH_URL);
        assertTrue(userOld.isValid());

        // Login an admin user
        final SyncUser adminUser = UserFactory.createAdminUser(Constants.AUTH_URL);
        assertTrue(adminUser.isValid());
        assertTrue(adminUser.isAdmin());

        // Change password using admin user
        final String newPassword = "new-password";
        adminUser.changePasswordAsync(userOld.getIdentity(), newPassword, new SyncUser.Callback() {
            @Override
            public void onSuccess(SyncUser administratorUser) {
                assertEquals(adminUser, administratorUser);

                // Try to log in with new password
                userOld.logout();
                SyncCredentials credentials = SyncCredentials.usernamePassword(username, newPassword, false);
                SyncUser userNew = SyncUser.login(credentials, Constants.AUTH_URL);

                assertTrue(userNew.isValid());
                assertEquals(userOld.getIdentity(), userNew.getIdentity());

                looperThread.testComplete();
            }

            @Override
            public void onError(ObjectServerError error) {
                fail(error.getErrorMessage());
            }
        });
    }

    @Test
    @RunTestInLooperThread
    public void changePassword_throwWhenUserIsLoggedOut() {
        String username = UUID.randomUUID().toString();
        String password = "password";
        SyncCredentials credentials = SyncCredentials.usernamePassword(username, password, true);
        SyncUser user = SyncUser.login(credentials, Constants.AUTH_URL);
        SyncManager.addAuthenticationListener(new AuthenticationListener() {
            @Override
            public void loggedIn(SyncUser user) {
                SyncManager.removeAuthenticationListener(this);
                // callback is happening on different thread, all assertions needs to be done on looper thread
                looperThread.postRunnable(new Runnable() {
                    @Override
                    public void run() {
                        fail("loggedIn should not be invoked");
                    }
                });
            }

            @Override
            public void loggedOut(SyncUser user) {
                SyncManager.removeAuthenticationListener(this);
                try {
                    user.changePassword("new-password");
                    looperThread.postRunnable(new Runnable() {
                        @Override
                        public void run() {
                            fail("changePassword should throw ObjectServerError (INVALID CREDENTIALS)");
                        }
                    });
                } catch (ObjectServerError expected) {
                }
                looperThread.testComplete();
            }
        });
        user.logout();
    }

    @Test
    public void cachedInstanceShouldNotThrowIfRefreshTokenExpires() throws InterruptedException {
        String username = UUID.randomUUID().toString();
        String password = "password";

        SyncCredentials credentials = SyncCredentials.usernamePassword(username, password, true);
        final SyncUser user = spy(SyncUser.login(credentials, Constants.AUTH_URL));

        when(user.isValid()).thenReturn(true, false);

        final RealmConfiguration configuration = new SyncConfiguration.Builder(user, Constants.USER_REALM).build();
        Realm realm = Realm.getInstance(configuration);

        assertFalse(user.isValid());
        verify(user, times(2)).isValid();

        final CountDownLatch backgroundThread = new CountDownLatch(1);
        // Should not throw when using an expired refresh_token form a different thread
        // It should be able to open a Realm with an expired token
        new Thread() {
            @Override
            public void run() {
                Realm instance = Realm.getInstance(configuration);
                instance.close();
                backgroundThread.countDown();
            }
        }.start();

        backgroundThread.await();

        // It should be possible to open a cached Realm with expired token
        Realm cachedInstance = Realm.getInstance(configuration);
        assertNotNull(cachedInstance);

        realm.close();
        cachedInstance.close();
        user.logout();
    }

    @Test
    public void buildingSyncConfigurationShouldThrowIfInvalidUser() {
        String username = UUID.randomUUID().toString();
        String password = "password";

        SyncCredentials credentials = SyncCredentials.usernamePassword(username, password, true);
        SyncUser user = SyncUser.login(credentials, Constants.AUTH_URL);
        SyncUser currentUser = SyncUser.currentUser();
        user.logout();

        assertFalse(user.isValid());

        try {
            // We should not be able to build a configuration with an invalid/logged out user
            new SyncConfiguration.Builder(user, Constants.USER_REALM).build();
            fail("Invalid user, it should not be possible to create a SyncConfiguration");
        } catch (IllegalArgumentException expected) {
            // User not authenticated or authentication expired.
        }

        try {
            // We should not be able to build a configuration with an invalid/logged out user
            new SyncConfiguration.Builder(currentUser, Constants.USER_REALM).build();
            fail("Invalid currentUser, it should not be possible to create a SyncConfiguration");
        } catch (IllegalArgumentException expected) {
            // User not authenticated or authentication expired.
        }
    }

    // using a logout user should not throw
    @Test
    public void usingConfigurationWithInvalidUserShouldThrow() {
        String username = UUID.randomUUID().toString();
        String password = "password";

        SyncCredentials credentials = SyncCredentials.usernamePassword(username, password, true);
        SyncUser user = SyncUser.login(credentials, Constants.AUTH_URL);
        RealmConfiguration configuration = new SyncConfiguration.Builder(user, Constants.USER_REALM).build();
        user.logout();
        assertFalse(user.isValid());

        Realm instance = Realm.getInstance(configuration);
        instance.close();
    }

    @Test
    public void logout_currentUserMoreThanOne() {
        UserFactory.createUniqueUser(Constants.AUTH_URL);
        SyncUser.currentUser().logout();
        SyncUser user = UserFactory.createUniqueUser(Constants.AUTH_URL);
        assertEquals(user, SyncUser.currentUser());
    }

    // logging out 'user' should have the same impact on other instance(s) of the same user
    @Test
    public void loggingOutUserShouldImpactOtherInstances() throws InterruptedException {
        String username = UUID.randomUUID().toString();
        String password = "password";

        SyncCredentials credentials = SyncCredentials.usernamePassword(username, password, true);
        SyncUser user = SyncUser.login(credentials, Constants.AUTH_URL);
        SyncUser currentUser = SyncUser.currentUser();

        assertTrue(user.isValid());
        assertEquals(user, currentUser);

        user.logout();

        assertFalse(user.isValid());
        assertFalse(currentUser.isValid());
    }

    // logging out 'currentUser' should have the same impact on other instance(s) of the user
    @Test
    public void loggingOutCurrentUserShouldImpactOtherInstances() throws InterruptedException {
        String username = UUID.randomUUID().toString();
        String password = "password";

        SyncCredentials credentials = SyncCredentials.usernamePassword(username, password, true);
        SyncUser user = SyncUser.login(credentials, Constants.AUTH_URL);
        SyncUser currentUser = SyncUser.currentUser();

        assertTrue(user.isValid());
        assertEquals(user, currentUser);

        SyncUser.currentUser().logout();

        assertFalse(user.isValid());
        assertFalse(currentUser.isValid());
        assertNull(SyncUser.currentUser());
    }

    // verify that multiple users can be logged in at the same time
    @Test
    public void multipleUsersCanBeLoggedInSimultaneously() {
        final String password = "password";
        final SyncUser[] users = new SyncUser[3];

        for (int i = 0; i < users.length; i++) {
            SyncCredentials credentials = SyncCredentials.usernamePassword(UUID.randomUUID().toString(), password,
                    true);
            users[i] = SyncUser.login(credentials, Constants.AUTH_URL);
        }

        for (int i = 0; i < users.length; i++) {
            assertTrue(users[i].isValid());
        }

        for (int i = 0; i < users.length; i++) {
            users[i].logout();
        }

        for (int i = 0; i < users.length; i++) {
            assertFalse(users[i].isValid());
        }
    }

    // verify that a single user can be logged out and back in.
    @Test
    public void singleUserCanBeLoggedInAndOutRepeatedly() {
        final String username = UUID.randomUUID().toString();
        final String password = "password";

        // register the user the first time
        SyncCredentials credentials = SyncCredentials.usernamePassword(username, password, true);

        SyncUser user = SyncUser.login(credentials, Constants.AUTH_URL);
        assertTrue(user.isValid());
        user.logout();
        assertFalse(user.isValid());

        // on subsequent logins, the user is already registered.
        credentials = credentials = SyncCredentials.usernamePassword(username, password, false);
        for (int i = 0; i < 3; i++) {
            user = SyncUser.login(credentials, Constants.AUTH_URL);
            assertTrue(user.isValid());
            user.logout();
            assertFalse(user.isValid());
        }
    }

    @Test
    public void revokedRefreshTokenIsNotSameAfterLogin() throws InterruptedException {
        final String uniqueName = UUID.randomUUID().toString();

        SyncCredentials credentials = SyncCredentials.usernamePassword(uniqueName, "password", true);
        SyncUser user = SyncUser.login(credentials, Constants.AUTH_URL);
        Token revokedRefreshToken = user.getAccessToken();

        user.logout();

        credentials = SyncCredentials.usernamePassword(uniqueName, "password", false);
        SyncUser loggedInUser = SyncUser.login(credentials, Constants.AUTH_URL);

        // still comparing the same user
        Assert.assertEquals(revokedRefreshToken.identity(), loggedInUser.getAccessToken().identity());
        // different tokens
        assertNotEquals(revokedRefreshToken.value(), loggedInUser.getAccessToken().value());
    }

    // The pre-emptive token refresh subsystem should function, and properly refresh the access token.
    // WARNING: this test can fail if there's a difference between the server's and device's clock, causing the
    // refresh access token to be too far in time.
    @Test(timeout = 30000)
    public void preemptiveTokenRefresh() throws NoSuchFieldException, IllegalAccessException, InterruptedException {
        SyncUser user = UserFactory.createUniqueUser(Constants.AUTH_URL);

        // make the access tokens map accessible
        Field realmsField = SyncUser.class.getDeclaredField("realms");
        realmsField.setAccessible(true);
        @SuppressWarnings("unchecked") // using reflection
        Map<SyncConfiguration, Token> accessTokens = (Map<SyncConfiguration, Token>) realmsField.get(user);

        final SyncConfiguration syncConfiguration = configFactory
                .createSyncConfigurationBuilder(user, Constants.SYNC_SERVER_URL)
                .modules(new StringOnlyModule())
                .errorHandler(new SyncSession.ErrorHandler() {
                    @Override
                    public void onError(SyncSession session, ObjectServerError error) {
                        Assert.fail(error.getErrorMessage());
                    }
                })
                .build();
        Realm realm = Realm.getInstance(syncConfiguration);

        // create and wait for a transaction to be uploaded,
        // this guarantees that an accessToken is available
        realm.executeTransaction(new Realm.Transaction() {
            @Override
            public void execute(Realm realm) {
                realm.createObject(StringOnly.class).setChars("1");
            }
        });
        SyncSession session = SyncManager.getSession(syncConfiguration);
        session.uploadAllLocalChanges();

        assertFalse(accessTokens.isEmpty());
        Assert.assertEquals(1, accessTokens.size());
        Map.Entry<SyncConfiguration, Token> entry = accessTokens.entrySet().iterator().next();
        Assert.assertEquals(syncConfiguration, entry.getKey());

        final Token accessToken = entry.getValue();
        Assert.assertNotNull(accessToken);

        // getting refresh token delay
        Field refreshTokenTaskField = SyncSession.class.getDeclaredField("refreshTokenTask");
        refreshTokenTaskField.setAccessible(true);
        RealmAsyncTaskImpl task = (RealmAsyncTaskImpl) refreshTokenTaskField.get(session);
        Field pendingTaskField = RealmAsyncTaskImpl.class.getDeclaredField("pendingTask");
        pendingTaskField.setAccessible(true);
        ScheduledFuture<?> pendingTask = (ScheduledFuture<?>) pendingTaskField.get(task);
        long nextRefreshTokenRefreshQueryDelay = pendingTask.getDelay(TimeUnit.MILLISECONDS);

        // current configuration 'realm-java/tools/sync_test_server/configuration.yml'
        // is setting the access token to expire every 20 seconds 'access_token: 20'
        // we wait approximately actually 10 seconds since the SyncSession.REFRESH_MARGIN_DELAY is 10s
        SystemClock.sleep(nextRefreshTokenRefreshQueryDelay);

        // allow 3 seconds for the query to perform and complete
        SystemClock.sleep(TimeUnit.SECONDS.toMillis(3));

        Token newAccessToken = accessTokens.get(syncConfiguration);

        assertThat("new Token is not expired", newAccessToken.expiresMs(), greaterThan(System.currentTimeMillis()));
        assertNotEquals(accessToken, newAccessToken);

        // refresh_token identity is the same
        Assert.assertEquals(user.getAccessToken().identity(), newAccessToken.identity());
        Assert.assertEquals(accessToken.identity(), newAccessToken.identity());

        realm.close();
    }

    @Test
    public void retrieve() {
        final SyncUser adminUser = UserFactory.createAdminUser(Constants.AUTH_URL);

        final String username = UUID.randomUUID().toString();
        final String password = "password";
        final SyncCredentials credentials = SyncCredentials.usernamePassword(username, password, true);
        final SyncUser user = SyncUser.login(credentials, Constants.AUTH_URL);
        assertTrue(user.isValid());

        String identity = user.getIdentity();

        SyncUserInfo userInfo = adminUser.retrieveInfoForUser(username, SyncCredentials.IdentityProvider.USERNAME_PASSWORD);

        assertNotNull(userInfo);
        assertEquals(SyncCredentials.IdentityProvider.USERNAME_PASSWORD, userInfo.getProvider());
        assertEquals(username, userInfo.getProviderUserIdentity());
        assertEquals(identity, userInfo.getIdentity());
        assertFalse(userInfo.isAdmin());
    }


    // retrieving a logged out user
    @Test
    @RunTestInLooperThread
    public void retrieve_logout() {
        final SyncUser adminUser = UserFactory.createAdminUser(Constants.AUTH_URL);

        final String username = UUID.randomUUID().toString();
        final String password = "password";
        final SyncCredentials credentials = SyncCredentials.usernamePassword(username, password, true);
        final SyncUser user = SyncUser.login(credentials, Constants.AUTH_URL);
        final String identity = user.getIdentity();

        // unless the refresh_token is revoked (via logout) the admin user can still retrieve the user
        // we make sure the token is revoked before trying to retrieve the user
        SyncManager.addAuthenticationListener(new AuthenticationListener() {
            @Override
            public void loggedIn(SyncUser user) {
                SyncManager.removeAuthenticationListener(this);
                looperThread.postRunnable(new Runnable() {
                    @Override
                    public void run() {
                        fail("loggedIn should not be invoked");
                    }
                });
            }

            @Override
            public void loggedOut(final SyncUser user) {
                SyncManager.removeAuthenticationListener(this);
                looperThread.postRunnable(new Runnable() {
                    @Override
                    public void run() {
                        assertFalse(user.isValid());
                        SyncUserInfo userInfo = adminUser.retrieveInfoForUser(username, SyncCredentials.IdentityProvider.USERNAME_PASSWORD);

                        assertNotNull(userInfo);
                        assertEquals(SyncCredentials.IdentityProvider.USERNAME_PASSWORD, userInfo.getProvider());
                        assertEquals(username, userInfo.getProviderUserIdentity());
                        assertEquals(identity, userInfo.getIdentity());
                        assertFalse(userInfo.isAdmin());

                        looperThread.testComplete();
                    }
                });

            }
        });
        user.logout();
    }

    @Test
    public void retrieve_AdminUser() {
        final SyncUser adminUser = UserFactory.createAdminUser(Constants.AUTH_URL);
        SyncUserInfo userInfo = adminUser.retrieveInfoForUser("admin", SyncCredentials.IdentityProvider.DEBUG);// TODO use enum for auth provider
        assertNotNull(userInfo);
        assertEquals(adminUser.getIdentity(), userInfo.getIdentity());
        assertTrue(userInfo.isAdmin());
    }

    @Test
    public void retrieve_unknownProviderId() {
        final SyncUser adminUser = UserFactory.createAdminUser(Constants.AUTH_URL);
        SyncUserInfo userInfo = adminUser.retrieveInfoForUser("doesNotExist", SyncCredentials.IdentityProvider.USERNAME_PASSWORD);
        assertNull(userInfo);
    }

    @Test
    public void retrieve_invalidProvider() {
        final SyncUser adminUser = UserFactory.createAdminUser(Constants.AUTH_URL);
        final String username = UUID.randomUUID().toString();
        final String password = "password";
        final SyncCredentials credentials = SyncCredentials.usernamePassword(username, password, true);
        final SyncUser user = SyncUser.login(credentials, Constants.AUTH_URL);
        assertTrue(user.isValid());

        SyncUserInfo userInfo = adminUser.retrieveInfoForUser("username", "invalid");
        assertNull(userInfo);
    }

    @Test
    public void retrieve_notAdmin() {
        final String username1 = UUID.randomUUID().toString();
        final String password1 = "password";
        final SyncCredentials credentials1 = SyncCredentials.usernamePassword(username1, password1, true);
        final SyncUser user1 = SyncUser.login(credentials1, Constants.AUTH_URL);
        assertTrue(user1.isValid());

        final String username2 = UUID.randomUUID().toString();
        final String password2 = "password";
        final SyncCredentials credentials2 = SyncCredentials.usernamePassword(username2, password2, true);
        final SyncUser user2 = SyncUser.login(credentials2, Constants.AUTH_URL);
        assertTrue(user2.isValid());

        // trying to lookup user2 using user1 should not work (requires admin token)
        try {
            user1.retrieveInfoForUser(SyncCredentials.IdentityProvider.USERNAME_PASSWORD, username2);
            fail("It should not be possible to lookup a user using non admin token");
        } catch (IllegalArgumentException expected) {
        }
    }

    @Test
    @RunTestInLooperThread
    public void retrieve_async() {
        final String username = UUID.randomUUID().toString();
        final String password = "password";
        final SyncCredentials credentials = SyncCredentials.usernamePassword(username, password, true);
        final SyncUser user = SyncUser.login(credentials, Constants.AUTH_URL);
        assertTrue(user.isValid());

        // Login an admin user
        final SyncUser adminUser = UserFactory.createAdminUser(Constants.AUTH_URL);
        assertTrue(adminUser.isValid());
        assertTrue(adminUser.isAdmin());

        final String identity = user.getIdentity();
        adminUser.retrieveInfoForUserAsync(username, SyncCredentials.IdentityProvider.USERNAME_PASSWORD, new SyncUser.RequestCallback<SyncUserInfo>() {
            @Override
            public void onSuccess(SyncUserInfo userInfo) {
                assertNotNull(userInfo);
                assertEquals(SyncCredentials.IdentityProvider.USERNAME_PASSWORD, userInfo.getProvider());
                assertEquals(username, userInfo.getProviderUserIdentity());
                assertEquals(identity, userInfo.getIdentity());
                assertFalse(userInfo.isAdmin());

                looperThread.testComplete();
            }

            @Override
            public void onError(ObjectServerError error) {
                fail(error.getErrorMessage());
            }
        });
    }
}<|MERGE_RESOLUTION|>--- conflicted
+++ resolved
@@ -22,7 +22,6 @@
 import java.util.concurrent.atomic.AtomicBoolean;
 
 import io.realm.AuthenticationListener;
-import io.realm.BaseIntegrationTest;
 import io.realm.ErrorCode;
 import io.realm.ObjectServerError;
 import io.realm.Realm;
@@ -59,13 +58,10 @@
 
 
 @RunWith(AndroidJUnit4.class)
-<<<<<<< HEAD
 public class AuthTests extends StandardIntegrationTest {
-=======
-public class AuthTests extends BaseIntegrationTest {
+
     @Rule
     public TestSyncConfigurationFactory configFactory = new TestSyncConfigurationFactory();
->>>>>>> f782c5a8
 
     @Test
     public void login_userNotExist() {
