--- conflicted
+++ resolved
@@ -18,14 +18,9 @@
 
 public class Constants {
 
-<<<<<<< HEAD
-    public static String USER_REALM = "realm://127.0.0.1:9080/~/tests";
-    public static String SYNC_SERVER_URL = "realm://127.0.0.1/tests";
-    public static String SYNC_SERVER_URL_2 = "realm://127.0.0.1/tests2";
-=======
+    public static final String USER_REALM = "realm://127.0.0.1:9080/~/tests";
     public static final String SYNC_SERVER_URL = "realm://127.0.0.1/tests";
     public static final String SYNC_SERVER_URL_2 = "realm://127.0.0.1/tests2";
->>>>>>> 72b1df1c
 
     public static final String AUTH_SERVER_URL = "http://127.0.0.1:9080/";
     public static final String AUTH_URL = AUTH_SERVER_URL + "auth";
