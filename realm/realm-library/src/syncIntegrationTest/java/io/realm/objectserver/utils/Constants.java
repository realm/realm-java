/*
 * Copyright 2016 Realm Inc.
 *
 * Licensed under the Apache License, Version 2.0 (the "License");
 * you may not use this file except in compliance with the License.
 * You may obtain a copy of the License at
 *
 * http://www.apache.org/licenses/LICENSE-2.0
 *
 * Unless required by applicable law or agreed to in writing, software
 * distributed under the License is distributed on an "AS IS" BASIS,
 * WITHOUT WARRANTIES OR CONDITIONS OF ANY KIND, either express or implied.
 * See the License for the specific language governing permissions and
 * limitations under the License.
 */

package io.realm.objectserver.utils;

public class Constants {

<<<<<<< HEAD
    public static final String IP = "192.168.43.71";
    public static String SYNC_SERVER_URL = "realm://" + IP + ":9080/tests";
    public static String SYNC_SERVER_URL_2 = "realm://" + IP + ":9080/tests2";
=======
    public static String SYNC_SERVER_URL = "realm://127.0.0.1/tests";
    public static String SYNC_SERVER_URL_2 = "realm://127.0.0.1/tests2";
>>>>>>> a3f615a3

    public static String AUTH_SERVER_URL = "http://" + IP + ":9080/";
    public static String AUTH_URL = AUTH_SERVER_URL + "auth";
}<|MERGE_RESOLUTION|>--- conflicted
+++ resolved
@@ -18,15 +18,9 @@
 
 public class Constants {
 
-<<<<<<< HEAD
-    public static final String IP = "192.168.43.71";
-    public static String SYNC_SERVER_URL = "realm://" + IP + ":9080/tests";
-    public static String SYNC_SERVER_URL_2 = "realm://" + IP + ":9080/tests2";
-=======
     public static String SYNC_SERVER_URL = "realm://127.0.0.1/tests";
     public static String SYNC_SERVER_URL_2 = "realm://127.0.0.1/tests2";
->>>>>>> a3f615a3
 
-    public static String AUTH_SERVER_URL = "http://" + IP + ":9080/";
+    public static String AUTH_SERVER_URL = "http://127.0.0.1:9080/";
     public static String AUTH_URL = AUTH_SERVER_URL + "auth";
 }