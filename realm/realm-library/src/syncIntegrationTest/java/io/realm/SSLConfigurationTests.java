/*
 * Copyright 2017 Realm Inc.
 *
 * Licensed under the Apache License, Version 2.0 (the "License");
 * you may not use this file except in compliance with the License.
 * You may obtain a copy of the License at
 *
 * http://www.apache.org/licenses/LICENSE-2.0
 *
 * Unless required by applicable law or agreed to in writing, software
 * distributed under the License is distributed on an "AS IS" BASIS,
 * WITHOUT WARRANTIES OR CONDITIONS OF ANY KIND, either express or implied.
 * See the License for the specific language governing permissions and
 * limitations under the License.
 */

package io.realm;

import android.os.SystemClock;
import android.support.test.runner.AndroidJUnit4;

import org.junit.Ignore;
import org.junit.Rule;
import org.junit.Test;
import org.junit.rules.Timeout;
import org.junit.runner.RunWith;

import java.util.UUID;
import java.util.concurrent.TimeUnit;

import io.realm.entities.StringOnly;
import io.realm.exceptions.RealmFileException;
import io.realm.log.LogLevel;
import io.realm.log.RealmLog;
import io.realm.objectserver.utils.Constants;

import static org.junit.Assert.assertEquals;
import static org.junit.Assert.assertTrue;
import static org.junit.Assert.fail;

@RunWith(AndroidJUnit4.class)
public class SSLConfigurationTests extends StandardIntegrationTest {

    @Rule
    public Timeout globalTimeout = Timeout.seconds(10);

    @Test
    public void trustedRootCA() throws InterruptedException {
        String username = UUID.randomUUID().toString();
        String password = "password";
        SyncUser user = SyncUser.login(SyncCredentials.usernamePassword(username, password, true), Constants.AUTH_URL);

        // 1. Copy a valid Realm to the server
        final SyncConfiguration configOld = configurationFactory.createSyncConfigurationBuilder(user, Constants.USER_REALM)
                .schema(StringOnly.class)
                .build();
        Realm realm = Realm.getInstance(configOld);

        realm.beginTransaction();
        realm.createObject(StringOnly.class).setChars("Foo");
        realm.commitTransaction();

        // make sure the changes gets to the server
        SystemClock.sleep(TimeUnit.SECONDS.toMillis(2));  // FIXME: Replace with Sync Progress Notifications once available.
        realm.close();
        user.logout();

        // 2. Local state should now be completely reset. Open the Realm again with a new configuration which should
        // download the uploaded changes.
        user = SyncUser.login(SyncCredentials.usernamePassword(username, password), Constants.AUTH_URL);
        SyncConfiguration config = configurationFactory.createSyncConfigurationBuilder(user, Constants.USER_REALM_SECURE)
<<<<<<< HEAD
                .name("newRealm")
=======
                .name("useSsl")
>>>>>>> c1b41935
                .schema(StringOnly.class)
                .waitForInitialRemoteData()
                .trustedRootCA("trusted_ca.pem")
                .build();
        realm = Realm.getInstance(config);

        RealmResults<StringOnly> all = realm.where(StringOnly.class).findAll();
        try {
            assertEquals(1, all.size());
            assertEquals("Foo", all.get(0).getChars());
        } finally {
            realm.close();
        }
    }

    @Test
    public void withoutSSLVerification() throws InterruptedException {
        String username = UUID.randomUUID().toString();
        String password = "password";
        SyncUser user = SyncUser.login(SyncCredentials.usernamePassword(username, password, true), Constants.AUTH_URL);

        // 1. Copy a valid Realm to the server
        final SyncConfiguration configOld = configurationFactory.createSyncConfigurationBuilder(user, Constants.USER_REALM)
                .schema(StringOnly.class)
                .build();
        Realm realm = Realm.getInstance(configOld);

        realm.beginTransaction();
        realm.createObject(StringOnly.class).setChars("Foo");
        realm.commitTransaction();

        // make sure the changes gets to the server
        SystemClock.sleep(TimeUnit.SECONDS.toMillis(2));  // FIXME: Replace with Sync Progress Notifications once available.
        realm.close();
        user.logout();

        // 2. Local state should now be completely reset. Open the Realm again with a new configuration which should
        // download the uploaded changes.
        user = SyncUser.login(SyncCredentials.usernamePassword(username, password), Constants.AUTH_URL);
        SyncConfiguration config = configurationFactory.createSyncConfigurationBuilder(user, Constants.USER_REALM_SECURE)
<<<<<<< HEAD
                .name("newRealm")
=======
                .name("useSsl")
>>>>>>> c1b41935
                .schema(StringOnly.class)
                .waitForInitialRemoteData()
                .disableSSLVerification()
                .build();
        realm = Realm.getInstance(config);

        RealmResults<StringOnly> all = realm.where(StringOnly.class).findAll();
        try {
            assertEquals(1, all.size());
            assertEquals("Foo", all.get(0).getChars());
        } finally {
            realm.close();
        }
    }

    @Test
    public void trustedRootCA_syncShouldFailWithoutTrustedCA() throws InterruptedException {
        String username = UUID.randomUUID().toString();
        String password = "password";
        SyncUser user = SyncUser.login(SyncCredentials.usernamePassword(username, password, true), Constants.AUTH_URL);

        // 1. Copy a valid Realm to the server
        final SyncConfiguration configOld = configurationFactory.createSyncConfigurationBuilder(user, Constants.USER_REALM)
                .schema(StringOnly.class)
                .build();
        Realm realm = Realm.getInstance(configOld);

        realm.beginTransaction();
        realm.createObject(StringOnly.class).setChars("Foo");
        realm.commitTransaction();

        // make sure the changes gets to the server
        SystemClock.sleep(TimeUnit.SECONDS.toMillis(2));  // FIXME: Replace with Sync Progress Notifications once available.
        realm.close();
        user.logout();

        // 2. Local state should now be completely reset. Open the Realm again with a new configuration which should
        // download the uploaded changes.
        user = SyncUser.login(SyncCredentials.usernamePassword(username, password), Constants.AUTH_URL);
        SyncConfiguration config = configurationFactory.createSyncConfigurationBuilder(user, Constants.USER_REALM_SECURE)
<<<<<<< HEAD
                .name("newRealm")
=======
                .name("useSsl")
>>>>>>> c1b41935
                .schema(StringOnly.class)
                .build();
        realm = Realm.getInstance(config);
        try {
            assertTrue(realm.isEmpty());
        } finally {
            realm.close();
        }
    }

    @Test
    public void combining_trustedRootCA_and_withoutSSLVerification_willThrow() {
        String username = UUID.randomUUID().toString();
        String password = "password";
        SyncUser user = SyncUser.login(SyncCredentials.usernamePassword(username, password, true), Constants.AUTH_URL);

        TestHelper.TestLogger testLogger = new TestHelper.TestLogger();
        int originalLevel = RealmLog.getLevel();
        RealmLog.add(testLogger);
        RealmLog.setLevel(LogLevel.WARN);

        configurationFactory.createSyncConfigurationBuilder(user, Constants.USER_REALM_SECURE)
                .schema(StringOnly.class)
                .trustedRootCA("trusted_ca.pem")
                .disableSSLVerification()
                .build();

        assertEquals("SSL Verification is disabled, the provided server certificate will not be used.",
                testLogger.message);
        RealmLog.remove(testLogger);
        RealmLog.setLevel(originalLevel);
    }

    @Test
    public void trustedRootCA_notExisting_certificate_willThrow() {
        String username = UUID.randomUUID().toString();
        String password = "password";
        SyncUser user = SyncUser.login(SyncCredentials.usernamePassword(username, password, true), Constants.AUTH_URL);
        SyncConfiguration config = configurationFactory.createSyncConfigurationBuilder(user, Constants.USER_REALM_SECURE)
                .schema(StringOnly.class)
                .trustedRootCA("not_existing_file.pem")
                .build();

        try {
            Realm.getInstance(config);
            fail();
        } catch (RealmFileException ignored) {
        }
    }
}<|MERGE_RESOLUTION|>--- conflicted
+++ resolved
@@ -69,11 +69,7 @@
         // download the uploaded changes.
         user = SyncUser.login(SyncCredentials.usernamePassword(username, password), Constants.AUTH_URL);
         SyncConfiguration config = configurationFactory.createSyncConfigurationBuilder(user, Constants.USER_REALM_SECURE)
-<<<<<<< HEAD
-                .name("newRealm")
-=======
                 .name("useSsl")
->>>>>>> c1b41935
                 .schema(StringOnly.class)
                 .waitForInitialRemoteData()
                 .trustedRootCA("trusted_ca.pem")
@@ -114,11 +110,7 @@
         // download the uploaded changes.
         user = SyncUser.login(SyncCredentials.usernamePassword(username, password), Constants.AUTH_URL);
         SyncConfiguration config = configurationFactory.createSyncConfigurationBuilder(user, Constants.USER_REALM_SECURE)
-<<<<<<< HEAD
-                .name("newRealm")
-=======
                 .name("useSsl")
->>>>>>> c1b41935
                 .schema(StringOnly.class)
                 .waitForInitialRemoteData()
                 .disableSSLVerification()
@@ -159,11 +151,7 @@
         // download the uploaded changes.
         user = SyncUser.login(SyncCredentials.usernamePassword(username, password), Constants.AUTH_URL);
         SyncConfiguration config = configurationFactory.createSyncConfigurationBuilder(user, Constants.USER_REALM_SECURE)
-<<<<<<< HEAD
-                .name("newRealm")
-=======
                 .name("useSsl")
->>>>>>> c1b41935
                 .schema(StringOnly.class)
                 .build();
         realm = Realm.getInstance(config);
