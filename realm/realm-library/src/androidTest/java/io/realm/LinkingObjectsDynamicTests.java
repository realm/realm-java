--- conflicted
+++ resolved
@@ -263,11 +263,8 @@
                     case STRING_SET:
                     case INTEGER_SET:
                     case BINARY_SET:
-<<<<<<< HEAD
                     case OBJECT_ID_SET:
-=======
                     case UUID_SET:
->>>>>>> 04ff7d3e
                         // TODO: fix this when adding support for dictionary and set in AllJavaTypes
                         throw new IllegalArgumentException("Unexpected field type");
                     default:
