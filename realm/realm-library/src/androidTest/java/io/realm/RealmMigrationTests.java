--- conflicted
+++ resolved
@@ -1557,8 +1557,6 @@
         realm.close();
     }
 
-<<<<<<< HEAD
-=======
     @Test(expected = IllegalStateException.class)
     public void migrateRealm_mixedDeleteLinkedTable() {
         // Creates v0 of the Realm.
@@ -1606,7 +1604,6 @@
         realm = Realm.getInstance(realmConfig);
     }
 
->>>>>>> 19fdbb51
     @Test
     public void migrateRealm_mixedIndexed() {
         // Creates v0 of the Realm.
