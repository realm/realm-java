/*
 * Copyright 2014 Realm Inc.
 *
 * Licensed under the Apache License, Version 2.0 (the "License");
 * you may not use this file except in compliance with the License.
 * You may obtain a copy of the License at
 *
 * http://www.apache.org/licenses/LICENSE-2.0
 *
 * Unless required by applicable law or agreed to in writing, software
 * distributed under the License is distributed on an "AS IS" BASIS,
 * WITHOUT WARRANTIES OR CONDITIONS OF ANY KIND, either express or implied.
 * See the License for the specific language governing permissions and
 * limitations under the License.
 */

package io.realm;

import android.os.Handler;
import android.os.HandlerThread;
import android.os.Looper;
import android.support.test.annotation.UiThreadTest;
import android.support.test.rule.UiThreadTestRule;
import android.support.test.runner.AndroidJUnit4;
import android.util.Log;

import junit.framework.AssertionFailedError;

import org.junit.After;
import org.junit.Before;
import org.junit.Ignore;
import org.junit.Rule;
import org.junit.Test;
import org.junit.runner.RunWith;

import java.util.Arrays;
import java.util.List;
import java.util.concurrent.Callable;
import java.util.concurrent.CountDownLatch;
import java.util.concurrent.ExecutionException;
import java.util.concurrent.ExecutorService;
import java.util.concurrent.Executors;
import java.util.concurrent.Future;
import java.util.concurrent.TimeUnit;
import java.util.concurrent.TimeoutException;
import java.util.concurrent.atomic.AtomicBoolean;
import java.util.concurrent.atomic.AtomicInteger;

import javax.annotation.Nullable;

import io.realm.entities.AllJavaTypes;
import io.realm.entities.AllTypes;
import io.realm.entities.Dog;
import io.realm.log.LogLevel;
import io.realm.log.RealmLog;
import io.realm.log.RealmLogger;
import io.realm.rule.RunInLooperThread;
import io.realm.rule.RunTestInLooperThread;
import io.realm.rule.TestRealmConfigurationFactory;
import kotlin.reflect.jvm.internal.impl.descriptors.deserialization.PlatformDependentDeclarationFilter;

import static org.junit.Assert.assertEquals;
import static org.junit.Assert.assertFalse;
import static org.junit.Assert.assertNotNull;
import static org.junit.Assert.assertTrue;
import static org.junit.Assert.fail;

@RunWith(AndroidJUnit4.class)
public class NotificationsTest {

    @Rule
    public final UiThreadTestRule uiThreadTestRule = new UiThreadTestRule();
    @Rule
    public final RunInLooperThread looperThread = new RunInLooperThread();
    @Rule
    public final TestRealmConfigurationFactory configFactory = new TestRealmConfigurationFactory();

    private Realm realm;
    private RealmConfiguration realmConfig;

    @Before
    public void setUp() {
        realmConfig = configFactory.createConfiguration();
    }

    @After
    public void tearDown() {
        Realm.asyncTaskExecutor.resume();
        if (realm != null) {
            realm.close();
        }
    }

    @Test
    public void setAutoRefresh_failsOnNonLooperThread() throws ExecutionException, InterruptedException {
        ExecutorService executorService = Executors.newSingleThreadExecutor();
        Future<Boolean> future = executorService.submit(new Callable<Boolean>() {
            @Override
            public Boolean call() throws Exception {
                Realm realm = Realm.getInstance(realmConfig);
                boolean autoRefresh = realm.isAutoRefresh();
                assertFalse(autoRefresh);
                try {
                    realm.setAutoRefresh(true);
                    return false;
                } catch (IllegalStateException ignored) {
                    return true;
                } finally {
                    realm.close();
                }
            }
        });

        assertTrue(future.get());
        RealmCache.invokeWithGlobalRefCount(realmConfig, new TestHelper.ExpectedCountCallback(0));
    }

    @Test
    public void setAutoRefresh_onHandlerThread() throws ExecutionException, InterruptedException {
        ExecutorService executorService = Executors.newSingleThreadExecutor();
        Future<Boolean> future = executorService.submit(new Callable<Boolean>() {
            @Override
            public Boolean call() throws Exception {
                Looper.prepare();
                Realm realm = Realm.getInstance(realmConfig);
                assertTrue(realm.isAutoRefresh());
                realm.setAutoRefresh(false);
                assertFalse(realm.isAutoRefresh());
                realm.setAutoRefresh(true);
                assertTrue(realm.isAutoRefresh());
                realm.close();
                return true;
            }
        });

        assertTrue(future.get());
        RealmCache.invokeWithGlobalRefCount(realmConfig, new TestHelper.ExpectedCountCallback(0));
    }

    @Test
    @UiThreadTest
    public void removeChangeListener() throws InterruptedException, ExecutionException {
        final AtomicInteger counter = new AtomicInteger(0);
        RealmChangeListener<Realm> listener = new RealmChangeListener<Realm>() {
            @Override
            public void onChange(Realm object) {
                counter.incrementAndGet();
            }
        };

        realm = Realm.getInstance(realmConfig);
        realm.addChangeListener(listener);
        realm.removeChangeListener(listener);

        realm.beginTransaction();
        realm.createObject(AllTypes.class);
        realm.commitTransaction();

        assertEquals(0, counter.get());
    }

    @Test
    @RunTestInLooperThread
    public void addChangeListener_duplicatedListener() {
        final AtomicInteger counter = new AtomicInteger(0);
        RealmChangeListener<Realm> listener = new RealmChangeListener<Realm>() {
            @Override
            public void onChange(Realm object) {
                counter.incrementAndGet();
            }
        };

        Realm realm = looperThread.getRealm();
        realm.addChangeListener(listener);
        realm.addChangeListener(listener);
        realm.addChangeListener(new RealmChangeListener<Realm>() {
            @Override
            public void onChange(Realm object) {
                assertEquals(1, counter.get());
                looperThread.testComplete();
            }
        });

        realm.beginTransaction();
        realm.createObject(AllTypes.class);
        realm.commitTransaction();
    }

    @Test
    public void notificationsNumber() throws InterruptedException, ExecutionException {
        final CountDownLatch isReady = new CountDownLatch(1);
        final CountDownLatch isRealmOpen = new CountDownLatch(1);
        final AtomicInteger counter = new AtomicInteger(0);
        final Looper[] looper = new Looper[1];
        final RealmChangeListener<Realm> listener = new RealmChangeListener<Realm>() {
            @Override
            public void onChange(Realm object) {
                counter.incrementAndGet();
            }
        };

        ExecutorService executorService = Executors.newSingleThreadExecutor();
        Future<Boolean> future = executorService.submit(new Callable<Boolean>() {
            @Override
            public Boolean call() throws Exception {
                Realm realm = null;
                try {
                    Looper.prepare();
                    looper[0] = Looper.myLooper();
                    realm = Realm.getInstance(realmConfig);
                    realm.addChangeListener(listener);
                    isReady.countDown();
                    Looper.loop();
                } finally {
                    if (realm != null) {
                        realm.close();
                        isRealmOpen.countDown();
                    }
                }
                return true;
            }
        });

        // Waits until the looper in the background thread is started.
        TestHelper.awaitOrFail(isReady);

        // Triggers OnRealmChanged on background thread.
        realm = Realm.getInstance(realmConfig);
        realm.beginTransaction();
        Dog dog = realm.createObject(Dog.class);
        dog.setName("Rex");
        realm.commitTransaction();
        realm.close();

        try {
            future.get(1, TimeUnit.SECONDS);
        } catch (TimeoutException ignore) {
        } finally {
            looper[0].quit();
        }

        // Waits until the Looper thread is actually closed.
        TestHelper.awaitOrFail(isRealmOpen);

        assertEquals(1, counter.get());
        RealmCache.invokeWithGlobalRefCount(realmConfig, new TestHelper.ExpectedCountCallback(0));
    }

    @Test
    public void closeClearingHandlerMessages() throws InterruptedException, TimeoutException, ExecutionException {
        final int TEST_SIZE = 10;
        final CountDownLatch backgroundLooperStarted = new CountDownLatch(1);
        final CountDownLatch addHandlerMessages = new CountDownLatch(1);

        ExecutorService executorService = Executors.newSingleThreadExecutor();
        Future<Boolean> future = executorService.submit(new Callable<Boolean>() {
            @Override
            public Boolean call() throws Exception {
                Looper.prepare(); // Fake background thread with a looper, eg. a IntentService.
                Realm realm = Realm.getInstance(realmConfig);
                backgroundLooperStarted.countDown();

                // Random operation in the client code.
                final RealmResults<Dog> dogs = realm.where(Dog.class).findAll();
                if (dogs.size() != 0) {
                    return false;
                }
                // Wait for main thread to add update messages.
                addHandlerMessages.await(TestHelper.VERY_SHORT_WAIT_SECS, TimeUnit.SECONDS);

                // Creates a Handler for the thread now. All message and references for the notification handler will be
                // cleared once we call close().
                Handler threadHandler = new Handler(Looper.myLooper());
                realm.close(); // Close native resources + associated handlers.

                // Looper now reads the update message from the main thread if the Handler was not
                // cleared. This will cause an IllegalStateException and should not happen.
                // If it works correctly. The looper will just block on an empty message queue.
                // This is normal behavior but is bad for testing, so we add a custom quit message
                // at the end so we can evaluate results faster.
                // 500 ms delay is to make sure the notification daemon thread gets time to send notification.
                threadHandler.postDelayed(new Runnable() {
                    @Override
                    public void run() {
                        TestHelper.quitLooperOrFail();
                    }
                }, 500);

                try {
                    Looper.loop();
                } catch (IllegalStateException e) {
                    return false;
                }
                return true;
            }
        });

        // Waits until the looper is started on a background thread.
        backgroundLooperStarted.await(TestHelper.VERY_SHORT_WAIT_SECS, TimeUnit.SECONDS);

        // Executes a transaction that will trigger a Realm update.
        Realm realm = Realm.getInstance(realmConfig);
        realm.beginTransaction();
        for (int i = 0; i < TEST_SIZE; i++) {
            Dog dog = realm.createObject(Dog.class);
            dog.setName("Rex " + i);
        }
        realm.commitTransaction();
        assertEquals(TEST_SIZE, realm.where(Dog.class).count());
        realm.close();
        addHandlerMessages.countDown();

        // Checks that messages was properly cleared.
        // It looks like getting this future sometimes takes a while for some reason. Setting to
        // 10s. now.
        Boolean result = future.get(10, TimeUnit.SECONDS);
        assertTrue(result);
    }

    @Test
    @RunTestInLooperThread
    public void globalListener_looperThread_triggeredByLocalCommit() {
        final AtomicInteger success = new AtomicInteger(0);
        Realm realm = looperThread.getRealm();
        realm.addChangeListener(new RealmChangeListener<Realm>() {
            @Override
            public void onChange(Realm object) {
                assertEquals(0, success.getAndIncrement());
                looperThread.testComplete();
            }
        });
        realm.beginTransaction();
        realm.createObject(AllTypes.class);
        realm.commitTransaction();
        assertEquals(1, success.get());
    }

    @Test
    @RunTestInLooperThread
    public void globalListener_looperThread_triggeredByRemoteCommit() {
        final AtomicInteger success = new AtomicInteger(0);
        Realm realm = looperThread.getRealm();
        realm.addChangeListener(new RealmChangeListener<Realm>() {
            @Override
            public void onChange(Realm object) {
                assertEquals(1, success.get());
                looperThread.testComplete();
            }
        });
        realm.executeTransactionAsync(new Realm.Transaction() {
            @Override
            public void execute(Realm realm) {
                realm.createObject(AllTypes.class);
            }
        });
        assertEquals(0, success.getAndIncrement());
    }

    @Test
    @RunTestInLooperThread
    public void emptyCommitTriggerChangeListener() {
        final RealmChangeListener<Realm> listener = new RealmChangeListener<Realm>() {
            @Override
            public void onChange(Realm object) {
                looperThread.testComplete();
            }
        };
        Realm realm = looperThread.getRealm();
        realm.addChangeListener(listener);
        realm.beginTransaction();
        realm.commitTransaction();
    }

    @Test
    @RunTestInLooperThread
    public void addRemoveListenerConcurrency() {
        final Realm realm = looperThread.getRealm();
        final AtomicInteger counter1 = new AtomicInteger(0);
        final AtomicInteger counter2 = new AtomicInteger(0);
        final AtomicInteger counter3 = new AtomicInteger(0);

        // At least we need 2 listeners existing in the list to make sure
        // the iterator.next get called.

        // This one will be added when listener2's onChange called.
        final RealmChangeListener<Realm> listener1 = new RealmChangeListener<Realm>() {
            @Override
            public void onChange(Realm object) {
                // Step 7: Last listener called. Should only be called once.
                counter1.incrementAndGet();

                // after listener2.onChange
                // Since duplicated entries will be ignored, we still have:
                // [listener2, listener1].
                assertEquals(1, counter1.get());
                assertEquals(2, counter2.get());
                assertEquals(1, counter3.get());
                looperThread.testComplete();
            }
        };

        // This one will be existing in the list all the time.
        final RealmChangeListener<Realm> listener2 = new RealmChangeListener<Realm>() {
            @Override
            public void onChange(Realm object) {
                // Step 3: Listener2 called
                // Listener state [listener2, listener3, listener1].
                // Listener 1 will not be called this time around.
                counter2.incrementAndGet();
                realm.addChangeListener(listener1);
            }
        };

        // This one will be removed after first transaction
        RealmChangeListener<Realm> listener3 = new RealmChangeListener<Realm>() {
            @Override
            public void onChange(Realm object) {
                // Step 4: Listener3 called
                // Listener state [listener2, listener1].
                counter3.incrementAndGet();
                realm.removeChangeListener(this);

                // Step 5: Asserts proper state
                // [listener2, listener1].
                assertEquals(0, counter1.get());
                assertEquals(1, counter2.get());
                assertEquals(1, counter3.get());

                // Step 6: Triggers next round of changes on [listener2, listener1].
                realm.beginTransaction();
                realm.createObject(AllTypes.class);
                realm.commitTransaction();
            }
        };

        // Step 1: Adds initial listeners
        // Listener state [listener2, listener3].
        realm.addChangeListener(listener2);
        realm.addChangeListener(listener3);

        // Step 2: Triggers change listeners.
        realm.beginTransaction();
        realm.createObject(AllTypes.class);
        realm.commitTransaction();
    }

    @Test
    @RunTestInLooperThread
    public void realmNotificationOrder() {
        // Tests that global notifications are called in the order they are added
        // Test both ways to check accidental ordering from unordered collections.
        final AtomicInteger listenerACalled = new AtomicInteger(0);
        final AtomicInteger listenerBCalled = new AtomicInteger(0);
        final Realm realm = looperThread.getRealm();

        final RealmChangeListener<Realm> listenerA = new RealmChangeListener<Realm>() {

            @Override
            public void onChange(Realm object) {
                int called = listenerACalled.incrementAndGet();
                if (called == 2) {
                    assertEquals(2, listenerBCalled.get());
                    looperThread.testComplete();
                }
            }
        };
        final RealmChangeListener<Realm> listenerB = new RealmChangeListener<Realm>() {
            @Override
            public void onChange(Realm object) {
                listenerBCalled.incrementAndGet();
                if (listenerBCalled.get() == 1) {
                    // 2. Reverse order.
                    realm.removeAllChangeListeners();
                    realm.addChangeListener(this);
                    realm.addChangeListener(listenerA);
                    // Async transaction to avoid endless recursion.
                    realm.executeTransactionAsync(new Realm.Transaction() {
                        @Override
                        public void execute(Realm realm) {
                        }
                    });
                } else if (listenerBCalled.get() == 2) {
                    assertEquals(1, listenerACalled.get());
                }
            }
        };

        // 1. Adds initial ordering.
        realm.addChangeListener(listenerA);
        realm.addChangeListener(listenerB);

        realm.beginTransaction();
        realm.commitTransaction();
    }

    // Tests that if the same configuration is used on 2 different Looper threads that each gets its own Handler. This
    // prevents commitTransaction from accidentally posting messages to Handlers which might reference a closed Realm.
    @Test
    public void doNotUseClosedHandler() throws InterruptedException {
        final CountDownLatch handlerNotified = new CountDownLatch(1);
        final CountDownLatch backgroundThread1Started = new CountDownLatch(1);
        final CountDownLatch backgroundThread2Closed = new CountDownLatch(1);

        // Creates Handler on Thread1 by opening a Realm instance.
        new Thread("thread1") {

            @Override
            public void run() {
                Looper.prepare();
                final Realm realm = Realm.getInstance(realmConfig);
                RealmChangeListener<Realm> listener = new RealmChangeListener<Realm>() {
                    @Override
                    public void onChange(Realm object) {
                        realm.close();
                        handlerNotified.countDown();
                    }
                };
                realm.addChangeListener(listener);
                backgroundThread1Started.countDown();
                Looper.loop();
            }
        }.start();

        // Creates Handler on Thread2 for the same Realm path and closes the Realm instance again.
        new Thread("thread2") {
            @Override
            public void run() {
                Looper.prepare();
                Realm realm = Realm.getInstance(realmConfig);
                RealmChangeListener<Realm> listener = new RealmChangeListener<Realm>() {
                    @Override
                    public void onChange(Realm object) {
                        fail("This handler should not be notified");
                    }
                };
                realm.addChangeListener(listener);
                realm.close();
                backgroundThread2Closed.countDown();
                Looper.loop();
            }

        }.start();

        TestHelper.awaitOrFail(backgroundThread1Started);
        TestHelper.awaitOrFail(backgroundThread2Closed);
        Realm realm = Realm.getInstance(realmConfig);
        realm.beginTransaction();
        realm.commitTransaction();
        // Any REALM_CHANGED message should now only reach the open Handler on Thread1.
        try {
            // TODO: Waiting a few seconds is not a reliable condition. Figure out a better way for this.
            if (!handlerNotified.await(TestHelper.SHORT_WAIT_SECS,  TimeUnit.SECONDS)) {
                fail("Handler didn't receive message");
            }
        } finally {
            realm.close();
        }
    }

    // Tests that we handle a Looper thread quiting it's looper before it is done executing the current loop ( = Realm.close()
    // isn't called yet).
    @Test
    public void looperThreadQuitsLooperEarly() throws InterruptedException {
        final CountDownLatch backgroundLooperStartedAndStopped = new CountDownLatch(1);
        final CountDownLatch mainThreadCommitCompleted = new CountDownLatch(1);
        final CountDownLatch backgroundThreadStopped = new CountDownLatch(1);

        // Starts background looper and let it hang.
        ExecutorService executorService = Executors.newSingleThreadExecutor();
        //noinspection unused
        final Future<?> future = executorService.submit(new Runnable() {
            @Override
            public void run() {
                Looper.prepare(); // Fake background thread with a looper, eg. a IntentService.

                Realm realm = Realm.getInstance(realmConfig);
                realm.setAutoRefresh(false);
                TestHelper.quitLooperOrFail();
                backgroundLooperStartedAndStopped.countDown();
                // This will prevent backgroundThreadStopped from being called.
                TestHelper.awaitOrFail(mainThreadCommitCompleted);
                realm.close();
                backgroundThreadStopped.countDown();
            }
        });

        // Creates a commit on another thread.
        TestHelper.awaitOrFail(backgroundLooperStartedAndStopped);
        Realm realm = Realm.getInstance(realmConfig);
        RealmLogger logger = TestHelper.getFailureLogger(Log.WARN);
        RealmLog.add(logger);

        realm.beginTransaction();
        realm.commitTransaction(); // If the Handler on the background is notified it will trigger a Log warning.
        mainThreadCommitCompleted.countDown();
        TestHelper.awaitOrFail(backgroundThreadStopped);

        realm.close();
        RealmLog.remove(logger);
    }

    @Test
    public void handlerThreadShouldReceiveNotification() throws ExecutionException, InterruptedException {
        final AssertionFailedError[] assertionFailedErrors = new AssertionFailedError[1];
        final CountDownLatch backgroundThreadReady = new CountDownLatch(1);
        final CountDownLatch numberOfInvocation = new CountDownLatch(1);

        HandlerThread handlerThread = new HandlerThread("handlerThread");
        handlerThread.start();
        Handler handler = new Handler(handlerThread.getLooper());
        handler.post(new Runnable() {
            @Override
            public void run() {
                try {
                    assertEquals("handlerThread", Thread.currentThread().getName());
                } catch (AssertionFailedError e) {
                    assertionFailedErrors[0] = e;
                }
                final Realm backgroundRealm = Realm.getInstance(realmConfig);
                backgroundRealm.addChangeListener(new RealmChangeListener<Realm>() {
                    @Override
                    public void onChange(Realm object) {
                        backgroundRealm.close();
                        numberOfInvocation.countDown();
                    }
                });
                backgroundThreadReady.countDown();
            }
        });
        TestHelper.awaitOrFail(backgroundThreadReady);
        // At this point the background thread started & registered the listener.

        Realm realm = Realm.getInstance(realmConfig);
        realm.beginTransaction();
        realm.createObject(AllTypes.class);
        realm.commitTransaction();

        TestHelper.awaitOrFail(numberOfInvocation);
        realm.close();
        handlerThread.quit();
        if (assertionFailedErrors[0] != null) {
            throw assertionFailedErrors[0];
        }
    }

    @Test
    public void nonLooperThreadShouldNotifyLooperThreadAboutCommit() {
        final CountDownLatch mainThreadReady = new CountDownLatch(1);
        final CountDownLatch backgroundThreadClosed = new CountDownLatch(1);
        final CountDownLatch numberOfInvocation = new CountDownLatch(1);
        Thread thread = new Thread() {
            @Override
            public void run() {
                TestHelper.awaitOrFail(mainThreadReady);
                Realm realm = Realm.getInstance(realmConfig);
                realm.beginTransaction();
                realm.createObject(AllTypes.class);
                realm.commitTransaction();
                realm.close();
                backgroundThreadClosed.countDown();
            }
        };
        thread.start();

        HandlerThread mainThread = new HandlerThread("mainThread");
        mainThread.start();
        Handler handler = new Handler(mainThread.getLooper());
        handler.post(new Runnable() {
            @Override
            public void run() {
                final Realm mainRealm = Realm.getInstance(realmConfig);
                mainRealm.addChangeListener(new RealmChangeListener<Realm>() {
                    @Override
                    public void onChange(Realm object) {
                        mainRealm.close();
                        numberOfInvocation.countDown();
                    }
                });
                mainThreadReady.countDown();
            }
        });

        TestHelper.awaitOrFail(numberOfInvocation);
        TestHelper.awaitOrFail(backgroundThreadClosed);
        mainThread.quit();
    }

    // The presence of async RealmResults block any `REALM_CHANGE` notification causing historically the Realm
    // to advance to the latest version. We make sure in this test that all Realm listeners will be notified
    // regardless of the presence of an async RealmResults that will delay the `REALM_CHANGE` sometimes.
    @Test
    @RunTestInLooperThread
    public void asyncRealmResultsShouldNotBlockBackgroundCommitNotification() {
        final Realm realm = looperThread.getRealm();
        final RealmResults<Dog> dogs = realm.where(Dog.class).findAllAsync();
        final AtomicBoolean resultsListenerDone = new AtomicBoolean(false);
        final AtomicBoolean realmListenerDone = new AtomicBoolean(false);

        looperThread.keepStrongReference(dogs);
        assertTrue(dogs.load());
        assertEquals(0, dogs.size());
        dogs.addChangeListener(new RealmChangeListener<RealmResults<Dog>>() {
            @Override
            public void onChange(RealmResults<Dog> results) {
                if (dogs.size() == 2) {
                    // Results has the latest changes.
                    resultsListenerDone.set(true);
                    if (realmListenerDone.get()) {
                        looperThread.testComplete();
                    }
                }
            }
        });

        realm.addChangeListener(new RealmChangeListener<Realm>() {
            @Override
            public void onChange(Realm element) {
                if (dogs.size() == 1) {
                    // Step 2. Creates the second dog.
                    realm.executeTransactionAsync(new Realm.Transaction() {
                        @Override
                        public void execute(Realm realm) {
                            realm.createObject(Dog.class);
                        }
                    });
                } else if (dogs.size() == 2) {
                    // Realm listener can see the latest changes.
                    realmListenerDone.set(true);
                    if (resultsListenerDone.get()) {
                        looperThread.testComplete();
                    }
                }
            }
        });

        // Step 1. Creates the first dog.
        realm.executeTransactionAsync(new Realm.Transaction() {
            @Override
            public void execute(Realm realm) {
                realm.createObject(Dog.class);
            }
        });
    }

    // The presence of async RealmResults blocks any `REALM_CHANGE` notification . We make sure in this test that all
    // Realm listeners will be notified regardless of the presence of an async RealmObject. RealmObjects are special
    // in the sense that once you got a row accessor to that object, it is automatically up to date as soon as you
    // call advance_read().
    @Test
    @RunTestInLooperThread
    public void asyncRealmObjectShouldNotBlockBackgroundCommitNotification() {
        final AtomicInteger numberOfRealmCallbackInvocation = new AtomicInteger(0);
        final CountDownLatch signalClosedRealm = new CountDownLatch(1);
        final Realm realm = looperThread.getRealm();
        realm.addChangeListener(new RealmChangeListener<Realm>() {
            @Override
            public void onChange(final Realm realm) {
                switch (numberOfRealmCallbackInvocation.incrementAndGet()) {
                    case 1: {
                        // First commit.
                        Dog dog = realm.where(Dog.class).findFirstAsync();
                        assertTrue(dog.load());
                        dog.addChangeListener(new RealmChangeListener<Dog>() {
                            @Override
                            public void onChange(Dog dog) {
                            }
                        });

                        new Thread() {
                            @Override
                            public void run() {
                                Realm threadRealm = Realm.getInstance(realm.getConfiguration());
                                threadRealm.beginTransaction();
                                threadRealm.createObject(Dog.class);
                                threadRealm.commitTransaction();
                                threadRealm.close();
                                signalClosedRealm.countDown();
                            }
                        }.start();
                        break;
                    }
                    case 2: {
                        // Finishes test.
                        TestHelper.awaitOrFail(signalClosedRealm);
                        looperThread.testComplete();
                        break;
                    }
                }
            }
        });

        looperThread.postRunnable(new Runnable() {
            @Override
            public void run() {
                realm.beginTransaction();
                realm.createObject(Dog.class);
                realm.commitTransaction();
            }
        });
    }

    public static class PopulateOneAllTypes implements RunInLooperThread.RunnableBefore {

        @Override
        public void run(RealmConfiguration realmConfig) {
            Realm realm = Realm.getInstance(realmConfig);
            realm.executeTransaction(new Realm.Transaction() {
                @Override
                public void execute(Realm realm) {
                    realm.createObject(AllTypes.class);
                }
            });
            realm.close();
        }
    }

    @Test
    @RunTestInLooperThread(before = PopulateOneAllTypes.class)
    public void realmListener_realmResultShouldBeSynced() {
        final Realm realm = looperThread.getRealm();
        final RealmResults<AllTypes> results = realm.where(AllTypes.class).findAll();
        assertEquals(1, results.size());

        realm.executeTransactionAsync(new Realm.Transaction() {
            @Override
            public void execute(Realm realm) {
                AllTypes allTypes = realm.where(AllTypes.class).findFirst();
                assertNotNull(allTypes);
                allTypes.deleteFromRealm();
                assertEquals(0, realm.where(AllTypes.class).count());
            }
        });

        realm.addChangeListener(new RealmChangeListener<Realm>() {
            @Override
            public void onChange(Realm element) {
                // Changes event triggered by deletion in async transaction.
                assertEquals(0, realm.where(AllTypes.class).count());
                assertEquals(0, results.size());
                looperThread.testComplete();
            }
        });
    }

    @Test
    @RunTestInLooperThread
    public void accessingSyncRealmResultInsideAsyncResultListener() {
        final Realm realm = looperThread.getRealm();
        final AtomicInteger asyncResultCallback = new AtomicInteger(0);

        final RealmResults<AllTypes> syncResults = realm.where(AllTypes.class).findAll();

        RealmResults<AllTypes> results = realm.where(AllTypes.class).findAllAsync();
        looperThread.keepStrongReference(results);
        results.addChangeListener(new RealmChangeListener<RealmResults<AllTypes>>() {
            @Override
            public void onChange(RealmResults<AllTypes> results) {
                switch (asyncResultCallback.incrementAndGet()) {
                    case 1:
                        // Called when first async query completes.
                        assertEquals(0, results.size());
                        realm.executeTransactionAsync(new Realm.Transaction() {
                            @Override
                            public void execute(Realm realm) {
                                realm.createObject(AllTypes.class);
                            }
                        });
                        break;

                    case 2:
                        // Called after async transaction completes, A REALM_CHANGED event has been triggered,
                        // async queries have rerun, and listeners are triggered again.
                        assertEquals(1, results.size());
                        assertEquals(1, syncResults.size()); // If syncResults is not in sync yet, this will fail.
                        looperThread.testComplete();
                        break;
                }
            }
        });
    }

    // If RealmResults are updated just before their change listener are notified, one change listener might
    // reference another RealmResults that have been advance_read, but not yet called sync_if_needed.
    // This can result in accessing detached rows and other errors.
    @Test
    @RunTestInLooperThread
    public void accessingSyncRealmResultsInsideAnotherResultListener() {
        final Realm realm = looperThread.getRealm();
        final RealmResults<AllTypes> syncResults1 = realm.where(AllTypes.class).findAll();
        final RealmResults<AllTypes> syncResults2 = realm.where(AllTypes.class).findAll();

        looperThread.keepStrongReference(syncResults1);
        syncResults1.addChangeListener(new RealmChangeListener<RealmResults<AllTypes>>() {
            @Override
            public void onChange(RealmResults<AllTypes> element) {
                assertEquals(1, syncResults1.size());
                assertEquals(1, syncResults2.size()); // If syncResults2 is not in sync yet, this will fail.
                looperThread.testComplete();
            }
        });

        realm.beginTransaction();
        realm.createObject(AllTypes.class);
        realm.commitTransaction();
    }

    @Test
    @RunTestInLooperThread(threadName = "IntentService[1]")
    public void listenersNotAllowedOnIntentServiceThreads() {
        final Realm realm = looperThread.getRealm();
        realm.beginTransaction();
        AllTypes obj = realm.createObject(AllTypes.class);
        realm.commitTransaction();
        RealmResults<AllTypes> results = realm.where(AllTypes.class).findAll();

        // Global listener
        try {
            realm.addChangeListener(new RealmChangeListener<Realm>() {
                @Override
                public void onChange(Realm element) {

                }
            });
            fail();
        } catch (IllegalStateException ignored) {
        }

        // RealmResults listener
        try {
            results.addChangeListener(new RealmChangeListener<RealmResults<AllTypes>>() {
                @Override
                public void onChange(RealmResults<AllTypes> element) {

                }
            });
            fail();
        } catch (IllegalStateException ignored) {
        }

        // Object listener
        try {
            obj.addChangeListener(new RealmChangeListener<RealmModel>() {
                @Override
                public void onChange(RealmModel element) {

                }
            });
            fail();
        } catch (IllegalStateException ignored) {
        }

        looperThread.testComplete();
    }

    @Test
    public void listenersNotAllowedOnNonLooperThreads() {
        realm = Realm.getInstance(realmConfig);
        realm.beginTransaction();
        AllTypes obj = realm.createObject(AllTypes.class);
        realm.commitTransaction();
        RealmResults<AllTypes> results = realm.where(AllTypes.class).findAll();

        // Global listener
        try {
            realm.addChangeListener(new RealmChangeListener<Realm>() {
                @Override
                public void onChange(Realm element) {

                }
            });
            fail();
        } catch (IllegalStateException ignored) {
        }

        // RealmResults listener
        try {
            results.addChangeListener(new RealmChangeListener<RealmResults<AllTypes>>() {
                @Override
                public void onChange(RealmResults<AllTypes> element) {

                }
            });
            fail();
        } catch (IllegalStateException ignored) {
        }

        // Object listener
        try {
            obj.addChangeListener(new RealmChangeListener<RealmModel>() {
                @Override
                public void onChange(RealmModel element) {

                }
            });
            fail();
        } catch (IllegalStateException ignored) {
        }
    }

    // Checks that we can attach change listeners to queries involving `limit()` and that
    // they do the right thing
    @Test
    @RunTestInLooperThread
    public void limitedQueryResult_fromTable_finegrainedListener() {
        realm = looperThread.getRealm();
        realm.executeTransaction(r -> {
            for (int i = 0; i < 5; i++) {
                r.createObject(AllTypes.class).setColumnLong(i % 5);
            }
        });
        RealmResults<AllTypes> results = realm.where(AllTypes.class)
                .sort(AllTypes.FIELD_LONG, Sort.DESCENDING) // [4, 4, 3, 3, 2, 2, 1, 1, 0, 0]
                .distinct(AllTypes.FIELD_LONG) // [4, 3, 2, 1, 0]
                .limit(2) // [4, 3]
                .findAll();
        looperThread.keepStrongReference(results);
        results.addChangeListener((objects, changeSet) -> {
            assertEquals(2, objects.size());
            assertEquals(5, objects.first().getColumnLong());
            assertEquals(4, objects.last().getColumnLong());
            assertEquals(1, changeSet.getInsertions().length);
            assertEquals(0, changeSet.getInsertions()[0]);
            assertEquals(1, changeSet.getDeletions().length);
            assertEquals(1, changeSet.getDeletions()[0]);
            assertEquals(0, changeSet.getChanges().length);
            looperThread.testComplete();
        });

        realm.executeTransaction(new Realm.Transaction() {
            @Override
            public void execute(Realm realm) {
                realm.createObject(AllTypes.class).setColumnLong(5);
            }
        });
    }

    @Test
    @RunTestInLooperThread
    public void limitedQueryResult_fromTable_finegrainedListener_withModifications() {
        realm = looperThread.getRealm();
        realm.executeTransaction(r -> {
            for (int i = 0; i < 5; i++) {
                r.createObject(AllTypes.class).setColumnLong(i % 5);
            }
        });
        RealmResults<AllTypes> results = realm.where(AllTypes.class)
                .sort(AllTypes.FIELD_LONG, Sort.DESCENDING) // [4, 4, 3, 3, 2, 2, 1, 1, 0, 0]
                .distinct(AllTypes.FIELD_LONG) // [4, 3, 2, 1, 0]
                .limit(2) // [4, 3]
                .findAll();
        looperThread.keepStrongReference(results);
        results.addChangeListener((objects, changeSet) -> {
            assertEquals(2, objects.size());
            assertEquals(6, objects.first().getColumnLong());
            assertEquals(5, objects.last().getColumnLong());
            assertEquals(1, changeSet.getInsertions().length);
            assertEquals(0, changeSet.getInsertions()[0]);
            assertEquals(1, changeSet.getDeletions().length);
            assertEquals(1, changeSet.getDeletions()[0]);
            assertEquals(1, changeSet.getChanges().length);
            assertEquals(1, changeSet.getChanges()[0]);
            looperThread.testComplete();
        });

        realm.executeTransaction(new Realm.Transaction() {
            @Override
            public void execute(Realm realm) {
                realm.createObject(AllTypes.class).setColumnLong(6);
                for (AllTypes obj : realm.where(AllTypes.class).equalTo(AllTypes.FIELD_LONG, 4).findAll()) {
                    obj.setColumnLong(5);
                }
            }
        });
    }

    // Checks that we can attach change listeners to queries involving `limit()` and that
    // they do the right thing
    @Test
    @RunTestInLooperThread
    public void limitedQueryResult_fromTable_simpleChangeListener() {
        realm = looperThread.getRealm();
        realm.executeTransaction(r -> {
            for (int i = 0; i < 5; i++) {
                r.createObject(AllTypes.class).setColumnLong(i % 5);
            }
        });
        RealmResults<AllTypes> results = realm.where(AllTypes.class)
                .sort(AllTypes.FIELD_LONG, Sort.DESCENDING) // [4, 4, 3, 3, 2, 2, 1, 1, 0, 0]
                .distinct(AllTypes.FIELD_LONG) // [4, 3, 2, 1, 0]
                .limit(2) // [4, 3]
                .findAll();
        looperThread.keepStrongReference(results);
        results.addChangeListener((objects) -> {
            assertEquals(2, objects.size());
            assertEquals(5, objects.first().getColumnLong());
            assertEquals(4, objects.last().getColumnLong());
            looperThread.testComplete();
        });

        realm.executeTransaction(new Realm.Transaction() {
            @Override
            public void execute(Realm realm) {
                realm.createObject(AllTypes.class).setColumnLong(5);
            }
        });
    }

    @Test
    @RunTestInLooperThread
    public void diffedUpdates_ignoredFieldsAreNotListedAsChanged() {
        realm = looperThread.getRealm();
        AllJavaTypes obj;
        realm.beginTransaction();
        AllJavaTypes childObject = realm.copyToRealm(new AllJavaTypes(1));
        obj = realm.copyToRealmOrUpdate(new AllJavaTypes(42));
        obj.setFieldObject(childObject);
        obj.setFieldList(new RealmList<>(childObject));
        looperThread.keepStrongReference(obj);
        realm.commitTransaction();
        obj.addChangeListener((RealmObjectChangeListener<AllJavaTypes>) (object, changeSet) -> {
            assertEquals(1, changeSet.getChangedFields().length);
            assertEquals("fieldString", changeSet.getChangedFields()[0]);
            looperThread.testComplete();
        });

        realm.beginTransaction();
        AllJavaTypes updatedObj = new AllJavaTypes(42);
        updatedObj.setFieldString("updated");
        updatedObj.setFieldObject(childObject);
        updatedObj.setFieldList(new RealmList<>(childObject));
<<<<<<< HEAD
        realm.copyToRealmOrUpdate(updatedObj, ImportFlag.DO_NOT_SET_SAME_VALUES);
=======
        realm.copyToRealmOrUpdate(updatedObj, ImportFlag.CHECK_SAME_VALUES_BEFORE_SET);
>>>>>>> d8f65132
        realm.commitTransaction();
    }
}<|MERGE_RESOLUTION|>--- conflicted
+++ resolved
@@ -1128,11 +1128,7 @@
         updatedObj.setFieldString("updated");
         updatedObj.setFieldObject(childObject);
         updatedObj.setFieldList(new RealmList<>(childObject));
-<<<<<<< HEAD
-        realm.copyToRealmOrUpdate(updatedObj, ImportFlag.DO_NOT_SET_SAME_VALUES);
-=======
         realm.copyToRealmOrUpdate(updatedObj, ImportFlag.CHECK_SAME_VALUES_BEFORE_SET);
->>>>>>> d8f65132
         realm.commitTransaction();
     }
 }