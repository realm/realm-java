/*
 * Copyright 2017 Realm Inc.
 *
 * Licensed under the Apache License, Version 2.0 (the "License");
 * you may not use this file except in compliance with the License.
 * You may obtain a copy of the License at
 *
 * http://www.apache.org/licenses/LICENSE-2.0
 *
 * Unless required by applicable law or agreed to in writing, software
 * distributed under the License is distributed on an "AS IS" BASIS,
 * WITHOUT WARRANTIES OR CONDITIONS OF ANY KIND, either express or implied.
 * See the License for the specific language governing permissions and
 * limitations under the License.
 */
package io.realm;

import androidx.test.ext.junit.runners.AndroidJUnit4;

import org.bson.types.Decimal128;
import org.bson.types.ObjectId;
import org.junit.Test;
import org.junit.runner.RunWith;

import java.math.BigDecimal;
import java.util.Date;

import io.realm.entities.AllJavaTypes;
import io.realm.entities.BacklinksTarget;
import io.realm.entities.NullTypes;

import static org.junit.Assert.assertEquals;
import static org.junit.Assert.assertTrue;
import static org.junit.Assert.fail;

@RunWith(AndroidJUnit4.class)
public class LinkingObjectsQueryTests extends QueryTests {

    // All the basic tests for is[Not](Equal|Null) are in RealmQueryTests


    // Query on a field descriptor starting with a backlink
    // Build a simple object graph.
    // The test objects are:
    //             gen1
    //             / \
    //         gen2A gen2B
    //           \\   //
    //            gen3
    //  /  = object ref
    //  // = list ref
    @Test
    public void query_startWithBacklink() {
        realm.beginTransaction();
        AllJavaTypes gen1 = realm.createObject(AllJavaTypes.class, 10);

        AllJavaTypes gen2A = realm.createObject(AllJavaTypes.class, 1);
        gen2A.setFieldObject(gen1);

        AllJavaTypes gen2B = realm.createObject(AllJavaTypes.class, 2);
        gen2B.setFieldObject(gen1);

        AllJavaTypes gen3 = realm.createObject(AllJavaTypes.class, 3);
        RealmList<AllJavaTypes> parents = gen3.getFieldList();
        parents.add(gen2A);
        parents.add(gen2B);

        realm.commitTransaction();

        // row 0: backlink to rows 1 and 2; row 1 link to row 0, included
        // row 1: no backlink, not included
        // row 2: no backlink, not included
        // row 3: no backlink, not included
        // summary: 1 row (gen1)
        RealmResults<AllJavaTypes> result = realm.where(AllJavaTypes.class)
                .greaterThan(AllJavaTypes.FIELD_LO_OBJECT + "." + AllJavaTypes.FIELD_OBJECT + "." + AllJavaTypes.FIELD_ID, 1)
                .findAll();
        assertEquals(1, result.size());
        assertTrue(result.contains(gen1));
    }

    // Query on a field descriptor that has a backlink in the middle
    // Build a simple object graph.
    // The test objects are:
    //             gen1
    //             / \
    //         gen2A gen2B
    //           \\   //
    //            gen3
    //  /  = object ref
    //  // = list ref
    @Test
    public void query_backlinkInMiddle() {
        realm.beginTransaction();
        AllJavaTypes gen1 = realm.createObject(AllJavaTypes.class, 10);

        AllJavaTypes gen2A = realm.createObject(AllJavaTypes.class, 1);
        gen2A.setFieldObject(gen1);

        AllJavaTypes gen2B = realm.createObject(AllJavaTypes.class, 2);
        gen2B.setFieldObject(gen1);

        AllJavaTypes gen3 = realm.createObject(AllJavaTypes.class, 3);
        RealmList<AllJavaTypes> parents = gen3.getFieldList();
        parents.add(gen2A);
        parents.add(gen2B);

        realm.commitTransaction();

        // row 0: no link, not included
        // row 1: link to row 0, backlink to rows 1 and 2, row 2 has id < 2, included
        // row 2: link to row 0, backlink to rows 1 and 2, row 2 has id < 2, included
        // row 3: no link, not included
        // summary: 2 rows (gen2A and gen2B)
        RealmResults<AllJavaTypes> result = realm.where(AllJavaTypes.class)
                .lessThan(AllJavaTypes.FIELD_OBJECT + "." + AllJavaTypes.FIELD_LO_OBJECT + "." + AllJavaTypes.FIELD_ID, 2)
                .findAll();
        assertEquals(2, result.size());
        assertTrue(result.contains(gen2A));
        assertTrue(result.contains(gen2B));
    }

    // Tests isNotNull on link's nullable field.
    @Test
    public void isNull_object() {
        populateTestRealmForNullTests(realm);

        // 1 String
        assertEquals(1, realm.where(NullTypes.class).isNull(
                NullTypes.FIELD_LO_OBJECT + "." + NullTypes.FIELD_STRING_NULL).count());
        // 2 Bytes
        assertEquals(1, realm.where(NullTypes.class).isNull(
                NullTypes.FIELD_LO_OBJECT + "." + NullTypes.FIELD_BYTES_NULL).count());
        // 3 Boolean
        assertEquals(1, realm.where(NullTypes.class).isNull(
                NullTypes.FIELD_LO_OBJECT + "." + NullTypes.FIELD_BOOLEAN_NULL).count());
        // 4 Byte
        assertEquals(1, realm.where(NullTypes.class).isNull(
                NullTypes.FIELD_LO_OBJECT + "." + NullTypes.FIELD_BYTE_NULL).count());
        // 5 Short
        assertEquals(1, realm.where(NullTypes.class).isNull(
                NullTypes.FIELD_LO_OBJECT + "." + NullTypes.FIELD_SHORT_NULL).count());
        // 6 Integer
        assertEquals(1, realm.where(NullTypes.class).isNull(
                NullTypes.FIELD_LO_OBJECT + "." + NullTypes.FIELD_INTEGER_NULL).count());
        // 7 Long
        assertEquals(1, realm.where(NullTypes.class).isNull(
                NullTypes.FIELD_LO_OBJECT + "." + NullTypes.FIELD_LONG_NULL).count());
        // 8 Float
        assertEquals(1, realm.where(NullTypes.class).isNull(
                NullTypes.FIELD_LO_OBJECT + "." + NullTypes.FIELD_FLOAT_NULL).count());
        // 9 Double
        assertEquals(1, realm.where(NullTypes.class).isNull(
                NullTypes.FIELD_LO_OBJECT + "." + NullTypes.FIELD_DOUBLE_NULL).count());
        // 10 Date
        assertEquals(1, realm.where(NullTypes.class).isNull(
                NullTypes.FIELD_LO_OBJECT + "." + NullTypes.FIELD_DATE_NULL).count());
        // Decimal128
        assertEquals(1, realm.where(NullTypes.class).isNull(
                NullTypes.FIELD_LO_OBJECT + "." + NullTypes.FIELD_DECIMAL128_NULL).count());
        // ObjectId
        assertEquals(1, realm.where(NullTypes.class).isNull(
                NullTypes.FIELD_LO_OBJECT + "." + NullTypes.FIELD_OBJECT_ID_NULL).count());
    }

    // Tests isNull on link's nullable field.
    @Test
    public void isNull_list() {
        populateTestRealmForNullTests(realm);

        // 1 String
        assertEquals(1, realm.where(NullTypes.class).isNull(
                NullTypes.FIELD_LO_LIST + "." + NullTypes.FIELD_STRING_NULL).count());
        // 2 Bytes
        assertEquals(1, realm.where(NullTypes.class).isNull(
                NullTypes.FIELD_LO_LIST + "." + NullTypes.FIELD_BYTES_NULL).count());
        // 3 Boolean
        assertEquals(1, realm.where(NullTypes.class).isNull(
                NullTypes.FIELD_LO_LIST + "." + NullTypes.FIELD_BOOLEAN_NULL).count());
        // 4 Byte
        assertEquals(1, realm.where(NullTypes.class).isNull(
                NullTypes.FIELD_LO_LIST + "." + NullTypes.FIELD_BYTE_NULL).count());
        // 5 Short
        assertEquals(1, realm.where(NullTypes.class).isNull(
                NullTypes.FIELD_LO_LIST + "." + NullTypes.FIELD_SHORT_NULL).count());
        // 6 Integer
        assertEquals(1, realm.where(NullTypes.class).isNull(
                NullTypes.FIELD_LO_LIST + "." + NullTypes.FIELD_INTEGER_NULL).count());
        // 7 Long
        assertEquals(1, realm.where(NullTypes.class).isNull(
                NullTypes.FIELD_LO_LIST + "." + NullTypes.FIELD_LONG_NULL).count());
        // 8 Float
        assertEquals(1, realm.where(NullTypes.class).isNull(
                NullTypes.FIELD_LO_LIST + "." + NullTypes.FIELD_FLOAT_NULL).count());
        // 9 Double
        assertEquals(1, realm.where(NullTypes.class).isNull(
                NullTypes.FIELD_LO_LIST + "." + NullTypes.FIELD_DOUBLE_NULL).count());
        // 10 Date
        assertEquals(1, realm.where(NullTypes.class).isNull(
                NullTypes.FIELD_LO_LIST + "." + NullTypes.FIELD_DATE_NULL).count());
        // 10 Decimal128
        assertEquals(1, realm.where(NullTypes.class).isNull(
                NullTypes.FIELD_LO_LIST + "." + NullTypes.FIELD_DECIMAL128_NULL).count());
        // 10 ObjectId
        assertEquals(1, realm.where(NullTypes.class).isNull(
                NullTypes.FIELD_LO_LIST + "." + NullTypes.FIELD_OBJECT_ID_NULL).count());
    }

    @Test
    public void isNull_unsupported() {
        // Tests for other unsupported null types are in RealmQueryTests
        try {
<<<<<<< HEAD
            realm.where(NullTypes.class).isNull(NullTypes.FIELD_LO_OBJECT).count();
            fail("isNull should throw on type LINKING_OBJECT(14) targeting an OBJECT");
        } catch (IllegalArgumentException expected) {
            assertTrue(expected.getMessage().contains("Illegal Argument: Cannot compare linklist ('@links.class_NullTypes.fieldObjectNull')"));
        }
        try {
            realm.where(NullTypes.class).isNull(NullTypes.FIELD_LO_LIST).count();
            fail("isNull should throw on type LINKING_OBJECT(14) targeting a LIST");
        } catch (IllegalArgumentException expected) {
            assertTrue(expected.getMessage().contains("Illegal Argument: Cannot compare linklist ('@links.class_NullTypes.fieldListNull')"));
=======
            realm.where(NullTypes.class).isNull(NullTypes.FIELD_LO_OBJECT);
            fail("isNull should throw on type LINKING_OBJECT(14) targeting an OBJECT");
        } catch (IllegalArgumentException expected) {
            assertTrue(expected.getMessage().contains("Illegal Argument: Cannot compare linklist ('@links.NullTypes.fieldObjectNull')"));
        }
        try {
            realm.where(NullTypes.class).isNull(NullTypes.FIELD_LO_LIST);
            fail("isNull should throw on type LINKING_OBJECT(14) targeting a LIST");
        } catch (IllegalArgumentException expected) {
            assertTrue(expected.getMessage().contains("Illegal Argument: Cannot compare linklist ('@links.NullTypes.fieldListNull')"));
>>>>>>> e7de7c9d
        }
    }

    @Test
    public void isNull_unsupportedLinkedTypes() {
        // Tests for other unsupported null types are in RealmQueryTests
        try {
<<<<<<< HEAD
            realm.where(NullTypes.class).isNull(NullTypes.FIELD_OBJECT_NULL + "." + NullTypes.FIELD_LO_OBJECT).count();
            fail("isNull should throw on nested linked fields (LINKING_OBJECT => OBJECT)");
        } catch (IllegalArgumentException expected) {
            assertTrue(expected.getMessage().contains("Illegal Argument: Cannot compare linklist ('fieldObjectNull.@links.class_NullTypes.fieldObjectNull') with NULL"));
        }
        try {
            realm.where(NullTypes.class).isNull(NullTypes.FIELD_OBJECT_NULL + "." + NullTypes.FIELD_LO_LIST).count();
            fail("isNull should throw on nested linked fields (LINKING_OBJECT => LIST)");
        } catch (IllegalArgumentException expected) {
            assertTrue(expected.getMessage().contains("Illegal Argument: Cannot compare linklist ('fieldObjectNull.@links.class_NullTypes.fieldListNull') with NULL"));
=======
            realm.where(NullTypes.class).isNull(NullTypes.FIELD_OBJECT_NULL + "." + NullTypes.FIELD_LO_OBJECT);
            fail("isNull should throw on nested linked fields (LINKING_OBJECT => OBJECT)");
        } catch (IllegalArgumentException expected) {
            assertTrue(expected.getMessage().contains("Illegal Argument: Cannot compare linklist ('fieldObjectNull.@links.NullTypes.fieldObjectNull') with NULL"));
        }
        try {
            realm.where(NullTypes.class).isNull(NullTypes.FIELD_OBJECT_NULL + "." + NullTypes.FIELD_LO_LIST);
            fail("isNull should throw on nested linked fields (LINKING_OBJECT => LIST)");
        } catch (IllegalArgumentException expected) {
            assertTrue(expected.getMessage().contains("Illegal Argument: Cannot compare linklist ('fieldObjectNull.@links.NullTypes.fieldListNull') with NULL"));
>>>>>>> e7de7c9d
        }
    }

    // Tests isNotNull on link's nullable field.
    @Test
    public void isNotNull_object() {
        populateTestRealmForNullTests(realm);

        // 1 String
        assertEquals(1, realm.where(NullTypes.class).isNotNull(
                NullTypes.FIELD_LO_OBJECT + "." + NullTypes.FIELD_STRING_NULL).count());
        // 2 Bytes
        assertEquals(1, realm.where(NullTypes.class).isNotNull(
                NullTypes.FIELD_LO_OBJECT + "." + NullTypes.FIELD_BYTES_NULL).count());
        // 3 Boolean
        assertEquals(1, realm.where(NullTypes.class).isNotNull(
                NullTypes.FIELD_LO_OBJECT + "." + NullTypes.FIELD_BOOLEAN_NULL).count());
        // 4 Byte
        assertEquals(1, realm.where(NullTypes.class).isNotNull(
                NullTypes.FIELD_LO_OBJECT + "." + NullTypes.FIELD_BYTE_NULL).count());
        // 5 Short
        assertEquals(1, realm.where(NullTypes.class).isNotNull(
                NullTypes.FIELD_LO_OBJECT + "." + NullTypes.FIELD_SHORT_NULL).count());
        // 6 Integer
        assertEquals(1, realm.where(NullTypes.class).isNotNull(
                NullTypes.FIELD_LO_OBJECT + "." + NullTypes.FIELD_INTEGER_NULL).count());
        // 7 Long
        assertEquals(1, realm.where(NullTypes.class).isNotNull(
                NullTypes.FIELD_LO_OBJECT + "." + NullTypes.FIELD_LONG_NULL).count());
        // 8 Float
        assertEquals(1, realm.where(NullTypes.class).isNotNull(
                NullTypes.FIELD_LO_OBJECT + "." + NullTypes.FIELD_FLOAT_NULL).count());
        // 9 Double
        assertEquals(1, realm.where(NullTypes.class).isNotNull(
                NullTypes.FIELD_LO_OBJECT + "." + NullTypes.FIELD_DOUBLE_NULL).count());
        // 10 Date
        assertEquals(1, realm.where(NullTypes.class).isNotNull(
                NullTypes.FIELD_LO_OBJECT + "." + NullTypes.FIELD_DATE_NULL).count());
        // 11 Decimal128
        assertEquals(1, realm.where(NullTypes.class).isNotNull(
                NullTypes.FIELD_LO_OBJECT + "." + NullTypes.FIELD_DECIMAL128_NULL).count());
        // 12 ObjectId
        assertEquals(1, realm.where(NullTypes.class).isNotNull(
                NullTypes.FIELD_LO_OBJECT + "." + NullTypes.FIELD_OBJECT_ID_NULL).count());
    }

    // Tests isNotNull on link's nullable field.
    @Test
    public void isNotNull_list() {
        populateTestRealmForNullTests(realm);

        // 1 String
        assertEquals(1, realm.where(NullTypes.class).isNotNull(
                NullTypes.FIELD_LO_LIST + "." + NullTypes.FIELD_STRING_NULL).count());
        // 2 Bytes
        assertEquals(1, realm.where(NullTypes.class).isNotNull(
                NullTypes.FIELD_LO_LIST + "." + NullTypes.FIELD_BYTES_NULL).count());
        // 3 Boolean
        assertEquals(1, realm.where(NullTypes.class).isNotNull(
                NullTypes.FIELD_LO_LIST + "." + NullTypes.FIELD_BOOLEAN_NULL).count());
        // 4 Byte
        assertEquals(1, realm.where(NullTypes.class).isNotNull(
                NullTypes.FIELD_LO_LIST + "." + NullTypes.FIELD_BYTE_NULL).count());
        // 5 Short
        assertEquals(1, realm.where(NullTypes.class).isNotNull(
                NullTypes.FIELD_LO_LIST + "." + NullTypes.FIELD_SHORT_NULL).count());
        // 6 Integer
        assertEquals(1, realm.where(NullTypes.class).isNotNull(
                NullTypes.FIELD_LO_LIST + "." + NullTypes.FIELD_INTEGER_NULL).count());
        // 7 Long
        assertEquals(1, realm.where(NullTypes.class).isNotNull(
                NullTypes.FIELD_LO_LIST + "." + NullTypes.FIELD_LONG_NULL).count());
        // 8 Float
        assertEquals(1, realm.where(NullTypes.class).isNotNull(
                NullTypes.FIELD_LO_LIST + "." + NullTypes.FIELD_FLOAT_NULL).count());
        // 9 Double
        assertEquals(1, realm.where(NullTypes.class).isNotNull(
                NullTypes.FIELD_LO_LIST + "." + NullTypes.FIELD_DOUBLE_NULL).count());
        // 10 Date
        assertEquals(1, realm.where(NullTypes.class).isNotNull(
                NullTypes.FIELD_LO_LIST + "." + NullTypes.FIELD_DATE_NULL).count());
        // 11 Decimal128
        assertEquals(1, realm.where(NullTypes.class).isNotNull(
                NullTypes.FIELD_LO_LIST + "." + NullTypes.FIELD_DECIMAL128_NULL).count());
        // 12 ObjectId
        assertEquals(1, realm.where(NullTypes.class).isNotNull(
                NullTypes.FIELD_LO_LIST + "." + NullTypes.FIELD_OBJECT_ID_NULL).count());

    }

    @Test
    public void isNotNull_unsupported() {
        // Tests for other unsupported not null types are in RealmQueryTests

        try {
<<<<<<< HEAD
            realm.where(NullTypes.class).isNotNull(NullTypes.FIELD_LO_OBJECT).count();
            fail("isNotNull should throw on type LINKING_OBJECT(14) targeting an OBJECT");
        } catch (IllegalArgumentException expected) {
            assertTrue(expected.getMessage().contains("Illegal Argument: Cannot compare linklist ('@links.class_NullTypes.fieldObjectNull')"));
        }
        try {
            realm.where(NullTypes.class).isNotNull(NullTypes.FIELD_LO_LIST).count();
            fail("isNotNull should throw on type LINKING_OBJECT(14) targeting a LIST");
        } catch (IllegalArgumentException expected) {
            assertTrue(expected.getMessage().contains("Illegal Argument: Cannot compare linklist ('@links.class_NullTypes.fieldListNull')"));
=======
            realm.where(NullTypes.class).isNotNull(NullTypes.FIELD_LO_OBJECT);
            fail("isNotNull should throw on type LINKING_OBJECT(14) targeting an OBJECT");
        } catch (IllegalArgumentException expected) {
            assertTrue(expected.getMessage().contains("Illegal Argument: Cannot compare linklist ('@links.NullTypes.fieldObjectNull')"));
        }
        try {
            realm.where(NullTypes.class).isNotNull(NullTypes.FIELD_LO_LIST);
            fail("isNotNull should throw on type LINKING_OBJECT(14) targeting a LIST");
        } catch (IllegalArgumentException expected) {
            assertTrue(expected.getMessage().contains("Illegal Argument: Cannot compare linklist ('@links.NullTypes.fieldListNull')"));
>>>>>>> e7de7c9d
        }
    }

    @Test
    public void isNotNull_unsupportedLinkedTypes() {
        // Tests for other unsupported not null types are in RealmQueryTests
        try {
<<<<<<< HEAD
            realm.where(NullTypes.class).isNotNull(NullTypes.FIELD_OBJECT_NULL + "." + NullTypes.FIELD_LO_OBJECT).count();
            fail("isNotNull should throw on nested linked fields (LINKING_OBJECT => OBJECT)");
        } catch (IllegalArgumentException expected) {
            assertTrue(expected.getMessage().contains("Illegal Argument: Cannot compare linklist ('fieldObjectNull.@links.class_NullTypes.fieldObjectNull')"));
        }
        try {
            realm.where(NullTypes.class).isNotNull(NullTypes.FIELD_OBJECT_NULL + "." + NullTypes.FIELD_LO_LIST).count();
            fail("isNotNull should throw on nested linked fields (LINKING_OBJECT => LIST)");
        } catch (IllegalArgumentException expected) {
            assertTrue(expected.getMessage().contains("Illegal Argument: Cannot compare linklist ('fieldObjectNull.@links.class_NullTypes.fieldListNull'"));
=======
            realm.where(NullTypes.class).isNotNull(NullTypes.FIELD_OBJECT_NULL + "." + NullTypes.FIELD_LO_OBJECT);
            fail("isNotNull should throw on nested linked fields (LINKING_OBJECT => OBJECT)");
        } catch (IllegalArgumentException expected) {
            assertTrue(expected.getMessage().contains("Illegal Argument: Cannot compare linklist ('fieldObjectNull.@links.NullTypes.fieldObjectNull')"));
        }
        try {
            realm.where(NullTypes.class).isNotNull(NullTypes.FIELD_OBJECT_NULL + "." + NullTypes.FIELD_LO_LIST);
            fail("isNotNull should throw on nested linked fields (LINKING_OBJECT => LIST)");
        } catch (IllegalArgumentException expected) {
            assertTrue(expected.getMessage().contains("Illegal Argument: Cannot compare linklist ('fieldObjectNull.@links.NullTypes.fieldListNull'"));
>>>>>>> e7de7c9d
        }
    }

    @Test
    public void isEmpty_linkingObjects() {
        createIsEmptyDataSet(realm);
        for (RealmFieldType type : SUPPORTED_IS_EMPTY_TYPES) {
            switch (type) {
                case LINKING_OBJECTS:
                    // Row 0: backlink to row 0; not included
                    // Row 1: backlink to row 1; not included
                    // Row 2: no backlink; included
                    assertEquals(1, realm.where(AllJavaTypes.class).isEmpty(AllJavaTypes.FIELD_LO_OBJECT).count());
                    // Only row 1 has a linklist (and a backlink)
                    assertEquals(1, realm.where(AllJavaTypes.class).isEmpty(AllJavaTypes.FIELD_LO_LIST).count());
                    break;
                default:
                    // tested in RealmQueryTests
            }
        }
    }

    @Test
    public void isEmpty_multipleModelClasses() {
        createLinkedDataSet(realm);
        assertEquals(1, realm.where(BacklinksTarget.class).isEmpty(BacklinksTarget.FIELD_PARENTS).count());
    }

    @Test(expected = IllegalArgumentException.class)
    public void equalTo_linkingObjectLast() {
        createLinkedDataSet(realm);
        realm.where(BacklinksTarget.class).equalTo(BacklinksTarget.FIELD_PARENTS, "parents").count();
    }

    @Test
    public void isEmpty_acrossLink() {
        createIsEmptyDataSet(realm);
        for (RealmFieldType type : SUPPORTED_IS_EMPTY_TYPES) {
            switch (type) {
                case LINKING_OBJECTS:
                    // Rows 0 and 1 are not included as they are linked to another row through FIELD_OBJECT
                    // Row 2 is included (no link)
                    assertEquals(1, realm.where(AllJavaTypes.class).isEmpty(AllJavaTypes.FIELD_OBJECT + "." + AllJavaTypes.FIELD_LO_OBJECT).count());
                    // Row 0 has link to row 0 which has a backlink (list); not included
                    // Row 1 has link to row 1 which has a backlink (list); not included
                    // Row 2 has no link; included
                    assertEquals(1, realm.where(AllJavaTypes.class).isEmpty(AllJavaTypes.FIELD_OBJECT + "." + AllJavaTypes.FIELD_LO_LIST).count());
                    break;
                default:
                    // tested in RealmQueryTests
            }
        }
    }

    @Test
    public void isEmpty_acrossLinkingObjectObjectLink() {
        createIsEmptyDataSet(realm);
        for (RealmFieldType type : SUPPORTED_IS_EMPTY_TYPES) {
            switch (type) {
                case STRING:
                    assertEquals(1, realm.where(AllJavaTypes.class).isEmpty(AllJavaTypes.FIELD_LO_OBJECT + "." + AllJavaTypes.FIELD_STRING).count());
                    break;
                case BINARY:
                    assertEquals(1, realm.where(AllJavaTypes.class).isEmpty(AllJavaTypes.FIELD_LO_OBJECT + "." + AllJavaTypes.FIELD_BINARY).count());
                    break;
                case LIST:
                    // Row 0: backlink to row 0, linklist is empty; included
                    // Row 1: backlink to row 1, linklist to row 0; not included
                    // Row 2: no backlink; included
                    assertEquals(2, realm.where(AllJavaTypes.class).isEmpty(AllJavaTypes.FIELD_LO_OBJECT + "." + AllJavaTypes.FIELD_LIST).count());
                    break;
                case LINKING_OBJECTS:
                    // Both row 0 and 1 have a link/backlink; not included
                    // row 2 has no link/backlink and an empty list; included
                    assertEquals(1, realm.where(AllJavaTypes.class).isEmpty(AllJavaTypes.FIELD_LO_OBJECT + "." + AllJavaTypes.FIELD_LO_OBJECT).count());
                    assertEquals(1, realm.where(AllJavaTypes.class).isEmpty(AllJavaTypes.FIELD_LO_OBJECT + "." + AllJavaTypes.FIELD_LO_LIST).count());
                    break;
                case OBJECT:
                    assertEquals(1, realm.where(AllJavaTypes.class).isEmpty(AllJavaTypes.FIELD_LO_OBJECT + "." + AllJavaTypes.FIELD_OBJECT).count());
                    break;
                case INTEGER_LIST:
                    assertEquals(2, realm.where(AllJavaTypes.class).isEmpty(AllJavaTypes.FIELD_LO_OBJECT + "." + AllJavaTypes.FIELD_INTEGER_LIST).count());
                    break;
                case BOOLEAN_LIST:
                    assertEquals(2, realm.where(AllJavaTypes.class).isEmpty(AllJavaTypes.FIELD_LO_OBJECT + "." + AllJavaTypes.FIELD_BOOLEAN_LIST).count());
                    break;
                case STRING_LIST:
                    assertEquals(2, realm.where(AllJavaTypes.class).isEmpty(AllJavaTypes.FIELD_LO_OBJECT + "." + AllJavaTypes.FIELD_STRING_LIST).count());
                    break;
                case BINARY_LIST:
                    assertEquals(2, realm.where(AllJavaTypes.class).isEmpty(AllJavaTypes.FIELD_LO_OBJECT + "." + AllJavaTypes.FIELD_BINARY_LIST).count());
                    break;
                case DATE_LIST:
                    assertEquals(2, realm.where(AllJavaTypes.class).isEmpty(AllJavaTypes.FIELD_LO_OBJECT + "." + AllJavaTypes.FIELD_DATE_LIST).count());
                    break;
                case FLOAT_LIST:
                    assertEquals(2, realm.where(AllJavaTypes.class).isEmpty(AllJavaTypes.FIELD_LO_OBJECT + "." + AllJavaTypes.FIELD_FLOAT_LIST).count());
                    break;
                case DOUBLE_LIST:
                    assertEquals(2, realm.where(AllJavaTypes.class).isEmpty(AllJavaTypes.FIELD_LO_OBJECT + "." + AllJavaTypes.FIELD_DOUBLE_LIST).count());
                    break;
                case DECIMAL128_LIST:
                    assertEquals(2, realm.where(AllJavaTypes.class).isEmpty(AllJavaTypes.FIELD_LO_OBJECT + "." + AllJavaTypes.FIELD_DECIMAL128_LIST).count());
                    break;
                case OBJECT_ID_LIST:
                    assertEquals(2, realm.where(AllJavaTypes.class).isEmpty(AllJavaTypes.FIELD_LO_OBJECT + "." + AllJavaTypes.FIELD_OBJECT_ID_LIST).count());
                    break;
                case UUID_LIST:
                    assertEquals(2, realm.where(AllJavaTypes.class).isEmpty(AllJavaTypes.FIELD_LO_OBJECT + "." + AllJavaTypes.FIELD_UUID_LIST).count());
                    break;
                case MIXED_LIST:
                    assertEquals(2, realm.where(AllJavaTypes.class).isEmpty(AllJavaTypes.FIELD_LO_OBJECT + "." + AllJavaTypes.FIELD_MIXED_LIST).count());
                    break;
<<<<<<< HEAD
                case STRING_TO_MIXED_MAP:
                case STRING_TO_BOOLEAN_MAP:
                case STRING_TO_STRING_MAP:
                case STRING_TO_INTEGER_MAP:
                case STRING_TO_FLOAT_MAP:
                case STRING_TO_DOUBLE_MAP:
                case STRING_TO_BINARY_MAP:
                case STRING_TO_DATE_MAP:
                case STRING_TO_OBJECT_ID_MAP:
                case STRING_TO_UUID_MAP:
                case STRING_TO_DECIMAL128_MAP:
                case STRING_TO_LINK_MAP:
                    // TODO: fix this when adding support for dictionary in AllJavaTypes
                    break;
=======
>>>>>>> e7de7c9d
                default:
                    fail("Unknown type: " + type);
            }
        }
    }

    @Test
    public void isEmpty_acrossLinkingObjectListLink() {
        createIsEmptyDataSet(realm);
        assertEquals(3, realm.where(AllJavaTypes.class).findAll().size());
        for (RealmFieldType type : SUPPORTED_IS_EMPTY_TYPES) {
            switch (type) {
                case STRING:
                    // Row 2 included (has no backlink)
                    assertEquals(1, realm.where(AllJavaTypes.class).isEmpty(AllJavaTypes.FIELD_LO_LIST + "." + AllJavaTypes.FIELD_STRING).count());
                    break;
                case BINARY:
                    // Row 2 included (has no backlink)
                    assertEquals(1, realm.where(AllJavaTypes.class).isEmpty(AllJavaTypes.FIELD_LO_LIST + "." + AllJavaTypes.FIELD_BINARY).count());
                    break;
                case LIST:
                    assertEquals(1, realm.where(AllJavaTypes.class).isEmpty(AllJavaTypes.FIELD_LO_LIST + "." + AllJavaTypes.FIELD_LIST).count());
                    break;
                case LINKING_OBJECTS:
                    // Row 0: Backlink (list) to row 1, row 1 backlink to row 1; not included
                    // Row 1: Backlink (list) to row 2, row 2 no backlink; included
                    // Row 2: No backlink (list); included
                    assertEquals(2, realm.where(AllJavaTypes.class).isEmpty(AllJavaTypes.FIELD_LO_LIST + "." + AllJavaTypes.FIELD_LO_OBJECT).count());

                    // Step 1:
                    //  Row 0 skipped; FIELD_LO_LIST.count > 0
                    //  Row 1 included; FIELD_LO_LIST.count() == 0
                    //
                    // Step 2: now checking Row 2
                    // Row 0 included: goes to Row 1 where FIELD_LO_LIST.count() == 0
                    assertEquals(2, realm.where(AllJavaTypes.class).isEmpty(AllJavaTypes.FIELD_LO_LIST + "." + AllJavaTypes.FIELD_LO_LIST).count());
                    break;
                case OBJECT:
                    assertEquals(2, realm.where(AllJavaTypes.class).isEmpty(AllJavaTypes.FIELD_LO_LIST + "." + AllJavaTypes.FIELD_OBJECT).count());
                    break;
                case INTEGER_LIST:
                    assertEquals(2, realm.where(AllJavaTypes.class).isEmpty(AllJavaTypes.FIELD_LO_LIST + "." + AllJavaTypes.FIELD_INTEGER_LIST).count());
                    break;
                case BOOLEAN_LIST:
                    assertEquals(2, realm.where(AllJavaTypes.class).isEmpty(AllJavaTypes.FIELD_LO_LIST + "." + AllJavaTypes.FIELD_BOOLEAN_LIST).count());
                    break;
                case STRING_LIST:
                    assertEquals(2, realm.where(AllJavaTypes.class).isEmpty(AllJavaTypes.FIELD_LO_LIST + "." + AllJavaTypes.FIELD_STRING_LIST).count());
                    break;
                case BINARY_LIST:
                    assertEquals(2, realm.where(AllJavaTypes.class).isEmpty(AllJavaTypes.FIELD_LO_LIST + "." + AllJavaTypes.FIELD_BINARY_LIST).count());
                    break;
                case DATE_LIST:
                    assertEquals(2, realm.where(AllJavaTypes.class).isEmpty(AllJavaTypes.FIELD_LO_LIST + "." + AllJavaTypes.FIELD_DATE_LIST).count());
                    break;
                case FLOAT_LIST:
                    assertEquals(2, realm.where(AllJavaTypes.class).isEmpty(AllJavaTypes.FIELD_LO_LIST + "." + AllJavaTypes.FIELD_FLOAT_LIST).count());
                    break;
                case DOUBLE_LIST:
                    assertEquals(2, realm.where(AllJavaTypes.class).isEmpty(AllJavaTypes.FIELD_LO_LIST + "." + AllJavaTypes.FIELD_DOUBLE_LIST).count());
                    break;
                case DECIMAL128_LIST:
                    assertEquals(2, realm.where(AllJavaTypes.class).isEmpty(AllJavaTypes.FIELD_LO_LIST + "." + AllJavaTypes.FIELD_DECIMAL128_LIST).count());
                    break;
                case OBJECT_ID_LIST:
                    assertEquals(2, realm.where(AllJavaTypes.class).isEmpty(AllJavaTypes.FIELD_LO_LIST + "." + AllJavaTypes.FIELD_OBJECT_ID_LIST).count());
                    break;
                case UUID_LIST:
                    assertEquals(2, realm.where(AllJavaTypes.class).isEmpty(AllJavaTypes.FIELD_LO_LIST + "." + AllJavaTypes.FIELD_UUID_LIST).count());
                    break;
                case MIXED_LIST:
                    assertEquals(2, realm.where(AllJavaTypes.class).isEmpty(AllJavaTypes.FIELD_LO_LIST + "." + AllJavaTypes.FIELD_MIXED_LIST).count());
                    break;
<<<<<<< HEAD
                case STRING_TO_MIXED_MAP:
                case STRING_TO_BOOLEAN_MAP:
                case STRING_TO_STRING_MAP:
                case STRING_TO_INTEGER_MAP:
                case STRING_TO_FLOAT_MAP:
                case STRING_TO_DOUBLE_MAP:
                case STRING_TO_BINARY_MAP:
                case STRING_TO_DATE_MAP:
                case STRING_TO_OBJECT_ID_MAP:
                case STRING_TO_UUID_MAP:
                case STRING_TO_DECIMAL128_MAP:
                case STRING_TO_LINK_MAP:
                    // TODO: fix this when adding support for dictionary in AllJavaTypes
                    break;
=======
>>>>>>> e7de7c9d
                default:
                    fail("Unknown type: " + type);
            }
        }
    }

    @Test
    public void isNotEmpty() {
        createIsNotEmptyDataSet(realm);
        for (RealmFieldType type : SUPPORTED_IS_NOT_EMPTY_TYPES) {
            switch (type) {
                case LINKING_OBJECTS:
                    // Row 0 and 1 have a link/backlink so no row is empty
                    assertEquals(0, realm.where(AllJavaTypes.class).isEmpty(AllJavaTypes.FIELD_LO_OBJECT).count());
                    assertEquals(1, realm.where(AllJavaTypes.class).isEmpty(AllJavaTypes.FIELD_LO_LIST).count());
                    break;
                default:
                    // tested in RealmQueryTests
            }
        }
    }

    @Test
    public void isNotEmpty_acrossLink() {
        createIsNotEmptyDataSet(realm);
        for (RealmFieldType type : SUPPORTED_IS_NOT_EMPTY_TYPES) {
            switch (type) {
                case LINKING_OBJECTS:
                    // tested in LinkingObjectsQueryTests;
                    // Row 0 and Row 1 have link/backlink - no empty
                    assertEquals(0, realm.where(AllJavaTypes.class).isEmpty(AllJavaTypes.FIELD_OBJECT + "." + AllJavaTypes.FIELD_LO_OBJECT).count());
                    assertEquals(1, realm.where(AllJavaTypes.class).isEmpty(AllJavaTypes.FIELD_OBJECT + "." + AllJavaTypes.FIELD_LO_LIST).count());
                    break;
                default:
                    // tested in RealmQueryTests
            }
        }
    }

    @Test
    public void isNotEmpty_acrossLinkingObjectObjectLink() {
        createIsEmptyDataSet(realm);
        for (RealmFieldType type : SUPPORTED_IS_EMPTY_TYPES) {
            switch (type) {
                case STRING:
                    // Row 0: Follow link to row 0, and FIELD_STRING is empty ("")
                    // Row 1: Follow link to row 1, and FIELD_STRING is not empty ("Foo")
                    assertEquals(1, realm.where(AllJavaTypes.class).isNotEmpty(AllJavaTypes.FIELD_LO_OBJECT + "." + AllJavaTypes.FIELD_STRING).count());
                    break;
                case BINARY:
                    assertEquals(1, realm.where(AllJavaTypes.class).isNotEmpty(AllJavaTypes.FIELD_LO_OBJECT + "." + AllJavaTypes.FIELD_BINARY).count());
                    break;
                case LIST:
                    assertEquals(1, realm.where(AllJavaTypes.class).isNotEmpty(AllJavaTypes.FIELD_LO_OBJECT + "." + AllJavaTypes.FIELD_LIST).count());
                    break;
                case LINKING_OBJECTS:
                    // Both row 0 and 1 have a link/backlink
                    assertEquals(2, realm.where(AllJavaTypes.class).isNotEmpty(AllJavaTypes.FIELD_LO_OBJECT + "." + AllJavaTypes.FIELD_LO_OBJECT).count());

                    // Row 0: Backlink to row 0, backlink list to row 1; included
                    // Row 1: Backlink to row 1, backlink list to row 2; included
                    // Row 2: No backlink; not empty
                    assertEquals(2, realm.where(AllJavaTypes.class).isNotEmpty(AllJavaTypes.FIELD_LO_OBJECT + "." + AllJavaTypes.FIELD_LO_LIST).count());
                    break;
                case OBJECT:
                    assertEquals(2, realm.where(AllJavaTypes.class).isNotEmpty(AllJavaTypes.FIELD_LO_OBJECT + "." + AllJavaTypes.FIELD_OBJECT).count());
                    break;
                case INTEGER_LIST:
                    assertEquals(0, realm.where(AllJavaTypes.class).isNotEmpty(AllJavaTypes.FIELD_LO_OBJECT + "." + AllJavaTypes.FIELD_INTEGER_LIST).count());
                    break;
                case BOOLEAN_LIST:
                    assertEquals(0, realm.where(AllJavaTypes.class).isNotEmpty(AllJavaTypes.FIELD_LO_OBJECT + "." + AllJavaTypes.FIELD_BOOLEAN_LIST).count());
                    break;
                case STRING_LIST:
                    assertEquals(0, realm.where(AllJavaTypes.class).isNotEmpty(AllJavaTypes.FIELD_LO_OBJECT + "." + AllJavaTypes.FIELD_STRING_LIST).count());
                    break;
                case BINARY_LIST:
                    assertEquals(0, realm.where(AllJavaTypes.class).isNotEmpty(AllJavaTypes.FIELD_LO_OBJECT + "." + AllJavaTypes.FIELD_BINARY_LIST).count());
                    break;
                case DATE_LIST:
                    assertEquals(0, realm.where(AllJavaTypes.class).isNotEmpty(AllJavaTypes.FIELD_LO_OBJECT + "." + AllJavaTypes.FIELD_DATE_LIST).count());
                    break;
                case FLOAT_LIST:
                    assertEquals(0, realm.where(AllJavaTypes.class).isNotEmpty(AllJavaTypes.FIELD_LO_OBJECT + "." + AllJavaTypes.FIELD_FLOAT_LIST).count());
                    break;
                case DOUBLE_LIST:
                    assertEquals(0, realm.where(AllJavaTypes.class).isNotEmpty(AllJavaTypes.FIELD_LO_OBJECT + "." + AllJavaTypes.FIELD_DOUBLE_LIST).count());
                    break;
                case DECIMAL128_LIST:
                    assertEquals(0, realm.where(AllJavaTypes.class).isNotEmpty(AllJavaTypes.FIELD_LO_OBJECT + "." + AllJavaTypes.FIELD_DECIMAL128_LIST).count());
                    break;
                case OBJECT_ID_LIST:
                    assertEquals(0, realm.where(AllJavaTypes.class).isNotEmpty(AllJavaTypes.FIELD_LO_OBJECT + "." + AllJavaTypes.FIELD_OBJECT_ID_LIST).count());
                    break;
                case UUID_LIST:
                    assertEquals(0, realm.where(AllJavaTypes.class).isNotEmpty(AllJavaTypes.FIELD_LO_OBJECT + "." + AllJavaTypes.FIELD_UUID_LIST).count());
                    break;
                case MIXED_LIST:
                    assertEquals(0, realm.where(AllJavaTypes.class).isNotEmpty(AllJavaTypes.FIELD_LO_OBJECT + "." + AllJavaTypes.FIELD_MIXED_LIST).count());
                    break;
<<<<<<< HEAD
                case STRING_TO_MIXED_MAP:
                case STRING_TO_BOOLEAN_MAP:
                case STRING_TO_STRING_MAP:
                case STRING_TO_INTEGER_MAP:
                case STRING_TO_FLOAT_MAP:
                case STRING_TO_DOUBLE_MAP:
                case STRING_TO_BINARY_MAP:
                case STRING_TO_DATE_MAP:
                case STRING_TO_OBJECT_ID_MAP:
                case STRING_TO_UUID_MAP:
                case STRING_TO_DECIMAL128_MAP:
                case STRING_TO_LINK_MAP:
                    // TODO: fix this when adding support for dictionary in AllJavaTypes
                    break;
=======
>>>>>>> e7de7c9d
                default:
                    fail("Unknown type: " + type);
            }
        }
    }

    @Test
    public void isNotEmpty_acrossLinkingObjectListLink() {
        createIsEmptyDataSet(realm);
        assertEquals(3, realm.where(AllJavaTypes.class).findAll().size());
        for (RealmFieldType type : SUPPORTED_IS_EMPTY_TYPES) {
            switch (type) {
                case STRING:
                    // Row 0: Backlink list to row 1, string not empty ("Foo"); included
                    // Row 1: Backlink list to row 2, string is empty; not included
                    // Row 2: No backlink list; not included
                    assertEquals(1, realm.where(AllJavaTypes.class).isNotEmpty(AllJavaTypes.FIELD_LO_LIST + "." + AllJavaTypes.FIELD_STRING).count());
                    break;
                case BINARY:
                    assertEquals(1, realm.where(AllJavaTypes.class).isNotEmpty(AllJavaTypes.FIELD_LO_LIST + "." + AllJavaTypes.FIELD_BINARY).count());
                    break;
                case LIST:
                    // Row 0: Backlink list to row 1, list to row 0; included
                    // Row 1: Backlink list to row 2, list to row 1; included
                    // Row 2: No backlink list; not included
                    assertEquals(2, realm.where(AllJavaTypes.class).isNotEmpty(AllJavaTypes.FIELD_LO_LIST + "." + AllJavaTypes.FIELD_LIST).count());
                    break;
                case LINKING_OBJECTS:
                    assertEquals(1, realm.where(AllJavaTypes.class).isNotEmpty(AllJavaTypes.FIELD_LO_LIST + "." + AllJavaTypes.FIELD_LO_OBJECT).count());

                    // Row 0: Backlink list to row 1, backlink list to row 2; included
                    // Row 1: Backlink list to row 2, empty backlink list; not included
                    // Row 2: Empty backlink list; not included
                    assertEquals(1, realm.where(AllJavaTypes.class).isNotEmpty(AllJavaTypes.FIELD_LO_LIST + "." + AllJavaTypes.FIELD_LO_LIST).count());
                    break;
                case OBJECT:
                    assertEquals(1, realm.where(AllJavaTypes.class).isNotEmpty(AllJavaTypes.FIELD_LO_LIST + "." + AllJavaTypes.FIELD_OBJECT).count());
                    break;
                case INTEGER_LIST:
                    assertEquals(0, realm.where(AllJavaTypes.class).isNotEmpty(AllJavaTypes.FIELD_LO_LIST + "." + AllJavaTypes.FIELD_INTEGER_LIST).count());
                    break;
                case BOOLEAN_LIST:
                    assertEquals(0, realm.where(AllJavaTypes.class).isNotEmpty(AllJavaTypes.FIELD_LO_LIST + "." + AllJavaTypes.FIELD_BOOLEAN_LIST).count());
                    break;
                case STRING_LIST:
                    assertEquals(0, realm.where(AllJavaTypes.class).isNotEmpty(AllJavaTypes.FIELD_LO_LIST + "." + AllJavaTypes.FIELD_STRING_LIST).count());
                    break;
                case BINARY_LIST:
                    assertEquals(0, realm.where(AllJavaTypes.class).isNotEmpty(AllJavaTypes.FIELD_LO_LIST + "." + AllJavaTypes.FIELD_BINARY_LIST).count());
                    break;
                case DATE_LIST:
                    assertEquals(0, realm.where(AllJavaTypes.class).isNotEmpty(AllJavaTypes.FIELD_LO_LIST + "." + AllJavaTypes.FIELD_DATE_LIST).count());
                    break;
                case FLOAT_LIST:
                    assertEquals(0, realm.where(AllJavaTypes.class).isNotEmpty(AllJavaTypes.FIELD_LO_LIST + "." + AllJavaTypes.FIELD_FLOAT_LIST).count());
                    break;
                case DOUBLE_LIST:
                    assertEquals(0, realm.where(AllJavaTypes.class).isNotEmpty(AllJavaTypes.FIELD_LO_LIST + "." + AllJavaTypes.FIELD_DOUBLE_LIST).count());
                    break;
                case DECIMAL128_LIST:
                    assertEquals(0, realm.where(AllJavaTypes.class).isNotEmpty(AllJavaTypes.FIELD_LO_LIST + "." + AllJavaTypes.FIELD_DECIMAL128_LIST).count());
                    break;
                case OBJECT_ID_LIST:
                    assertEquals(0, realm.where(AllJavaTypes.class).isNotEmpty(AllJavaTypes.FIELD_LO_LIST + "." + AllJavaTypes.FIELD_OBJECT_ID_LIST).count());
                    break;
                case UUID_LIST:
                    assertEquals(0, realm.where(AllJavaTypes.class).isNotEmpty(AllJavaTypes.FIELD_LO_LIST + "." + AllJavaTypes.FIELD_UUID_LIST).count());
                    break;
                case MIXED_LIST:
                    assertEquals(0, realm.where(AllJavaTypes.class).isNotEmpty(AllJavaTypes.FIELD_LO_LIST + "." + AllJavaTypes.FIELD_MIXED_LIST).count());
                    break;
<<<<<<< HEAD
                case STRING_TO_MIXED_MAP:
                case STRING_TO_BOOLEAN_MAP:
                case STRING_TO_STRING_MAP:
                case STRING_TO_INTEGER_MAP:
                case STRING_TO_FLOAT_MAP:
                case STRING_TO_DOUBLE_MAP:
                case STRING_TO_BINARY_MAP:
                case STRING_TO_DATE_MAP:
                case STRING_TO_OBJECT_ID_MAP:
                case STRING_TO_UUID_MAP:
                case STRING_TO_DECIMAL128_MAP:
                case STRING_TO_LINK_MAP:
                    // TODO: fix this when adding support for dictionary in AllJavaTypes
                    break;
=======
>>>>>>> e7de7c9d
                default:
                    fail("Unknown type: " + type);
            }
        }
    }

    // Similar to the version in TestHelper, but with more Backlinks
    // Creates 3 NullTypes objects. The objects are self-referenced (link) in
    // order to test link queries.
    //
    // +-+--------+------+---------+--------+--------------------+----------+
    // | | string | link | numeric | binary | numeric (not null) | linklist |
    // +-+--------+------+---------+--------+--------------------+----------+
    // |0| Fish   |    0 |       1 |    {0} |                  1 |      [0] |
    // |1| null   |    2 |    null |   null |                  0 |      [2] |
    // |2| Horse  | null |       3 |  {1,2} |                  3 |     null |
    // +-+--------+------+---------+--------+--------------------+----------+
    private void populateTestRealmForNullTests(Realm testRealm) {
        // 1 String
        String[] words = {"Fish", null, "Horse"};
        // 2 Bytes
        byte[][] binaries = {new byte[]{0}, null, new byte[]{1, 2}};
        // 3 Boolean
        Boolean[] booleans = {false, null, true};
        // Numeric fields will be 1, 0/null, 3
        // 10 Date
        Date[] dates = {new Date(0), null, new Date(10000)};
        NullTypes[] nullTypesArray = new NullTypes[3];

        Decimal128[] decimals = {new Decimal128(BigDecimal.TEN), null, new Decimal128(BigDecimal.ONE)};

        ObjectId[] ids = {new ObjectId(TestHelper.generateObjectIdHexString(10)), null, new ObjectId(TestHelper.generateObjectIdHexString(1))};

        testRealm.beginTransaction();
        for (int i = 0; i < 3; i++) {
            NullTypes nullTypes = new NullTypes();
            nullTypes.setId(i + 1);
            // 1 String
            nullTypes.setFieldStringNull(words[i]);
            if (words[i] != null) {
                nullTypes.setFieldStringNotNull(words[i]);
            }
            // 2 Bytes
            nullTypes.setFieldBytesNull(binaries[i]);
            if (binaries[i] != null) {
                nullTypes.setFieldBytesNotNull(binaries[i]);
            }
            // 3 Boolean
            nullTypes.setFieldBooleanNull(booleans[i]);
            if (booleans[i] != null) {
                nullTypes.setFieldBooleanNotNull(booleans[i]);
            }
            if (i != 1) {
                int n = i + 1;
                // 4 Byte
                nullTypes.setFieldByteNull((byte) n);
                nullTypes.setFieldByteNotNull((byte) n);
                // 5 Short
                nullTypes.setFieldShortNull((short) n);
                nullTypes.setFieldShortNotNull((short) n);
                // 6 Integer
                nullTypes.setFieldIntegerNull(n);
                nullTypes.setFieldIntegerNotNull(n);
                // 7 Long
                nullTypes.setFieldLongNull((long) n);
                nullTypes.setFieldLongNotNull((long) n);
                // 8 Float
                nullTypes.setFieldFloatNull((float) n);
                nullTypes.setFieldFloatNotNull((float) n);
                // 9 Double
                nullTypes.setFieldDoubleNull((double) n);
                nullTypes.setFieldDoubleNotNull((double) n);
            }
            // 10 Date
            nullTypes.setFieldDateNull(dates[i]);
            if (dates[i] != null) {
                nullTypes.setFieldDateNotNull(dates[i]);
            }

            nullTypes.setFieldDecimal128Null(decimals[i]);

            nullTypes.setFieldObjectIdNull(ids[i]);

            nullTypesArray[i] = testRealm.copyToRealm(nullTypes);
        }
        nullTypesArray[0].setFieldObjectNull(nullTypesArray[0]);
        nullTypesArray[1].setFieldObjectNull(nullTypesArray[2]);
        nullTypesArray[2].setFieldObjectNull(null);

        nullTypesArray[0].getFieldListNull().add(nullTypesArray[1]);
        nullTypesArray[1].getFieldListNull().add(nullTypesArray[2]);
        nullTypesArray[2].getFieldListNull().clear(); // just to be sure
        testRealm.commitTransaction();
    }
}<|MERGE_RESOLUTION|>--- conflicted
+++ resolved
@@ -210,18 +210,6 @@
     public void isNull_unsupported() {
         // Tests for other unsupported null types are in RealmQueryTests
         try {
-<<<<<<< HEAD
-            realm.where(NullTypes.class).isNull(NullTypes.FIELD_LO_OBJECT).count();
-            fail("isNull should throw on type LINKING_OBJECT(14) targeting an OBJECT");
-        } catch (IllegalArgumentException expected) {
-            assertTrue(expected.getMessage().contains("Illegal Argument: Cannot compare linklist ('@links.class_NullTypes.fieldObjectNull')"));
-        }
-        try {
-            realm.where(NullTypes.class).isNull(NullTypes.FIELD_LO_LIST).count();
-            fail("isNull should throw on type LINKING_OBJECT(14) targeting a LIST");
-        } catch (IllegalArgumentException expected) {
-            assertTrue(expected.getMessage().contains("Illegal Argument: Cannot compare linklist ('@links.class_NullTypes.fieldListNull')"));
-=======
             realm.where(NullTypes.class).isNull(NullTypes.FIELD_LO_OBJECT);
             fail("isNull should throw on type LINKING_OBJECT(14) targeting an OBJECT");
         } catch (IllegalArgumentException expected) {
@@ -232,7 +220,6 @@
             fail("isNull should throw on type LINKING_OBJECT(14) targeting a LIST");
         } catch (IllegalArgumentException expected) {
             assertTrue(expected.getMessage().contains("Illegal Argument: Cannot compare linklist ('@links.NullTypes.fieldListNull')"));
->>>>>>> e7de7c9d
         }
     }
 
@@ -240,18 +227,6 @@
     public void isNull_unsupportedLinkedTypes() {
         // Tests for other unsupported null types are in RealmQueryTests
         try {
-<<<<<<< HEAD
-            realm.where(NullTypes.class).isNull(NullTypes.FIELD_OBJECT_NULL + "." + NullTypes.FIELD_LO_OBJECT).count();
-            fail("isNull should throw on nested linked fields (LINKING_OBJECT => OBJECT)");
-        } catch (IllegalArgumentException expected) {
-            assertTrue(expected.getMessage().contains("Illegal Argument: Cannot compare linklist ('fieldObjectNull.@links.class_NullTypes.fieldObjectNull') with NULL"));
-        }
-        try {
-            realm.where(NullTypes.class).isNull(NullTypes.FIELD_OBJECT_NULL + "." + NullTypes.FIELD_LO_LIST).count();
-            fail("isNull should throw on nested linked fields (LINKING_OBJECT => LIST)");
-        } catch (IllegalArgumentException expected) {
-            assertTrue(expected.getMessage().contains("Illegal Argument: Cannot compare linklist ('fieldObjectNull.@links.class_NullTypes.fieldListNull') with NULL"));
-=======
             realm.where(NullTypes.class).isNull(NullTypes.FIELD_OBJECT_NULL + "." + NullTypes.FIELD_LO_OBJECT);
             fail("isNull should throw on nested linked fields (LINKING_OBJECT => OBJECT)");
         } catch (IllegalArgumentException expected) {
@@ -262,7 +237,6 @@
             fail("isNull should throw on nested linked fields (LINKING_OBJECT => LIST)");
         } catch (IllegalArgumentException expected) {
             assertTrue(expected.getMessage().contains("Illegal Argument: Cannot compare linklist ('fieldObjectNull.@links.NullTypes.fieldListNull') with NULL"));
->>>>>>> e7de7c9d
         }
     }
 
@@ -358,18 +332,6 @@
         // Tests for other unsupported not null types are in RealmQueryTests
 
         try {
-<<<<<<< HEAD
-            realm.where(NullTypes.class).isNotNull(NullTypes.FIELD_LO_OBJECT).count();
-            fail("isNotNull should throw on type LINKING_OBJECT(14) targeting an OBJECT");
-        } catch (IllegalArgumentException expected) {
-            assertTrue(expected.getMessage().contains("Illegal Argument: Cannot compare linklist ('@links.class_NullTypes.fieldObjectNull')"));
-        }
-        try {
-            realm.where(NullTypes.class).isNotNull(NullTypes.FIELD_LO_LIST).count();
-            fail("isNotNull should throw on type LINKING_OBJECT(14) targeting a LIST");
-        } catch (IllegalArgumentException expected) {
-            assertTrue(expected.getMessage().contains("Illegal Argument: Cannot compare linklist ('@links.class_NullTypes.fieldListNull')"));
-=======
             realm.where(NullTypes.class).isNotNull(NullTypes.FIELD_LO_OBJECT);
             fail("isNotNull should throw on type LINKING_OBJECT(14) targeting an OBJECT");
         } catch (IllegalArgumentException expected) {
@@ -380,7 +342,6 @@
             fail("isNotNull should throw on type LINKING_OBJECT(14) targeting a LIST");
         } catch (IllegalArgumentException expected) {
             assertTrue(expected.getMessage().contains("Illegal Argument: Cannot compare linklist ('@links.NullTypes.fieldListNull')"));
->>>>>>> e7de7c9d
         }
     }
 
@@ -388,18 +349,6 @@
     public void isNotNull_unsupportedLinkedTypes() {
         // Tests for other unsupported not null types are in RealmQueryTests
         try {
-<<<<<<< HEAD
-            realm.where(NullTypes.class).isNotNull(NullTypes.FIELD_OBJECT_NULL + "." + NullTypes.FIELD_LO_OBJECT).count();
-            fail("isNotNull should throw on nested linked fields (LINKING_OBJECT => OBJECT)");
-        } catch (IllegalArgumentException expected) {
-            assertTrue(expected.getMessage().contains("Illegal Argument: Cannot compare linklist ('fieldObjectNull.@links.class_NullTypes.fieldObjectNull')"));
-        }
-        try {
-            realm.where(NullTypes.class).isNotNull(NullTypes.FIELD_OBJECT_NULL + "." + NullTypes.FIELD_LO_LIST).count();
-            fail("isNotNull should throw on nested linked fields (LINKING_OBJECT => LIST)");
-        } catch (IllegalArgumentException expected) {
-            assertTrue(expected.getMessage().contains("Illegal Argument: Cannot compare linklist ('fieldObjectNull.@links.class_NullTypes.fieldListNull'"));
-=======
             realm.where(NullTypes.class).isNotNull(NullTypes.FIELD_OBJECT_NULL + "." + NullTypes.FIELD_LO_OBJECT);
             fail("isNotNull should throw on nested linked fields (LINKING_OBJECT => OBJECT)");
         } catch (IllegalArgumentException expected) {
@@ -410,7 +359,6 @@
             fail("isNotNull should throw on nested linked fields (LINKING_OBJECT => LIST)");
         } catch (IllegalArgumentException expected) {
             assertTrue(expected.getMessage().contains("Illegal Argument: Cannot compare linklist ('fieldObjectNull.@links.NullTypes.fieldListNull'"));
->>>>>>> e7de7c9d
         }
     }
 
@@ -442,7 +390,7 @@
     @Test(expected = IllegalArgumentException.class)
     public void equalTo_linkingObjectLast() {
         createLinkedDataSet(realm);
-        realm.where(BacklinksTarget.class).equalTo(BacklinksTarget.FIELD_PARENTS, "parents").count();
+        realm.where(BacklinksTarget.class).equalTo(BacklinksTarget.FIELD_PARENTS, "parents");
     }
 
     @Test
@@ -524,7 +472,6 @@
                 case MIXED_LIST:
                     assertEquals(2, realm.where(AllJavaTypes.class).isEmpty(AllJavaTypes.FIELD_LO_OBJECT + "." + AllJavaTypes.FIELD_MIXED_LIST).count());
                     break;
-<<<<<<< HEAD
                 case STRING_TO_MIXED_MAP:
                 case STRING_TO_BOOLEAN_MAP:
                 case STRING_TO_STRING_MAP:
@@ -539,8 +486,6 @@
                 case STRING_TO_LINK_MAP:
                     // TODO: fix this when adding support for dictionary in AllJavaTypes
                     break;
-=======
->>>>>>> e7de7c9d
                 default:
                     fail("Unknown type: " + type);
             }
@@ -614,7 +559,6 @@
                 case MIXED_LIST:
                     assertEquals(2, realm.where(AllJavaTypes.class).isEmpty(AllJavaTypes.FIELD_LO_LIST + "." + AllJavaTypes.FIELD_MIXED_LIST).count());
                     break;
-<<<<<<< HEAD
                 case STRING_TO_MIXED_MAP:
                 case STRING_TO_BOOLEAN_MAP:
                 case STRING_TO_STRING_MAP:
@@ -629,8 +573,6 @@
                 case STRING_TO_LINK_MAP:
                     // TODO: fix this when adding support for dictionary in AllJavaTypes
                     break;
-=======
->>>>>>> e7de7c9d
                 default:
                     fail("Unknown type: " + type);
             }
@@ -731,7 +673,6 @@
                 case MIXED_LIST:
                     assertEquals(0, realm.where(AllJavaTypes.class).isNotEmpty(AllJavaTypes.FIELD_LO_OBJECT + "." + AllJavaTypes.FIELD_MIXED_LIST).count());
                     break;
-<<<<<<< HEAD
                 case STRING_TO_MIXED_MAP:
                 case STRING_TO_BOOLEAN_MAP:
                 case STRING_TO_STRING_MAP:
@@ -746,8 +687,6 @@
                 case STRING_TO_LINK_MAP:
                     // TODO: fix this when adding support for dictionary in AllJavaTypes
                     break;
-=======
->>>>>>> e7de7c9d
                 default:
                     fail("Unknown type: " + type);
             }
@@ -819,7 +758,6 @@
                 case MIXED_LIST:
                     assertEquals(0, realm.where(AllJavaTypes.class).isNotEmpty(AllJavaTypes.FIELD_LO_LIST + "." + AllJavaTypes.FIELD_MIXED_LIST).count());
                     break;
-<<<<<<< HEAD
                 case STRING_TO_MIXED_MAP:
                 case STRING_TO_BOOLEAN_MAP:
                 case STRING_TO_STRING_MAP:
@@ -834,8 +772,6 @@
                 case STRING_TO_LINK_MAP:
                     // TODO: fix this when adding support for dictionary in AllJavaTypes
                     break;
-=======
->>>>>>> e7de7c9d
                 default:
                     fail("Unknown type: " + type);
             }
