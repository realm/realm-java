/*
 * Copyright 2015 Realm Inc.
 *
 * Licensed under the Apache License, Version 2.0 (the "License");
 * you may not use this file except in compliance with the License.
 * You may obtain a copy of the License at
 *
 * http://www.apache.org/licenses/LICENSE-2.0
 *
 * Unless required by applicable law or agreed to in writing, software
 * distributed under the License is distributed on an "AS IS" BASIS,
 * WITHOUT WARRANTIES OR CONDITIONS OF ANY KIND, either express or implied.
 * See the License for the specific language governing permissions and
 * limitations under the License.
 */
package io.realm;

import android.content.Context;
import android.os.Handler;
import android.os.HandlerThread;
import android.support.test.InstrumentationRegistry;
import android.support.test.runner.AndroidJUnit4;
import android.util.Base64;

import org.json.JSONException;
import org.json.JSONObject;
import org.junit.Before;
import org.junit.Rule;
import org.junit.Test;
import org.junit.runner.RunWith;

import java.io.IOException;
import java.io.InputStream;
import java.lang.ref.WeakReference;
import java.util.Date;
import java.util.concurrent.CountDownLatch;
import java.util.concurrent.TimeUnit;
import java.util.concurrent.atomic.AtomicInteger;

import io.realm.entities.AllTypes;
import io.realm.entities.AllTypesPrimaryKey;
import io.realm.entities.Cat;
import io.realm.entities.Dog;
import io.realm.entities.Owner;
import io.realm.entities.PrimaryKeyAsLong;
import io.realm.internal.RealmObjectProxy;
import io.realm.rule.RunInLooperThread;
import io.realm.rule.RunTestInLooperThread;
import io.realm.rule.TestRealmConfigurationFactory;
import io.realm.util.RealmBackgroundTask;

import static org.junit.Assert.assertArrayEquals;
import static org.junit.Assert.assertEquals;
import static org.junit.Assert.assertFalse;
import static org.junit.Assert.assertNull;
import static org.junit.Assert.assertTrue;
import static org.junit.Assert.fail;

@RunWith(AndroidJUnit4.class)
public class TypeBasedNotificationsTests {

    @Rule
    public final RunInLooperThread looperThread = new RunInLooperThread();
    @Rule
    public final TestRealmConfigurationFactory configFactory = new TestRealmConfigurationFactory();

    private AtomicInteger globalCommitInvocations;
    private AtomicInteger typebasedCommitInvocations;
    private Context context;

    @Before
    public void setUp() {
        context = InstrumentationRegistry.getTargetContext();
        globalCommitInvocations = new AtomicInteger(0);
        typebasedCommitInvocations = new AtomicInteger(0);
    }

    // ****************************************************************************************** //
    // UC 0.
    // Callback should be notified if we create a RealmObject without the async mechanism
    // ex: using (createObject, copyOrUpdate, createObjectFromJson etc.)
    // ***************************************************************************************** //

    //UC 0 using Realm.createObject
    @Test
    @RunTestInLooperThread
    public void callback_should_trigger_for_createObject() {
        final Realm realm = looperThread.realm;
        realm.addChangeListener(new RealmChangeListener<Realm>() {
            @Override
            public void onChange(Realm object) {
                if (globalCommitInvocations.incrementAndGet() == 1) {
                    realm.handler.post(new Runnable() {
                        @Override
                        public void run() {
                            assertEquals(1, typebasedCommitInvocations.get());
                            looperThread.testComplete();
                        }
                    });
                }
            }
        });

        realm.beginTransaction();
        final Dog dog = realm.createObject(Dog.class);
        realm.commitTransaction();

        dog.addChangeListener(new RealmChangeListener<Dog>() {
            @Override
            public void onChange(Dog object) {
                assertEquals("Akamaru", dog.getName());
                typebasedCommitInvocations.incrementAndGet();
            }
        });

        realm.beginTransaction();
        dog.setName("Akamaru");
        realm.commitTransaction();
    }

    @Test
    @RunTestInLooperThread
    public void callback_should_trigger_for_createObject_dynamic_realm() {
        final DynamicRealm realm = DynamicRealm.getInstance(looperThread.realmConfiguration);
        realm.addChangeListener(new RealmChangeListener<DynamicRealm>() {
            @Override
            public void onChange(DynamicRealm object) {
                if (globalCommitInvocations.incrementAndGet() == 1) {
                    realm.handler.post(new Runnable() {
                        @Override
                        public void run() {
                            realm.close();
                            assertEquals(1, typebasedCommitInvocations.get());
                            looperThread.testComplete();
                        }
                    });
                }
            }
        });

        realm.beginTransaction();
        final DynamicRealmObject dog = realm.createObject("Dog");
        realm.commitTransaction();

        dog.addChangeListener(new RealmChangeListener<DynamicRealmObject>() {
            @Override
            public void onChange(DynamicRealmObject object) {
                assertEquals("Akamaru", dog.getString("name"));
                typebasedCommitInvocations.incrementAndGet();
            }
        });

        realm.beginTransaction();
        dog.setString("name", "Akamaru");
        realm.commitTransaction();
    }

    //UC 0 using Realm.copyToRealm
    @Test
    @RunTestInLooperThread
    public void callback_should_trigger_for_copyToRealm() {
        final Realm realm = looperThread.realm;
        realm.addChangeListener(new RealmChangeListener<Realm>() {
            @Override
            public void onChange(Realm object) {
                if (globalCommitInvocations.incrementAndGet() == 1) {
                    realm.handler.post(new Runnable() {
                        @Override
                        public void run() {
                            assertEquals(1, typebasedCommitInvocations.get());
                            looperThread.testComplete();
                        }
                    });
                }
            }
        });

        realm.beginTransaction();
        Dog akamaru = new Dog();
        akamaru.setName("Akamaru");
        final Dog dog = realm.copyToRealm(akamaru);
        realm.commitTransaction();

        dog.addChangeListener(new RealmChangeListener<Dog>() {
            @Override
            public void onChange(Dog object) {
                assertEquals(8, dog.getAge());
                typebasedCommitInvocations.incrementAndGet();
            }
        });

        realm.beginTransaction();
        dog.setAge(8);
        realm.commitTransaction();
    }

    //UC 0 using Realm.copyToRealmOrUpdate
    @Test
    @RunTestInLooperThread
    public void callback_should_trigger_for_copyToRealmOrUpdate() {
        final Realm realm = looperThread.realm;
        realm.addChangeListener(new RealmChangeListener<Realm>() {
            @Override
            public void onChange(Realm object) {
                if (globalCommitInvocations.incrementAndGet() == 1) {
                    realm.handler.post(new Runnable() {
                        @Override
                        public void run() {
                            assertEquals(1, typebasedCommitInvocations.get());
                            looperThread.testComplete();
                        }
                    });
                }
            }
        });

        PrimaryKeyAsLong obj = new PrimaryKeyAsLong();
        obj.setId(1);
        obj.setName("Foo");

        realm.beginTransaction();
        final PrimaryKeyAsLong primaryKeyAsLong = realm.copyToRealmOrUpdate(obj);
        realm.commitTransaction();

        primaryKeyAsLong.addChangeListener(new RealmChangeListener<PrimaryKeyAsLong>() {
            @Override
            public void onChange(PrimaryKeyAsLong object) {
                assertEquals(1, primaryKeyAsLong.getId());
                assertEquals("Bar", primaryKeyAsLong.getName());
                assertEquals(1, realm.allObjects(PrimaryKeyAsLong.class).size());
                typebasedCommitInvocations.incrementAndGet();
            }
        });

        PrimaryKeyAsLong obj2 = new PrimaryKeyAsLong();
        obj2.setId(1);
        obj2.setName("Bar");
        realm.beginTransaction();
        PrimaryKeyAsLong primaryKeyAsLong2 = realm.copyToRealmOrUpdate(obj2);
        realm.commitTransaction();

        assertEquals(primaryKeyAsLong, primaryKeyAsLong2);
    }

    //UC 0 using Realm.copyToRealmOrUpdate
    @Test
    @RunTestInLooperThread
    public void callback_should_trigger_for_createObjectFromJson() {
        final Realm realm = looperThread.realm;
        realm.addChangeListener(new RealmChangeListener<Realm>() {
            @Override
            public void onChange(Realm object) {
                if (globalCommitInvocations.incrementAndGet() == 1) {
                    realm.handler.post(new Runnable() {
                        @Override
                        public void run() {
                            assertEquals(1, typebasedCommitInvocations.get());
                            looperThread.testComplete();
                        }
                    });
                }
            }
        });

        try {
            InputStream in = TestHelper.loadJsonFromAssets(InstrumentationRegistry.getTargetContext(), "all_simple_types.json");
            realm.beginTransaction();
            final AllTypes objectFromJson = realm.createObjectFromJson(AllTypes.class, in);
            realm.commitTransaction();
            in.close();

            objectFromJson.addChangeListener(new RealmChangeListener<AllTypes>() {
                @Override
                public void onChange(AllTypes object) {
                    assertEquals("ObjectFromJson", objectFromJson.getColumnString());
                    assertEquals(1L, objectFromJson.getColumnLong());
                    assertEquals(1.23F, objectFromJson.getColumnFloat(), 0F);
                    assertEquals(1.23D, objectFromJson.getColumnDouble(), 0D);
                    assertEquals(true, objectFromJson.isColumnBoolean());
                    assertArrayEquals(new byte[]{1, 2, 3}, objectFromJson.getColumnBinary());
                    typebasedCommitInvocations.incrementAndGet();
                }
            });

            realm.beginTransaction();
            objectFromJson.setColumnString("ObjectFromJson");
            realm.commitTransaction();

        } catch (IOException e) {
            fail(e.getMessage());
        }
    }

    //UC 0 using Realm.copyToRealmOrUpdate
    @Test
    @RunTestInLooperThread
    public void callback_should_trigger_for_createObjectFromJson_from_JSONObject() {
        final Realm realm = looperThread.realm;
        realm.addChangeListener(new RealmChangeListener<Realm>() {
            @Override
            public void onChange(Realm object) {
                if (globalCommitInvocations.incrementAndGet() == 1) {
                    realm.handler.post(new Runnable() {
                        @Override
                        public void run() {
                            assertEquals(1, typebasedCommitInvocations.get());
                            looperThread.testComplete();
                        }
                    });
                }
            }
        });

        try {
            JSONObject json = new JSONObject();
            json.put("columnString", "String");
            json.put("columnLong", 1L);
            json.put("columnFloat", 1.23f);
            json.put("columnDouble", 1.23d);
            json.put("columnBoolean", true);
            json.put("columnBinary", new String(Base64.encode(new byte[]{1, 2, 3}, Base64.DEFAULT)));

            realm.beginTransaction();
            final AllTypes objectFromJson = realm.createObjectFromJson(AllTypes.class, json);
            realm.commitTransaction();

            objectFromJson.addChangeListener(new RealmChangeListener<AllTypes>() {
                @Override
                public void onChange(AllTypes object) {
                    assertEquals("ObjectFromJson", objectFromJson.getColumnString());
                    assertEquals(1L, objectFromJson.getColumnLong());
                    assertEquals(1.23F, objectFromJson.getColumnFloat(), 0F);
                    assertEquals(1.23D, objectFromJson.getColumnDouble(), 0D);
                    assertEquals(true, objectFromJson.isColumnBoolean());
                    assertArrayEquals(new byte[]{1, 2, 3}, objectFromJson.getColumnBinary());
                    typebasedCommitInvocations.incrementAndGet();
                }
            });

            realm.beginTransaction();
            objectFromJson.setColumnString("ObjectFromJson");
            realm.commitTransaction();

        } catch (JSONException e) {
            fail(e.getMessage());
        }
    }

    //UC 0 using Realm.createOrUpdateObjectFromJson
    @Test
    @RunTestInLooperThread
    public void callback_should_trigger_for_createOrUpdateObjectFromJson() {
        final Realm realm = looperThread.realm;
        realm.addChangeListener(new RealmChangeListener<Realm>() {
            @Override
            public void onChange(Realm object) {
                if (globalCommitInvocations.incrementAndGet() == 1) {
                    realm.handler.post(new Runnable() {
                        @Override
                        public void run() {
                            assertEquals(1, typebasedCommitInvocations.get());
                            looperThread.testComplete();
                        }
                    });
                }
            }
        });

        try {
            AllTypesPrimaryKey obj = new AllTypesPrimaryKey();
            Date date = new Date(0);
            // ID
            obj.setColumnLong(1);
            obj.setColumnBinary(new byte[]{1});
            obj.setColumnBoolean(true);
            obj.setColumnDate(date);
            obj.setColumnDouble(1);
            obj.setColumnFloat(1);
            obj.setColumnString("1");
            realm.beginTransaction();
            realm.copyToRealm(obj);
            realm.commitTransaction();

            InputStream in = TestHelper.loadJsonFromAssets(context, "all_types_primary_key_field_only.json");
            realm.beginTransaction();
            final AllTypesPrimaryKey objectFromJson = realm.createOrUpdateObjectFromJson(AllTypesPrimaryKey.class, in);
            realm.commitTransaction();
            in.close();

            objectFromJson.addChangeListener(new RealmChangeListener<AllTypesPrimaryKey>() {
                @Override
                public void onChange(AllTypesPrimaryKey object) {
                    assertEquals("ObjectFromJson", objectFromJson.getColumnString());
                    assertEquals(1L, objectFromJson.getColumnLong());
                    assertEquals(1F, objectFromJson.getColumnFloat(), 0F);
                    assertEquals(1D, objectFromJson.getColumnDouble(), 0D);
                    assertEquals(true, objectFromJson.isColumnBoolean());
                    assertArrayEquals(new byte[]{1}, objectFromJson.getColumnBinary());
                    assertNull(objectFromJson.getColumnRealmObject());
                    assertEquals(0, objectFromJson.getColumnRealmList().size());
                    typebasedCommitInvocations.incrementAndGet();
                }
            });

            realm.beginTransaction();
            objectFromJson.setColumnString("ObjectFromJson");
            realm.commitTransaction();

        } catch (IOException e) {
            fail(e.getMessage());
        }
    }

    //UC 0 using Realm.copyToRealmOrUpdate
    @Test
    @RunTestInLooperThread
    public void callback_should_trigger_for_createOrUpdateObjectFromJson_from_JSONObject() throws JSONException {
        final Realm realm = looperThread.realm;
        realm.addChangeListener(new RealmChangeListener<Realm>() {
            @Override
            public void onChange(Realm object) {
                realm.handler.post(new Runnable() {
                    @Override
                    public void run() {
                        assertEquals(1, typebasedCommitInvocations.get());
                        looperThread.testComplete();
                    }
                });
            }
        });

        AllTypesPrimaryKey obj = new AllTypesPrimaryKey();
        obj.setColumnLong(1);
        obj.setColumnString("Foo");

        realm.beginTransaction();
        realm.copyToRealm(obj);
        realm.commitTransaction();


        JSONObject json = new JSONObject();
        json.put("columnLong", 1);
        json.put("columnString", "bar");

        realm.beginTransaction();
        final AllTypesPrimaryKey newObj = realm.createOrUpdateObjectFromJson(AllTypesPrimaryKey.class, json);
        realm.commitTransaction();

        newObj.addChangeListener(new RealmChangeListener<AllTypesPrimaryKey>() {
            @Override
            public void onChange(AllTypesPrimaryKey object) {
                assertEquals(1, realm.allObjects(AllTypesPrimaryKey.class).size());
                assertEquals("bar", newObj.getColumnString());
                assertTrue(newObj.getColumnBoxedBoolean());
                typebasedCommitInvocations.incrementAndGet();
            }
        });

        realm.beginTransaction();
        newObj.setColumnBoxedBoolean(Boolean.TRUE);
        realm.commitTransaction();
    }

    // ********************************************************************************* //
    // UC 1.
    // Callback should be invoked after a relevant commit (one that should impact the
    // query from which we obtained our RealmObject or RealmResults)
    // ********************************************************************************* //
    // UC 1 for Sync RealmObject
    @Test
    @RunTestInLooperThread
    public void callback_with_relevant_commit_realmobject_sync() {
        final Realm realm = looperThread.realm;

        // Step 1: Trigger global Realm change listener
        realm.beginTransaction();
        final Dog akamaru = realm.createObject(Dog.class);
        akamaru.setName("Akamaru");
        realm.commitTransaction();

        final Dog dog = realm.where(Dog.class).findFirst();
        dog.addChangeListener(new RealmChangeListener<Dog>() {
            @Override
            public void onChange(Dog object) {
                // Step 4: Respond to relevant change
                typebasedCommitInvocations.incrementAndGet();
                assertEquals("Akamaru", dog.getName());
                assertEquals(17, dog.getAge());
            }
        });

        realm.addChangeListener(new RealmChangeListener<Realm>() {
            @Override
            public void onChange(Realm object) {
                int commits = globalCommitInvocations.incrementAndGet();
                switch (commits) {
                    case 1:
                        // Step 2: Trigger non-related commit
                        realm.beginTransaction();
                        realm.commitTransaction();
                        break;

                    case 2:
                        // Step 3: Trigger related commit
                        realm.beginTransaction();
                        akamaru.setAge(17);
                        realm.commitTransaction();
                        break;

                    case 3:
                        // Step 5: Complete test
                        realm.handler.post(new Runnable() {
                            @Override
                            public void run() {
                                assertEquals(1, typebasedCommitInvocations.get());
                                looperThread.testComplete();
                            }
                        });

                }
            }
        });
    }

    // UC 1 Async RealmObject
    @Test
    @RunTestInLooperThread
    public void callback_with_relevant_commit_realmobject_async() {
        final Realm realm = looperThread.realm;

        // Step 1: Trigger global Realm change listener
        realm.beginTransaction();
        final Dog akamaru = realm.createObject(Dog.class);
        akamaru.setName("Akamaru");
        realm.commitTransaction();

        final Dog dog = realm.where(Dog.class).findFirstAsync();
        assertTrue(dog.load());

        dog.addChangeListener(new RealmChangeListener<Dog>() {
            @Override
            public void onChange(Dog object) {
                switch (typebasedCommitInvocations.incrementAndGet()) {
                    case 1:
                        assertEquals("Akamaru", dog.getName());
                        assertEquals(0, dog.getAge());
                        break;

                    case 2:
                        // Step 4: Respond to relevant change
                        assertEquals(17, dog.getAge());
                        break;
                }
            }
        });

        realm.addChangeListener(new RealmChangeListener<Realm>() {
            @Override
            public void onChange(Realm object) {
                int commits = globalCommitInvocations.incrementAndGet();
                switch (commits) {
                    case 1:
                        // Step 2: Trigger non-related commit
                        realm.beginTransaction();
                        realm.commitTransaction();
                        break;

                    case 2:
                        // Step 3: Trigger related commit
                        realm.beginTransaction();
                        akamaru.setAge(17);
                        realm.commitTransaction();
                        break;

                    case 3:
                        // Step 5: Complete test
                        realm.handler.post(new Runnable() {
                            @Override
                            public void run() {
                                assertEquals(3, globalCommitInvocations.get());
                                assertEquals(2, typebasedCommitInvocations.get());
                                looperThread.testComplete();
                            }
                        });

                }
            }
        });
    }

    // UC 1 Async RealmObject
    @Test
    @RunTestInLooperThread
    public void callback_with_relevant_commit_from_different_looper_realmobject_async() {
        final CountDownLatch looperThread1Done = new CountDownLatch(1);
        final CountDownLatch looperThread2Done = new CountDownLatch(1);
        final CountDownLatch looperThread3Done = new CountDownLatch(1);
        final HandlerThread looperThread1 = new HandlerThread("looperThread1");
        final HandlerThread looperThread2 = new HandlerThread("looperThread2");
        final HandlerThread looperThread3 = new HandlerThread("looperThread3");
        looperThread1.start();
        looperThread2.start();
        looperThread3.start();
        final Handler looperHandler1 = new Handler(looperThread1.getLooper());
        final Handler looperHandler2 = new Handler(looperThread2.getLooper());
        final Handler looperHandler3 = new Handler(looperThread3.getLooper());
        final Realm realm = looperThread.realm;
        realm.addChangeListener(new RealmChangeListener<Realm>() {
            @Override
            public void onChange(Realm object) {
                globalCommitInvocations.incrementAndGet();
            }
        });

        final Dog dog = realm.where(Dog.class).findFirstAsync();
        assertTrue(dog.load());
        dog.addChangeListener(new RealmChangeListener<Dog>() {
            @Override
            public void onChange(Dog object) {
                switch (typebasedCommitInvocations.incrementAndGet()) {
                    case 1: // triggered by COMPLETED_ASYNC_REALM_OBJECT from calling dog.load()
                        assertTrue(dog.isLoaded());
                        assertFalse(dog.isValid());

                        looperHandler1.post(new Runnable() {
                            @Override
                            public void run() {
                                Realm realmLooperThread1 = Realm.getInstance(realm.getConfiguration());
                                realmLooperThread1.beginTransaction();
                                realmLooperThread1.commitTransaction();
                                realmLooperThread1.close();
                                looperThread1Done.countDown();
                            }
                        });
                        break;
                    case 2: // triggered by the irrelevant commit (not affecting Dog table) from LooperThread1
                        assertTrue(dog.isLoaded());
                        assertFalse(dog.isValid());

                        looperHandler2.post(new Runnable() {
                            @Override
                            public void run() {
                                Realm realmLooperThread2 = Realm.getInstance(realm.getConfiguration());
                                // trigger first callback invocation
                                realmLooperThread2.beginTransaction();
                                Dog dog = realmLooperThread2.createObject(Dog.class);
                                dog.setName("Akamaru");
                                realmLooperThread2.commitTransaction();
                                realmLooperThread2.close();
                                looperThread2Done.countDown();
                            }
                        });
                        break;

                    case 3: // triggered by relevant commit from LooperThread2
                        assertEquals("Akamaru", dog.getName());
                        realm.handler.post(new Runnable() {
                            @Override
                            public void run() {
                                // trigger second callback invocation
                                looperHandler3.post(new Runnable() {
                                    @Override
                                    public void run() {
                                        Realm realmLooperThread3 = Realm.getInstance(realm.getConfiguration());
                                        realmLooperThread3.beginTransaction();
                                        realmLooperThread3.where(Dog.class).findFirst().setAge(17);
                                        realmLooperThread3.commitTransaction();
                                        realmLooperThread3.close();
                                        looperThread3Done.countDown();
                                    }
                                });
                            }
                        });
                        break;
                    case 4:
                        assertEquals("Akamaru", dog.getName());
                        assertEquals(17, dog.getAge());
                        // posting as an event will give the handler a chance
                        // to deliver the notification for globalCommitInvocations
                        // otherwise, test will exit before the callback get a chance to be invoked
                        realm.handler.post(new Runnable() {
                            @Override
                            public void run() {
                                assertEquals(3, globalCommitInvocations.get());
                                assertEquals(4, typebasedCommitInvocations.get());
                                looperThread1.quit();
                                looperThread2.quit();
                                looperThread3.quit();
                                TestHelper.awaitOrFail(looperThread1Done);
                                TestHelper.awaitOrFail(looperThread2Done);
                                TestHelper.awaitOrFail(looperThread3Done);
                                looperThread.testComplete();
                            }
                        });
                        break;
                }
            }
        });

    }

    // UC 1 Async RealmObject
    @Test
    @RunTestInLooperThread
    public void callback_with_relevant_commit_from_different_non_looper_realmobject_async() throws Throwable {
        final CountDownLatch nonLooperThread3CloseLatch = new CountDownLatch(1);
        final Realm realm = looperThread.realm;
        realm.addChangeListener(new RealmChangeListener<Realm>() {
            @Override
            public void onChange(Realm object) {
                globalCommitInvocations.incrementAndGet();
            }
        });

        final Dog dog = realm.where(Dog.class).findFirstAsync();
        assertTrue(dog.load());
        dog.addChangeListener(new RealmChangeListener<Dog>() {
            @Override
            public void onChange(Dog object) {
                switch (typebasedCommitInvocations.incrementAndGet()) {
                    case 1:  // triggered by COMPLETED_ASYNC_REALM_OBJECT
                        new RealmBackgroundTask(realm.configuration) {
                            @Override
                            protected void doInBackground(Realm realm) {
                                realm.beginTransaction();
                                realm.commitTransaction();
                            }
                        }.awaitOrFail();
                        break;

                    case 2: {// triggered by the irrelevant commit (not affecting Dog table)
                        assertTrue(dog.isLoaded());
                        assertFalse(dog.isValid());
                        new RealmBackgroundTask(realm.configuration) {
                            @Override
                            protected void doInBackground(Realm realm) {
                                realm.beginTransaction();
                                realm.createObject(Dog.class).setName("Akamaru");
                                realm.commitTransaction();

                            }
                        }.awaitOrFail();
                        break;
                    }
                    case 3: {
                        assertEquals("Akamaru", dog.getName());
                        realm.handler.postDelayed(new Runnable() {
                            @Override
                            public void run() {
                                // trigger second callback invocation
                                new Thread() {
                                    @Override
                                    public void run() {
                                        Realm realmNonLooperThread3 = Realm.getInstance(realm.getConfiguration());
                                        realmNonLooperThread3.beginTransaction();
                                        realmNonLooperThread3.where(Dog.class).findFirst().setAge(17);
                                        realmNonLooperThread3.commitTransaction();
                                        realmNonLooperThread3.close();
                                        nonLooperThread3CloseLatch.countDown();
                                    }
                                }.start();
                            }
                        }, TimeUnit.SECONDS.toMillis(0));
                        break;
                    }
                    case 4: {
                        assertEquals("Akamaru", dog.getName());
                        assertEquals(17, dog.getAge());
                        // posting as an event will give the handler a chance
                        // to deliver the notification for globalCommitInvocations
                        // otherwise, test will exit before the callback get a chance to be invoked
                        realm.handler.post(new Runnable() {
                            @Override
                            public void run() {
                                assertEquals(3, globalCommitInvocations.get());
                                assertEquals(4, typebasedCommitInvocations.get());
                                TestHelper.awaitOrFail(nonLooperThread3CloseLatch);
                                looperThread.testComplete();
                            }
                        });
                        break;
                    }
                }
            }
        });
    }

    // UC 1 Sync RealmResults
    @Test
    @RunTestInLooperThread
    public void callback_with_relevant_commit_realmresults_sync() {
        final Realm realm = looperThread.realm;

        // Step 1: Trigger global Realm change listener
        realm.beginTransaction();
        final Dog akamaru = realm.createObject(Dog.class);
        akamaru.setName("Akamaru");
        realm.commitTransaction();

        final RealmResults<Dog> dogs = realm.where(Dog.class).findAll();
        dogs.addChangeListener(new RealmChangeListener<RealmResults<Dog>>() {
            @Override
            public void onChange(RealmResults<Dog> object) {
                // Step 4: Respond to relevant change
                typebasedCommitInvocations.incrementAndGet();
                assertEquals(1, dogs.size());
                assertEquals("Akamaru", dogs.get(0).getName());
                assertEquals(17, dogs.get(0).getAge());
            }
        });

        realm.addChangeListener(new RealmChangeListener<Realm>() {
            @Override
            public void onChange(Realm object) {
                int commits = globalCommitInvocations.incrementAndGet();
                switch (commits) {
                    case 1:
                        // Step 2: Trigger non-related commit
                        realm.beginTransaction();
                        realm.commitTransaction();
                        break;

                    case 2:
                        // Step 3: Trigger related commit
                        realm.beginTransaction();
                        akamaru.setAge(17);
                        realm.commitTransaction();
                        break;

                    case 3:
                        // Step 5: Complete test
                        realm.handler.post(new Runnable() {
                            @Override
                            public void run() {
                                assertEquals(1, typebasedCommitInvocations.get());
                                looperThread.testComplete();
                            }
                        });
                }
            }
        });
    }

    // UC 1 Async RealmResults
    @Test
    @RunTestInLooperThread
    public void callback_with_relevant_commit_realmresults_async() {
        final Realm realm = looperThread.realm;

        // Step 1: Trigger global Realm change listener
        realm.beginTransaction();
        final Dog akamaru = realm.createObject(Dog.class);
        akamaru.setName("Akamaru");
        realm.commitTransaction();

        final RealmResults<Dog> dogs = realm.where(Dog.class).findAllAsync();
        assertTrue(dogs.load());
        dogs.addChangeListener(new RealmChangeListener<RealmResults<Dog>>() {
            @Override
            public void onChange(RealmResults<Dog> object) {
                // Step 4: Respond to relevant change
                int commits = typebasedCommitInvocations.incrementAndGet();
                switch (commits) {
                    case 2:
                        assertEquals(17, dogs.get(0).getAge());
                    case 1:
                        assertEquals(1, dogs.size());
                        assertEquals("Akamaru", dogs.get(0).getName());

                }
            }
        });

        realm.addChangeListener(new RealmChangeListener<Realm>() {
            @Override
            public void onChange(Realm object) {
                int commits = globalCommitInvocations.incrementAndGet();
                switch (commits) {
                    case 1:
                        // Step 2: Trigger non-related commit
                        realm.beginTransaction();
                        realm.commitTransaction();
                        break;

                    case 2:
                        // Step 3: Trigger related commit
                        realm.beginTransaction();
                        akamaru.setAge(17);
                        realm.commitTransaction();
                        break;

                    case 3:
                        // Step 5: Complete test
                        realm.handler.post(new Runnable() {
                            @Override
                            public void run() {
                                assertEquals(2, typebasedCommitInvocations.get());
                                looperThread.testComplete();
                            }
                        });
                }
            }
        });
    }

    // ********************************************************************************* //
    // UC 2.
    // Multiple callbacks should be invoked after a relevant commit
    // ********************************************************************************* //
    // UC 2 for Sync RealmObject
    @Test
    @RunTestInLooperThread
    public void multiple_callbacks_should_be_invoked_realmobject_sync() {
        final int NUMBER_OF_LISTENERS = 7;
        final Realm realm = looperThread.realm;
        realm.addChangeListener(new RealmChangeListener<Realm>() {
            @Override
            public void onChange(Realm object) {
                realm.handler.post(new Runnable() {
                    @Override
                    public void run() {
                        assertEquals(NUMBER_OF_LISTENERS, typebasedCommitInvocations.get());
                        looperThread.testComplete();
                    }
                });
            }
        });

        realm.beginTransaction();
        Dog akamaru = realm.createObject(Dog.class);
        realm.commitTransaction();

        Dog dog = realm.where(Dog.class).findFirst();
        for (int i = 0; i < NUMBER_OF_LISTENERS; i++) {
            dog.addChangeListener(new RealmChangeListener<Dog>() {
                @Override
                public void onChange(Dog object) {
                    typebasedCommitInvocations.incrementAndGet();
                }
            });
        }

        realm.beginTransaction();
        akamaru.setAge(17);
        realm.commitTransaction();
    }

    // UC 2 Async RealmObject
    @Test
    @RunTestInLooperThread
    public void multiple_callbacks_should_be_invoked_realmobject_async() {
        final int NUMBER_OF_LISTENERS = 7;
        final Realm realm = looperThread.realm;
        RealmChangeListener<Realm> listener = new RealmChangeListener<Realm>() {
            @Override
            public void onChange(Realm object) {
                realm.handler.post(new Runnable() {
                    @Override
                    public void run() {
                        assertEquals(NUMBER_OF_LISTENERS, typebasedCommitInvocations.get());
                        looperThread.testComplete();
                    }
                });
            }
        };

        realm.addChangeListener(listener);

        realm.beginTransaction();
        Dog akamaru = realm.createObject(Dog.class);
        realm.commitTransaction();

        Dog dog = realm.where(Dog.class).findFirstAsync();
        assertTrue(dog.load());
        for (int i = 0; i < NUMBER_OF_LISTENERS; i++) {
            dog.addChangeListener(new RealmChangeListener<Dog>() {
                @Override
                public void onChange(Dog object) {
                    typebasedCommitInvocations.incrementAndGet();
                }
            });
        }

        realm.beginTransaction();
        akamaru.setAge(17);
        realm.commitTransaction();
    }

    // UC 2 Sync RealmResults
    @Test
    @RunTestInLooperThread
    public void multiple_callbacks_should_be_invoked_realmresults_sync() {
        final int NUMBER_OF_LISTENERS = 7;
        final Realm realm = looperThread.realm;
        realm.addChangeListener(new RealmChangeListener<Realm>() {
            @Override
            public void onChange(Realm object) {
                realm.handler.post(new Runnable() {
                    @Override
                    public void run() {
                        assertEquals(NUMBER_OF_LISTENERS, typebasedCommitInvocations.get());
                        looperThread.testComplete();
                    }
                });
            }
        });

        realm.beginTransaction();
        Dog akamaru = realm.createObject(Dog.class);
        realm.commitTransaction();

        RealmResults<Dog> dogs = realm.where(Dog.class).findAll();
        for (int i = 0; i < NUMBER_OF_LISTENERS; i++) {
            dogs.addChangeListener(new RealmChangeListener<RealmResults<Dog>>() {
                @Override
                public void onChange(RealmResults<Dog> object) {
                    typebasedCommitInvocations.incrementAndGet();
                }
            });
        }

        realm.beginTransaction();
        akamaru.setAge(17);
        realm.commitTransaction();
    }

    // UC 2 Async RealmResults
    @Test
    @RunTestInLooperThread
    public void multiple_callbacks_should_be_invoked_realmresults_async() {
        final int NUMBER_OF_LISTENERS = 7;
        final Realm realm = looperThread.realm;
        realm.addChangeListener(new RealmChangeListener<Realm>() {
            @Override
            public void onChange(Realm object) {
                realm.handler.post(new Runnable() {
                    @Override
                    public void run() {
                        assertEquals(NUMBER_OF_LISTENERS, typebasedCommitInvocations.get());
                        looperThread.testComplete();
                    }
                });
            }
        });

        realm.beginTransaction();
        Dog akamaru = realm.createObject(Dog.class);
        realm.commitTransaction();

        RealmResults<Dog> dogs = realm.where(Dog.class).findAllAsync();
        assertTrue(dogs.load());

        for (int i = 0; i < NUMBER_OF_LISTENERS; i++) {
            dogs.addChangeListener(new RealmChangeListener<RealmResults<Dog>>() {
                @Override
                public void onChange(RealmResults<Dog> object) {
                    typebasedCommitInvocations.incrementAndGet();
                }
            });
        }

        realm.beginTransaction();
        akamaru.setAge(17);
        realm.commitTransaction();
    }

    // ********************************************************************************* //
    // UC 3.
    // Callback should be invoked when a non Looper thread commits
    // ********************************************************************************* //

    // UC 3 for Sync RealmObject
    // 1. Add listener to RealmObject which is queried synchronized.
    // 2. Commit transaction in another non-looper thread
    // 3. Listener on the RealmObject gets triggered.
    @Test
    @RunTestInLooperThread
    public void non_looper_thread_commit_realmobject_sync() {
        final Realm realm = looperThread.realm;
        realm.addChangeListener(new RealmChangeListener<Realm>() {
            @Override
            public void onChange(Realm object) {
                if (realm.where(Dog.class).count() == 2) {
                    realm.handler.post(new Runnable() {
                        @Override
                        public void run() {
                            assertEquals(1, typebasedCommitInvocations.get());
                            looperThread.testComplete();
                        }
                    });
                }
            }
        });

        realm.beginTransaction();
        realm.createObject(Dog.class);
        realm.commitTransaction();

        Dog dog = realm.where(Dog.class).findFirst();
        dog.addChangeListener(new RealmChangeListener<Dog>() {
            @Override
            public void onChange(Dog object) {
                typebasedCommitInvocations.incrementAndGet();
            }
        });

        Thread thread = new Thread() {
            @Override
            public void run() {
                Realm bgRealm = Realm.getInstance(realm.getConfiguration());
                bgRealm.beginTransaction();
                bgRealm.createObject(Dog.class);
                bgRealm.commitTransaction();
                bgRealm.close();
            }
        };
        thread.start();
        try {
            thread.join();
        } catch (InterruptedException e) {
            fail(e.getMessage());
        }
    }

    // UC 3 Async RealmObject
    // 1. Create RealmObject async query
    // 2. Wait COMPLETED_ASYNC_REALM_OBJECT then commit transaction in another non-looper thread
    // 3. Listener on the RealmObject gets triggered again.
    @Test
    @RunTestInLooperThread
    public void non_looper_thread_commit_realmobject_async() {
        final Realm realm = looperThread.realm;
        realm.addChangeListener(new RealmChangeListener<Realm>() {
            @Override
            public void onChange(Realm object) {
                // Check if the 2nd transaction is committed.
                if (realm.where(Dog.class).count() == 2) {
                    realm.handler.post(new Runnable() {
                        @Override
                        public void run() {
                            assertEquals(2,typebasedCommitInvocations.get());
                            looperThread.testComplete();
                        }
                    });
                }
            }
        });

        realm.beginTransaction();
        realm.createObject(Dog.class);
        realm.commitTransaction();

        final Thread thread = new Thread() {
            @Override
            public void run() {
                if (typebasedCommitInvocations.get() != 1) {
                    try {
                        Thread.sleep(200);
                    } catch (InterruptedException e) {
                        fail(e.getMessage());
                    }
                }
                Realm bgRealm = Realm.getInstance(realm.getConfiguration());
                bgRealm.beginTransaction();
                bgRealm.createObject(Dog.class);
                bgRealm.commitTransaction();
                bgRealm.close();
            }
        };

        Dog dog = realm.where(Dog.class).findFirstAsync();
        dog.addChangeListener(new RealmChangeListener<Dog>() {
            @Override
            public void onChange(Dog object) {
                typebasedCommitInvocations.incrementAndGet();

                if (typebasedCommitInvocations.get() == 1) {
                    try {
                        thread.join();
                    } catch (InterruptedException e) {
                        fail(e.getMessage());
                    }
                }
            }
        });

        thread.start();
    }

    // UC 3 Sync RealmResults
    // 1. Add listener to RealmResults which is queried synchronized.
    // 2. Commit transaction in another non-looper thread
    // 3. Listener on the RealmResults gets triggered.
    @Test
    @RunTestInLooperThread
    public void non_looper_thread_commit_realmresults_sync() {
        final Realm realm = looperThread.realm;
        realm.addChangeListener(new RealmChangeListener<Realm>() {
            @Override
            public void onChange(Realm object) {
                if (realm.where(Dog.class).count() == 2) {
                    realm.handler.post(new Runnable() {
                        @Override
                        public void run() {
                            assertEquals(typebasedCommitInvocations.get(),1);
                            looperThread.testComplete();
                        }
                    });
                }
            }
        });

        realm.beginTransaction();
        realm.createObject(Dog.class);
        realm.commitTransaction();

        final RealmResults<Dog> dogs = realm.where(Dog.class).findAll();
        dogs.addChangeListener(new RealmChangeListener<RealmResults<Dog>>() {
            @Override
            public void onChange(RealmResults<Dog> object) {
                typebasedCommitInvocations.incrementAndGet();
                assertEquals(2, dogs.size());
            }
        });

        Thread thread = new Thread() {
            @Override
            public void run() {
                Realm bgRealm = Realm.getInstance(realm.getConfiguration());
                bgRealm.beginTransaction();
                bgRealm.createObject(Dog.class);
                bgRealm.commitTransaction();
                bgRealm.close();
            }
        };
        thread.start();
        try {
            thread.join();
        } catch (InterruptedException e) {
            fail(e.getMessage());
        }
    }

    // UC 3 Async RealmResults
    // 1. Create RealmResults async query
    // 2. Wait COMPLETED_ASYNC_REALM_RESULTS then commit transaction in another non-looper thread
    // 3. Listener on the RealmResults gets triggered again.
    @Test
    @RunTestInLooperThread
    public void non_looper_thread_commit_realmresults_async() {
        final Realm realm = looperThread.realm;
        realm.addChangeListener(new RealmChangeListener<Realm>() {
            @Override
            public void onChange(Realm object) {
                if (realm.where(Dog.class).count() == 2) {
                    realm.handler.post(new Runnable() {
                        @Override
                        public void run() {
                            assertEquals(2,typebasedCommitInvocations.get());
                            looperThread.testComplete();
                        }
                    });
                }
            }
        });

        realm.beginTransaction();
        realm.createObject(Dog.class);
        realm.commitTransaction();

        final Thread thread = new Thread() {
            @Override
            public void run() {
                Realm bgRealm = Realm.getInstance(realm.getConfiguration());
                bgRealm.beginTransaction();
                bgRealm.createObject(Dog.class);
                bgRealm.commitTransaction();
                bgRealm.close();
            }
        };

        final RealmResults<Dog> dogs = realm.where(Dog.class).findAllAsync();
        dogs.addChangeListener(new RealmChangeListener<RealmResults<Dog>>() {
            @Override
            public void onChange(RealmResults<Dog> object) {
                typebasedCommitInvocations.incrementAndGet();
                if (typebasedCommitInvocations.get() == 1) {
                    // COMPLETED_ASYNC_REALM_RESULTS arrived
                    thread.start();
                    try {
                        thread.join();
                    } catch (InterruptedException e) {
                        fail(e.getMessage());
                    }
                }
            }
        });
    }

    // ****************************************************************************************** //
    // UC 4.
    // Callback should throw if registered on a non Looper thread.
    // no tests for async RealmObject & RealmResults, since those already require a Looper thread
    // ***************************************************************************************** //

    // UC 4 for Realm
    @Test
    public void should_throw_on_non_looper_thread_realm() {
        final CountDownLatch signalTestFinished = new CountDownLatch(1);
        new Thread() {
            @Override
            public void run() {
                Realm bgRealm = Realm.getInstance(configFactory.createConfiguration());
                try {
                    bgRealm.beginTransaction();
                    bgRealm.createObject(Dog.class);
                    bgRealm.commitTransaction();

                    bgRealm.addChangeListener(new RealmChangeListener<Realm>() {
                        @Override
                        public void onChange(Realm object) {
                            fail("Callback should not be registered and invoked on a non-Looper thread");
                        }
                    });
                    fail("Callback should not be registered and invoked on a non-Looper thread");
                } catch (IllegalStateException ignored) {

                } finally {
                    bgRealm.close();
                    signalTestFinished.countDown();
                }
            }
        }.start();
        TestHelper.awaitOrFail(signalTestFinished);
    }

    // UC 4 for RealmObject
    @Test
    public void should_throw_on_non_looper_thread_realmobject() {
        final CountDownLatch signalTestFinished = new CountDownLatch(1);
        new Thread() {
            @Override
            public void run() {
                Realm bgRealm = Realm.getInstance(configFactory.createConfiguration());
                try {
                    bgRealm.beginTransaction();
                    bgRealm.createObject(Dog.class);
                    bgRealm.commitTransaction();

                    Dog dog = bgRealm.where(Dog.class).findFirst();
                    dog.addChangeListener(new RealmChangeListener<Dog>() {
                        @Override
                        public void onChange(Dog object) {
                            fail("Callback should not be registered and invoked on a non-Looper thread");
                        }
                    });
                    fail("Callback should not be registered and invoked on a non-Looper thread");
                } catch (IllegalStateException ignored) {

                } finally {
                    bgRealm.close();
                    signalTestFinished.countDown();
                }
            }
        }.start();
        TestHelper.awaitOrFail(signalTestFinished);
    }

    // UC 4 RealmObject
    @Test
    public void should_throw_on_non_looper_thread_realmresults() {
        final CountDownLatch signalTestFinished = new CountDownLatch(1);
        new Thread() {
            @Override
            public void run() {
                Realm bgRealm = Realm.getInstance(configFactory.createConfiguration());
                try {
                    bgRealm.beginTransaction();
                    bgRealm.createObject(Dog.class);
                    bgRealm.commitTransaction();

                    RealmResults<Dog> dogs = bgRealm.where(Dog.class).findAll();
                    dogs.addChangeListener(new RealmChangeListener<RealmResults<Dog>>() {
                        @Override
                        public void onChange(RealmResults<Dog> object) {
                            fail("Callback should not be registered and invoked on a non-Looper thread");
                        }
                    });
                    fail("Callback should not be registered and invoked on a non-Looper thread");
                } catch (IllegalStateException ignored) {

                } finally {
                    bgRealm.close();
                    signalTestFinished.countDown();
                }
            }
        }.start();
        TestHelper.awaitOrFail(signalTestFinished);
    }

<<<<<<< HEAD
    // Test modifying realmObjects in RealmObject's change listener
    @Test
    @RunTestInLooperThread
    public void change_realm_objects_map_in_listener() throws InterruptedException {
        final Realm realm = looperThread.realm;
        realm.beginTransaction();
        // At least two objects are needed to make sure list modification happen during iterating.
        final Cat cat = realm.createObject(Cat.class);
        final Owner owner = realm.createObject(Owner.class);
        owner.setCat(cat);
        realm.commitTransaction();

        RealmChangeListener listener = new RealmChangeListener() {
            @Override
            public void onChange(Object object) {
                Cat cat = owner.getCat();
                boolean foundKey = false;
                // Check if cat has been added to the realmObjects in case of the behaviour of getCat changes
                for (WeakReference<RealmObjectProxy> weakReference : realm.handlerController.realmObjects.keySet()) {
                    if (weakReference.get() == cat) {
                        foundKey = true;
                        break;
                    }
                }
                assertTrue(foundKey);
                looperThread.testComplete();
            }
        };

        cat.addChangeListener(listener);
        owner.addChangeListener(listener);

        realm.beginTransaction();
        // To make sure the shared group version changed
        realm.createObject(Owner.class);
        realm.commitTransaction();
    }

=======
>>>>>>> 06a7dd7b
    // Test modifying syncRealmResults in RealmResults's change listener
    @Test
    @RunTestInLooperThread
    public void change_realm_results_map_in_listener() throws InterruptedException {
        final CountDownLatch finishedLatch = new CountDownLatch(2);

        final Realm realm = looperThread.realm;
        // Two results needed to make sure list modification happen while iterating
        RealmResults<Owner> results1 = realm.allObjects(Owner.class);
        RealmResults<Cat> results2 = realm.allObjects(Cat.class);
        RealmChangeListener listener = new RealmChangeListener() {
            @Override
            public void onChange(Object object) {
                RealmResults<Owner> results = realm.allObjects(Owner.class);
                boolean foundKey = false;
                // Check if the results has been added to the syncRealmResults in case of the behaviour of
                // allObjects changes
                for (WeakReference<RealmResults<? extends RealmModel>> weakReference :
                        realm.handlerController.syncRealmResults.keySet()) {
                    if (weakReference.get() == results) {
                        foundKey = true;
                        break;
                    }
                }
                assertTrue(foundKey);
                looperThread.testComplete();
                finishedLatch.countDown();
            }
        };
        results1.addChangeListener(listener);
        results2.addChangeListener(listener);

        realm.beginTransaction();
        realm.createObject(Owner.class);
        realm.commitTransaction();
    }

    // Build a RealmResults from a RealmList, and delete the RealmList. Test the behavior of ChangeListener on the
// "invalid" RealmResults.
    @Test
    @RunTestInLooperThread
    public void changeListener_onResultsBuiltOnDeletedLinkView() {
        final Realm realm = looperThread.realm;
        realm.beginTransaction();
        AllTypes allTypes = realm.createObject(AllTypes.class);
        for (int i = 0; i < 10; i++) {
            Dog dog = new Dog();
            dog.setName("name_" + i);
            allTypes.getColumnRealmList().add(dog);
        }
        realm.commitTransaction();

        final RealmResults<Dog> dogs =
                allTypes.getColumnRealmList().where().equalTo(Dog.FIELD_NAME, "name_0").findAll();
        dogs.addChangeListener(new RealmChangeListener<RealmResults<Dog>>() {
            @Override
            public void onChange(RealmResults<Dog> object) {
                if (typebasedCommitInvocations.getAndIncrement() == 0) {
                    assertTrue(dogs.isValid());
                    assertEquals(0, dogs.size());
                } else {
                    fail("This listener should only be called once.");
                }
            }
        });

        // Trigger the listener at the first time.
        realm.beginTransaction();
        allTypes.deleteFromRealm();
        realm.commitTransaction();

        // Try to trigger the listener second time.
        realm.beginTransaction();
        realm.commitTransaction();

        // Close the realm and finish the test. This needs to follow the REALM_CHANGED in the queue.
        looperThread.postRunnable(new Runnable() {
            @Override
            public void run() {
                realm.close();
                assertEquals(1,typebasedCommitInvocations.get());
                looperThread.testComplete();
            }
        });
    }

}<|MERGE_RESOLUTION|>--- conflicted
+++ resolved
@@ -1398,47 +1398,6 @@
         TestHelper.awaitOrFail(signalTestFinished);
     }
 
-<<<<<<< HEAD
-    // Test modifying realmObjects in RealmObject's change listener
-    @Test
-    @RunTestInLooperThread
-    public void change_realm_objects_map_in_listener() throws InterruptedException {
-        final Realm realm = looperThread.realm;
-        realm.beginTransaction();
-        // At least two objects are needed to make sure list modification happen during iterating.
-        final Cat cat = realm.createObject(Cat.class);
-        final Owner owner = realm.createObject(Owner.class);
-        owner.setCat(cat);
-        realm.commitTransaction();
-
-        RealmChangeListener listener = new RealmChangeListener() {
-            @Override
-            public void onChange(Object object) {
-                Cat cat = owner.getCat();
-                boolean foundKey = false;
-                // Check if cat has been added to the realmObjects in case of the behaviour of getCat changes
-                for (WeakReference<RealmObjectProxy> weakReference : realm.handlerController.realmObjects.keySet()) {
-                    if (weakReference.get() == cat) {
-                        foundKey = true;
-                        break;
-                    }
-                }
-                assertTrue(foundKey);
-                looperThread.testComplete();
-            }
-        };
-
-        cat.addChangeListener(listener);
-        owner.addChangeListener(listener);
-
-        realm.beginTransaction();
-        // To make sure the shared group version changed
-        realm.createObject(Owner.class);
-        realm.commitTransaction();
-    }
-
-=======
->>>>>>> 06a7dd7b
     // Test modifying syncRealmResults in RealmResults's change listener
     @Test
     @RunTestInLooperThread
