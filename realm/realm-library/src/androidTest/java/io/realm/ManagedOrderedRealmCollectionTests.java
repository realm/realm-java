/*
 * Copyright 2016 Realm Inc.
 *
 * Licensed under the Apache License, Version 2.0 (the "License");
 * you may not use this file except in compliance with the License.
 * You may obtain a copy of the License at
 *
 * http://www.apache.org/licenses/LICENSE-2.0
 *
 * Unless required by applicable law or agreed to in writing, software
 * distributed under the License is distributed on an "AS IS" BASIS,
 * WITHOUT WARRANTIES OR CONDITIONS OF ANY KIND, either express or implied.
 * See the License for the specific language governing permissions and
 * limitations under the License.
 */

package io.realm;

import org.junit.After;
import org.junit.Before;
import org.junit.Rule;
import org.junit.Test;
import org.junit.rules.ExpectedException;
import org.junit.runner.RunWith;
import org.junit.runners.Parameterized;

import java.util.Arrays;
import java.util.Collections;
import java.util.List;
import java.util.concurrent.Callable;
import java.util.concurrent.ExecutionException;
import java.util.concurrent.ExecutorService;
import java.util.concurrent.Executors;
import java.util.concurrent.Future;

import io.realm.entities.AllJavaTypes;
import io.realm.entities.Dog;
import io.realm.entities.NullTypes;
import io.realm.entities.Owner;
import io.realm.rule.TestRealmConfigurationFactory;

import static org.junit.Assert.assertEquals;
import static org.junit.Assert.assertFalse;
import static org.junit.Assert.assertTrue;
import static org.junit.Assert.fail;

/**
 * Test class for all methods specific to OrderedRealmCollections that are not implementation specific.
 *
 * Methods tested in this class:
 *
 * # OrderedRealmCollection
 *
 * - E first()
 * - E last()
 * + void sort(String field)
 * + void sort(String field, Sort sortOrder)
 * + void sort(String field1, Sort sortOrder1, String field2, Sort sortOrder2)
 * + void sort(String[] fields, Sort[] sortOrders)
 * + void deleteFromRealm(int location)
 * + void deleteFirstFromRealm()
 * + void deleteLastFromRealm();
 *
 * # List
 *
 *  - void add(int location, E object);
 *  - boolean addAll(int location, Collection<? extends E> collection);
 *  - E get(int location);
 *  - int indexOf(Object object);
 *  - int lastIndexOf(Object object);
 *  - ListIterator<E> listIterator();
 *  - ListIterator<E> listIterator(int location);
 *  - E remove(int location);
 *  - E set(int location, E object);
 *  - List<E> subList(int start, int end);
 *
 * # RealmCollection
 *
 * - RealmQuery<E> where();
 * - Number min(String fieldName);
 * - Number max(String fieldName);
 * - Number sum(String fieldName);
 * - double average(String fieldName);
 * - Date maxDate(String fieldName);
 * - Date minDate(String fieldName);
 * - void deleteAllFromRealm();
 * - boolean isLoaded();
 * - boolean load();
 * - boolean isValid();
 * - BaseRealm getRealm();
 *
 * # Collection
 *
 * - public boolean add(E object);
 * - public boolean addAll(Collection<? extends E> collection);
 * - public void deleteAll();
 * - public boolean contains(Object object);
 * - public boolean containsAll(Collection<?> collection);
 * - public boolean equals(Object object);
 * - public int hashCode();
 * - public boolean isEmpty();
 * - public Iterator<E> iterator();
 * - public boolean remove(Object object);
 * - public boolean removeAll(Collection<?> collection);
 * - public boolean retainAll(Collection<?> collection);
 * - public int size();
 * - public Object[] toArray();
 * - public <T> T[] toArray(T[] array);
 *
 * @see RealmCollectionTests
 * @see ManagedRealmCollectionTests
 * @see UnManagedRealmCollectionTests
 */

@RunWith(Parameterized.class)
public class ManagedOrderedRealmCollectionTests extends CollectionTests {

    private static final int TEST_SIZE = 10;
    private final static int TEST_DATA_FIRST_HALF = (int) ((TEST_SIZE / 2.0D) - 1);
    private final static int TEST_DATA_LAST_HALF = (int) ((TEST_SIZE / 2.0D) + 1);

    @Rule
    public final TestRealmConfigurationFactory configFactory = new TestRealmConfigurationFactory();
    @Rule
    public final ExpectedException thrown = ExpectedException.none();

    private final ManagedCollection collectionClass;
    private Realm realm;
    private OrderedRealmCollection<AllJavaTypes> collection;

    @Parameterized.Parameters(name = "{0}")
    public static List<ManagedCollection> data() {
        return Arrays.asList(ManagedCollection.values());
    }

    public ManagedOrderedRealmCollectionTests(ManagedCollection collectionType) {
        this.collectionClass = collectionType;
    }

    @Before
    public void setup() {
        realm = Realm.getInstance(configFactory.createConfiguration());
        populateRealm(realm, TEST_SIZE);
        collection = createCollection(collectionClass);
    }

    @After
    public void tearDown() {
        realm.close();
    }

    OrderedRealmCollection<AllJavaTypes> createCollection(ManagedCollection collectionClass) {
        OrderedRealmCollection<AllJavaTypes> orderedCollection;
        switch (collectionClass) {
            case REALMRESULTSSNAPSHOT_LIST_BASE:
            case MANAGED_REALMLIST:
                orderedCollection = realm.where(AllJavaTypes.class)
                        .equalTo(AllJavaTypes.FIELD_LONG, 0)
                        .findFirst()
                        .getFieldList();
                break;

            case REALMRESULTSSNAPSHOT_RESULTS_BASE:
            case REALMRESULTS:
                orderedCollection = realm.where(AllJavaTypes.class).findAll();
                break;

            default:
                throw new AssertionError("Unsupported class: " + collectionClass);
        }
        if (isSnapshot(collectionClass)) {
            orderedCollection = orderedCollection.createSnapshot();
        }
        return orderedCollection;
    }

    private OrderedRealmCollection<NullTypes> createEmptyCollection(Realm realm, ManagedCollection collectionClass) {
        OrderedRealmCollection<NullTypes> orderedCollection;
        switch (collectionClass) {
            case REALMRESULTSSNAPSHOT_LIST_BASE:
            case MANAGED_REALMLIST:
                realm.beginTransaction();
                NullTypes obj = realm.createObject(NullTypes.class, 0);
                realm.commitTransaction();
                orderedCollection = obj.getFieldListNull();
                break;

            case REALMRESULTSSNAPSHOT_RESULTS_BASE:
            case REALMRESULTS:
                orderedCollection = realm.where(NullTypes.class).findAll();
                break;
            default:
                throw new AssertionError("Unknown collection: " + collectionClass);
        }

        if (isSnapshot(collectionClass)) {
            orderedCollection = orderedCollection.createSnapshot();
        }
        return orderedCollection;
    }

    @Test
    public void sort_twoFields() {
        if (isSnapshot(collectionClass)) {
            thrown.expect(UnsupportedOperationException.class);
        }
        OrderedRealmCollection<AllJavaTypes> sortedList = collection.sort(AllJavaTypes.FIELD_BOOLEAN, Sort.ASCENDING, AllJavaTypes.FIELD_LONG, Sort.DESCENDING);
        AllJavaTypes obj = sortedList.first();
        assertFalse(obj.isFieldBoolean());
        assertEquals(TEST_SIZE - 1, obj.getFieldLong());
    }

    @Test
    public void sort_boolean() {
        if (isSnapshot(collectionClass)) {
            thrown.expect(UnsupportedOperationException.class);
        }
        OrderedRealmCollection<AllJavaTypes> sortedList = collection.sort(AllJavaTypes.FIELD_BOOLEAN, Sort.DESCENDING);
        assertEquals(TEST_SIZE, sortedList.size());
        assertEquals(false, sortedList.last().isFieldBoolean());
        assertEquals(true, sortedList.first().isFieldBoolean());
        assertEquals(true, sortedList.get(TEST_DATA_FIRST_HALF).isFieldBoolean());
        assertEquals(false, sortedList.get(TEST_DATA_LAST_HALF).isFieldBoolean());

        RealmResults<AllJavaTypes> reverseList = sortedList.sort(AllJavaTypes.FIELD_BOOLEAN, Sort.ASCENDING);
        assertEquals(TEST_SIZE, reverseList.size());
        assertEquals(true, reverseList.last().isFieldBoolean());
        assertEquals(false, reverseList.first().isFieldBoolean());
        assertEquals(false, reverseList.get(TEST_DATA_FIRST_HALF).isFieldBoolean());
        assertEquals(true, reverseList.get(TEST_DATA_LAST_HALF).isFieldBoolean());

        RealmResults<AllJavaTypes> reserveSortedList = reverseList.sort(AllJavaTypes.FIELD_BOOLEAN, Sort.DESCENDING);
        assertEquals(TEST_SIZE, reserveSortedList.size());
        assertEquals(reserveSortedList.first(), sortedList.first());
    }

    @Test
    public void sort_string() {
        if (isSnapshot(collectionClass)) {
            thrown.expect(UnsupportedOperationException.class);
        }
        OrderedRealmCollection<AllJavaTypes> resultList = collection;
        OrderedRealmCollection<AllJavaTypes> sortedList = createCollection(collectionClass);
        sortedList = sortedList.sort(AllJavaTypes.FIELD_STRING, Sort.DESCENDING);

        assertEquals(resultList.size(), sortedList.size());
        assertEquals(TEST_SIZE, sortedList.size());
        assertEquals(resultList.first().getFieldString(), sortedList.last().getFieldString());

        RealmResults<AllJavaTypes> reverseList = sortedList.sort(AllJavaTypes.FIELD_STRING, Sort.ASCENDING);
        assertEquals(TEST_SIZE, reverseList.size());
        assertEquals(resultList.first().getFieldString(), reverseList.first().getFieldString());

        int numberOfDigits = 1 + ((int) Math.log10(TEST_SIZE));
        int largestNumber = 1;
        largestNumber = (int) (largestNumber * Math.pow(10, numberOfDigits - 1));
        largestNumber = largestNumber - 1;
        assertEquals(resultList.get(largestNumber).getFieldString(), reverseList.last().getFieldString());
        RealmResults<AllJavaTypes> reverseSortedList = reverseList.sort(AllJavaTypes.FIELD_STRING, Sort.DESCENDING);
        assertEquals(TEST_SIZE, reverseSortedList.size());
    }

    @Test
    public void sort_double() {
        if (isSnapshot(collectionClass)) {
            thrown.expect(UnsupportedOperationException.class);
        }
        OrderedRealmCollection<AllJavaTypes> resultList = collection;
        OrderedRealmCollection<AllJavaTypes> sortedList = createCollection(collectionClass);
        sortedList = sortedList.sort(AllJavaTypes.FIELD_DOUBLE, Sort.DESCENDING);
        assertEquals(resultList.size(), sortedList.size());
        assertEquals(TEST_SIZE, sortedList.size());
        assertEquals(resultList.first().getFieldDouble(), sortedList.last().getFieldDouble(), 0D);

        RealmResults<AllJavaTypes> reverseList = sortedList.sort(AllJavaTypes.FIELD_DOUBLE, Sort.ASCENDING);
        assertEquals(TEST_SIZE, reverseList.size());
        assertEquals(resultList.first().getFieldDouble(), reverseList.first().getFieldDouble(), 0D);
        assertEquals(resultList.last().getFieldDouble(), reverseList.last().getFieldDouble(), 0D);

        RealmResults<AllJavaTypes> reverseSortedList = reverseList.sort(AllJavaTypes.FIELD_DOUBLE, Sort.DESCENDING);
        assertEquals(TEST_SIZE, reverseSortedList.size());
    }

    @Test
    public void sort_float() {
        if (isSnapshot(collectionClass)) {
            thrown.expect(UnsupportedOperationException.class);
        }
        OrderedRealmCollection<AllJavaTypes> resultList = collection;
        OrderedRealmCollection<AllJavaTypes> sortedList = createCollection(collectionClass);
        sortedList = sortedList.sort(AllJavaTypes.FIELD_FLOAT, Sort.DESCENDING);
        assertEquals(resultList.size(), sortedList.size());
        assertEquals(TEST_SIZE, sortedList.size());
        assertEquals(resultList.first().getFieldFloat(), sortedList.last().getFieldFloat(), 0D);

        RealmResults<AllJavaTypes> reverseList = sortedList.sort(AllJavaTypes.FIELD_FLOAT, Sort.ASCENDING);
        assertEquals(TEST_SIZE, reverseList.size());
        assertEquals(resultList.first().getFieldFloat(), reverseList.first().getFieldFloat(), 0D);
        assertEquals(resultList.last().getFieldFloat(), reverseList.last().getFieldFloat(), 0D);

        RealmResults<AllJavaTypes> reverseSortedList = reverseList.sort(AllJavaTypes.FIELD_FLOAT, Sort.DESCENDING);
        assertEquals(TEST_SIZE, reverseSortedList.size());
    }

    private void doTestSortOnColumnWithPartialNullValues(String fieldName,
                                                         OrderedRealmCollection<NullTypes> original,
                                                         OrderedRealmCollection<NullTypes> copy) {

        RealmResults<NullTypes> sortedList = copy.sort(fieldName, Sort.ASCENDING);
        assertEquals("Should have same size", original.size(), sortedList.size());
        // Null should always be the first one in the ascending sorted list.
        assertEquals(2, sortedList.first().getId());
        assertEquals(1, sortedList.last().getId());

        // Descending
        sortedList = sortedList.sort(fieldName, Sort.DESCENDING);
        assertEquals("Should have same size", original.size(), sortedList.size());
        assertEquals(1, sortedList.first().getId());
        // Null should always be the last one in the descending sorted list.
        assertEquals(2, sortedList.last().getId());
    }

    // Tests sort on nullable fields with null values partially.
    @Test
    public void sort_rowsWithPartialNullValues() {
        if (isSnapshot(collectionClass)) {
            thrown.expect(UnsupportedOperationException.class);
        }
        populatePartialNullRowsForNumericTesting(realm);
        OrderedRealmCollection<NullTypes> original;
        OrderedRealmCollection<NullTypes> copy;
        switch (collectionClass) {
            case REALMRESULTSSNAPSHOT_LIST_BASE:
            case MANAGED_REALMLIST:
                realm.beginTransaction();
                RealmResults<NullTypes> objects = realm.where(NullTypes.class).findAll();
                NullTypes parent = realm.createObject(NullTypes.class, 0);
                for (int i = 0; i < objects.size(); i++) {
                    NullTypes object = objects.get(i);
                    if (object.getId() != 0) {
                        parent.getFieldListNull().add(object);
                    }
                }
                realm.commitTransaction();
                original = parent.getFieldListNull().where().findAll();
                copy = parent.getFieldListNull();
                break;

            case REALMRESULTSSNAPSHOT_RESULTS_BASE:
            case REALMRESULTS:
                original = realm.where(NullTypes.class).findAll();
                copy = realm.where(NullTypes.class).findAll();
                break;

            default:
                throw new AssertionError("Unknown collection class: " + collectionClass);
        }

        if (isSnapshot(collectionClass)) {
            copy = copy.createSnapshot();
        }

        // 1 String
        doTestSortOnColumnWithPartialNullValues(NullTypes.FIELD_STRING_NULL, original, copy);

        // 3 Boolean
        doTestSortOnColumnWithPartialNullValues(NullTypes.FIELD_BOOLEAN_NULL, original, copy);

        // 6 Integer
        doTestSortOnColumnWithPartialNullValues(NullTypes.FIELD_INTEGER_NULL, original, copy);

        // 7 Float
        doTestSortOnColumnWithPartialNullValues(NullTypes.FIELD_FLOAT_NULL, original, copy);

        // 8 Double
        doTestSortOnColumnWithPartialNullValues(NullTypes.FIELD_DOUBLE_NULL, original, copy);

        // 10 Date
        doTestSortOnColumnWithPartialNullValues(NullTypes.FIELD_DATE_NULL, original, copy);
    }

    @Test
    public void sort_nonExistingColumn() {
        if (isSnapshot(collectionClass)) {
            thrown.expect(UnsupportedOperationException.class);
        } else {
            thrown.expect(IllegalArgumentException.class);
        }
        collection.sort("Non-existing");
    }

    @Test
    public void sort_danishCharacters() {
        if (isSnapshot(collectionClass)) {
            thrown.expect(UnsupportedOperationException.class);
        }
        OrderedRealmCollection<AllJavaTypes> collection = createStringCollection(realm, collectionClass,
                "Æble",
                "Øl",
                "Århus"
        );

        collection = collection.sort(AllJavaTypes.FIELD_STRING);

        assertEquals(3, collection.size());
        assertEquals("Æble", collection.get(0).getFieldString());
        assertEquals("Øl", collection.get(1).getFieldString());
        assertEquals("Århus", collection.get(2).getFieldString());

        collection = collection.sort(AllJavaTypes.FIELD_STRING, Sort.DESCENDING);
        assertEquals(3, collection.size());
        assertEquals("Århus", collection.get(0).getFieldString());
        assertEquals("Øl", collection.get(1).getFieldString());
        assertEquals("Æble", collection.get(2).getFieldString());
    }

    @Test
    public void sort_russianCharacters() {
        if (isSnapshot(collectionClass)) {
            thrown.expect(UnsupportedOperationException.class);
        }
        OrderedRealmCollection<AllJavaTypes> collection = createStringCollection(realm, collectionClass,
                "Санкт-Петербург",
                "Москва",
                "Новороссийск"
        );

        collection = collection.sort(AllJavaTypes.FIELD_STRING);

        assertEquals(3, collection.size());
        assertEquals("Москва", collection.get(0).getFieldString());
        assertEquals("Новороссийск", collection.get(1).getFieldString());
        assertEquals("Санкт-Петербург", collection.get(2).getFieldString());

        collection = collection.sort(AllJavaTypes.FIELD_STRING, Sort.DESCENDING);
        assertEquals(3, collection.size());
        assertEquals("Санкт-Петербург", collection.get(0).getFieldString());
        assertEquals("Новороссийск", collection.get(1).getFieldString());
        assertEquals("Москва", collection.get(2).getFieldString());
    }

    @Test
    public void sort_greekCharacters() {
        if (isSnapshot(collectionClass)) {
            thrown.expect(UnsupportedOperationException.class);
        }
        OrderedRealmCollection<AllJavaTypes> collection = createStringCollection(realm, collectionClass,
                "αύριο",
                "ημέρες",
                "δοκιμές"
        );

        collection = collection.sort(AllJavaTypes.FIELD_STRING);

        assertEquals(3, collection.size());
        assertEquals("αύριο", collection.get(0).getFieldString());
        assertEquals("δοκιμές", collection.get(1).getFieldString());
        assertEquals("ημέρες", collection.get(2).getFieldString());

        collection = collection.sort(AllJavaTypes.FIELD_STRING, Sort.DESCENDING);
        assertEquals(3, collection.size());
        assertEquals("ημέρες", collection.get(0).getFieldString());
        assertEquals("δοκιμές", collection.get(1).getFieldString());
        assertEquals("αύριο", collection.get(2).getFieldString());
    }

    // No sorting order defined. There are Korean, Arabic and Chinese characters.
    @Test
    public void sort_manyDifferentCharacters() {
        if (isSnapshot(collectionClass)) {
            thrown.expect(UnsupportedOperationException.class);
        }
        OrderedRealmCollection<AllJavaTypes> collection = createStringCollection(realm, collectionClass,
                "단위",
                "테스트",
                "وحدة",
                "اختبار",
                "单位",
                "试验",
                "單位",
                "測試"
        );

        collection.sort(AllJavaTypes.FIELD_STRING);
        assertEquals(8, collection.size());

        collection.sort(AllJavaTypes.FIELD_STRING, Sort.DESCENDING);
        assertEquals(8, collection.size());
    }

    @Test
    public void sort_twoLanguages() {
        if (isSnapshot(collectionClass)) {
            thrown.expect(UnsupportedOperationException.class);
        }
        OrderedRealmCollection<AllJavaTypes> collection = createStringCollection(realm, collectionClass,
                "test",
                "αύριο",
                "work"
        );

        try {
            collection.sort(AllJavaTypes.FIELD_STRING);
        } catch (IllegalArgumentException e) {
            fail("Failed to sort with two kinds of alphabets");
        }
    }

    @Test
    public void sort_usingChildObject() {
        if (isSnapshot(collectionClass)) {
            thrown.expect(UnsupportedOperationException.class);
        }
        OrderedRealmCollection<AllJavaTypes> resultList = collection;
        OrderedRealmCollection<AllJavaTypes> sortedList = createCollection(collectionClass);
        sortedList = sortedList.sort(AllJavaTypes.FIELD_OBJECT + "." + AllJavaTypes.FIELD_LONG, Sort.DESCENDING);
        assertEquals("Should have same size", resultList.size(), sortedList.size());
        assertEquals(TEST_SIZE, sortedList.size());
        assertEquals("First excepted to be last", resultList.first().getFieldLong(), sortedList.last().getFieldLong());

        sortedList = sortedList.sort(AllJavaTypes.FIELD_OBJECT + "." + AllJavaTypes.FIELD_LONG, Sort.ASCENDING);
        assertEquals(TEST_SIZE, sortedList.size());
        assertEquals("First excepted to be first", resultList.first().getFieldLong(), sortedList.first().getFieldLong());
        assertEquals("Last excepted to be last", resultList.last().getFieldLong(), sortedList.last().getFieldLong());

        sortedList = sortedList.sort(AllJavaTypes.FIELD_OBJECT + "." + AllJavaTypes.FIELD_LONG, Sort.DESCENDING);
        assertEquals(TEST_SIZE, sortedList.size());
    }

    @Test
    public void sort_nullArguments() {
        if (isSnapshot(collectionClass)) {
            thrown.expect(UnsupportedOperationException.class);
        }
        OrderedRealmCollection<AllJavaTypes> result = collection;
        try {
            result.sort((String) null);
            fail("Sorting with a null field name should throw an IllegalArgumentException");
        } catch (IllegalArgumentException ignored) {
        }
        try {
            result.sort((String) null, null);
            fail();
        } catch (IllegalArgumentException ignored) {
        }
    }

    @Test
    public void sort_emptyResults() {
        if (isSnapshot(collectionClass)) {
            thrown.expect(UnsupportedOperationException.class);
        }
        OrderedRealmCollection<NullTypes> collection = createEmptyCollection(realm, collectionClass);
        assertEquals(0, collection.size());
        collection.sort(NullTypes.FIELD_STRING_NULL);
        assertEquals(0, collection.size());
    }

    @Test
    public void sort_singleField() {
        if (isSnapshot(collectionClass)) {
            thrown.expect(UnsupportedOperationException.class);
        }
        RealmResults<AllJavaTypes> sortedList = collection.sort(new String[]{AllJavaTypes.FIELD_LONG}, new Sort[]{Sort.DESCENDING});
        assertEquals(TEST_SIZE, sortedList.size());
        assertEquals(TEST_SIZE - 1, sortedList.first().getFieldLong());
        assertEquals(0, sortedList.last().getFieldLong());
    }

    @Test
    public void sort_date() {
        if (isSnapshot(collectionClass)) {
            thrown.expect(UnsupportedOperationException.class);
        }
        OrderedRealmCollection<AllJavaTypes> resultList = collection;
        OrderedRealmCollection<AllJavaTypes> sortedList = createCollection(collectionClass);
        sortedList = sortedList.sort(AllJavaTypes.FIELD_DATE, Sort.DESCENDING);
        assertEquals(resultList.size(), sortedList.size());
        assertEquals(TEST_SIZE, sortedList.size());
        assertEquals(resultList.first().getFieldDate(), sortedList.last().getFieldDate());

        sortedList = sortedList.sort(AllJavaTypes.FIELD_DATE, Sort.ASCENDING);
        assertEquals(TEST_SIZE, sortedList.size());
        assertEquals(resultList.first().getFieldDate(), sortedList.first().getFieldDate());
        assertEquals(resultList.last().getFieldDate(), sortedList.last().getFieldDate());

        sortedList = sortedList.sort(AllJavaTypes.FIELD_DATE, Sort.DESCENDING);
        assertEquals(TEST_SIZE, sortedList.size());
    }

    @Test
    public void sort_long() {
        if (isSnapshot(collectionClass)) {
            thrown.expect(UnsupportedOperationException.class);
        }
        OrderedRealmCollection<AllJavaTypes> resultList = collection;
        OrderedRealmCollection<AllJavaTypes> sortedList = createCollection(collectionClass);
        sortedList = sortedList.sort(AllJavaTypes.FIELD_LONG, Sort.DESCENDING);
        assertEquals("Should have same size", resultList.size(), sortedList.size());
        assertEquals(TEST_SIZE, sortedList.size());
        assertEquals("First excepted to be last", resultList.first().getFieldLong(), sortedList.last().getFieldLong());

        sortedList = sortedList.sort(AllJavaTypes.FIELD_LONG, Sort.ASCENDING);
        assertEquals(TEST_SIZE, sortedList.size());
        assertEquals("First excepted to be first", resultList.first().getFieldLong(), sortedList.first().getFieldLong());
        assertEquals("Last excepted to be last", resultList.last().getFieldLong(), sortedList.last().getFieldLong());

        sortedList = sortedList.sort(AllJavaTypes.FIELD_LONG, Sort.DESCENDING);
        assertEquals(TEST_SIZE, sortedList.size());
    }

    @Test
    public void deleteFromRealm() {
        OrderedRealmCollection<Dog> collection = createNonCyclicCollection(realm, collectionClass);
        assertEquals(1, collection.get(1).getAge());
        realm.beginTransaction();
        collection.deleteFromRealm(0);
        realm.commitTransaction();
        if (isSnapshot(collectionClass)) {
            assertEquals(TEST_SIZE, collection.size());
            assertFalse(collection.get(0).isValid());
        } else {
            assertEquals(TEST_SIZE - 1, collection.size());
            assertEquals(2, collection.get(1).getAge());
        }
    }

    @Test
    public void deleteFromRealm_invalidIndex() {
        Integer[] indexes = new Integer[] { Integer.MIN_VALUE, -1, TEST_SIZE, Integer.MAX_VALUE };
        for (Integer index : indexes) {
            try {
                realm.beginTransaction();
                collection.deleteFromRealm(index);
                fail("Index should have thrown exception: " + index);
            } catch (ArrayIndexOutOfBoundsException ignored) {
            } finally {
                realm.cancelTransaction();
            }
        }
    }

    @Test
    public void deleteFirstFromRealm() {
        OrderedRealmCollection<Dog> collection = createNonCyclicCollection(realm, collectionClass);
        assertEquals(0, collection.get(0).getAge());

        realm.beginTransaction();
        assertTrue(collection.deleteFirstFromRealm());
        realm.commitTransaction();
        if (isSnapshot(collectionClass)) {
            assertEquals(TEST_SIZE, collection.size());
            assertFalse(collection.first().isValid());
        } else {
            assertEquals(TEST_SIZE - 1, collection.size());
            assertEquals(1, collection.get(0).getAge());
        }
    }

    private OrderedRealmCollection<Dog> createNonCyclicCollection(Realm realm, ManagedCollection collectionClass) {
        realm.beginTransaction();
        realm.deleteAll();
        OrderedRealmCollection<Dog> orderedCollection;
        switch (collectionClass) {
            case REALMRESULTSSNAPSHOT_RESULTS_BASE:
            case MANAGED_REALMLIST:
                Owner owner = realm.createObject(Owner.class);
                RealmList<Dog> dogs = owner.getDogs();
                for (int i = 0; i < TEST_SIZE; i++) {
                    Dog dog = realm.createObject(Dog.class);
                    dog.setName("Dog " + i);
                    dog.setAge(i);
                    dogs.add(dog);
                }
                realm.commitTransaction();
                orderedCollection = dogs;
                break;

            case REALMRESULTSSNAPSHOT_LIST_BASE:
            case REALMRESULTS:
                for (int i = 0; i < TEST_SIZE; i++) {
                    Dog dog = realm.createObject(Dog.class);
                    dog.setAge(i);
                    dog.setName("Dog " + i);
                }
                realm.commitTransaction();
<<<<<<< HEAD
                orderedCollection = realm.where(Dog.class).findAll();
                break;
=======
                return realm.where(Dog.class).findAllSorted(Dog.FIELD_AGE);
>>>>>>> 67fa3e57

            default:
                throw new AssertionError("Unknown collection class: " + collectionClass);
        }
        if (isSnapshot(collectionClass)) {
            orderedCollection = orderedCollection.createSnapshot();
        }
        return orderedCollection;
    }

    @Test
    public void deleteFirstFromRealm_emptyCollection() {
        OrderedRealmCollection<NullTypes> collection = createEmptyCollection(realm, collectionClass);
        realm.beginTransaction();
        assertFalse(collection.deleteFirstFromRealm());
        realm.commitTransaction();
        assertEquals(0, collection.size());
    }

    @Test
    public void deleteLastFromRealm() {
        assertEquals(TEST_SIZE - 1, collection.last().getFieldLong());
        realm.beginTransaction();
        assertTrue(collection.deleteLastFromRealm());
        realm.commitTransaction();
        if (isSnapshot(collectionClass)) {
            assertEquals(TEST_SIZE, collection.size());
            assertFalse(collection.last().isValid());
        } else {
            assertEquals(TEST_SIZE - 1, collection.size());
            assertEquals(TEST_SIZE - 2, collection.last().getFieldLong());
        }
    }

    @Test
    public void deleteLastFromRealm_emptyCollection() {
        OrderedRealmCollection<NullTypes> collection = createEmptyCollection(realm, collectionClass);
        realm.beginTransaction();
        assertFalse(collection.deleteLastFromRealm());
        realm.commitTransaction();
        assertEquals(0, collection.size());
    }

    // Tests all methods that mutate data throw correctly if not inside an transaction.
    // Due to implementation details both UnsupportedOperation and IllegalState is accepted at this level.
    @Test
    public void mutableMethodsOutsideTransactions() {

        for (OrderedCollectionMutatorMethod method : OrderedCollectionMutatorMethod.values()) {

            // Define expected exception
            Class<? extends Throwable> expected = IllegalStateException.class;
            if (collectionClass == ManagedCollection.REALMRESULTS || isSnapshot(collectionClass)) {
                switch (method) {
                    case ADD_INDEX:
                    case ADD_ALL_INDEX:
                    case SET:
                    case REMOVE_INDEX:
                        expected = UnsupportedOperationException.class;
                        break;
                    default:
                        // Uses default exception.
                }
            }

            try {
                switch (method) {
                    case DELETE_INDEX: collection.deleteFromRealm(0); break;
                    case DELETE_FIRST: collection.deleteFirstFromRealm(); break;
                    case DELETE_LAST: collection.deleteLastFromRealm(); break;
                    case ADD_INDEX: collection.add(0, new AllJavaTypes()); break;
                    case ADD_ALL_INDEX: collection.addAll(0, Collections.singletonList(new AllJavaTypes())); break;
                    case SET: collection.set(0, new AllJavaTypes()); break;
                    case REMOVE_INDEX: collection.remove(0); break;
                }
                fail("Unknown method or it failed to throw: " + method);
            } catch (Throwable t) {
                if (!t.getClass().equals(expected)) {
                    fail(method + " didn't throw the expected exception. Was: " + t + ", expected: " + expected);
                }
            }
        }
    }

    @Test
    public void methodsThrowOnWrongThread() throws ExecutionException, InterruptedException {
        for (OrderedRealmCollectionMethod method : OrderedRealmCollectionMethod.values()) {
            assertTrue(method + " failed", runMethodOnWrongThread(method));
        }

        for (ListMethod method : ListMethod.values()) {
            assertTrue(method + " failed", runMethodOnWrongThread(method));
        }
    }

    private boolean runMethodOnWrongThread(final OrderedRealmCollectionMethod method) throws ExecutionException, InterruptedException {
        realm.beginTransaction();
        ExecutorService executorService = Executors.newSingleThreadExecutor();
        Future<Boolean> future = executorService.submit(new Callable<Boolean>() {
            @Override
            public Boolean call() throws Exception {
                // Defines expected exception.
                Class<? extends Throwable> expected = IllegalStateException.class;
                if (isSnapshot(collectionClass)) {
                    switch (method) {
                        case SORT:
                        case SORT_FIELD:
                        case SORT_2FIELDS:
                        case SORT_MULTI:
                            expected = UnsupportedOperationException.class;
                        default:
                            break;
                    }
                }

                try {
                    switch (method) {
                        case DELETE_INDEX: collection.deleteFromRealm(0); break;
                        case DELETE_FIRST: collection.deleteFirstFromRealm(); break;
                        case DELETE_LAST: collection.deleteLastFromRealm(); break;
                        case SORT: collection.sort(AllJavaTypes.FIELD_STRING); break;
                        case SORT_FIELD: collection.sort(AllJavaTypes.FIELD_STRING, Sort.ASCENDING); break;
                        case SORT_2FIELDS: collection.sort(AllJavaTypes.FIELD_STRING, Sort.ASCENDING, AllJavaTypes.FIELD_LONG, Sort.DESCENDING); break;
                        case SORT_MULTI: collection.sort(new String[] { AllJavaTypes.FIELD_STRING }, new Sort[] { Sort.ASCENDING }); break;
                        case CREATE_SNAPSHOT: collection.createSnapshot(); break;
                    }
                    return false;
                } catch (Throwable t) {
                    return t.getClass().equals(expected);
                }
            }
        });
        Boolean result = future.get();
        realm.cancelTransaction();
        return result;
    }

    private boolean runMethodOnWrongThread(final ListMethod method) throws ExecutionException, InterruptedException {
        realm.beginTransaction();
        ExecutorService executorService = Executors.newSingleThreadExecutor();
        Future<Boolean> future = executorService.submit(new Callable<Boolean>() {
            @Override
            public Boolean call() throws Exception {
                // Defines expected exception.
                Class<? extends Throwable> expected = IllegalStateException.class;
                if (collectionClass == ManagedCollection.REALMRESULTS || isSnapshot(collectionClass)) {
                    switch (method) {
                        case ADD_INDEX:
                        case ADD_ALL_INDEX:
                        case SET:
                        case REMOVE_INDEX:
                            expected = UnsupportedOperationException.class;
                            break;
                        default:
                            // Uses default exception.
                    }
                }

                try {
                    switch (method) {
                        case FIRST: collection.first(); break;
                        case LAST: collection.last(); break;
                        case ADD_INDEX: collection.add(0, new AllJavaTypes()); break;
                        case ADD_ALL_INDEX: collection.addAll(0, Collections.singletonList(new AllJavaTypes())); break;
                        case GET_INDEX: collection.get(0); break;
                        case INDEX_OF: collection.indexOf(new AllJavaTypes()); break;
                        case LAST_INDEX_OF: collection.lastIndexOf(new AllJavaTypes()); break;
                        case LIST_ITERATOR: collection.listIterator(); break;
                        case LIST_ITERATOR_INDEX: collection.listIterator(0); break;
                        case REMOVE_INDEX: collection.remove(0); break;
                        case SET: collection.set(0, new AllJavaTypes()); break;
                        case SUBLIST: collection.subList(0, 1); break;
                    }
                    return false;
                } catch (Throwable t) {
                    if (!t.getClass().equals(expected)) {
                        return false;
                    }
                }
                return true;
            }
        });
        Boolean result = future.get();
        realm.cancelTransaction();
        return result;
    }

}<|MERGE_RESOLUTION|>--- conflicted
+++ resolved
@@ -684,12 +684,8 @@
                     dog.setName("Dog " + i);
                 }
                 realm.commitTransaction();
-<<<<<<< HEAD
-                orderedCollection = realm.where(Dog.class).findAll();
+                orderedCollection = realm.where(Dog.class).findAllSorted(Dog.FIELD_AGE);
                 break;
-=======
-                return realm.where(Dog.class).findAllSorted(Dog.FIELD_AGE);
->>>>>>> 67fa3e57
 
             default:
                 throw new AssertionError("Unknown collection class: " + collectionClass);
