/*
 * Copyright 2014 Realm Inc.
 *
 * Licensed under the Apache License, Version 2.0 (the "License");
 * you may not use this file except in compliance with the License.
 * You may obtain a copy of the License at
 *
 * http://www.apache.org/licenses/LICENSE-2.0
 *
 * Unless required by applicable law or agreed to in writing, software
 * distributed under the License is distributed on an "AS IS" BASIS,
 * WITHOUT WARRANTIES OR CONDITIONS OF ANY KIND, either express or implied.
 * See the License for the specific language governing permissions and
 * limitations under the License.
 */

package io.realm;

import org.hamcrest.CoreMatchers;
import org.junit.After;
import org.junit.Before;
import org.junit.Rule;
import org.junit.Test;
import org.junit.rules.ExpectedException;
import org.junit.runner.RunWith;

import java.io.FileNotFoundException;
import java.nio.charset.Charset;
import java.util.Arrays;
import java.util.Calendar;
import java.util.Date;
import java.util.concurrent.Callable;
import java.util.concurrent.CountDownLatch;
import java.util.concurrent.ExecutionException;
import java.util.concurrent.ExecutorService;
import java.util.concurrent.Executors;
import java.util.concurrent.Future;
import java.util.concurrent.atomic.AtomicInteger;
import java.util.concurrent.atomic.AtomicReference;

import androidx.test.ext.junit.runners.AndroidJUnit4;
import androidx.test.rule.UiThreadTestRule;
import io.realm.entities.AllJavaTypes;
import io.realm.entities.AllTypes;
import io.realm.entities.AllTypesPrimaryKey;
import io.realm.entities.ConflictingFieldName;
import io.realm.entities.CustomMethods;
import io.realm.entities.CyclicType;
import io.realm.entities.Dog;
import io.realm.entities.NonLatinFieldNames;
import io.realm.entities.NullTypes;
import io.realm.entities.StringAndInt;
import io.realm.entities.pojo.AllTypesRealmModel;
import io.realm.exceptions.RealmException;
import io.realm.internal.RealmObjectProxy;
import io.realm.internal.Row;
import io.realm.internal.Table;
import io.realm.rule.RunInLooperThread;
import io.realm.rule.RunTestInLooperThread;

import static io.realm.internal.test.ExtraTests.assertArrayEquals;
import static org.junit.Assert.assertEquals;
import static org.junit.Assert.assertFalse;
import static org.junit.Assert.assertNotEquals;
import static org.junit.Assert.assertNotNull;
import static org.junit.Assert.assertNull;
import static org.junit.Assert.assertSame;
import static org.junit.Assert.assertThat;
import static org.junit.Assert.assertTrue;
import static org.junit.Assert.fail;


@RunWith(AndroidJUnit4.class)
public class RealmObjectTests {

    private static final int TEST_SIZE = 5;
    private static final boolean REMOVE_FIRST = true;
    private static final boolean REMOVE_LAST = false;

    @Rule
    public final TestRealmConfigurationFactory configFactory = new TestRealmConfigurationFactory();
    @Rule
    public final ExpectedException thrown = ExpectedException.none();
    @Rule
    public final RunInLooperThread looperThread = new RunInLooperThread();
    @Rule
    public final UiThreadTestRule uiThreadTestRule = new UiThreadTestRule();

    private Realm realm;
    private RealmConfiguration realmConfig;

    private Dog createManagedDogObjectFromRealmInstance(Realm testRealm) {
        testRealm.beginTransaction();
        Dog dog = testRealm.createObject(Dog.class);
        testRealm.commitTransaction();
        return dog;
    }

    @Before
    public void setUp() {
        realmConfig = configFactory.createConfiguration();
        realm = Realm.getInstance(realmConfig);
    }

    @After
    public void tearDown() {
        if (realm != null) {
            realm.close();
        }
    }

    @Test
    public void row_isValid() {
        realm.beginTransaction();
        RealmObjectProxy realmObject = (RealmObjectProxy) realm.createObject(AllTypes.class);
        Row row = realmObject.realmGet$proxyState().getRow$realm();
        realm.commitTransaction();

        assertNotNull("RealmObject.realmGetRow returns zero ", row);
<<<<<<< HEAD
        assertEquals(55, row.getColumnCount());     // Update this value when adding new fields to AllTypes
=======
        assertEquals(26, row.getColumnCount());     // Update this value when adding new fields to AllTypes
>>>>>>> 25f836b1
    }

    @Test
    public void stringEncoding() {
        String[] strings = {"ABCD", "ÆØÅ", "Ö∫Ë", "ΠΑΟΚ", "Здравей"};

        realm.beginTransaction();
        realm.delete(AllTypes.class);

        for (String str : strings) {
            AllTypes obj1 = realm.createObject(AllTypes.class);
            obj1.setColumnString(str);
        }
        realm.commitTransaction();

        RealmResults<AllTypes> objects = realm.where(AllTypes.class).findAll();
        assertEquals(strings.length, objects.size());
        int i = 0;
        for (AllTypes obj : objects) {
            String s = obj.getColumnString();
            assertEquals(strings[i], s);
            i++;
        }
    }

    // Invalid surrogate pairs:
    // Both high and low should lead to an IllegalArgumentException.
    @Test
    public void invalidSurrogates() {
        String high = "Invalid high surrogate \uD83C\uD83C\uDF51";
        String low = "Invalid low surrogate \uD83C\uDF51\uDF51";

        realm.beginTransaction();
        realm.delete(AllTypes.class);
        realm.commitTransaction();

        realm.beginTransaction();
        try {
            AllTypes highSurrogate = realm.createObject(AllTypes.class);
            highSurrogate.setColumnString(high);
            fail();
        } catch (IllegalArgumentException ignored) {}
        realm.cancelTransaction();

        realm.beginTransaction();
        try {
            AllTypes lowSurrogate = realm.createObject(AllTypes.class);
            lowSurrogate.setColumnString(low);
            fail();
        } catch (IllegalArgumentException ignored) {}
        realm.cancelTransaction();
    }

    // Removes original object and sees if has been removed.
    @Test
    public void deleteFromRealm() {
        realm.beginTransaction();
        Dog rex = realm.createObject(Dog.class);
        rex.setName("Rex");
        Dog fido = realm.createObject(Dog.class);
        fido.setName("Fido");
        realm.commitTransaction();

        RealmResults<Dog> allDogsBefore = realm.where(Dog.class).equalTo("name", "Rex").findAll();
        assertEquals(1, allDogsBefore.size());

        realm.beginTransaction();
        rex.deleteFromRealm();
        realm.commitTransaction();

        RealmResults<Dog> allDogsAfter = realm.where(Dog.class).equalTo("name", "Rex").findAll();
        assertEquals(0, allDogsAfter.size());

        fido.getName();
        try {
            rex.getName();
            realm.close();
            fail();
        } catch (IllegalStateException ignored) {}

        // Deleting rex twice should fail.
        realm.beginTransaction();
        try {
            rex.deleteFromRealm();
            realm.close();
            fail();
        } catch (IllegalStateException ignored) {}
        realm.commitTransaction();
        realm.close();
    }

    @Test
    public void deleteFromRealm_twiceThrows() {
        realm.beginTransaction();
        Dog dog = realm.createObject(Dog.class);
        dog.setAge(42);
        realm.commitTransaction();

        realm.beginTransaction();
        assertTrue(dog.isValid());
        dog.deleteFromRealm();
        assertFalse(dog.isValid());

        try {
            dog.deleteFromRealm();
            fail();
        } catch (IllegalStateException ignored) {
        }
    }

    @Test
    public void deleteFromRealm_throwOnUnmanagedObject() {
        Dog dog = new Dog();

        try {
            dog.deleteFromRealm();
            fail("Failed on deleting a RealmObject from null Row.");
        } catch (IllegalArgumentException ignored) {
        }
    }

    // Queries for an object, removes it and sees it has been removed from realm.
    @Test
    public void deleteFromRealm_removedFromResults() {
        realm.beginTransaction();
        realm.delete(Dog.class);
        Dog dogToAdd = realm.createObject(Dog.class);
        dogToAdd.setName("Rex");
        realm.commitTransaction();

        assertEquals(1, realm.where(Dog.class).count());

        Dog dogToRemove = realm.where(Dog.class).findFirst();
        assertNotNull(dogToRemove);
        realm.beginTransaction();
        dogToRemove.deleteFromRealm();
        realm.commitTransaction();

        assertEquals(0, realm.where(Dog.class).count());
        try {
            dogToAdd.getName();
            realm.close();
            fail();
        } catch (IllegalStateException ignored) {
        }
        try {
            dogToRemove.getName();
            realm.close();
            fail();
        } catch (IllegalStateException ignored) {
        }
        realm.close();
    }

    private void removeOneByOne(boolean removeFromFront) {
        // Creates test data.
        realm.beginTransaction();
        realm.delete(Dog.class);
        for (int i = 0; i < TEST_SIZE; i++) {
            realm.createObject(Dog.class);
        }
        realm.commitTransaction();

        // Checks initial size.
        RealmResults<Dog> dogs = realm.where(Dog.class).findAll();
        OrderedRealmCollectionSnapshot<Dog> snapshot = dogs.createSnapshot();
        assertEquals(TEST_SIZE, snapshot.size());

        // Checks that calling deleteFromRealm doesn't remove the object from the RealmResult.
        realm.beginTransaction();
        for (int i = 0; i < TEST_SIZE; i++) {
            snapshot.get(removeFromFront ? i : TEST_SIZE - 1 - i).deleteFromRealm();
        }
        realm.commitTransaction();

        assertEquals(TEST_SIZE, snapshot.size());
        assertEquals(0, dogs.size());
    }

    // Tests calling deleteFromRealm on a OrderedRealmCollectionSnapshot instead of RealmResults.remove().
    @Test
    public void deleteFromRealm_atPosition() {
        removeOneByOne(REMOVE_FIRST);
        removeOneByOne(REMOVE_LAST);
    }

    private enum Method {
        METHOD_GETTER,
        METHOD_SETTER,
        METHOD_DELETE_FROM_REALM
    }

    private boolean runMethodOnWrongThread(final Method method) throws ExecutionException, InterruptedException {
        final AllTypes allTypes = realm.where(AllTypes.class).findFirst();
        ExecutorService executorService = Executors.newSingleThreadExecutor();
        Future<Boolean> future = executorService.submit(new Callable<Boolean>() {
            @Override
            public Boolean call() throws Exception {
                try {
                    switch (method) {
                        case METHOD_GETTER:
                            allTypes.getColumnFloat();
                            break;
                        case METHOD_SETTER:
                            allTypes.setColumnFloat(1.0f);
                            break;
                        case METHOD_DELETE_FROM_REALM:
                            allTypes.deleteFromRealm();
                            break;
                    }
                    return false;
                } catch (IllegalStateException ignored) {
                    return true;
                }
            }
        });

        return future.get();
    }

    @Test
    public void methodsThrowOnWrongThread() throws ExecutionException, InterruptedException {
        realm.beginTransaction();
        realm.createObject(AllTypes.class);
        realm.commitTransaction();

        for (Method method : Method.values()) {
            assertTrue(runMethodOnWrongThread(method));
        }
    }

    @Test
    public void equals_sameObjectDifferentInstance() {
        realm.beginTransaction();
        CyclicType ct = realm.createObject(CyclicType.class);
        ct.setName("Foo");
        realm.commitTransaction();

        CyclicType ct1 = realm.where(CyclicType.class).findFirst();
        CyclicType ct2 = realm.where(CyclicType.class).findFirst();

        assertTrue(ct1.equals(ct2));
        assertTrue(ct2.equals(ct1));
    }

    @Test
    public void equals_differentObjects() {
        realm.beginTransaction();
        CyclicType objA = realm.createObject(CyclicType.class);
        objA.setName("Foo");
        CyclicType objB = realm.createObject(CyclicType.class);
        objB.setName("Bar");
        realm.commitTransaction();

        assertFalse(objA.equals(objB));
        assertFalse(objB.equals(objA));
    }

    @Test
    public void equals_afterModification() {
        realm.beginTransaction();
        CyclicType ct = realm.createObject(CyclicType.class);
        ct.setName("Foo");
        realm.commitTransaction();

        CyclicType ct1 = realm.where(CyclicType.class).findFirst();
        CyclicType ct2 = realm.where(CyclicType.class).findFirst();

        realm.beginTransaction();
        ct1.setName("Baz");
        realm.commitTransaction();

        assertTrue(ct1.equals(ct2));
        assertTrue(ct2.equals(ct1));
    }

    @Test
    public void equals_unmanagedObject() {
        realm.beginTransaction();
        CyclicType ct1 = realm.createObject(CyclicType.class);
        ct1.setName("Foo");
        realm.commitTransaction();

        CyclicType ct2 = new CyclicType();
        ct2.setName("Bar");

        assertFalse(ct1.equals(ct2));
        assertFalse(ct2.equals(ct1));
    }

    @Test
    public void equals_cyclicObject() {
        realm.beginTransaction();
        CyclicType foo = createCyclicData();
        realm.commitTransaction();

        assertEquals(foo, realm.where(CyclicType.class).equalTo("name", "Foo").findFirst());
    }

    @Test
    public void equals_plainCustomMethod() {
        realm.beginTransaction();
        CustomMethods cm = realm.createObject(CustomMethods.class);
        cm.setName("Foo");
        realm.commitTransaction();

        CustomMethods cm1 = realm.where(CustomMethods.class).findFirst();
        CustomMethods cm2 = realm.where(CustomMethods.class).findFirst();
        assertTrue(cm1.equals(cm2));
    }

    @Test
    public void equals_unmanagedCustomMethod() {
        CustomMethods cm1 = new CustomMethods();
        cm1.setName("Bar");
        CustomMethods cm2 = new CustomMethods();
        cm2.setName("Bar");
        assertTrue(cm1.equals(cm2));
    }

    @Test
    public void equals_mixedCustomMethod() {
        CustomMethods cm1 = new CustomMethods();
        cm1.setName("Bar");
        CustomMethods cm2 = new CustomMethods();
        cm2.setName("Bar");

        realm.beginTransaction();
        realm.deleteAll();
        realm.copyToRealm(cm1);
        realm.commitTransaction();

        CustomMethods cm3 = realm.where(CustomMethods.class).findFirst();
        assertTrue(cm3.equals(cm2));
        assertTrue(cm2.equals(cm3));
    }

    @Test
    public void toString_cyclicObject() {
        realm.beginTransaction();
        CyclicType foo = createCyclicData();
        realm.commitTransaction();
        assertEquals(
                "CyclicType = proxy[{id:0},{name:Foo},{date:null},{object:CyclicType},{otherObject:null},{objects:RealmList<CyclicType>[0]}]",
                foo.toString());
    }

    @Test
    public void toString_customMethod() {
        realm.beginTransaction();
        CustomMethods cm = realm.createObject(CustomMethods.class);
        cm.setName("Foo");
        realm.commitTransaction();
        String expected = CustomMethods.CUSTOM_TO_STRING;
        assertEquals(expected, cm.toString());
    }

    // Test for https://github.com/realm/realm-java/issues/7084
    @Test
    public void toString_nullBinary() {
        realm.beginTransaction();
        AllJavaTypes obj = realm.createObject(AllJavaTypes.class, 1);
        obj.setFieldBinary(null);
        realm.commitTransaction();
        String desc = obj.toString();
        assertTrue(desc.contains("fieldBinary:null"));
    }

    @Test
    public void hashCode_cyclicObject() {
        realm.beginTransaction();
        final CyclicType foo = createCyclicData();
        realm.commitTransaction();

        // Checks that the hash code is always the same between multiple calls.
        assertEquals(foo.hashCode(), foo.hashCode());
        // Checks that the hash code is the same among same object.
        assertEquals(foo.hashCode(), realm.where(CyclicType.class).equalTo("name", foo.getName()).findFirst().hashCode());
        // Hash code is different from other objects.
        assertNotEquals(foo.getObject().hashCode(), foo.hashCode());

        final int originalHashCode = foo.hashCode();
        realm.executeTransaction(new Realm.Transaction() {
            @Override
            public void execute(Realm realm) {
                foo.setName(foo.getName() + "1234");
            }
        });
        // Checks that Updating the value of its field does not affect the hash code.
        assertEquals(originalHashCode, foo.hashCode());

        // Checks the hash code of the object from a Realm in different file name.
        RealmConfiguration realmConfig_differentName = configFactory.createConfiguration(
                "another_" + realmConfig.getRealmFileName());
        Realm realm_differentName = Realm.getInstance(realmConfig_differentName);
        //noinspection TryFinallyCanBeTryWithResources
        try {
            realm_differentName.beginTransaction();
            CyclicType fooFromDifferentName = createCyclicData(realm_differentName);
            realm_differentName.commitTransaction();

            assertNotEquals(fooFromDifferentName.hashCode(), foo.hashCode());
        } finally {
            realm_differentName.close();
        }

        // Checks the hash code of the object from a Realm in different directory.
        RealmConfiguration realmConfig_differentPath = configFactory.createConfiguration(
                "anotherDir", realmConfig.getRealmFileName());
        Realm realm_differentPath = Realm.getInstance(realmConfig_differentPath);
        //noinspection TryFinallyCanBeTryWithResources
        try {
            realm_differentPath.beginTransaction();
            CyclicType fooFromDifferentPath = createCyclicData(realm_differentPath);
            realm_differentPath.commitTransaction();

            assertNotEquals(fooFromDifferentPath.hashCode(), foo.hashCode());
        } finally {
            realm_differentPath.close();
        }
    }

    @Test
    public void hashCode_customMethod() {
        realm.beginTransaction();
        CustomMethods cm = realm.createObject(CustomMethods.class);
        cm.setName("Foo");
        realm.commitTransaction();
        assertEquals(CustomMethods.HASHCODE, cm.hashCode());
    }

    private CyclicType createCyclicData(Realm realm) {
        CyclicType foo = realm.createObject(CyclicType.class);
        foo.setName("Foo");
        CyclicType bar = realm.createObject(CyclicType.class);
        bar.setName("Bar");

        // Setups cycle on normal object references.
        foo.setObject(bar);
        bar.setObject(foo);
        return foo;
    }

    private CyclicType createCyclicData() {
        return createCyclicData(realm);
    }

    @Test
    public void dateType() {
        long testDatesValid[] = {Long.MIN_VALUE, -1001, -1000, -1, 0, 1, 1000, 1001, Long.MAX_VALUE};

        realm.beginTransaction();
        for (long value : testDatesValid) {
            AllTypes allTypes = realm.createObject(AllTypes.class);
            allTypes.setColumnDate(new Date(value));
        }
        realm.commitTransaction();

        int i = 0;
        for (AllTypes allTypes : realm.where(AllTypes.class).findAll()) {
            assertEquals("Item " + i, new Date(testDatesValid[i]), allTypes.getColumnDate());
            i++;
        }
    }

    private Date newDate(int year, int month, int dayOfMonth) {
        Calendar cal = Calendar.getInstance();
        cal.set(Calendar.YEAR, year);
        cal.set(Calendar.MONTH, month);
        cal.set(Calendar.DAY_OF_MONTH, dayOfMonth);
        cal.set(Calendar.HOUR, 0);
        cal.set(Calendar.MINUTE, 0);
        cal.set(Calendar.MILLISECOND, 0);
        return cal.getTime();
    }

    @Test
    public void setter_outsideTransactionThrows() {
        realm.beginTransaction();
        Dog dog = realm.createObject(Dog.class);
        realm.commitTransaction();

        thrown.expect(IllegalStateException.class);
        dog.setName("Rex");
    }

    @Test
    public void setter_link_null() {
        realm.beginTransaction();
        CyclicType objA = realm.createObject(CyclicType.class);
        objA.setName("Foo");
        CyclicType objB = realm.createObject(CyclicType.class);
        objB.setName("Bar");

        objA.setObject(objB);

        assertNotNull(objA.getObject());

        try {
            objA.setObject(null);
        } catch (NullPointerException nullPointer) {
            fail();
        }
        realm.commitTransaction();
        assertNull(objA.getObject());
    }

    @Test
    public void setter_link_unmanagedObject() {
        CyclicType unmanaged = new CyclicType();

        realm.beginTransaction();
        try {
            CyclicType target = realm.createObject(CyclicType.class);

            try {
                target.setObject(unmanaged);
                fail();
            } catch (IllegalArgumentException ignored) {
            }
        } finally {
            realm.cancelTransaction();
        }
    }

    @Test
    public void setter_link_deletedObject() {
        realm.beginTransaction();
        try {
            CyclicType target = realm.createObject(CyclicType.class);

            CyclicType removed = realm.createObject(CyclicType.class);
            removed.deleteFromRealm();

            try {
                target.setObject(removed);
                fail();
            } catch (IllegalArgumentException ignored) {
            }
        } finally {
            realm.cancelTransaction();
        }
    }

    @Test
    public void setter_link_closedObject() {
        realm.beginTransaction();
        CyclicType closed = realm.createObject(CyclicType.class);
        realm.commitTransaction();
        realm.close();
        assertTrue(realm.isClosed());

        realm = Realm.getInstance(realmConfig);
        realm.beginTransaction();
        try {
            CyclicType target = realm.createObject(CyclicType.class);

            try {
                target.setObject(closed);
                fail();
            } catch (IllegalArgumentException ignored) {
            }
        } finally {
            realm.cancelTransaction();
        }
    }

    @Test
    public void setter_link_objectFromOtherRealm() {
        RealmConfiguration config = configFactory.createConfiguration("another.realm");
        Realm anotherRealm = Realm.getInstance(config);
        //noinspection TryFinallyCanBeTryWithResources
        try {
            anotherRealm.beginTransaction();
            CyclicType objFromAnotherRealm = anotherRealm.createObject(CyclicType.class);
            anotherRealm.commitTransaction();

            realm.beginTransaction();
            try {
                CyclicType target = realm.createObject(CyclicType.class);

                try {
                    target.setObject(objFromAnotherRealm);
                    fail();
                } catch (IllegalArgumentException ignored) {
                }
            } finally {
                realm.cancelTransaction();
            }
        } finally {
            anotherRealm.close();
        }
    }

    @Test
    public void setter_link_objectFromAnotherThread() throws InterruptedException {
        final CountDownLatch createLatch = new CountDownLatch(1);
        final CountDownLatch testEndLatch = new CountDownLatch(1);

        final AtomicReference<CyclicType> objFromAnotherThread = new AtomicReference<CyclicType>();

        java.lang.Thread thread = new java.lang.Thread() {
            @Override
            public void run() {
                Realm realm = Realm.getInstance(realmConfig);

                // 1. Creates an object.
                realm.beginTransaction();
                objFromAnotherThread.set(realm.createObject(CyclicType.class));
                realm.commitTransaction();

                createLatch.countDown();
                TestHelper.awaitOrFail(testEndLatch);

                // 3. Closes Realm in this thread and finishes.
                realm.close();
            }
        };
        thread.start();

        TestHelper.awaitOrFail(createLatch);
        // 2. Sets created object to target.
        realm.beginTransaction();
        try {
            CyclicType target = realm.createObject(CyclicType.class);
            try {
                target.setObject(objFromAnotherThread.get());
                fail();
            } catch (IllegalArgumentException ignored) {
            }
        } finally {
            testEndLatch.countDown();
            realm.cancelTransaction();
        }

        // Waits for finishing the thread.
        thread.join();
    }

    @Test
    public void setter_list_withUnmanagedObject() {
        CyclicType unmanaged = new CyclicType();

        realm.beginTransaction();
        try {
            CyclicType target = realm.createObject(CyclicType.class);

            RealmList<CyclicType> list = new RealmList<CyclicType>();
            list.add(realm.createObject(CyclicType.class));
            list.add(unmanaged); // List contains an unmanaged object
            list.add(realm.createObject(CyclicType.class));

            try {
                target.setObjects(list);
                fail();
            } catch (IllegalArgumentException ignored) {
            }
        } finally {
            realm.cancelTransaction();
        }
    }

    @Test
    public void setter_list_withDeletedObject() {
        realm.beginTransaction();
        try {
            CyclicType target = realm.createObject(CyclicType.class);

            CyclicType removed = realm.createObject(CyclicType.class);
            removed.deleteFromRealm();

            RealmList<CyclicType> list = new RealmList<CyclicType>();
            list.add(realm.createObject(CyclicType.class));
            list.add(removed); // List contains a deleted object.
            list.add(realm.createObject(CyclicType.class));

            try {
                target.setObjects(list);
                fail();
            } catch (IllegalArgumentException ignored) {
            }
        } finally {
            realm.cancelTransaction();
        }
    }

    @Test
    public void setter_list_withClosedObject() {
        realm.beginTransaction();
        CyclicType closed = realm.createObject(CyclicType.class);
        realm.commitTransaction();
        realm.close();
        assertTrue(realm.isClosed());

        realm = Realm.getInstance(realmConfig);
        realm.beginTransaction();
        try {
            CyclicType target = realm.createObject(CyclicType.class);

            RealmList<CyclicType> list = new RealmList<CyclicType>();
            list.add(realm.createObject(CyclicType.class));
            list.add(closed); // List contains a closed object.
            list.add(realm.createObject(CyclicType.class));

            try {
                target.setObjects(list);
                fail();
            } catch (IllegalArgumentException ignored) {
            }
        } finally {
            realm.cancelTransaction();
        }
    }

    @Test
    public void setter_list_withObjectFromAnotherRealm() {
        RealmConfiguration config = configFactory.createConfiguration("another.realm");
        Realm anotherRealm = Realm.getInstance(config);
        //noinspection TryFinallyCanBeTryWithResources
        try {
            anotherRealm.beginTransaction();
            CyclicType objFromAnotherRealm = anotherRealm.createObject(CyclicType.class);
            anotherRealm.commitTransaction();

            realm.beginTransaction();
            try {
                CyclicType target = realm.createObject(CyclicType.class);

                RealmList<CyclicType> list = new RealmList<CyclicType>();
                list.add(realm.createObject(CyclicType.class));
                list.add(objFromAnotherRealm); // List contains an object from another Realm.
                list.add(realm.createObject(CyclicType.class));

                try {
                    target.setObjects(list);
                    fail();
                } catch (IllegalArgumentException ignored) {
                }
            } finally {
                realm.cancelTransaction();
            }
        } finally {
            anotherRealm.close();
        }
    }

    @Test
    public void setter_list_withObjectFromAnotherThread() throws InterruptedException {
        final CountDownLatch createLatch = new CountDownLatch(1);
        final CountDownLatch testEndLatch = new CountDownLatch(1);

        final AtomicReference<CyclicType> objFromAnotherThread = new AtomicReference<CyclicType>();

        java.lang.Thread thread = new java.lang.Thread() {
            @Override
            public void run() {
                Realm realm = Realm.getInstance(realmConfig);

                // 1. Creates an object.
                realm.beginTransaction();
                objFromAnotherThread.set(realm.createObject(CyclicType.class));
                realm.commitTransaction();

                createLatch.countDown();
                TestHelper.awaitOrFail(testEndLatch);

                // 3. Close Realm in this thread and finishes.
                realm.close();
            }
        };
        thread.start();

        TestHelper.awaitOrFail(createLatch);
        // 2. Sets created object to target.
        realm.beginTransaction();
        try {
            CyclicType target = realm.createObject(CyclicType.class);

            RealmList<CyclicType> list = new RealmList<CyclicType>();
            list.add(realm.createObject(CyclicType.class));
            list.add(objFromAnotherThread.get()); // List contains an object from another thread.
            list.add(realm.createObject(CyclicType.class));

            try {
                target.setObjects(list);
                fail();
            } catch (IllegalArgumentException ignored) {
            }
        } finally {
            testEndLatch.countDown();
            realm.cancelTransaction();
        }

        // Waits for finishing the thread.
        thread.join();
    }

    @Test
    public void setter_list_ownList() {
        // Create initial list
        realm.beginTransaction();
        RealmList<AllJavaTypes> allTypesRealmModels = new RealmList<>();
        for (int i = 0; i < 2; i++) {
            allTypesRealmModels.add(new AllJavaTypes(i));
        }
        AllJavaTypes model = new AllJavaTypes(2);
        model.setFieldList(allTypesRealmModels);
        model = realm.copyToRealm(model);
        realm.commitTransaction();
        assertEquals(2, model.getFieldList().size());

        // Check that setting own list does not clear it by accident.
        realm.beginTransaction();
        model.setFieldList(model.getFieldList());
        realm.commitTransaction();
        assertEquals(2, model.getFieldList().size());

        // Check that a unmanaged list throws the correct exception
        realm.beginTransaction();
        RealmList<AllJavaTypes> unmanagedList = new RealmList<>();
        unmanagedList.addAll(realm.copyFromRealm(model.getFieldList()));
        try {
            model.setFieldList(unmanagedList);
            fail();
        } catch (IllegalArgumentException ignored) {
        }
    }

    @Test
    public void classNameConflictsWithFrameworkClass() {
        // The model class' name (Thread) clashed with a common Java class.
        // The annotation process must be able to handle that.
        realm.beginTransaction();
        @SuppressWarnings("unused")
        io.realm.entities.Thread thread = realm.createObject(io.realm.entities.Thread.class);
        realm.commitTransaction();
    }

    @Test
    public void isValid_unmanagedObject() {
        AllTypes allTypes = new AllTypes();
        assertTrue(allTypes.isValid());
    }

    @Test
    public void isValid_closedRealm() {
        RealmConfiguration otherConfig = configFactory.createConfiguration("other-realm");
        Realm testRealm = Realm.getInstance(otherConfig);
        testRealm.beginTransaction();
        AllTypes allTypes = testRealm.createObject(AllTypes.class);
        assertTrue(allTypes.isValid());
        testRealm.commitTransaction();
        testRealm.close();
        assertFalse(allTypes.isValid());
    }

    @Test
    public void isValid_deletedObject() {
        realm.beginTransaction();
        AllTypes allTypes = realm.createObject(AllTypes.class);
        assertTrue(allTypes.isValid());
        realm.delete(AllTypes.class);
        realm.commitTransaction();
        assertFalse(allTypes.isValid());
    }

    @Test
    public void isValid_managedObject() {
        realm.beginTransaction();
        AllTypes allTypes = realm.createObject(AllTypes.class);
        assertTrue(allTypes.isValid());
        realm.commitTransaction();
        assertTrue(allTypes.isValid());
    }

    @Test
    public void isValid_null() {
        //noinspection ConstantConditions
        assertFalse(RealmObject.isValid(null));
    }

    // Stores and retrieves null values for nullable fields.
    @Test
    public void set_get_nullOnNullableFields() {
        realm.beginTransaction();
        NullTypes nullTypes = realm.createObject(NullTypes.class, 0);
        // 1 String
        nullTypes.setFieldStringNull(null);
        // 2 Bytes
        nullTypes.setFieldBytesNull(null);
        // 3 Boolean
        nullTypes.setFieldBooleanNull(null);
        // 4 Byte
        nullTypes.setFieldByteNull(null);
        // 5 Short
        nullTypes.setFieldShortNull(null);
        // 6 Integer
        nullTypes.setFieldIntegerNull(null);
        // 7 Long
        nullTypes.setFieldLongNull(null);
        // 8 Float
        nullTypes.setFieldFloatNull(null);
        // 9 Double
        nullTypes.setFieldDoubleNull(null);
        // 10 Date
        nullTypes.setFieldDateNull(null);
        realm.commitTransaction();

        nullTypes = realm.where(NullTypes.class).findFirst();
        // 1 String
        assertNull(nullTypes.getFieldStringNull());
        // 2 Bytes
        assertNull(nullTypes.getFieldBytesNull());
        // 3 Boolean
        assertNull(nullTypes.getFieldBooleanNull());
        // 4 Byte
        assertNull(nullTypes.getFieldByteNull());
        // 5 Short
        assertNull(nullTypes.getFieldShortNull());
        // 6 Integer
        assertNull(nullTypes.getFieldIntegerNull());
        // 7 Long
        assertNull(nullTypes.getFieldLongNull());
        // 8 Float
        assertNull(nullTypes.getFieldFloatNull());
        // 9 Double
        assertNull(nullTypes.getFieldDoubleNull());
        // 10 Date
        assertNull(nullTypes.getFieldDateNull());
    }

    // Stores and retrieves non-null values when field can contain null strings.
    @Test
    public void get_set_nonNullValueOnNullableFields() {
        final String testString = "FooBar";
        final byte[] testBytes = new byte[] {42};
        final Date testDate = newDate(2000, 1, 1);
        realm.beginTransaction();
        NullTypes nullTypes = realm.createObject(NullTypes.class, 0);
        // 1 String
        nullTypes.setFieldStringNull(testString);
        // 2 Bytes
        nullTypes.setFieldBytesNull(testBytes);
        // 3 Boolean
        nullTypes.setFieldBooleanNull(true);
        // 4 Byte
        nullTypes.setFieldByteNull((byte) 42);
        // 5 Short
        nullTypes.setFieldShortNull((short) 42);
        // 6 Integer
        nullTypes.setFieldIntegerNull(42);
        // 7 Long
        nullTypes.setFieldLongNull(42L);
        // 8 Float
        nullTypes.setFieldFloatNull(42.42F);
        // 9 Double
        nullTypes.setFieldDoubleNull(42.42D);
        // 10 Date
        nullTypes.setFieldDateNull(testDate);
        realm.commitTransaction();

        nullTypes = realm.where(NullTypes.class).findFirst();
        // 1 String
        assertEquals(testString, nullTypes.getFieldStringNull());
        // 2 Bytes
        assertArrayEquals(testBytes, nullTypes.getFieldBytesNull());
        // 3 Boolean
        assertTrue(nullTypes.getFieldBooleanNull());
        // 4 Byte
        assertEquals((byte) 42, (byte) nullTypes.getFieldByteNull().intValue());
        // 5 Short
        assertEquals((short) 42, (short) nullTypes.getFieldShortNull().intValue());
        // 6 Integer
        assertEquals(42, nullTypes.getFieldIntegerNull().intValue());
        // 7 Long
        assertEquals(42L, nullTypes.getFieldLongNull().longValue());
        // 8 Float
        assertEquals(42.42F, nullTypes.getFieldFloatNull(), 0.0F);
        // 9 Double
        assertEquals(42.42D, nullTypes.getFieldDoubleNull(), 0.0D);
        // 10 Date
        assertEquals(testDate.getTime(), nullTypes.getFieldDateNull().getTime());
    }

    // Tries to store null values in non-nullable fields.
    @Test
    public void set_nullValuesToNonNullableFields() {
        try {
            realm.beginTransaction();
            NullTypes nullTypes = realm.createObject(NullTypes.class, 0);
            // 1 String
            try {
                nullTypes.setFieldStringNotNull(null);
                fail();
            } catch (IllegalArgumentException ignored) {
            }
            // 2 Bytes
            try {
                nullTypes.setFieldBytesNotNull(null);
                fail();
            } catch (IllegalArgumentException ignored) {
            }
            // 3 Boolean
            try {
                nullTypes.setFieldBooleanNotNull(null);
                fail();
            } catch (IllegalArgumentException ignored) {
            }
            // 4 Byte
            try {
                nullTypes.setFieldByteNotNull(null);
                fail();
            } catch (IllegalArgumentException ignored) {
            }
            // 5 Short
            try {
                nullTypes.setFieldShortNotNull(null);
                fail();
            } catch (IllegalArgumentException ignored) {
            }
            // 6 Integer
            try {
                nullTypes.setFieldIntegerNotNull(null);
                fail();
            } catch (IllegalArgumentException ignored) {
            }
            // 7 Long
            try {
                nullTypes.setFieldLongNotNull(null);
                fail();
            } catch (IllegalArgumentException ignored) {
            }
            // 8 Float
            try {
                nullTypes.setFieldFloatNotNull(null);
                fail();
            } catch (IllegalArgumentException ignored) {
            }
            // 9 Double
            try {
                nullTypes.setFieldDoubleNotNull(null);
                fail();
            } catch (IllegalArgumentException ignored) {
            }
            // 10 Date
            try {
                nullTypes.setFieldDateNotNull(null);
                fail();
            } catch (IllegalArgumentException ignored) {
            }
        } finally {
            realm.cancelTransaction();
        }
    }

    @Test
    public void defaultValuesForNewObject() {
        realm.beginTransaction();
        NullTypes nullTypes = realm.createObject(NullTypes.class, 0);
        realm.commitTransaction();

        assertNotNull(nullTypes);
        assertEquals(0, nullTypes.getId());
        // 1 String
        assertEquals("", nullTypes.getFieldStringNotNull());
        assertNull(nullTypes.getFieldStringNull());
        // 2 Bytes
        assertArrayEquals(new byte[0], nullTypes.getFieldBytesNotNull());
        assertNull(nullTypes.getFieldByteNull());
        // 3 Boolean
        assertFalse(nullTypes.getFieldBooleanNotNull());
        assertNull(nullTypes.getFieldBooleanNull());
        // 4 Byte
        assertEquals(0, nullTypes.getFieldByteNotNull().byteValue());
        assertNull(nullTypes.getFieldByteNull());
        // 5 Short
        assertEquals(0, nullTypes.getFieldShortNotNull().shortValue());
        assertNull(nullTypes.getFieldShortNull());
        // 6 Integer
        assertEquals(0, nullTypes.getFieldIntegerNotNull().intValue());
        assertNull(nullTypes.getFieldIntegerNull());
        // 7 Long
        assertEquals(0, nullTypes.getFieldLongNotNull().longValue());
        assertNull(nullTypes.getFieldLongNull());
        // 8 Float
        assertEquals(0F, nullTypes.getFieldFloatNotNull(), 0.0F);
        assertNull(nullTypes.getFieldFloatNull());
        // 9 Double
        assertEquals(0D, nullTypes.getFieldDoubleNotNull(), 0.0D);
        assertNull(nullTypes.getFieldDoubleNull());
        // 10 Date
        assertEquals(new Date(0), nullTypes.getFieldDateNotNull());
        assertNull(nullTypes.getFieldDateNull());
    }

    @Test
    public void getter_afterDeleteFromOtherThreadThrows() {
        final CountDownLatch bgRealmDone = new CountDownLatch(1);
        realm.beginTransaction();
        final AllTypes obj = realm.createObject(AllTypes.class);
        realm.commitTransaction();

        new Thread(new Runnable() {
            @Override
            public void run() {
                Realm bgRealm = Realm.getInstance(realm.getConfiguration());
                bgRealm.beginTransaction();
                bgRealm.delete(AllTypes.class);
                bgRealm.commitTransaction();
                bgRealm.close();
                bgRealmDone.countDown();
            }
        }).start();
        TestHelper.awaitOrFail(bgRealmDone);
        realm.refresh();

        // Object should no longer be available.
        assertFalse(obj.isValid());
        try {
            obj.getColumnLong();
            fail();
        } catch (IllegalStateException ignored) {
        }
    }

    @Test
    public void isValid() {
        realm.beginTransaction();
        Dog dog = realm.createObject(Dog.class);
        dog.setName("Fido");
        realm.commitTransaction();

        assertTrue(dog.isValid());

        realm.beginTransaction();
        dog.deleteFromRealm();
        realm.commitTransaction();

        assertFalse(dog.isValid());
    }

    @Test
    public void isManaged_managedObject() {
        realm.beginTransaction();
        Dog dog = realm.createObject(Dog.class);
        realm.commitTransaction();

        assertTrue(dog.isManaged());
    }

    @Test
    public void isManaged_unmanagedObject() {
        Dog dog = new Dog();
        assertFalse(dog.isManaged());
    }

    // Tests NaN value on float and double columns.
    @Test
    public void float_double_NaN() {
        realm.beginTransaction();
        AllTypes allTypes = realm.createObject(AllTypes.class);
        allTypes.setColumnFloat(Float.NaN);
        allTypes.setColumnDouble(Double.NaN);
        realm.commitTransaction();
        assertEquals(Float.NaN, realm.where(AllTypes.class).findFirst().getColumnFloat(), 0.0F);
        assertEquals(Double.NaN, realm.where(AllTypes.class).findFirst().getColumnDouble(), 0.0D);
        // NaN != NaN !!!
        assertEquals(0, realm.where(AllTypes.class).equalTo("columnFloat", Float.NaN).count());
        assertEquals(0, realm.where(AllTypes.class).equalTo("columnDouble", Double.NaN).count());
    }

    // Tests max value on float and double columns.
    @Test
    public void float_double_maxValue() {
        realm.beginTransaction();
        AllTypes allTypes = realm.createObject(AllTypes.class);
        allTypes.setColumnFloat(Float.MAX_VALUE);
        allTypes.setColumnDouble(Double.MAX_VALUE);
        realm.commitTransaction();
        assertEquals(Float.MAX_VALUE, realm.where(AllTypes.class).findFirst().getColumnFloat(), 0.0F);
        assertEquals(Double.MAX_VALUE, realm.where(AllTypes.class).findFirst().getColumnDouble(), 0.0D);
        assertEquals(1, realm.where(AllTypes.class).equalTo("columnFloat", Float.MAX_VALUE).count());
        assertEquals(1, realm.where(AllTypes.class).equalTo("columnDouble", Double.MAX_VALUE).count());
    }

    // Tests min normal value on float and double columns.
    @Test
    public void float_double_minNormal() {
        realm.beginTransaction();
        AllTypes allTypes = realm.createObject(AllTypes.class);
        allTypes.setColumnFloat(Float.MIN_NORMAL);
        allTypes.setColumnDouble(Double.MIN_NORMAL);
        realm.commitTransaction();
        assertEquals(Float.MIN_NORMAL, realm.where(AllTypes.class).findFirst().getColumnFloat(), 0.0F);
        assertEquals(Double.MIN_NORMAL, realm.where(AllTypes.class).findFirst().getColumnDouble(), 0.0D);
        assertEquals(1, realm.where(AllTypes.class).equalTo("columnFloat", Float.MIN_NORMAL).count());
        assertEquals(1, realm.where(AllTypes.class).equalTo("columnDouble", Double.MIN_NORMAL).count());
    }

    // Tests min value on float and double columns.
    @Test
    public void float_double_minValue() {
        realm.beginTransaction();
        AllTypes allTypes = realm.createObject(AllTypes.class);
        allTypes.setColumnFloat(Float.MIN_VALUE);
        allTypes.setColumnDouble(Double.MIN_VALUE);
        realm.commitTransaction();
        assertEquals(Float.MIN_VALUE, realm.where(AllTypes.class).findFirst().getColumnFloat(), 0.0F);
        assertEquals(Double.MIN_VALUE, realm.where(AllTypes.class).findFirst().getColumnDouble(), 0.0D);
        assertEquals(1, realm.where(AllTypes.class).equalTo("columnFloat", Float.MIN_VALUE).count());
        assertEquals(1, realm.where(AllTypes.class).equalTo("columnDouble", Double.MIN_VALUE).count());
    }

    // Tests negative infinity value on float and double columns.
    @Test
    public void float_double_negativeInfinity() {
        realm.beginTransaction();
        AllTypes allTypes = realm.createObject(AllTypes.class);
        allTypes.setColumnFloat(Float.NEGATIVE_INFINITY);
        allTypes.setColumnDouble(Double.NEGATIVE_INFINITY);
        realm.commitTransaction();
        assertEquals(Float.NEGATIVE_INFINITY, realm.where(AllTypes.class).findFirst().getColumnFloat(), 0.0F);
        assertEquals(Double.NEGATIVE_INFINITY, realm.where(AllTypes.class).findFirst().getColumnDouble(), 0.0D);
        assertEquals(1, realm.where(AllTypes.class).equalTo("columnFloat", Float.NEGATIVE_INFINITY).count());
        assertEquals(1, realm.where(AllTypes.class).equalTo("columnDouble", Double.NEGATIVE_INFINITY).count());
    }

    // Tests positive infinity value on float and double columns.
    @Test
    public void float_double_positiveInfinity() {
        realm.beginTransaction();
        AllTypes allTypes = realm.createObject(AllTypes.class);
        allTypes.setColumnFloat(Float.POSITIVE_INFINITY);
        allTypes.setColumnDouble(Double.POSITIVE_INFINITY);
        realm.commitTransaction();
        assertEquals(Float.POSITIVE_INFINITY, realm.where(AllTypes.class).findFirst().getColumnFloat(), 0.0F);
        assertEquals(Double.POSITIVE_INFINITY, realm.where(AllTypes.class).findFirst().getColumnDouble(), 0.0D);
        assertEquals(1, realm.where(AllTypes.class).equalTo("columnFloat", Float.POSITIVE_INFINITY).count());
        assertEquals(1, realm.where(AllTypes.class).equalTo("columnDouble", Double.POSITIVE_INFINITY).count());
    }

    private RealmConfiguration prepareColumnSwappedRealm() throws FileNotFoundException {

        final RealmConfiguration columnSwappedRealmConfigForV0 = configFactory.createConfigurationBuilder()
                .name("columnSwapped.realm")
                .migration(new RealmMigration() {
                    @Override
                    public void migrate(DynamicRealm realm, long oldVersion, long newVersion) {
                        final Table table = realm.getSchema().getTable(StringAndInt.class);
                        final long strColKey = table.getColumnKey("str");
                        final long numberColKey = table.getColumnKey("number");

                        for (String columnName :table.getColumnNames()) {
                            table.removeColumn(table.getColumnKey(columnName));
                        }
                        final long newStrIndex;
                        // Swaps column indices.
                        if (strColKey < numberColKey) {
                            table.addColumn(RealmFieldType.INTEGER, "number");
                            newStrIndex = table.addColumn(RealmFieldType.STRING, "str");
                        } else {
                            newStrIndex = table.addColumn(RealmFieldType.STRING, "str");
                            table.addColumn(RealmFieldType.INTEGER, "number");
                        }
                        table.convertColumnToNullable(newStrIndex);
                    }
                })
                .build();

        final RealmConfiguration columnSwappedRealmConfigForV1 = configFactory.createConfigurationBuilder()
                .name("columnSwapped.realm")
                .migration(new RealmMigration() {
                    @Override
                    public void migrate(DynamicRealm realm, long oldVersion, long newVersion) {
                        // Does nothing.
                    }
                })
                .schemaVersion(1L)
                .build();

        Realm.deleteRealm(columnSwappedRealmConfigForV0);
        Realm.getInstance(columnSwappedRealmConfigForV0).close();
        Realm.migrateRealm(columnSwappedRealmConfigForV0);
        return columnSwappedRealmConfigForV1;
    }

    @Test
    public void realmProxy_columnIndex() throws FileNotFoundException {
        final RealmConfiguration configForSwapped = prepareColumnSwappedRealm();

        // Opens swapped Realm in order to load column index.
        Realm.getInstance(configForSwapped).close();

        realm.executeTransaction(new Realm.Transaction() {
            @Override
            public void execute(Realm realm) {
                final StringAndInt obj = RealmObjectTests.this.realm.createObject(StringAndInt.class);
                /*
                 * If https://github.com/realm/realm-java/issues/1611 issue exists,
                 * setter/getter of RealmObjectProxy uses last loaded column index for every Realm.
                 */
                obj.setStr("foo");
                obj.getStr();
            }
        });
    }

    @Test
    public void conflictingFieldName_readAndUpdate() {
        final ConflictingFieldName unmanaged = new ConflictingFieldName();
        unmanaged.setRealmString("realm");
        unmanaged.setRow("row");
        unmanaged.setIsCompleted("isCompleted");
        unmanaged.setListeners("listeners");
        unmanaged.setPendingQuery("pendingQuery");
        unmanaged.setCurrentTableVersion("currentTableVersion");

        realm.executeTransaction(new Realm.Transaction() {
            @Override
            public void execute(Realm realm) {
                realm.copyToRealm(unmanaged);
            }
        });

        // Tests those values are persisted.
        final ConflictingFieldName managed = realm.where(ConflictingFieldName.class).findFirst();
        assertEquals("realm", managed.getRealmString());
        assertEquals("row", managed.getRow());
        assertEquals("isCompleted", managed.getIsCompleted());
        assertEquals("listeners", managed.getListeners());
        assertEquals("pendingQuery", managed.getPendingQuery());
        assertEquals("currentTableVersion", managed.getCurrentTableVersion());

        // Tests those values can be updated.
        realm.executeTransaction(new Realm.Transaction() {
            @Override
            public void execute(Realm realm) {
                managed.setRealmString("realm_updated");
                managed.setRow("row_updated");
                managed.setIsCompleted("isCompleted_updated");
                managed.setListeners("listeners_updated");
                managed.setPendingQuery("pendingQuery_updated");
                managed.setCurrentTableVersion("currentTableVersion_updated");
            }
        });

        assertEquals("realm_updated", managed.getRealmString());
        assertEquals("row_updated", managed.getRow());
        assertEquals("isCompleted_updated", managed.getIsCompleted());
        assertEquals("listeners_updated", managed.getListeners());
        assertEquals("pendingQuery_updated", managed.getPendingQuery());
        assertEquals("currentTableVersion_updated", managed.getCurrentTableVersion());
    }

    // Setting a not-nullable field to null is an error.
    // TODO Move this to RealmObjectTests?
    @Test
    public void setter_nullValueInRequiredField() {
        TestHelper.populateTestRealmForNullTests(realm);
        RealmResults<NullTypes> list = realm.where(NullTypes.class).findAll();

        // 1 String
        try {
            realm.beginTransaction();
            list.first().setFieldStringNotNull(null);
            fail();
        } catch (IllegalArgumentException ignored) {
            assertTrue(ignored.getMessage().contains(NullTypes.FIELD_STRING_NOT_NULL));
        } finally {
            realm.cancelTransaction();
        }

        // 2 Bytes
        try {
            realm.beginTransaction();
            list.first().setFieldBytesNotNull(null);
            fail();
        } catch (IllegalArgumentException ignored) {
            assertTrue(ignored.getMessage().contains(NullTypes.FIELD_BYTES_NOT_NULL));
        } finally {
            realm.cancelTransaction();
        }

        // 3 Boolean
        try {
            realm.beginTransaction();
            list.first().setFieldBooleanNotNull(null);
            fail();
        } catch (IllegalArgumentException ignored) {
            assertTrue(ignored.getMessage().contains(NullTypes.FIELD_BOOLEAN_NOT_NULL));
        } finally {
            realm.cancelTransaction();
        }

        // 4 Byte
        try {
            realm.beginTransaction();
            list.first().setFieldByteNotNull(null);
            fail();
        } catch (IllegalArgumentException ignored) {
            assertTrue(ignored.getMessage().contains(NullTypes.FIELD_BYTE_NOT_NULL));
        } finally {
            realm.cancelTransaction();
        }

        // 5 Short 6 Integer 7 Long are skipped for this case, same with Bytes

        // 8 Float
        try {
            realm.beginTransaction();
            list.first().setFieldFloatNotNull(null);
            fail();
        } catch (IllegalArgumentException ignored) {
            assertTrue(ignored.getMessage().contains(NullTypes.FIELD_FLOAT_NOT_NULL));
        } finally {
            realm.cancelTransaction();
        }

        // 9 Double
        try {
            realm.beginTransaction();
            list.first().setFieldDoubleNotNull(null);
            fail();
        } catch (IllegalArgumentException ignored) {
            assertTrue(ignored.getMessage().contains(NullTypes.FIELD_DOUBLE_NOT_NULL));
        } finally {
            realm.cancelTransaction();
        }

        // 10 Date
        try {
            realm.beginTransaction();
            list.first().setFieldDateNotNull(null);
            fail();
        } catch (IllegalArgumentException ignored) {
            assertTrue(ignored.getMessage().contains(NullTypes.FIELD_DATE_NOT_NULL));
        } finally {
            realm.cancelTransaction();
        }
    }

    // Setting a nullable field to null is not an error.
    // TODO Move this to RealmObjectsTest?
    @Test
    public void setter_nullValueInNullableField() {
        TestHelper.populateTestRealmForNullTests(realm);
        RealmResults<NullTypes> list = realm.where(NullTypes.class).findAll();

        // 1 String
        realm.beginTransaction();
        list.first().setFieldStringNull(null);
        realm.commitTransaction();
        assertNull(realm.where(NullTypes.class).findFirst().getFieldStringNull());

        // 2 Bytes
        realm.beginTransaction();
        list.first().setFieldBytesNull(null);
        realm.commitTransaction();
        assertNull(realm.where(NullTypes.class).findFirst().getFieldBytesNull());

        // 3 Boolean
        realm.beginTransaction();
        list.first().setFieldBooleanNull(null);
        realm.commitTransaction();
        assertNull(realm.where(NullTypes.class).findFirst().getFieldBooleanNull());

        // 4 Byte
        // 5 Short 6 Integer 7 Long are skipped
        realm.beginTransaction();
        list.first().setFieldByteNull(null);
        realm.commitTransaction();
        assertNull(realm.where(NullTypes.class).findFirst().getFieldByteNull());

        // 8 Float
        realm.beginTransaction();
        list.first().setFieldFloatNull(null);
        realm.commitTransaction();
        assertNull(realm.where(NullTypes.class).findFirst().getFieldFloatNull());

        // 9 Double
        realm.beginTransaction();
        list.first().setFieldDoubleNull(null);
        realm.commitTransaction();
        assertNull(realm.where(NullTypes.class).findFirst().getFieldDoubleNull());

        // 10 Date
        realm.beginTransaction();
        list.first().setFieldDateNull(null);
        realm.commitTransaction();
        assertNull(realm.where(NullTypes.class).findFirst().getFieldDateNull());
    }

    @Test
    public void setter_changePrimaryKeyThrows() {
        realm.beginTransaction();
        AllJavaTypes allJavaTypes = realm.createObject(AllJavaTypes.class, 42);
        thrown.expect(RealmException.class);
        allJavaTypes.setFieldId(111);
        realm.cancelTransaction();
    }

    @Test
    @RunTestInLooperThread
    public void addChangeListener_throwOnAddingNullListenerFromLooperThread() {
        final Realm realm = looperThread.getRealm();
        Dog dog = createManagedDogObjectFromRealmInstance(realm);

        try {
            dog.addChangeListener((RealmChangeListener) null);
            fail("adding null change listener must throw an exception.");
        } catch (IllegalArgumentException ignore) {
        }

        try {
            dog.addChangeListener((RealmObjectChangeListener) null);
            fail("adding null change listener must throw an exception.");
        } catch (IllegalArgumentException ignore) {
        }

        looperThread.testComplete();
    }

    @Test
    public void addChangeListener_throwOnAddingNullListenerFromNonLooperThread() throws Throwable {
        final Dog dog = createManagedDogObjectFromRealmInstance(realm);

        try {
            dog.addChangeListener((RealmChangeListener) null);
            fail("adding null change listener must throw an exception.");
        } catch (IllegalArgumentException ignore) {
        }

        try {
            dog.addChangeListener((RealmObjectChangeListener) null);
            fail("adding null change listener must throw an exception.");
        } catch (IllegalArgumentException ignore) {
        }
    }

    @Test
    @RunTestInLooperThread
    public void changeListener_triggeredWhenObjectIsDeleted() {
        final Realm realm = looperThread.getRealm();
        realm.beginTransaction();
        AllTypes obj = realm.createObject(AllTypes.class);
        realm.commitTransaction();

        obj.addChangeListener(new RealmChangeListener<AllTypes>() {
            @Override
            public void onChange(AllTypes obj) {
                assertFalse(obj.isValid());
                looperThread.testComplete();
            }
        });

        realm.beginTransaction();
        obj.deleteFromRealm();
        realm.commitTransaction();
    }

    @Test
    @RunTestInLooperThread
    public void addChangeListener_throwOnUnmanagedObject() {
        Dog dog = new Dog();

        try {
            dog.addChangeListener(new RealmChangeListener<Dog>() {
                @Override
                public void onChange(Dog object) {
                }
            });
            fail("adding change listener on unmanaged object must throw an exception.");
        } catch (IllegalArgumentException ignore) {
        }

        try {
            dog.addChangeListener(new RealmObjectChangeListener<Dog>() {
                @Override
                public void onChange(Dog object, ObjectChangeSet changeSet) {
                }
            });
            fail("adding change listener on unmanaged object must throw an exception.");
        } catch (IllegalArgumentException ignore) {
        }

        looperThread.testComplete();
    }

    // Object Store will throw when adding change listener inside a transaction.
    @Test
    @RunTestInLooperThread
    public void addChangeListener_throwInsiderTransaction() {
        Realm realm = looperThread.getRealm();

        realm.beginTransaction();
        Dog dog = realm.createObject(Dog.class);
        try {
            dog.addChangeListener(new RealmChangeListener<Dog>() {
                @Override
                public void onChange(Dog element) {
                    fail();
                }
            });
        } catch (IllegalStateException ignored) {
        }

        try {
            dog.addChangeListener(new RealmObjectChangeListener<Dog>() {
                @Override
                public void onChange(Dog object, ObjectChangeSet changeSet) {
                    fail();
                }
            });
        } catch (IllegalStateException ignored) {
        }
        realm.cancelTransaction();

        looperThread.testComplete();
    }

    @Test
    @RunTestInLooperThread
    public void removeChangeListener_throwOnRemovingNullListenerFromLooperThread() {
        final Realm realm = looperThread.getRealm();
        Dog dog = createManagedDogObjectFromRealmInstance(realm);

        try {
            dog.removeChangeListener((RealmChangeListener) null);
            fail("removing null change listener must throw an exception.");
        } catch (IllegalArgumentException ignore) {
        }

        try {
            dog.removeChangeListener((RealmObjectChangeListener) null);
            fail("removing null change listener must throw an exception.");
        } catch (IllegalArgumentException ignore) {
        }

        looperThread.testComplete();
    }

    @Test
    public void removeChangeListener_throwOnRemovingNullListenerFromNonLooperThread() throws Throwable {
        final Dog dog = createManagedDogObjectFromRealmInstance(realm);

        try {
            dog.removeChangeListener((RealmChangeListener) null);
            fail("removing null change listener must throw an exception.");
        } catch (IllegalArgumentException ignore) {
        }

        try {
            dog.removeChangeListener((RealmObjectChangeListener) null);
            fail("removing null change listener must throw an exception.");
        } catch (IllegalArgumentException ignore) {
        }
    }

    @Test
    @RunTestInLooperThread
    public void removeChangeListener_insideTransaction() {
        Realm realm = looperThread.getRealm();
        final Dog dog = createManagedDogObjectFromRealmInstance(realm);
        RealmChangeListener<Dog> realmChangeListener = new RealmChangeListener<Dog>() {
            @Override
            public void onChange(Dog element) {
            }
        };
        RealmObjectChangeListener<Dog> realmObjectChangeListener = new RealmObjectChangeListener<Dog>() {
            @Override
            public void onChange(Dog object, ObjectChangeSet changeSet) {
            }
        };

        dog.addChangeListener(realmChangeListener);
        dog.addChangeListener(realmObjectChangeListener);

        realm.beginTransaction();
        dog.removeChangeListener(realmChangeListener);
        dog.removeChangeListener(realmObjectChangeListener);
        realm.cancelTransaction();
        looperThread.testComplete();
    }

    /**
     * This test is to see if RealmObject.removeChangeListeners() works as it is intended.
     */
    @Test
    @RunTestInLooperThread
    public void removeAllChangeListeners() {
        final Realm realm = looperThread.getRealm();
        realm.beginTransaction();
        Dog dog = realm.createObject(Dog.class);
        dog.setAge(13);
        realm.commitTransaction();
        dog.addChangeListener(new RealmChangeListener<Dog>() {
            @Override
            public void onChange(Dog object) {
                fail();
            }
        });
        dog.addChangeListener(new RealmObjectChangeListener<Dog>() {
            @Override
            public void onChange(Dog object, ObjectChangeSet changeSet) {
                fail();
            }
        });
        dog.removeAllChangeListeners();

        realm.beginTransaction();
        Dog sameDog = realm.where(Dog.class).equalTo(Dog.FIELD_AGE, 13).findFirst();
        sameDog.setName("Jesper");
        realm.commitTransaction();
        // Try to trigger the listeners.
        realm.sharedRealm.refresh();
        looperThread.testComplete();
    }

    @Test
    @RunTestInLooperThread
    public void removeAllChangeListeners_thenAdd() {
        final Realm realm = looperThread.getRealm();
        realm.beginTransaction();
        Dog dog = realm.createObject(Dog.class);
        dog.setAge(13);
        realm.commitTransaction();
        dog.addChangeListener(new RealmChangeListener<Dog>() {
            @Override
            public void onChange(Dog object) {
                fail();
            }
        });
        dog.removeAllChangeListeners();

        dog.addChangeListener(new RealmChangeListener<Dog>() {
            @Override
            public void onChange(Dog dog) {
                assertEquals(14, dog.getAge());
                looperThread.testComplete();
            }
        });

        realm.beginTransaction();
        dog.setAge(14);
        realm.commitTransaction();
    }

    @Test
    @RunTestInLooperThread
    public void removeChangeListener_throwOnUnmanagedObject() {
        Dog dog = new Dog();
        RealmChangeListener listener = new RealmChangeListener<Dog>() {
            @Override
            public void onChange(Dog object) {
            }
        };
        RealmObjectChangeListener objectChangeListener = new RealmObjectChangeListener<Dog>() {
            @Override
            public void onChange(Dog object, ObjectChangeSet changeSet) {
            }
        };

        try {
            dog.removeChangeListener(listener);
            fail("Failed to remove a listener from null Realm.");
        } catch (IllegalArgumentException ignore) {
        }

        try {
            dog.removeChangeListener(objectChangeListener);
            fail("Failed to remove a listener from null Realm.");
        } catch (IllegalArgumentException ignore) {
        }

        looperThread.testComplete();
    }

    @Test
    @RunTestInLooperThread
    public void removeAllChangeListeners_throwOnUnmanagedObject() {
        Dog dog = new Dog();

        try {
            dog.removeAllChangeListeners();
            fail("Failed to remove null listener.");
        } catch (IllegalArgumentException ignore) {
            looperThread.testComplete();
        }
    }

    // Bug https://github.com/realm/realm-java/issues/2569
    @Test
    @RunTestInLooperThread
    public void addChangeListener_returnedObjectOfCopyToRealmOrUpdate() {
        Realm realm = looperThread.getRealm();
        realm.beginTransaction();
        realm.createObject(AllTypesPrimaryKey.class, 1);

        AllTypesPrimaryKey allTypesPrimaryKey = new AllTypesPrimaryKey();
        allTypesPrimaryKey.setColumnLong(1);
        allTypesPrimaryKey.setColumnFloat(0f);
        allTypesPrimaryKey = realm.copyToRealmOrUpdate(allTypesPrimaryKey);
        realm.commitTransaction();

        looperThread.keepStrongReference(allTypesPrimaryKey);
        allTypesPrimaryKey.addChangeListener(new RealmChangeListener<AllTypesPrimaryKey>() {
            @Override
            public void onChange(AllTypesPrimaryKey element) {
                assertEquals(42.0f, element.getColumnFloat(), 0f);
                looperThread.testComplete();
            }
        });

        // Change the object to trigger the listener.
        realm.beginTransaction();
        allTypesPrimaryKey.setColumnFloat(42f);
        realm.commitTransaction();
    }

    // step 1: findFirstAsync
    // step 2: async query returns, change the object in the listener
    // step 3: listener gets called again
    @Test
    @RunTestInLooperThread
    public void addChangeListener_listenerShouldBeCalledIfObjectChangesAfterAsyncReturn() {
        final AtomicInteger listenerCounter = new AtomicInteger(0);
        final Realm realm = looperThread.getRealm();
        realm.beginTransaction();
        realm.createObject(AllTypesPrimaryKey.class, 1);
        realm.commitTransaction();

        // Step 1
        final AllTypesPrimaryKey allTypesPrimaryKey = realm.where(AllTypesPrimaryKey.class).findFirstAsync();
        looperThread.keepStrongReference(allTypesPrimaryKey);
        allTypesPrimaryKey.addChangeListener(new RealmChangeListener<AllTypesPrimaryKey>() {
            @Override
            public void onChange(AllTypesPrimaryKey element) {
                int count = listenerCounter.getAndAdd(1);
                if (count == 0) {
                    // Step 2
                    realm.executeTransactionAsync(new Realm.Transaction() {
                        @Override
                        public void execute(Realm realm) {
                            realm.where(AllTypesPrimaryKey.class).findFirst().setColumnFloat(42f);
                        }
                    });
                } else if (count == 1) {
                    // Step 3
                    assertEquals(allTypesPrimaryKey.getColumnFloat(), 42f, 0);
                    looperThread.testComplete();
                } else {
                    fail();
                }
            }
        });
    }

    @Test
    public void getRealm_managedRealmObject() {
        realm.beginTransaction();
        AllTypes object = realm.createObject(AllTypes.class);
        realm.commitTransaction();

        assertSame(realm, object.getRealm());
        assertSame(realm, RealmObject.getRealm(object));
    }

    @Test
    public void getRealm_managedRealmModel() {
        realm.beginTransaction();
        AllTypesRealmModel object = realm.createObject(AllTypesRealmModel.class, 1L);
        realm.commitTransaction();

        assertSame(realm, RealmObject.getRealm(object));
    }

    @Test
    public void getRealm_DynamicRealmObject() {
        final DynamicRealm dynamicRealm = DynamicRealm.getInstance(realmConfig);
        //noinspection TryFinallyCanBeTryWithResources
        try {
            dynamicRealm.beginTransaction();
            DynamicRealmObject object = dynamicRealm.createObject("AllTypesRealmModel", 1L);
            dynamicRealm.commitTransaction();

            try {
                object.getRealm();
                fail();
            } catch (IllegalStateException expected) {
                assertEquals(RealmObject.MSG_DYNAMIC_OBJECT, expected.getMessage());
            }
            try {
                RealmObject.getRealm(object);
                fail();
            } catch (IllegalStateException expected) {
                assertEquals(RealmObject.MSG_DYNAMIC_OBJECT, expected.getMessage());
            }
        } finally {
            dynamicRealm.close();
        }
    }

    @Test
    public void getRealm_unmanagedRealmObjectReturnsNull() {
        assertNull(new AllTypes().getRealm());
        assertNull(RealmObject.getRealm(new AllTypes()));
    }

    @Test
    public void getRealm_unmanagedRealmModelReturnsNull() {
        assertNull(RealmObject.getRealm(new AllTypesRealmModel()));
    }

    @Test
    public void getRealm_null() {
        try {
            RealmObject.getRealm(null);
            fail();
        } catch (IllegalArgumentException expected) {
            assertEquals(RealmObject.MSG_NULL_OBJECT, expected.getMessage());
        }
    }

    @Test
    public void getRealm_closedObjectThrows() {
        realm.beginTransaction();
        AllTypes object = realm.createObject(AllTypes.class);
        realm.commitTransaction();

        realm.close();
        realm = null;

        try {
            object.getRealm();
            fail();
        } catch (IllegalStateException e) {
            assertEquals(BaseRealm.CLOSED_REALM_MESSAGE, e.getMessage());
        }
        try {
            RealmObject.getRealm(object);
            fail();
        } catch (IllegalStateException e) {
            assertEquals(BaseRealm.CLOSED_REALM_MESSAGE, e.getMessage());
        }
    }

    @Test
    public void getRealmConfiguration_deletedObjectThrows() {
        realm.beginTransaction();
        AllTypes object = realm.createObject(AllTypes.class);
        object.deleteFromRealm();
        realm.commitTransaction();

        try {
            object.getRealm();
            fail();
        } catch (IllegalStateException e) {
            assertEquals(RealmObject.MSG_DELETED_OBJECT, e.getMessage());
        }
        try {
            RealmObject.getRealm(object);
            fail();
        } catch (IllegalStateException e) {
            assertEquals(RealmObject.MSG_DELETED_OBJECT, e.getMessage());
        }
    }

    @Test
    public void getRealm_illegalThreadThrows() throws Throwable {
        realm.beginTransaction();
        final AllTypes object = realm.createObject(AllTypes.class);
        realm.commitTransaction();

        final CountDownLatch threadFinished = new CountDownLatch(1);
        final Thread thread = new Thread(new Runnable() {
            @Override
            public void run() {
                try {
                    object.getRealm();
                    fail();
                } catch (IllegalStateException e) {
                    assertEquals(BaseRealm.INCORRECT_THREAD_MESSAGE, e.getMessage());
                }
                try {
                    RealmObject.getRealm(object);
                    fail();
                } catch (IllegalStateException e) {
                    assertEquals(BaseRealm.INCORRECT_THREAD_MESSAGE, e.getMessage());
                } finally {
                    threadFinished.countDown();
                }
            }
        });
        thread.start();
        TestHelper.awaitOrFail(threadFinished);
    }

    @Test
    public void setter_binary_long_values() {
        byte[] longBinary = new byte[Table.MAX_BINARY_SIZE];
        byte[] tooLongBinary = new byte[Table.MAX_BINARY_SIZE + 1];

        realm.beginTransaction();
        AllTypes allTypes = realm.createObject(AllTypes.class);
        allTypes.setColumnBinary(longBinary);
        realm.commitTransaction();
        assertEquals(longBinary.length, allTypes.getColumnBinary().length);

        realm.beginTransaction();
        try {
            allTypes.setColumnBinary(tooLongBinary);
            fail();
        } catch (IllegalArgumentException expected) {
            assertThat(expected.getMessage(), CoreMatchers.containsString("which exceeds the max binary size"));
        }
    }

    @Test
    public void setter_string_long_values() {
        byte[] tooLongBinary = new byte[Table.MAX_STRING_SIZE + 1];
        Arrays.fill(tooLongBinary, (byte) 'a');
        String longString = new String(tooLongBinary, 0, Table.MAX_STRING_SIZE, Charset.forName("US-ASCII"));
        String tooLongString = new String(tooLongBinary, 0, Table.MAX_STRING_SIZE + 1, Charset.forName("US-ASCII"));

        realm.beginTransaction();
        AllTypes allTypes = realm.createObject(AllTypes.class);
        allTypes.setColumnString(longString);
        realm.commitTransaction();
        assertEquals(longString.length(), allTypes.getColumnString().length());

        realm.beginTransaction();
        try {
            allTypes.setColumnString(tooLongString);
            fail();
        } catch (IllegalArgumentException expected) {
            assertThat(expected.getMessage(), CoreMatchers.containsString("which exceeds the max string length"));
        }
    }

    @Test
    public void setter_nonLatinFieldName() {
        // Reproduces https://github.com/realm/realm-java/pull/5346
        realm.beginTransaction();
        NonLatinFieldNames obj = realm.createObject(NonLatinFieldNames.class);
        obj.setΔέλτα(42);
        realm.commitTransaction();
    }
}<|MERGE_RESOLUTION|>--- conflicted
+++ resolved
@@ -117,11 +117,7 @@
         realm.commitTransaction();
 
         assertNotNull("RealmObject.realmGetRow returns zero ", row);
-<<<<<<< HEAD
-        assertEquals(55, row.getColumnCount());     // Update this value when adding new fields to AllTypes
-=======
-        assertEquals(26, row.getColumnCount());     // Update this value when adding new fields to AllTypes
->>>>>>> 25f836b1
+        assertEquals(31, row.getColumnCount());     // Update this value when adding new fields to AllTypes
     }
 
     @Test
