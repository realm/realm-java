--- conflicted
+++ resolved
@@ -979,11 +979,7 @@
     @UiThreadTest
     public void addChangeListener_null() {
         try {
-<<<<<<< HEAD
-            collection.addChangeListener((RealmChangeListener)null);
-=======
             collection.addChangeListener((RealmChangeListener<RealmResults<AllTypes>>) null);
->>>>>>> cc829034
             fail();
         } catch (IllegalArgumentException ignored) {
         }
@@ -1028,11 +1024,7 @@
     @UiThreadTest
     public void removeChangeListener_null() {
         try {
-<<<<<<< HEAD
-            collection.removeChangeListener((RealmChangeListener)null);
-=======
             collection.removeChangeListener((RealmChangeListener) null);
->>>>>>> cc829034
             fail();
         } catch (IllegalArgumentException ignored) {
         }
