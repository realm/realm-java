--- conflicted
+++ resolved
@@ -1247,13 +1247,8 @@
         //noinspection unchecked
         list.addChangeListener(new OrderedRealmCollectionChangeListener<RealmList<Object>>() {
             @Override
-<<<<<<< HEAD
             public void onChange(RealmList<Object> collection, @Nullable OrderedCollectionChangeSet changes) {
                 assertNotNull(changes);
-=======
-            public void onChange(RealmList<Object> collection, OrderedCollectionChangeSet changes) {
-                assertEquals(1, changes.getInsertions().length);
->>>>>>> 40b1ac27
                 assertEquals(0, changes.getInsertions().length);
                 assertEquals(1, changes.getDeletions().length);
                 assertEquals(0, changes.getChanges().length);
@@ -1264,11 +1259,7 @@
 
         realm.beginTransaction();
         //noinspection unchecked
-<<<<<<< HEAD
-        list.remove(generateValue(listType, 101));
-=======
-        assertTrue(list.remove(generateValue(listType, 100)));
->>>>>>> 40b1ac27
+        assertTrue(list.remove(generateValue(listType, 101)));
         realm.commitTransaction();
 
         assertEquals(2, listenerCalledCount.get());
