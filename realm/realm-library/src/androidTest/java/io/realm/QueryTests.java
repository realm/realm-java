--- conflicted
+++ resolved
@@ -62,11 +62,6 @@
 
         list = new ArrayList<>(Arrays.asList(RealmFieldType.values()));
         list.removeAll(SUPPORTED_IS_EMPTY_TYPES);
-<<<<<<< HEAD
-=======
-        list.remove(RealmFieldType.UNSUPPORTED_MIXED);
-        list.remove(RealmFieldType.UNSUPPORTED_TABLE);
-        list.remove(RealmFieldType.UNSUPPORTED_DATE);
 
         // FIXME zaki50 revisit once we implement query for Primitive List
         list.remove(RealmFieldType.STRING_LIST);
@@ -77,7 +72,6 @@
         list.remove(RealmFieldType.FLOAT_LIST);
         list.remove(RealmFieldType.DATE_LIST);
 
->>>>>>> d9e0ae4a
         NOT_SUPPORTED_IS_EMPTY_TYPES = Collections.unmodifiableList(list);
         NOT_SUPPORTED_IS_NOT_EMPTY_TYPES = Collections.unmodifiableList(list);
     }
