/*
 * Copyright 2015 Realm Inc.
 *
 * Licensed under the Apache License, Version 2.0 (the "License");
 * you may not use this file except in compliance with the License.
 * You may obtain a copy of the License at
 *
 * http://www.apache.org/licenses/LICENSE-2.0
 *
 * Unless required by applicable law or agreed to in writing, software
 * distributed under the License is distributed on an "AS IS" BASIS,
 * WITHOUT WARRANTIES OR CONDITIONS OF ANY KIND, either express or implied.
 * See the License for the specific language governing permissions and
 * limitations under the License.
 */

package io.realm;

import android.os.Handler;
import android.os.SystemClock;
import android.support.test.annotation.UiThreadTest;
import android.support.test.rule.UiThreadTestRule;
import android.support.test.runner.AndroidJUnit4;

import org.junit.Rule;
import org.junit.Test;
import org.junit.runner.RunWith;

import java.lang.ref.WeakReference;
import java.util.Date;
import java.util.Iterator;
import java.util.Map;
import java.util.Random;
import java.util.concurrent.CountDownLatch;
import java.util.concurrent.atomic.AtomicBoolean;
import java.util.concurrent.atomic.AtomicInteger;

import io.realm.entities.AllJavaTypes;
import io.realm.entities.AllTypes;
import io.realm.entities.AnnotationIndexTypes;
import io.realm.entities.Dog;
import io.realm.entities.NonLatinFieldNames;
import io.realm.entities.Owner;
import io.realm.instrumentation.MockActivityManager;
import io.realm.internal.HandlerControllerConstants;
import io.realm.internal.RealmObjectProxy;
import io.realm.internal.async.RealmThreadPoolExecutor;
import io.realm.internal.log.RealmLog;
import io.realm.rule.RunInLooperThread;
import io.realm.rule.RunTestInLooperThread;
import io.realm.rule.TestRealmConfigurationFactory;
import io.realm.util.RealmBackgroundTask;

import static org.junit.Assert.assertEquals;
import static org.junit.Assert.assertFalse;
import static org.junit.Assert.assertNotNull;
import static org.junit.Assert.assertNull;
import static org.junit.Assert.assertTrue;
import static org.junit.Assert.fail;

@RunWith(AndroidJUnit4.class)
public class RealmAsyncQueryTests {

    @Rule
    public final RunInLooperThread looperThread = new RunInLooperThread();
    @Rule
    public final TestRealmConfigurationFactory configFactory = new TestRealmConfigurationFactory();
    @Rule
    public final UiThreadTestRule uiThreadTestRule = new UiThreadTestRule();


    // ****************************
    // ****  Async transaction  ***
    // ****************************

    // start asynchronously a transaction to insert one element
    @Test
    @RunTestInLooperThread
    public void executeTransactionAsync() throws Throwable {
        final Realm realm = looperThread.realm;
        assertEquals(0, realm.where(Owner.class).count());

        realm.executeTransactionAsync(new Realm.Transaction() {
            @Override
            public void execute(Realm realm) {
                Owner owner = realm.createObject(Owner.class);
                owner.setName("Owner");
            }
        }, new Realm.Transaction.OnSuccess() {
            @Override
            public void onSuccess() {
                assertEquals(1, realm.where(Owner.class).count());
                assertEquals("Owner", realm.where(Owner.class).findFirst().getName());
                looperThread.testComplete();
            }
        }, new Realm.Transaction.OnError() {

            @Override
            public void onError(Throwable error) {
                fail(error.getMessage());
            }
        });
    }

    @Test
    @RunTestInLooperThread
    public void executeTransactionAsync_onSuccess() throws Throwable {
        final Realm realm = looperThread.realm;
        assertEquals(0, realm.where(Owner.class).count());

        realm.executeTransactionAsync(new Realm.Transaction() {
            @Override
            public void execute(Realm realm) {
                Owner owner = realm.createObject(Owner.class);
                owner.setName("Owner");
            }
        }, new Realm.Transaction.OnSuccess() {
            @Override
            public void onSuccess() {
                assertEquals(1, realm.where(Owner.class).count());
                assertEquals("Owner", realm.where(Owner.class).findFirst().getName());
                looperThread.testComplete();
            }
        });
    }

    @Test
    @RunTestInLooperThread
    public void executeTransactionAsync_onError() throws Throwable {
        final Realm realm = looperThread.realm;
        assertEquals(0, realm.where(Owner.class).count());

        realm.executeTransactionAsync(new Realm.Transaction() {
            @Override
            public void execute(Realm realm) {
                throw new RuntimeException("Oh! What a Terrible Failure");
            }
        }, new Realm.Transaction.OnError() {
            @Override
            public void onError(Throwable error) {
                assertEquals(0, realm.where(Owner.class).count());
                assertNull(realm.where(Owner.class).findFirst());
                looperThread.testComplete();
            }
        });
    }

    @Test
    @RunTestInLooperThread
    public void executeTransactionAsync_NoCallbacks() throws Throwable {
        final Realm realm = looperThread.realm;
        assertEquals(0, realm.where(Owner.class).count());

        realm.executeTransactionAsync(new Realm.Transaction() {
            @Override
            public void execute(Realm realm) {
                Owner owner = realm.createObject(Owner.class);
                owner.setName("Owner");
            }
        });
        realm.addChangeListener(new RealmChangeListener<Realm>() {
            @Override
            public void onChange(Realm object) {
                assertEquals("Owner", realm.where(Owner.class).findFirst().getName());
                looperThread.testComplete();
            }
        });
    }

    // Test that an async transaction that throws an exception propagate it properly to the credentials.
    @Test
    @RunTestInLooperThread
    public void executeTransactionAsync_exceptionHandling() throws Throwable {
        final TestHelper.TestLogger testLogger = new TestHelper.TestLogger();
        RealmLog.add(testLogger);

        final Realm realm = looperThread.realm;

        assertEquals(0, realm.where(Owner.class).count());

        realm.executeTransactionAsync(new Realm.Transaction() {
            @Override
            public void execute(Realm realm) {
                Owner owner = realm.createObject(Owner.class);
                owner.setName("Owner");
                realm.cancelTransaction(); // Cancel the transaction then throw
                throw new RuntimeException("Boom");
            }
        }, new Realm.Transaction.OnSuccess() {
            @Override
            public void onSuccess() {
                fail("Should not reach success if runtime exception is thrown in callback.");
            }
        }, new Realm.Transaction.OnError() {
            @Override
            public void onError(Throwable error) {
                // Ensure we are giving developers quality messages in the logs.
                assertEquals("Could not cancel transaction, not currently in a transaction.", testLogger.message);
                RealmLog.remove(testLogger);
                looperThread.testComplete();
            }
        });
    }

    // Test if the background Realm is closed when transaction success returned.
    @Test
    @RunTestInLooperThread
    public void executeTransactionAsync_realmClosedOnSuccess() {
        final AtomicInteger counter = new AtomicInteger(100);
        final Realm realm = looperThread.realm;
        final RealmCache.Callback cacheCallback = new RealmCache.Callback() {
            @Override
            public void onResult(int count) {
                assertEquals(1, count);
                if (counter.decrementAndGet() == 0) {
                    realm.close();
                    looperThread.testComplete();
                }
            }
        };
        final Realm.Transaction.OnSuccess transactionCallback = new Realm.Transaction.OnSuccess() {
            @Override
            public void onSuccess() {
                RealmCache.invokeWithGlobalRefCount(realm.getConfiguration(), cacheCallback);
                if (counter.get() == 0) {
                    // Finish testing
                    return;
                }
                realm.executeTransactionAsync(new Realm.Transaction() {
                    @Override
                    public void execute(Realm realm) {
                    }
                }, this);
            }
        };

        realm.executeTransactionAsync(new Realm.Transaction() {
            @Override
            public void execute(Realm realm) {
            }
        }, transactionCallback);
    }

    // Test if the background Realm is closed when transaction error returned.
    @Test
    @RunTestInLooperThread
    public void executeTransaction_async_realmClosedOnError() {
        final AtomicInteger counter = new AtomicInteger(100);
        final Realm realm = looperThread.realm;
        final RealmCache.Callback cacheCallback = new RealmCache.Callback() {
            @Override
            public void onResult(int count) {
                assertEquals(1, count);
                if (counter.decrementAndGet() == 0) {
                    realm.close();
                    looperThread.testComplete();
                }
            }
        };
        final Realm.Transaction.OnError transactionCallback = new Realm.Transaction.OnError() {
            @Override
            public void onError(Throwable error) {
                RealmCache.invokeWithGlobalRefCount(realm.getConfiguration(), cacheCallback);
                if (counter.get() == 0) {
                    // Finish testing
                    return;
                }
                realm.executeTransactionAsync(new Realm.Transaction() {
                    @Override
                    public void execute(Realm realm) {
                        throw new RuntimeException("Dummy exception");
                    }
                }, this);
            }
        };

        realm.executeTransactionAsync(new Realm.Transaction() {
            @Override
            public void execute(Realm realm) {
                throw new RuntimeException("Dummy exception");
            }
        }, transactionCallback);
    }

    // Test case for https://github.com/realm/realm-java/issues/1893
    // Ensure that onSuccess is called with the correct Realm version for async transaction.
    @Test
    @RunTestInLooperThread
    public void executeTransactionAsync_asyncQuery() {
        final Realm realm = looperThread.realm;
        final RealmResults<AllTypes> results = realm.where(AllTypes.class).findAllAsync();
        assertEquals(0, results.size());

        realm.executeTransactionAsync(new Realm.Transaction() {
            @Override
            public void execute(Realm realm) {
                realm.createObject(AllTypes.class);
            }
        }, new Realm.Transaction.OnSuccess() {
            @Override
            public void onSuccess() {
                assertEquals(1, realm.where(AllTypes.class).count());
                assertEquals(1, results.size());
                looperThread.testComplete();
            }
        }, new Realm.Transaction.OnError() {
            @Override
            public void onError(Throwable error) {
                fail();
            }
        });
    }

    // ************************************
    // *** promises based async queries ***
    // ************************************

    // finding element [0-4] asynchronously then wait for the promise to be loaded.
    @Test
    @RunTestInLooperThread
    public void findAllAsync() throws Throwable {
        final Realm realm = looperThread.realm;
        populateTestRealm(realm, 10);
        final RealmResults<AllTypes> results = realm.where(AllTypes.class)
                .between("columnLong", 0, 4)
                .findAllAsync();

        assertFalse(results.isLoaded());
        assertEquals(0, results.size());

        looperThread.keepStrongReference.add(results);
        results.addChangeListener(new RealmChangeListener<RealmResults<AllTypes>>() {
            @Override
            public void onChange(RealmResults<AllTypes> object) {
                assertTrue(results.isLoaded());
                assertEquals(5, results.size());
                assertTrue(results.get(0).isValid());
                looperThread.testComplete();
            }
        });
    }

    @Test
    @RunTestInLooperThread
    public void accessingRealmListOnUnloadedRealmObjectShouldThrow() {
        Realm realm = looperThread.realm;
        populateTestRealm(realm, 10);
        final AllTypes results = realm.where(AllTypes.class)
                .equalTo("columnLong", 0)
                .findFirstAsync();

        assertFalse(results.isLoaded());
        try {
            results.getColumnRealmList();
            fail("Accessing property on an empty row");
        } catch (IllegalStateException ignored) {
        }
        looperThread.testComplete();
    }

    @Test
    public void unmanagedObjectAsyncBehaviour() {
        Dog dog = new Dog();
        dog.setName("Akamaru");
        dog.setAge(10);

        assertTrue(dog.isLoaded());
        assertTrue(dog.isValid());
        assertFalse(dog.isManaged());
    }

    @Test
    public void findAllAsync_throwsOnNonLooperThread() throws Throwable {
        Realm realm = Realm.getInstance(configFactory.createConfiguration());
        try {
            realm.where(AllTypes.class).findAllAsync();
        } catch (IllegalStateException ignored) {
        } finally {
            realm.close();
        }
    }

    @Test
    @RunTestInLooperThread
    public void findAllAsync_reusingQuery() throws Throwable {
        Realm realm = looperThread.realm;
        populateTestRealm(realm, 10);

        RealmQuery<AllTypes> query = realm.where(AllTypes.class)
                .between("columnLong", 0, 4);
        RealmResults<AllTypes> queryAllSync = query.findAll();
        RealmResults<AllTypes> allAsync = query.findAllAsync();

        assertTrue(allAsync.load());
        assertEquals(allAsync, queryAllSync);

        // the RealmQuery already has an argumentHolder, can't reuse it
        try {
            query.findAllSorted("columnLong");
            fail("Should throw an exception, can not reuse RealmQuery");
        } catch (IllegalStateException ignored) {
            looperThread.testComplete();
        }
    }

    // finding elements [0-4] asynchronously then wait for the promise to be loaded
    // using a callback to be notified when the data is loaded
    @Test
    @RunTestInLooperThread
    public void findAllAsync_withNotification() throws Throwable {
        Realm realm = looperThread.realm;
        populateTestRealm(realm, 10);
        final RealmResults<AllTypes> results = realm.where(AllTypes.class)
                .between("columnLong", 0, 4)
                .findAllAsync();

        results.addChangeListener(new RealmChangeListener<RealmResults<AllTypes>>() {
            @Override
            public void onChange(RealmResults<AllTypes> object) {
                assertTrue(results.isLoaded());
                assertEquals(5, results.size());
                assertTrue(results.get(4).isValid());
                looperThread.testComplete();
            }
        });

        assertFalse(results.isLoaded());
        assertEquals(0, results.size());
    }

    // transforming an async query into sync by calling load to force
    // the blocking behaviour
    @Test
    @RunTestInLooperThread
    public void findAllAsync_forceLoad() throws Throwable {
        Realm realm = looperThread.realm;
        populateTestRealm(realm, 10);
        final RealmResults<AllTypes> realmResults = realm.where(AllTypes.class)
                .between("columnLong", 0, 4)
                .findAllAsync();

        looperThread.keepStrongReference.add(realmResults);
        // notification should be called as well
        realmResults.addChangeListener(new RealmChangeListener<RealmResults<AllTypes>>() {
            @Override
            public void onChange(RealmResults<AllTypes> object) {
                assertTrue(realmResults.isLoaded());
                assertEquals(5, realmResults.size());
                looperThread.testComplete();

            }
        });

        assertFalse(realmResults.isLoaded());
        assertEquals(0, realmResults.size());

        boolean successful = realmResults.load();

        assertTrue(successful);
        assertTrue(realmResults.isLoaded());
        assertEquals(5, realmResults.size());
    }

    // UC:
    //   1- insert 10 objects
    //   2- start an async query to find object [0-4]
    //   3- assert current RealmResults is empty (Worker Thread didn't complete)
    //   4- when the worker thread complete, advance the Realm
    //   5- the caller thread is ahead of the result provided by the worker thread
    //   6- retry automatically the async query
    //   7- the returned RealmResults is now in the same version as the caller thread
    //   8- the notification should be called once (when we retry automatically we shouldn't
    //      notify the credentials).
    @Test
    @RunTestInLooperThread
    public void findAllAsync_retry() throws Throwable {
        final AtomicInteger numberOfIntercept = new AtomicInteger(0);
        final AtomicInteger numberOfInvocation = new AtomicInteger(0);
        final Realm realm = looperThread.realm;

        // 1. Populate initial data
        realm.setAutoRefresh(false);
        populateTestRealm(realm, 10);
        realm.setAutoRefresh(true);

        // 2. Configure handler interceptor
        final Handler handler = new HandlerProxy(realm.handlerController) {
            @Override
            public boolean onInterceptInMessage(int what) {
                // Intercepts in order: [QueryComplete, RealmChanged, QueryUpdated]
                int intercepts = numberOfIntercept.incrementAndGet();
                switch (what) {
                    // 5. Intercept all messages from other threads. On the first complete, we advance the tread
                    // which will cause the async query to rerun instead of triggering the change listener.
                    case HandlerControllerConstants.COMPLETED_ASYNC_REALM_RESULTS:
                        if (intercepts == 1) {
                            // We advance the Realm so we can simulate a retry
                            realm.beginTransaction();
                            realm.delete(AllTypes.class);
                            realm.commitTransaction();
                        }
                }
                return false;
            }
        };
        realm.setHandler(handler);

        // 3. Create a async query
        final RealmResults<AllTypes> realmResults = realm.where(AllTypes.class)
                .between("columnLong", 0, 4)
                .findAllAsync();

        // 4. Ensure that query isn't loaded yet
        assertFalse(realmResults.isLoaded());
        assertEquals(0, realmResults.size());

        // 6. Callback triggered after retry has completed
        looperThread.keepStrongReference.add(realmResults);
        realmResults.addChangeListener(new RealmChangeListener<RealmResults<AllTypes>>() {
            @Override
            public void onChange(RealmResults<AllTypes> object) {
                assertEquals(3, numberOfIntercept.get());
                assertEquals(1, numberOfInvocation.incrementAndGet());
                assertTrue(realmResults.isLoaded());
                assertEquals(0, realmResults.size());
                looperThread.testComplete();
            }
        });
    }

    // UC:
    //   1- insert 10 objects
    //   2- start 2 async queries to find all objects [0-9] & objects[0-4]
    //   3- assert both RealmResults are empty (Worker Thread didn't complete)
    //   4- the queries will complete with the same version as the caller thread
    //   5- using a background thread update the Realm
    //   6- now REALM_CHANGED will trigger a COMPLETED_UPDATE_ASYNC_QUERIES that should update all queries
    //   7- callbacks are notified with the latest results (called twice overall)
    @Test
    @RunTestInLooperThread
    public void findAllAsync_batchUpdate() throws Throwable {
        final AtomicInteger numberOfNotificationsQuery1 = new AtomicInteger(0);
        final AtomicInteger numberOfNotificationsQuery2 = new AtomicInteger(0);
        final AtomicInteger numberOfIntercept = new AtomicInteger(0);
        final Realm realm = looperThread.realm;
        populateTestRealm(realm, 10);

        // 1. Configure Handler interceptor
        Handler handler = new HandlerProxy(realm.handlerController) {
            @Override
            public boolean onInterceptInMessage(int what) {
                int intercepts = numberOfIntercept.getAndIncrement();
                if (what == HandlerControllerConstants.COMPLETED_ASYNC_REALM_RESULTS && intercepts == 1) {
                    // 4. The first time the async queries complete we start an update from
                    // another background thread. This will cause queries to rerun when the
                    // background thread notifies this thread.
                    new RealmBackgroundTask(looperThread.realmConfiguration) {
                        @Override
                        public void doInBackground(Realm realm) {
                            realm.beginTransaction();
                            realm.where(AllTypes.class)
                                    .equalTo(AllTypes.FIELD_LONG, 4)
                                    .findFirst()
                                    .setColumnString("modified");
                            realm.createObject(AllTypes.class);
                            realm.createObject(AllTypes.class);
                            realm.commitTransaction();
                        }
                    }.awaitOrFail();
                }
                return false;
            }
        };
        realm.setHandler(handler);

        // 2. Create 2 async queries and check they are not loaded
        final RealmResults<AllTypes> realmResults1 = realm.where(AllTypes.class).findAllAsync();
        final RealmResults<AllTypes> realmResults2 = realm.where(AllTypes.class).between("columnLong", 0, 4).findAllAsync();

        assertFalse(realmResults1.isLoaded());
        assertFalse(realmResults2.isLoaded());
        assertEquals(0, realmResults1.size());
        assertEquals(0, realmResults2.size());

        // 3. Change listeners will be called twice. Once when the first query completely and then
        // when the background thread has completed, notifying this thread to rerun and then receive
        // the updated results.
        final Runnable signalCallbackDone = new Runnable() {
            private AtomicInteger signalCallbackFinished = new AtomicInteger(2);
            @Override
            public void run() {
                if (signalCallbackFinished.decrementAndGet() == 0) {
                    assertEquals(4, numberOfIntercept.get());
                    assertEquals(2, numberOfNotificationsQuery1.get());
                    assertEquals(2, numberOfNotificationsQuery2.get());
                    looperThread.testComplete();
                }
            }
        };

        looperThread.keepStrongReference.add(realmResults1);
        looperThread.keepStrongReference.add(realmResults2);

        realmResults1.addChangeListener(new RealmChangeListener<RealmResults<AllTypes>>() {
            @Override
            public void onChange(RealmResults<AllTypes> object) {
                switch (numberOfNotificationsQuery1.incrementAndGet()) {
                    case 1: // first callback invocation
                        assertTrue(realmResults1.isLoaded());
                        assertEquals(10, realmResults1.size());
                        assertEquals("test data 4", realmResults1.get(4).getColumnString());
                        break;

                    case 2: // second callback
                        assertTrue(realmResults1.isLoaded());
                        assertEquals(12, realmResults1.size());
                        assertEquals("modified", realmResults1.get(4).getColumnString());
                        signalCallbackDone.run();
                        break;
                }
            }
        });


        realmResults2.addChangeListener(new RealmChangeListener<RealmResults<AllTypes>>() {
            @Override
            public void onChange(RealmResults<AllTypes> object) {
                switch (numberOfNotificationsQuery2.incrementAndGet()) {
                    case 1: // first callback invocation
                        assertTrue(realmResults2.isLoaded());
                        assertEquals(5, realmResults2.size());
                        assertEquals("test data 4", realmResults2.get(4).getColumnString());
                        break;

                    case 2: // second callback
                        assertTrue(realmResults2.isLoaded());
                        assertEquals(7, realmResults2.size());
                        assertEquals("modified", realmResults2.get(4).getColumnString());
                        signalCallbackDone.run();
                        break;
                }
            }
        });
    }

    // simulate a use case, when the caller thread advance read, while the background thread
    // is operating on a previous version, this should retry the query on the worker thread
    // to deliver the results once (using the latest version of the Realm)
    @Test
    @RunTestInLooperThread
    public void findAllAsync_callerIsAdvanced() throws Throwable {
        final AtomicInteger numberOfIntercept = new AtomicInteger(0);
        final Realm realm = looperThread.realm;
        populateTestRealm(realm, 10);

        // Configure handler interceptor
        final Handler handler = new HandlerProxy(realm.handlerController) {
            @Override
            public boolean onInterceptInMessage(int what) {
                // Intercepts in order [QueryCompleted, RealmChanged, QueryUpdated]
                int intercepts = numberOfIntercept.incrementAndGet();
                switch (what) {
                    case HandlerControllerConstants.COMPLETED_ASYNC_REALM_RESULTS: {
                        // we advance the Realm so we can simulate a retry
                        if (intercepts == 1) {
                            realm.beginTransaction();
                            realm.createObject(AllTypes.class).setColumnLong(0);
                            realm.commitTransaction();
                        }
                    }
                }
                return false;
            }
        };
        realm.setHandler(handler);

        // Create async query and verify it has not been loaded.
        final RealmResults<AllTypes> realmResults = realm.where(AllTypes.class)
                .between("columnLong", 0, 4)
                .findAllAsync();

        assertFalse(realmResults.isLoaded());
        assertEquals(0, realmResults.size());

        looperThread.keepStrongReference.add(realmResults);

        // Add change listener that should only be called once
        realmResults.addChangeListener(new RealmChangeListener<RealmResults<AllTypes>>() {
            @Override
            public void onChange(RealmResults<AllTypes> object) {
                assertEquals(3, numberOfIntercept.get());
                assertTrue(realmResults.isLoaded());
                assertEquals(6, realmResults.size());
                looperThread.testComplete();
            }
        });
    }

    // UC:
    //   1- insert 10 objects
    //   2- start 2 async queries to find all objects [0-9] & objects[0-4]
    //   3- assert both RealmResults are empty (Worker Thread didn't complete)
    //   4- start a third thread to insert 2 more elements
    //   5- the third thread signal a REALM_CHANGE that should update all async queries
    //   6- when the results from step [2] completes they should be ignored, since a pending
    //      update (using the latest realm) for all async queries is in progress
    //   7- onChange notification will be triggered once
    @Test
    @RunTestInLooperThread
    public void findAllAsync_callerThreadBehind() throws Throwable {
        final AtomicInteger numberOfCompletedAsyncQuery = new AtomicInteger(0);
        final AtomicInteger numberOfInterceptedChangeMessage = new AtomicInteger(0);
        final AtomicInteger maxNumberOfNotificationsQuery1 = new AtomicInteger(1);
        final AtomicInteger maxNumberOfNotificationsQuery2 = new AtomicInteger(1);
        final Realm realm = looperThread.realm;
        populateTestRealm(realm, 10);

        // Configure Handler Interceptor
        final Handler handler = new HandlerProxy(realm.handlerController) {
            @Override
            public boolean onInterceptInMessage(int what) {
                switch (what) {
                    case HandlerControllerConstants.REALM_CHANGED: {
                        // should only intercept the first REALM_CHANGED coming from the
                        // background update thread

                        // swallow this message, so the caller thread
                        // remain behind the worker thread. This has as
                        // a consequence to ignore the delivered result & wait for the
                        // upcoming REALM_CHANGED to batch update all async queries
                        return numberOfInterceptedChangeMessage.getAndIncrement() == 0;
                    }
                    case HandlerControllerConstants.COMPLETED_ASYNC_REALM_RESULTS: {
                        if (numberOfCompletedAsyncQuery.incrementAndGet() == 2) {
                            // both queries have completed now (& their results should be ignored)
                            // now send the REALM_CHANGED event that should batch update all queries
                            sendEmptyMessage(HandlerControllerConstants.REALM_CHANGED);
                        }
                    }
                }
                return false;
            }
        };
        realm.setHandler(handler);
        Realm.ASYNC_TASK_EXECUTOR.pause();

        // Create async queries and check they haven't completed
        final RealmResults<AllTypes> realmResults1 = realm.where(AllTypes.class)
                .findAllAsync();
        final RealmResults<AllTypes> realmResults2 = realm.where(AllTypes.class)
                .between("columnLong", 0, 4).findAllAsync();

        assertFalse(realmResults1.isLoaded());
        assertFalse(realmResults2.isLoaded());
        assertEquals(0, realmResults1.size());
        assertEquals(0, realmResults2.size());

        // advance the Realm from a background thread
        new RealmBackgroundTask(looperThread.realmConfiguration) {
            @Override
            public void doInBackground(Realm realm) {
                realm.beginTransaction();
                realm.where(AllTypes.class).equalTo("columnLong", 4).findFirst().setColumnString("modified");
                realm.createObject(AllTypes.class);
                realm.createObject(AllTypes.class);
                realm.commitTransaction();
            }
        }.awaitOrFail();
        Realm.ASYNC_TASK_EXECUTOR.resume();

        // Setup change listeners
        final Runnable signalCallbackDone = new Runnable() {
            private AtomicInteger signalCallbackFinished = new AtomicInteger(2);
            @Override
            public void run() {
                if (signalCallbackFinished.decrementAndGet() == 0) {
                    assertEquals(0, maxNumberOfNotificationsQuery1.get());
                    assertEquals(0, maxNumberOfNotificationsQuery2.get());
                    looperThread.testComplete();
                }
            }
        };

        looperThread.keepStrongReference.add(realmResults1);
        looperThread.keepStrongReference.add(realmResults2);

        realmResults1.addChangeListener(new RealmChangeListener<RealmResults<AllTypes>>() {
            @Override
            public void onChange(RealmResults<AllTypes> object) {
                assertTrue(maxNumberOfNotificationsQuery1.getAndDecrement() > 0);
                assertTrue(realmResults1.isLoaded());
                assertEquals(12, realmResults1.size());
                assertEquals("modified", realmResults1.get(4).getColumnString());
                signalCallbackDone.run();
            }
        });

        realmResults2.addChangeListener(new RealmChangeListener<RealmResults<AllTypes>>() {
            @Override
            public void onChange(RealmResults<AllTypes> object) {
                assertTrue(maxNumberOfNotificationsQuery2.getAndDecrement() > 0);
                assertTrue(realmResults2.isLoaded());
                assertEquals(7, realmResults2.size());// the 2 add rows has columnLong == 0
                assertEquals("modified", realmResults2.get(4).getColumnString());
                signalCallbackDone.run();
            }
        });
    }

    // **********************************
    // *** 'findFirst' async queries  ***
    // **********************************

    // similar UC as #testFindAllAsync using 'findFirst'
    @Test
    @RunTestInLooperThread
    public void findFirstAsync() {
        Realm realm = looperThread.realm;
        populateTestRealm(realm, 10);

        final AllTypes asyncObj = realm.where(AllTypes.class).findFirstAsync();
        assertFalse(asyncObj.isValid());
        assertFalse(asyncObj.isLoaded());
        looperThread.keepStrongReference.add(asyncObj);
        asyncObj.addChangeListener(new RealmChangeListener<AllTypes>() {
            @Override
            public void onChange(AllTypes object) {
                assertTrue(asyncObj.isLoaded());
                assertTrue(asyncObj.isValid());
                looperThread.testComplete();
            }
        });
    }

    @Test
    @RunTestInLooperThread
    public void findFirstAsync_initalEmptyRow() throws Throwable {
        Realm realm = looperThread.realm;
        final AllTypes firstAsync = realm.where(AllTypes.class).findFirstAsync();
        looperThread.keepStrongReference.add(firstAsync);
        firstAsync.addChangeListener(new RealmChangeListener<AllTypes>() {
            @Override
            public void onChange(AllTypes object) {
                assertTrue(firstAsync.load());
                assertTrue(firstAsync.isLoaded());
                assertTrue(firstAsync.isValid());
                assertEquals(0, firstAsync.getColumnLong());
                looperThread.testComplete();
            }
        });
        assertTrue(firstAsync.load());
        assertTrue(firstAsync.isLoaded());
        assertFalse(firstAsync.isValid());

        realm.beginTransaction();
        realm.createObject(AllTypes.class).setColumnLong(0);
        realm.commitTransaction();
    }

    @Test
    @RunTestInLooperThread
    public void findFirstAsync_updatedIfsyncRealmObjectIsUpdated() throws Throwable {
        populateTestRealm(looperThread.realm, 1);
        AllTypes firstSync = looperThread.realm.where(AllTypes.class).findFirst();
        assertEquals(0, firstSync.getColumnLong());
        assertEquals("test data 0", firstSync.getColumnString());

        final AllTypes firstAsync = looperThread.realm.where(AllTypes.class).findFirstAsync();
        assertTrue(firstAsync.load());
        assertTrue(firstAsync.isLoaded());
        assertTrue(firstAsync.isValid());
        assertEquals(0, firstAsync.getColumnLong());
        assertEquals("test data 0", firstAsync.getColumnString());

        looperThread.keepStrongReference.add(firstAsync);
        firstAsync.addChangeListener(new RealmChangeListener<AllTypes>() {
            @Override
            public void onChange(AllTypes object) {
                assertEquals("Galacticon", firstAsync.getColumnString());
                looperThread.testComplete();
            }
        });

        looperThread.realm.beginTransaction();
        firstSync.setColumnString("Galacticon");
        looperThread.realm.commitTransaction();
    }

    // finding elements [0-4] asynchronously then wait for the promise to be loaded
    // using a callback to be notified when the data is loaded
    @Test
    @RunTestInLooperThread
    public void findFirstAsync_withNotification() throws Throwable {
        Realm realm = looperThread.realm;
        populateTestRealm(realm, 10);
        final AllTypes realmResults = realm.where(AllTypes.class)
                .between("columnLong", 4, 9)
                .findFirstAsync();

        looperThread.keepStrongReference.add(realmResults);
        realmResults.addChangeListener(new RealmChangeListener<AllTypes>() {
            @Override
            public void onChange(AllTypes object) {
                assertTrue(realmResults.isLoaded());
                assertTrue(realmResults.isValid());
                assertEquals("test data 4", realmResults.getColumnString());
                looperThread.testComplete();
            }
        });

        assertFalse(realmResults.isLoaded());
        assertFalse(realmResults.isValid());
        try {
            realmResults.setColumnString("should fail");
            fail("Accessing an unloaded object should throw");
        } catch (IllegalStateException ignored) {
        }
    }

    // similar UC as #testForceLoadAsync using 'findFirst'
    @Test
    @RunTestInLooperThread
    public void findFirstAsync_forceLoad() throws Throwable {
        Realm Realm = looperThread.realm;
        populateTestRealm(Realm, 10);
        final AllTypes realmResults = Realm.where(AllTypes.class)
                .between("columnLong", 4, 9)
                .findFirstAsync();

        assertFalse(realmResults.isLoaded());

        assertTrue(realmResults.load());
        assertTrue(realmResults.isLoaded());
        assertEquals("test data 4", realmResults.getColumnString());

        looperThread.testComplete();
    }

    // similar UC as #testFindAllAsyncRetry using 'findFirst'
    // UC:
    //   1- insert 10 objects
    //   2- start an async query to find object [0-4]
    //   3- assert current RealmResults is empty (Worker Thread didn't complete)
    //   4- when the worker thread complete, advance the Realm
    //   5- the caller thread is ahead of the result provided by the worker thread
    //   6- retry automatically the async query
    //   7- the returned RealmResults is now in the same version as the caller thread
    //   8- the notification should be called once (when we retry automatically we shouldn't
    //      notify the credentials).
    @Test
    @RunTestInLooperThread
    public void findFirstAsync_retry() throws Throwable {
        final AtomicInteger numberOfIntercept = new AtomicInteger(0);
        final Realm realm = looperThread.realm;
        populateTestRealm(realm, 10);

        // Configure interceptor handler
        final Handler handler = new HandlerProxy(realm.handlerController) {
            @Override
            public boolean onInterceptInMessage(int what) {
                int intercepts = numberOfIntercept.incrementAndGet();
                switch (what) {
                    case HandlerControllerConstants.COMPLETED_ASYNC_REALM_OBJECT: {
                        if (intercepts == 1) {
                            // we advance the Realm so we can simulate a retry
                            realm.beginTransaction();
                            realm.delete(AllTypes.class);
                            AllTypes object = realm.createObject(AllTypes.class);
                            object.setColumnString("The Endless River");
                            object.setColumnLong(5);
                            realm.commitTransaction();
                        }
                    }
                }
                return false;
            }
        };
        realm.setHandler(handler);

        // Create a async query and verify it is not still loaded.
        final AllTypes realmResults = realm.where(AllTypes.class)
                .between("columnLong", 4, 6)
                .findFirstAsync();

        assertFalse(realmResults.isLoaded());

        try {
            realmResults.getColumnString();
            fail("Accessing property on an empty row");
        } catch (IllegalStateException ignored) {
        }

        // Add change listener that should only be called once after the retry completed.
        looperThread.keepStrongReference.add(realmResults);
        realmResults.addChangeListener(new RealmChangeListener<AllTypes>() {
            @Override
            public void onChange(AllTypes object) {
                assertEquals(3, numberOfIntercept.get());
                assertTrue(realmResults.isLoaded());
                assertEquals(5, realmResults.getColumnLong());
                assertEquals("The Endless River", realmResults.getColumnString());
                looperThread.testComplete();
            }
        });
    }

    // **************************************
    // *** 'findAllSorted' async queries  ***
    // **************************************

    // similar UC as #testFindAllAsync using 'findAllSorted'
    @Test
    @RunTestInLooperThread
    public void findAllSortedAsync() throws Throwable {
        final Realm realm = looperThread.realm;
        populateTestRealm(realm, 10);

        final RealmResults<AllTypes> results = realm.where(AllTypes.class)
                .between("columnLong", 0, 4)
                .findAllSortedAsync("columnString", Sort.DESCENDING);

        assertFalse(results.isLoaded());
        assertEquals(0, results.size());

        looperThread.keepStrongReference.add(results);
        results.addChangeListener(new RealmChangeListener<RealmResults<AllTypes>>() {
            @Override
            public void onChange(RealmResults<AllTypes> object) {
                assertTrue(results.isLoaded());
                assertEquals(5, results.size());
                for (int i = 0; i < 5; i++) {
                    int iteration = (4 - i);
                    assertEquals("test data " + iteration, results.get(4 - iteration).getColumnString());
                }
                looperThread.testComplete();
            }
        });
    }


    // finding elements [4-8] asynchronously then wait for the promise to be loaded
    // using a callback to be notified when the data is loaded
    @Test
    @RunTestInLooperThread
    public void findAllSortedAsync_retry() throws Throwable {
        final AtomicInteger numberOfIntercept = new AtomicInteger(0);
        final Realm realm = looperThread.realm;

        // 1. Populate the Realm without triggering a RealmChangeEvent.
        realm.setAutoRefresh(false);
        populateTestRealm(realm, 10);
        realm.setAutoRefresh(true);

        // 2. Configure proxy handler to intercept messages
        final Handler handler = new HandlerProxy(realm.handlerController) {
            @Override
            public boolean onInterceptInMessage(int what) {
                // In order [QueryCompleted, RealmChanged, QueryUpdated]
                int intercepts = numberOfIntercept.incrementAndGet();
                switch (what) {
                    case HandlerControllerConstants.COMPLETED_ASYNC_REALM_RESULTS: {
                        if (intercepts == 1) {
                            // We advance the Realm so we can simulate a retry before listeners are
                            // called.
                            realm.beginTransaction();
                            realm.where(AllTypes.class).equalTo(AllTypes.FIELD_LONG, 8).findFirst().deleteFromRealm();
                            realm.commitTransaction();
                        }
                        break;
                    }
                }
                return false;
            }
        };
        realm.setHandler(handler);

        // 3. This will add a task to the paused asyncTaskExecutor
        final RealmResults<AllTypes> realmResults = realm.where(AllTypes.class)
                .between("columnLong", 4, 8)
                .findAllSortedAsync("columnString", Sort.ASCENDING);

        assertFalse(realmResults.isLoaded());
        assertEquals(0, realmResults.size());

        // 4. Intercepting the query completed event the first time will
        // cause a commit that should cause the findAllSortedAsync to be re-run.
        // This change listener should only be called with the final result.
        looperThread.keepStrongReference.add(realmResults);
        realmResults.addChangeListener(new RealmChangeListener<RealmResults<AllTypes>>() {
            @Override
            public void onChange(RealmResults<AllTypes> object) {
                assertEquals(3, numberOfIntercept.get());
                looperThread.testComplete();
            }
        });
    }

    // similar UC as #testFindAllAsyncBatchUpdate using 'findAllSorted'
    // UC:
    //   1- insert 10 objects
    //   2- start 2 async queries to find all objects [0-9] & objects[0-4]
    //   3- assert both RealmResults are empty (Worker Thread didn't complete)
    //   4- the queries will complete with the same version as the caller thread
    //   5- using a background thread update the Realm
    //   6- now REALM_CHANGED will trigger a COMPLETED_UPDATE_ASYNC_QUERIES that should update all queries
    //   7- callbacks are notified with the latest results (called twice overall)
    @Test
    @RunTestInLooperThread
    public void findAllSortedAsync_batchUpdate() {
        final AtomicInteger numberOfNotificationsQuery1 = new AtomicInteger(0);
        final AtomicInteger numberOfNotificationsQuery2 = new AtomicInteger(0);
        final AtomicInteger numberOfIntercept = new AtomicInteger(0);
        Realm realm = looperThread.realm;

        // 1. Add initial 10 objects
        realm.setAutoRefresh(false);
        populateTestRealm(realm, 10);
        realm.setAutoRefresh(true);

        // 2. Configure interceptor
        final Handler handler = new HandlerProxy(realm.handlerController) {
            @Override
            public boolean onInterceptInMessage(int what) {
                switch (what) {
                    case HandlerControllerConstants.COMPLETED_ASYNC_REALM_RESULTS: {
                        if (numberOfIntercept.incrementAndGet() == 1) {
                            // 6. The first time the async queries complete we start an update from
                            // another background thread. This will cause queries to rerun when the
                            // background thread notifies this thread.
                            final CountDownLatch bgThreadLatch = new CountDownLatch(1);
                            new Thread() {
                                @Override
                                public void run() {
                                    Realm bgRealm = Realm.getInstance(looperThread.realmConfiguration);
                                    bgRealm.beginTransaction();
                                    bgRealm.where(AllTypes.class).equalTo("columnLong", 4).findFirst().setColumnString("modified");
                                    bgRealm.createObject(AllTypes.class);
                                    bgRealm.createObject(AllTypes.class);
                                    bgRealm.commitTransaction();
                                    bgRealm.close();
                                    bgThreadLatch.countDown();
                                }
                            }.start();
                            TestHelper.awaitOrFail(bgThreadLatch);
                        }
                    }
                    break;
                }
                return false;
            }
        };
        realm.setHandler(handler);

        // 3. Create 2 async queries
        final RealmResults<AllTypes> realmResults1 = realm.where(AllTypes.class)
                .findAllSortedAsync("columnString", Sort.ASCENDING);
        final RealmResults<AllTypes> realmResults2 = realm.where(AllTypes.class)
                .between("columnLong", 0, 4)
                .findAllSortedAsync("columnString", Sort.DESCENDING);

        // 4. Assert that queries have not finished
        assertFalse(realmResults1.isLoaded());
        assertFalse(realmResults2.isLoaded());
        assertEquals(0, realmResults1.size());
        assertEquals(0, realmResults2.size());

        // 5. Change listeners will be called twice. Once when the first query completely and then
        // when the background thread has completed, notifying this thread to rerun and then receive
        // the updated results.
        final Runnable signalCallbackDone = new Runnable() {
            private AtomicInteger signalCallbackFinished = new AtomicInteger(2);
            @Override
            public void run() {
                if (signalCallbackFinished.decrementAndGet() == 0) {
                    assertEquals(2, numberOfNotificationsQuery1.get());
                    assertEquals(2, numberOfNotificationsQuery2.get());
                    looperThread.testComplete();
                }
            }
        };

        looperThread.keepStrongReference.add(realmResults1);
        looperThread.keepStrongReference.add(realmResults2);

        realmResults1.addChangeListener(new RealmChangeListener<RealmResults<AllTypes>>() {
            @Override
            public void onChange(RealmResults<AllTypes> object) {
                switch (numberOfNotificationsQuery1.incrementAndGet()) {
                    case 1: { // first callback invocation
                        assertTrue(realmResults1.isLoaded());
                        assertEquals(10, realmResults1.size());
                        assertEquals("test data 4", realmResults1.get(4).getColumnString());
                        break;
                    }
                    case 2: { // second callback
                        assertTrue(realmResults1.isLoaded());
                        assertEquals(12, realmResults1.size());
                        assertEquals("modified", realmResults1.get(2).getColumnString());
                        signalCallbackDone.run();
                        break;
                    }
                }
            }
        });

        realmResults2.addChangeListener(new RealmChangeListener<RealmResults<AllTypes>>() {
            @Override
            public void onChange(RealmResults<AllTypes> object) {
                switch (numberOfNotificationsQuery2.incrementAndGet()) {
                    case 1: { // first callback invocation
                        assertTrue(realmResults2.isLoaded());
                        assertEquals(5, realmResults2.size());
                        assertEquals("test data 4", realmResults2.get(0).getColumnString());
                        break;
                    }
                    case 2: { // second callback
                        assertTrue(realmResults2.isLoaded());
                        assertEquals(7, realmResults2.size());
                        assertEquals("modified", realmResults2.get(4).getColumnString());
                        signalCallbackDone.run();
                        break;
                    }
                }
            }
        });
    }

    // similar UC as #testFindAllAsyncBatchUpdate using 'findAllSortedMulti'
    // UC:
    //   1- insert 10 objects
    //   2- start 2 async queries to find all objects [0-9] & objects[0-4]
    //   3- assert both RealmResults are empty (Worker Thread didn't complete)
    //   4- the queries will complete with the same version as the caller thread
    //   5- using a background thread update the Realm
    //   6- now REALM_CHANGED will trigger a COMPLETED_UPDATE_ASYNC_QUERIES that should update all queries
    //   7- callbacks are notified with the latest results (called twice overall)
    @Test
    @RunTestInLooperThread
    public void findAllSortedAsync_multipleFields_batchUpdate() throws Throwable {
        final AtomicInteger numberOfNotificationsQuery1 = new AtomicInteger(0);
        final AtomicInteger numberOfNotificationsQuery2 = new AtomicInteger(0);
        final AtomicInteger numberOfIntercept = new AtomicInteger(0);
        Realm realm = looperThread.realm;

        // 1. Add initial objects
        realm.setAutoRefresh(false);
        realm.beginTransaction();
        for (int i = 0; i < 5; ) {
            AllTypes allTypes = realm.createObject(AllTypes.class);
            allTypes.setColumnLong(i);
            allTypes.setColumnString("data " + i % 3);

            allTypes = realm.createObject(AllTypes.class);
            allTypes.setColumnLong(i);
            allTypes.setColumnString("data " + (++i % 3));
        }
        realm.commitTransaction();
        realm.setAutoRefresh(true);

        // 2. Configure interceptor
        final Handler handler = new HandlerProxy(realm.handlerController) {
            @Override
            public boolean onInterceptInMessage(int what) {
                int intercepts = numberOfIntercept.incrementAndGet();
                if (what == HandlerControllerConstants.COMPLETED_ASYNC_REALM_RESULTS && intercepts == 1) {
                    // 6. The first time the async queries complete we start an update from
                    // another background thread. This will cause queries to rerun when the
                    // background thread notifies this thread.
                    new RealmBackgroundTask(looperThread.realmConfiguration) {
                        @Override
                        public void doInBackground(Realm realm) {
                            realm.beginTransaction();
                            realm.where(AllTypes.class)
                                    .equalTo("columnString", "data 1")
                                    .equalTo("columnLong", 0)
                                    .findFirst().setColumnDouble(Math.PI);
                            AllTypes allTypes = realm.createObject(AllTypes.class);
                            allTypes.setColumnLong(2);
                            allTypes.setColumnString("data " + 5);

                            allTypes = realm.createObject(AllTypes.class);
                            allTypes.setColumnLong(0);
                            allTypes.setColumnString("data " + 5);
                            realm.commitTransaction();
                        }
                    }.awaitOrFail();
                }
                return false;
            }
        };
        realm.setHandler(handler);

        // 3. Create 2 async queries
        final RealmResults<AllTypes> realmResults1 = realm.where(AllTypes.class)
                .findAllSortedAsync("columnString", Sort.ASCENDING, "columnLong", Sort.DESCENDING);
        final RealmResults<AllTypes> realmResults2 = realm.where(AllTypes.class)
                .between("columnLong", 0, 5)
                .findAllSortedAsync("columnString", Sort.DESCENDING, "columnLong", Sort.ASCENDING);

        // 4. Assert that queries have not finished
        assertFalse(realmResults1.isLoaded());
        assertFalse(realmResults2.isLoaded());
        assertEquals(0, realmResults1.size());
        assertEquals(0, realmResults2.size());
        assertFalse(realmResults1.isLoaded());
        assertFalse(realmResults2.isLoaded());
        assertEquals(0, realmResults1.size());
        assertEquals(0, realmResults2.size());

        // 5. Change listeners will be called twice. Once when the first query completely and then
        // when the background thread has completed, notifying this thread to rerun and then receive
        // the updated results.
        final Runnable signalCallbackDone = new Runnable() {
            private AtomicInteger signalCallbackFinished = new AtomicInteger(2);
            @Override
            public void run() {
                if (signalCallbackFinished.decrementAndGet() == 0) {
                    assertEquals(4, numberOfIntercept.get());
                    assertEquals(2, numberOfNotificationsQuery1.get());
                    assertEquals(2, numberOfNotificationsQuery2.get());
                    looperThread.testComplete();
                }
            }
        };

        looperThread.keepStrongReference.add(realmResults1);
        looperThread.keepStrongReference.add(realmResults2);

        realmResults1.addChangeListener(new RealmChangeListener<RealmResults<AllTypes>>() {
            @Override
            public void onChange(RealmResults<AllTypes> object) {
                switch (numberOfNotificationsQuery1.incrementAndGet()) {
                    case 1: // first callback invocation
                        assertTrue(realmResults1.isLoaded());
                        assertEquals(10, realmResults1.size());

                        assertEquals("data 0", realmResults1.get(0).getColumnString());
                        assertEquals(3, realmResults1.get(0).getColumnLong());
                        assertEquals("data 0", realmResults1.get(1).getColumnString());
                        assertEquals(2, realmResults1.get(1).getColumnLong());
                        assertEquals("data 0", realmResults1.get(2).getColumnString());
                        assertEquals(0, realmResults1.get(2).getColumnLong());

                        assertEquals("data 1", realmResults1.get(3).getColumnString());
                        assertEquals(4, realmResults1.get(3).getColumnLong());
                        assertEquals("data 1", realmResults1.get(4).getColumnString());
                        assertEquals(3, realmResults1.get(4).getColumnLong());
                        assertEquals("data 1", realmResults1.get(5).getColumnString());
                        assertEquals(1, realmResults1.get(5).getColumnLong());
                        assertEquals("data 1", realmResults1.get(6).getColumnString());
                        assertEquals(0, realmResults1.get(6).getColumnLong());

                        assertEquals("data 2", realmResults1.get(7).getColumnString());
                        assertEquals(4, realmResults1.get(7).getColumnLong());
                        assertEquals("data 2", realmResults1.get(8).getColumnString());
                        assertEquals(2, realmResults1.get(8).getColumnLong());
                        assertEquals("data 2", realmResults1.get(9).getColumnString());
                        assertEquals(1, realmResults1.get(9).getColumnLong());
                        break;

                    case 2: // second callback
                        assertTrue(realmResults1.isLoaded());
                        assertEquals(12, realmResults1.size());
                        //first
                        assertEquals("data 0", realmResults1.get(0).getColumnString());
                        assertEquals(3, realmResults1.get(0).getColumnLong());

                        //last
                        assertEquals("data 5", realmResults1.get(11).getColumnString());
                        assertEquals(0, realmResults1.get(11).getColumnLong());

                        signalCallbackDone.run();
                        break;
                }
            }
        });

        realmResults2.addChangeListener(new RealmChangeListener<RealmResults<AllTypes>>() {
            @Override
            public void onChange(RealmResults<AllTypes> object) {
                switch (numberOfNotificationsQuery2.incrementAndGet()) {
                    case 1: // first callback invocation
                        assertTrue(realmResults2.isLoaded());
                        assertEquals(10, realmResults2.size());

                        assertEquals("data 2", realmResults2.get(0).getColumnString());
                        assertEquals(1, realmResults2.get(0).getColumnLong());
                        assertEquals("data 2", realmResults2.get(1).getColumnString());
                        assertEquals(2, realmResults2.get(1).getColumnLong());
                        assertEquals("data 2", realmResults2.get(2).getColumnString());
                        assertEquals(4, realmResults2.get(2).getColumnLong());

                        assertEquals("data 1", realmResults2.get(3).getColumnString());
                        assertEquals(0, realmResults2.get(3).getColumnLong());
                        assertEquals("data 1", realmResults2.get(4).getColumnString());
                        assertEquals(1, realmResults2.get(4).getColumnLong());
                        assertEquals("data 1", realmResults2.get(5).getColumnString());
                        assertEquals(3, realmResults2.get(5).getColumnLong());
                        assertEquals("data 1", realmResults2.get(6).getColumnString());
                        assertEquals(4, realmResults2.get(6).getColumnLong());

                        assertEquals("data 0", realmResults2.get(7).getColumnString());
                        assertEquals(0, realmResults2.get(7).getColumnLong());
                        assertEquals("data 0", realmResults2.get(8).getColumnString());
                        assertEquals(2, realmResults2.get(8).getColumnLong());
                        assertEquals("data 0", realmResults2.get(9).getColumnString());
                        assertEquals(3, realmResults2.get(9).getColumnLong());
                        break;

                    case 2: // second callback
                        assertTrue(realmResults2.isLoaded());
                        assertEquals(12, realmResults2.size());

                        assertEquals("data 5", realmResults2.get(0).getColumnString());
                        assertEquals(0, realmResults2.get(0).getColumnLong());

                        assertEquals("data 0", realmResults2.get(11).getColumnString());
                        assertEquals(3, realmResults2.get(11).getColumnLong());

                        assertEquals("data 1", realmResults2.get(5).getColumnString());
                        assertEquals(Math.PI, realmResults2.get(5).getColumnDouble(), 0.000000000001D);

                        signalCallbackDone.run();
                        break;
                }
            }
        });
    }

    // make sure the notification listener does not leak the enclosing class
    // if unregistered properly.
    @Test
    @RunTestInLooperThread
    public void listenerShouldNotLeak() {
        populateTestRealm(looperThread.realm, 10);

        // simulate the ActivityManager by creating 1 instance responsible
        // of attaching an onChange listener, then simulate a configuration
        // change (ex: screen rotation), this change will create a new instance.
        // we make sure that the GC enqueue the reference of the destroyed instance
        // which indicate no memory leak
        MockActivityManager mockActivityManager =
                MockActivityManager.newInstance(looperThread.realm.getConfiguration());

        mockActivityManager.sendConfigurationChange();

        assertEquals(1, mockActivityManager.numberOfInstances());
        // remove GC'd reference & assert that one instance should remain
        Iterator<Map.Entry<WeakReference<RealmResults<?>>, RealmQuery<?>>> iterator =
                looperThread.realm.handlerController.asyncRealmResults.entrySet().iterator();
        while (iterator.hasNext()) {
            Map.Entry<WeakReference<RealmResults<?>>, RealmQuery<?>> entry = iterator.next();
            RealmResults<?> weakReference = entry.getKey().get();
            if (weakReference == null) {
                iterator.remove();
            }
        }

        assertEquals(1, looperThread.realm.handlerController.asyncRealmResults.size());
        mockActivityManager.onStop();// to close the Realm
        looperThread.testComplete();
    }

    @Test
    @RunTestInLooperThread
    public void combiningAsyncAndSync() {
        populateTestRealm(looperThread.realm, 10);

        Realm.ASYNC_TASK_EXECUTOR.pause();
        final RealmResults<AllTypes> allTypesAsync = looperThread.realm.where(AllTypes.class).greaterThan("columnLong", 5).findAllAsync();
        final RealmResults<AllTypes> allTypesSync = allTypesAsync.where().greaterThan("columnLong", 3).findAll();

        assertEquals(0, allTypesAsync.size());
        assertEquals(6, allTypesSync.size());
        allTypesAsync.addChangeListener(new RealmChangeListener<RealmResults<AllTypes>>() {
            @Override
            public void onChange(RealmResults<AllTypes> object) {
                assertEquals(4, allTypesAsync.size());
                assertEquals(6, allTypesSync.size());
                looperThread.testComplete();
            }
        });
        Realm.ASYNC_TASK_EXECUTOR.resume();
        looperThread.keepStrongReference.add(allTypesAsync);
    }

    // keep advancing the Realm by sending 1 commit for each frame (16ms)
    // the async queries should keep up with the modification
    @Test
    @RunTestInLooperThread
    public void stressTestBackgroundCommits() throws Throwable {
        final int NUMBER_OF_COMMITS = 100;
        final CountDownLatch bgRealmClosed = new CountDownLatch(1);
        final long[] latestLongValue = new long[1];
        final float[] latestFloatValue = new float[1];

        // start a background thread that pushes a commit every 16ms
        final Thread backgroundThread = new Thread() {
            @Override
            public void run() {
                Random random = new Random(System.currentTimeMillis());
                Realm backgroundThreadRealm = Realm.getInstance(looperThread.realm.getConfiguration());
                for (int i = 0; i < NUMBER_OF_COMMITS; i++) {
                    backgroundThreadRealm.beginTransaction();
                    AllTypes object = backgroundThreadRealm.createObject(AllTypes.class);
                    latestLongValue[0] = random.nextInt(100);
                    latestFloatValue[0] = random.nextFloat();
                    object.setColumnFloat(latestFloatValue[0]);
                    object.setColumnLong(latestLongValue[0]);
                    backgroundThreadRealm.commitTransaction();

                    // Wait 16ms. before adding the next commit.
                    SystemClock.sleep(16);
                }
                backgroundThreadRealm.close();
                bgRealmClosed.countDown();
            }
        };

        final RealmResults<AllTypes> allAsync = looperThread.realm.where(AllTypes.class).findAllAsync();
        allAsync.addChangeListener(new RealmChangeListener<RealmResults<AllTypes>>() {
            @Override
            public void onChange(RealmResults<AllTypes> object) {
                assertTrue(allAsync.isLoaded());
                if (allAsync.size() == NUMBER_OF_COMMITS) {
                    AllTypes lastInserted = looperThread.realm.where(AllTypes.class)
                            .equalTo("columnLong", latestLongValue[0])
                            .equalTo("columnFloat", latestFloatValue[0])
                            .findFirst();
                    assertNotNull(lastInserted);
                    TestHelper.awaitOrFail(bgRealmClosed);
                    looperThread.testComplete();
                }
            }
        });
        looperThread.keepStrongReference.add(allAsync);

        looperThread.postRunnableDelayed(new Runnable() {
            @Override
            public void run() {
                backgroundThread.start();
            }
        }, 16);
    }

    @Test
    @RunTestInLooperThread
    public void distinctAsync() throws Throwable {
        Realm realm = looperThread.realm;
        final long numberOfBlocks = 25;
        final long numberOfObjects = 10; // must be greater than 1
        populateForDistinct(realm, numberOfBlocks, numberOfObjects, false);

        final RealmResults<AnnotationIndexTypes> distinctBool = realm.where(AnnotationIndexTypes.class).distinctAsync("indexBoolean");
        final RealmResults<AnnotationIndexTypes> distinctLong = realm.where(AnnotationIndexTypes.class).distinctAsync("indexLong");
        final RealmResults<AnnotationIndexTypes> distinctDate = realm.where(AnnotationIndexTypes.class).distinctAsync("indexDate");
        final RealmResults<AnnotationIndexTypes> distinctString = realm.where(AnnotationIndexTypes.class).distinctAsync("indexString");

        assertFalse(distinctBool.isLoaded());
        assertTrue(distinctBool.isValid());
        assertTrue(distinctBool.isEmpty());

        assertFalse(distinctLong.isLoaded());
        assertTrue(distinctLong.isValid());
        assertTrue(distinctLong.isEmpty());

        assertFalse(distinctDate.isLoaded());
        assertTrue(distinctDate.isValid());
        assertTrue(distinctDate.isEmpty());

        assertFalse(distinctString.isLoaded());
        assertTrue(distinctString.isValid());
        assertTrue(distinctString.isEmpty());

        final Runnable changeListenerDone = new Runnable() {
            final AtomicInteger signalCallbackFinished = new AtomicInteger(4);
            @Override
            public void run() {
                if (signalCallbackFinished.decrementAndGet() == 0) {
                    looperThread.testComplete();
                }
            }
        };

        looperThread.keepStrongReference.add(distinctBool);
        looperThread.keepStrongReference.add(distinctLong);
        looperThread.keepStrongReference.add(distinctDate);
        looperThread.keepStrongReference.add(distinctString);
        distinctBool.addChangeListener(new RealmChangeListener<RealmResults<AnnotationIndexTypes>>() {
            @Override
            public void onChange(RealmResults<AnnotationIndexTypes> object) {
                assertEquals(2, distinctBool.size());
                changeListenerDone.run();
            }
        });

        distinctLong.addChangeListener(new RealmChangeListener<RealmResults<AnnotationIndexTypes>>() {
            @Override
            public void onChange(RealmResults<AnnotationIndexTypes> object) {
                assertEquals(numberOfBlocks, distinctLong.size());
                changeListenerDone.run();
            }
        });

        distinctDate.addChangeListener(new RealmChangeListener<RealmResults<AnnotationIndexTypes>>() {
            @Override
            public void onChange(RealmResults<AnnotationIndexTypes> object) {
                assertEquals(numberOfBlocks, distinctDate.size());
                changeListenerDone.run();
            }
        });

        distinctString.addChangeListener(new RealmChangeListener<RealmResults<AnnotationIndexTypes>>() {
            @Override
            public void onChange(RealmResults<AnnotationIndexTypes> object) {
                assertEquals(numberOfBlocks, distinctString.size());
                changeListenerDone.run();
            }
        });
    }

    @Test
    @RunTestInLooperThread
    public void distinctAsync_notIndexedFields() throws Throwable {
        Realm realm = looperThread.realm;
        final long numberOfBlocks = 25;
        final long numberOfObjects = 10; // must be greater than 1
        populateForDistinct(realm, numberOfBlocks, numberOfObjects, false);

        for (String fieldName : new String[]{"Boolean", "Long", "Date", "String"}) {
            try {
                realm.where(AnnotationIndexTypes.class).distinctAsync("notIndex" + fieldName);
                fail("notIndex" + fieldName);
            } catch (IllegalArgumentException ignored) {
            }
        }

        looperThread.testComplete();
    }

    @Test
    @RunTestInLooperThread
    public void distinctAsync_noneExistingField() throws Throwable {
        Realm realm = looperThread.realm;
        final long numberOfBlocks = 25;
        final long numberOfObjects = 10; // must be greater than 1
        populateForDistinct(realm, numberOfBlocks, numberOfObjects, false);

        try {
            realm.where(AnnotationIndexTypes.class).distinctAsync("doesNotExist");
            fail();
        } catch (IllegalArgumentException ignored) {
            looperThread.testComplete();
        }
    }

    @Test
    @RunTestInLooperThread
    public void batchUpdateDifferentTypeOfQueries() {
        final Realm realm = looperThread.realm;
        realm.beginTransaction();
        for (int i = 0; i < 5; ) {
            AllTypes allTypes = realm.createObject(AllTypes.class);
            allTypes.setColumnLong(i);
            allTypes.setColumnString("data " + i % 3);

            allTypes = realm.createObject(AllTypes.class);
            allTypes.setColumnLong(i);
            allTypes.setColumnString("data " + (++i % 3));
        }
        final long numberOfBlocks = 25;
        final long numberOfObjects = 10; // must be greater than 1
        realm.commitTransaction();
        populateForDistinct(realm, numberOfBlocks, numberOfObjects, false);

        RealmResults<AllTypes> findAllAsync = realm.where(AllTypes.class).findAllAsync();
        RealmResults<AllTypes> findAllSorted = realm.where(AllTypes.class).findAllSortedAsync("columnString", Sort.ASCENDING);
        RealmResults<AllTypes> findAllSortedMulti = realm.where(AllTypes.class).findAllSortedAsync(new String[]{"columnString", "columnLong"},
                new Sort[]{Sort.ASCENDING, Sort.DESCENDING});
        RealmResults<AnnotationIndexTypes> findDistinct = realm.where(AnnotationIndexTypes.class).distinctAsync("indexString");

        looperThread.keepStrongReference.add(findAllAsync);
        looperThread.keepStrongReference.add(findAllSorted);
        looperThread.keepStrongReference.add(findAllSortedMulti);
        looperThread.keepStrongReference.add(findDistinct);

        final CountDownLatch queriesCompleted = new CountDownLatch(4);
        final CountDownLatch bgRealmClosedLatch = new CountDownLatch(1);
        final AtomicInteger batchUpdateCompleted = new AtomicInteger(0);
        final AtomicInteger findAllAsyncInvocation = new AtomicInteger(0);
        final AtomicInteger findAllSortedInvocation = new AtomicInteger(0);
        final AtomicInteger findAllSortedMultiInvocation = new AtomicInteger(0);
        final AtomicInteger findDistinctInvocation = new AtomicInteger(0);

        findAllAsync.addChangeListener(new RealmChangeListener<RealmResults<AllTypes>>() {
            @Override
            public void onChange(RealmResults<AllTypes> object) {
                switch (findAllAsyncInvocation.incrementAndGet()) {
                    case 1: {
                        queriesCompleted.countDown();
                        break;
                    }
                    case 2: {
                        if (batchUpdateCompleted.incrementAndGet() == 4) {
                            looperThread.testComplete(bgRealmClosedLatch);
                        }
                        break;
                    }
                }
            }
        });

        findAllSorted.addChangeListener(new RealmChangeListener<RealmResults<AllTypes>>() {
            @Override
            public void onChange(RealmResults<AllTypes> object) {
                switch (findAllSortedInvocation.incrementAndGet()) {
                    case 1: {
                        queriesCompleted.countDown();
                        break;
                    }
                    case 2: {
                        if (batchUpdateCompleted.incrementAndGet() == 4) {
                            looperThread.testComplete(bgRealmClosedLatch);
                        }
                        break;
                    }
                }
            }
        });

        findAllSortedMulti.addChangeListener(new RealmChangeListener<RealmResults<AllTypes>>() {
            @Override
            public void onChange(RealmResults<AllTypes> object) {
                switch (findAllSortedMultiInvocation.incrementAndGet()) {
                    case 1: {
                        queriesCompleted.countDown();
                        break;
                    }
                    case 2: {
                        if (batchUpdateCompleted.incrementAndGet() == 4) {
                            looperThread.testComplete(bgRealmClosedLatch);
                        }
                        break;
                    }
                }
            }
        });

        findDistinct.addChangeListener(new RealmChangeListener<RealmResults<AnnotationIndexTypes>>() {
            @Override
            public void onChange(RealmResults<AnnotationIndexTypes> object) {
                switch (findDistinctInvocation.incrementAndGet()) {
                    case 1: {
                        queriesCompleted.countDown();
                        break;
                    }
                    case 2: {
                        if (batchUpdateCompleted.incrementAndGet() == 4) {
                            looperThread.testComplete(bgRealmClosedLatch);
                        }
                        break;
                    }
                }
            }
        });

        // wait for the queries to completes then send a commit from
        // another thread to trigger a batch update of the 4 queries
        new Thread() {
            @Override
            public void run() {
                try {
                    queriesCompleted.await();
                    Realm bgRealm = Realm.getInstance(realm.getConfiguration());

                    bgRealm.beginTransaction();
                    bgRealm.createObject(AllTypes.class);
                    bgRealm.createObject(AnnotationIndexTypes.class);
                    bgRealm.commitTransaction();

                    bgRealm.close();
                    bgRealmClosedLatch.countDown();
                } catch (InterruptedException e) {
                    fail(e.getMessage());
                }
            }
        }.start();
    }

    // this test make sure that Async queries update when using link
    @Test
    @RunTestInLooperThread
    public void queryingLinkHandover() throws Throwable {
        final AtomicInteger numberOfInvocations = new AtomicInteger(0);
        final Realm realm = looperThread.realm;

        final RealmResults<Dog> allAsync = realm.where(Dog.class).equalTo("owner.name", "kiba").findAllAsync();
        looperThread.keepStrongReference.add(allAsync);
        allAsync.addChangeListener(new RealmChangeListener<RealmResults<Dog>>() {
            @Override
            public void onChange(RealmResults<Dog> object) {
                switch (numberOfInvocations.incrementAndGet()) {
                    case 1:
                        assertEquals(0, allAsync.size());
                        assertTrue(allAsync.isLoaded());
                        assertTrue(allAsync.isValid());
                        assertTrue(allAsync.isEmpty());
                        new RealmBackgroundTask(realm.getConfiguration()) {
                            @Override
                            public void doInBackground(Realm realm) {
                                realm.beginTransaction();
                                Dog dog = realm.createObject(Dog.class);
                                dog.setAge(10);
                                dog.setName("Akamaru");
                                Owner kiba = realm.createObject(Owner.class);
                                kiba.setName("kiba");
                                dog.setOwner(kiba);
                                realm.commitTransaction();
                            }
                        }.awaitOrFail();
                        break;

                    case 2:
                        assertEquals(1, realm.where(Dog.class).count());
                        assertEquals(1, realm.where(Owner.class).count());
                        assertEquals(1, allAsync.size());
                        assertTrue(allAsync.isLoaded());
                        assertTrue(allAsync.isValid());
                        assertFalse(allAsync.isEmpty());
                        assertEquals(1, allAsync.size());
                        assertEquals("Akamaru", allAsync.get(0).getName());
                        assertEquals("kiba", allAsync.get(0).getOwner().getName());
                        looperThread.testComplete();
                        break;
                }
            }
        });
    }

    // Make sure we don't get the run into the IllegalStateException
    // (Caller thread behind the worker thread)
    // Scenario:
    // - Caller thread is in version 1, start an asyncFindFirst
    // - Another thread advance the Realm, now the latest version = 2
    // - The worker thread should query against version 1 not version 2
    // otherwise the caller thread wouldn't be able to import the result
    // - The notification mechanism will guarantee that the REALM_CHANGE triggered by
    // the background thread, will update the caller thread (advancing it to version 2)
    @Test
    @RunTestInLooperThread
    public void testFindFirstUsesCallerThreadVersion() throws Throwable {
        final CountDownLatch signalClosedRealm = new CountDownLatch(1);

        populateTestRealm(looperThread.realm, 10);
        Realm.ASYNC_TASK_EXECUTOR.pause();

        final AllTypes firstAsync = looperThread.realm.where(AllTypes.class).findFirstAsync();
        looperThread.keepStrongReference.add(firstAsync);
        firstAsync.addChangeListener(new RealmChangeListener<AllTypes>() {
            @Override
            public void onChange(AllTypes object) {
                assertNotNull(firstAsync);
                assertEquals("test data 0", firstAsync.getColumnString());
                looperThread.testComplete(signalClosedRealm);
            }
        });

        // advance the background Realm
        new Thread() {
            @Override
            public void run() {
                Realm bgRealm = Realm.getInstance(looperThread.realmConfiguration);
                // Advancing the Realm without generating notifications
<<<<<<< HEAD
                bgRealm.sharedGroupManager.promoteToWrite();
                bgRealm.sharedGroupManager.commitAndContinueAsRead();
                Realm.ASYNC_TASK_EXECUTOR.resume();
=======
                bgRealm.sharedRealm.beginTransaction();
                bgRealm.sharedRealm.commitTransaction();
                Realm.asyncTaskExecutor.resume();
>>>>>>> 797ef514
                bgRealm.close();
                signalClosedRealm.countDown();
            }
        }.start();
    }

    // Test case for https://github.com/realm/realm-java/issues/2417
    // Ensure that a UnreachableVersion exception during handover doesn't crash the app or cause a segfault.
    @Test
    @UiThreadTest
    public void badVersion_findAll() throws NoSuchFieldException, IllegalAccessException {
        TestHelper.replaceRealmThreadExecutor(RealmThreadPoolExecutor.newSingleThreadExecutor());
        RealmConfiguration config = configFactory.createConfiguration();
        Realm realm = Realm.getInstance(config);
        realm.executeTransactionAsync(new Realm.Transaction() {
            @Override
            public void execute(Realm realm) {
                realm.deleteAll();
            }
        });
        realm.executeTransactionAsync(new Realm.Transaction() {
            @Override
            public void execute(Realm realm) {
                realm.deleteAll();
            }
        });
        realm.executeTransactionAsync(new Realm.Transaction() {
            @Override
            public void execute(Realm realm) {
                realm.deleteAll();
            }
        });
        boolean result = realm.where(AllTypes.class).findAllAsync().load();
        try {
            assertFalse(result);
        } finally {
            realm.close();
        }
        TestHelper.resetRealmThreadExecutor();
    }

    // Test case for https://github.com/realm/realm-java/issues/2417
    // Ensure that a UnreachableVersion exception during handover doesn't crash the app or cause a segfault.
    @Test
    @UiThreadTest
    public void badVersion_findAllSortedAsync() throws NoSuchFieldException, IllegalAccessException {
        TestHelper.replaceRealmThreadExecutor(RealmThreadPoolExecutor.newSingleThreadExecutor());
        RealmConfiguration config = configFactory.createConfiguration();
        Realm realm = Realm.getInstance(config);
        realm.executeTransactionAsync(new Realm.Transaction() {
            @Override
            public void execute(Realm realm) {
                realm.deleteAll();
            }
        });
        realm.executeTransactionAsync(new Realm.Transaction() {
            @Override
            public void execute(Realm realm) {
                realm.deleteAll();
            }
        });
        realm.executeTransactionAsync(new Realm.Transaction() {
            @Override
            public void execute(Realm realm) {
                realm.deleteAll();
            }
        });
        realm.where(AllTypes.class)
                .findAllSortedAsync(AllTypes.FIELD_STRING, Sort.ASCENDING, AllTypes.FIELD_LONG, Sort.DESCENDING)
                .load();
        realm.close();
        TestHelper.resetRealmThreadExecutor();
    }

    // Test case for https://github.com/realm/realm-java/issues/2417
    // Ensure that a UnreachableVersion exception during handover doesn't crash the app or cause a segfault.
    @Test
    @UiThreadTest
    public void badVersion_distinct() throws NoSuchFieldException, IllegalAccessException {
        TestHelper.replaceRealmThreadExecutor(RealmThreadPoolExecutor.newSingleThreadExecutor());
        RealmConfiguration config = configFactory.createConfiguration();
        Realm realm = Realm.getInstance(config);
        realm.executeTransactionAsync(new Realm.Transaction() {
            @Override
            public void execute(Realm realm) {
                realm.deleteAll();
            }
        });
        realm.executeTransactionAsync(new Realm.Transaction() {
            @Override
            public void execute(Realm realm) {
                realm.deleteAll();
            }
        });
        realm.executeTransactionAsync(new Realm.Transaction() {
            @Override
            public void execute(Realm realm) {
                realm.deleteAll();
            }
        });
        realm.where(AllJavaTypes.class)
                .distinctAsync(AllJavaTypes.FIELD_STRING)
                .load();

        realm.close();
        TestHelper.resetRealmThreadExecutor();
    }

    // Test case for https://github.com/realm/realm-java/issues/2417
    // Ensure that a UnreachableVersion exception during handover doesn't crash the app or cause a segfault.
    @Test
    @RunTestInLooperThread
    public void badVersion_syncTransaction() throws NoSuchFieldException, IllegalAccessException {
        TestHelper.replaceRealmThreadExecutor(RealmThreadPoolExecutor.newSingleThreadExecutor());
        Realm realm = looperThread.realm;

        // 1. Make sure that async query is not started
        final RealmResults<AllTypes> result = realm.where(AllTypes.class).findAllSortedAsync(AllTypes.FIELD_STRING);
        looperThread.keepStrongReference.add(result);
        result.addChangeListener(new RealmChangeListener<RealmResults<AllTypes>>() {
            @Override
            public void onChange(RealmResults<AllTypes> object) {
                // 4. The commit in #2, should result in a refresh being triggered, which means this callback will
                // be notified once the updated async queries has run.
                // with the correct
                assertTrue(result.isValid());
                assertTrue(result.isLoaded());
                assertEquals(1, result.size());
                looperThread.testComplete();
            }
        });

        // 2. Advance the calle Realm, invalidating the version in the handover object
        realm.beginTransaction();
        realm.createObject(AllTypes.class);
        realm.commitTransaction();

        // 3. The async query should now (hopefully) fail with a BadVersion
        result.load();
        TestHelper.resetRealmThreadExecutor();
    }

    // handlerController#emptyAsyncRealmObject is accessed from different threads
    // make sure that we iterate over it safely without any race condition (ConcurrentModification)
    @Test
    @UiThreadTest
    public void concurrentModificationEmptyAsyncRealmObject() {
        RealmConfiguration config  = configFactory.createConfiguration();
        final Realm realm = Realm.getInstance(config);
        Dog dog1 = new Dog();
        dog1.setName("Dog 1");

        Dog dog2 = new Dog();
        dog2.setName("Dog 2");

        realm.beginTransaction();
        dog1 = realm.copyToRealm(dog1);
        dog2 = realm.copyToRealm(dog2);
        realm.commitTransaction();

        final WeakReference<RealmObjectProxy> weakReference1 = new WeakReference<RealmObjectProxy>((RealmObjectProxy)dog1);
        final WeakReference<RealmObjectProxy> weakReference2 = new WeakReference<RealmObjectProxy>((RealmObjectProxy)dog2);

        final RealmQuery<Dog> dummyQuery = RealmQuery.createQuery(realm, Dog.class);
        // Initialize the emptyAsyncRealmObject map, to make sure that iterating is safe
        // even if we modify the map from a background thread (in case of an empty findFirstAsync)
        realm.handlerController.emptyAsyncRealmObject.put(weakReference1, dummyQuery);

        final CountDownLatch dogAddFromBg = new CountDownLatch(1);
        Iterator<Map.Entry<WeakReference<RealmObjectProxy>, RealmQuery<? extends RealmModel>>> iterator = realm.handlerController.emptyAsyncRealmObject.entrySet().iterator();
        AtomicBoolean fireOnce = new AtomicBoolean(true);
        while (iterator.hasNext()) {
            Dog next = (Dog) iterator.next().getKey().get();
            // add a new Dog from a background thread
            if (fireOnce.compareAndSet(true, false)) {
                new Thread() {
                    @Override
                    public void run() {
                        // add a WeakReference to simulate an empty row using a findFirstAsync
                        // this is added on an Executor thread, hence the dedicated thread
                        realm.handlerController.emptyAsyncRealmObject.put(weakReference2, dummyQuery);
                        dogAddFromBg.countDown();
                    }
                }.start();
                TestHelper.awaitOrFail(dogAddFromBg);
            }
            assertEquals("Dog 1", next.getName());
            assertFalse(iterator.hasNext());
        }
        realm.close();
    }

    // handlerController#realmObjects is accessed from different threads
    // make sure that we iterate over it safely without any race condition (ConcurrentModification)
    @Test
    @UiThreadTest
    public void concurrentModificationRealmObjects() {
        RealmConfiguration config  = configFactory.createConfiguration();
        final Realm realm = Realm.getInstance(config);
        Dog dog1 = new Dog();
        dog1.setName("Dog 1");

        Dog dog2 = new Dog();
        dog2.setName("Dog 2");

        realm.beginTransaction();
        dog1 = realm.copyToRealm(dog1);
        dog2 = realm.copyToRealm(dog2);
        realm.commitTransaction();

        final WeakReference<RealmObjectProxy> weakReference1 = new WeakReference<RealmObjectProxy>((RealmObjectProxy)dog1);
        final WeakReference<RealmObjectProxy> weakReference2 = new WeakReference<RealmObjectProxy>((RealmObjectProxy)dog2);

        realm.handlerController.realmObjects.put(weakReference1, Boolean.TRUE);

        final CountDownLatch dogAddFromBg = new CountDownLatch(1);
        Iterator<Map.Entry<WeakReference<RealmObjectProxy>, Object>> iterator = realm.handlerController.realmObjects.entrySet().iterator();
        AtomicBoolean fireOnce = new AtomicBoolean(true);
        while (iterator.hasNext()) {
            Dog next = (Dog) iterator.next().getKey().get();
            // add a new Dog from a background thread
            if (fireOnce.compareAndSet(true, false)) {
                new Thread() {
                    @Override
                    public void run() {
                        realm.handlerController.realmObjects.put(weakReference2, Boolean.TRUE);
                        dogAddFromBg.countDown();
                    }
                }.start();
                TestHelper.awaitOrFail(dogAddFromBg);
            }
            assertEquals("Dog 1", next.getName());
            assertFalse(iterator.hasNext());
        }

        realm.close();
    }

    // *** Helper methods ***

    private void populateTestRealm(final Realm testRealm, int objects) {
        testRealm.setAutoRefresh(false);
        testRealm.beginTransaction();
        testRealm.deleteAll();
        for (int i = 0; i < objects; ++i) {
            AllTypes allTypes = testRealm.createObject(AllTypes.class);
            allTypes.setColumnBoolean((i % 3) == 0);
            allTypes.setColumnBinary(new byte[]{1, 2, 3});
            allTypes.setColumnDate(new Date());
            allTypes.setColumnDouble(3.1415);
            allTypes.setColumnFloat(1.234567f + i);
            allTypes.setColumnString("test data " + i);
            allTypes.setColumnLong(i);
            NonLatinFieldNames nonLatinFieldNames = testRealm.createObject(NonLatinFieldNames.class);
            nonLatinFieldNames.set델타(i);
            nonLatinFieldNames.setΔέλτα(i);
            nonLatinFieldNames.set베타(1.234567f + i);
            nonLatinFieldNames.setΒήτα(1.234567f + i);
        }
        testRealm.commitTransaction();
        testRealm.setAutoRefresh(true);
    }

    private void populateForDistinct(Realm realm, long numberOfBlocks, long numberOfObjects, boolean withNull) {
        realm.beginTransaction();
        for (int i = 0; i < numberOfObjects * numberOfBlocks; i++) {
            for (int j = 0; j < numberOfBlocks; j++) {
                AnnotationIndexTypes obj = realm.createObject(AnnotationIndexTypes.class);
                obj.setIndexBoolean(j % 2 == 0);
                obj.setIndexLong(j);
                obj.setIndexDate(withNull ? null : new Date(1000 * j));
                obj.setIndexString(withNull ? null : "Test " + j);
                obj.setNotIndexBoolean(j % 2 == 0);
                obj.setNotIndexLong(j);
                obj.setNotIndexDate(withNull ? null : new Date(1000 * j));
                obj.setNotIndexString(withNull ? null : "Test " + j);
            }
        }
        realm.commitTransaction();
    }
}<|MERGE_RESOLUTION|>--- conflicted
+++ resolved
@@ -167,7 +167,7 @@
         });
     }
 
-    // Test that an async transaction that throws an exception propagate it properly to the credentials.
+    // Test that an async transaction that throws an exception propagate it properly to the user.
     @Test
     @RunTestInLooperThread
     public void executeTransactionAsync_exceptionHandling() throws Throwable {
@@ -1871,15 +1871,9 @@
             public void run() {
                 Realm bgRealm = Realm.getInstance(looperThread.realmConfiguration);
                 // Advancing the Realm without generating notifications
-<<<<<<< HEAD
-                bgRealm.sharedGroupManager.promoteToWrite();
-                bgRealm.sharedGroupManager.commitAndContinueAsRead();
-                Realm.ASYNC_TASK_EXECUTOR.resume();
-=======
                 bgRealm.sharedRealm.beginTransaction();
                 bgRealm.sharedRealm.commitTransaction();
-                Realm.asyncTaskExecutor.resume();
->>>>>>> 797ef514
+                Realm.ASYNC_TASK_EXECUTOR.resume();
                 bgRealm.close();
                 signalClosedRealm.countDown();
             }
