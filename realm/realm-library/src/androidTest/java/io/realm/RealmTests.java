--- conflicted
+++ resolved
@@ -1984,10 +1984,7 @@
         assertTrue(Realm.deleteRealm(configuration));
 
         // Directory should be empty now
-<<<<<<< HEAD
-=======
         assertEquals(0, tempDir.listFiles().length);
->>>>>>> b90a7120
     }
 
     // Test that all methods that require a transaction (ie. any function that mutates Realm data)
