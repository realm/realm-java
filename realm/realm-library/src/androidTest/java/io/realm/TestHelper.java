/*
 * Copyright 2014 Realm Inc.
 *
 * Licensed under the Apache License, Version 2.0 (the "License");
 * you may not use this file except in compliance with the License.
 * You may obtain a copy of the License at
 *
 * http://www.apache.org/licenses/LICENSE-2.0
 *
 * Unless required by applicable law or agreed to in writing, software
 * distributed under the License is distributed on an "AS IS" BASIS,
 * WITHOUT WARRANTIES OR CONDITIONS OF ANY KIND, either express or implied.
 * See the License for the specific language governing permissions and
 * limitations under the License.
 */

package io.realm;

import android.content.Context;
import android.content.res.AssetManager;
import android.util.Log;

import java.io.BufferedReader;
import java.io.ByteArrayInputStream;
import java.io.File;
import java.io.FileOutputStream;
import java.io.IOException;
import java.io.InputStream;
import java.io.InputStreamReader;
import java.io.UnsupportedEncodingException;
import java.nio.charset.Charset;
import java.security.MessageDigest;
import java.security.NoSuchAlgorithmException;
import java.util.Date;
import java.util.Random;
import java.util.concurrent.CountDownLatch;
import java.util.concurrent.TimeUnit;

import io.realm.entities.AllTypes;
import io.realm.entities.NullTypes;
import io.realm.internal.Table;
import io.realm.internal.log.Logger;
import static junit.framework.Assert.fail;

import io.realm.entities.StringOnly;

public class TestHelper {

    public static RealmFieldType getColumnType(Object o){
        if (o instanceof Boolean)
            return RealmFieldType.BOOLEAN;
        if (o instanceof String)
            return RealmFieldType.STRING;
        if (o instanceof Long)
            return RealmFieldType.INTEGER;
        if (o instanceof Float)
            return RealmFieldType.FLOAT;
        if (o instanceof Double)
            return RealmFieldType.DOUBLE;
        if (o instanceof Date)
            return RealmFieldType.DATE;
        if (o instanceof byte[])
            return RealmFieldType.BINARY;
        return RealmFieldType.UNSUPPORTED_MIXED;
    }

    /**
     * Creates an empty table with 1 column of all our supported column types, currently 9 columns
     * @return
     */
    public static Table getTableWithAllColumnTypes(){
        Table t = new Table();

        t.addColumn(RealmFieldType.BINARY, "binary");
        t.addColumn(RealmFieldType.BOOLEAN, "boolean");
        t.addColumn(RealmFieldType.DATE, "date");
        t.addColumn(RealmFieldType.DOUBLE, "double");
        t.addColumn(RealmFieldType.FLOAT, "float");
        t.addColumn(RealmFieldType.INTEGER, "long");
        t.addColumn(RealmFieldType.UNSUPPORTED_MIXED, "mixed");
        t.addColumn(RealmFieldType.STRING, "string");
        t.addColumn(RealmFieldType.UNSUPPORTED_TABLE, "table");

        return t;
    }

    public static String streamToString(InputStream in) throws IOException {
        BufferedReader br = null;
        StringBuilder sb = new StringBuilder();
        String line;
        try {
            br = new BufferedReader(new InputStreamReader(in));
            while ((line = br.readLine()) != null) {
                sb.append(line);
            }
        } finally {
            if (br != null) {
                br.close();
            }
        }

        return sb.toString();
    }

    public static InputStream stringToStream(String str) {
        return new ByteArrayInputStream(str.getBytes(Charset.forName("UTF-8")));
    }

    // Copies a Realm file from assets to app files dir
    public static void copyRealmFromAssets(Context context, String realmPath, String newName) throws IOException {
        AssetManager assetManager = context.getAssets();
        InputStream is = assetManager.open(realmPath);
        File file = new File(context.getFilesDir(), newName);
        FileOutputStream outputStream = new FileOutputStream(file);
        byte[] buf = new byte[1024];
        int bytesRead;
        while ((bytesRead = is.read(buf)) > -1) {
            outputStream.write(buf, 0, bytesRead);
        }
        outputStream.close();
        is.close();
    }

    // Creates a simple migration step in order to support null
    // FIXME: generate a new encrypted.realm will null support
    public static RealmMigration prepareMigrationToNullSupportStep() {
        RealmMigration realmMigration = new RealmMigration() {
            @Override
            public void migrate(DynamicRealm realm, long oldVersion, long newVersion) {
                Table stringOnly = realm.schema.getTable(StringOnly.class);
                stringOnly.convertColumnToNullable(stringOnly.getColumnIndex("chars"));
            }
        };
        return realmMigration;
    }


    // Deletes the old database and copies a new one into its place
    public static void prepareDatabaseFromAssets(Context context, String realmPath, String newName) throws IOException {
        Realm.deleteRealm(createConfiguration(context, newName));
        TestHelper.copyRealmFromAssets(context, realmPath, newName);
    }

    // Returns a random key used by encrypted Realms.
    public static byte[] getRandomKey() {
        byte[] key = new byte[64];
        new Random().nextBytes(key);
        return key;
    }

    // Returns a random key from the given seed. Used by encrypted Realms.
    public static byte[] getRandomKey(long seed) {
        byte[] key = new byte[64];
        new Random(seed).nextBytes(key);
        return key;
    }

    /**
     * Returns a Logger that will fail if it is asked to log a message above a certain level.
     *
     * @param failureLevel {@link Log} level from which the unit test will fail.
     * @return Logger implementation
     */
    public static Logger getFailureLogger(final int failureLevel) {
        return new Logger() {

            private void failIfEqualOrAbove(int logLevel, int failureLevel) {
                if (logLevel >= failureLevel) {
                    fail("Message logged that was above valid level: " + logLevel + " >= " + failureLevel);
                }
            }

            @Override
            public void v(String message) {
                failIfEqualOrAbove(Log.VERBOSE, failureLevel);
            }

            @Override
            public void v(String message, Throwable t) {
                failIfEqualOrAbove(Log.VERBOSE, failureLevel);
            }

            @Override
            public void d(String message) {
                failIfEqualOrAbove(Log.DEBUG, failureLevel);
            }

            @Override
            public void d(String message, Throwable t) {
                failIfEqualOrAbove(Log.DEBUG, failureLevel);
            }

            @Override
            public void i(String message) {
                failIfEqualOrAbove(Log.INFO, failureLevel);
            }

            @Override
            public void i(String message, Throwable t) {
                failIfEqualOrAbove(Log.INFO, failureLevel);
            }

            @Override
            public void w(String message) {
                failIfEqualOrAbove(Log.WARN, failureLevel);
            }

            @Override
            public void w(String message, Throwable t) {
                failIfEqualOrAbove(Log.WARN, failureLevel);
            }

            @Override
            public void e(String message) {
                failIfEqualOrAbove(Log.ERROR, failureLevel);
            }

            @Override
            public void e(String message, Throwable t) {
                failIfEqualOrAbove(Log.ERROR, failureLevel);
            }
        };
    }

<<<<<<< HEAD
    public static String getRandomString(int length) {
        Random r = new Random();
        StringBuilder sb = new StringBuilder(length);
        for (int i = 0; i < length; i++) {
            sb.append((char) r.nextInt(128)); // Restrict to standard ASCII chars.
        }
        return sb.toString();
=======
    /**
     * Returns a naive logger that can be used to test the values that are sent to the logger.
     */
    public static class TestLogger implements Logger {

        public String message;
        public Throwable throwable;

        @Override
        public void v(String message) {
            this.message = message;
        }

        @Override
        public void v(String message, Throwable t) {
            this.message = message;
            this.throwable = t;
        }

        @Override
        public void d(String message) {
            this.message = message;
        }

        @Override
        public void d(String message, Throwable t) {
            this.message = message;
            this.throwable = t;
        }

        @Override
        public void i(String message) {
            this.message = message;
        }

        @Override
        public void i(String message, Throwable t) {
            this.message = message;
            this.throwable = t;
        }

        @Override
        public void w(String message) {
            this.message = message;
        }

        @Override
        public void w(String message, Throwable t) {
            this.message = message;
            this.throwable = t;
        }

        @Override
        public void e(String message) {
            this.message = message;
        }

        @Override
        public void e(String message, Throwable t) {
            this.message = message;
            this.throwable = t;
        }
>>>>>>> 2d7e3d1b
    }

    public static class StubInputStream extends InputStream {
        @Override
        public int read() throws IOException {
            return 0; // Stub implementation
        }
    }

    // Alloc as much garbage as we can. Pass maxSize = 0 to use it.
    public static byte[] allocGarbage(int garbageSize) {
        if (garbageSize == 0) {
            long maxMemory = Runtime.getRuntime().maxMemory();
            long totalMemory = Runtime.getRuntime().totalMemory();
            garbageSize = (int)(maxMemory - totalMemory)/10*9;
        }
        byte garbage[] = new byte[0];
        try {
            if (garbageSize > 0) {
                garbage = new byte[garbageSize];
                garbage[0] = 1;
                garbage[garbage.length - 1] = 1;
            }
        } catch (OutOfMemoryError oom) {
            return allocGarbage(garbageSize/10*9);
        }

        return garbage;
    }

    // Creates SHA512 hash of a String. Can be used as password for encrypted Realms.
    public static byte[] SHA512(String str) {
        try {
            MessageDigest md = MessageDigest.getInstance("SHA-512");
            md.update(str.getBytes("UTF-8"), 0, str.length());
            return md.digest();
        } catch (NoSuchAlgorithmException e) {
            throw new RuntimeException(e);
        } catch (UnsupportedEncodingException e) {
            throw new RuntimeException(e);
        }
    }

    public static RealmConfiguration createConfiguration(Context context) {
        return createConfiguration(context, Realm.DEFAULT_REALM_NAME);
    }

    public static RealmConfiguration createConfiguration(Context context, String name) {
        return createConfiguration(context.getFilesDir(), name);
    }

    public static RealmConfiguration createConfiguration(File folder, String name) {
        return createConfiguration(folder, name, null);
    }

    public static RealmConfiguration createConfiguration(Context context, String name, byte[] key) {
        return createConfiguration(context.getFilesDir(), name, key);
    }

    public static RealmConfiguration createConfiguration(File dir, String name, byte[] key) {
        RealmConfiguration.Builder config = new RealmConfiguration.Builder(dir).name(name);
        if (key != null) {
            config.encryptionKey(key);
        }

        return config.build();
    }

    public static void populateTestRealmForNullTests(Realm testRealm) {

        // Create 3 NullTypes objects. The objects are self-referenced (link) in
        // order to test link queries.
        //
        // +-+--------+------+---------+--------+--------------------+
        // | | string | link | numeric | binary | numeric (not null) |
        // +-+--------+------+---------+--------+--------------------+
        // |0| Fish   |    0 |       1 |    {0} |                  1 |
        // |1| null   | null |    null |   null |                  0 |
        // |2| Horse  |    1 |       3 |  {1,2} |                  3 |
        // +-+--------+------+---------+--------+--------------------+

        // 1 String
        String[] words = {"Fish", null, "Horse"};
        // 2 Bytes
        byte[][] binaries = {new byte[]{0}, null, new byte[]{1, 2}};
        // 3 Boolean
        Boolean[] booleans = {false, null, true};
        // Numeric fields will be 1, 0/null, 3
        // 10 Date
        Date[] dates = {new Date(0), null, new Date(10000)};
        NullTypes[] nullTypesArray = new NullTypes[3];

        testRealm.beginTransaction();
        for (int i = 0; i < words.length; i++) {
            NullTypes nullTypes = new NullTypes();
            nullTypes.setId(i + 1);
            // 1 String
            nullTypes.setFieldStringNull(words[i]);
            if (words[i] != null) {
                nullTypes.setFieldStringNotNull(words[i]);
            }
            // 2 Bytes
            nullTypes.setFieldBytesNull(binaries[i]);
            if (binaries[i] != null) {
                nullTypes.setFieldBytesNotNull(binaries[i]);
            }
            // 3 Boolean
            nullTypes.setFieldBooleanNull(booleans[i]);
            if (booleans[i] != null) {
                nullTypes.setFieldBooleanNotNull(booleans[i]);
            }
            if (i != 1) {
                int n = i + 1;
                // 4 Byte
                nullTypes.setFieldByteNull((byte) n);
                nullTypes.setFieldByteNotNull((byte) n);
                // 5 Short
                nullTypes.setFieldShortNull((short) n);
                nullTypes.setFieldShortNotNull((short) n);
                // 6 Integer
                nullTypes.setFieldIntegerNull(n);
                nullTypes.setFieldIntegerNotNull(n);
                // 7 Long
                nullTypes.setFieldLongNull((long) n);
                nullTypes.setFieldLongNotNull((long) n);
                // 8 Float
                nullTypes.setFieldFloatNull((float) n);
                nullTypes.setFieldFloatNotNull((float) n);
                // 9 Double
                nullTypes.setFieldDoubleNull((double) n);
                nullTypes.setFieldDoubleNotNull((double) n);
            }
            // 10 Date
            nullTypes.setFieldDateNull(dates[i]);
            if (dates[i] != null) {
                nullTypes.setFieldDateNotNull(dates[i]);
            }

            nullTypesArray[i] = testRealm.copyToRealm(nullTypes);
        }
        nullTypesArray[0].setFieldObjectNull(nullTypesArray[0]);
        nullTypesArray[1].setFieldObjectNull(null);
        nullTypesArray[2].setFieldObjectNull(nullTypesArray[1]);
        testRealm.commitTransaction();
    }

    public static void populateAllNullRowsForNumericTesting(Realm realm) {
        NullTypes nullTypes1 = new NullTypes();
        nullTypes1.setId(1);
        NullTypes nullTypes2 = new NullTypes();
        nullTypes2.setId(2);

        realm.beginTransaction();
        realm.copyToRealm(nullTypes1);
        realm.copyToRealm(nullTypes2);
        realm.commitTransaction();
    }

    // Helper function to create all columns except the given excluding field for NullTypes.
    public static void initNullTypesTableExcludes(DynamicRealm realm, String excludingField) {

        Table table = realm.schema.getTable(NullTypes.class);
        if (!excludingField.equals("id")) {
            table.addColumn(RealmFieldType.INTEGER, "id", Table.NOT_NULLABLE);
            table.addSearchIndex(table.getColumnIndex("id"));
            table.setPrimaryKey("id");
        }
        if (!excludingField.equals("fieldStringNotNull")) {
            table.addColumn(RealmFieldType.STRING, "fieldStringNotNull", Table.NOT_NULLABLE);
        }
        if (!excludingField.equals("fieldStringNull")) {
            table.addColumn(RealmFieldType.STRING, "fieldStringNull", Table.NULLABLE);
        }
        if (!excludingField.equals("fieldBytesNotNull")) {
            table.addColumn(RealmFieldType.BINARY, "fieldBytesNotNull", Table.NOT_NULLABLE);
        }
        if (!excludingField.equals("fieldBytesNull")) {
            table.addColumn(RealmFieldType.BINARY, "fieldBytesNull", Table.NULLABLE);
        }
        if (!excludingField.equals("fieldBooleanNotNull")) {
            table.addColumn(RealmFieldType.BOOLEAN, "fieldBooleanNotNull", Table.NOT_NULLABLE);
        }
        if (!excludingField.equals("fieldBooleanNull")) {
            table.addColumn(RealmFieldType.BOOLEAN, "fieldBooleanNull", Table.NULLABLE);
        }
        if (!excludingField.equals("fieldByteNotNull")) {
            table.addColumn(RealmFieldType.INTEGER, "fieldByteNotNull", Table.NOT_NULLABLE);
        }
        if (!excludingField.equals("fieldByteNull")) {
            table.addColumn(RealmFieldType.INTEGER, "fieldByteNull", Table.NULLABLE);
        }
        if (!excludingField.equals("fieldShortNotNull")) {
            table.addColumn(RealmFieldType.INTEGER, "fieldShortNotNull", Table.NOT_NULLABLE);
        }
        if (!excludingField.equals("fieldShortNull")) {
            table.addColumn(RealmFieldType.INTEGER, "fieldShortNull", Table.NULLABLE);
        }
        if (!excludingField.equals("fieldIntegerNotNull")) {
            table.addColumn(RealmFieldType.INTEGER, "fieldIntegerNotNull", Table.NOT_NULLABLE);
        }
        if (!excludingField.equals("fieldIntegerNull")) {
            table.addColumn(RealmFieldType.INTEGER, "fieldIntegerNull", Table.NULLABLE);
        }
        if (!excludingField.equals("fieldLongNotNull")) {
            table.addColumn(RealmFieldType.INTEGER, "fieldLongNotNull", Table.NOT_NULLABLE);
        }
        if (!excludingField.equals("fieldLongNull")) {
            table.addColumn(RealmFieldType.INTEGER, "fieldLongNull", Table.NULLABLE);
        }
        if (!excludingField.equals("fieldFloatNotNull")) {
            table.addColumn(RealmFieldType.FLOAT, "fieldFloatNotNull", Table.NOT_NULLABLE);
        }
        if (!excludingField.equals("fieldFloatNull")) {
            table.addColumn(RealmFieldType.FLOAT, "fieldFloatNull", Table.NULLABLE);
        }
        if (!excludingField.equals("fieldDoubleNotNull")) {
            table.addColumn(RealmFieldType.DOUBLE, "fieldDoubleNotNull", Table.NOT_NULLABLE);
        }
        if (!excludingField.equals("fieldDoubleNull")) {
            table.addColumn(RealmFieldType.DOUBLE, "fieldDoubleNull", Table.NULLABLE);
        }
        if (!excludingField.equals("fieldDateNotNull")) {
            table.addColumn(RealmFieldType.DATE, "fieldDateNotNull", Table.NOT_NULLABLE);
        }
        if (!excludingField.equals("fieldDateNull")) {
            table.addColumn(RealmFieldType.DATE, "fieldDateNull", Table.NULLABLE);
        }
        if (!excludingField.equals("fieldObjectNull")) {
            table.addColumnLink(RealmFieldType.OBJECT, "fieldObjectNull", table);
        }

        table.addColumnLink(RealmFieldType.LIST, "fieldListNull", table);

    }

    public static void populateForMultiSort(Realm typedRealm) {
        DynamicRealm dynamicRealm = DynamicRealm.getInstance(typedRealm.getConfiguration());
        populateForMultiSort(dynamicRealm);
        dynamicRealm.close();
        typedRealm.refresh();
    }

    public static void populateForMultiSort(DynamicRealm realm) {
        realm.beginTransaction();
        realm.clear(AllTypes.CLASS_NAME);
        DynamicRealmObject object1 = realm.createObject(AllTypes.CLASS_NAME);
        object1.setLong(AllTypes.FIELD_LONG, 5);
        object1.setString(AllTypes.FIELD_STRING, "Adam");

        DynamicRealmObject object2 = realm.createObject(AllTypes.CLASS_NAME);
        object2.setLong(AllTypes.FIELD_LONG, 4);
        object2.setString(AllTypes.FIELD_STRING, "Brian");

        DynamicRealmObject object3 = realm.createObject(AllTypes.CLASS_NAME);
        object3.setLong(AllTypes.FIELD_LONG, 4);
        object3.setString(AllTypes.FIELD_STRING, "Adam");
        realm.commitTransaction();
    }

    public static void awaitOrFail(CountDownLatch latch) {
        awaitOrFail(latch, 7);
    }

    public static void awaitOrFail(CountDownLatch latch, int numberOfSeconds) {
        try {
            if (!latch.await(numberOfSeconds, TimeUnit.SECONDS)) {
                fail();
            }
        } catch (InterruptedException e) {
            fail();
        }
    }
}<|MERGE_RESOLUTION|>--- conflicted
+++ resolved
@@ -222,7 +222,6 @@
         };
     }
 
-<<<<<<< HEAD
     public static String getRandomString(int length) {
         Random r = new Random();
         StringBuilder sb = new StringBuilder(length);
@@ -230,7 +229,8 @@
             sb.append((char) r.nextInt(128)); // Restrict to standard ASCII chars.
         }
         return sb.toString();
-=======
+    }
+
     /**
      * Returns a naive logger that can be used to test the values that are sent to the logger.
      */
@@ -293,7 +293,6 @@
             this.message = message;
             this.throwable = t;
         }
->>>>>>> 2d7e3d1b
     }
 
     public static class StubInputStream extends InputStream {
