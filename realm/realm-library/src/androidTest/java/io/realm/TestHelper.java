--- conflicted
+++ resolved
@@ -952,14 +952,9 @@
      *
      * @param executor {@link RealmThreadPoolExecutor} that should replace the current one
      */
-<<<<<<< HEAD
-    public static RealmThreadPoolExecutor replaceRealmThreadExectutor(RealmThreadPoolExecutor executor) throws NoSuchFieldException, IllegalAccessException {
-        Field field = BaseRealm.class.getDeclaredField("ASYNC_TASK_EXECUTOR");
-=======
     public static RealmThreadPoolExecutor replaceRealmThreadExecutor(RealmThreadPoolExecutor executor)
             throws NoSuchFieldException, IllegalAccessException {
-        Field field = BaseRealm.class.getDeclaredField("asyncTaskExecutor");
->>>>>>> 95e252bc
+        Field field = BaseRealm.class.getDeclaredField("ASYNC_TASK_EXECUTOR");
         field.setAccessible(true);
         RealmThreadPoolExecutor oldExecutor = (RealmThreadPoolExecutor) field.get(null);
         field.set(field, executor);
