/*
 * Copyright 2015 Realm Inc.
 *
 * Licensed under the Apache License, Version 2.0 (the "License");
 * you may not use this file except in compliance with the License.
 * You may obtain a copy of the License at
 *
 * http://www.apache.org/licenses/LICENSE-2.0
 *
 * Unless required by applicable law or agreed to in writing, software
 * distributed under the License is distributed on an "AS IS" BASIS,
 * WITHOUT WARRANTIES OR CONDITIONS OF ANY KIND, either express or implied.
 * See the License for the specific language governing permissions and
 * limitations under the License.
 */

package io.realm;

import org.bson.types.Decimal128;
import org.bson.types.ObjectId;
import org.jetbrains.annotations.NotNull;
import org.junit.Test;
import org.junit.runner.RunWith;
import org.mockito.internal.util.collections.Sets;

import java.io.IOException;
import java.lang.reflect.Field;
import java.math.BigDecimal;
import java.util.ArrayList;
import java.util.Arrays;
import java.util.Date;
import java.util.HashSet;
import java.util.List;
import java.util.Objects;
import java.util.Set;
import java.util.UUID;
import java.util.concurrent.CountDownLatch;
import java.util.concurrent.atomic.AtomicInteger;

import androidx.test.annotation.UiThreadTest;
import androidx.test.ext.junit.runners.AndroidJUnit4;
import io.realm.entities.AllJavaTypes;
import io.realm.entities.AllTypes;
import io.realm.entities.AnnotationIndexTypes;
import io.realm.entities.Cat;
import io.realm.entities.CatOwner;
import io.realm.entities.Dog;
import io.realm.entities.IndexedFields;
import io.realm.entities.NoPrimaryKeyNullTypes;
import io.realm.entities.NonLatinFieldNames;
import io.realm.entities.NullTypes;
import io.realm.entities.Owner;
import io.realm.entities.PrimaryKeyAsBoxedByte;
import io.realm.entities.PrimaryKeyAsBoxedInteger;
import io.realm.entities.PrimaryKeyAsBoxedLong;
import io.realm.entities.PrimaryKeyAsBoxedShort;
import io.realm.entities.PrimaryKeyAsString;
import io.realm.entities.StringOnly;
import io.realm.entities.embedded.EmbeddedSimpleChild;
import io.realm.entities.embedded.EmbeddedSimpleParent;
import io.realm.entities.realmname.ClassWithValueDefinedNames;
import io.realm.exceptions.RealmException;
import io.realm.log.RealmLog;
import io.realm.rule.RunTestInLooperThread;

import static org.junit.Assert.assertEquals;
import static org.junit.Assert.assertFalse;
import static org.junit.Assert.assertNotEquals;
import static org.junit.Assert.assertNull;
import static org.junit.Assert.assertTrue;
import static org.junit.Assert.fail;


@RunWith(AndroidJUnit4.class)
public class RealmQueryTests extends QueryTests {
    private void populateTestRealm(Realm testRealm, int dataSize) {
        testRealm.beginTransaction();
        testRealm.deleteAll();
        for (int i = 0; i < dataSize; ++i) {
            AllTypes allTypes = testRealm.createObject(AllTypes.class);
            allTypes.setColumnBoolean((i % 3) == 0);
            allTypes.setColumnBinary(new byte[] {1, 2, 3});
            allTypes.setColumnDate(new Date(DECADE_MILLIS * (i - (dataSize / 2))));
            allTypes.setColumnDouble(Math.PI);
            allTypes.setColumnFloat(1.2345f + i);
            allTypes.setColumnString("test data " + i);
            allTypes.setColumnLong(i);
            allTypes.setColumnObjectId(new ObjectId(TestHelper.generateObjectIdHexString(i)));
            allTypes.setColumnDecimal128(new Decimal128(new BigDecimal(i + ".23456789")));
            allTypes.setColumnUUID(UUID.fromString(TestHelper.generateUUIDString(i)));
            allTypes.setColumnMixed(Mixed.valueOf(i));

            NonLatinFieldNames nonLatinFieldNames = testRealm.createObject(NonLatinFieldNames.class);
            nonLatinFieldNames.set델타(i);
            nonLatinFieldNames.setΔέλτα(i);
            nonLatinFieldNames.set베타(1.2345f + i);
            nonLatinFieldNames.setΒήτα(1.2345f + i);

            Dog dog = testRealm.createObject(Dog.class);
            dog.setAge(i);
            dog.setName("test data " + i);
            allTypes.setColumnRealmObject(dog);
        }
        testRealm.commitTransaction();
    }

    private void populateTestRealm() {
        populateTestRealm(realm, TEST_DATA_SIZE);
    }

    private void populateNoPrimaryKeyNullTypesRows(Realm testRealm, int dataSize) {
        testRealm.beginTransaction();
        testRealm.deleteAll();
        for (int i = 0; i < dataSize; ++i) {
            NoPrimaryKeyNullTypes noPrimaryKeyNullTypes = testRealm.createObject(NoPrimaryKeyNullTypes.class);
            noPrimaryKeyNullTypes.setFieldStringNull((i % 3) == 0 ? null : "test data " + i);
            noPrimaryKeyNullTypes.setFieldStringNotNull("test data " + i);
            noPrimaryKeyNullTypes.setFieldBooleanNull((i % 3) == 0 ? null : (i % 3) == 1);
            noPrimaryKeyNullTypes.setFieldBooleanNotNull((i % 3) == 0);
            noPrimaryKeyNullTypes.setFieldByteNull((i % 3) == 0 ? null : (byte) i);
            noPrimaryKeyNullTypes.setFieldByteNotNull((byte) i);
            noPrimaryKeyNullTypes.setFieldShortNull((i % 3) == 0 ? null : (short) i);
            noPrimaryKeyNullTypes.setFieldShortNotNull((short) i);
            noPrimaryKeyNullTypes.setFieldIntegerNull((i % 3) == 0 ? null : i);
            noPrimaryKeyNullTypes.setFieldIntegerNotNull(i);
            noPrimaryKeyNullTypes.setFieldLongNull((i % 3) == 0 ? null : (long) i);
            noPrimaryKeyNullTypes.setFieldLongNotNull((long) i);
            noPrimaryKeyNullTypes.setFieldFloatNull((i % 3) == 0 ? null : 1.2345f + i);
            noPrimaryKeyNullTypes.setFieldFloatNotNull(1.2345f + i);
            noPrimaryKeyNullTypes.setFieldDoubleNull((i % 3) == 0 ? null : Math.PI + i);
            noPrimaryKeyNullTypes.setFieldDoubleNotNull(Math.PI + i);
            noPrimaryKeyNullTypes.setFieldDateNull((i % 3) == 0 ? null : new Date(DECADE_MILLIS * (i - (dataSize / 2))));
            noPrimaryKeyNullTypes.setFieldDateNotNull(new Date(DECADE_MILLIS * (i - (dataSize / 2))));
        }
        testRealm.commitTransaction();
    }

    private void populateNoPrimaryKeyNullTypesRows() {
        populateNoPrimaryKeyNullTypesRows(realm, TEST_NO_PRIMARY_KEY_NULL_TYPES_SIZE);
    }

    private enum ThreadConfinedMethods {
        EQUAL_TO_STRING,
        EQUAL_TO_STRING_WITH_CASE,
        EQUAL_TO_BYTE,
        EQUAL_TO_BYTE_ARRAY,
        EQUAL_TO_SHORT,
        EQUAL_TO_INTEGER,
        EQUAL_TO_LONG,
        EQUAL_TO_DOUBLE,
        EQUAL_TO_FLOAT,
        EQUAL_TO_BOOLEAN,
        EQUAL_TO_DATE,

        IN_STRING,
        IN_STRING_WITH_CASE,
        IN_BYTE,
        IN_SHORT,
        IN_INTEGER,
        IN_LONG,
        IN_DOUBLE,
        IN_FLOAT,
        IN_BOOLEAN,
        IN_DATE,

        NOT_EQUAL_TO_STRING,
        NOT_EQUAL_TO_STRING_WITH_CASE,
        NOT_EQUAL_TO_BYTE,
        NOT_EQUAL_TO_BYTE_ARRAY,
        NOT_EQUAL_TO_SHORT,
        NOT_EQUAL_TO_INTEGER,
        NOT_EQUAL_TO_LONG,
        NOT_EQUAL_TO_DOUBLE,
        NOT_EQUAL_TO_FLOAT,
        NOT_EQUAL_TO_BOOLEAN,
        NOT_EQUAL_TO_DATE,

        GREATER_THAN_INTEGER,
        GREATER_THAN_LONG,
        GREATER_THAN_DOUBLE,
        GREATER_THAN_FLOAT,
        GREATER_THAN_DATE,

        GREATER_THAN_OR_EQUAL_TO_INTEGER,
        GREATER_THAN_OR_EQUAL_TO_LONG,
        GREATER_THAN_OR_EQUAL_TO_DOUBLE,
        GREATER_THAN_OR_EQUAL_TO_FLOAT,
        GREATER_THAN_OR_EQUAL_TO_DATE,

        LESS_THAN_INTEGER,
        LESS_THAN_LONG,
        LESS_THAN_DOUBLE,
        LESS_THAN_FLOAT,
        LESS_THAN_DATE,

        LESS_THAN_OR_EQUAL_TO_INTEGER,
        LESS_THAN_OR_EQUAL_TO_LONG,
        LESS_THAN_OR_EQUAL_TO_DOUBLE,
        LESS_THAN_OR_EQUAL_TO_FLOAT,
        LESS_THAN_OR_EQUAL_TO_DATE,

        BETWEEN_INTEGER,
        BETWEEN_LONG,
        BETWEEN_DOUBLE,
        BETWEEN_FLOAT,
        BETWEEN_DATE,

        CONTAINS_STRING,
        CONTAINS_STRING_WITH_CASE,

        BEGINS_WITH_STRING,
        BEGINS_WITH_STRING_WITH_CASE,

        ENDS_WITH_STRING,
        ENDS_WITH_STRING_WITH_CASE,

        LIKE_STRING,
        LIKE_STRING_WITH_CASE,

        BEGIN_GROUP,
        END_GROUP,
        OR,
        AND,
        NOT,
        IS_NULL,
        IS_NOT_NULL,
        IS_EMPTY,
        IS_NOT_EMPTY,

        IS_VALID,
        DISTINCT,
        DISTINCT_BY_MULTIPLE_FIELDS,

        SUM,
        AVERAGE,
        MIN,
        MINIMUM_DATE,
        MAX,
        MAXIMUM_DATE,
        COUNT,

        FIND_ALL,
        FIND_ALL_ASYNC,
        SORT,
        SORT_WITH_ORDER,
        SORT_WITH_MANY_ORDERS,

        FIND_FIRST,
        FIND_FIRST_ASYNC,
    }

    private static void callThreadConfinedMethod(RealmQuery<?> query, ThreadConfinedMethods method) {
        switch (method) {
            case EQUAL_TO_STRING: query.equalTo(           AllJavaTypes.FIELD_STRING,  "dummy value"); break;
            case EQUAL_TO_STRING_WITH_CASE: query.equalTo( AllJavaTypes.FIELD_STRING,  "dummy value", Case.INSENSITIVE); break;
            case EQUAL_TO_BYTE: query.equalTo(             AllJavaTypes.FIELD_BYTE,    (byte) 1); break;
            case EQUAL_TO_BYTE_ARRAY: query.equalTo(       AllJavaTypes.FIELD_BINARY,  new byte[] {0, 1, 2}); break;
            case EQUAL_TO_SHORT: query.equalTo(            AllJavaTypes.FIELD_SHORT,   (short) 1); break;
            case EQUAL_TO_INTEGER: query.equalTo(          AllJavaTypes.FIELD_INT,     1); break;
            case EQUAL_TO_LONG: query.equalTo(             AllJavaTypes.FIELD_LONG,    1L); break;
            case EQUAL_TO_DOUBLE: query.equalTo(           AllJavaTypes.FIELD_DOUBLE,  1D); break;
            case EQUAL_TO_FLOAT: query.equalTo(            AllJavaTypes.FIELD_FLOAT,   1F); break;
            case EQUAL_TO_BOOLEAN: query.equalTo(          AllJavaTypes.FIELD_BOOLEAN, true); break;
            case EQUAL_TO_DATE: query.equalTo(             AllJavaTypes.FIELD_DATE,    new Date(0L)); break;

            case IN_STRING: query.in(           AllJavaTypes.FIELD_STRING,  new String[] {"dummy value1", "dummy value2"}); break;
            case IN_STRING_WITH_CASE: query.in( AllJavaTypes.FIELD_STRING,  new String[] {"dummy value1", "dummy value2"}, Case.INSENSITIVE); break;
            case IN_BYTE: query.in(             AllJavaTypes.FIELD_BYTE,    new Byte[] {1, 2, 3}); break;
            case IN_SHORT: query.in(            AllJavaTypes.FIELD_SHORT,   new Short[] {1, 2, 3}); break;
            case IN_INTEGER: query.in(          AllJavaTypes.FIELD_INT,     new Integer[] {1, 2, 3}); break;
            case IN_LONG: query.in(             AllJavaTypes.FIELD_LONG,    new Long[] {1L, 2L, 3L}); break;
            case IN_DOUBLE: query.in(           AllJavaTypes.FIELD_DOUBLE,  new Double[] {1D, 2D, 3D}); break;
            case IN_FLOAT: query.in(            AllJavaTypes.FIELD_FLOAT,   new Float[] {1F, 2F, 3F}); break;
            case IN_BOOLEAN: query.in(          AllJavaTypes.FIELD_BOOLEAN, new Boolean[] {true, false}); break;
            case IN_DATE: query.in(             AllJavaTypes.FIELD_DATE,    new Date[] {new Date(0L)}); break;

            case NOT_EQUAL_TO_STRING: query.notEqualTo(           AllJavaTypes.FIELD_STRING,  "dummy value"); break;
            case NOT_EQUAL_TO_STRING_WITH_CASE: query.notEqualTo( AllJavaTypes.FIELD_STRING,  "dummy value", Case.INSENSITIVE); break;
            case NOT_EQUAL_TO_BYTE: query.notEqualTo(             AllJavaTypes.FIELD_BYTE,    (byte) 1); break;
            case NOT_EQUAL_TO_BYTE_ARRAY: query.notEqualTo(       AllJavaTypes.FIELD_BINARY,  new byte[] {1,2,3}); break;
            case NOT_EQUAL_TO_SHORT: query.notEqualTo(            AllJavaTypes.FIELD_SHORT,   (short) 1); break;
            case NOT_EQUAL_TO_INTEGER: query.notEqualTo(          AllJavaTypes.FIELD_INT,     1); break;
            case NOT_EQUAL_TO_LONG: query.notEqualTo(             AllJavaTypes.FIELD_LONG,    1L); break;
            case NOT_EQUAL_TO_DOUBLE: query.notEqualTo(           AllJavaTypes.FIELD_DOUBLE,  1D); break;
            case NOT_EQUAL_TO_FLOAT: query.notEqualTo(            AllJavaTypes.FIELD_FLOAT,   1F); break;
            case NOT_EQUAL_TO_BOOLEAN: query.notEqualTo(          AllJavaTypes.FIELD_BOOLEAN, true); break;
            case NOT_EQUAL_TO_DATE: query.notEqualTo(             AllJavaTypes.FIELD_DATE,    new Date(0L)); break;

            case GREATER_THAN_INTEGER: query.greaterThan( AllJavaTypes.FIELD_INT,    1); break;
            case GREATER_THAN_LONG: query.greaterThan(    AllJavaTypes.FIELD_LONG,   1L); break;
            case GREATER_THAN_DOUBLE: query.greaterThan(  AllJavaTypes.FIELD_DOUBLE, 1D); break;
            case GREATER_THAN_FLOAT: query.greaterThan(   AllJavaTypes.FIELD_FLOAT,  1F); break;
            case GREATER_THAN_DATE: query.greaterThan(    AllJavaTypes.FIELD_DATE,   new Date(0L)); break;

            case GREATER_THAN_OR_EQUAL_TO_INTEGER: query.greaterThanOrEqualTo( AllJavaTypes.FIELD_INT,    1); break;
            case GREATER_THAN_OR_EQUAL_TO_LONG: query.greaterThanOrEqualTo(    AllJavaTypes.FIELD_LONG,   1L); break;
            case GREATER_THAN_OR_EQUAL_TO_DOUBLE: query.greaterThanOrEqualTo(  AllJavaTypes.FIELD_DOUBLE, 1D); break;
            case GREATER_THAN_OR_EQUAL_TO_FLOAT: query.greaterThanOrEqualTo(   AllJavaTypes.FIELD_FLOAT,  1F); break;
            case GREATER_THAN_OR_EQUAL_TO_DATE: query.greaterThanOrEqualTo(    AllJavaTypes.FIELD_DATE,   new Date(0L)); break;

            case LESS_THAN_INTEGER: query.lessThan( AllJavaTypes.FIELD_INT,    1); break;
            case LESS_THAN_LONG: query.lessThan(    AllJavaTypes.FIELD_LONG,   1L); break;
            case LESS_THAN_DOUBLE: query.lessThan(  AllJavaTypes.FIELD_DOUBLE, 1D); break;
            case LESS_THAN_FLOAT: query.lessThan(   AllJavaTypes.FIELD_FLOAT,  1F); break;
            case LESS_THAN_DATE: query.lessThan(    AllJavaTypes.FIELD_DATE,   new Date(0L)); break;

            case LESS_THAN_OR_EQUAL_TO_INTEGER: query.lessThanOrEqualTo( AllJavaTypes.FIELD_INT,    1); break;
            case LESS_THAN_OR_EQUAL_TO_LONG: query.lessThanOrEqualTo(    AllJavaTypes.FIELD_LONG,   1L); break;
            case LESS_THAN_OR_EQUAL_TO_DOUBLE: query.lessThanOrEqualTo(  AllJavaTypes.FIELD_DOUBLE, 1D); break;
            case LESS_THAN_OR_EQUAL_TO_FLOAT: query.lessThanOrEqualTo(   AllJavaTypes.FIELD_FLOAT,  1F); break;
            case LESS_THAN_OR_EQUAL_TO_DATE: query.lessThanOrEqualTo(    AllJavaTypes.FIELD_DATE,   new Date(0L)); break;

            case BETWEEN_INTEGER: query.between( AllJavaTypes.FIELD_INT,    1, 100); break;
            case BETWEEN_LONG: query.between(    AllJavaTypes.FIELD_LONG,   1L, 100L); break;
            case BETWEEN_DOUBLE: query.between(  AllJavaTypes.FIELD_DOUBLE, 1D, 100D); break;
            case BETWEEN_FLOAT: query.between(   AllJavaTypes.FIELD_FLOAT,  1F, 100F); break;
            case BETWEEN_DATE: query.between(    AllJavaTypes.FIELD_DATE,   new Date(0L), new Date(10000L)); break;

            case CONTAINS_STRING: query.contains(           AllJavaTypes.FIELD_STRING, "dummy value"); break;
            case CONTAINS_STRING_WITH_CASE: query.contains( AllJavaTypes.FIELD_STRING, "dummy value", Case.INSENSITIVE); break;

            case BEGINS_WITH_STRING: query.beginsWith(           AllJavaTypes.FIELD_STRING, "dummy value"); break;
            case BEGINS_WITH_STRING_WITH_CASE: query.beginsWith( AllJavaTypes.FIELD_STRING, "dummy value", Case.INSENSITIVE); break;

            case ENDS_WITH_STRING: query.endsWith(           AllJavaTypes.FIELD_STRING, "dummy value"); break;
            case ENDS_WITH_STRING_WITH_CASE: query.endsWith( AllJavaTypes.FIELD_STRING, "dummy value", Case.INSENSITIVE); break;

            case LIKE_STRING: query.like(           AllJavaTypes.FIELD_STRING, "dummy value"); break;
            case LIKE_STRING_WITH_CASE: query.like( AllJavaTypes.FIELD_STRING, "dummy value", Case.INSENSITIVE); break;

            case BEGIN_GROUP: query.beginGroup(); break;
            case END_GROUP: query.endGroup(); break;
            case OR: query.or(); break;
            case AND: query.and(); break;
            case NOT: query.not(); break;
            case IS_NULL: query.isNull(          AllJavaTypes.FIELD_DATE); break;
            case IS_NOT_NULL: query.isNotNull(   AllJavaTypes.FIELD_DATE); break;
            case IS_EMPTY: query.isEmpty(        AllJavaTypes.FIELD_STRING); break;
            case IS_NOT_EMPTY: query.isNotEmpty( AllJavaTypes.FIELD_STRING); break;

            case IS_VALID: query.isValid(); break;
            case DISTINCT: query.distinct(                    AllJavaTypes.FIELD_STRING); break;
            case DISTINCT_BY_MULTIPLE_FIELDS: query.distinct( AllJavaTypes.FIELD_STRING, AllJavaTypes.FIELD_ID); break;

            case SUM: query.sum(                  AllJavaTypes.FIELD_INT); break;
            case AVERAGE: query.average(          AllJavaTypes.FIELD_INT); break;
            case MIN: query.min(                  AllJavaTypes.FIELD_INT); break;
            case MINIMUM_DATE: query.minimumDate( AllJavaTypes.FIELD_INT); break;
            case MAX: query.max(                  AllJavaTypes.FIELD_INT); break;
            case MAXIMUM_DATE: query.maximumDate( AllJavaTypes.FIELD_INT); break;
            case COUNT: query.count(); break;

            case FIND_ALL: query.findAll(); break;
            case FIND_ALL_ASYNC: query.findAllAsync(); break;
            case SORT: query.sort(AllJavaTypes.FIELD_STRING); break;
            case SORT_WITH_ORDER: query.sort(AllJavaTypes.FIELD_STRING, Sort.ASCENDING); break;
            case SORT_WITH_MANY_ORDERS: query.sort(new String[] {AllJavaTypes.FIELD_STRING, AllJavaTypes.FIELD_ID}, new Sort[] {Sort.DESCENDING, Sort.DESCENDING}); break;
            case FIND_FIRST: query.findFirst(); break;
            case FIND_FIRST_ASYNC: query.findFirstAsync(); break;

            default:
                throw new AssertionError("missing case for " + method);
        }
    }

    @Test
    public void callThreadConfinedMethodsFromWrongThread() throws Throwable {
        final RealmQuery<AllJavaTypes> query = realm.where(AllJavaTypes.class);

        final CountDownLatch testFinished = new CountDownLatch(1);

        final String expectedMessage;
        //noinspection TryWithIdenticalCatches
        try {
            final Field expectedMessageField = BaseRealm.class.getDeclaredField("INCORRECT_THREAD_MESSAGE");
            expectedMessageField.setAccessible(true);
            expectedMessage = (String) expectedMessageField.get(null);
        } catch (NoSuchFieldException e) {
            throw new AssertionError(e);
        } catch (IllegalAccessException e) {
            throw new AssertionError(e);
        }

        final Thread thread = new Thread("callThreadConfinedMethodsFromWrongThread") {
            @Override
            public void run() {
                try {
                    for (ThreadConfinedMethods method : ThreadConfinedMethods.values()) {
                        try {
                            callThreadConfinedMethod(query, method);
                            fail("IllegalStateException must be thrown.");
                        } catch (IllegalStateException e) {
                            assertEquals(expectedMessage, e.getMessage());
                        }
                    }
                } finally {
                    testFinished.countDown();
                }
            }
        };
        thread.start();

        TestHelper.awaitOrFail(testFinished);
    }

    @Test
    public void between() {
        final int TEST_OBJECTS_COUNT = 200;
        populateTestRealm(realm, TEST_OBJECTS_COUNT);

        RealmResults<AllTypes> resultList = realm.where(AllTypes.class)
                .between(AllTypes.FIELD_LONG, 0, 9).findAll();
        assertEquals(10, resultList.size());

        resultList = realm.where(AllTypes.class).beginsWith(AllTypes.FIELD_STRING, "test data ").findAll();
        assertEquals(TEST_OBJECTS_COUNT, resultList.size());

        resultList = realm.where(AllTypes.class).beginsWith(AllTypes.FIELD_STRING, "test data 1")
                .between(AllTypes.FIELD_LONG, 2, 20).findAll();
        assertEquals(10, resultList.size());

        resultList = realm.where(AllTypes.class).between(AllTypes.FIELD_LONG, 2, 20)
                .beginsWith(AllTypes.FIELD_STRING, "test data 1").findAll();
        assertEquals(10, resultList.size());

        assertEquals(51, realm.where(AllTypes.class).between(AllTypes.FIELD_DATE,
                new Date(0),
                new Date(DECADE_MILLIS * 50)).count());
    }

    @Test
    public void greaterThan() {
        final int TEST_OBJECTS_COUNT = 200;
        populateTestRealm(realm, TEST_OBJECTS_COUNT);

        RealmResults<AllTypes> resultList = realm.where(AllTypes.class)
                .greaterThan(AllTypes.FIELD_FLOAT, 10.2345f).findAll();
        assertEquals(TEST_OBJECTS_COUNT - 10, resultList.size());

        resultList = realm.where(AllTypes.class).beginsWith(AllTypes.FIELD_STRING, "test data 1")
                .greaterThan(AllTypes.FIELD_FLOAT, 150.2345f).findAll();
        assertEquals(TEST_OBJECTS_COUNT - 150, resultList.size());

        RealmQuery<AllTypes> query = realm.where(AllTypes.class).greaterThan(AllTypes.FIELD_FLOAT, 11.2345f);
        resultList = query.between(AllTypes.FIELD_LONG, 1, 20).findAll();
        assertEquals(10, resultList.size());
    }

    @Test
    public void greaterThan_date() {
        final int TEST_OBJECTS_COUNT = 200;
        populateTestRealm(realm, TEST_OBJECTS_COUNT);

        RealmResults<AllTypes> resultList;
        resultList = realm.where(AllTypes.class).greaterThan(AllTypes.FIELD_DATE, new Date(Long.MIN_VALUE)).findAll();
        assertEquals(TEST_OBJECTS_COUNT, resultList.size());
        resultList = realm.where(AllTypes.class).greaterThan(AllTypes.FIELD_DATE, new Date(DECADE_MILLIS * -80)).findAll();
        assertEquals(179, resultList.size());
        resultList = realm.where(AllTypes.class).greaterThan(AllTypes.FIELD_DATE, new Date(0)).findAll();
        assertEquals(TEST_OBJECTS_COUNT / 2 - 1, resultList.size());
        resultList = realm.where(AllTypes.class).greaterThan(AllTypes.FIELD_DATE, new Date(DECADE_MILLIS * 80)).findAll();
        assertEquals(19, resultList.size());
        resultList = realm.where(AllTypes.class).greaterThan(AllTypes.FIELD_DATE, new Date(Long.MAX_VALUE)).findAll();
        assertEquals(0, resultList.size());
    }


    @Test
    public void greaterThanOrEqualTo() {
        final int TEST_OBJECTS_COUNT = 200;
        populateTestRealm(realm, TEST_OBJECTS_COUNT);

        RealmResults<AllTypes> resultList = realm.where(AllTypes.class)
                .greaterThanOrEqualTo(AllTypes.FIELD_FLOAT, 10.2345f).findAll();
        assertEquals(TEST_OBJECTS_COUNT - 9, resultList.size());

        resultList = realm.where(AllTypes.class).beginsWith(AllTypes.FIELD_STRING, "test data 1")
                .greaterThanOrEqualTo(AllTypes.FIELD_FLOAT, 50.2345f).findAll();
        assertEquals(TEST_OBJECTS_COUNT - 100, resultList.size());

        RealmQuery<AllTypes> query = realm.where(AllTypes.class)
                .greaterThanOrEqualTo(AllTypes.FIELD_FLOAT, 11.2345f);
        query = query.between(AllTypes.FIELD_LONG, 1, 20);

        resultList = query.beginsWith(AllTypes.FIELD_STRING, "test data 15").findAll();
        assertEquals(1, resultList.size());
    }

    @Test
    public void greaterThanOrEqualTo_date() {
        final int TEST_OBJECTS_COUNT = 200;
        populateTestRealm(realm, TEST_OBJECTS_COUNT);

        RealmResults<AllTypes> resultList;
        resultList = realm.where(AllTypes.class).greaterThanOrEqualTo(AllTypes.FIELD_DATE, new Date(Long.MIN_VALUE)).findAll();
        assertEquals(TEST_OBJECTS_COUNT, resultList.size());
        resultList = realm.where(AllTypes.class).greaterThanOrEqualTo(AllTypes.FIELD_DATE, new Date(DECADE_MILLIS * -80)).findAll();
        assertEquals(180, resultList.size());
        resultList = realm.where(AllTypes.class).greaterThanOrEqualTo(AllTypes.FIELD_DATE, new Date(0)).findAll();
        assertEquals(TEST_OBJECTS_COUNT / 2, resultList.size());
        resultList = realm.where(AllTypes.class).greaterThanOrEqualTo(AllTypes.FIELD_DATE, new Date(DECADE_MILLIS * 80)).findAll();
        assertEquals(20, resultList.size());
        resultList = realm.where(AllTypes.class).greaterThanOrEqualTo(AllTypes.FIELD_DATE, new Date(Long.MAX_VALUE)).findAll();
        assertEquals(0, resultList.size());
    }

    @Test
    public void or() {
        populateTestRealm(realm, 200);

        RealmQuery<AllTypes> query = realm.where(AllTypes.class).equalTo(AllTypes.FIELD_FLOAT, 31.2345f);
        RealmResults<AllTypes> resultList = query.or().between(AllTypes.FIELD_LONG, 1, 20).findAll();
        assertEquals(21, resultList.size());

        resultList = query.or().equalTo(AllTypes.FIELD_STRING, "test data 15").findAll();
        assertEquals(21, resultList.size());

        resultList = query.or().equalTo(AllTypes.FIELD_STRING, "test data 117").findAll();
        assertEquals(22, resultList.size());
    }

    @Test(expected = UnsupportedOperationException.class)
    public void or_missingFilters() {
        realm.where(AllTypes.class).or().findAll();
    }

    @Test(expected = UnsupportedOperationException.class)
    public void or_missingFilterBefore() {
        realm.where(AllTypes.class).or().equalTo(AllTypes.FIELD_FLOAT, 31.2345f).findAll();
    }

    @Test(expected = UnsupportedOperationException.class)
    public void or_missingFilterAfter() {
        realm.where(AllTypes.class).or().equalTo(AllTypes.FIELD_FLOAT, 31.2345f).findAll();
    }

    @Test
    public void not() {
        populateTestRealm(); // create TEST_DATA_SIZE objects

        // Only one object with value 5 -> TEST_DATA_SIZE-1 object with value "not 5".
        RealmResults<AllTypes> list1 = realm.where(AllTypes.class).not().equalTo(AllTypes.FIELD_LONG, 5).findAll();
        assertEquals(TEST_DATA_SIZE - 1, list1.size());

        // not().greater() and lessThenOrEqual() must be the same.
        RealmResults<AllTypes> list2 = realm.where(AllTypes.class).not().greaterThan(AllTypes.FIELD_LONG, 5).findAll();
        RealmResults<AllTypes> list3 = realm.where(AllTypes.class).lessThanOrEqualTo(AllTypes.FIELD_LONG, 5).findAll();
        assertEquals(list2.size(), list3.size());
        for (int i = 0; i < list2.size(); i++) {
            assertEquals(list2.get(i).getColumnLong(), list3.get(i).getColumnLong());
        }

        // excepted result: 0, 1, 2, 5
        long expected[] = {0, 1, 2, 5};
        RealmResults<AllTypes> list4 = realm.where(AllTypes.class)
                .equalTo(AllTypes.FIELD_LONG, 5)
                .or()
                .not().beginGroup()
                .greaterThan(AllTypes.FIELD_LONG, 2)
                .endGroup()
                .findAll();
        assertEquals(4, list4.size());
        for (int i = 0; i < list4.size(); i++) {
            assertEquals(expected[i], list4.get(i).getColumnLong());
        }
    }

    @Test(expected = UnsupportedOperationException.class)
    public void not_aloneThrows() {
        // a not() alone must fail
        realm.where(AllTypes.class).not().findAll();
    }

    @Test
    public void and_implicit() {
        populateTestRealm(realm, 200);

        RealmQuery<AllTypes> query = realm.where(AllTypes.class).equalTo(AllTypes.FIELD_FLOAT, 31.2345f);
        RealmResults<AllTypes> resultList = query.between(AllTypes.FIELD_LONG, 1, 10).findAll();
        assertEquals(0, resultList.size());

        query = realm.where(AllTypes.class).equalTo(AllTypes.FIELD_FLOAT, 81.2345f);
        resultList = query.between(AllTypes.FIELD_LONG, 1, 100).findAll();
        assertEquals(1, resultList.size());
    }

    @Test
    public void and_explicit() {
        populateTestRealm(realm, 200);

        RealmQuery<AllTypes> query = realm.where(AllTypes.class).equalTo(AllTypes.FIELD_FLOAT, 31.2345f);
        RealmResults<AllTypes> resultList = query.and().between(AllTypes.FIELD_LONG, 1, 10).findAll();
        assertEquals(0, resultList.size());

        query = realm.where(AllTypes.class).equalTo(AllTypes.FIELD_FLOAT, 81.2345f);
        resultList = query.and().between(AllTypes.FIELD_LONG, 1, 100).findAll();
        assertEquals(1, resultList.size());
    }

    @Test
    public void lessThan() {
        final int TEST_OBJECTS_COUNT = 200;
        populateTestRealm(realm, TEST_OBJECTS_COUNT);

        RealmResults<AllTypes> resultList = realm.where(AllTypes.class).
                lessThan(AllTypes.FIELD_FLOAT, 31.2345f).findAll();
        assertEquals(30, resultList.size());
        RealmQuery<AllTypes> query = realm.where(AllTypes.class).lessThan(AllTypes.FIELD_FLOAT, 31.2345f);
        resultList = query.between(AllTypes.FIELD_LONG, 1, 10).findAll();
        assertEquals(10, resultList.size());
    }

    @Test
    public void lessThan_Date() {
        final int TEST_OBJECTS_COUNT = 200;
        populateTestRealm(realm, TEST_OBJECTS_COUNT);

        RealmResults<AllTypes> resultList;
        resultList = realm.where(AllTypes.class).lessThan(AllTypes.FIELD_DATE, new Date(Long.MIN_VALUE)).findAll();
        assertEquals(0, resultList.size());
        resultList = realm.where(AllTypes.class).lessThan(AllTypes.FIELD_DATE, new Date(DECADE_MILLIS * -80)).findAll();
        assertEquals(20, resultList.size());
        resultList = realm.where(AllTypes.class).lessThan(AllTypes.FIELD_DATE, new Date(0)).findAll();
        assertEquals(TEST_OBJECTS_COUNT / 2, resultList.size());
        resultList = realm.where(AllTypes.class).lessThan(AllTypes.FIELD_DATE, new Date(DECADE_MILLIS * 80)).findAll();
        assertEquals(180, resultList.size());
        resultList = realm.where(AllTypes.class).lessThan(AllTypes.FIELD_DATE, new Date(Long.MAX_VALUE)).findAll();
        assertEquals(TEST_OBJECTS_COUNT, resultList.size());
    }

    @Test
    public void lessThanOrEqualTo() {
        final int TEST_OBJECTS_COUNT = 200;
        populateTestRealm(realm, TEST_OBJECTS_COUNT);

        RealmResults<AllTypes> resultList = realm.where(AllTypes.class)
                .lessThanOrEqualTo(AllTypes.FIELD_FLOAT, 31.2345f).findAll();
        assertEquals(31, resultList.size());
        resultList = realm.where(AllTypes.class).lessThanOrEqualTo(AllTypes.FIELD_FLOAT, 31.2345f)
                .between(AllTypes.FIELD_LONG, 11, 20).findAll();
        assertEquals(10, resultList.size());
    }

    @Test
    public void lessThanOrEqualTo_date() {
        final int TEST_OBJECTS_COUNT = 200;
        populateTestRealm(realm, TEST_OBJECTS_COUNT);

        RealmResults<AllTypes> resultList;
        resultList = realm.where(AllTypes.class).lessThanOrEqualTo(AllTypes.FIELD_DATE, new Date(Long.MIN_VALUE)).findAll();
        assertEquals(0, resultList.size());
        resultList = realm.where(AllTypes.class).lessThanOrEqualTo(AllTypes.FIELD_DATE, new Date(DECADE_MILLIS * -80)).findAll();
        assertEquals(21, resultList.size());
        resultList = realm.where(AllTypes.class).lessThanOrEqualTo(AllTypes.FIELD_DATE, new Date(0)).findAll();
        assertEquals(TEST_OBJECTS_COUNT / 2 + 1, resultList.size());
        resultList = realm.where(AllTypes.class).lessThanOrEqualTo(AllTypes.FIELD_DATE, new Date(DECADE_MILLIS * 80)).findAll();
        assertEquals(181, resultList.size());
        resultList = realm.where(AllTypes.class).lessThanOrEqualTo(AllTypes.FIELD_DATE, new Date(Long.MAX_VALUE)).findAll();
        assertEquals(TEST_OBJECTS_COUNT, resultList.size());
    }

    @Test
    public void equalTo() {
        populateTestRealm(realm, 200);

        RealmResults<AllTypes> resultList = realm.where(AllTypes.class)
                .equalTo(AllTypes.FIELD_FLOAT, 31.2345f).findAll();
        assertEquals(1, resultList.size());
        resultList = realm.where(AllTypes.class).greaterThan(AllTypes.FIELD_FLOAT, 11.0f)
                .equalTo(AllTypes.FIELD_LONG, 10).findAll();
        assertEquals(1, resultList.size());
        resultList = realm.where(AllTypes.class).greaterThan(AllTypes.FIELD_FLOAT, 11.0f)
                .equalTo(AllTypes.FIELD_LONG, 1).findAll();
        assertEquals(0, resultList.size());
    }

    @Test
    public void equalTo_decimal128() {
        populateTestRealm(realm, 10);

        for (int i = 0; i < 10; i++) {
            RealmResults<AllTypes> resultList = realm.where(AllTypes.class)
                    .equalTo(AllTypes.FIELD_DECIMAL128, new Decimal128(new BigDecimal(i + ".23456789")))
                    .sort(AllTypes.FIELD_DECIMAL128, Sort.ASCENDING)
                    .findAll();

            assertEquals(1, resultList.size());
            assertEquals(new Decimal128(new BigDecimal(i + ".23456789")), resultList.get(0).getColumnDecimal128());
        }
    }

    @Test
    public void equalTo_objectId() {
        populateTestRealm(realm, 10);

        for (int i = 0; i < 10; i++) {
            RealmResults<AllTypes> resultList = realm.where(AllTypes.class)
                    .equalTo(AllTypes.FIELD_OBJECT_ID, new ObjectId(TestHelper.generateObjectIdHexString(i)))
                    .sort(AllTypes.FIELD_OBJECT_ID, Sort.ASCENDING)
                    .findAll();

            assertEquals(1, resultList.size());
            assertEquals(new ObjectId(TestHelper.generateObjectIdHexString(i)), resultList.get(0).getColumnObjectId());
        }
    }

    @Test
    public void equalTo_UUID() {
        populateTestRealm(realm, 10);
        for (int i = 0; i < 10; i++) {
            RealmResults<AllTypes> resultList = realm
                    .where(AllTypes.class)
                    .equalTo(AllTypes.FIELD_UUID, UUID.fromString(TestHelper.generateUUIDString(i)))
                    .sort(AllTypes.FIELD_UUID, Sort.ASCENDING)
                    .findAll();

            assertEquals(1, resultList.size());
            assertEquals(UUID.fromString(TestHelper.generateUUIDString(i)), resultList.get(0).getColumnUUID());
        }
    }

    @Test
    public void notEqualTo_objectId() {
        populateTestRealm(realm, 10);

        RealmResults<AllTypes> resultList = realm
                .where(AllTypes.class)
                .notEqualTo(AllTypes.FIELD_OBJECT_ID, new ObjectId(TestHelper.generateObjectIdHexString(0)))
                .sort(AllTypes.FIELD_OBJECT_ID, Sort.ASCENDING)
                .findAll();

        assertEquals(9, resultList.size());

        for (int i = 1; i < 10; i++) {
            assertNotEquals(new ObjectId(TestHelper.generateObjectIdHexString(0)), resultList.get(0).getColumnObjectId());
        }
    }

    @Test
    public void notEqualTo_decimal128() {
        populateTestRealm(realm, 10);

        RealmResults<AllTypes> resultList = realm
                .where(AllTypes.class)
                .notEqualTo(AllTypes.FIELD_DECIMAL128, new Decimal128(new BigDecimal("0.23456789")))
                .sort(AllTypes.FIELD_UUID, Sort.ASCENDING)
                .findAll();

        assertEquals(9, resultList.size());

        for (int i = 1; i < 10; i++) {
            assertNotEquals(new Decimal128(new BigDecimal("0.23456789")), resultList.get(0).getColumnDecimal128());
        }
    }

    @Test
    public void notEqualTo_UUID() {
        populateTestRealm(realm, 10);

        RealmResults<AllTypes> resultList = realm
                .where(AllTypes.class)
                .notEqualTo(AllTypes.FIELD_UUID, UUID.fromString("007ba5ca-aa12-4afa-9219-e20cc3018599"))
                .sort(AllTypes.FIELD_UUID, Sort.ASCENDING)
                .findAll();

        assertEquals(10, resultList.size());

        for (int i = 0; i < 10; i++) {
            assertNotEquals(UUID.fromString("007ba5ca-aa12-4afa-9219-e20cc3018599"), resultList.get(0).getColumnUUID());
        }
    }

    @Test
    public void equalTo_date() {
        final int TEST_OBJECTS_COUNT = 200;
        populateTestRealm(realm, TEST_OBJECTS_COUNT);

        RealmResults<AllTypes> resultList;
        resultList = realm.where(AllTypes.class).equalTo(AllTypes.FIELD_DATE, new Date(Long.MIN_VALUE)).findAll();
        assertEquals(0, resultList.size());
        resultList = realm.where(AllTypes.class).equalTo(AllTypes.FIELD_DATE, new Date(DECADE_MILLIS * -80)).findAll();
        assertEquals(1, resultList.size());
        resultList = realm.where(AllTypes.class).equalTo(AllTypes.FIELD_DATE, new Date(0)).findAll();
        assertEquals(1, resultList.size());
        resultList = realm.where(AllTypes.class).equalTo(AllTypes.FIELD_DATE, new Date(DECADE_MILLIS * 80)).findAll();
        assertEquals(1, resultList.size());
        resultList = realm.where(AllTypes.class).equalTo(AllTypes.FIELD_DATE, new Date(Long.MAX_VALUE)).findAll();
        assertEquals(0, resultList.size());
    }

    @Test
    public void equalTo_nonLatinCharacters() {
        populateTestRealm(realm, 200);

        RealmResults<NonLatinFieldNames> resultList = realm.where(NonLatinFieldNames.class)
                .equalTo(NonLatinFieldNames.FIELD_LONG_KOREAN_CHAR, 13).findAll();
        assertEquals(1, resultList.size());
        resultList = realm.where(NonLatinFieldNames.class)
                .greaterThan(NonLatinFieldNames.FIELD_FLOAT_KOREAN_CHAR, 11.0f)
                .equalTo(NonLatinFieldNames.FIELD_LONG_KOREAN_CHAR, 10).findAll();
        assertEquals(1, resultList.size());
        resultList = realm.where(NonLatinFieldNames.class)
                .greaterThan(NonLatinFieldNames.FIELD_FLOAT_KOREAN_CHAR, 11.0f)
                .equalTo(NonLatinFieldNames.FIELD_LONG_KOREAN_CHAR, 1).findAll();
        assertEquals(0, resultList.size());

        resultList = realm.where(NonLatinFieldNames.class)
                .equalTo(NonLatinFieldNames.FIELD_LONG_GREEK_CHAR, 13).findAll();
        assertEquals(1, resultList.size());
        resultList = realm.where(NonLatinFieldNames.class)
                .greaterThan(NonLatinFieldNames.FIELD_FLOAT_GREEK_CHAR, 11.0f)
                .equalTo(NonLatinFieldNames.FIELD_LONG_GREEK_CHAR, 10).findAll();
        assertEquals(1, resultList.size());
        resultList = realm.where(NonLatinFieldNames.class)
                .greaterThan(NonLatinFieldNames.FIELD_FLOAT_GREEK_CHAR, 11.0f)
                .equalTo(NonLatinFieldNames.FIELD_LONG_GREEK_CHAR, 1).findAll();
        assertEquals(0, resultList.size());
    }

    private void doTestForInString(String targetField) {
        populateNoPrimaryKeyNullTypesRows();
        RealmResults<NoPrimaryKeyNullTypes> resultList = realm.where(NoPrimaryKeyNullTypes.class).in(targetField, new String[] {"test data 14"}).findAll();
        assertEquals(1, resultList.size());
        resultList = realm.where(NoPrimaryKeyNullTypes.class).in(targetField, new String[] {"test data 14", "test data 118", "test data 31", "test data 199"}).findAll();
        assertEquals(4, resultList.size());
        resultList = realm.where(NoPrimaryKeyNullTypes.class).in(targetField, new String[] {"TEST data 14", "test data 118", "test data 31", "test DATA 199"}, Case.INSENSITIVE).findAll();
        assertEquals(4, resultList.size());
        resultList = realm.where(NoPrimaryKeyNullTypes.class).not().in(targetField, new String[] {"TEST data 14", "test data 118", "test data 31", "test DATA 199"}, Case.INSENSITIVE).findAll();
        assertEquals(196, resultList.size());
        resultList = realm.where(NoPrimaryKeyNullTypes.class).not().in(targetField, new String[] {"TEST data 14", "test data 118", "test data 31", "test DATA 199"}, Case.INSENSITIVE).findAll();
        assertEquals(196, resultList.size());

        // Empty input always produces zero results
        resultList = realm.where(NoPrimaryKeyNullTypes.class).in(targetField, (String[]) null).findAll();
        assertTrue(resultList.isEmpty());
        resultList = realm.where(NoPrimaryKeyNullTypes.class).in(targetField, new String[] {}).findAll();
        assertTrue(resultList.isEmpty());
    }

    private void doTestForInBoolean(String targetField, int expected1, int expected2, int expected3, int expected4) {
        populateNoPrimaryKeyNullTypesRows();
        RealmResults<NoPrimaryKeyNullTypes> resultList = realm.where(NoPrimaryKeyNullTypes.class).in(targetField, new Boolean[] {false}).findAll();
        assertEquals(expected1, resultList.size());
        resultList = realm.where(NoPrimaryKeyNullTypes.class).in(targetField, new Boolean[] {true}).findAll();
        assertEquals(expected2, resultList.size());
        resultList = realm.where(NoPrimaryKeyNullTypes.class).in(targetField, new Boolean[] {true, false}).findAll();
        assertEquals(expected3, resultList.size());
        resultList = realm.where(NoPrimaryKeyNullTypes.class).not().in(targetField, new Boolean[] {true, false}).findAll();
        assertEquals(expected4, resultList.size());

        // Empty input always produces zero results
        resultList = realm.where(NoPrimaryKeyNullTypes.class).in(targetField, (Boolean[]) null).findAll();
        assertTrue(resultList.isEmpty());
        resultList = realm.where(NoPrimaryKeyNullTypes.class).in(targetField, new Boolean[] {}).findAll();
        assertTrue(resultList.isEmpty());
    }

    private void doTestForInDate(String targetField) {
        populateNoPrimaryKeyNullTypesRows();
        RealmResults<NoPrimaryKeyNullTypes> resultList = realm.where(NoPrimaryKeyNullTypes.class).in(targetField, new Date[] {new Date(DECADE_MILLIS * -80)}).findAll();
        assertEquals(1, resultList.size());
        resultList = realm.where(NoPrimaryKeyNullTypes.class).in(targetField, new Date[] {new Date(0)}).findAll();
        assertEquals(1, resultList.size());
        resultList = realm.where(NoPrimaryKeyNullTypes.class).in(targetField, new Date[] {new Date(DECADE_MILLIS * -80), new Date(0)}).findAll();
        assertEquals(2, resultList.size());
        resultList = realm.where(NoPrimaryKeyNullTypes.class).not().in(targetField, new Date[] {new Date(DECADE_MILLIS * -80), new Date(0)}).findAll();
        assertEquals(198, resultList.size());

        // Empty input always produces zero results
        resultList = realm.where(NoPrimaryKeyNullTypes.class).in(targetField, (Date[]) null).findAll();
        assertTrue(resultList.isEmpty());
        resultList = realm.where(NoPrimaryKeyNullTypes.class).in(targetField, new Date[] {}).findAll();
        assertTrue(resultList.isEmpty());
    }

    private void doTestForInDouble(String targetField) {
        populateNoPrimaryKeyNullTypesRows();
        RealmResults<NoPrimaryKeyNullTypes> resultList = realm.where(NoPrimaryKeyNullTypes.class).in(targetField, new Double[] {Math.PI + 1}).findAll();
        assertEquals(1, resultList.size());
        resultList = realm.where(NoPrimaryKeyNullTypes.class).in(targetField, new Double[] {Math.PI + 2}).findAll();
        assertEquals(1, resultList.size());
        resultList = realm.where(NoPrimaryKeyNullTypes.class).in(targetField, new Double[] {Math.PI + 1, Math.PI + 2}).findAll();
        assertEquals(2, resultList.size());
        resultList = realm.where(NoPrimaryKeyNullTypes.class).not().in(targetField, new Double[] {Math.PI + 1, Math.PI + 2}).findAll();
        assertEquals(198, resultList.size());

        // Empty input always produces zero results
        resultList = realm.where(NoPrimaryKeyNullTypes.class).in(targetField, (Double[]) null).findAll();
        assertTrue(resultList.isEmpty());
        resultList = realm.where(NoPrimaryKeyNullTypes.class).in(targetField, new Double[] {}).findAll();
        assertTrue(resultList.isEmpty());
    }

    private void doTestForInFloat(String targetField) {
        populateNoPrimaryKeyNullTypesRows();
        RealmResults<NoPrimaryKeyNullTypes> resultList = realm.where(NoPrimaryKeyNullTypes.class).in(targetField, new Float[] {1.2345f + 1}).findAll();
        assertEquals(1, resultList.size());
        resultList = realm.where(NoPrimaryKeyNullTypes.class).in(targetField, new Float[] {1.2345f + 2}).findAll();
        assertEquals(1, resultList.size());
        resultList = realm.where(NoPrimaryKeyNullTypes.class).in(targetField, new Float[] {1.2345f + 1, 1.2345f + 2}).findAll();
        assertEquals(2, resultList.size());
        resultList = realm.where(NoPrimaryKeyNullTypes.class).not().in(targetField, new Float[] {1.2345f + 1, 1.2345f + 2}).findAll();
        assertEquals(198, resultList.size());

        // Empty input always produces zero results
        resultList = realm.where(NoPrimaryKeyNullTypes.class).in(targetField, (Float[]) null).findAll();
        assertTrue(resultList.isEmpty());
        resultList = realm.where(NoPrimaryKeyNullTypes.class).in(targetField, new Float[] {}).findAll();
        assertTrue(resultList.isEmpty());
    }

    private void doTestForInByte(String targetField) {
        populateNoPrimaryKeyNullTypesRows();
        RealmResults<NoPrimaryKeyNullTypes> resultList = realm.where(NoPrimaryKeyNullTypes.class).in(targetField, new Byte[] {11}).findAll();
        assertEquals(1, resultList.size());
        resultList = realm.where(NoPrimaryKeyNullTypes.class).in(targetField, new Byte[] {13}).findAll();
        assertEquals(1, resultList.size());
        resultList = realm.where(NoPrimaryKeyNullTypes.class).in(targetField, new Byte[] {11, 13, 16, 98}).findAll();
        assertEquals(4, resultList.size());
        resultList = realm.where(NoPrimaryKeyNullTypes.class).not().in(targetField, new Byte[] {11, 13, 16, 98}).findAll();
        assertEquals(196, resultList.size());

        // Empty input always produces zero results
        resultList = realm.where(NoPrimaryKeyNullTypes.class).in(targetField, (Byte[]) null).findAll();
        assertTrue(resultList.isEmpty());
        resultList = realm.where(NoPrimaryKeyNullTypes.class).in(targetField, new Byte[] {}).findAll();
        assertTrue(resultList.isEmpty());
    }

    private void doTestForInShort(String targetField) {
        populateNoPrimaryKeyNullTypesRows();
        RealmResults<NoPrimaryKeyNullTypes> resultList = realm.where(NoPrimaryKeyNullTypes.class).in(targetField, new Short[] {11}).findAll();
        assertEquals(1, resultList.size());
        resultList = realm.where(NoPrimaryKeyNullTypes.class).in(targetField, new Short[] {4}).findAll();
        assertEquals(1, resultList.size());
        resultList = realm.where(NoPrimaryKeyNullTypes.class).in(targetField, new Short[] {2, 4, 5, 8}).findAll();
        assertEquals(4, resultList.size());
        resultList = realm.where(NoPrimaryKeyNullTypes.class).not().in(targetField, new Short[] {2, 4, 5, 8}).findAll();
        assertEquals(196, resultList.size());

        // Empty input always produces zero results
        resultList = realm.where(NoPrimaryKeyNullTypes.class).in(targetField, (Float[]) null).findAll();
        assertTrue(resultList.isEmpty());
        resultList = realm.where(NoPrimaryKeyNullTypes.class).in(targetField, new Float[] {}).findAll();
        assertTrue(resultList.isEmpty());
    }

    private void doTestForInInteger(String targetField) {
        populateNoPrimaryKeyNullTypesRows();
        RealmResults<NoPrimaryKeyNullTypes> resultList = realm.where(NoPrimaryKeyNullTypes.class).in(targetField, new Integer[] {11}).findAll();
        assertEquals(1, resultList.size());
        resultList = realm.where(NoPrimaryKeyNullTypes.class).in(targetField, new Integer[] {1}).findAll();
        assertEquals(1, resultList.size());
        resultList = realm.where(NoPrimaryKeyNullTypes.class).in(targetField, new Integer[] {1, 2, 4, 5}).findAll();
        assertEquals(4, resultList.size());
        resultList = realm.where(NoPrimaryKeyNullTypes.class).not().in(targetField, new Integer[] {1, 2, 4, 5}).findAll();
        assertEquals(196, resultList.size());

        // Empty input always produces zero results
        resultList = realm.where(NoPrimaryKeyNullTypes.class).in(targetField, (Integer[]) null).findAll();
        assertTrue(resultList.isEmpty());
        resultList = realm.where(NoPrimaryKeyNullTypes.class).in(targetField, new Integer[] {}).findAll();
        assertTrue(resultList.isEmpty());
    }

    private void doTestForInLong(String targetField) {
        populateNoPrimaryKeyNullTypesRows();
        RealmResults<NoPrimaryKeyNullTypes> resultList = realm.where(NoPrimaryKeyNullTypes.class).in(targetField, new Long[] {11l}).findAll();
        assertEquals(1, resultList.size());
        resultList = realm.where(NoPrimaryKeyNullTypes.class).in(targetField, new Long[] {13l}).findAll();
        assertEquals(1, resultList.size());
        resultList = realm.where(NoPrimaryKeyNullTypes.class).in(targetField, new Long[] {13l, 14l, 16l, 98l}).findAll();
        assertEquals(4, resultList.size());
        resultList = realm.where(NoPrimaryKeyNullTypes.class).not().in(targetField, new Long[] {13l, 14l, 16l, 98l}).findAll();
        assertEquals(196, resultList.size());

        // Empty input always produces zero results
        resultList = realm.where(NoPrimaryKeyNullTypes.class).in(targetField, (Long[]) null).findAll();
        assertTrue(resultList.isEmpty());
        resultList = realm.where(NoPrimaryKeyNullTypes.class).in(targetField, new Long[] {}).findAll();
        assertTrue(resultList.isEmpty());
    }

    @Test
    public void in_stringNull() {
        doTestForInString(NoPrimaryKeyNullTypes.FIELD_STRING_NULL);
        RealmResults<NoPrimaryKeyNullTypes> resultList = realm.where(NoPrimaryKeyNullTypes.class).not().in(NoPrimaryKeyNullTypes.FIELD_STRING_NULL, new String[] {"TEST data 14", "test data 118", null, "test DATA 199"}, Case.INSENSITIVE).findAll();
        assertEquals(130, resultList.size());
    }

    @Test
    public void in_booleanNotNull() {
        doTestForInBoolean(NoPrimaryKeyNullTypes.FIELD_BOOLEAN_NOT_NULL, 133, 67, 200, 0);
        RealmResults<NoPrimaryKeyNullTypes> resultList = realm.where(NoPrimaryKeyNullTypes.class).not().in(NoPrimaryKeyNullTypes.FIELD_BOOLEAN_NOT_NULL, new Boolean[] {true, null, false}).findAll();
        assertEquals(0, resultList.size());
    }

    @Test
    public void in_booleanNull() {
        doTestForInBoolean(NoPrimaryKeyNullTypes.FIELD_BOOLEAN_NULL, 66, 67, 133, 67);
        RealmResults<NoPrimaryKeyNullTypes> resultList = realm.where(NoPrimaryKeyNullTypes.class).not().in(NoPrimaryKeyNullTypes.FIELD_BOOLEAN_NULL, new Boolean[] {true, null, false}).findAll();
        assertEquals(0, resultList.size());
    }

    @Test
    public void in_dateNotNull() {
        doTestForInDate(NoPrimaryKeyNullTypes.FIELD_DATE_NOT_NULL);
        RealmResults<NoPrimaryKeyNullTypes> resultList = realm.where(NoPrimaryKeyNullTypes.class).not().in(NoPrimaryKeyNullTypes.FIELD_DATE_NOT_NULL, new Date[] {new Date(DECADE_MILLIS * -80), null, new Date(0)}).findAll();
        assertEquals(198, resultList.size());
    }

    @Test
    public void in_dateNull() {
        doTestForInDate(NoPrimaryKeyNullTypes.FIELD_DATE_NULL);
        RealmResults<NoPrimaryKeyNullTypes> resultList = realm.where(NoPrimaryKeyNullTypes.class).not().in(NoPrimaryKeyNullTypes.FIELD_DATE_NULL, new Date[] {new Date(DECADE_MILLIS * -80), null, new Date(0)}).findAll();
        assertEquals(131, resultList.size());
    }

    @Test
    public void in_doubleNotNull() {
        doTestForInDouble(NoPrimaryKeyNullTypes.FIELD_DOUBLE_NOT_NULL);
        RealmResults<NoPrimaryKeyNullTypes> resultList = realm.where(NoPrimaryKeyNullTypes.class).not().in(NoPrimaryKeyNullTypes.FIELD_DOUBLE_NOT_NULL, new Double[] {Math.PI + 1, null, Math.PI + 2}).findAll();
        assertEquals(198, resultList.size());
    }

    @Test
    public void in_doubleNull() {
        doTestForInDouble(NoPrimaryKeyNullTypes.FIELD_DOUBLE_NULL);
        RealmResults<NoPrimaryKeyNullTypes> resultList = realm.where(NoPrimaryKeyNullTypes.class).not().in(NoPrimaryKeyNullTypes.FIELD_DOUBLE_NULL, new Double[] {Math.PI + 1, null, Math.PI + 2}).findAll();
        assertEquals(131, resultList.size());
    }

    @Test
    public void in_floatNotNull() {
        doTestForInFloat(NoPrimaryKeyNullTypes.FIELD_FLOAT_NOT_NULL);
        RealmResults<NoPrimaryKeyNullTypes> resultList = realm.where(NoPrimaryKeyNullTypes.class).not().in(NoPrimaryKeyNullTypes.FIELD_FLOAT_NOT_NULL, new Float[] {1.2345f + 1, null, 1.2345f + 2}).findAll();
        assertEquals(198, resultList.size());
    }

    @Test
    public void in_floatNull() {
        doTestForInFloat(NoPrimaryKeyNullTypes.FIELD_FLOAT_NULL);
        RealmResults<NoPrimaryKeyNullTypes> resultList = realm.where(NoPrimaryKeyNullTypes.class).not().in(NoPrimaryKeyNullTypes.FIELD_FLOAT_NULL, new Float[] {1.2345f + 1, null, 1.2345f + 2}).findAll();
        assertEquals(131, resultList.size());
    }

    @Test
    public void in_byteNotNull() {
        doTestForInByte(NoPrimaryKeyNullTypes.FIELD_BYTE_NOT_NULL);
        RealmResults<NoPrimaryKeyNullTypes> resultList = realm.where(NoPrimaryKeyNullTypes.class).not().in(NoPrimaryKeyNullTypes.FIELD_BYTE_NOT_NULL, new Byte[] {11, null, 13, 99}).findAll();
        assertEquals(197, resultList.size());
    }

    @Test
    public void in_byteNull() {
        doTestForInByte(NoPrimaryKeyNullTypes.FIELD_BYTE_NULL);
        RealmResults<NoPrimaryKeyNullTypes> resultList = realm.where(NoPrimaryKeyNullTypes.class).not().in(NoPrimaryKeyNullTypes.FIELD_BYTE_NULL, new Byte[] {11, null, 13, 99}).findAll();
        assertEquals(131, resultList.size());
    }

    @Test
    public void in_shortNotNull() {
        doTestForInShort(NoPrimaryKeyNullTypes.FIELD_SHORT_NOT_NULL);
        RealmResults<NoPrimaryKeyNullTypes> resultList = realm.where(NoPrimaryKeyNullTypes.class).not().in(NoPrimaryKeyNullTypes.FIELD_SHORT_NOT_NULL, new Short[] {2, null, 5, 8}).findAll();
        assertEquals(197, resultList.size());
    }

    @Test
    public void in_shortNull() {
        doTestForInShort(NoPrimaryKeyNullTypes.FIELD_SHORT_NULL);
        RealmResults<NoPrimaryKeyNullTypes> resultList = realm.where(NoPrimaryKeyNullTypes.class).not().in(NoPrimaryKeyNullTypes.FIELD_SHORT_NULL, new Short[] {2, null, 5, 8}).findAll();
        assertEquals(130, resultList.size());
    }

    @Test
    public void in_integerNotNull() {
        doTestForInInteger(NoPrimaryKeyNullTypes.FIELD_INTEGER_NOT_NULL);
        RealmResults<NoPrimaryKeyNullTypes> resultList = realm.where(NoPrimaryKeyNullTypes.class).not().in(NoPrimaryKeyNullTypes.FIELD_INTEGER_NOT_NULL, new Integer[] {1, null, 4, 5}).findAll();
        assertEquals(197, resultList.size());
    }

    @Test
    public void in_integerNull() {
        doTestForInInteger(NoPrimaryKeyNullTypes.FIELD_INTEGER_NULL);
        RealmResults<NoPrimaryKeyNullTypes> resultList = realm.where(NoPrimaryKeyNullTypes.class).not().in(NoPrimaryKeyNullTypes.FIELD_INTEGER_NULL, new Integer[] {1, null, 4, 5}).findAll();
        assertEquals(130, resultList.size());
    }

    @Test
    public void in_longNotNull() {
        doTestForInLong(NoPrimaryKeyNullTypes.FIELD_LONG_NOT_NULL);
        RealmResults<NoPrimaryKeyNullTypes> resultList = realm.where(NoPrimaryKeyNullTypes.class).not().in(NoPrimaryKeyNullTypes.FIELD_LONG_NOT_NULL, new Long[] {13l, null, 16l, 98l}).findAll();
        assertEquals(197, resultList.size());
    }

    @Test
    public void in_longNull() {
        doTestForInLong(NoPrimaryKeyNullTypes.FIELD_LONG_NULL);
        RealmResults<NoPrimaryKeyNullTypes> resultList = realm.where(NoPrimaryKeyNullTypes.class).not().in(NoPrimaryKeyNullTypes.FIELD_LONG_NULL, new Long[] {13l, null, 16l, 98l}).findAll();
        assertEquals(130, resultList.size());
    }

    @Test
    public void notEqualTo() {
        final int TEST_OBJECTS_COUNT = 200;
        populateTestRealm(realm, TEST_OBJECTS_COUNT);

        RealmResults<AllTypes> resultList = realm.where(AllTypes.class)
                .notEqualTo(AllTypes.FIELD_LONG, 31).findAll();
        assertEquals(TEST_OBJECTS_COUNT - 1, resultList.size());

        resultList = realm.where(AllTypes.class).notEqualTo(AllTypes.FIELD_FLOAT, 11.2345f)
                .equalTo(AllTypes.FIELD_LONG, 10).findAll();
        assertEquals(0, resultList.size());

        resultList = realm.where(AllTypes.class).notEqualTo(AllTypes.FIELD_FLOAT, 11.2345f)
                .equalTo(AllTypes.FIELD_LONG, 1).findAll();
        assertEquals(1, resultList.size());
    }

    @Test
    public void notEqualTo_date() {
        final int TEST_OBJECTS_COUNT = 200;
        populateTestRealm(realm, TEST_OBJECTS_COUNT);

        RealmResults<AllTypes> resultList;
        resultList = realm.where(AllTypes.class).notEqualTo(AllTypes.FIELD_DATE, new Date(Long.MIN_VALUE)).findAll();
        assertEquals(TEST_OBJECTS_COUNT, resultList.size());
        resultList = realm.where(AllTypes.class).notEqualTo(AllTypes.FIELD_DATE, new Date(DECADE_MILLIS * -80)).findAll();
        assertEquals(TEST_OBJECTS_COUNT - 1, resultList.size());
        resultList = realm.where(AllTypes.class).notEqualTo(AllTypes.FIELD_DATE, new Date(0)).findAll();
        assertEquals(TEST_OBJECTS_COUNT - 1, resultList.size());
        resultList = realm.where(AllTypes.class).notEqualTo(AllTypes.FIELD_DATE, new Date(DECADE_MILLIS * 80)).findAll();
        assertEquals(TEST_OBJECTS_COUNT - 1, resultList.size());
        resultList = realm.where(AllTypes.class).notEqualTo(AllTypes.FIELD_DATE, new Date(Long.MAX_VALUE)).findAll();
        assertEquals(TEST_OBJECTS_COUNT, resultList.size());
    }

    @Test
    public void contains_caseSensitive() {
        final int TEST_OBJECTS_COUNT = 200;
        populateTestRealm(realm, TEST_OBJECTS_COUNT);

        RealmResults<AllTypes> resultList = realm.where(AllTypes.class)
                .contains("columnString", "DaTa 0", Case.INSENSITIVE)
                .or().contains("columnString", "20")
                .findAll();
        assertEquals(3, resultList.size());

        resultList = realm.where(AllTypes.class).contains("columnString", "DATA").findAll();
        assertEquals(0, resultList.size());

        resultList = realm.where(AllTypes.class)
                .contains("columnString", "TEST", Case.INSENSITIVE).findAll();
        assertEquals(TEST_OBJECTS_COUNT, resultList.size());
    }

    @Test
    public void contains_caseSensitiveWithNonLatinCharacters() {
        populateTestRealm();

        realm.beginTransaction();
        realm.delete(AllTypes.class);
        AllTypes at1 = realm.createObject(AllTypes.class);
        at1.setColumnString("Αλφα");
        AllTypes at2 = realm.createObject(AllTypes.class);
        at2.setColumnString("βήτα");
        AllTypes at3 = realm.createObject(AllTypes.class);
        at3.setColumnString("δέλτα");
        realm.commitTransaction();

        RealmResults<AllTypes> resultList = realm.where(AllTypes.class)
                .contains("columnString", "Α", Case.INSENSITIVE)
                .or().contains("columnString", "δ")
                .findAll();
        // Without case sensitive there is 3, Α = α
        // assertEquals(3,resultList.size());
        assertEquals(2, resultList.size());

        resultList = realm.where(AllTypes.class).contains("columnString", "α").findAll();
        assertEquals(3, resultList.size());

        resultList = realm.where(AllTypes.class).contains("columnString", "Δ").findAll();
        assertEquals(0, resultList.size());

        resultList = realm.where(AllTypes.class).contains("columnString", "Δ",
                Case.INSENSITIVE).findAll();
        // Without case sensitive there is 1, Δ = δ
        // assertEquals(1,resultList.size());
        assertEquals(0, resultList.size());
    }

    @Test
    public void like_caseSensitive() {
        final int TEST_OBJECTS_COUNT = 200;
        populateTestRealm(realm, TEST_OBJECTS_COUNT);

        RealmResults<AllTypes> resultList = realm.where(AllTypes.class).like("columnString", "*DaTa*").findAll();
        assertEquals(0, resultList.size());

        resultList = realm.where(AllTypes.class).like("columnString", "*DaTa*", Case.INSENSITIVE).findAll();
        assertEquals(TEST_OBJECTS_COUNT, resultList.size());

        resultList = realm.where(AllTypes.class).like("columnString", "*DaTa 2?").findAll();
        assertEquals(0, resultList.size());

        resultList = realm.where(AllTypes.class).like("columnString", "*DaTa 2?", Case.INSENSITIVE).findAll();
        assertEquals(10, resultList.size());

        resultList = realm.where(AllTypes.class).like("columnString", "TEST*0").findAll();
        assertEquals(0, resultList.size());

        resultList = realm.where(AllTypes.class).like("columnString", "TEST*0", Case.INSENSITIVE).findAll();
        assertEquals(20, resultList.size());
    }

    @Test
    public void like_caseSensitiveWithNonLatinCharacters() {
        populateTestRealm();

        String flagEmoji = new StringBuilder().append(Character.toChars(0x1F1E9)).toString();
        String emojis = "ABC" + flagEmoji + "DEF";

        realm.beginTransaction();
        realm.delete(AllTypes.class);
        AllTypes at1 = realm.createObject(AllTypes.class);
        at1.setColumnString("Αλφα");
        AllTypes at2 = realm.createObject(AllTypes.class);
        at2.setColumnString("βήτα");
        AllTypes at3 = realm.createObject(AllTypes.class);
        at3.setColumnString("δέλτα");
        AllTypes at4 = realm.createObject(AllTypes.class);
        at4.setColumnString(emojis);
        realm.commitTransaction();

        RealmResults<AllTypes> resultList = realm.where(AllTypes.class).like("columnString", "*Α*").findAll();
        assertEquals(1, resultList.size());

        resultList = realm.where(AllTypes.class).like("columnString", "*λ*").findAll();
        assertEquals(2, resultList.size());

        resultList = realm.where(AllTypes.class).like("columnString", "*Δ*").findAll();
        assertEquals(0, resultList.size());

        resultList = realm.where(AllTypes.class).like("columnString", "*Α*", Case.INSENSITIVE).findAll();
        // without ASCII-only limitation A matches α
        // assertEquals(3, resultList.size());
        assertEquals(1, resultList.size());

        resultList = realm.where(AllTypes.class).like("columnString", "*λ*", Case.INSENSITIVE).findAll();
        assertEquals(2, resultList.size());

        resultList = realm.where(AllTypes.class).like("columnString", "*Δ*", Case.INSENSITIVE).findAll();
        // without ASCII-only limitation Δ matches δ
        // assertEquals(1, resultList.size());
        assertEquals(0, resultList.size());

        resultList = realm.where(AllTypes.class).like("columnString", "?λ*").findAll();
        assertEquals(1, resultList.size());

        resultList = realm.where(AllTypes.class).like("columnString", "??λ*").findAll();
        assertEquals(1, resultList.size());

        resultList = realm.where(AllTypes.class).like("columnString", "?λ*").findAll();
        assertEquals(1, resultList.size());

        resultList = realm.where(AllTypes.class).like("columnString", "??λ*").findAll();
        assertEquals(1, resultList.size());

        resultList = realm.where(AllTypes.class).like("columnString", "ABC?DEF*").findAll();
        assertEquals(1, resultList.size());

        resultList = realm.where(AllTypes.class).like("columnString", "*" + flagEmoji + "*").findAll();
        assertEquals(1, resultList.size());
    }

    @Test
    public void equalTo_withNonExistingField() {
        try {
            realm.where(AllTypes.class).equalTo("NotAField", 13).findAll();
            fail("Should throw exception");
        } catch (IllegalArgumentException ignored) {
        }
    }

    @Test
    public void queryLink() {
        realm.beginTransaction();
        Owner owner = realm.createObject(Owner.class);
        Dog dog1 = realm.createObject(Dog.class);
        dog1.setName("Dog 1");
        dog1.setWeight(1);
        Dog dog2 = realm.createObject(Dog.class);
        dog2.setName("Dog 2");
        dog2.setWeight(2);
        owner.getDogs().add(dog1);
        owner.getDogs().add(dog2);
        realm.commitTransaction();

        // Dog.weight has index 4 which is more than the total number of columns in Owner
        // This tests exposes a subtle error where the Owner table spec is used instead of Dog table spec.
        RealmResults<Dog> dogs = realm.where(Owner.class).findFirst().getDogs().where()
                .sort("name", Sort.ASCENDING)
                .findAll();
        Dog dog = dogs.where().equalTo("weight", 1d).findFirst();
        assertEquals(dog1, dog);
    }

    @Test
    public void sort_multiFailures() {
        // Zero fields specified.
        try {
            realm.where(AllTypes.class).sort(new String[] {}, new Sort[] {}).findAll();
            fail();
        } catch (IllegalArgumentException ignored) {
        }

        // Number of fields and sorting orders don't match.
        try {
            realm.where(AllTypes.class)
                    .sort(new String[] {AllTypes.FIELD_STRING}, new Sort[] {Sort.ASCENDING, Sort.ASCENDING})
                    .findAll();
            fail();
        } catch (IllegalArgumentException ignored) {
        }

        // Null is not allowed.
        try {
            realm.where(AllTypes.class)
                    .sort((String[]) null, null)
                    .findAll();
            fail();
        } catch (IllegalArgumentException ignored) {
        }
        try {
            realm.where(AllTypes.class)
                    .sort(new String[] {AllTypes.FIELD_STRING}, null)
                    .findAll();
            fail();
        } catch (IllegalArgumentException ignored) {
        }

        // Non-existing field name.
        try {
            realm.where(AllTypes.class)
                    .sort(new String[] {AllTypes.FIELD_STRING, "do-not-exist"}, new Sort[] {Sort.ASCENDING, Sort.ASCENDING})
                    .findAll();
            fail();
        } catch (IllegalArgumentException ignored) {
        }
    }

    @Test
    public void sort_singleField() {
        realm.beginTransaction();
        for (int i = 0; i < TEST_DATA_SIZE; i++) {
            AllTypes allTypes = realm.createObject(AllTypes.class);
            allTypes.setColumnLong(i);
        }
        realm.commitTransaction();

        RealmResults<AllTypes> sortedList = realm.where(AllTypes.class)
                .sort(new String[] {AllTypes.FIELD_LONG}, new Sort[] {Sort.DESCENDING})
                .findAll();
        assertEquals(TEST_DATA_SIZE, sortedList.size());
        assertEquals(TEST_DATA_SIZE - 1, sortedList.first().getColumnLong());
        assertEquals(0, sortedList.last().getColumnLong());
    }

    @Test
    public void subQueryScope() {
        populateTestRealm();
        RealmResults<AllTypes> result = realm.where(AllTypes.class).lessThan("columnLong", 5).findAll();
        RealmResults<AllTypes> subQueryResult = result.where().greaterThan("columnLong", 3).findAll();
        assertEquals(1, subQueryResult.size());
    }

    @Test
    public void findFirst() {
        realm.beginTransaction();
        Owner owner1 = realm.createObject(Owner.class);
        owner1.setName("Owner 1");
        Dog dog1 = realm.createObject(Dog.class);
        dog1.setName("Dog 1");
        dog1.setWeight(1);
        Dog dog2 = realm.createObject(Dog.class);
        dog2.setName("Dog 2");
        dog2.setWeight(2);
        owner1.getDogs().add(dog1);
        owner1.getDogs().add(dog2);

        Owner owner2 = realm.createObject(Owner.class);
        owner2.setName("Owner 2");
        Dog dog3 = realm.createObject(Dog.class);
        dog3.setName("Dog 3");
        dog3.setWeight(1);
        Dog dog4 = realm.createObject(Dog.class);
        dog4.setName("Dog 4");
        dog4.setWeight(2);
        owner2.getDogs().add(dog3);
        owner2.getDogs().add(dog4);
        realm.commitTransaction();

        RealmList<Dog> dogs = realm.where(Owner.class).equalTo("name", "Owner 2").findFirst().getDogs();
        Dog dog = dogs.where().equalTo("name", "Dog 4").findFirst();
        assertEquals(dog4, dog);
    }

    @Test
    public void findFirst_withSorting() {
        realm.beginTransaction();
        realm.insert(new Dog("Milo"));
        realm.insert(new Dog("Fido"));
        realm.insert(new Dog("Bella"));
        realm.commitTransaction();

        Dog dog = realm.where(Dog.class).sort("name").findFirst();
        assertEquals("Bella", dog.getName());
    }

    @Test
    public void findFirst_withSortedConstrictingView() {
        realm.beginTransaction();
        realm.insert(new Dog("Milo"));
        realm.insert(new Dog("Fido"));
        realm.insert(new Dog("Bella"));
        realm.commitTransaction();

        RealmResults<Dog> dogs = realm.where(Dog.class)
                .in("name", new String[] {"Fido", "Bella"})
                .sort("name", Sort.ASCENDING)
                .findAll();
        Dog dog = dogs.where().findFirst();
        assertEquals("Bella", dog.getName());
    }

    @Test
    public void findFirst_subQuery_withSorting() {
        realm.beginTransaction();
        realm.insert(new Dog("Milo"));
        realm.insert(new Dog("Fido"));
        realm.insert(new Dog("Bella"));
        realm.commitTransaction();

        RealmResults<Dog> dogs = realm.where(Dog.class).in("name", new String[] {"Fido", "Bella"}).findAll();
        Dog dog = dogs.where().sort("name", Sort.ASCENDING).findFirst();
        assertEquals("Bella", dog.getName());
    }

    @Test
    public void georgian() {
        String words[] = {"მონაცემთა ბაზა", "მიწისქვეშა გადასასვლელი", "რუსთაველის გამზირი",
                "მთავარი ქუჩა", "სადგურის მოედანი", "ველოცირაპტორების ჯოგი"};

        String sorted[] = {"ველოცირაპტორების ჯოგი", "მთავარი ქუჩა", "მიწისქვეშა გადასასვლელი",
                "მონაცემთა ბაზა", "რუსთაველის გამზირი", "სადგურის მოედანი"};

        realm.beginTransaction();
        realm.delete(StringOnly.class);
        for (String word : words) {
            StringOnly stringOnly = realm.createObject(StringOnly.class);
            stringOnly.setChars(word);
        }
        realm.commitTransaction();

        RealmResults<StringOnly> stringOnlies1 = realm.where(StringOnly.class).contains("chars", "მთავარი").findAll();
        assertEquals(1, stringOnlies1.size());

        RealmResults<StringOnly> stringOnlies2 = realm.where(StringOnly.class).findAll();
        stringOnlies2 = stringOnlies2.sort("chars");
        for (int i = 0; i < stringOnlies2.size(); i++) {
            assertEquals(sorted[i], stringOnlies2.get(i).getChars());
        }
    }

    // Queries nullable PrimaryKey.
    @Test
    public void equalTo_nullPrimaryKeys() {
        final long SECONDARY_FIELD_NUMBER = 49992417L;
        final String SECONDARY_FIELD_STRING = "Realm is a mobile database hundreds of millions of people rely on.";
        // Fills up a Realm with one user PrimaryKey value and 9 numeric values, starting from -5.
        TestHelper.populateTestRealmWithStringPrimaryKey(realm, (String) null, SECONDARY_FIELD_NUMBER, 10, -5);
        TestHelper.populateTestRealmWithBytePrimaryKey(realm, (Byte) null, SECONDARY_FIELD_STRING, 10, -5);
        TestHelper.populateTestRealmWithShortPrimaryKey(realm, (Short) null, SECONDARY_FIELD_STRING, 10, -5);
        TestHelper.populateTestRealmWithIntegerPrimaryKey(realm, (Integer) null, SECONDARY_FIELD_STRING, 10, -5);
        TestHelper.populateTestRealmWithLongPrimaryKey(realm, (Long) null, SECONDARY_FIELD_STRING, 10, -5);

        // String
        assertEquals(SECONDARY_FIELD_NUMBER, realm.where(PrimaryKeyAsString.class).equalTo(PrimaryKeyAsString.FIELD_PRIMARY_KEY, (String) null).findAll().first().getId());
        // Boxed Byte
        assertEquals(SECONDARY_FIELD_STRING, realm.where(PrimaryKeyAsBoxedByte.class).equalTo(PrimaryKeyAsBoxedByte.FIELD_PRIMARY_KEY, (Byte) null).findAll().first().getName());
        // Boxed Short
        assertEquals(SECONDARY_FIELD_STRING, realm.where(PrimaryKeyAsBoxedShort.class).equalTo(PrimaryKeyAsBoxedShort.FIELD_PRIMARY_KEY, (Short) null).findAll().first().getName());
        // Boxed Integer
        assertEquals(SECONDARY_FIELD_STRING, realm.where(PrimaryKeyAsBoxedInteger.class).equalTo(PrimaryKeyAsBoxedInteger.FIELD_PRIMARY_KEY, (Integer) null).findAll().first().getName());
        // Boxed Long
        assertEquals(SECONDARY_FIELD_STRING, realm.where(PrimaryKeyAsBoxedLong.class).equalTo(PrimaryKeyAsBoxedLong.FIELD_PRIMARY_KEY, (Long) null).findAll().first().getName());
    }

    @Test
    public void isNull_nullPrimaryKeys() {
        final long SECONDARY_FIELD_NUMBER = 49992417L;
        final String SECONDARY_FIELD_STRING = "Realm is a mobile database hundreds of millions of people rely on.";
        // Fills up a realm with one user PrimaryKey value and 9 numeric values, starting from -5.
        TestHelper.populateTestRealmWithStringPrimaryKey(realm, (String) null, SECONDARY_FIELD_NUMBER, 10, -5);
        TestHelper.populateTestRealmWithBytePrimaryKey(realm, (Byte) null, SECONDARY_FIELD_STRING, 10, -5);
        TestHelper.populateTestRealmWithShortPrimaryKey(realm, (Short) null, SECONDARY_FIELD_STRING, 10, -5);
        TestHelper.populateTestRealmWithIntegerPrimaryKey(realm, (Integer) null, SECONDARY_FIELD_STRING, 10, -5);
        TestHelper.populateTestRealmWithLongPrimaryKey(realm, (Long) null, SECONDARY_FIELD_STRING, 10, -5);

        // String
        assertEquals(SECONDARY_FIELD_NUMBER, realm.where(PrimaryKeyAsString.class).isNull(PrimaryKeyAsString.FIELD_PRIMARY_KEY).findAll().first().getId());
        // Boxed Byte
        assertEquals(SECONDARY_FIELD_STRING, realm.where(PrimaryKeyAsBoxedByte.class).isNull(PrimaryKeyAsBoxedByte.FIELD_PRIMARY_KEY).findAll().first().getName());
        // Boxed Short
        assertEquals(SECONDARY_FIELD_STRING, realm.where(PrimaryKeyAsBoxedShort.class).isNull(PrimaryKeyAsBoxedShort.FIELD_PRIMARY_KEY).findAll().first().getName());
        // Boxed Integer
        assertEquals(SECONDARY_FIELD_STRING, realm.where(PrimaryKeyAsBoxedInteger.class).isNull(PrimaryKeyAsBoxedInteger.FIELD_PRIMARY_KEY).findAll().first().getName());
        // Boxed Long
        assertEquals(SECONDARY_FIELD_STRING, realm.where(PrimaryKeyAsBoxedLong.class).isNull(PrimaryKeyAsBoxedLong.FIELD_PRIMARY_KEY).findAll().first().getName());
    }

    @Test
    public void notEqualTo_nullPrimaryKeys() {
        final long SECONDARY_FIELD_NUMBER = 49992417L;
        final String SECONDARY_FIELD_STRING = "Realm is a mobile database hundreds of millions of people rely on.";
        // Fills up a realm with one user PrimaryKey value and one numeric values, starting from -1.
        TestHelper.populateTestRealmWithStringPrimaryKey(realm, (String) null, SECONDARY_FIELD_NUMBER, 2, -1);
        TestHelper.populateTestRealmWithBytePrimaryKey(realm, (Byte) null, SECONDARY_FIELD_STRING, 2, -1);
        TestHelper.populateTestRealmWithShortPrimaryKey(realm, (Short) null, SECONDARY_FIELD_STRING, 2, -1);
        TestHelper.populateTestRealmWithIntegerPrimaryKey(realm, (Integer) null, SECONDARY_FIELD_STRING, 2, -1);
        TestHelper.populateTestRealmWithLongPrimaryKey(realm, (Long) null, SECONDARY_FIELD_STRING, 2, -1);

        // String
        assertEquals(SECONDARY_FIELD_NUMBER, realm.where(PrimaryKeyAsString.class).notEqualTo(PrimaryKeyAsString.FIELD_PRIMARY_KEY, "-1").findAll().first().getId());
        // Boxed Byte
        assertEquals(SECONDARY_FIELD_STRING, realm.where(PrimaryKeyAsBoxedByte.class).notEqualTo(PrimaryKeyAsBoxedByte.FIELD_PRIMARY_KEY, Byte.valueOf((byte) -1)).findAll().first().getName());
        // Boxed Short
        assertEquals(SECONDARY_FIELD_STRING, realm.where(PrimaryKeyAsBoxedShort.class).notEqualTo(PrimaryKeyAsBoxedShort.FIELD_PRIMARY_KEY, Short.valueOf((short) -1)).findAll().first().getName());
        // Boxed Integer
        assertEquals(SECONDARY_FIELD_STRING, realm.where(PrimaryKeyAsBoxedInteger.class).notEqualTo(PrimaryKeyAsBoxedInteger.FIELD_PRIMARY_KEY, Integer.valueOf(-1)).findAll().first().getName());
        // Boxed Long
        assertEquals(SECONDARY_FIELD_STRING, realm.where(PrimaryKeyAsBoxedLong.class).notEqualTo(PrimaryKeyAsBoxedLong.FIELD_PRIMARY_KEY, Long.valueOf((long) -1)).findAll().first().getName());
    }

    @Test
    public void beginWith_nullStringPrimaryKey() {
        final long SECONDARY_FIELD_NUMBER = 49992417L;
        TestHelper.populateTestRealmWithStringPrimaryKey(realm, (String) null, SECONDARY_FIELD_NUMBER, 10, -5);

        RealmQuery<PrimaryKeyAsString> query = realm.where(PrimaryKeyAsString.class);
        try {
            query.beginsWith(PrimaryKeyAsString.FIELD_PRIMARY_KEY, (String) null);
            fail();
        } catch (IllegalArgumentException ignore) {
        }
    }

    @Test
    public void contains_nullStringPrimaryKey() {
        final long SECONDARY_FIELD_NUMBER = 49992417L;
        TestHelper.populateTestRealmWithStringPrimaryKey(realm, (String) null, SECONDARY_FIELD_NUMBER, 10, -5);

        RealmQuery<PrimaryKeyAsString> query = realm.where(PrimaryKeyAsString.class);
        try {
            query.contains(PrimaryKeyAsString.FIELD_PRIMARY_KEY, (String) null);
            fail();
        } catch (IllegalArgumentException ignore) {
        }
    }

    @Test
    public void endsWith_nullStringPrimaryKey() {
        final long SECONDARY_FIELD_NUMBER = 49992417L;
        TestHelper.populateTestRealmWithStringPrimaryKey(realm, (String) null, SECONDARY_FIELD_NUMBER, 10, -5);

        RealmQuery<PrimaryKeyAsString> query = realm.where(PrimaryKeyAsString.class);
        try {
            query.endsWith(PrimaryKeyAsString.FIELD_PRIMARY_KEY, (String) null);
            fail();
        } catch (IllegalArgumentException ignore) {
        }
    }

    @Test
    public void like_nullStringPrimaryKey() {
        final long SECONDARY_FIELD_NUMBER = 49992417L;
        TestHelper.populateTestRealmWithStringPrimaryKey(realm, (String) null, SECONDARY_FIELD_NUMBER, 10, -5);

        RealmQuery<PrimaryKeyAsString> query = realm.where(PrimaryKeyAsString.class);
        try {
            query.like(PrimaryKeyAsString.FIELD_PRIMARY_KEY, (String) null);
            fail();
        } catch (IllegalArgumentException ignore) {
        }
    }

    @Test
    public void between_nullPrimaryKeysIsNotZero() {
        // Fills up a realm with one user PrimaryKey value and 9 numeric values, starting from -5.
        TestHelper.populateTestRealmWithBytePrimaryKey(realm, (Byte) null, (String) null, 10, -5);
        TestHelper.populateTestRealmWithShortPrimaryKey(realm, (Short) null, (String) null, 10, -5);
        TestHelper.populateTestRealmWithIntegerPrimaryKey(realm, (Integer) null, (String) null, 10, -5);
        TestHelper.populateTestRealmWithLongPrimaryKey(realm, (Long) null, (String) null, 10, -5);

        // Boxed Byte
        assertEquals(3, realm.where(PrimaryKeyAsBoxedByte.class).between(PrimaryKeyAsBoxedByte.FIELD_PRIMARY_KEY, -1, 1).count());
        // Boxed Short
        assertEquals(3, realm.where(PrimaryKeyAsBoxedShort.class).between(PrimaryKeyAsBoxedShort.FIELD_PRIMARY_KEY, -1, 1).count());
        // Boxed Integer
        assertEquals(3, realm.where(PrimaryKeyAsBoxedInteger.class).between(PrimaryKeyAsBoxedInteger.FIELD_PRIMARY_KEY, -1, 1).count());
        // Boxed Long
        assertEquals(3, realm.where(PrimaryKeyAsBoxedLong.class).between(PrimaryKeyAsBoxedLong.FIELD_PRIMARY_KEY, -1, 1).count());
    }

    @Test
    public void greaterThan_nullPrimaryKeysIsNotZero() {
        // Fills up a realm with one user PrimaryKey value and 9 numeric values, starting from -5.
        TestHelper.populateTestRealmWithBytePrimaryKey(realm, (Byte) null, (String) null, 10, -5);
        TestHelper.populateTestRealmWithShortPrimaryKey(realm, (Short) null, (String) null, 10, -5);
        TestHelper.populateTestRealmWithIntegerPrimaryKey(realm, (Integer) null, (String) null, 10, -5);
        TestHelper.populateTestRealmWithLongPrimaryKey(realm, (Long) null, (String) null, 10, -5);

        // Boxed Byte
        assertEquals(4, realm.where(PrimaryKeyAsBoxedByte.class).greaterThan(PrimaryKeyAsBoxedByte.FIELD_PRIMARY_KEY, -1).count());
        // Boxed Short
        assertEquals(4, realm.where(PrimaryKeyAsBoxedShort.class).greaterThan(PrimaryKeyAsBoxedShort.FIELD_PRIMARY_KEY, -1).count());
        // Boxed Integer
        assertEquals(4, realm.where(PrimaryKeyAsBoxedInteger.class).greaterThan(PrimaryKeyAsBoxedInteger.FIELD_PRIMARY_KEY, -1).count());
        // Boxed Long
        assertEquals(4, realm.where(PrimaryKeyAsBoxedLong.class).greaterThan(PrimaryKeyAsBoxedLong.FIELD_PRIMARY_KEY, -1).count());
    }

    @Test
    public void greaterThanOrEqualTo_nullPrimaryKeysIsNotZero() {
        // Fills up a realm with one user PrimaryKey value and 9 numeric values, starting from -5.
        TestHelper.populateTestRealmWithBytePrimaryKey(realm, (Byte) null, (String) null, 10, -5);
        TestHelper.populateTestRealmWithShortPrimaryKey(realm, (Short) null, (String) null, 10, -5);
        TestHelper.populateTestRealmWithIntegerPrimaryKey(realm, (Integer) null, (String) null, 10, -5);
        TestHelper.populateTestRealmWithLongPrimaryKey(realm, (Long) null, (String) null, 10, -5);

        // Boxed Byte
        assertEquals(5, realm.where(PrimaryKeyAsBoxedByte.class).greaterThanOrEqualTo(PrimaryKeyAsBoxedByte.FIELD_PRIMARY_KEY, -1).count());
        // Boxed Short
        assertEquals(5, realm.where(PrimaryKeyAsBoxedShort.class).greaterThanOrEqualTo(PrimaryKeyAsBoxedShort.FIELD_PRIMARY_KEY, -1).count());
        // Boxed Integer
        assertEquals(5, realm.where(PrimaryKeyAsBoxedInteger.class).greaterThanOrEqualTo(PrimaryKeyAsBoxedInteger.FIELD_PRIMARY_KEY, -1).count());
        // Boxed Long
        assertEquals(5, realm.where(PrimaryKeyAsBoxedLong.class).greaterThanOrEqualTo(PrimaryKeyAsBoxedLong.FIELD_PRIMARY_KEY, -1).count());
    }

    @Test
    public void lessThan_nullPrimaryKeysIsNotZero() {
        // Fills up a realm with one user PrimaryKey value and 9 numeric values, starting from -5.
        TestHelper.populateTestRealmWithBytePrimaryKey(realm, (Byte) null, (String) null, 10, -5);
        TestHelper.populateTestRealmWithShortPrimaryKey(realm, (Short) null, (String) null, 10, -5);
        TestHelper.populateTestRealmWithIntegerPrimaryKey(realm, (Integer) null, (String) null, 10, -5);
        TestHelper.populateTestRealmWithLongPrimaryKey(realm, (Long) null, (String) null, 10, -5);

        // Boxed Byte
        assertEquals(6, realm.where(PrimaryKeyAsBoxedByte.class).lessThan(PrimaryKeyAsBoxedByte.FIELD_PRIMARY_KEY, 1).count());
        // Boxed Short
        assertEquals(6, realm.where(PrimaryKeyAsBoxedShort.class).lessThan(PrimaryKeyAsBoxedShort.FIELD_PRIMARY_KEY, 1).count());
        // Boxed Integer
        assertEquals(6, realm.where(PrimaryKeyAsBoxedInteger.class).lessThan(PrimaryKeyAsBoxedInteger.FIELD_PRIMARY_KEY, 1).count());
        // Boxed Long
        assertEquals(6, realm.where(PrimaryKeyAsBoxedLong.class).lessThan(PrimaryKeyAsBoxedLong.FIELD_PRIMARY_KEY, 1).count());
    }

    @Test
    public void lessThanOrEqualTo_nullPrimaryKeysIsNotZero() {
        // Fills up a realm with one user PrimaryKey value and 9 numeric values, starting from -5.
        TestHelper.populateTestRealmWithBytePrimaryKey(realm, (Byte) null, (String) null, 10, -5);
        TestHelper.populateTestRealmWithShortPrimaryKey(realm, (Short) null, (String) null, 10, -5);
        TestHelper.populateTestRealmWithIntegerPrimaryKey(realm, (Integer) null, (String) null, 10, -5);
        TestHelper.populateTestRealmWithLongPrimaryKey(realm, (Long) null, (String) null, 10, -5);

        // Boxed Byte
        assertEquals(7, realm.where(PrimaryKeyAsBoxedByte.class).lessThanOrEqualTo(PrimaryKeyAsBoxedByte.FIELD_PRIMARY_KEY, 1).count());
        // Boxed Short
        assertEquals(7, realm.where(PrimaryKeyAsBoxedShort.class).lessThanOrEqualTo(PrimaryKeyAsBoxedShort.FIELD_PRIMARY_KEY, 1).count());
        // Boxed Integer
        assertEquals(7, realm.where(PrimaryKeyAsBoxedInteger.class).lessThanOrEqualTo(PrimaryKeyAsBoxedInteger.FIELD_PRIMARY_KEY, 1).count());
        // Boxed Long
        assertEquals(7, realm.where(PrimaryKeyAsBoxedLong.class).lessThanOrEqualTo(PrimaryKeyAsBoxedLong.FIELD_PRIMARY_KEY, 1).count());
    }

    // Queries nullable fields with equalTo null.
    @Test
    public void equalTo_nullableFields() {
        TestHelper.populateTestRealmForNullTests(realm);

        // 1 String
        assertEquals(1, realm.where(NullTypes.class).equalTo(NullTypes.FIELD_STRING_NULL, "Horse").count());
        assertEquals(1, realm.where(NullTypes.class).equalTo(NullTypes.FIELD_STRING_NULL, (String) null).count());
        assertEquals(1, realm.where(NullTypes.class).equalTo(NullTypes.FIELD_STRING_NULL, "Fish").count());
        assertEquals(0, realm.where(NullTypes.class).equalTo(NullTypes.FIELD_STRING_NULL, "Goat").count());
        // 2 Bytes
        assertEquals(1, realm.where(NullTypes.class).equalTo(NullTypes.FIELD_BYTES_NULL, new byte[] {0}).count());
        assertEquals(1, realm.where(NullTypes.class).equalTo(NullTypes.FIELD_BYTES_NULL, (byte[]) null).count());
        assertEquals(1, realm.where(NullTypes.class).equalTo(NullTypes.FIELD_BYTES_NULL, new byte[] {1, 2}).count());
        assertEquals(0, realm.where(NullTypes.class).equalTo(NullTypes.FIELD_BYTES_NULL, new byte[] {1, 2, 3}).count());
        // 3 Boolean
        assertEquals(1, realm.where(NullTypes.class).equalTo(NullTypes.FIELD_BOOLEAN_NULL, true).count());
        assertEquals(1, realm.where(NullTypes.class).equalTo(NullTypes.FIELD_BOOLEAN_NULL, (Boolean) null).count());
        assertEquals(1, realm.where(NullTypes.class).equalTo(NullTypes.FIELD_BOOLEAN_NULL, false).count());
        // 4 Byte
        assertEquals(1, realm.where(NullTypes.class).equalTo(NullTypes.FIELD_BYTE_NULL, 1).count());
        assertEquals(1, realm.where(NullTypes.class).equalTo(NullTypes.FIELD_BYTE_NULL, (byte) 1).count());
        assertEquals(1, realm.where(NullTypes.class).equalTo(NullTypes.FIELD_BYTE_NULL, (Byte) null).count());
        assertEquals(0, realm.where(NullTypes.class).equalTo(NullTypes.FIELD_BYTE_NULL, (byte) 42).count());
        // 5 Short for other long based columns, only test null
        assertEquals(1, realm.where(NullTypes.class).equalTo(NullTypes.FIELD_SHORT_NULL, 1).count());
        assertEquals(1, realm.where(NullTypes.class).equalTo(NullTypes.FIELD_SHORT_NULL, (short) 1).count());
        assertEquals(1, realm.where(NullTypes.class).equalTo(NullTypes.FIELD_SHORT_NULL, (Short) null).count());
        assertEquals(0, realm.where(NullTypes.class).equalTo(NullTypes.FIELD_SHORT_NULL, (short) 42).count());
        // 6 Integer
        assertEquals(1, realm.where(NullTypes.class).equalTo(NullTypes.FIELD_INTEGER_NULL, 1).count());
        assertEquals(1, realm.where(NullTypes.class).equalTo(NullTypes.FIELD_INTEGER_NULL, (Integer) null).count());
        assertEquals(0, realm.where(NullTypes.class).equalTo(NullTypes.FIELD_INTEGER_NULL, 42).count());
        // 7 Long
        assertEquals(1, realm.where(NullTypes.class).equalTo(NullTypes.FIELD_LONG_NULL, 1).count());
        assertEquals(1, realm.where(NullTypes.class).equalTo(NullTypes.FIELD_LONG_NULL, (long) 1).count());
        assertEquals(1, realm.where(NullTypes.class).equalTo(NullTypes.FIELD_LONG_NULL, (Long) null).count());
        assertEquals(0, realm.where(NullTypes.class).equalTo(NullTypes.FIELD_LONG_NULL, (long) 42).count());
        // 8 Float
        assertEquals(1, realm.where(NullTypes.class).equalTo(NullTypes.FIELD_FLOAT_NULL, 1F).count());
        assertEquals(1, realm.where(NullTypes.class).equalTo(NullTypes.FIELD_FLOAT_NULL, (Float) null).count());
        assertEquals(0, realm.where(NullTypes.class).equalTo(NullTypes.FIELD_FLOAT_NULL, 42F).count());
        // 9 Double
        assertEquals(1, realm.where(NullTypes.class).equalTo(NullTypes.FIELD_DOUBLE_NULL, 1D).count());
        assertEquals(1, realm.where(NullTypes.class).equalTo(NullTypes.FIELD_DOUBLE_NULL, (Double) null).count());
        assertEquals(0, realm.where(NullTypes.class).equalTo(NullTypes.FIELD_DOUBLE_NULL, 42D).count());
        // 10 Date
        assertEquals(1, realm.where(NullTypes.class).equalTo(NullTypes.FIELD_DATE_NULL, new Date(0)).count());
        assertEquals(1, realm.where(NullTypes.class).equalTo(NullTypes.FIELD_DATE_NULL, (Date) null).count());
        assertEquals(0, realm.where(NullTypes.class).equalTo(NullTypes.FIELD_DATE_NULL, new Date(424242)).count());
        // 11 Object skipped, doesn't support equalTo query
    }

    // Queries nullable field for null.
    @Test
    public void isNull_nullableFields() {
        TestHelper.populateTestRealmForNullTests(realm);

        // 1 String
        assertEquals(1, realm.where(NullTypes.class).isNull(NullTypes.FIELD_STRING_NULL).count());
        // 2 Bytes
        assertEquals(1, realm.where(NullTypes.class).isNull(NullTypes.FIELD_BYTES_NULL).count());
        // 3 Boolean
        assertEquals(1, realm.where(NullTypes.class).isNull(NullTypes.FIELD_BOOLEAN_NULL).count());
        // 4 Byte
        assertEquals(1, realm.where(NullTypes.class).isNull(NullTypes.FIELD_BYTE_NULL).count());
        // 5 Short
        assertEquals(1, realm.where(NullTypes.class).isNull(NullTypes.FIELD_SHORT_NULL).count());
        // 6 Integer
        assertEquals(1, realm.where(NullTypes.class).isNull(NullTypes.FIELD_INTEGER_NULL).count());
        // 7 Long
        assertEquals(1, realm.where(NullTypes.class).isNull(NullTypes.FIELD_LONG_NULL).count());
        // 8 Float
        assertEquals(1, realm.where(NullTypes.class).isNull(NullTypes.FIELD_FLOAT_NULL).count());
        // 9 Double
        assertEquals(1, realm.where(NullTypes.class).isNull(NullTypes.FIELD_DOUBLE_NULL).count());
        // 10 Date
        assertEquals(1, realm.where(NullTypes.class).isNull(NullTypes.FIELD_DATE_NULL).count());
        // 11 Object
        assertEquals(1, realm.where(NullTypes.class).isNull(NullTypes.FIELD_OBJECT_NULL).count());
    }

    // Queries nullable field for not null.
    @Test
    public void notEqualTo_nullableFields() {
        TestHelper.populateTestRealmForNullTests(realm);
        // 1 String
        assertEquals(2, realm.where(NullTypes.class).notEqualTo(NullTypes.FIELD_STRING_NULL, "Horse").count());
        assertEquals(2, realm.where(NullTypes.class).notEqualTo(NullTypes.FIELD_STRING_NULL, (String) null).count());
        // 2 Bytes
        assertEquals(2, realm.where(NullTypes.class).notEqualTo(NullTypes.FIELD_BYTES_NULL, new byte[] {1, 2}).count());
        assertEquals(2, realm.where(NullTypes.class).notEqualTo(NullTypes.FIELD_BYTES_NULL, (byte[]) null).count());
        // 3 Boolean
        assertEquals(2, realm.where(NullTypes.class).notEqualTo(NullTypes.FIELD_BOOLEAN_NULL, false).count());
        assertEquals(2, realm.where(NullTypes.class).notEqualTo(NullTypes.FIELD_BOOLEAN_NULL, (Boolean) null).count());
        // 4 Byte
        assertEquals(2, realm.where(NullTypes.class).notEqualTo(NullTypes.FIELD_BYTE_NULL, (byte) 1).count());
        assertEquals(2, realm.where(NullTypes.class).notEqualTo(NullTypes.FIELD_BYTE_NULL, (Byte) null).count());
        // 5 Short
        assertEquals(2, realm.where(NullTypes.class).notEqualTo(NullTypes.FIELD_SHORT_NULL, (short) 1).count());
        assertEquals(2, realm.where(NullTypes.class).notEqualTo(NullTypes.FIELD_SHORT_NULL, (Byte) null).count());
        // 6 Integer
        assertEquals(2, realm.where(NullTypes.class).notEqualTo(NullTypes.FIELD_INTEGER_NULL, 1).count());
        assertEquals(2, realm.where(NullTypes.class).notEqualTo(NullTypes.FIELD_INTEGER_NULL, (Integer) null).count());
        // 7 Long
        assertEquals(2, realm.where(NullTypes.class).notEqualTo(NullTypes.FIELD_LONG_NULL, 1).count());
        assertEquals(2, realm.where(NullTypes.class).notEqualTo(NullTypes.FIELD_LONG_NULL, (Integer) null).count());
        // 8 Float
        assertEquals(2, realm.where(NullTypes.class).notEqualTo(NullTypes.FIELD_FLOAT_NULL, 1F).count());
        assertEquals(2, realm.where(NullTypes.class).notEqualTo(NullTypes.FIELD_FLOAT_NULL, (Float) null).count());
        // 9 Double
        assertEquals(2, realm.where(NullTypes.class).notEqualTo(NullTypes.FIELD_DOUBLE_NULL, 1D).count());
        assertEquals(2, realm.where(NullTypes.class).notEqualTo(NullTypes.FIELD_DOUBLE_NULL, (Double) null).count());
        // 10 Date
        assertEquals(2, realm.where(NullTypes.class).notEqualTo(NullTypes.FIELD_DATE_NULL, new Date(0)).count());
        assertEquals(2, realm.where(NullTypes.class).notEqualTo(NullTypes.FIELD_DATE_NULL, (Date) null).count());
        // 11 Object skipped, doesn't support notEqualTo query
    }

    // Queries nullable field for not null.
    @Test
    public void isNotNull_nullableFields() {
        TestHelper.populateTestRealmForNullTests(realm);

        // 1 String
        assertEquals(2, realm.where(NullTypes.class).isNotNull(NullTypes.FIELD_STRING_NULL).count());
        // 2 Bytes
        assertEquals(2, realm.where(NullTypes.class).isNotNull(NullTypes.FIELD_BYTES_NULL).count());
        // 3 Boolean
        assertEquals(2, realm.where(NullTypes.class).isNotNull(NullTypes.FIELD_BOOLEAN_NULL).count());
        // 4 Byte
        assertEquals(2, realm.where(NullTypes.class).isNotNull(NullTypes.FIELD_BYTE_NULL).count());
        // 5 Short
        assertEquals(2, realm.where(NullTypes.class).isNotNull(NullTypes.FIELD_SHORT_NULL).count());
        // 6 Integer
        assertEquals(2, realm.where(NullTypes.class).isNotNull(NullTypes.FIELD_INTEGER_NULL).count());
        // 7 Long
        assertEquals(2, realm.where(NullTypes.class).isNotNull(NullTypes.FIELD_LONG_NULL).count());
        // 8 Float
        assertEquals(2, realm.where(NullTypes.class).isNotNull(NullTypes.FIELD_FLOAT_NULL).count());
        // 9 Double
        assertEquals(2, realm.where(NullTypes.class).isNotNull(NullTypes.FIELD_DOUBLE_NULL).count());
        // 10 Date
        assertEquals(2, realm.where(NullTypes.class).isNotNull(NullTypes.FIELD_DATE_NULL).count());
        // 11 Object
        assertEquals(2, realm.where(NullTypes.class).isNotNull(NullTypes.FIELD_OBJECT_NULL).count());
    }

    @Test
    public void isNull_differentThanEmpty() {
        // Make sure that isNull doesn't match empty string ""
        realm.executeTransaction(r -> {
            r.delete(NullTypes.class);
            NullTypes obj = new NullTypes();
            obj.setId(1);
            obj.setFieldStringNull(null);
            r.insert(obj);
            obj = new NullTypes();
            obj.setId(2);
            obj.setFieldStringNull("");
            r.insert(obj);
            obj = new NullTypes();
            obj.setId(3);
            obj.setFieldStringNull("foo");
            r.insert(obj);
        });

        assertEquals(3, realm.where(NullTypes.class).findAll().size());

        RealmResults<NullTypes> results = realm.where(NullTypes.class).isNull(NullTypes.FIELD_STRING_NULL).findAll();
        assertEquals(1, results.size());
        assertNull(results.first().getFieldStringNull());

        results = realm.where(NullTypes.class).isEmpty(NullTypes.FIELD_STRING_NULL).findAll();
        assertEquals(1, results.size());
        assertEquals("", results.first().getFieldStringNull());
    }

    // Queries nullable field with beginsWith - all strings begin with null.
    @Test(expected = IllegalArgumentException.class)
    public void beginWith_nullForNullableStrings() {
        TestHelper.populateTestRealmForNullTests(realm);
        assertEquals("Fish", realm.where(NullTypes.class).beginsWith(NullTypes.FIELD_STRING_NULL,
                (String) null).findFirst().getFieldStringNotNull());
    }

    // Queries nullable field with contains - all strings contain null.
    @Test(expected = IllegalArgumentException.class)
    public void contains_nullForNullableStrings() {
        TestHelper.populateTestRealmForNullTests(realm);
        assertEquals("Fish", realm.where(NullTypes.class).contains(NullTypes.FIELD_STRING_NULL,
                (String) null).findFirst().getFieldStringNotNull());
    }

    // Queries nullable field with endsWith - all strings end with null.
    @Test(expected = IllegalArgumentException.class)
    public void endsWith_nullForNullableStrings() {
        TestHelper.populateTestRealmForNullTests(realm);
        assertEquals("Fish", realm.where(NullTypes.class).endsWith(NullTypes.FIELD_STRING_NULL,
                (String) null).findFirst().getFieldStringNotNull());
    }

    // Queries nullable field with like - nulls do not match either '?' or '*'.
    @Test
    public void like_nullForNullableStrings() {
        TestHelper.populateTestRealmForNullTests(realm);
        RealmResults<NullTypes> resultList = realm.where(NullTypes.class).like(NullTypes.FIELD_STRING_NULL, "*")
                .findAll();
        assertEquals(2, resultList.size());

        resultList = realm.where(NullTypes.class).like(NullTypes.FIELD_STRING_NULL, "?").findAll();
        assertEquals(0, resultList.size());
    }

    // Queries with between and table has null values in row.
    @Test
    public void between_nullValuesInRow() {
        TestHelper.populateTestRealmForNullTests(realm);

        // 6 Integer
        assertEquals(1, realm.where(NullTypes.class).between(NullTypes.FIELD_INTEGER_NULL, 2, 4).count());
        // 7 Long
        assertEquals(1, realm.where(NullTypes.class).between(NullTypes.FIELD_LONG_NULL, 2L, 4L).count());
        // 8 Float
        assertEquals(1, realm.where(NullTypes.class).between(NullTypes.FIELD_FLOAT_NULL, 2F, 4F).count());
        // 9 Double
        assertEquals(1, realm.where(NullTypes.class).between(NullTypes.FIELD_DOUBLE_NULL, 2D, 4D).count());
        // 10 Date
        assertEquals(1, realm.where(NullTypes.class).between(NullTypes.FIELD_DATE_NULL, new Date(10000),
                new Date(20000)).count());
    }

    // Queries with greaterThan and table has null values in row.
    @Test
    public void greaterThan_nullValuesInRow() {
        TestHelper.populateTestRealmForNullTests(realm);

        // 6 Integer
        assertEquals(1, realm.where(NullTypes.class).greaterThan(NullTypes.FIELD_INTEGER_NULL, 2).count());
        // 7 Long
        assertEquals(1, realm.where(NullTypes.class).greaterThan(NullTypes.FIELD_LONG_NULL, 2L).count());
        // 8 Float
        assertEquals(1, realm.where(NullTypes.class).greaterThan(NullTypes.FIELD_FLOAT_NULL, 2F).count());
        // 9 Double
        assertEquals(1, realm.where(NullTypes.class).greaterThan(NullTypes.FIELD_DOUBLE_NULL, 2D).count());
        // 10 Date
        assertEquals(1, realm.where(NullTypes.class).greaterThan(NullTypes.FIELD_DATE_NULL,
                new Date(5000)).count());
    }

    // Queries with greaterThanOrEqualTo and table has null values in row.
    @Test
    public void greaterThanOrEqualTo_nullValuesInRow() {
        TestHelper.populateTestRealmForNullTests(realm);

        // 6 Integer
        assertEquals(1, realm.where(NullTypes.class).greaterThanOrEqualTo(NullTypes.FIELD_INTEGER_NULL, 3).count());
        // 7 Long
        assertEquals(1, realm.where(NullTypes.class).greaterThanOrEqualTo(NullTypes.FIELD_LONG_NULL, 3L).count());
        // 8 Float
        assertEquals(1, realm.where(NullTypes.class).greaterThanOrEqualTo(NullTypes.FIELD_FLOAT_NULL, 3F).count());
        // 9 Double
        assertEquals(1, realm.where(NullTypes.class).greaterThanOrEqualTo(NullTypes.FIELD_DOUBLE_NULL, 3D).count());
        // 10 Date
        assertEquals(1, realm.where(NullTypes.class).greaterThanOrEqualTo(NullTypes.FIELD_DATE_NULL,
                new Date(10000)).count());
    }

    // Queries with lessThan and table has null values in row.
    @Test
    public void lessThan_nullValuesInRow() {
        TestHelper.populateTestRealmForNullTests(realm);

        // 6 Integer
        assertEquals(1, realm.where(NullTypes.class).lessThan(NullTypes.FIELD_INTEGER_NULL, 2).count());
        // 7 Long
        assertEquals(1, realm.where(NullTypes.class).lessThan(NullTypes.FIELD_LONG_NULL, 2L).count());
        // 8 Float
        assertEquals(1, realm.where(NullTypes.class).lessThan(NullTypes.FIELD_FLOAT_NULL, 2F).count());
        // 9 Double
        assertEquals(1, realm.where(NullTypes.class).lessThan(NullTypes.FIELD_DOUBLE_NULL, 2D).count());
        // 10 Date
        assertEquals(1, realm.where(NullTypes.class).lessThan(NullTypes.FIELD_DATE_NULL,
                new Date(5000)).count());

    }

    // Queries with lessThanOrEqualTo and table has null values in row.
    @Test
    public void lessThanOrEqual_nullValuesInRow() {
        TestHelper.populateTestRealmForNullTests(realm);

        // 6 Integer
        assertEquals(1, realm.where(NullTypes.class).lessThanOrEqualTo(NullTypes.FIELD_INTEGER_NULL, 1).count());
        // 7 Long
        assertEquals(1, realm.where(NullTypes.class).lessThanOrEqualTo(NullTypes.FIELD_LONG_NULL, 1L).count());
        // 8 Float
        assertEquals(1, realm.where(NullTypes.class).lessThanOrEqualTo(NullTypes.FIELD_FLOAT_NULL, 1F).count());
        // 9 Double
        assertEquals(1, realm.where(NullTypes.class).lessThanOrEqualTo(NullTypes.FIELD_DOUBLE_NULL, 1D).count());
        // 10 Date
        assertEquals(1, realm.where(NullTypes.class).lessThanOrEqualTo(NullTypes.FIELD_DATE_NULL,
                new Date(9999)).count());
    }

    // If the RealmQuery is built on a TableView, it should not crash when used after GC.
    // See issue #1161 for more details.
    @Test
    public void buildQueryFromResultsGC() {
        // According to the testing, setting this to 10 can almost certainly trigger the GC.
        // Uses 30 here can ensure GC happen. (Tested with 4.3 1G Ram and 5.0 3G Ram)
        final int count = 30;
        RealmResults<CatOwner> results = realm.where(CatOwner.class).findAll();

        for (int i = 1; i <= count; i++) {
            @SuppressWarnings({"unused"})
            byte garbage[] = TestHelper.allocGarbage(0);
            results = results.where().findAll();
            System.gc(); // If a native resource has a reference count = 0, doing GC here might lead to a crash.
        }
    }

    private static byte[][] binaries = {{1, 2, 3}, {1, 2}, {1, 2, 3}, {2, 3}, {2}, {4, 5, 6}};

    private void createBinaryOnlyDataSet() {
        realm.beginTransaction();
        for (int i = 0; i < binaries.length; i++) {
            AllJavaTypes binaryOnly = new AllJavaTypes((long) i);
            binaryOnly.setFieldBinary(binaries[i]);
            realm.copyToRealm(binaryOnly);
        }
        realm.commitTransaction();
    }

    @Test
    public void equalTo_binary() {
        createBinaryOnlyDataSet();

        RealmResults<AllJavaTypes> resultList;
        resultList = realm.where(AllJavaTypes.class).equalTo(AllJavaTypes.FIELD_BINARY, binaries[0]).findAll();
        assertEquals(2, resultList.size());
        resultList = realm.where(AllJavaTypes.class).equalTo(AllJavaTypes.FIELD_BINARY, binaries[1]).findAll();
        assertEquals(1, resultList.size());
        resultList = realm.where(AllJavaTypes.class).equalTo(AllJavaTypes.FIELD_BINARY, new byte[] {1}).findAll();
        assertEquals(0, resultList.size());
    }

    @Test
    public void equalTo_binary_multiFailures() {
        createBinaryOnlyDataSet();

        // Non-binary field.
        try {
            RealmResults<AllJavaTypes> resultList = realm.where(AllJavaTypes.class)
                    .equalTo(AllJavaTypes.FIELD_INT, binaries[0]).findAll();
            fail("Should throw exception.");
        } catch (IllegalArgumentException ignored) {
        }

        // Non-existent field.
        try {
            RealmResults<AllJavaTypes> resultList = realm.where(AllJavaTypes.class)
                    .equalTo("NotAField", binaries[0]).findAll();
            fail("Should throw exception.");
        } catch (IllegalArgumentException ignored) {
        }
    }

    @Test
    public void notEqualTo_binary() {
        createBinaryOnlyDataSet();

        RealmResults<AllJavaTypes> resultList;
        resultList = realm.where(AllJavaTypes.class).notEqualTo(AllJavaTypes.FIELD_BINARY, binaries[0]).findAll();
        assertEquals(4, resultList.size());
        resultList = realm.where(AllJavaTypes.class).notEqualTo(AllJavaTypes.FIELD_BINARY, binaries[1]).findAll();
        assertEquals(5, resultList.size());
        resultList = realm.where(AllJavaTypes.class).notEqualTo(AllJavaTypes.FIELD_BINARY, new byte[] {1}).findAll();
        assertEquals(6, resultList.size());
    }

    @Test
    public void notEqualTo_binary_multiFailures() {
        createBinaryOnlyDataSet();

        // Non-binary field.
        try {
            RealmResults<AllJavaTypes> resultList = realm.where(AllJavaTypes.class)
                    .notEqualTo(AllJavaTypes.FIELD_INT, binaries[0]).findAll();
            fail("Should throw exception.");
        } catch (IllegalArgumentException ignored) {
        }

        // Non-existent field.
        try {
            RealmResults<AllJavaTypes> resultList = realm.where(AllJavaTypes.class)
                    .notEqualTo("NotAField", binaries[0]).findAll();
            fail("Should throw exception.");
        } catch (IllegalArgumentException ignored) {
        }
    }

    // Tests min on empty columns.
    @Test
    public void min_emptyColumns() {
        RealmQuery<NullTypes> query = realm.where(NullTypes.class);
        assertNull(query.min(NullTypes.FIELD_INTEGER_NOT_NULL));
        assertNull(query.min(NullTypes.FIELD_FLOAT_NOT_NULL));
        assertNull(query.min(NullTypes.FIELD_DOUBLE_NOT_NULL));
        assertNull(query.minimumDate(NullTypes.FIELD_DATE_NOT_NULL));
    }

    // Tests min on columns with all null rows.
    @Test
    public void min_allNullColumns() {
        TestHelper.populateAllNullRowsForNumericTesting(realm);

        RealmQuery<NullTypes> query = realm.where(NullTypes.class);
        assertNull(query.min(NullTypes.FIELD_INTEGER_NULL));
        assertNull(query.min(NullTypes.FIELD_FLOAT_NULL));
        assertNull(query.min(NullTypes.FIELD_DOUBLE_NULL));
        assertNull(query.minimumDate(NullTypes.FIELD_DATE_NULL));
    }

    // Tests min on columns with all non-null rows.
    @Test
    public void min_allNonNullRows() {
        TestHelper.populateAllNonNullRowsForNumericTesting(realm);
        RealmQuery<NullTypes> query = realm.where(NullTypes.class);

        assertEquals(-1, query.min(NullTypes.FIELD_INTEGER_NULL).intValue());
        assertEquals(-2f, query.min(NullTypes.FIELD_FLOAT_NULL).floatValue(), 0f);
        assertEquals(-3d, query.min(NullTypes.FIELD_DOUBLE_NULL).doubleValue(), 0d);
        assertEquals(-2000, query.minimumDate(NullTypes.FIELD_DATE_NULL).getTime());
    }

    // Tests min on columns with partial null rows.
    @Test
    public void min_partialNullRows() {
        TestHelper.populatePartialNullRowsForNumericTesting(realm);
        RealmQuery<NullTypes> query = realm.where(NullTypes.class);

        assertEquals(3, query.min(NullTypes.FIELD_INTEGER_NULL).intValue());
        assertEquals(4f, query.min(NullTypes.FIELD_FLOAT_NULL).floatValue(), 0f);
        assertEquals(5d, query.min(NullTypes.FIELD_DOUBLE_NULL).doubleValue(), 0d);
    }

    // Test max on empty columns
    @Test
    public void max_emptyColumns() {
        RealmQuery<NullTypes> query = realm.where(NullTypes.class);
        assertNull(query.max(NullTypes.FIELD_INTEGER_NOT_NULL));
        assertNull(query.max(NullTypes.FIELD_FLOAT_NOT_NULL));
        assertNull(query.max(NullTypes.FIELD_DOUBLE_NOT_NULL));
        assertNull(query.maximumDate(NullTypes.FIELD_DATE_NOT_NULL));
    }

    // Tests max on columns with all null rows.
    @Test
    public void max_allNullColumns() {
        TestHelper.populateAllNullRowsForNumericTesting(realm);

        RealmQuery<NullTypes> query = realm.where(NullTypes.class);
        assertNull(query.max(NullTypes.FIELD_INTEGER_NULL));
        assertNull(query.max(NullTypes.FIELD_FLOAT_NULL));
        assertNull(query.max(NullTypes.FIELD_DOUBLE_NULL));
        assertNull(query.maximumDate(NullTypes.FIELD_DATE_NULL));
    }

    // Tests max on columns with all non-null rows.
    @Test
    public void max_allNonNullRows() {
        TestHelper.populateAllNonNullRowsForNumericTesting(realm);
        RealmQuery<NullTypes> query = realm.where(NullTypes.class);

        assertEquals(4, query.max(NullTypes.FIELD_INTEGER_NULL).intValue());
        assertEquals(5f, query.max(NullTypes.FIELD_FLOAT_NULL).floatValue(), 0f);
        assertEquals(6d, query.max(NullTypes.FIELD_DOUBLE_NULL).doubleValue(), 0d);
        assertEquals(12345, query.maximumDate(NullTypes.FIELD_DATE_NULL).getTime());
    }

    // Tests max on columns with partial null rows.
    @Test
    public void max_partialNullRows() {
        TestHelper.populatePartialNullRowsForNumericTesting(realm);
        RealmQuery<NullTypes> query = realm.where(NullTypes.class);

        assertEquals(4, query.max(NullTypes.FIELD_INTEGER_NULL).intValue());
        assertEquals(5f, query.max(NullTypes.FIELD_FLOAT_NULL).floatValue(), 0f);
        assertEquals(6d, query.max(NullTypes.FIELD_DOUBLE_NULL).doubleValue(), 0d);
        assertEquals(12345, query.maximumDate(NullTypes.FIELD_DATE_NULL).getTime());
    }

    // Tests average on empty columns.
    @Test
    public void average_emptyColumns() {
        RealmQuery<NullTypes> query = realm.where(NullTypes.class);
        assertEquals(0d, query.average(NullTypes.FIELD_INTEGER_NULL), 0d);
        assertEquals(0d, query.average(NullTypes.FIELD_FLOAT_NULL), 0d);
        assertEquals(0d, query.average(NullTypes.FIELD_DOUBLE_NULL), 0d);
    }

    // Tests average on columns with all null rows.
    @Test
    public void average_allNullColumns() {
        TestHelper.populateAllNullRowsForNumericTesting(realm);

        RealmQuery<NullTypes> query = realm.where(NullTypes.class);
        assertEquals(0d, query.average(NullTypes.FIELD_INTEGER_NULL), 0d);
        assertEquals(0d, query.average(NullTypes.FIELD_FLOAT_NULL), 0d);
        assertEquals(0d, query.average(NullTypes.FIELD_DOUBLE_NULL), 0d);
    }

    // Tests average on columns with all non-null rows.
    @Test
    public void average_allNonNullRows() {
        TestHelper.populateAllNonNullRowsForNumericTesting(realm);
        RealmQuery<NullTypes> query = realm.where(NullTypes.class);

        assertEquals(2.0, query.average(NullTypes.FIELD_INTEGER_NULL), 0d);
        assertEquals(7.0 / 3, query.average(NullTypes.FIELD_FLOAT_NULL), 0.001d);
        assertEquals(8.0 / 3, query.average(NullTypes.FIELD_DOUBLE_NULL), 0.001d);
    }

    // Tests average on columns with partial null rows.
    @Test
    public void average_partialNullRows() {
        TestHelper.populatePartialNullRowsForNumericTesting(realm);
        RealmQuery<NullTypes> query = realm.where(NullTypes.class);

        assertEquals(3.5, query.average(NullTypes.FIELD_INTEGER_NULL), 0d);
        assertEquals(4.5, query.average(NullTypes.FIELD_FLOAT_NULL), 0d);
        assertEquals(5.5, query.average(NullTypes.FIELD_DOUBLE_NULL), 0d);
    }

    // Tests sum on empty columns.
    @Test
    public void sum_emptyColumns() {
        RealmQuery<NullTypes> query = realm.where(NullTypes.class);
        assertEquals(0, query.sum(NullTypes.FIELD_INTEGER_NULL).intValue());
        assertEquals(0f, query.sum(NullTypes.FIELD_FLOAT_NULL).floatValue(), 0f);
        assertEquals(0d, query.sum(NullTypes.FIELD_DOUBLE_NULL).doubleValue(), 0d);
    }

    // Tests sum on columns with all null rows.
    @Test
    public void sum_allNullColumns() {
        TestHelper.populateAllNullRowsForNumericTesting(realm);

        RealmQuery<NullTypes> query = realm.where(NullTypes.class);
        assertEquals(0, query.sum(NullTypes.FIELD_INTEGER_NULL).intValue());
        assertEquals(0f, query.sum(NullTypes.FIELD_FLOAT_NULL).floatValue(), 0f);
        assertEquals(0d, query.sum(NullTypes.FIELD_DOUBLE_NULL).doubleValue(), 0d);
    }

    // Tests sum on columns with all non-null rows.
    @Test
    public void sum_allNonNullRows() {
        TestHelper.populateAllNonNullRowsForNumericTesting(realm);
        RealmQuery<NullTypes> query = realm.where(NullTypes.class);

        assertEquals(6, query.sum(NullTypes.FIELD_INTEGER_NULL).intValue());
        assertEquals(7f, query.sum(NullTypes.FIELD_FLOAT_NULL).floatValue(), 0f);
        assertEquals(8d, query.sum(NullTypes.FIELD_DOUBLE_NULL).doubleValue(), 0d);
    }

    // Tests sum on columns with partial null rows.
    @Test
    public void sum_partialNullRows() {
        TestHelper.populatePartialNullRowsForNumericTesting(realm);
        RealmQuery<NullTypes> query = realm.where(NullTypes.class);

        assertEquals(7, query.sum(NullTypes.FIELD_INTEGER_NULL).intValue());
        assertEquals(9f, query.sum(NullTypes.FIELD_FLOAT_NULL).floatValue(), 0f);
        assertEquals(11d, query.sum(NullTypes.FIELD_DOUBLE_NULL).doubleValue(), 0d);
    }

    @Test
    public void count() {
        populateTestRealm(realm, TEST_DATA_SIZE);
        assertEquals(TEST_DATA_SIZE, realm.where(AllTypes.class).count());
    }

    // Verify that count correctly when using distinct.
    // See https://github.com/realm/realm-java/issues/5958
    @Test
    public void distinctCount() {
        realm.executeTransaction(r -> {
            for (int i = 0; i < 5; i++) {
                AllTypes obj = new AllTypes();
                obj.setColumnString("Foo");
                realm.copyToRealm(obj);
            }
        });
        assertEquals(1, realm.where(AllTypes.class).distinct(AllTypes.FIELD_STRING).count());
    }

    // Tests isNull on link's nullable field.
    @Test
    public void isNull_linkField() {
        TestHelper.populateTestRealmForNullTests(realm);

        // For the link with null value, query isNull on its fields should return true.
        // 1 String
        assertEquals(2, realm.where(NullTypes.class).isNull(
                NullTypes.FIELD_OBJECT_NULL + "." + NullTypes.FIELD_STRING_NULL).count());
        // 2 Bytes
        assertEquals(2, realm.where(NullTypes.class).isNull(
                NullTypes.FIELD_OBJECT_NULL + "." + NullTypes.FIELD_BYTES_NULL).count());
        // 3 Boolean
        assertEquals(2, realm.where(NullTypes.class).isNull(
                NullTypes.FIELD_OBJECT_NULL + "." + NullTypes.FIELD_BOOLEAN_NULL).count());
        // 4 Byte
        assertEquals(2, realm.where(NullTypes.class).isNull(
                NullTypes.FIELD_OBJECT_NULL + "." + NullTypes.FIELD_BYTE_NULL).count());
        // 5 Short
        assertEquals(2, realm.where(NullTypes.class).isNull(
                NullTypes.FIELD_OBJECT_NULL + "." + NullTypes.FIELD_SHORT_NULL).count());
        // 6 Integer
        assertEquals(2, realm.where(NullTypes.class).isNull(
                NullTypes.FIELD_OBJECT_NULL + "." + NullTypes.FIELD_INTEGER_NULL).count());
        // 7 Long
        assertEquals(2, realm.where(NullTypes.class).isNull(
                NullTypes.FIELD_OBJECT_NULL + "." + NullTypes.FIELD_LONG_NULL).count());
        // 8 Float
        assertEquals(2, realm.where(NullTypes.class).isNull(
                NullTypes.FIELD_OBJECT_NULL + "." + NullTypes.FIELD_FLOAT_NULL).count());
        // 9 Double
        assertEquals(2, realm.where(NullTypes.class).isNull(
                NullTypes.FIELD_OBJECT_NULL + "." + NullTypes.FIELD_DOUBLE_NULL).count());
        // 10 Date
        assertEquals(2, realm.where(NullTypes.class).isNull(
                NullTypes.FIELD_OBJECT_NULL + "." + NullTypes.FIELD_DATE_NULL).count());
        // 11 Object
        assertEquals(2, realm.where(NullTypes.class).isNull(
                NullTypes.FIELD_OBJECT_NULL + "." + NullTypes.FIELD_OBJECT_NULL).count());
    }

    // Tests isNotNull on link's nullable field.
    @Test
    public void isNotNull_linkField() {
        TestHelper.populateTestRealmForNullTests(realm);

        // 1 String
        assertEquals(1, realm.where(NullTypes.class).isNotNull(
                NullTypes.FIELD_OBJECT_NULL + "." + NullTypes.FIELD_STRING_NULL).count());
        // 2 Bytes
        assertEquals(1, realm.where(NullTypes.class).isNotNull(
                NullTypes.FIELD_OBJECT_NULL + "." + NullTypes.FIELD_BYTES_NULL).count());
        // 3 Boolean
        assertEquals(1, realm.where(NullTypes.class).isNotNull(
                NullTypes.FIELD_OBJECT_NULL + "." + NullTypes.FIELD_BOOLEAN_NULL).count());
        // 4 Byte
        assertEquals(1, realm.where(NullTypes.class).isNotNull(
                NullTypes.FIELD_OBJECT_NULL + "." + NullTypes.FIELD_BYTE_NULL).count());
        // 5 Short
        assertEquals(1, realm.where(NullTypes.class).isNotNull(
                NullTypes.FIELD_OBJECT_NULL + "." + NullTypes.FIELD_SHORT_NULL).count());
        // 6 Integer
        assertEquals(1, realm.where(NullTypes.class).isNotNull(
                NullTypes.FIELD_OBJECT_NULL + "." + NullTypes.FIELD_INTEGER_NULL).count());
        // 7 Long
        assertEquals(1, realm.where(NullTypes.class).isNotNull(
                NullTypes.FIELD_OBJECT_NULL + "." + NullTypes.FIELD_LONG_NULL).count());
        // 8 Float
        assertEquals(1, realm.where(NullTypes.class).isNotNull(
                NullTypes.FIELD_OBJECT_NULL + "." + NullTypes.FIELD_FLOAT_NULL).count());
        // 9 Double
        assertEquals(1, realm.where(NullTypes.class).isNotNull(
                NullTypes.FIELD_OBJECT_NULL + "." + NullTypes.FIELD_DOUBLE_NULL).count());
        // 10 Date
        assertEquals(1, realm.where(NullTypes.class).isNotNull(
                NullTypes.FIELD_OBJECT_NULL + "." + NullTypes.FIELD_DATE_NULL).count());
        // 11 Object
        assertEquals(1, realm.where(NullTypes.class).isNotNull(
                NullTypes.FIELD_OBJECT_NULL + "." + NullTypes.FIELD_OBJECT_NULL).count());

        assertEquals(1, realm.where(NullTypes.class).isNotNull(
                NullTypes.FIELD_OBJECT_NULL + "." + NullTypes.FIELD_DECIMAL128_NULL).count());

        assertEquals(1, realm.where(NullTypes.class).isNotNull(
                NullTypes.FIELD_OBJECT_NULL + "." + NullTypes.FIELD_OBJECT_ID_NULL).count());
    }

    // Calling isNull on fields with the RealmList type will trigger an exception.
    @Test
    public void isNull_listFieldThrows() {
        try {
            realm.where(Owner.class).isNull("dogs");
            fail();
        } catch (IllegalArgumentException expected) {
            assertTrue(expected.getMessage().contains("Illegal Argument: Cannot compare linklist ('dogs') with NULL"));
        }

        try {
            realm.where(Cat.class).isNull("owner.dogs");
            fail();
        } catch (IllegalArgumentException expected) {
            assertTrue(expected.getMessage().contains("Illegal Argument: Cannot compare linklist ('owner.dogs') with NULL"));
        }
    }

    // Calling isNotNull on fields with the RealmList type will trigger an exception.
    @Test
    public void isNotNull_listFieldThrows() {
        try {
            realm.where(Owner.class).isNotNull("dogs");
            fail();
        } catch (IllegalArgumentException expected) {
            assertTrue(expected.getMessage().contains("Illegal Argument: Cannot compare linklist ('dogs') with NULL"));
        }

        try {
            realm.where(Cat.class).isNotNull("owner.dogs");
            fail();
        } catch (IllegalArgumentException expected) {
            assertTrue(expected.getMessage().contains("Illegal Argument: Cannot compare linklist ('owner.dogs') with NULL"));
        }
    }

    @Test
    public void isValid_tableQuery() {
        final RealmQuery<AllTypes> query = realm.where(AllTypes.class);

        assertTrue(query.isValid());
        populateTestRealm(realm, 1);
        // Still valid if result changed.
        assertTrue(query.isValid());

        realm.close();
        assertFalse(query.isValid());
    }

    @Test
    public void isValid_tableViewQuery() {
        populateTestRealm();
        final RealmQuery<AllTypes> query = realm.where(AllTypes.class).greaterThan(AllTypes.FIELD_FLOAT, 5f)
                .findAll().where();
        assertTrue(query.isValid());

        populateTestRealm(realm, 1);
        // Still valid if table view changed.
        assertTrue(query.isValid());

        realm.close();
        assertFalse(query.isValid());
    }

    // Test for https://github.com/realm/realm-java/issues/1905
    @Test
    public void resultOfTableViewQuery() {
        populateTestRealm();

        final RealmResults<AllTypes> results = realm.where(AllTypes.class).equalTo(AllTypes.FIELD_LONG, 3L).findAll();
        assertEquals(1, results.size());
        assertEquals("test data 3", results.first().getColumnString());

        final RealmQuery<AllTypes> tableViewQuery = results.where();
        assertEquals("test data 3", tableViewQuery.findAll().first().getColumnString());
        assertEquals("test data 3", tableViewQuery.findFirst().getColumnString());
    }

    @Test
    public void isValid_linkViewQuery() {
        populateTestRealm(realm, 1);
        final RealmList<Dog> list = realm.where(AllTypes.class).findFirst().getColumnRealmList();
        final RealmQuery<Dog> query = list.where();
        final long listLength = query.count();
        assertTrue(query.isValid());

        realm.beginTransaction();
        final Dog dog = realm.createObject(Dog.class);
        dog.setName("Dog");
        list.add(dog);
        realm.commitTransaction();

        // Still valid if base view changed.
        assertEquals(listLength + 1, query.count());
        assertTrue(query.isValid());

        realm.close();
        assertFalse(query.isValid());
    }

    @Test
    public void isValid_removedParent() {
        populateTestRealm(realm, 1);
        final AllTypes obj = realm.where(AllTypes.class).findFirst();
        final RealmQuery<Dog> query = obj.getColumnRealmList().where();
        assertTrue(query.isValid());

        realm.beginTransaction();
        obj.deleteFromRealm();
        realm.commitTransaction();

        // Invalid if parent has been removed.
        assertFalse(query.isValid());
    }

    @Test
    public void isEmpty() throws IOException {
        createIsEmptyDataSet(realm);
        for (RealmFieldType type : SUPPORTED_IS_EMPTY_TYPES) {
            switch (type) {
                case STRING:
                    assertEquals(2, realm.where(AllJavaTypes.class).isEmpty(AllJavaTypes.FIELD_STRING).count());
                    break;
                case BINARY:
                    assertEquals(2, realm.where(AllJavaTypes.class).isEmpty(AllJavaTypes.FIELD_BINARY).count());
                    break;
                case LIST:
                    assertEquals(1, realm.where(AllJavaTypes.class).isEmpty(AllJavaTypes.FIELD_LIST).count());
                    break;
                case OBJECT:
                    assertEquals(1, realm.where(AllJavaTypes.class).isEmpty(AllJavaTypes.FIELD_OBJECT).count());
                    break;
                case INTEGER_LIST:
                    assertEquals(3, realm.where(AllJavaTypes.class).isEmpty(AllJavaTypes.FIELD_INTEGER_LIST).count());
                    break;
                case BOOLEAN_LIST:
                    assertEquals(3, realm.where(AllJavaTypes.class).isEmpty(AllJavaTypes.FIELD_BOOLEAN_LIST).count());
                    break;
                case STRING_LIST:
                    assertEquals(3, realm.where(AllJavaTypes.class).isEmpty(AllJavaTypes.FIELD_STRING_LIST).count());
                    break;
                case BINARY_LIST:
                    assertEquals(3, realm.where(AllJavaTypes.class).isEmpty(AllJavaTypes.FIELD_BINARY_LIST).count());
                    break;
                case DATE_LIST:
                    assertEquals(3, realm.where(AllJavaTypes.class).isEmpty(AllJavaTypes.FIELD_DATE_LIST).count());
                    break;
                case FLOAT_LIST:
                    assertEquals(3, realm.where(AllJavaTypes.class).isEmpty(AllJavaTypes.FIELD_FLOAT_LIST).count());
                    break;
                case DOUBLE_LIST:
                    assertEquals(3, realm.where(AllJavaTypes.class).isEmpty(AllJavaTypes.FIELD_DOUBLE_LIST).count());
                    break;
                case DECIMAL128_LIST:
                    assertEquals(3, realm.where(AllJavaTypes.class).isEmpty(AllJavaTypes.FIELD_DECIMAL128_LIST).count());
                    break;
                case OBJECT_ID_LIST:
                    assertEquals(3, realm.where(AllJavaTypes.class).isEmpty(AllJavaTypes.FIELD_OBJECT_ID_LIST).count());
                    break;
                case UUID_LIST:
                    assertEquals(3, realm.where(AllJavaTypes.class).isEmpty(AllJavaTypes.FIELD_UUID_LIST).count());
                    break;
                case MIXED_LIST:
                    assertEquals(3, realm.where(AllJavaTypes.class).isEmpty(AllJavaTypes.FIELD_MIXED_LIST).count());
                    break;
                case LINKING_OBJECTS:
                    // Row 2 does not have a backlink
                    assertEquals(1, realm.where(AllJavaTypes.class).isEmpty(AllJavaTypes.FIELD_LO_OBJECT).count());
                    assertEquals(1, realm.where(AllJavaTypes.class).isEmpty(AllJavaTypes.FIELD_LO_LIST).count());
                    break;
                case STRING_TO_MIXED_MAP:
                case STRING_TO_BOOLEAN_MAP:
                case STRING_TO_STRING_MAP:
                case STRING_TO_INTEGER_MAP:
                case STRING_TO_FLOAT_MAP:
                case STRING_TO_DOUBLE_MAP:
                case STRING_TO_BINARY_MAP:
                case STRING_TO_DATE_MAP:
                case STRING_TO_OBJECT_ID_MAP:
                case STRING_TO_UUID_MAP:
                case STRING_TO_DECIMAL128_MAP:
                case STRING_TO_LINK_MAP:
                    // TODO: add queries for dictionaries
                    break;
                default:
                    fail("Unknown type: " + type);
            }
        }
    }

    @Test
    public void isEmpty_acrossLink() {
        createIsEmptyDataSet(realm);
        for (RealmFieldType type : SUPPORTED_IS_EMPTY_TYPES) {
            switch (type) {
                case STRING:
                    assertEquals(1, realm.where(AllJavaTypes.class).isEmpty(AllJavaTypes.FIELD_OBJECT + "." + AllJavaTypes.FIELD_STRING).count());
                    break;
                case BINARY:
                    assertEquals(1, realm.where(AllJavaTypes.class).isEmpty(AllJavaTypes.FIELD_OBJECT + "." + AllJavaTypes.FIELD_BINARY).count());
                    break;
                case LIST:
                    // Row 0: Backlink list to row 1, list to row 0; included
                    // Row 1: Backlink list to row 2, list to row 1; included
                    // Row 2: No backlink list; not included
                    assertEquals(2, realm.where(AllJavaTypes.class).isEmpty(AllJavaTypes.FIELD_OBJECT + "." + AllJavaTypes.FIELD_LIST).count());
                    break;
                case LINKING_OBJECTS:
                    assertEquals(1, realm.where(AllJavaTypes.class).isEmpty(AllJavaTypes.FIELD_OBJECT + "." + AllJavaTypes.FIELD_LO_LIST).count());

                    // Row 0: Link to row 0, backlink to row 0; not included
                    // Row 1: Link to row 1m backlink to row 1; not included
                    // Row 2: Empty link; included
                    assertEquals(1, realm.where(AllJavaTypes.class).isEmpty(AllJavaTypes.FIELD_OBJECT + "." + AllJavaTypes.FIELD_LO_OBJECT).count());
                    break;
                case OBJECT:
                    assertEquals(1, realm.where(AllJavaTypes.class).isEmpty(AllJavaTypes.FIELD_OBJECT + "." + AllJavaTypes.FIELD_OBJECT).count());
                    break;
                case INTEGER_LIST:
                    assertEquals(3, realm.where(AllJavaTypes.class).isEmpty(AllJavaTypes.FIELD_OBJECT + "." + AllJavaTypes.FIELD_INTEGER_LIST).count());
                    break;
                case BOOLEAN_LIST:
                    assertEquals(3, realm.where(AllJavaTypes.class).isEmpty(AllJavaTypes.FIELD_OBJECT + "." + AllJavaTypes.FIELD_BOOLEAN_LIST).count());
                    break;
                case STRING_LIST:
                    assertEquals(3, realm.where(AllJavaTypes.class).isEmpty(AllJavaTypes.FIELD_OBJECT + "." + AllJavaTypes.FIELD_STRING_LIST).count());
                    break;
                case BINARY_LIST:
                    assertEquals(3, realm.where(AllJavaTypes.class).isEmpty(AllJavaTypes.FIELD_OBJECT + "." + AllJavaTypes.FIELD_BINARY_LIST).count());
                    break;
                case DATE_LIST:
                    assertEquals(3, realm.where(AllJavaTypes.class).isEmpty(AllJavaTypes.FIELD_OBJECT + "." + AllJavaTypes.FIELD_DATE_LIST).count());
                    break;
                case FLOAT_LIST:
                    assertEquals(3, realm.where(AllJavaTypes.class).isEmpty(AllJavaTypes.FIELD_OBJECT + "." + AllJavaTypes.FIELD_FLOAT_LIST).count());
                    break;
                case DOUBLE_LIST:
                    assertEquals(3, realm.where(AllJavaTypes.class).isEmpty(AllJavaTypes.FIELD_OBJECT + "." + AllJavaTypes.FIELD_DOUBLE_LIST).count());
                    break;
                case DECIMAL128_LIST:
                    assertEquals(3, realm.where(AllJavaTypes.class).isEmpty(AllJavaTypes.FIELD_OBJECT + "." + AllJavaTypes.FIELD_DECIMAL128_LIST).count());
                    break;
                case OBJECT_ID_LIST:
                    assertEquals(3, realm.where(AllJavaTypes.class).isEmpty(AllJavaTypes.FIELD_OBJECT + "." + AllJavaTypes.FIELD_OBJECT_ID_LIST).count());
                    break;
                case UUID_LIST:
                    assertEquals(3, realm.where(AllJavaTypes.class).isEmpty(AllJavaTypes.FIELD_OBJECT + "." + AllJavaTypes.FIELD_UUID_LIST).count());
                    break;
                case MIXED_LIST:
                    assertEquals(3, realm.where(AllJavaTypes.class).isEmpty(AllJavaTypes.FIELD_OBJECT + "." + AllJavaTypes.FIELD_MIXED_LIST).count());
                    break;
                case STRING_TO_MIXED_MAP:
                case STRING_TO_BOOLEAN_MAP:
                case STRING_TO_STRING_MAP:
                case STRING_TO_INTEGER_MAP:
                case STRING_TO_FLOAT_MAP:
                case STRING_TO_DOUBLE_MAP:
                case STRING_TO_BINARY_MAP:
                case STRING_TO_DATE_MAP:
                case STRING_TO_OBJECT_ID_MAP:
                case STRING_TO_UUID_MAP:
                case STRING_TO_DECIMAL128_MAP:
                case STRING_TO_LINK_MAP:
                    // TODO: add queries for dictionaries
                    break;
                default:
                    fail("Unknown type: " + type);
            }
        }
    }

    @Test
    public void isEmpty_illegalFieldTypeThrows() {
        for (RealmFieldType type : NOT_SUPPORTED_IS_EMPTY_TYPES) {
            try {
                switch (type) {
                    case INTEGER:
                        realm.where(AllJavaTypes.class).isEmpty(AllJavaTypes.FIELD_LONG).findAll();
                        break;
                    case FLOAT:
                        realm.where(AllJavaTypes.class).isEmpty(AllJavaTypes.FIELD_FLOAT).findAll();
                        break;
                    case DOUBLE:
                        realm.where(AllJavaTypes.class).isEmpty(AllJavaTypes.FIELD_DOUBLE).findAll();
                        break;
                    case BOOLEAN:
                        realm.where(AllJavaTypes.class).isEmpty(AllJavaTypes.FIELD_BOOLEAN).findAll();
                        break;
                    case DATE:
                        realm.where(AllJavaTypes.class).isEmpty(AllJavaTypes.FIELD_DATE).findAll();
                        break;
                    case DECIMAL128:
                        realm.where(AllJavaTypes.class).isEmpty(AllJavaTypes.FIELD_DECIMAL128).findAll();
                        break;
                    case OBJECT_ID:
                        realm.where(AllJavaTypes.class).isEmpty(AllJavaTypes.FIELD_OBJECT_ID).findAll();
                        break;
                    case UUID:
                        realm.where(AllJavaTypes.class).isEmpty(AllJavaTypes.FIELD_UUID).findAll();
                        break;
                    case MIXED:
                        realm.where(AllJavaTypes.class).isEmpty(AllJavaTypes.FIELD_MIXED).findAll();
                        break;
                    case STRING_TO_MIXED_MAP:
                    case STRING_TO_BOOLEAN_MAP:
                    case STRING_TO_STRING_MAP:
                    case STRING_TO_INTEGER_MAP:
                    case STRING_TO_FLOAT_MAP:
                    case STRING_TO_DOUBLE_MAP:
                    case STRING_TO_BINARY_MAP:
                    case STRING_TO_DATE_MAP:
                    case STRING_TO_OBJECT_ID_MAP:
                    case STRING_TO_UUID_MAP:
                    case STRING_TO_DECIMAL128_MAP:
                    case STRING_TO_LINK_MAP:
                        // TODO: add queries for dictionaries
                        break;
                    default:
                        fail("Unknown type: " + type);
                }
                fail(type + " should throw an exception");
            } catch (IllegalArgumentException ignored) {
            }
        }
    }

    @Test
    public void isEmpty_invalidFieldNameThrows() {
        String[] fieldNames = new String[] {null, "", "foo", AllJavaTypes.FIELD_OBJECT + ".foo"};

        for (String fieldName : fieldNames) {
            try {
                realm.where(AllJavaTypes.class).isEmpty(fieldName);
                fail();
            } catch (IllegalArgumentException ignored) {
            }
        }
    }

    @Test
    public void isEmpty_acrossLink_wrongTypeThrows() {
        for (RealmFieldType type : RealmFieldType.values()) {
            if (SUPPORTED_IS_EMPTY_TYPES.contains(type)) {
                continue;
            }

            RealmQuery<Owner> query = realm.where(Owner.class);
            try {
                query.isEmpty(Owner.FIELD_CAT + "." + Cat.FIELD_AGE);
                fail();
            } catch (IllegalArgumentException expected) {
                assertTrue(expected.getMessage().contains("Illegal Argument: Operation '@count' is not supported on property of type"));
            }
        }
    }

    @Test
    public void isNotEmpty() {
        createIsNotEmptyDataSet(realm);
        for (RealmFieldType type : SUPPORTED_IS_NOT_EMPTY_TYPES) {
            switch (type) {
                case STRING:
                    assertEquals(1, realm.where(AllJavaTypes.class).isNotEmpty(AllJavaTypes.FIELD_STRING).count());
                    break;
                case BINARY:
                    assertEquals(1, realm.where(AllJavaTypes.class).isNotEmpty(AllJavaTypes.FIELD_BINARY).count());
                    break;
                case LIST:
                    assertEquals(1, realm.where(AllJavaTypes.class).isNotEmpty(AllJavaTypes.FIELD_LIST).count());
                    break;
                case LINKING_OBJECTS:
                    assertEquals(2, realm.where(AllJavaTypes.class).isNotEmpty(AllJavaTypes.FIELD_LO_OBJECT).count());
                    assertEquals(1, realm.where(AllJavaTypes.class).isNotEmpty(AllJavaTypes.FIELD_LO_LIST).count());
                    break;
                case OBJECT:
                    assertEquals(0, realm.where(AllJavaTypes.class).isEmpty(AllJavaTypes.FIELD_OBJECT).count());
                    break;
                case INTEGER_LIST:
                    assertEquals(2, realm.where(AllJavaTypes.class).isEmpty(AllJavaTypes.FIELD_INTEGER_LIST).count());
                    break;
                case BOOLEAN_LIST:
                    assertEquals(2, realm.where(AllJavaTypes.class).isEmpty(AllJavaTypes.FIELD_BOOLEAN_LIST).count());
                    break;
                case STRING_LIST:
                    assertEquals(2, realm.where(AllJavaTypes.class).isEmpty(AllJavaTypes.FIELD_STRING_LIST).count());
                    break;
                case BINARY_LIST:
                    assertEquals(2, realm.where(AllJavaTypes.class).isEmpty(AllJavaTypes.FIELD_BINARY_LIST).count());
                    break;
                case DATE_LIST:
                    assertEquals(2, realm.where(AllJavaTypes.class).isEmpty(AllJavaTypes.FIELD_DATE_LIST).count());
                    break;
                case FLOAT_LIST:
                    assertEquals(2, realm.where(AllJavaTypes.class).isEmpty(AllJavaTypes.FIELD_FLOAT_LIST).count());
                    break;
                case DOUBLE_LIST:
                    assertEquals(2, realm.where(AllJavaTypes.class).isEmpty(AllJavaTypes.FIELD_DOUBLE_LIST).count());
                    break;
                case DECIMAL128_LIST:
                    assertEquals(2, realm.where(AllJavaTypes.class).isEmpty(AllJavaTypes.FIELD_DECIMAL128_LIST).count());
                    break;
                case OBJECT_ID_LIST:
                    assertEquals(2, realm.where(AllJavaTypes.class).isEmpty(AllJavaTypes.FIELD_OBJECT_ID_LIST).count());
                    break;
                case UUID_LIST:
                    assertEquals(2, realm.where(AllJavaTypes.class).isEmpty(AllJavaTypes.FIELD_UUID_LIST).count());
                    break;
                case MIXED_LIST:
                    assertEquals(2, realm.where(AllJavaTypes.class).isEmpty(AllJavaTypes.FIELD_MIXED_LIST).count());
                    break;
                case STRING_TO_INTEGER_MAP:
                case STRING_TO_BOOLEAN_MAP:
                case STRING_TO_STRING_MAP:
                case STRING_TO_BINARY_MAP:
                case STRING_TO_DATE_MAP:
                case STRING_TO_FLOAT_MAP:
                case STRING_TO_DOUBLE_MAP:
                case STRING_TO_DECIMAL128_MAP:
                case STRING_TO_OBJECT_ID_MAP:
                case STRING_TO_UUID_MAP:
                case STRING_TO_MIXED_MAP:
                case STRING_TO_LINK_MAP:
                    // TODO: add queries for dictionaries
                    break;
                default:
                    fail("Unknown type: " + type);
            }
        }
    }

    @Test
    public void isNotEmpty_acrossLink() {
        createIsNotEmptyDataSet(realm);
        for (RealmFieldType type : SUPPORTED_IS_NOT_EMPTY_TYPES) {
            switch (type) {
                case STRING:
                    assertEquals(1, realm.where(AllJavaTypes.class).isNotEmpty(AllJavaTypes.FIELD_OBJECT + "." + AllJavaTypes.FIELD_STRING).count());
                    break;
                case BINARY:
                    assertEquals(1, realm.where(AllJavaTypes.class).isNotEmpty(AllJavaTypes.FIELD_OBJECT + "." + AllJavaTypes.FIELD_BINARY).count());
                    break;
                case LIST:
                    assertEquals(1, realm.where(AllJavaTypes.class).isNotEmpty(AllJavaTypes.FIELD_OBJECT + "." + AllJavaTypes.FIELD_LIST).count());
                    break;
                case LINKING_OBJECTS:
                    assertEquals(1, realm.where(AllJavaTypes.class).isNotEmpty(AllJavaTypes.FIELD_OBJECT + "." + AllJavaTypes.FIELD_LO_LIST).count());
                    assertEquals(2, realm.where(AllJavaTypes.class).isNotEmpty(AllJavaTypes.FIELD_OBJECT + "." + AllJavaTypes.FIELD_LO_OBJECT).count());
                    break;
                case OBJECT:
                    assertEquals(0, realm.where(AllJavaTypes.class).isEmpty(AllJavaTypes.FIELD_OBJECT).count());
                    break;
                case INTEGER_LIST:
                    assertEquals(2, realm.where(AllJavaTypes.class).isEmpty(AllJavaTypes.FIELD_INTEGER_LIST).count());
                    break;
                case BOOLEAN_LIST:
                    assertEquals(2, realm.where(AllJavaTypes.class).isEmpty(AllJavaTypes.FIELD_BOOLEAN_LIST).count());
                    break;
                case STRING_LIST:
                    assertEquals(2, realm.where(AllJavaTypes.class).isEmpty(AllJavaTypes.FIELD_STRING_LIST).count());
                    break;
                case BINARY_LIST:
                    assertEquals(2, realm.where(AllJavaTypes.class).isEmpty(AllJavaTypes.FIELD_BINARY_LIST).count());
                    break;
                case DATE_LIST:
                    assertEquals(2, realm.where(AllJavaTypes.class).isEmpty(AllJavaTypes.FIELD_DATE_LIST).count());
                    break;
                case FLOAT_LIST:
                    assertEquals(2, realm.where(AllJavaTypes.class).isEmpty(AllJavaTypes.FIELD_FLOAT_LIST).count());
                    break;
                case DOUBLE_LIST:
                    assertEquals(2, realm.where(AllJavaTypes.class).isEmpty(AllJavaTypes.FIELD_DOUBLE_LIST).count());
                    break;
                case DECIMAL128_LIST:
                    assertEquals(2, realm.where(AllJavaTypes.class).isEmpty(AllJavaTypes.FIELD_DECIMAL128_LIST).count());
                    break;
                case OBJECT_ID_LIST:
                    assertEquals(2, realm.where(AllJavaTypes.class).isEmpty(AllJavaTypes.FIELD_OBJECT_ID_LIST).count());
                    break;
                case UUID_LIST:
                    assertEquals(2, realm.where(AllJavaTypes.class).isEmpty(AllJavaTypes.FIELD_UUID_LIST).count());
                    break;
                case MIXED_LIST:
                    assertEquals(2, realm.where(AllJavaTypes.class).isEmpty(AllJavaTypes.FIELD_MIXED_LIST).count());
                    break;
                case STRING_TO_INTEGER_MAP:
                case STRING_TO_BOOLEAN_MAP:
                case STRING_TO_STRING_MAP:
                case STRING_TO_BINARY_MAP:
                case STRING_TO_DATE_MAP:
                case STRING_TO_FLOAT_MAP:
                case STRING_TO_DOUBLE_MAP:
                case STRING_TO_DECIMAL128_MAP:
                case STRING_TO_OBJECT_ID_MAP:
                case STRING_TO_UUID_MAP:
                case STRING_TO_MIXED_MAP:
                case STRING_TO_LINK_MAP:
                    // TODO: add queries for dictionaries
                    break;
                default:
                    fail("Unknown type: " + type);
            }
        }
    }

    @Test
    public void isNotEmpty_illegalFieldTypeThrows() {
        for (RealmFieldType type : NOT_SUPPORTED_IS_NOT_EMPTY_TYPES) {
            try {
                switch (type) {
                    case INTEGER:
                        realm.where(AllJavaTypes.class).isNotEmpty(AllJavaTypes.FIELD_LONG).findAll();
                        break;
                    case FLOAT:
                        realm.where(AllJavaTypes.class).isNotEmpty(AllJavaTypes.FIELD_FLOAT).findAll();
                        break;
                    case DOUBLE:
                        realm.where(AllJavaTypes.class).isNotEmpty(AllJavaTypes.FIELD_DOUBLE).findAll();
                        break;
                    case BOOLEAN:
                        realm.where(AllJavaTypes.class).isNotEmpty(AllJavaTypes.FIELD_BOOLEAN).findAll();
                        break;
                    case DATE:
                        realm.where(AllJavaTypes.class).isNotEmpty(AllJavaTypes.FIELD_DATE).findAll();
                        break;
                    case DECIMAL128:
                        realm.where(AllJavaTypes.class).isNotEmpty(AllJavaTypes.FIELD_DECIMAL128).findAll();
                        break;
                    case OBJECT_ID:
                        realm.where(AllJavaTypes.class).isNotEmpty(AllJavaTypes.FIELD_OBJECT_ID).findAll();
                        break;
                    case UUID:
                        realm.where(AllJavaTypes.class).isNotEmpty(AllJavaTypes.FIELD_UUID).findAll();
                        break;
                    case MIXED:
                        realm.where(AllJavaTypes.class).isNotEmpty(AllJavaTypes.FIELD_MIXED).findAll();
                        break;
                    case STRING_TO_MIXED_MAP:
                    case STRING_TO_BOOLEAN_MAP:
                    case STRING_TO_STRING_MAP:
                    case STRING_TO_INTEGER_MAP:
                    case STRING_TO_FLOAT_MAP:
                    case STRING_TO_DOUBLE_MAP:
                    case STRING_TO_BINARY_MAP:
                    case STRING_TO_DATE_MAP:
                    case STRING_TO_OBJECT_ID_MAP:
                    case STRING_TO_UUID_MAP:
                    case STRING_TO_DECIMAL128_MAP:
                    case STRING_TO_LINK_MAP:
                        // TODO: add queries for dictionaries
                        break;
                    default:
                        fail("Unknown type: " + type);
                }
                fail(type + " should throw an exception");
            } catch (IllegalArgumentException ignored) {
            }
        }
    }

    @Test
    public void isNotEmpty_invalidFieldNameThrows() {
        String[] fieldNames = new String[] {null, "", "foo", AllJavaTypes.FIELD_OBJECT + ".foo"};

        for (String fieldName : fieldNames) {
            try {
                realm.where(AllJavaTypes.class).isNotEmpty(fieldName).findAll();
                fail();
            } catch (IllegalArgumentException ignored) {
            }
        }
    }

    // Tests that deep queries work on a lot of data.
    @Test
    public void deepLinkListQuery() {
        realm.executeTransaction(new Realm.Transaction() {
            @Override
            public void execute(Realm realm) {

                // Crashes with i == 1000, 500, 100, 89, 85, 84.
                // Doesn't crash for i == 10, 50, 75, 82, 83.
                for (int i = 0; i < 84; i++) {
                    AllJavaTypes obj = realm.createObject(AllJavaTypes.class, i + 1);
                    obj.setFieldBoolean(i % 2 == 0);
                    obj.setFieldObject(obj);

                    RealmResults<AllJavaTypes> items = realm.where(AllJavaTypes.class).findAll();
                    RealmList<AllJavaTypes> fieldList = obj.getFieldList();
                    for (int j = 0; j < items.size(); j++) {
                        fieldList.add(items.get(j));
                    }
                }
            }
        });

        for (int i = 0; i < 4; i++) {
            realm.where(AllJavaTypes.class).equalTo(
                    AllJavaTypes.FIELD_LIST + "." + AllJavaTypes.FIELD_OBJECT + "." + AllJavaTypes.FIELD_BOOLEAN, true)
                    .findAll();
        }
    }

    @Test
    public void sort_onSubObjectField() {
        populateTestRealm(realm, TEST_DATA_SIZE);
        RealmResults<AllTypes> results = realm.where(AllTypes.class)
                .sort(AllTypes.FIELD_REALMOBJECT + "." + Dog.FIELD_AGE)
                .findAll();
        assertEquals(0, results.get(0).getColumnRealmObject().getAge());
        assertEquals(TEST_DATA_SIZE - 1, results.get(TEST_DATA_SIZE - 1).getColumnRealmObject().getAge());
    }

    @Test
    @RunTestInLooperThread
    public void sort_async_onSubObjectField() {
        Realm realm = looperThread.getRealm();
        populateTestRealm(realm, TEST_DATA_SIZE);
        RealmResults<AllTypes> results = realm.where(AllTypes.class)
                .sort(AllTypes.FIELD_REALMOBJECT + "." + Dog.FIELD_AGE)
                .findAllAsync();
        looperThread.keepStrongReference(results);
        results.addChangeListener(new RealmChangeListener<RealmResults<AllTypes>>() {
            @Override
            public void onChange(RealmResults<AllTypes> results) {
                assertEquals(0, results.get(0).getColumnRealmObject().getAge());
                assertEquals(TEST_DATA_SIZE - 1, results.get(TEST_DATA_SIZE - 1).getColumnRealmObject().getAge());
                looperThread.testComplete();
            }
        });
    }

    @Test
    public void findAll_indexedCaseInsensitiveFields() {
        // Catches https://github.com/realm/realm-java/issues/4788
        realm.beginTransaction();
        realm.createObject(IndexedFields.class, new ObjectId()).indexedString = "ROVER";
        realm.createObject(IndexedFields.class, new ObjectId()).indexedString = "Rover";
        realm.commitTransaction();

        RealmResults<IndexedFields> results = realm.where(IndexedFields.class)
                .equalTo(IndexedFields.FIELD_INDEXED_STRING, "rover", Case.INSENSITIVE)
                .findAll();
        assertEquals(2, results.size());
    }

    @Test
    public void sort_listOnSubObjectField() {
        String[] fieldNames = new String[2];
        fieldNames[0] = AllTypes.FIELD_REALMOBJECT + "." + Dog.FIELD_AGE;
        fieldNames[1] = AllTypes.FIELD_REALMOBJECT + "." + Dog.FIELD_AGE;

        Sort[] sorts = new Sort[2];
        sorts[0] = Sort.ASCENDING;
        sorts[1] = Sort.ASCENDING;

        populateTestRealm(realm, TEST_DATA_SIZE);
        RealmResults<AllTypes> results = realm.where(AllTypes.class)
                .sort(fieldNames, sorts)
                .findAll();
        assertEquals(0, results.get(0).getColumnRealmObject().getAge());
        assertEquals(TEST_DATA_SIZE - 1, results.get(TEST_DATA_SIZE - 1).getColumnRealmObject().getAge());
    }

    private void populateForDistinct(Realm realm, long numberOfBlocks, long numberOfObjects, boolean withNull) {
        realm.beginTransaction();
        for (int i = 0; i < numberOfObjects * numberOfBlocks; i++) {
            for (int j = 0; j < numberOfBlocks; j++) {
                AnnotationIndexTypes obj = realm.createObject(AnnotationIndexTypes.class);
                obj.setIndexBoolean(j % 2 == 0);
                obj.setIndexLong(j);
                obj.setIndexDate(withNull ? null : new Date(1000L * j));
                obj.setIndexString(withNull ? null : "Test " + j);
                obj.setNotIndexBoolean(j % 2 == 0);
                obj.setNotIndexLong(j);
                obj.setNotIndexDate(withNull ? null : new Date(1000L * j));
                obj.setNotIndexString(withNull ? null : "Test " + j);
                obj.setFieldObject(obj);
            }
        }
        realm.commitTransaction();
    }

    private void populateForDistinctAllTypes(Realm realm, long numberOfBlocks, long numberOfObjects) {
        realm.beginTransaction();
        for (int i = 0; i < numberOfBlocks; i++) {
            Dog dog = realm.createObject(Dog.class);
            for (int j = 0; j < numberOfObjects; j++) {
                AllTypes obj = realm.createObject(AllTypes.class);
                obj.setColumnBinary(new byte[j]);
                obj.setColumnString("Test " + j);
                obj.setColumnLong(j);
                obj.setColumnFloat(j / 1000f);
                obj.setColumnDouble(j / 1000d);
                obj.setColumnBoolean(j % 2 == 0);
                obj.setColumnDate(new Date(1000L * j));
                obj.setColumnDecimal128(new Decimal128(j));
                obj.setColumnObjectId(new ObjectId(j, j));
                obj.setColumnUUID(UUID.fromString(TestHelper.generateUUIDString(j)));
                obj.setColumnMutableRealmInteger(j);
                obj.setColumnRealmLink(obj);
                obj.setColumnRealmObject(dog);
                obj.setColumnMixed(Mixed.valueOf(i));
            }
        }
        realm.commitTransaction();
    }

    private void populateForDistinctInvalidTypesLinked(Realm realm) {
        realm.beginTransaction();
        AllJavaTypes notEmpty = new AllJavaTypes();
        notEmpty.setFieldBinary(new byte[] {1, 2, 3});
        notEmpty.setFieldObject(notEmpty);
        notEmpty.setFieldList(new RealmList<AllJavaTypes>(notEmpty));
        realm.copyToRealm(notEmpty);
        realm.commitTransaction();
    }

    @Test
    public void distinct() {
        final long numberOfBlocks = 3;
        final long numberOfObjects = 3; // Must be greater than 1
        populateForDistinct(realm, numberOfBlocks, numberOfObjects, false);

        RealmResults<AnnotationIndexTypes> distinctBool = realm.where(AnnotationIndexTypes.class).distinct(AnnotationIndexTypes.FIELD_INDEX_BOOL).findAll();
        assertEquals(2, distinctBool.size());
        for (String field : new String[] {AnnotationIndexTypes.FIELD_INDEX_LONG, AnnotationIndexTypes.FIELD_INDEX_DATE, AnnotationIndexTypes.FIELD_INDEX_STRING}) {
            RealmResults<AnnotationIndexTypes> distinct = realm.where(AnnotationIndexTypes.class).distinct(field).findAll();
            assertEquals(field, numberOfBlocks, distinct.size());
        }
    }

    @Test
    public void distinct_withNullValues() {
        final long numberOfBlocks = 3;
        final long numberOfObjects = 3;
        populateForDistinct(realm, numberOfBlocks, numberOfObjects, true);

        for (String field : new String[] {AnnotationIndexTypes.FIELD_INDEX_DATE, AnnotationIndexTypes.FIELD_INDEX_STRING}) {
            RealmResults<AnnotationIndexTypes> distinct = realm.where(AnnotationIndexTypes.class).distinct(field).findAll();
            assertEquals(field, 1, distinct.size());
        }
    }

    // Helper method to verify distinct behavior an all fields of AllTypes, potentially following
    // possible multiple indirection links as given by 'prefix'
    private void distinctAllFields(Realm realm, String prefix) {
        final long numberOfBlocks = 3;
        final long numberOfObjects = 3;

        populateForDistinctAllTypes(realm, numberOfBlocks, numberOfObjects);

        // Dynamic realm for verifying distinct query result against naive manual implementation of
        // distinct
        DynamicRealm dynamicRealm = DynamicRealm.createInstance(realm.sharedRealm);
        RealmResults<DynamicRealmObject> all = dynamicRealm.where(AllTypes.CLASS_NAME)
                .findAll();

        // Bookkeeping to ensure that we are actually testing all types
        HashSet types = new HashSet(Arrays.asList(RealmFieldType.values()));
        types.remove(RealmFieldType.TYPED_LINK);
        types.remove(RealmFieldType.MIXED_LIST);
        types.remove(RealmFieldType.STRING_TO_MIXED_MAP);
        types.remove(RealmFieldType.STRING_TO_BOOLEAN_MAP);
        types.remove(RealmFieldType.STRING_TO_STRING_MAP);
        types.remove(RealmFieldType.STRING_TO_INTEGER_MAP);
        types.remove(RealmFieldType.STRING_TO_FLOAT_MAP);
        types.remove(RealmFieldType.STRING_TO_DOUBLE_MAP);
        types.remove(RealmFieldType.STRING_TO_BINARY_MAP);
        types.remove(RealmFieldType.STRING_TO_DATE_MAP);
        types.remove(RealmFieldType.STRING_TO_OBJECT_ID_MAP);
        types.remove(RealmFieldType.STRING_TO_UUID_MAP);
        types.remove(RealmFieldType.STRING_TO_DECIMAL128_MAP);
        types.remove(RealmFieldType.STRING_TO_LINK_MAP);


        // Iterate all fields of AllTypes table and verify that distinct either:
        // - Returns correct number of entries, or
        // - Raises an error that distinct cannot be performed on the specific field types (lists)
        RealmObjectSchema schema = realm.getSchema().getSchemaForClass(AllTypes.CLASS_NAME);
        Set<String> fieldNames = schema.getFieldNames();
        for (String fieldName : fieldNames) {
            String field = prefix + fieldName;
            RealmFieldType type = schema.getFieldType(fieldName);
            if (supportDistinct(type)) {
                // Actual query
                RealmResults<AllTypes> distinct = realm.where(AllTypes.class)
                        .distinct(field)
                        .findAll();

                // Assert query result
                // Test against manual distinct implementation
                Set<List<? super Object>> values = distinct(all, field);
                assertEquals(field, values.size(), distinct.size());
                // Test against expected numbers from setup
                switch (type) {
                    case BOOLEAN:
                        assertEquals(field, 2, distinct.size());
                        break;
                    case OBJECT:
                        if (fieldName.equals("columnRealmObject")) {
                            assertEquals(field, numberOfBlocks, distinct.size());
                        } else if (fieldName.equals("columnRealmLink")) {
                            assertEquals(field, numberOfBlocks * numberOfObjects, distinct.size());
                        } else {
                            fail("Unknown object " + fieldName);
                        }
                        break;
                    default:
                        assertEquals(field, numberOfObjects, distinct.size());
                        break;
                }
            } else {
                // Test that unsupported types throw exception as expected
                try {
<<<<<<< HEAD
//                    if (((type.getNativeValue() & RealmFieldTypeConstants.LIST_OFFSET) == 0) && (type != RealmFieldType.LIST)) // FIXME: LISTS CRASHES REALM EXCEPTION
                    realm.where(AllTypes.class)
                            .distinct(field)
                            .findAll();
                } catch (IllegalArgumentException ignore) {
=======
                        realm.where(AllTypes.class)
                                .distinct(field)
                                .findAll();
                } catch (IllegalStateException ignore) { // Not distinct not supported on lists
>>>>>>> b5cdbd04
                }
            }
            types.remove(type);
        }

        // Validate that backlinks are not supported by sort/distinct
        assertEquals(types.toString(), Sets.newSet(RealmFieldType.LINKING_OBJECTS), types);
        RealmQuery<AllTypes> query = realm.where(AllTypes.class);

        try{
            query.distinct(prefix + AllTypes.FIELD_REALMBACKLINK);
            fail();
        } catch (IllegalArgumentException ignore){
        }
    }

    @Test
    public void distinct_allFields() {
        distinctAllFields(realm, "");
    }

    @Test
    public void distinct_linkedAllFields() {
        distinctAllFields(realm, AllTypes.FIELD_REALMLINK + ".");
    }

    @Test
    public void distinct_nestedLinkedAllFields() {
        distinctAllFields(realm, AllTypes.FIELD_REALMLINK + "." + AllTypes.FIELD_REALMLINK + ".");
    }

    @Test
    public void distinct_doesNotExist() {
        final long numberOfBlocks = 3;
        final long numberOfObjects = 3; // Must be greater than 1
        populateForDistinct(realm, numberOfBlocks, numberOfObjects, false);

        try {
            realm.where(AnnotationIndexTypes.class).distinct("doesNotExist").findAll();
            fail();
        } catch (IllegalArgumentException ignored) {
        }
    }

    // Smoke test of async distinct. Underlying mechanism is the same as for sync test
    // (distinct_allFields), so just verifying async mechanism.
    @Test
    @RunTestInLooperThread
    public void distinct_async() throws Throwable {
        final AtomicInteger changeListenerCalled = new AtomicInteger(4);
        final Realm realm = looperThread.getRealm();
        final long numberOfBlocks = 3;
        final long numberOfObjects = 3; // Must be greater than 1
        populateForDistinct(realm, numberOfBlocks, numberOfObjects, false);

        final RealmResults<AnnotationIndexTypes> distinctBool = realm.where(AnnotationIndexTypes.class).distinct(AnnotationIndexTypes.FIELD_INDEX_BOOL).findAllAsync();
        final RealmResults<AnnotationIndexTypes> distinctLong = realm.where(AnnotationIndexTypes.class).distinct(AnnotationIndexTypes.FIELD_INDEX_LONG).findAllAsync();
        final RealmResults<AnnotationIndexTypes> distinctDate = realm.where(AnnotationIndexTypes.class).distinct(AnnotationIndexTypes.FIELD_INDEX_DATE).findAllAsync();
        final RealmResults<AnnotationIndexTypes> distinctString = realm.where(AnnotationIndexTypes.class).distinct(AnnotationIndexTypes.FIELD_INDEX_STRING).findAllAsync();

        assertFalse(distinctBool.isLoaded());
        assertTrue(distinctBool.isValid());
        assertTrue(distinctBool.isEmpty());

        assertFalse(distinctLong.isLoaded());
        assertTrue(distinctLong.isValid());
        assertTrue(distinctLong.isEmpty());

        assertFalse(distinctDate.isLoaded());
        assertTrue(distinctDate.isValid());
        assertTrue(distinctDate.isEmpty());

        assertFalse(distinctString.isLoaded());
        assertTrue(distinctString.isValid());
        assertTrue(distinctString.isEmpty());

        final Runnable endTest = new Runnable() {
            @Override
            public void run() {
                if (changeListenerCalled.decrementAndGet() == 0) {
                    looperThread.testComplete();
                }
            }
        };

        looperThread.keepStrongReference(distinctBool);
        looperThread.keepStrongReference(distinctLong);
        looperThread.keepStrongReference(distinctDate);
        looperThread.keepStrongReference(distinctString);
        distinctBool.addChangeListener(new RealmChangeListener<RealmResults<AnnotationIndexTypes>>() {
            @Override
            public void onChange(RealmResults<AnnotationIndexTypes> object) {
                assertEquals(2, distinctBool.size());
                endTest.run();
            }
        });

        distinctLong.addChangeListener(new RealmChangeListener<RealmResults<AnnotationIndexTypes>>() {
            @Override
            public void onChange(RealmResults<AnnotationIndexTypes> object) {
                assertEquals(numberOfBlocks, distinctLong.size());
                endTest.run();
            }
        });

        distinctDate.addChangeListener(new RealmChangeListener<RealmResults<AnnotationIndexTypes>>() {
            @Override
            public void onChange(RealmResults<AnnotationIndexTypes> object) {
                assertEquals(numberOfBlocks, distinctDate.size());
                endTest.run();
            }
        });

        distinctString.addChangeListener(new RealmChangeListener<RealmResults<AnnotationIndexTypes>>() {
            @Override
            public void onChange(RealmResults<AnnotationIndexTypes> object) {
                assertEquals(numberOfBlocks, distinctString.size());
                endTest.run();
            }
        });
    }

    @Test
    @RunTestInLooperThread
    public void distinct_async_withNullValues() throws Throwable {
        final AtomicInteger changeListenerCalled = new AtomicInteger(2);
        final Realm realm = looperThread.getRealm();
        final long numberOfBlocks = 3;
        final long numberOfObjects = 3; // must be greater than 1
        populateForDistinct(realm, numberOfBlocks, numberOfObjects, true);

        final RealmResults<AnnotationIndexTypes> distinctDate = realm.where(AnnotationIndexTypes.class)
                .distinct(AnnotationIndexTypes.FIELD_INDEX_DATE)
                .findAllAsync();
        final RealmResults<AnnotationIndexTypes> distinctString = realm.where(AnnotationIndexTypes.class)
                .distinct(AnnotationIndexTypes.FIELD_INDEX_STRING)
                .findAllAsync();

        final Runnable endTest = new Runnable() {
            @Override
            public void run() {
                if (changeListenerCalled.decrementAndGet() == 0) {
                    looperThread.testComplete();
                }
            }
        };

        looperThread.keepStrongReference(distinctDate);
        looperThread.keepStrongReference(distinctString);

        distinctDate.addChangeListener(new RealmChangeListener<RealmResults<AnnotationIndexTypes>>() {
            @Override
            public void onChange(RealmResults<AnnotationIndexTypes> object) {
                assertEquals(1, distinctDate.size());
                endTest.run();
            }
        });

        distinctString.addChangeListener(new RealmChangeListener<RealmResults<AnnotationIndexTypes>>() {
            @Override
            public void onChange(RealmResults<AnnotationIndexTypes> object) {
                assertEquals(1, distinctString.size());
                endTest.run();
            }
        });
    }

    @Test
    @RunTestInLooperThread
    public void distinct_async_doesNotExist() {
        final long numberOfBlocks = 3;
        final long numberOfObjects = 3;
        populateForDistinct(realm, numberOfBlocks, numberOfObjects, false);

        try {
            realm.where(AnnotationIndexTypes.class).distinct("doesNotExist").findAllAsync();
        } catch (IllegalArgumentException ignored) {
        }
        looperThread.testComplete();
    }

    // Smoke test of async distinct invalid types. Underlying mechanism is the same as for sync test
    // (distinct_allFields), so just verifying async mechanism.
    @Test
    @RunTestInLooperThread
    public void distinct_async_invalidTypes() {
        populateTestRealm(realm, TEST_DATA_SIZE);

        RealmObjectSchema schema = realm.getSchema().getSchemaForClass(AllTypes.CLASS_NAME);

        Set<String> fieldNames = schema.getFieldNames();
        for (String fieldName : fieldNames) {
            String field = fieldName;
            RealmFieldType type = schema.getFieldType(fieldName);
            if (!supportDistinct(type)) {
                try {
                    realm.where(AllTypes.class).distinct(field).findAllAsync();
                } catch (IllegalArgumentException ignored) {
                }
            }
        }
        looperThread.testComplete();
    }

    @Test
    public void distinctMultiArgs() {
        final long numberOfBlocks = 3;
        final long numberOfObjects = 3; // Must be greater than 1
        populateForDistinct(realm, numberOfBlocks, numberOfObjects, false);

        RealmQuery<AnnotationIndexTypes> query = realm.where(AnnotationIndexTypes.class);
        RealmResults<AnnotationIndexTypes> distinctMulti = query.distinct(AnnotationIndexTypes.FIELD_INDEX_BOOL, AnnotationIndexTypes.INDEX_FIELDS).findAll();
        assertEquals(numberOfBlocks, distinctMulti.size());
    }

    @Test
    public void distinctMultiArgs_switchedFieldsOrder() {
        final long numberOfBlocks = 3;
        TestHelper.populateForDistinctFieldsOrder(realm, numberOfBlocks);

        // Regardless of the block size defined above, the output size is expected to be the same, 4 in this case, due to receiving unique combinations of tuples.
        RealmResults<AnnotationIndexTypes> distinctStringLong = realm.where(AnnotationIndexTypes.class).distinct(AnnotationIndexTypes.FIELD_INDEX_STRING, AnnotationIndexTypes.FIELD_INDEX_LONG).findAll();
        RealmResults<AnnotationIndexTypes> distinctLongString = realm.where(AnnotationIndexTypes.class).distinct(AnnotationIndexTypes.FIELD_INDEX_LONG, AnnotationIndexTypes.FIELD_INDEX_STRING).findAll();
        assertEquals(4, distinctStringLong.size());
        assertEquals(4, distinctLongString.size());
        assertEquals(distinctStringLong.size(), distinctLongString.size());
    }

    @Test
    public void distinctMultiArgs_emptyField() {
        final long numberOfBlocks = 3;
        final long numberOfObjects = 3;
        populateForDistinct(realm, numberOfBlocks, numberOfObjects, false);

        RealmQuery<AnnotationIndexTypes> query = realm.where(AnnotationIndexTypes.class);
        // An empty string field in the middle.
        try {
            query.distinct(AnnotationIndexTypes.FIELD_INDEX_BOOL, "", AnnotationIndexTypes.FIELD_INDEX_INT).findAll();
            fail();
        } catch (IllegalArgumentException ignored) {
        }

        // A null string field in the middle.
        try {
            query.distinct(AnnotationIndexTypes.FIELD_INDEX_BOOL, (String) null, AnnotationIndexTypes.FIELD_INDEX_INT).findAll();
            fail();
        } catch (IllegalArgumentException ignored) {
        }

        // (String) Null makes varargs a null array.
        try {
            query.distinct(AnnotationIndexTypes.FIELD_INDEX_BOOL, (String) null).findAll();
            fail();
        } catch (IllegalArgumentException ignored) {
        }
        // Two (String) null for first and varargs fields.
        try {
            query.distinct((String) null, (String) null).findAll();
            fail();
        } catch (IllegalArgumentException ignored) {
        }
        // "" & (String) null combination.
        try {
            query.distinct("", (String) null).findAll();
            fail();
        } catch (IllegalArgumentException ignored) {
        }
        // "" & (String) null combination.
        try {
            query.distinct((String) null, "").findAll();
            fail();
        } catch (IllegalArgumentException ignored) {
        }
        // Two empty fields tests.
        try {
            query.distinct("", "").findAll();
            fail();
        } catch (IllegalArgumentException ignored) {
        }
    }

    @Test
    public void distinctMultiArgs_withNullValues() {
        final long numberOfBlocks = 3;
        final long numberOfObjects = 3;
        populateForDistinct(realm, numberOfBlocks, numberOfObjects, true);

        RealmQuery<AnnotationIndexTypes> query = realm.where(AnnotationIndexTypes.class);
        RealmResults<AnnotationIndexTypes> distinctMulti = query.distinct(AnnotationIndexTypes.FIELD_INDEX_DATE, AnnotationIndexTypes.FIELD_INDEX_STRING).findAll();
        assertEquals(1, distinctMulti.size());
    }

    @Test
    public void distinctMultiArgs_LinkedFields() {
        final long numberOfBlocks = 3;
        final long numberOfObjects = 3;
        populateForDistinct(realm, numberOfBlocks, numberOfObjects, true);

        DynamicRealm dynamicRealm = DynamicRealm.createInstance(realm.sharedRealm);
        RealmResults<DynamicRealmObject> all = dynamicRealm.where(AnnotationIndexTypes.CLASS_NAME)
                .findAll();

        RealmQuery<AnnotationIndexTypes> query = realm.where(AnnotationIndexTypes.class);
        RealmResults<AnnotationIndexTypes> distinct = query.distinct(AnnotationIndexTypes.INDEX_LINKED_FIELD_STRING, AnnotationIndexTypes.INDEX_LINKED_FIELDS).findAll();

        List<String> fields = new ArrayList();
        fields.add(AnnotationIndexTypes.INDEX_LINKED_FIELD_STRING);
        fields.addAll(Arrays.asList(AnnotationIndexTypes.INDEX_LINKED_FIELDS));
        Set<List<? super Object>> values = distinct(all, fields.toArray());
        assertEquals(values.size(), distinct.size());
    }

    @Test(expected = UnsupportedOperationException.class)
    public void beginGroup_missingEndGroup() {
        realm.where(AllTypes.class).beginGroup().findAll();
    }

    @Test(expected = UnsupportedOperationException.class)
    public void endGroup_missingBeginGroup() {
        realm.where(AllTypes.class).endGroup().findAll();
    }

    @Test
    public void alwaysTrue() {
        populateTestRealm();
        assertEquals(TEST_DATA_SIZE, realm.where(AllTypes.class).alwaysTrue().findAll().size());
    }

    @Test
    public void alwaysTrue_inverted() {
        populateTestRealm();
        assertEquals(0, realm.where(AllTypes.class).not().alwaysTrue().findAll().size());
    }

    @Test
    public void alwaysFalse() {
        populateTestRealm();
        assertEquals(0, realm.where(AllTypes.class).alwaysFalse().findAll().size());
    }

    @Test
    public void alwaysFalse_inverted() {
        populateTestRealm();
        assertEquals(TEST_DATA_SIZE, realm.where(AllTypes.class).not().alwaysFalse().findAll().size());
    }

    @Test
    public void getRealm() {
        assertTrue(realm == realm.where(AllTypes.class).getRealm());
    }

    @Test
    public void getRealm_throwsIfDynamicRealm() {
        DynamicRealm dRealm = DynamicRealm.getInstance(realm.getConfiguration());
        try {
            dRealm.where(AllTypes.CLASS_NAME).getRealm();
            fail();
        } catch (IllegalStateException ignore) {
        } finally {
            dRealm.close();
        }
    }

    @Test
    public void getRealm_throwsIfRealmClosed() {
        RealmQuery<AllTypes> query = realm.where(AllTypes.class);
        realm.close();
        try {
            query.getRealm();
            fail();
        } catch (IllegalStateException ignore) {
        }
    }

    @Test
    public void rawPredicate() {
        populateTestRealm();
        RealmResults<AllTypes> result = realm.where(AllTypes.class).rawPredicate("columnString = 'test data 0'").findAll();
        assertEquals(1, result.size());
    }

    @Test
    public void rawPredicate_invalidFieldNameThrows() {
        try {
            realm.where(AllTypes.class).rawPredicate("foo = 'test data 0'");
            fail();
        } catch (IllegalArgumentException e) {
            assertTrue(e.getMessage().contains("'AllTypes' has no property: 'foo'"));
        }
    }

    @Test
    public void rawPredicate_invalidLinkedFieldNameThrows() {
        try {
            realm.where(AllTypes.class).rawPredicate("columnRealmObject.foo = 'test data 0'");
            fail();
        } catch (IllegalArgumentException e) {
            assertTrue(e.getMessage().contains("'Dog' has no property: 'foo'"));
        }

        try {
            realm.where(AllTypes.class).rawPredicate("unknownField.foo = 'test data 0'");
            fail();
        } catch (IllegalArgumentException e) {
            assertTrue(e.getMessage().contains("'AllTypes' has no property: 'unknownField'"));
        }
    }

    @Test
    public void rawPredicate_illegalSyntaxThrows() {
        try {
            realm.where(AllTypes.class).rawPredicate("lol");
            fail();
        } catch (IllegalArgumentException e) {
            assertTrue(e.getMessage().contains("Invalid predicate: 'lol'"));
        }
    }

    @Test
    public void rawPredicate_invalidTypeThrows() {
        try {
            realm.where(AllTypes.class).rawPredicate("columnString = 42.0");
            fail();
        } catch (IllegalArgumentException ex) {
            assertTrue("Error message was: " + ex.getMessage(), ex.getMessage().contains("Unsupported comparison between type 'string' and type 'double'"));
        }
    }

    @Test
    public void rawPredicate_mixedWithTypedPredicates() {
        populateTestRealm();
        RealmResults<AllTypes> result = realm.where(AllTypes.class)
                .equalTo("columnString", "test data 0")
                .or()
                .rawPredicate("columnString = 'test data 1'")
                .findAll();
        assertEquals(2, result.size());
    }

    @Test
    public void rawPredicate_rawDescriptors() {
        realm.beginTransaction();
        realm.insert(new Dog("Milo"));
        realm.insert(new Dog("Fido"));
        realm.insert(new Dog("Bella"));
        realm.insert(new Dog("Bella"));
        realm.commitTransaction();

        RealmQuery<Dog> query = realm.where(Dog.class)
                .rawPredicate("TRUEPREDICATE SORT(name ASC) DISTINCT(name) LIMIT(2)");

        assertEquals("TRUEPREDICATE SORT(name ASC) DISTINCT(name) LIMIT(2)", query.getDescription());

        // Descriptors should be applied in order provided
        RealmResults<Dog> dogs = query.findAll();
        assertEquals(2, dogs.size());
        assertEquals("Bella", dogs.get(0).getName());
        assertEquals("Fido", dogs.get(1).getName());
    }

    // Descriptors defined by raw predicates can be mixed with typed ones and still be applied in order
    @Test
    public void rawPredicate_mixTypedAndRawDescriptors() {
        realm.beginTransaction();
        realm.insert(new Dog("Milo", 1));
        realm.insert(new Dog("Fido", 2));
        realm.insert(new Dog("Bella", 3));
        realm.insert(new Dog("Bella", 3));
        realm.insert(new Dog("Bella", 4));
        realm.commitTransaction();

        RealmQuery<Dog> query = realm.where(Dog.class)
                .sort("age", Sort.ASCENDING)
                .rawPredicate("TRUEPREDICATE SORT(name ASC) DISTINCT(name, age) LIMIT(2)")
                .distinct("age")
                .limit(1);

        // Descriptors should be applied in order provided throughout the query
        assertEquals("TRUEPREDICATE SORT(age ASC) SORT(name ASC) DISTINCT(name, age) LIMIT(2) DISTINCT(age) LIMIT(1)", query.getDescription());

        RealmResults<Dog> dogs = query.findAll();
        assertEquals(1, dogs.size());
        assertEquals("Bella", dogs.get(0).getName());
        assertEquals(3, dogs.get(0).getAge());
    }

    @Test
    public void rawPredicate_dynamicRealmQueries() {
        // DynamicRealm queries hit a slightly different codepath than typed Realms, so this
        // is just a smoke test.
        populateTestRealm();
        DynamicRealm dynamicRealm = DynamicRealm.getInstance(realm.getConfiguration());
        try {
            RealmResults<DynamicRealmObject> results = dynamicRealm
                    .where(AllTypes.CLASS_NAME)
                    .rawPredicate(AllTypes.FIELD_LONG + " >= 5")
                    .findAll();
            assertEquals(5, results.size());
        } finally {
            dynamicRealm.close();
        }
    }

    @Test
    public void rawPredicate_useJavaNames() {

        // Java Field names
        RealmResults<ClassWithValueDefinedNames> results = realm.where(ClassWithValueDefinedNames.class)
                .rawPredicate("field = 'Foo'")
                .findAll();
        assertTrue(results.isEmpty());

        // Internal field name
        results = realm.where(ClassWithValueDefinedNames.class)
                .rawPredicate("my-field-name = 'Foo'")
                .findAll();
        assertTrue(results.isEmpty());

        // Linking Objects using the computed field
        results = realm.where(ClassWithValueDefinedNames.class)
                .rawPredicate("parents.@count = 0")
                .findAll();
        assertTrue(results.isEmpty());

        // Linking Objects using dynamic query with internal name for both class and property
        results = realm.where(ClassWithValueDefinedNames.class)
                .rawPredicate("@links.my-class-name.object-link.@count = 0")
                .findAll();
        assertTrue(results.isEmpty());

        // Linking Objects using dynamic query with internal name for class and alias for property
        results = realm.where(ClassWithValueDefinedNames.class)
                .rawPredicate("@links.my-class-name.objectLink.@count = 0")
                .findAll();
        assertTrue(results.isEmpty());

        // Linking Objects using dynamic query with alias for class and internal name for property
        results = realm.where(ClassWithValueDefinedNames.class)
                .rawPredicate("@links.ClassWithValueDefinedNames.object-link.@count = 0")
                .findAll();
        assertTrue(results.isEmpty());

        // Linking Objects using dynamic query with alias both class and property
        results = realm.where(ClassWithValueDefinedNames.class)
                .rawPredicate("@links.ClassWithValueDefinedNames.objectLink.@count = 0")
                .findAll();
        assertTrue(results.isEmpty());
    }

    @Test
    public void rawPredicate_argumentSubstitution() {
        populateTestRealm();
        RealmQuery<AllTypes> query = realm.where(AllTypes.class);
        query.rawPredicate("columnString = $0 " +
                "AND columnBoolean = $1 " +
                "AND columnFloat = $2 " +
                "AND columnLong = $3", "test data 0", true, 1.2345f, 0);
        RealmResults<AllTypes> results = query.findAll();
        assertEquals(1, results.size());
    }

    @Test
    public void rawPredicate_realmObjectArgumentSubstitution() {
        realm.beginTransaction();

        Dog dog = realm.createObject(Dog.class);
        dog.setName("doggy dog");
        dog.setAge(1999);

        AllTypes allTypes = realm.createObject(AllTypes.class);
        allTypes.setColumnRealmObject(dog);

        realm.commitTransaction();

        RealmQuery<AllTypes> query = realm.where(AllTypes.class);
        query.rawPredicate("columnRealmObject = $0", dog);
        RealmResults<AllTypes> results = query.findAll();
        assertEquals(1, results.size());
    }

    @Test
    public void rawPredicate_embeddedObjectArgumentSubstitution() {
        realm.beginTransaction();

        EmbeddedSimpleParent parent = realm.createObject(EmbeddedSimpleParent.class, UUID.randomUUID().toString());
        parent.setChild(new EmbeddedSimpleChild());

        EmbeddedSimpleChild child = parent.getChild();

        realm.commitTransaction();

        RealmQuery<EmbeddedSimpleParent> query = realm.where(EmbeddedSimpleParent.class);
        query.rawPredicate("child = $0", child);
        RealmResults<EmbeddedSimpleParent> results = query.findAll();
        assertEquals(1, results.size());
    }

    @Test
    public void rawPredicate_invalidRealmObjectThrows() {
        realm.beginTransaction();
        AllTypes allTypes = realm.createObject(AllTypes.class);
        realm.commitTransaction();

        realm.executeTransaction(r -> allTypes.deleteFromRealm());

        try {
            realm.where(AllTypes.class).rawPredicate("columnRealmObject = $0", allTypes);
            fail();
        } catch (IllegalArgumentException e) {
            assertTrue(e.getMessage().contains("Argument[0] is not a valid managed object."));
        }

        try {
            realm.where(AllTypes.class).rawPredicate("columnRealmObject = $0", new AllTypes());
            fail();
        } catch (IllegalArgumentException e) {
            assertTrue(e.getMessage().contains("Argument[0] is not a valid managed object."));
        }
    }

    @Test
    public void rawPredicate_invalidFormatOptions() {
        RealmQuery<AllTypes> query = realm.where(AllTypes.class);
        try {
            // Argument type not valid
            query.rawPredicate("columnString = $0", 42);
            fail();
        } catch (IllegalArgumentException ignore) {
        }

        try {
            // Missing number of arguments
            query.rawPredicate("columnString = $0 AND columnString  = $1", "foo");
            RealmLog.error(query.getDescription());
            fail();
        } catch (IllegalStateException ignore) {
        }

        try {
            // Wrong syntax for argument substitution
            query.rawPredicate("columnString = %0", "foo");
            fail();
        } catch (IllegalArgumentException ignore) {
        }
    }

    @Test
    public void limit() {
        populateTestRealm(realm, TEST_DATA_SIZE);
        RealmResults<AllTypes> results = realm.where(AllTypes.class).sort(AllTypes.FIELD_LONG).limit(5).findAll();
        assertEquals(5, results.size());
        for (int i = 0; i < 5; i++) {
            assertEquals(i, results.get(i).getColumnLong());
        }
    }

    @Test
    public void limit_withSortAndDistinct() {
        // The order of operators matter when using limit()
        // If applying sort/distinct without limit, any order will result in the same query result.

        realm.beginTransaction();
        RealmList<AllJavaTypes> list = realm.createObject(AllJavaTypes.class, -1).getFieldList(); // Root object;
        for (int i = 0; i < 5; i++) {
            AllJavaTypes obj = realm.createObject(AllJavaTypes.class, i);
            obj.setFieldLong(i);
            list.add(obj);
        }
        realm.commitTransaction();

        RealmResults<AllJavaTypes> results = list.where()
                .sort(AllJavaTypes.FIELD_LONG, Sort.DESCENDING) // [4, 4, 3, 3, 2, 2, 1, 1, 0, 0]
                .distinct(AllJavaTypes.FIELD_LONG) // [4, 3, 2, 1, 0]
                .limit(2) // [4, 3]
                .findAll();
        assertEquals(2, results.size());
        assertEquals(4, results.first().getFieldLong());
        assertEquals(3, results.last().getFieldLong());

        results = list.where()
                .limit(2) // [0, 1]
                .distinct(AllJavaTypes.FIELD_LONG) // [ 0, 1]
                .sort(AllJavaTypes.FIELD_LONG, Sort.DESCENDING) // [1, 0]
                .findAll();
        assertEquals(2, results.size());
        assertEquals(1, results.first().getFieldLong());
        assertEquals(0, results.last().getFieldLong());

        results = list.where()
                .distinct(AllJavaTypes.FIELD_LONG) // [ 0, 1, 2, 3, 4]
                .limit(2) // [0, 1]
                .sort(AllJavaTypes.FIELD_LONG, Sort.DESCENDING) // [1, 0]
                .findAll();
        assertEquals(2, results.size());
        assertEquals(1, results.first().getFieldLong());
        assertEquals(0, results.last().getFieldLong());
    }

    // Checks that https://github.com/realm/realm-object-store/pull/679/files#diff-c0354faf99b53cc5d3c9e6a58ed9ae85R610
    // Do not apply to Realm Java as we do not lazy-execute queries.
    @Test
    public void limit_asSubQuery() {
        realm.executeTransaction(r -> {
            for (int i = 0; i < 10; i++) {
                r.createObject(AllTypes.class).setColumnLong(i % 5);
            }
        });

        RealmResults<AllTypes> results = realm.where(AllTypes.class)
                .sort(AllTypes.FIELD_LONG, Sort.DESCENDING)
                .findAll() // [4, 4, 3, 3, 2, 2, 1, 1, 0, 0]
                .where()
                .distinct(AllTypes.FIELD_LONG)
                .findAll() // [4, 3, 2, 1, 0]
                .where()
                .limit(2) // [4, 3]
                .findAll();
        assertEquals(2, results.size());
        assertEquals(4, results.first().getColumnLong());
        assertEquals(3, results.last().getColumnLong());
    }

    @Test
    public void limit_invalidValuesThrows() {
        RealmQuery<AllTypes> query = realm.where(AllTypes.class);

        try {
            query.limit(-1).findAll();
            fail();
        } catch (IllegalArgumentException ignored) {
        }
    }

    @Test
    @UiThreadTest
    public void findAll_runOnMainThreadAllowed() {
        RealmConfiguration configuration = configFactory.createConfigurationBuilder()
                .allowQueriesOnUiThread(true)
                .name("ui_realm")
                .build();

        Realm uiRealm = Realm.getInstance(configuration);
        uiRealm.where(Dog.class).findAll();
        uiRealm.close();
    }

    @Test
    @UiThreadTest
    public void findFirst_runOnMainThreadAllowed() {
        RealmConfiguration configuration = configFactory.createConfigurationBuilder()
                .allowQueriesOnUiThread(true)
                .name("ui_realm")
                .build();

        Realm uiRealm = Realm.getInstance(configuration);
        uiRealm.where(Dog.class).findFirst();
        uiRealm.close();
    }

    @Test
    @UiThreadTest
    public void findAll_runOnMainThreadThrows() {
        RealmConfiguration configuration = configFactory.createConfigurationBuilder()
                .allowQueriesOnUiThread(false)
                .name("ui_realm")
                .build();

        // Try-with-resources
        try (Realm uiRealm = Realm.getInstance(configuration)) {
            uiRealm.where(Dog.class).findAll();
            fail("In this test queries are not allowed to run on the UI thread, so something went awry.");
        } catch (RealmException e) {
            assertTrue(Objects.requireNonNull(e.getMessage()).contains("allowQueriesOnUiThread"));
        }
    }

    @Test
    @UiThreadTest
    public void findFirst_runOnMainThreadThrows() {
        RealmConfiguration configuration = configFactory.createConfigurationBuilder()
                .allowQueriesOnUiThread(false)
                .name("ui_realm")
                .build();

        // Try-with-resources
        try (Realm uiRealm = Realm.getInstance(configuration)) {
            uiRealm.where(Dog.class).findFirst();
            fail("In this test queries are not allowed to run on the UI thread, so something went awry.");
        } catch (RealmException e) {
            assertTrue(Objects.requireNonNull(e.getMessage()).contains("allowQueriesOnUiThread"));
        }
    }

    @Test
    @UiThreadTest
    public void asyncQuery_throwsWhenCallingRefresh() {
        RealmConfiguration configuration = configFactory.createConfigurationBuilder()
                .allowQueriesOnUiThread(false)
                .name("ui_realm")
                .build();

        // Try-with-resources
        try (Realm uiRealm = Realm.getInstance(configuration)) {
            uiRealm.refresh();

            fail("In this test queries are not allowed to run on the UI thread, so something went awry.");
        } catch (RealmException e) {
            assertTrue(Objects.requireNonNull(e.getMessage()).contains("allowQueriesOnUiThread"));
        }
    }

    @Test
    @UiThreadTest
    public void count_runOnMainThreadThrows() {
        RealmConfiguration configuration = configFactory.createConfigurationBuilder()
                .allowQueriesOnUiThread(false)
                .name("ui_realm")
                .build();

        // Try-with-resources
        try (Realm uiRealm = Realm.getInstance(configuration)) {
            uiRealm.where(Dog.class).count();

            fail("In this test queries are not allowed to run on the UI thread, so something went awry.");
        } catch (RealmException e) {
            assertTrue(Objects.requireNonNull(e.getMessage()).contains("allowQueriesOnUiThread"));
        }
    }

    @Test
    @UiThreadTest
    public void max_runOnMainThreadThrows() {
        RealmConfiguration configuration = configFactory.createConfigurationBuilder()
                .allowQueriesOnUiThread(false)
                .name("ui_realm")
                .build();

        // Try-with-resources
        try (Realm uiRealm = Realm.getInstance(configuration)) {
            uiRealm.where(Dog.class).max("age");

            fail("In this test queries are not allowed to run on the UI thread, so something went awry.");
        } catch (RealmException e) {
            assertTrue(Objects.requireNonNull(e.getMessage()).contains("allowQueriesOnUiThread"));
        }
    }

    @Test
    @UiThreadTest
    public void min_runOnMainThreadThrows() {
        RealmConfiguration configuration = configFactory.createConfigurationBuilder()
                .allowQueriesOnUiThread(false)
                .name("ui_realm")
                .build();

        // Try-with-resources
        try (Realm uiRealm = Realm.getInstance(configuration)) {
            uiRealm.where(Dog.class).min("age");

            fail("In this test queries are not allowed to run on the UI thread, so something went awry.");
        } catch (RealmException e) {
            assertTrue(Objects.requireNonNull(e.getMessage()).contains("allowQueriesOnUiThread"));
        }
    }

    @Test
    @UiThreadTest
    public void average_runOnMainThreadThrows() {
        RealmConfiguration configuration = configFactory.createConfigurationBuilder()
                .allowQueriesOnUiThread(false)
                .name("ui_realm")
                .build();

        // Try-with-resources
        try (Realm uiRealm = Realm.getInstance(configuration)) {
            uiRealm.where(Dog.class).average("age");

            fail("In this test queries are not allowed to run on the UI thread, so something went awry.");
        } catch (RealmException e) {
            assertTrue(Objects.requireNonNull(e.getMessage()).contains("allowQueriesOnUiThread"));
        }
    }

    @Test
    @UiThreadTest
    public void averageDecimal128_runOnMainThreadThrows() {
        RealmConfiguration configuration = configFactory.createConfigurationBuilder()
                .allowQueriesOnUiThread(false)
                .name("ui_realm")
                .build();

        // Try-with-resources
        try (Realm uiRealm = Realm.getInstance(configuration)) {
            uiRealm.where(AllTypes.class).averageDecimal128(AllTypes.FIELD_DECIMAL128);

            fail("In this test queries are not allowed to run on the UI thread, so something went awry.");
        } catch (RealmException e) {
            assertTrue(Objects.requireNonNull(e.getMessage()).contains("allowQueriesOnUiThread"));
        }
    }

    @Test
    @UiThreadTest
    public void maximumDate_runOnMainThreadThrows() {
        RealmConfiguration configuration = configFactory.createConfigurationBuilder()
                .allowQueriesOnUiThread(false)
                .name("ui_realm")
                .build();

        // Try-with-resources
        try (Realm uiRealm = Realm.getInstance(configuration)) {
            uiRealm.where(Dog.class).maximumDate("birthday");

            fail("In this test queries are not allowed to run on the UI thread, so something went awry.");
        } catch (RealmException e) {
            assertTrue(Objects.requireNonNull(e.getMessage()).contains("allowQueriesOnUiThread"));
        }
    }

    @Test
    @UiThreadTest
    public void minimumDate_runOnMainThreadThrows() {
        RealmConfiguration configuration = configFactory.createConfigurationBuilder()
                .allowQueriesOnUiThread(false)
                .name("ui_realm")
                .build();

        // Try-with-resources
        try (Realm uiRealm = Realm.getInstance(configuration)) {
            uiRealm.where(Dog.class).minimumDate("birthday");

            fail("In this test queries are not allowed to run on the UI thread, so something went awry.");
        } catch (RealmException e) {
            assertTrue(Objects.requireNonNull(e.getMessage()).contains("allowQueriesOnUiThread"));
        }
    }

    // FIXME Maybe move to QueryDescriptor or maybe even to RealmFieldType?
    private boolean supportDistinct(RealmFieldType type) {
        switch (type) {
            case INTEGER:
            case BOOLEAN:
            case STRING:
            case BINARY:
            case DATE:
            case FLOAT:
            case DOUBLE:
            case OBJECT:
            case DECIMAL128:
            case OBJECT_ID:
            case UUID:
            case LINKING_OBJECTS:
            case MIXED:
                return true;
            case LIST:
            case INTEGER_LIST:
            case BOOLEAN_LIST:
            case STRING_LIST:
            case BINARY_LIST:
            case DATE_LIST:
            case FLOAT_LIST:
            case DOUBLE_LIST:
            case DECIMAL128_LIST:
            case OBJECT_ID_LIST:
            case UUID_LIST:
            case MIXED_LIST:
            case STRING_TO_MIXED_MAP:
            case STRING_TO_BOOLEAN_MAP:
            case STRING_TO_STRING_MAP:
            case STRING_TO_INTEGER_MAP:
            case STRING_TO_FLOAT_MAP:
            case STRING_TO_DOUBLE_MAP:
            case STRING_TO_BINARY_MAP:
            case STRING_TO_DATE_MAP:
            case STRING_TO_OBJECT_ID_MAP:
            case STRING_TO_UUID_MAP:
            case STRING_TO_DECIMAL128_MAP:
            case STRING_TO_LINK_MAP:
                return false;
            case TYPED_LINK:
        }
        // Should never reach here as the above switch is exhaustive
        throw new UnsupportedOperationException("Unhandled realm field type " + type);
    }

    // Manual distinct method for verification. Uses field value's equals.
    @NotNull
    private Set<List<? super Object>> distinct(RealmResults<DynamicRealmObject> all, Object... fields) {
        Set<List<? super Object>> values = new HashSet();

        // Parsed hierarchical field accessors
        List<String[]> fieldAccessors = new ArrayList<>();
        for (Object field : fields) {
            fieldAccessors.add(((String) field).split("\\."));
        }

        for (DynamicRealmObject object : all) {
            List<? super Object> elements = new ArrayList<>(fields.length);
            for (String[] split : fieldAccessors) {
                int i = 0;
                while (i < split.length - 1) {
                    object = object.get(split[i]);
                    i++;
                }
                String fieldName = split[i];
                if (!object.isNull(fieldName)) {
                    Object e = object.get(fieldName);
                    // Need to convert byte arrays to list to detect duplicates when inserting to values
                    if (e instanceof byte[]) {
                        elements.add(convertBytesToList((byte[]) e));
                    } else {
                        elements.add(e);
                    }
                } else {
                    elements.add(null);
                }
            }
            values.add(elements);
        }
        return values;
    }

    private static List<Byte> convertBytesToList(byte[] bytes) {
        final List<Byte> list = new ArrayList<>();
        for (byte b : bytes) {
            list.add(b);
        }
        return list;
    }

}<|MERGE_RESOLUTION|>--- conflicted
+++ resolved
@@ -3183,18 +3183,10 @@
             } else {
                 // Test that unsupported types throw exception as expected
                 try {
-<<<<<<< HEAD
-//                    if (((type.getNativeValue() & RealmFieldTypeConstants.LIST_OFFSET) == 0) && (type != RealmFieldType.LIST)) // FIXME: LISTS CRASHES REALM EXCEPTION
-                    realm.where(AllTypes.class)
-                            .distinct(field)
-                            .findAll();
-                } catch (IllegalArgumentException ignore) {
-=======
                         realm.where(AllTypes.class)
                                 .distinct(field)
                                 .findAll();
                 } catch (IllegalStateException ignore) { // Not distinct not supported on lists
->>>>>>> b5cdbd04
                 }
             }
             types.remove(type);
