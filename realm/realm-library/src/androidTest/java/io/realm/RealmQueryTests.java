--- conflicted
+++ resolved
@@ -4106,11 +4106,8 @@
             case OBJECT:
             case DECIMAL128:
             case OBJECT_ID:
-<<<<<<< HEAD
+            case UUID:
             case MIXED:
-=======
-            case UUID:
->>>>>>> 64b3a8ce
             case LINKING_OBJECTS:
                 return true;
             case LIST:
@@ -4123,11 +4120,8 @@
             case DOUBLE_LIST:
             case DECIMAL128_LIST:
             case OBJECT_ID_LIST:
-<<<<<<< HEAD
+            case UUID_LIST:
             case MIXED_LIST:
-=======
-            case UUID_LIST:
->>>>>>> 64b3a8ce
                 return false;
         }
         // Should never reach here as the above switch is exhaustive
