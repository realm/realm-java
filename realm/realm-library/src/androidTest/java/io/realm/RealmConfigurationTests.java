--- conflicted
+++ resolved
@@ -204,7 +204,7 @@
 
     @Test
     public void constructBuilder_wrongKeyLengthThrows() {
-        byte[][] wrongKeys = new byte[][]{
+        byte[][] wrongKeys = new byte[][] {
                 new byte[0],
                 new byte[Realm.ENCRYPTION_KEY_LENGTH - 1],
                 new byte[Realm.ENCRYPTION_KEY_LENGTH + 1]
@@ -235,7 +235,7 @@
                 .build());
         realm.close();
 
-        int[] wrongVersions = new int[]{0, 1, 41};
+        int[] wrongVersions = new int[] { 0, 1, 41 };
         for (int version : wrongVersions) {
             try {
                 realm = Realm.getInstance(configFactory.createConfigurationBuilder()
@@ -803,15 +803,9 @@
 
     @Test
     public void rxFactory_nullThrows() {
-<<<<<<< HEAD
-        try {
-            configFactory.createConfigurationBuilder()
-                    .rxFactory(null);
-=======
         RealmConfiguration.Builder builder = configFactory.createConfigurationBuilder();
         try {
             builder.rxFactory(null);
->>>>>>> 0387fca4
             fail("Setting a null factory from Java should fail.");
         } catch (IllegalArgumentException e) {
             assertTrue(e.getMessage().contains("null"));
