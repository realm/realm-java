--- conflicted
+++ resolved
@@ -725,12 +725,12 @@
             }
 
             @Override
-            public Flowable<RealmResults<DynamicRealmObject>> from(DynamicRealm realm, RealmResults<DynamicRealmObject> results) {
-                return null;
-            }
-
-            @Override
-            public Observable<CollectionChange<RealmResults<DynamicRealmObject>>> changesetsFrom(DynamicRealm realm, RealmResults<DynamicRealmObject> results) {
+            public <E> Flowable<RealmResults<E>> from(DynamicRealm realm, RealmResults<E> results) {
+                return null;
+            }
+
+            @Override
+            public <E> Observable<CollectionChange<RealmResults<E>>> changesetsFrom(DynamicRealm realm, RealmResults<E> results) {
                 return null;
             }
 
@@ -745,16 +745,12 @@
             }
 
             @Override
-            public Flowable<RealmList<DynamicRealmObject>> from(DynamicRealm realm, RealmList<DynamicRealmObject> list) {
-                return null;
-            }
-
-            @Override
-<<<<<<< HEAD
-            public <E> Observable<RealmResults<E>> from(DynamicRealm realm, RealmResults<E> results) {
-=======
-            public Observable<CollectionChange<RealmList<DynamicRealmObject>>> changesetsFrom(DynamicRealm realm, RealmList<DynamicRealmObject> list) {
->>>>>>> 477845ea
+            public <E> Flowable<RealmList<E>> from(DynamicRealm realm, RealmList<E> list) {
+                return null;
+            }
+
+            @Override
+            public <E> Observable<CollectionChange<RealmList<E>>> changesetsFrom(DynamicRealm realm, RealmList<E> list) {
                 return null;
             }
 
@@ -764,11 +760,7 @@
             }
 
             @Override
-<<<<<<< HEAD
-            public <E> Observable<RealmList<E>> from(DynamicRealm realm, RealmList<E> list) {
-=======
             public <E extends RealmModel> Observable<ObjectChange<E>> changesetsFrom(Realm realm, E object) {
->>>>>>> 477845ea
                 return null;
             }
 
@@ -788,7 +780,7 @@
             }
 
             @Override
-            public Single<RealmQuery<DynamicRealmObject>> from(DynamicRealm realm, RealmQuery<DynamicRealmObject> query) {
+            public <E> Single<RealmQuery<E>> from(DynamicRealm realm, RealmQuery<E> query) {
                 return null;
             }
         };
