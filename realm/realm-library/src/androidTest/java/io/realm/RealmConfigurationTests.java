--- conflicted
+++ resolved
@@ -33,10 +33,7 @@
 import java.util.Set;
 
 import io.reactivex.Flowable;
-<<<<<<< HEAD
 import io.reactivex.Observable;
-=======
->>>>>>> f2f6e62d
 import io.reactivex.Single;
 import io.realm.entities.AllTypes;
 import io.realm.entities.AnimalModule;
@@ -58,10 +55,6 @@
 import io.realm.rx.ObjectChange;
 import io.realm.rx.RealmObservableFactory;
 import io.realm.rx.RxObservableFactory;
-<<<<<<< HEAD
-import io.realm.internal.util.Pair;
-=======
->>>>>>> f2f6e62d
 
 import static org.junit.Assert.assertEquals;
 import static org.junit.Assert.assertFalse;
@@ -716,7 +709,6 @@
         final RxObservableFactory dummyFactory = new RxObservableFactory() {
             @Override
             public Flowable<Realm> from(Realm realm) {
-<<<<<<< HEAD
                 return null;
             }
 
@@ -747,71 +739,41 @@
 
             @Override
             public <E extends RealmModel> Flowable<RealmList<E>> from(Realm realm, RealmList<E> list) {
-=======
->>>>>>> f2f6e62d
-                return null;
-            }
-
-            @Override
-<<<<<<< HEAD
+                return null;
+            }
+
+            @Override
             public <E extends RealmModel> Observable<CollectionChange<RealmList<E>>> changesetsFrom(Realm realm, RealmList<E> list) {
-=======
-            public Flowable<DynamicRealm> from(DynamicRealm realm) {
->>>>>>> f2f6e62d
-                return null;
-            }
-
-            @Override
-<<<<<<< HEAD
+                return null;
+            }
+
+            @Override
             public Flowable<RealmList<DynamicRealmObject>> from(DynamicRealm realm, RealmList<DynamicRealmObject> list) {
-=======
-            public <E extends RealmModel> Flowable<RealmResults<E>> from(Realm realm, RealmResults<E> results) {
->>>>>>> f2f6e62d
-                return null;
-            }
-
-            @Override
-<<<<<<< HEAD
+                return null;
+            }
+
+            @Override
             public Observable<CollectionChange<RealmList<DynamicRealmObject>>> changesetsFrom(DynamicRealm realm, RealmList<DynamicRealmObject> list) {
-=======
-            public Flowable<RealmResults<DynamicRealmObject>> from(DynamicRealm realm, RealmResults<DynamicRealmObject> results) {
->>>>>>> f2f6e62d
-                return null;
-            }
-
-            @Override
-<<<<<<< HEAD
+                return null;
+            }
+
+            @Override
             public <E extends RealmModel> Flowable<E> from(Realm realm, E object) {
-=======
-            public <E extends RealmModel> Flowable<RealmList<E>> from(Realm realm, RealmList<E> list) {
->>>>>>> f2f6e62d
-                return null;
-            }
-
-            @Override
-<<<<<<< HEAD
+                return null;
+            }
+
+            @Override
             public <E extends RealmModel> Observable<ObjectChange<E>> changesetsFrom(Realm realm, E object) {
-=======
-            public Flowable<RealmList<DynamicRealmObject>> from(DynamicRealm realm, RealmList<DynamicRealmObject> list) {
->>>>>>> f2f6e62d
-                return null;
-            }
-
-            @Override
-<<<<<<< HEAD
+                return null;
+            }
+
+            @Override
             public Flowable<DynamicRealmObject> from(DynamicRealm realm, DynamicRealmObject object) {
-=======
-            public <E extends RealmModel> Flowable<E> from(Realm realm, E object) {
->>>>>>> f2f6e62d
-                return null;
-            }
-
-            @Override
-<<<<<<< HEAD
+                return null;
+            }
+
+            @Override
             public Observable<ObjectChange<DynamicRealmObject>> changesetsFrom(DynamicRealm realm, DynamicRealmObject object) {
-=======
-            public Flowable<DynamicRealmObject> from(DynamicRealm realm, DynamicRealmObject object) {
->>>>>>> f2f6e62d
                 return null;
             }
 
