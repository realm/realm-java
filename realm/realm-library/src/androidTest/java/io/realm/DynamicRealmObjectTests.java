--- conflicted
+++ resolved
@@ -1904,12 +1904,9 @@
                 case UUID_LIST:
                     assertNull(allJavaTypes.getList(AllJavaTypes.FIELD_UUID_LIST, UUID.class).get(0));
                     break;
-<<<<<<< HEAD
-=======
                 case MIXED_LIST:
                     assertTrue(allJavaTypes.getList(AllJavaTypes.FIELD_MIXED_LIST, Mixed.class).get(0).isNull());
                     break;
->>>>>>> f1d3c322
                 case TYPED_LINK:
                 case LIST:
                 case LINKING_OBJECTS:
