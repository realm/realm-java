/*
 * Copyright 2015 Realm Inc.
 *
 * Licensed under the Apache License, Version 2.0 (the "License");
 * you may not use this file except in compliance with the License.
 * You may obtain a copy of the License at
 *
 * http://www.apache.org/licenses/LICENSE-2.0
 *
 * Unless required by applicable law or agreed to in writing, software
 * distributed under the License is distributed on an "AS IS" BASIS,
 * WITHOUT WARRANTIES OR CONDITIONS OF ANY KIND, either express or implied.
 * See the License for the specific language governing permissions and
 * limitations under the License.
 */

package io.realm;

import org.bson.types.Decimal128;
import org.bson.types.ObjectId;
import org.hamcrest.Matchers;
import org.junit.After;
import org.junit.Before;
import org.junit.Rule;
import org.junit.Test;
import org.junit.rules.ExpectedException;
import org.junit.runner.RunWith;

import java.lang.reflect.Field;
import java.math.BigDecimal;
import java.text.ParseException;
import java.util.Arrays;
import java.util.Date;
import java.util.List;
import java.util.UUID;
import java.util.concurrent.CountDownLatch;
import java.util.concurrent.atomic.AtomicReference;

import androidx.test.ext.junit.runners.AndroidJUnit4;
import io.realm.entities.AllJavaTypes;
import io.realm.entities.AllTypes;
import io.realm.entities.CyclicType;
import io.realm.entities.Dog;
import io.realm.entities.NullTypes;
import io.realm.entities.NullablePrimitiveFields;
import io.realm.entities.Owner;
import io.realm.entities.PrimaryKeyAsBoxedByte;
import io.realm.entities.PrimaryKeyAsBoxedInteger;
import io.realm.entities.PrimaryKeyAsBoxedLong;
import io.realm.entities.PrimaryKeyAsBoxedShort;
import io.realm.entities.PrimaryKeyAsByte;
import io.realm.entities.PrimaryKeyAsInteger;
import io.realm.entities.PrimaryKeyAsLong;
import io.realm.entities.PrimaryKeyAsShort;
import io.realm.entities.PrimaryKeyAsString;
import io.realm.exceptions.RealmException;

import static org.junit.Assert.assertArrayEquals;
import static org.junit.Assert.assertEquals;
import static org.junit.Assert.assertFalse;
import static org.junit.Assert.assertNotNull;
import static org.junit.Assert.assertNull;
import static org.junit.Assert.assertSame;
import static org.junit.Assert.assertThat;
import static org.junit.Assert.assertTrue;
import static org.junit.Assert.fail;

@RunWith(AndroidJUnit4.class)
public class DynamicRealmObjectTests {
    @Rule
    public final TestRealmConfigurationFactory configFactory = new TestRealmConfigurationFactory();
    @Rule
    public final ExpectedException thrown = ExpectedException.none();

    private Realm realm;
    private DynamicRealm dynamicRealm;
    private AllJavaTypes typedObj;
    // DynamicRealmObject constructed from a typed RealmObject
    private DynamicRealmObject dObjTyped;
    // DynamicRealmObject queried from DynamicRealm
    private DynamicRealmObject dObjDynamic;

    @Before
    public void setUp() {
        RealmConfiguration realmConfig = configFactory.createConfiguration();
        realm = Realm.getInstance(realmConfig);
        realm.beginTransaction();
        typedObj = realm.createObject(AllJavaTypes.class, 1);
        typedObj.setFieldString("str");
        typedObj.setFieldShort((short) 1);
        typedObj.setFieldInt(1);
        typedObj.setFieldLong(1);
        typedObj.setFieldByte((byte) 4);
        typedObj.setFieldFloat(1.23f);
        typedObj.setFieldDouble(1.234d);
        typedObj.setFieldBinary(new byte[]{1, 2, 3});
        typedObj.setFieldBoolean(true);
        typedObj.setFieldDate(new Date(1000));
        typedObj.setFieldDecimal128(new Decimal128(BigDecimal.TEN));
        typedObj.setFieldObjectId(new ObjectId(TestHelper.generateObjectIdHexString(7)));
        typedObj.setFieldUUID(UUID.randomUUID());
        typedObj.setFieldObject(typedObj);
        typedObj.getFieldList().add(typedObj);
        typedObj.getFieldIntegerList().add(1);
        typedObj.getFieldStringList().add("str");
        typedObj.getFieldBooleanList().add(true);
        typedObj.getFieldFloatList().add(1.23F);
        typedObj.getFieldDoubleList().add(1.234D);
        typedObj.getFieldBinaryList().add(new byte[] {1, 2, 3});
        typedObj.getFieldDateList().add(new Date(1000));
        dObjTyped = new DynamicRealmObject(typedObj);
        realm.commitTransaction();

        dynamicRealm = DynamicRealm.getInstance(realm.getConfiguration());
        dObjDynamic = dynamicRealm.where(AllJavaTypes.CLASS_NAME).findFirst();
    }

    @After
    public void tearDown() {
        if (realm != null) {
            realm.close();
        }
        if (dynamicRealm != null) {
            dynamicRealm.close();
        }
    }

    // Types supported by the DynamicRealmObject.
    private enum SupportedType {
        BOOLEAN, SHORT, INT, LONG, BYTE, FLOAT, DOUBLE, STRING, BINARY, DATE, OBJECT, DECIMAL128, OBJECT_ID, UUID, LIST,
        LIST_INTEGER, LIST_STRING, LIST_BOOLEAN, LIST_FLOAT, LIST_DOUBLE, LIST_BINARY, LIST_DATE, LIST_DECIMAL128,
        LIST_OBJECT_ID, LIST_UUID
    }

    private enum ThreadConfinedMethods {
        GET_BOOLEAN, GET_BYTE, GET_SHORT, GET_INT, GET_LONG, GET_FLOAT, GET_DOUBLE, GET_UUID,
        GET_BLOB, GET_STRING, GET_DATE, GET_DECIMAL128, GET_OBJECT_ID, GET_OBJECT, GET_LIST, GET_PRIMITIVE_LIST, GET,

        SET_BOOLEAN, SET_BYTE, SET_SHORT, SET_INT, SET_LONG, SET_FLOAT, SET_DOUBLE, SET_UUID,
        SET_BLOB, SET_STRING, SET_DATE, SET_DECIMAL128, SET_OBJECT_ID, SET_OBJECT, SET_LIST, SET_PRIMITIVE_LIST, SET,

        IS_NULL, SET_NULL,

        HAS_FIELD, GET_FIELD_NAMES, GET_TYPE, GET_FIELD_TYPE,

        HASH_CODE, EQUALS, TO_STRING,
    }

    @SuppressWarnings({"ResultOfMethodCallIgnored", "EqualsWithItself", "SelfEquals"})
    private static void callThreadConfinedMethod(DynamicRealmObject obj, ThreadConfinedMethods method) {
        switch (method) {
            case GET_BOOLEAN:           obj.getBoolean(AllJavaTypes.FIELD_BOOLEAN);                 break;
            case GET_BYTE:              obj.getByte(AllJavaTypes.FIELD_BYTE);                       break;
            case GET_SHORT:             obj.getShort(AllJavaTypes.FIELD_SHORT);                     break;
            case GET_INT:               obj.getInt(AllJavaTypes.FIELD_INT);                         break;
            case GET_LONG:              obj.getLong(AllJavaTypes.FIELD_LONG);                       break;
            case GET_FLOAT:             obj.getFloat(AllJavaTypes.FIELD_FLOAT);                     break;
            case GET_DOUBLE:            obj.getDouble(AllJavaTypes.FIELD_DOUBLE);                   break;
            case GET_BLOB:              obj.getBlob(AllJavaTypes.FIELD_BINARY);                     break;
            case GET_STRING:            obj.getString(AllJavaTypes.FIELD_STRING);                   break;
            case GET_DATE:              obj.getDate(AllJavaTypes.FIELD_DATE);                       break;
            case GET_DECIMAL128:        obj.getDate(AllJavaTypes.FIELD_DECIMAL128);                 break;
            case GET_OBJECT_ID:         obj.getDate(AllJavaTypes.FIELD_OBJECT_ID);                  break;
            case GET_UUID:              obj.getDate(AllJavaTypes.FIELD_UUID);                       break;
            case GET_OBJECT:            obj.getObject(AllJavaTypes.FIELD_OBJECT);                   break;
            case GET_LIST:              obj.getList(AllJavaTypes.FIELD_LIST);                       break;
            case GET_PRIMITIVE_LIST:    obj.getList(AllJavaTypes.FIELD_STRING_LIST, String.class);  break;
            case GET:                   obj.get(AllJavaTypes.FIELD_LONG);                           break;

            case SET_BOOLEAN:           obj.setBoolean(AllJavaTypes.FIELD_BOOLEAN, true);                           break;
            case SET_BYTE:              obj.setByte(AllJavaTypes.FIELD_BYTE,       (byte) 1);                       break;
            case SET_SHORT:             obj.setShort(AllJavaTypes.FIELD_SHORT,     (short) 1);                      break;
            case SET_INT:               obj.setInt(AllJavaTypes.FIELD_INT,         1);                              break;
            case SET_LONG:              obj.setLong(AllJavaTypes.FIELD_LONG,       1L);                             break;
            case SET_FLOAT:             obj.setFloat(AllJavaTypes.FIELD_FLOAT,     1F);                             break;
            case SET_DOUBLE:            obj.setDouble(AllJavaTypes.FIELD_DOUBLE,   1D);                             break;
            case SET_BLOB:              obj.setBlob(AllJavaTypes.FIELD_BINARY,     new byte[] {1, 2, 3});           break;
            case SET_STRING:            obj.setString(AllJavaTypes.FIELD_STRING,   "12345");                        break;
            case SET_DATE:              obj.setDate(AllJavaTypes.FIELD_DATE,       new Date(1L));                   break;
            case SET_DECIMAL128:        obj.setDecimal128(AllJavaTypes.FIELD_DECIMAL128, new Decimal128(BigDecimal.ONE)); break;
            case SET_OBJECT_ID:         obj.setObjectId(AllJavaTypes.FIELD_OBJECT_ID, new ObjectId(TestHelper.generateObjectIdHexString(5))); break;
            case SET_UUID:              obj.setUUID(AllJavaTypes.FIELD_UUID, UUID.randomUUID());                break;
            case SET_OBJECT:            obj.setObject(AllJavaTypes.FIELD_OBJECT,   obj);                            break;
            case SET_LIST:              obj.setList(AllJavaTypes.FIELD_LIST,       new RealmList<>(obj));           break;
            case SET_PRIMITIVE_LIST:    obj.setList(AllJavaTypes.FIELD_STRING_LIST,new RealmList<String>("foo"));   break;
            case SET:                   obj.set(AllJavaTypes.FIELD_LONG,           1L);                             break;

            case IS_NULL:     obj.isNull(AllJavaTypes.FIELD_OBJECT);           break;
            case SET_NULL:    obj.setNull(AllJavaTypes.FIELD_OBJECT);          break;

            case HAS_FIELD:       obj.hasField(AllJavaTypes.FIELD_OBJECT);     break;
            case GET_FIELD_NAMES: obj.getFieldNames();                         break;
            case GET_TYPE:        obj.getType();                               break;
            case GET_FIELD_TYPE:  obj.getFieldType(AllJavaTypes.FIELD_OBJECT); break;

            case HASH_CODE:   obj.hashCode();  break;
            case EQUALS:      obj.equals(obj); break;
            case TO_STRING:   obj.toString();  break;

            default:
                throw new AssertionError("missing case for " + method);
        }
    }

    @Test
    public void callThreadConfinedMethodsFromWrongThread() throws Throwable {

        dynamicRealm.beginTransaction();
        dynamicRealm.deleteAll();
        final DynamicRealmObject obj = dynamicRealm.createObject(AllJavaTypes.CLASS_NAME, 100L);
        dynamicRealm.commitTransaction();

        final AtomicReference<Throwable> throwableFromThread = new AtomicReference<Throwable>();
        final CountDownLatch testFinished = new CountDownLatch(1);

        final String expectedMessage;
        //noinspection TryWithIdenticalCatches
        try {
            final Field expectedMessageField = BaseRealm.class.getDeclaredField("INCORRECT_THREAD_MESSAGE");
            expectedMessageField.setAccessible(true);
            expectedMessage = (String) expectedMessageField.get(null);
        } catch (NoSuchFieldException e) {
            throw new AssertionError(e);
        } catch (IllegalAccessException e) {
            throw new AssertionError(e);
        }

        final Thread thread = new Thread("callThreadConfinedMethodsFromWrongThread") {
            @Override
            public void run() {
                try {
                    for (ThreadConfinedMethods method : ThreadConfinedMethods.values()) {
                        try {
                            callThreadConfinedMethod(obj, method);
                            fail("IllegalStateException must be thrown.");
                        } catch (IllegalStateException e) {
                            if (expectedMessage.equals(e.getMessage())) {
                                // expected exception
                                continue;
                            }
                            throwableFromThread.set(e);
                            return;
                        }
                    }
                } finally {
                    testFinished.countDown();
                }
            }
        };
        thread.start();

        TestHelper.awaitOrFail(testFinished);
        final Throwable throwable = throwableFromThread.get();
        if (throwable != null) {
            throw throwable;
        }
    }


    @Test (expected = IllegalArgumentException.class)
    public void constructor_nullThrows () {
        new DynamicRealmObject((RealmObject)null);
    }

    @Test (expected = IllegalArgumentException.class)
    public void constructor_dynamicObjectThrows () {
        new DynamicRealmObject(dObjTyped);
    }

    @Test
    public void constructor_deletedObjectThrows() {
        realm.beginTransaction();
        typedObj.deleteFromRealm();
        realm.commitTransaction();
        thrown.expect(IllegalArgumentException.class);
        new DynamicRealmObject(typedObj);
    }

    @Test (expected = IllegalArgumentException.class)
    public void constructor_unmanagedObjectThrows() {
        new DynamicRealmObject(new AllTypes());
    }

    // Tests that all getters fail if given invalid field name.
    @Test
    public void typedGetter_illegalFieldNameThrows() {
        // Sets arguments.
        String linkedField = AllJavaTypes.FIELD_OBJECT + "." + AllJavaTypes.FIELD_STRING;
        List<String> arguments = Arrays.asList(null, "foo", AllJavaTypes.FIELD_STRING, linkedField);
        List<String> stringArguments = Arrays.asList(null, "foo", AllJavaTypes.FIELD_BOOLEAN, linkedField);

        // Tests all getters.
        for (SupportedType type : SupportedType.values()) {

            // We cannot modularize everything, so STRING is a special case with its own set
            // of failing values. Only difference is the wrong type column has to be different.
            List<String> args = (type == SupportedType.STRING) ? stringArguments : arguments;
            try {
                callGetter(dObjTyped, type, args);
                fail();
            } catch (IllegalArgumentException ignored) {
            }
            try {
                callGetter(dObjDynamic, type, args);
                fail();
            } catch (IllegalArgumentException ignored) {
            }
        }
    }

    @Test
    public void typedGetter_wrongUnderlyingTypeThrows() {
        for (SupportedType type : SupportedType.values()) {
            try {
                // Makes sure we hit the wrong underlying type for all types.
                if (type == SupportedType.DOUBLE) {
                    callGetter(dObjTyped, type, Arrays.asList(AllJavaTypes.FIELD_STRING));
                } else {
                    callGetter(dObjTyped, type, Arrays.asList(AllJavaTypes.FIELD_DOUBLE));
                }
                fail(type + " failed to throw.");
            } catch (IllegalArgumentException ignored) {
            }
            try {
                // Makes sure we hit the wrong underlying type for all types.
                if (type == SupportedType.DOUBLE) {
                    callGetter(dObjDynamic, type, Arrays.asList(AllJavaTypes.FIELD_STRING));
                } else {
                    callGetter(dObjDynamic, type, Arrays.asList(AllJavaTypes.FIELD_DOUBLE));
                }
                fail(type + " failed to throw.");
            } catch (IllegalArgumentException ignored) {
            }
        }
    }

    // Helper method for calling getters with different field names.
    private static void callGetter(DynamicRealmObject target, SupportedType type, List<String> fieldNames) {
        for (String fieldName : fieldNames) {
            switch (type) {
                case BOOLEAN: target.getBoolean(fieldName); break;
                case SHORT: target.getShort(fieldName); break;
                case INT: target.getInt(fieldName); break;
                case LONG: target.getLong(fieldName); break;
                case BYTE: target.getByte(fieldName); break;
                case FLOAT: target.getFloat(fieldName); break;
                case DOUBLE: target.getDouble(fieldName); break;
                case STRING: target.getString(fieldName); break;
                case BINARY: target.getBlob(fieldName); break;
                case DATE: target.getDate(fieldName); break;
                case DECIMAL128: target.getDecimal128(fieldName); break;
                case OBJECT_ID: target.getObjectId(fieldName); break;
                case UUID: target.getUUID(fieldName); break;
                case OBJECT: target.getObject(fieldName); break;
                case LIST:
                case LIST_INTEGER:
                case LIST_STRING:
                case LIST_BOOLEAN:
                case LIST_FLOAT:
                case LIST_DOUBLE:
                case LIST_BINARY:
                case LIST_DATE:
                case LIST_DECIMAL128:
                case LIST_OBJECT_ID:
                case LIST_UUID:
                    target.getList(fieldName);
                    break;
                default:
                    fail();
            }
        }
    }

    // Tests that all getters fail if given an invalid field name.
    @Test
    public void typedSetter_illegalFieldNameThrows() {

        // Sets arguments.
        String linkedField = AllJavaTypes.FIELD_OBJECT + "." + AllJavaTypes.FIELD_STRING;
        List<String> arguments = Arrays.asList(null, "foo", AllJavaTypes.FIELD_STRING, linkedField);
        List<String> stringArguments = Arrays.asList(null, "foo", AllJavaTypes.FIELD_BOOLEAN, linkedField);

        // Tests all getters.
        for (SupportedType type : SupportedType.values()) {
            List<String> args = (type == SupportedType.STRING) ? stringArguments : arguments;
            try {
                callSetter(dObjTyped, type, args);
                fail();
            } catch (IllegalArgumentException ignored) {
            }
            try {
                callSetter(dObjDynamic, type, args);
                fail();
            } catch (IllegalArgumentException ignored) {
            }
        }
    }

    @Test
    public void typedSetter_wrongUnderlyingTypeThrows() {
        for (SupportedType type : SupportedType.values()) {
            realm.beginTransaction();
            try {
                // Makes sure we hit the wrong underlying type for all types.
                if (type == SupportedType.STRING) {
                    callSetter(dObjTyped, type, Arrays.asList(AllJavaTypes.FIELD_BOOLEAN));
                } else {
                    callSetter(dObjTyped, type, Arrays.asList(AllJavaTypes.FIELD_STRING));
                }
                fail();
            } catch (IllegalArgumentException ignored) {
            } finally {
                realm.cancelTransaction();
            }
            dynamicRealm.beginTransaction();
            try {
                // Makes sure we hit the wrong underlying type for all types.
                if (type == SupportedType.STRING) {
                    callSetter(dObjDynamic, type, Arrays.asList(AllJavaTypes.FIELD_BOOLEAN));
                } else {
                    callSetter(dObjDynamic, type, Arrays.asList(AllJavaTypes.FIELD_STRING));
                }
                fail();
            } catch (IllegalArgumentException ignored) {
            } finally {
                dynamicRealm.cancelTransaction();
            }
        }
    }

    private void callSetterOnPrimaryKey(String className, DynamicRealmObject object) {
        switch (className) {
            case PrimaryKeyAsByte.CLASS_NAME:
                object.setByte(PrimaryKeyAsByte.FIELD_ID, (byte) 42);
                break;
            case PrimaryKeyAsShort.CLASS_NAME:
                object.setShort(PrimaryKeyAsShort.FIELD_ID, (short) 42);
                break;
            case PrimaryKeyAsInteger.CLASS_NAME:
                object.setInt(PrimaryKeyAsInteger.FIELD_ID, 42);
                break;
            case PrimaryKeyAsLong.CLASS_NAME:
                object.setLong(PrimaryKeyAsLong.FIELD_ID, 42);
                break;
            case PrimaryKeyAsString.CLASS_NAME:
                object.setString(PrimaryKeyAsString.FIELD_PRIMARY_KEY, "42");
                break;
            default:
                fail();
        }
    }

    @Test
    public void typedSetter_changePrimaryKeyThrows() {
        final String[] primaryKeyClasses = {PrimaryKeyAsByte.CLASS_NAME, PrimaryKeyAsShort.CLASS_NAME,
                PrimaryKeyAsInteger.CLASS_NAME, PrimaryKeyAsLong.CLASS_NAME, PrimaryKeyAsString.CLASS_NAME};
        for (String pkClass : primaryKeyClasses) {
            dynamicRealm.beginTransaction();
            DynamicRealmObject object;
            if (pkClass.equals(PrimaryKeyAsString.CLASS_NAME)) {
                object = dynamicRealm.createObject(pkClass, "");
            } else {
                object = dynamicRealm.createObject(pkClass, 0);
            }

            try {
                callSetterOnPrimaryKey(pkClass, object);
                fail();
            } catch (IllegalArgumentException ignored) {
            }
            dynamicRealm.cancelTransaction();
        }
    }

    // Helper method for calling setters with different field names.
    private static void callSetter(DynamicRealmObject target, SupportedType type, List<String> fieldNames) {
        for (String fieldName : fieldNames) {
            switch (type) {
                case BOOLEAN: target.setBoolean(fieldName, false); break;
                case SHORT: target.setShort(fieldName, (short) 1); break;
                case INT: target.setInt(fieldName, 1); break;
                case LONG: target.setLong(fieldName, 1L); break;
                case BYTE: target.setByte(fieldName, (byte) 4); break;
                case FLOAT: target.setFloat(fieldName, 1.23f); break;
                case DOUBLE: target.setDouble(fieldName, 1.23d); break;
                case STRING: target.setString(fieldName, "foo"); break;
                case BINARY: target.setBlob(fieldName, new byte[]{}); break;
                case DATE: target.getDate(fieldName); break;
                case DECIMAL128: target.getDecimal128(fieldName); break;
                case OBJECT_ID: target.getObjectId(fieldName); break;
                case UUID: target.getUUID(fieldName); break;
                case OBJECT: target.setObject(fieldName, null); target.setObject(fieldName, target); break;
                case LIST: target.setList(fieldName, new RealmList<DynamicRealmObject>()); break;
                case LIST_INTEGER: target.setList(fieldName, new RealmList<Integer>(1)); break;
                case LIST_STRING: target.setList(fieldName, new RealmList<String>("foo")); break;
                case LIST_BOOLEAN: target.setList(fieldName, new RealmList<Boolean>(true)); break;
                case LIST_FLOAT: target.setList(fieldName, new RealmList<Float>(1.23F)); break;
                case LIST_DOUBLE: target.setList(fieldName, new RealmList<Double>(1.234D)); break;
                case LIST_BINARY: target.setList(fieldName, new RealmList<byte[]>(new byte[]{})); break;
                case LIST_DATE: target.setList(fieldName, new RealmList<Date>(new Date())); break;
                case LIST_DECIMAL128: target.setList(fieldName, new RealmList<>(new Decimal128(BigDecimal.ONE))); break;
                case LIST_OBJECT_ID: target.setList(fieldName, new RealmList<>(new ObjectId(TestHelper.generateObjectIdHexString(7)))); break;
                case LIST_UUID: target.setList(fieldName, new RealmList<>(UUID.randomUUID())); break;
                default:
                    fail();
            }
        }
    }

    // Tests all typed setters/setters.
    @Test
    public void typedGettersAndSetters() {
        realm.beginTransaction();
        AllJavaTypes obj = realm.createObject(AllJavaTypes.class, 0);
        DynamicRealmObject dObj = new DynamicRealmObject(obj);
        try {
            for (SupportedType type : SupportedType.values()) {
                switch (type) {
                    case BOOLEAN:
                        dObj.setBoolean(AllJavaTypes.FIELD_BOOLEAN, true);
                        assertTrue(dObj.getBoolean(AllJavaTypes.FIELD_BOOLEAN));
                        break;
                    case SHORT:
                        dObj.setShort(AllJavaTypes.FIELD_SHORT, (short) 42);
                        assertEquals(42, dObj.getShort(AllJavaTypes.FIELD_SHORT));
                        break;
                    case INT:
                        dObj.setInt(AllJavaTypes.FIELD_INT, 42);
                        assertEquals(42, dObj.getInt(AllJavaTypes.FIELD_INT));
                        break;
                    case LONG:
                        dObj.setLong(AllJavaTypes.FIELD_LONG, 42L);
                        assertEquals(42, dObj.getLong(AllJavaTypes.FIELD_LONG));
                        break;
                    case BYTE:
                        dObj.setByte(AllJavaTypes.FIELD_BYTE, (byte) 4);
                        assertEquals(4, dObj.getByte(AllJavaTypes.FIELD_BYTE));
                        break;
                    case FLOAT:
                        dObj.setFloat(AllJavaTypes.FIELD_FLOAT, 1.23f);
                        assertEquals(1.23f, dObj.getFloat(AllJavaTypes.FIELD_FLOAT), 0f);
                        break;
                    case DOUBLE:
                        dObj.setDouble(AllJavaTypes.FIELD_DOUBLE, 1.234d);
                        assertEquals(1.234d, dObj.getDouble(AllJavaTypes.FIELD_DOUBLE), 0d);
                        break;
                    case STRING:
                        dObj.setString(AllJavaTypes.FIELD_STRING, "str");
                        assertEquals("str", dObj.getString(AllJavaTypes.FIELD_STRING));
                        break;
                    case BINARY:
                        dObj.setBlob(AllJavaTypes.FIELD_BINARY, new byte[]{1, 2, 3});
                        assertArrayEquals(new byte[]{1, 2, 3}, dObj.getBlob(AllJavaTypes.FIELD_BINARY));
                        break;
                    case DATE:
                        dObj.setDate(AllJavaTypes.FIELD_DATE, new Date(1000));
                        assertEquals(new Date(1000), dObj.getDate(AllJavaTypes.FIELD_DATE));
                        break;
                    case DECIMAL128:
                        dObj.setDecimal128(AllJavaTypes.FIELD_DECIMAL128, new Decimal128(BigDecimal.ONE));
                        assertEquals(new Decimal128(BigDecimal.ONE), dObj.getDecimal128(AllJavaTypes.FIELD_DECIMAL128));
                        break;
                    case OBJECT_ID:
                        dObj.setObjectId(AllJavaTypes.FIELD_OBJECT_ID, new ObjectId(TestHelper.generateObjectIdHexString(0)));
                        assertEquals(new ObjectId(TestHelper.generateObjectIdHexString(0)), dObj.getObjectId(AllJavaTypes.FIELD_OBJECT_ID));
                        break;
                    case UUID:
                        String uuid = UUID.randomUUID().toString();
                        dObj.setUUID(AllJavaTypes.FIELD_UUID, UUID.fromString(uuid));
                        assertEquals(UUID.fromString(uuid), dObj.getUUID(AllJavaTypes.FIELD_UUID));
                        break;
                    case OBJECT:
                        dObj.setObject(AllJavaTypes.FIELD_OBJECT, dObj);
                        assertEquals(dObj, dObj.getObject(AllJavaTypes.FIELD_OBJECT));
                        break;
                    case LIST_INTEGER:
                        checkSetGetValueList(dObj, AllJavaTypes.FIELD_INTEGER_LIST, Integer.class, new RealmList<>(null, 1));
                        break;
                    case LIST_STRING:
                        checkSetGetValueList(dObj, AllJavaTypes.FIELD_STRING_LIST, String.class, new RealmList<>(null, "foo"));
                        break;
                    case LIST_BOOLEAN:
                        checkSetGetValueList(dObj, AllJavaTypes.FIELD_BOOLEAN_LIST, Boolean.class, new RealmList<>(null, true));
                        break;
                    case LIST_FLOAT:
                        checkSetGetValueList(dObj, AllJavaTypes.FIELD_FLOAT_LIST, Float.class, new RealmList<>(null, 1.23F));
                        break;
                    case LIST_DOUBLE:
                        checkSetGetValueList(dObj, AllJavaTypes.FIELD_DOUBLE_LIST, Double.class, new RealmList<>(null, 1.234D));
                        break;
                    case LIST_BINARY:
                        checkSetGetValueList(dObj, AllJavaTypes.FIELD_BINARY_LIST, byte[].class, new RealmList<>(null, new byte[] {1, 2, 3}));
                        break;
                    case LIST_DATE:
                        checkSetGetValueList(dObj, AllJavaTypes.FIELD_DATE_LIST, Date.class, new RealmList<>(null, new Date(1000)));
                        break;
                    case LIST_DECIMAL128:
                        checkSetGetValueList(dObj, AllJavaTypes.FIELD_DECIMAL128_LIST, Decimal128.class, new RealmList<>(null, new Decimal128(BigDecimal.ONE)));
                        break;
                    case LIST_OBJECT_ID:
                        checkSetGetValueList(dObj, AllJavaTypes.FIELD_OBJECT_ID_LIST, ObjectId.class, new RealmList<>(null, new ObjectId(TestHelper.generateObjectIdHexString(0))));
                        break;
                    case LIST_UUID:
                        checkSetGetValueList(dObj, AllJavaTypes.FIELD_UUID_LIST, UUID.class, new RealmList<>(null, UUID.randomUUID()));
                        break;
                    case LIST:
                        // Ignores. See testGetList/testSetList.
                        break;
                    default:
                        fail();
                }
            }
        } finally {
            realm.cancelTransaction();
        }
    }

    private <E> void checkSetGetValueList(DynamicRealmObject obj, String fieldName, Class<E> primitiveType, RealmList<E> list) {
        obj.set(fieldName, list);
        assertArrayEquals(list.toArray(), obj.getList(fieldName, primitiveType).toArray());
    }

    @Test
    public void setter_null() {
        realm.beginTransaction();
        NullTypes obj = realm.createObject(NullTypes.class, 0);
        DynamicRealmObject dObj = new DynamicRealmObject(obj);
        try {
            for (SupportedType type : SupportedType.values()) {
                switch (type) {
                    case OBJECT:
                        NullTypes childObj = new NullTypes();
                        childObj.setId(1);
                        DynamicRealmObject dynamicChildObject = new DynamicRealmObject(realm.copyToRealm(childObj));
                        dObj.setObject(NullTypes.FIELD_OBJECT_NULL, dynamicChildObject);
                        assertNotNull(dObj.getObject(NullTypes.FIELD_OBJECT_NULL));
                        dObj.setNull(NullTypes.FIELD_OBJECT_NULL);
                        assertNull(dObj.getObject(NullTypes.FIELD_OBJECT_NULL));
                        break;
                    case LIST:
                        try {
                            dObj.setNull(NullTypes.FIELD_LIST_NULL);
                            fail();
                        } catch (IllegalArgumentException ignored) {
                        }
                        break;
                    case LIST_INTEGER:
                        try {
                            dObj.setNull(NullTypes.FIELD_INTEGER_LIST_NULL);
                            fail();
                        } catch (IllegalArgumentException ignored) {
                        }
                        break;
                    case LIST_STRING:
                        try {
                            dObj.setNull(NullTypes.FIELD_STRING_LIST_NULL);
                            fail();
                        } catch (IllegalArgumentException ignored) {
                        }
                        break;
                    case LIST_BOOLEAN:
                        try {
                            dObj.setNull(NullTypes.FIELD_BOOLEAN_LIST_NULL);
                            fail();
                        } catch (IllegalArgumentException ignored) {
                        }
                        break;
                    case LIST_FLOAT:
                        try {
                            dObj.setNull(NullTypes.FIELD_FLOAT_LIST_NULL);
                            fail();
                        } catch (IllegalArgumentException ignored) {
                        }
                        break;
                    case LIST_DOUBLE:
                        try {
                            dObj.setNull(NullTypes.FIELD_DOUBLE_LIST_NULL);
                            fail();
                        } catch (IllegalArgumentException ignored) {
                        }
                        break;
                    case LIST_BINARY:
                        try {
                            dObj.setNull(NullTypes.FIELD_BINARY_LIST_NULL);
                            fail();
                        } catch (IllegalArgumentException ignored) {
                        }
                        break;
                    case LIST_DATE:
                        try {
                            dObj.setNull(NullTypes.FIELD_DATE_LIST_NULL);
                            fail();
                        } catch (IllegalArgumentException ignored) {
                        }
                        break;
                    case LIST_DECIMAL128:
                        try {
                            dObj.setNull(NullTypes.FIELD_DECIMAL128_LIST_NULL);
                            fail();
                        } catch (IllegalArgumentException ignored) {
                        }
                        break;
                    case LIST_OBJECT_ID:
                        try {
                            dObj.setNull(NullTypes.FIELD_OBJECT_ID_LIST_NULL);
                            fail();
                        } catch (IllegalArgumentException ignored) {
                        }
                        break;
                    case LIST_UUID:
                        try {
                            dObj.setNull(NullTypes.FIELD_UUID_LIST_NULL);
                            fail();
                        } catch (IllegalArgumentException ignored) {
                        }
                        break;
                    case BOOLEAN:
                        dObj.setNull(NullTypes.FIELD_BOOLEAN_NULL);
                        assertTrue(dObj.isNull(NullTypes.FIELD_BOOLEAN_NULL));
                        break;
                    case BYTE:
                        dObj.setNull(NullTypes.FIELD_BYTE_NULL);
                        assertTrue(dObj.isNull(NullTypes.FIELD_BYTE_NULL));
                        break;
                    case SHORT:
                        dObj.setNull(NullTypes.FIELD_SHORT_NULL);
                        assertTrue(dObj.isNull(NullTypes.FIELD_SHORT_NULL));
                        break;
                    case INT:
                        dObj.setNull(NullTypes.FIELD_INTEGER_NULL);
                        assertTrue(dObj.isNull(NullTypes.FIELD_INTEGER_NULL));
                        break;
                    case LONG:
                        dObj.setNull(NullTypes.FIELD_LONG_NULL);
                        assertTrue(dObj.isNull(NullTypes.FIELD_LONG_NULL));
                        break;
                    case FLOAT:
                        dObj.setNull(NullTypes.FIELD_FLOAT_NULL);
                        assertTrue(dObj.isNull(NullTypes.FIELD_FLOAT_NULL));
                        break;
                    case DOUBLE:
                        dObj.setNull(NullTypes.FIELD_DOUBLE_NULL);
                        assertTrue(dObj.isNull(NullTypes.FIELD_DOUBLE_NULL));
                        break;
                    case STRING:
                        dObj.setNull(NullTypes.FIELD_STRING_NULL);
                        assertTrue(dObj.isNull(NullTypes.FIELD_STRING_NULL));
                        break;
                    case BINARY:
                        dObj.setNull(NullTypes.FIELD_BYTES_NULL);
                        assertTrue(dObj.isNull(NullTypes.FIELD_BYTES_NULL));
                        break;
                    case DATE:
                        dObj.setNull(NullTypes.FIELD_DATE_NULL);
                        assertTrue(dObj.isNull(NullTypes.FIELD_DATE_NULL));
                        break;
                    case DECIMAL128:
                        dObj.setNull(NullTypes.FIELD_DECIMAL128_NULL);
                        assertTrue(dObj.isNull(NullTypes.FIELD_DECIMAL128_NULL));
                        break;
                    case OBJECT_ID:
                        dObj.setNull(NullTypes.FIELD_OBJECT_ID_NULL);
                        assertTrue(dObj.isNull(NullTypes.FIELD_OBJECT_ID_NULL));
                        break;
                    case UUID:
                        dObj.setNull(NullTypes.FIELD_UUID_NULL);
                        assertTrue(dObj.isNull(NullTypes.FIELD_UUID_NULL));
                        break;
                    default:
                        fail("Unknown type: " + type);
                }
            }
        } finally {
            realm.cancelTransaction();
        }
    }

    @Test
    public void setter_nullOnRequiredFieldsThrows() {
        realm.beginTransaction();
        NullTypes obj = realm.createObject(NullTypes.class, 0);
        DynamicRealmObject dObj = new DynamicRealmObject(obj);
        try {
            for (SupportedType type : SupportedType.values()) {
                String fieldName = null;
                try {
                    switch (type) {
                        case OBJECT: continue; // Ignore
                        case LIST: fieldName = NullTypes.FIELD_LIST_NULL; break;
                        case LIST_INTEGER: fieldName = NullTypes.FIELD_INTEGER_LIST_NULL; break;
                        case LIST_STRING: fieldName = NullTypes.FIELD_STRING_LIST_NULL; break;
                        case LIST_BOOLEAN: fieldName = NullTypes.FIELD_BOOLEAN_LIST_NULL; break;
                        case LIST_FLOAT: fieldName = NullTypes.FIELD_FLOAT_LIST_NULL; break;
                        case LIST_DOUBLE: fieldName = NullTypes.FIELD_DOUBLE_LIST_NULL; break;
                        case LIST_BINARY: fieldName = NullTypes.FIELD_BINARY_LIST_NULL; break;
                        case LIST_DATE: fieldName = NullTypes.FIELD_DATE_LIST_NULL; break;
                        case LIST_DECIMAL128: fieldName = NullTypes.FIELD_DECIMAL128_LIST_NULL; break;
                        case LIST_OBJECT_ID: fieldName = NullTypes.FIELD_OBJECT_ID_LIST_NULL; break;
                        case LIST_UUID: fieldName = NullTypes.FIELD_UUID_LIST_NULL; break;
                        case BOOLEAN: fieldName = NullTypes.FIELD_BOOLEAN_NOT_NULL; break;
                        case BYTE: fieldName = NullTypes.FIELD_BYTE_NOT_NULL; break;
                        case SHORT: fieldName = NullTypes.FIELD_SHORT_NOT_NULL; break;
                        case INT: fieldName = NullTypes.FIELD_INTEGER_NOT_NULL; break;
                        case LONG: fieldName = NullTypes.FIELD_LONG_NOT_NULL; break;
                        case FLOAT: fieldName = NullTypes.FIELD_FLOAT_NOT_NULL; break;
                        case DOUBLE: fieldName = NullTypes.FIELD_DOUBLE_NOT_NULL; break;
                        case STRING: fieldName = NullTypes.FIELD_STRING_NOT_NULL; break;
                        case BINARY: fieldName = NullTypes.FIELD_BYTES_NOT_NULL; break;
                        case DATE: fieldName = NullTypes.FIELD_DATE_NOT_NULL; break;
                        case DECIMAL128: fieldName = NullTypes.FIELD_DECIMAL128_NOT_NULL; break;
                        case OBJECT_ID: fieldName = NullTypes.FIELD_OBJECT_ID_NOT_NULL; break;
                        case UUID: fieldName = NullTypes.FIELD_UUID_NOT_NULL; break;
                        default:
                            fail("Unknown type: " + type);
                    }

                    dObj.setNull(fieldName);
                    fail("Setting value to null should throw: " + type);
                } catch (IllegalArgumentException ignored) {
                    assertTrue(ignored.getMessage().contains(fieldName));
                }
            }
        } finally {
            realm.cancelTransaction();
        }
    }

    // Tests types where you can set null using the typed setter instead of using setNull().
    @Test
    public void typedSetter_null() {
        realm.beginTransaction();
        NullTypes obj = realm.createObject(NullTypes.class, 0);
        DynamicRealmObject dObj = new DynamicRealmObject(obj);
        try {
            for (SupportedType type : SupportedType.values()) {
                switch (type) {
                    case OBJECT:
                        dObj.setObject(NullTypes.FIELD_OBJECT_NULL, null);
                        assertNull(dObj.getObject(NullTypes.FIELD_OBJECT_NULL));
                        break;
                    case LIST:
                        try {
                            dObj.setList(NullTypes.FIELD_LIST_NULL, null);
                            fail();
                        } catch (IllegalArgumentException ignored) {
                        }
                        break;
                    case LIST_INTEGER:
                        try {
                            dObj.setList(NullTypes.FIELD_INTEGER_LIST_NULL, null);
                            fail();
                        } catch (IllegalArgumentException ignored) {
                        }
                        break;
                    case LIST_STRING:
                        try {
                            dObj.setList(NullTypes.FIELD_STRING_LIST_NULL, null);
                            fail();
                        } catch (IllegalArgumentException ignored) {
                        }
                        break;
                    case LIST_BOOLEAN:
                        try {
                            dObj.setList(NullTypes.FIELD_BOOLEAN_LIST_NULL, null);
                            fail();
                        } catch (IllegalArgumentException ignored) {
                        }
                        break;
                    case LIST_FLOAT:
                        try {
                            dObj.setList(NullTypes.FIELD_FLOAT_LIST_NULL, null);
                            fail();
                        } catch (IllegalArgumentException ignored) {
                        }
                        break;
                    case LIST_DOUBLE:
                        try {
                            dObj.setList(NullTypes.FIELD_DOUBLE_LIST_NULL, null);
                            fail();
                        } catch (IllegalArgumentException ignored) {
                        }
                        break;
                    case LIST_BINARY:
                        try {
                            dObj.setList(NullTypes.FIELD_BINARY_LIST_NULL, null);
                            fail();
                        } catch (IllegalArgumentException ignored) {
                        }
                        break;
                    case LIST_DATE:
                        try {
                            dObj.setList(NullTypes.FIELD_DATE_LIST_NULL, null);
                            fail();
                        } catch (IllegalArgumentException ignored) {
                        }
                        break;
                    case DATE:
                        dObj.setDate(NullTypes.FIELD_DATE_NULL, null);
                        assertNull(dObj.getDate(NullTypes.FIELD_DATE_NULL));
                        break;
                    case STRING:
                        dObj.setString(NullTypes.FIELD_STRING_NULL, null);
                        assertNull(dObj.getString(NullTypes.FIELD_STRING_NULL));
                        break;
                    case BINARY:
                        dObj.setBlob(NullTypes.FIELD_BYTES_NULL, null);
                        assertNull(dObj.getBlob(NullTypes.FIELD_BYTES_NULL));
                        break;
                    case BOOLEAN:
                    case SHORT:
                    case INT:
                    case LONG:
                    case FLOAT:
                    case DOUBLE:
                    default:
                        // The typed setters for these cannot accept null as input.
                }
            }
        } finally {
            realm.cancelTransaction();
        }
    }

    @Test
    public void setNull_changePrimaryKeyThrows() {
        final String[] primaryKeyClasses = {PrimaryKeyAsBoxedByte.CLASS_NAME, PrimaryKeyAsBoxedShort.CLASS_NAME,
                PrimaryKeyAsBoxedInteger.CLASS_NAME, PrimaryKeyAsBoxedLong.CLASS_NAME, PrimaryKeyAsString.CLASS_NAME};
        for (String pkClass : primaryKeyClasses) {
            dynamicRealm.beginTransaction();
            DynamicRealmObject object;
            boolean isStringPK = pkClass.equals(PrimaryKeyAsString.CLASS_NAME);
            if (isStringPK) {
                object = dynamicRealm.createObject(pkClass, "");
            } else {
                object = dynamicRealm.createObject(pkClass, 0);
            }

            try {
                object.setNull(isStringPK ? PrimaryKeyAsString.FIELD_PRIMARY_KEY : "id");
                fail();
            } catch (IllegalArgumentException ignored) {
            }
            dynamicRealm.cancelTransaction();
        }
    }

    @Test
    public void setObject_differentType() {
        realm.beginTransaction();
        DynamicRealmObject dog = new DynamicRealmObject(realm.createObject(Dog.class));
        DynamicRealmObject owner = new DynamicRealmObject(realm.createObject(Owner.class));
        owner.setString("name", "John");
        dog.setObject("owner", owner);
        realm.commitTransaction();

        owner = dog.getObject("owner");
        assertNotNull(owner);
        assertEquals("John", owner.getString("name"));
    }

    @Test
    public void setObject_wrongTypeThrows() {
        realm.beginTransaction();
        AllJavaTypes obj = realm.createObject(AllJavaTypes.class, 0);
        Dog otherObj = realm.createObject(Dog.class);
        DynamicRealmObject dynamicObj = new DynamicRealmObject(obj);
        DynamicRealmObject dynamicWrongType = new DynamicRealmObject(otherObj);
        thrown.expect(IllegalArgumentException.class);
        dynamicObj.setObject(AllJavaTypes.FIELD_OBJECT, dynamicWrongType);
    }

    @Test
    public void setObject_objectBelongToTypedRealmThrows() {
        dynamicRealm.beginTransaction();

        thrown.expect(IllegalArgumentException.class);
        thrown.expectMessage("Cannot add an object from another Realm instance.");
        dynamicRealm.where(AllJavaTypes.CLASS_NAME).findFirst().setObject(AllJavaTypes.FIELD_OBJECT, dObjTyped);

        dynamicRealm.cancelTransaction();
    }

    @Test
    public void setObject_objectBelongToDiffThreadRealmThrows() {
        final CountDownLatch finishedLatch = new CountDownLatch(1);

        new Thread(new Runnable() {
            @Override
            public void run() {
                DynamicRealm dynamicRealm = DynamicRealm.getInstance(realm.getConfiguration());
                dynamicRealm.beginTransaction();

                try {
                    // ExpectedException doesn't work in another thread.
                    dynamicRealm.where(AllJavaTypes.CLASS_NAME).findFirst()
                            .setObject(AllJavaTypes.FIELD_OBJECT, dObjDynamic);
                    fail();
                } catch (IllegalArgumentException expected) {
                    assertEquals("Cannot add an object from another Realm instance.", expected.getMessage());
                }

                dynamicRealm.cancelTransaction();
                dynamicRealm.close();
                finishedLatch.countDown();
            }
        }).start();
        TestHelper.awaitOrFail(finishedLatch);
    }

    @Test
    public void setList_listWithDynamicRealmObject() {
        DynamicRealm dynamicRealm = DynamicRealm.getInstance(realm.configuration);
        dynamicRealm.beginTransaction();

        DynamicRealmObject allTypes = dynamicRealm.createObject(AllTypes.CLASS_NAME);
        allTypes.setString(AllTypes.FIELD_STRING, "bender");

        DynamicRealmObject dog = dynamicRealm.createObject(Dog.CLASS_NAME);
        dog.setString(Dog.FIELD_NAME, "nibbler");

        RealmList<DynamicRealmObject> list = new RealmList<DynamicRealmObject>();
        list.add(dog);
        allTypes.setList(AllTypes.FIELD_REALMLIST, list);

        dynamicRealm.commitTransaction();

        allTypes = dynamicRealm.where(AllTypes.CLASS_NAME)
                .equalTo(AllTypes.FIELD_STRING, "bender")
                .findFirst();
        assertEquals("nibbler", allTypes.getList(AllTypes.FIELD_REALMLIST).first().get(Dog.FIELD_NAME));
        dynamicRealm.close();
    }

    @Test
    public void setList_managedRealmList() {
        dynamicRealm.executeTransaction(new DynamicRealm.Transaction() {
            @Override
            public void execute(DynamicRealm realm) {
                realm.deleteAll();

                DynamicRealmObject allTypes = realm.createObject(AllTypes.CLASS_NAME);
                allTypes.setString(AllTypes.FIELD_STRING, "bender");

                DynamicRealmObject anotherAllTypes;
                {
                    anotherAllTypes = realm.createObject(AllTypes.CLASS_NAME);
                    anotherAllTypes.setString(AllTypes.FIELD_STRING, "bender2");
                    DynamicRealmObject dog = realm.createObject(Dog.CLASS_NAME);
                    dog.setString(Dog.FIELD_NAME, "nibbler");
                    anotherAllTypes.getList(AllTypes.FIELD_REALMLIST).add(dog);
                }

                // set managed RealmList
                allTypes.setList(AllTypes.FIELD_REALMLIST, anotherAllTypes.getList(AllTypes.FIELD_REALMLIST));
            }
        });

        DynamicRealmObject allTypes = dynamicRealm.where(AllTypes.CLASS_NAME)
                .equalTo(AllTypes.FIELD_STRING, "bender")
                .findFirst();
        assertEquals(1, allTypes.getList(AllTypes.FIELD_REALMLIST).size());
        assertEquals("nibbler", allTypes.getList(AllTypes.FIELD_REALMLIST).first().get(Dog.FIELD_NAME));

        // Check if allTypes and anotherAllTypes share the same Dog object.
        dynamicRealm.executeTransaction(new DynamicRealm.Transaction() {
            @Override
            public void execute(DynamicRealm realm) {
                DynamicRealmObject anotherAllTypes = dynamicRealm.where(AllTypes.CLASS_NAME)
                        .equalTo(AllTypes.FIELD_STRING, "bender2")
                        .findFirst();
                anotherAllTypes.getList(AllTypes.FIELD_REALMLIST).first()
                        .setString(Dog.FIELD_NAME, "nibbler_modified");
            }
        });

        assertEquals("nibbler_modified", allTypes.getList(AllTypes.FIELD_REALMLIST).first().get(Dog.FIELD_NAME));
    }

    @Test
    public void setList_elementBelongToTypedRealmThrows() {
        RealmList<DynamicRealmObject> list = new RealmList<DynamicRealmObject>();
        list.add(dObjTyped);

        dynamicRealm.beginTransaction();

        thrown.expect(IllegalArgumentException.class);
        thrown.expectMessage("Each element in 'list' must belong to the same Realm instance.");
        dynamicRealm.where(AllJavaTypes.CLASS_NAME).findFirst().setList(AllJavaTypes.FIELD_LIST, list);

        dynamicRealm.cancelTransaction();
    }

    @Test
    public void setList_elementBelongToDiffThreadRealmThrows() {
        final CountDownLatch finishedLatch = new CountDownLatch(1);
        new Thread(new Runnable() {
            @Override
            public void run() {
                DynamicRealm dynamicRealm = DynamicRealm.getInstance(realm.getConfiguration());
                RealmList<DynamicRealmObject> list = new RealmList<DynamicRealmObject>();
                list.add(dObjDynamic);

                dynamicRealm.beginTransaction();

                try {
                    // ExpectedException doesn't work in another thread.
                    dynamicRealm.where(AllJavaTypes.CLASS_NAME).findFirst().setList(AllJavaTypes.FIELD_LIST, list);
                    fail();
                } catch (IllegalArgumentException expected) {
                    assertEquals("Each element in 'list' must belong to the same Realm instance.", expected.getMessage());
                }

                dynamicRealm.cancelTransaction();
                dynamicRealm.close();
                finishedLatch.countDown();
            }
        }).start();
        TestHelper.awaitOrFail(finishedLatch);
    }

    @Test
    public void setList_wrongTypeThrows() {
        realm.beginTransaction();
        AllTypes wrongObj = realm.createObject(AllTypes.class);
        DynamicRealmObject wrongDynamicObject = new DynamicRealmObject(wrongObj);
        RealmList<DynamicRealmObject> wrongDynamicList = wrongDynamicObject.getList(AllTypes.FIELD_REALMLIST);
        thrown.expect(IllegalArgumentException.class);
        dObjTyped.setList(AllJavaTypes.FIELD_LIST, wrongDynamicList);
    }

    @Test
    public void setList_javaModelClassesThrowProperErrorMessage() {
        dynamicRealm.beginTransaction();
        try {
            dObjDynamic.setList(AllJavaTypes.FIELD_LIST, new RealmList<>(typedObj));
            fail();
        } catch (IllegalArgumentException e) {
            assertTrue(e.getMessage().contains("RealmList must contain `DynamicRealmObject's, not Java model classes."));
        }
    }

    @Test
    public void setList_objectsOwnList() {
        dynamicRealm.beginTransaction();

        // Test model classes
        int originalSize = dObjDynamic.getList(AllJavaTypes.FIELD_LIST).size();
        dObjDynamic.setList(AllJavaTypes.FIELD_LIST, dObjDynamic.getList(AllJavaTypes.FIELD_LIST));
        assertEquals(originalSize, dObjDynamic.getList(AllJavaTypes.FIELD_LIST).size());

        // Smoke test value lists
        originalSize = dObjDynamic.getList(AllJavaTypes.FIELD_STRING_LIST, String.class).size();
        dObjDynamic.setList(AllJavaTypes.FIELD_STRING_LIST, dObjDynamic.getList(AllJavaTypes.FIELD_STRING_LIST, String.class));
        assertEquals(originalSize, dObjDynamic.getList(AllJavaTypes.FIELD_STRING_LIST, String.class).size());
    }

    @Test
    public void untypedSetter_listWrongTypeThrows() {
        realm.beginTransaction();
        AllTypes wrongObj = realm.createObject(AllTypes.class);
        thrown.expect(IllegalArgumentException.class);
        dObjTyped.set(AllJavaTypes.FIELD_LIST, wrongObj.getColumnRealmList());
    }

    @Test
    public void untypedSetter_listMixedTypesThrows() {
        realm.beginTransaction();
        AllJavaTypes obj1 = realm.createObject(AllJavaTypes.class, 2);
        CyclicType obj2 = realm.createObject(CyclicType.class);

        RealmList<DynamicRealmObject> list = new RealmList<DynamicRealmObject>();
        list.add(new DynamicRealmObject(obj1));
        list.add(new DynamicRealmObject(obj2));
        thrown.expect(IllegalArgumentException.class);
        dObjTyped.set(AllJavaTypes.FIELD_LIST, list);
    }

    // List is not a simple getter, tests separately.
    @Test
    public void getList() {
        realm.beginTransaction();
        AllTypes obj = realm.createObject(AllTypes.class);
        Dog dog = realm.createObject(Dog.class);
        dog.setName("fido");
        obj.getColumnRealmList().add(dog);
        realm.commitTransaction();

        DynamicRealmObject dynamicAllTypes = new DynamicRealmObject(obj);
        RealmList<DynamicRealmObject> list = dynamicAllTypes.getList(AllTypes.FIELD_REALMLIST);
        DynamicRealmObject listObject = list.get(0);

        assertEquals(1, list.size());
        assertEquals(Dog.CLASS_NAME, listObject.getType());
        assertEquals("fido", listObject.getString(Dog.FIELD_NAME));
    }


    @Test
    public void untypedGetterSetter() {
        realm.beginTransaction();
        AllJavaTypes obj = realm.createObject(AllJavaTypes.class, 0);
        DynamicRealmObject dObj = new DynamicRealmObject(obj);
        try {
            for (SupportedType type : SupportedType.values()) {
                switch (type) {
                    case BOOLEAN:
                        dObj.set(AllJavaTypes.FIELD_BOOLEAN, true);
                        assertTrue((Boolean) dObj.get(AllJavaTypes.FIELD_BOOLEAN));
                        break;
                    case SHORT:
                        dObj.set(AllJavaTypes.FIELD_SHORT, (short) 42);
                        assertEquals(Long.parseLong("42"), dObj.<Long> get(AllJavaTypes.FIELD_SHORT).longValue());
                        break;
                    case INT:
                        dObj.set(AllJavaTypes.FIELD_INT, 42);
                        assertEquals(Long.parseLong("42"), dObj.<Long> get(AllJavaTypes.FIELD_INT).longValue());
                        break;
                    case LONG:
                        dObj.set(AllJavaTypes.FIELD_LONG, 42L);
                        assertEquals(Long.parseLong("42"), dObj.<Long> get(AllJavaTypes.FIELD_LONG).longValue());
                        break;
                    case BYTE:
                        dObj.set(AllJavaTypes.FIELD_BYTE, (byte) 4);
                        assertEquals(Long.parseLong("4"), dObj.<Long> get(AllJavaTypes.FIELD_BYTE).longValue());
                        break;
                    case FLOAT:
                        dObj.set(AllJavaTypes.FIELD_FLOAT, 1.23f);
                        assertEquals(Float.parseFloat("1.23"), dObj.<Float> get(AllJavaTypes.FIELD_FLOAT), Float.MIN_NORMAL);
                        break;
                    case DOUBLE:
                        dObj.set(AllJavaTypes.FIELD_DOUBLE, 1.234d);
                        assertEquals(Double.parseDouble("1.234"), dObj.<Double>get(AllJavaTypes.FIELD_DOUBLE), Double.MIN_NORMAL);
                        break;
                    case STRING:
                        dObj.set(AllJavaTypes.FIELD_STRING, "str");
                        assertEquals("str", dObj.get(AllJavaTypes.FIELD_STRING));
                        break;
                    case BINARY:
                        dObj.set(AllJavaTypes.FIELD_BINARY, new byte[]{1, 2, 3});
                        assertArrayEquals(new byte[]{1, 2, 3}, (byte[]) dObj.get(AllJavaTypes.FIELD_BINARY));
                        break;
                    case DATE:
                        dObj.set(AllJavaTypes.FIELD_DATE, new Date(1000));
                        assertEquals(new Date(1000), dObj.get(AllJavaTypes.FIELD_DATE));
                        break;
                    case DECIMAL128:
                        dObj.set(AllJavaTypes.FIELD_DECIMAL128, new Decimal128(BigDecimal.ONE));
                        assertEquals(new Decimal128(BigDecimal.ONE), dObj.get(AllJavaTypes.FIELD_DECIMAL128));
                        break;
                    case OBJECT_ID:
                        dObj.set(AllJavaTypes.FIELD_OBJECT_ID, new ObjectId(TestHelper.generateObjectIdHexString(7)));
                        assertEquals(new ObjectId(TestHelper.generateObjectIdHexString(7)), dObj.get(AllJavaTypes.FIELD_OBJECT_ID));
                        break;
                    case UUID:
                        String uuid = UUID.randomUUID().toString();
                        dObj.set(AllJavaTypes.FIELD_UUID, UUID.fromString(uuid));
                        assertEquals(UUID.fromString(uuid), dObj.get(AllJavaTypes.FIELD_UUID));
                        break;
                    case OBJECT:
                        dObj.set(AllJavaTypes.FIELD_OBJECT, dObj);
                        assertEquals(dObj, dObj.get(AllJavaTypes.FIELD_OBJECT));
                        break;
                    case LIST: {
                        RealmList<DynamicRealmObject> newList = new RealmList<DynamicRealmObject>();
                        newList.add(dObj);
                        dObj.set(AllJavaTypes.FIELD_LIST, newList);
                        RealmList<DynamicRealmObject> list = dObj.getList(AllJavaTypes.FIELD_LIST);
                        assertEquals(1, list.size());
                        assertEquals(dObj, list.get(0));
                        break;
                    }
                    case LIST_INTEGER: {
                        RealmList<Integer> newList = new RealmList<>(null, 1);
                        dObj.set(AllJavaTypes.FIELD_INTEGER_LIST, newList);
                        RealmList<Integer> list = dObj.getList(AllJavaTypes.FIELD_INTEGER_LIST, Integer.class);
                        assertEquals(2, list.size());
                        assertArrayEquals(newList.toArray(), list.toArray());
                        break;
                    }
                    case LIST_STRING: {
                        RealmList<String> newList = new RealmList<>(null, "Foo");
                        dObj.set(AllJavaTypes.FIELD_STRING_LIST, newList);
                        RealmList<String> list = dObj.getList(AllJavaTypes.FIELD_STRING_LIST, String.class);
                        assertEquals(2, list.size());
                        assertArrayEquals(newList.toArray(), list.toArray());
                        break;
                    }
                    case LIST_BOOLEAN: {
                        RealmList<Boolean> newList = new RealmList<>(null, true);
                        dObj.set(AllJavaTypes.FIELD_BOOLEAN_LIST, newList);
                        RealmList<Boolean> list = dObj.getList(AllJavaTypes.FIELD_BOOLEAN_LIST, Boolean.class);
                        assertEquals(2, list.size());
                        assertArrayEquals(newList.toArray(), list.toArray());
                        break;
                    }
                    case LIST_FLOAT: {
                        RealmList<Float> newList = new RealmList<>(null, 1.23F);
                        dObj.set(AllJavaTypes.FIELD_FLOAT_LIST, newList);
                        RealmList<Float> list = dObj.getList(AllJavaTypes.FIELD_FLOAT_LIST, Float.class);
                        assertEquals(2, list.size());
                        assertArrayEquals(newList.toArray(), list.toArray());
                        break;
                    }
                    case LIST_DOUBLE: {
                        RealmList<Double> newList = new RealmList<>(null, 1.24D);
                        dObj.set(AllJavaTypes.FIELD_DOUBLE_LIST, newList);
                        RealmList<Double> list = dObj.getList(AllJavaTypes.FIELD_DOUBLE_LIST, Double.class);
                        assertEquals(2, list.size());
                        assertArrayEquals(newList.toArray(), list.toArray());
                        break;
                    }
                    case LIST_BINARY: {
                        RealmList<byte[]> newList = new RealmList<>(null, new byte[] {1, 2, 3});
                        dObj.set(AllJavaTypes.FIELD_BINARY_LIST, newList);
                        RealmList<byte[]> list = dObj.getList(AllJavaTypes.FIELD_BINARY_LIST, byte[].class);
                        assertEquals(2, list.size());
                        assertArrayEquals(newList.toArray(), list.toArray());
                        break;
                    }
                    case LIST_DATE: {
                        RealmList<Date> newList = new RealmList<>(null, new Date(1000));
                        dObj.set(AllJavaTypes.FIELD_DATE_LIST, newList);
                        RealmList<Date> list = dObj.getList(AllJavaTypes.FIELD_DATE_LIST, Date.class);
                        assertEquals(2, list.size());
                        assertArrayEquals(newList.toArray(), list.toArray());
                        break;
                    }
                    case LIST_DECIMAL128: {
                        RealmList<Decimal128> newList = new RealmList<>(null, new Decimal128(BigDecimal.ONE));
                        dObj.set(AllJavaTypes.FIELD_DECIMAL128_LIST, newList);
                        RealmList<Decimal128> list = dObj.getList(AllJavaTypes.FIELD_DECIMAL128_LIST, Decimal128.class);
                        assertEquals(2, list.size());
                        assertArrayEquals(newList.toArray(), list.toArray());
                        break;
                    }
                    case LIST_OBJECT_ID: {
                        RealmList<ObjectId> newList = new RealmList<>(null, new ObjectId(TestHelper.generateObjectIdHexString(0)));
                        dObj.set(AllJavaTypes.FIELD_OBJECT_ID_LIST, newList);
                        RealmList<ObjectId> list = dObj.getList(AllJavaTypes.FIELD_OBJECT_ID_LIST, ObjectId.class);
                        assertEquals(2, list.size());
                        assertArrayEquals(newList.toArray(), list.toArray());
                        break;
                    }
                    case LIST_UUID: {
                        RealmList<UUID> newList = new RealmList<>(null, UUID.randomUUID());
                        dObj.set(AllJavaTypes.FIELD_UUID_LIST, newList);
                        RealmList<UUID> list = dObj.getList(AllJavaTypes.FIELD_UUID_LIST, UUID.class);
                        assertEquals(2, list.size());
                        assertArrayEquals(newList.toArray(), list.toArray());
                        break;
                    }
                    default:
                        fail();
                }
            }
        } finally {
            realm.cancelTransaction();
        }
    }

    @Test
    public void untypedSetter_usingStringConversion() {
        realm.beginTransaction();
        AllJavaTypes obj = realm.createObject(AllJavaTypes.class, 0);
        DynamicRealmObject dObj = new DynamicRealmObject(obj);
        try {
            for (SupportedType type : SupportedType.values()) {
                switch (type) {
                    case BOOLEAN:
                        dObj.set(AllJavaTypes.FIELD_BOOLEAN, "true");
                        assertTrue(dObj.getBoolean(AllJavaTypes.FIELD_BOOLEAN));
                        break;
                    case SHORT:
                        dObj.set(AllJavaTypes.FIELD_SHORT, "42");
                        assertEquals((short) 42, dObj.getShort(AllJavaTypes.FIELD_SHORT));
                        break;
                    case INT:
                        dObj.set(AllJavaTypes.FIELD_INT, "42");
                        assertEquals(42, dObj.getInt(AllJavaTypes.FIELD_INT));
                        break;
                    case LONG:
                        dObj.set(AllJavaTypes.FIELD_LONG, "42");
                        assertEquals((long) 42, dObj.getLong(AllJavaTypes.FIELD_LONG));
                        break;
                    case FLOAT:
                        dObj.set(AllJavaTypes.FIELD_FLOAT, "1.23");
                        assertEquals(1.23f, dObj.getFloat(AllJavaTypes.FIELD_FLOAT), 0f);
                        break;
                    case DOUBLE:
                        dObj.set(AllJavaTypes.FIELD_DOUBLE, "1.234");
                        assertEquals(1.234d, dObj.getDouble(AllJavaTypes.FIELD_DOUBLE), 0f);
                        break;
                    case DATE:
                        dObj.set(AllJavaTypes.FIELD_DATE, "1000");
                        assertEquals(new Date(1000), dObj.getDate(AllJavaTypes.FIELD_DATE));
                        break;
                    case DECIMAL128:
                        dObj.set(AllJavaTypes.FIELD_DECIMAL128, "1");
                        assertEquals(new Decimal128(BigDecimal.ONE), dObj.get(AllJavaTypes.FIELD_DECIMAL128));
                        break;
                    case OBJECT_ID:
                        dObj.set(AllJavaTypes.FIELD_OBJECT_ID, TestHelper.generateObjectIdHexString(7));
                        assertEquals(new ObjectId(TestHelper.generateObjectIdHexString(7)), dObj.get(AllJavaTypes.FIELD_OBJECT_ID));
                        break;
                    case UUID:
                        String uuid = UUID.randomUUID().toString();
                        dObj.set(AllJavaTypes.FIELD_UUID, UUID.fromString(uuid));
                        assertEquals(UUID.fromString(uuid), dObj.get(AllJavaTypes.FIELD_UUID));
                        break;
                    // These types don't have a string representation that can be parsed.
                    case OBJECT:
                    case LIST:
                    case LIST_INTEGER:
                    case LIST_STRING:
                    case LIST_BOOLEAN:
                    case LIST_FLOAT:
                    case LIST_DOUBLE:
                    case LIST_BINARY:
                    case LIST_DATE:
                    case LIST_DECIMAL128:
                    case LIST_OBJECT_ID:
                    case LIST_UUID:
                    case STRING:
                    case BINARY:
                    case BYTE:
                        break;
                    default:
                        fail("Unknown type: " + type);
                        break;
                }
            }
        } finally {
            realm.cancelTransaction();
        }
    }

    @Test
    public void untypedSetter_illegalImplicitConversionThrows() {
        realm.beginTransaction();
        AllJavaTypes obj = realm.createObject(AllJavaTypes.class, 0);
        DynamicRealmObject dObj = new DynamicRealmObject(obj);
        try {
            for (SupportedType type : SupportedType.values()) {
                try {
                    switch (type) {
                        case SHORT:
                            dObj.set(AllJavaTypes.FIELD_SHORT, "foo");
                            break;
                        case INT:
                            dObj.set(AllJavaTypes.FIELD_INT, "foo");
                            break;
                        case LONG:
                            dObj.set(AllJavaTypes.FIELD_ID, "foo");
                            break;
                        case FLOAT:
                            dObj.set(AllJavaTypes.FIELD_FLOAT, "foo");
                            break;
                        case DOUBLE:
                            dObj.set(AllJavaTypes.FIELD_DOUBLE, "foo");
                            break;
                        case DATE:
                            dObj.set(AllJavaTypes.FIELD_DATE, "foo");
                            break;
                        case DECIMAL128:
                            dObj.set(AllJavaTypes.FIELD_DECIMAL128, "foo");
                            break;
                        case OBJECT_ID:
                            dObj.set(AllJavaTypes.FIELD_OBJECT_ID, "foo");
                            break;
                        case UUID:
                            dObj.set(AllJavaTypes.FIELD_UUID, "foo");
                            break;
                        // These types don't have a string representation that can be parsed.
                        case BOOLEAN: // Boolean is special as it returns false for all strings != "true"
                        case BYTE:
                        case OBJECT:
                        case LIST:
                        case LIST_INTEGER:
                        case LIST_STRING:
                        case LIST_BOOLEAN:
                        case LIST_FLOAT:
                        case LIST_DOUBLE:
                        case LIST_BINARY:
                        case LIST_DATE:
                        case LIST_DECIMAL128:
                        case LIST_OBJECT_ID:
                        case LIST_UUID:
                        case STRING:
                        case BINARY:
                            continue;

                        default:
                            fail("Unknown type: " + type);
                    }
                    fail(type + " failed");
                } catch (IllegalArgumentException ignored) {
                } catch (RealmException e) {
                    if (!(e.getCause() instanceof ParseException)) {
                        // Providing "foo" to the date parser will blow up with a RealmException
                        // and the cause will be a ParseException.
                        fail(type + " failed");
                    }
                }
            }
        } finally {
            realm.cancelTransaction();
        }
    }

    private void testChangePrimaryKeyThroughUntypedSetter(String value) {
        final String[] primaryKeyClasses = {PrimaryKeyAsBoxedByte.CLASS_NAME, PrimaryKeyAsBoxedShort.CLASS_NAME,
                PrimaryKeyAsBoxedInteger.CLASS_NAME, PrimaryKeyAsBoxedLong.CLASS_NAME, PrimaryKeyAsString.CLASS_NAME};
        for (String pkClass : primaryKeyClasses) {
            dynamicRealm.beginTransaction();
            DynamicRealmObject object;
            boolean isStringPK = pkClass.equals(PrimaryKeyAsString.CLASS_NAME);
            if (isStringPK) {
                object = dynamicRealm.createObject(pkClass, "");
            } else {
                object = dynamicRealm.createObject(pkClass, 0);
            }

            try {
                object.set(isStringPK ? PrimaryKeyAsString.FIELD_PRIMARY_KEY : "id", value);
                fail();
            } catch (IllegalArgumentException ignored) {
            }
            dynamicRealm.cancelTransaction();
        }
    }

    @Test
    public void untypedSetter_setValue_changePrimaryKeyThrows() {
        testChangePrimaryKeyThroughUntypedSetter("42");
    }

    @Test
    public void untypedSetter_setNull_changePrimaryKeyThrows() {
        testChangePrimaryKeyThroughUntypedSetter(null);
    }

    @Test
    public void isNull_nullNotSupportedField() {
        assertFalse(dObjTyped.isNull(AllJavaTypes.FIELD_INT));
    }

    @Test
    public void isNull_true() {
        realm.beginTransaction();
        AllJavaTypes obj = realm.createObject(AllJavaTypes.class, 0);
        realm.commitTransaction();

        assertTrue(new DynamicRealmObject(obj).isNull(AllJavaTypes.FIELD_OBJECT));
    }

    @Test
    public void isNull_false() {
        assertFalse(dObjTyped.isNull(AllJavaTypes.FIELD_OBJECT));
    }

    @Test
    public void getFieldNames() {
        String[] expectedKeys = {AllJavaTypes.FIELD_STRING, AllJavaTypes.FIELD_ID, AllJavaTypes.FIELD_LONG,
                AllJavaTypes.FIELD_SHORT, AllJavaTypes.FIELD_INT, AllJavaTypes.FIELD_BYTE, AllJavaTypes.FIELD_FLOAT,
                AllJavaTypes.FIELD_DOUBLE, AllJavaTypes.FIELD_BOOLEAN, AllJavaTypes.FIELD_DATE,
                AllJavaTypes.FIELD_BINARY, AllJavaTypes.FIELD_DECIMAL128, AllJavaTypes.FIELD_OBJECT_ID, AllJavaTypes.FIELD_UUID,
                AllJavaTypes.FIELD_MIXED, AllJavaTypes.FIELD_OBJECT, AllJavaTypes.FIELD_LIST,
                AllJavaTypes.FIELD_STRING_LIST, AllJavaTypes.FIELD_BINARY_LIST, AllJavaTypes.FIELD_BOOLEAN_LIST,
                AllJavaTypes.FIELD_LONG_LIST, AllJavaTypes.FIELD_INTEGER_LIST, AllJavaTypes.FIELD_SHORT_LIST,
                AllJavaTypes.FIELD_BYTE_LIST, AllJavaTypes.FIELD_DOUBLE_LIST, AllJavaTypes.FIELD_FLOAT_LIST,
                AllJavaTypes.FIELD_DATE_LIST, AllJavaTypes.FIELD_DECIMAL128_LIST, AllJavaTypes.FIELD_OBJECT_ID_LIST,
                AllJavaTypes.FIELD_UUID_LIST, AllJavaTypes.FIELD_MIXED_LIST};
        String[] keys = dObjTyped.getFieldNames();
        // After the stable ID support, primary key field will be inserted first before others. So even FIELD_STRING is
        // the first defined field in the class, it will be inserted after FIELD_ID.
        // See ObjectStore::add_initial_columns #if REALM_HAVE_SYNC_STABLE_IDS branch.
        assertEquals(expectedKeys.length, keys.length);
        assertThat(Arrays.asList(expectedKeys), Matchers.hasItems(keys));
    }

    @Test
    public void hasField_false() {
        assertFalse(dObjTyped.hasField(null));
        assertFalse(dObjTyped.hasField(""));
        assertFalse(dObjTyped.hasField("foo"));
        assertFalse(dObjTyped.hasField("foo.bar"));
        assertFalse(dObjTyped.hasField(TestHelper.getRandomString(65)));
    }

    @Test
    public void hasField_true() {
        assertTrue(dObjTyped.hasField(AllJavaTypes.FIELD_STRING));
    }

    @Test
    public void getFieldType() {
        assertEquals(RealmFieldType.STRING, dObjTyped.getFieldType(AllJavaTypes.FIELD_STRING));
        assertEquals(RealmFieldType.BINARY, dObjTyped.getFieldType(AllJavaTypes.FIELD_BINARY));
        assertEquals(RealmFieldType.BOOLEAN, dObjTyped.getFieldType(AllJavaTypes.FIELD_BOOLEAN));
        assertEquals(RealmFieldType.DATE, dObjTyped.getFieldType(AllJavaTypes.FIELD_DATE));
        assertEquals(RealmFieldType.OBJECT_ID, dObjTyped.getFieldType(AllJavaTypes.FIELD_OBJECT_ID));
        assertEquals(RealmFieldType.DECIMAL128, dObjTyped.getFieldType(AllJavaTypes.FIELD_DECIMAL128));
        assertEquals(RealmFieldType.UUID, dObjTyped.getFieldType(AllJavaTypes.FIELD_UUID));
        assertEquals(RealmFieldType.DOUBLE, dObjTyped.getFieldType(AllJavaTypes.FIELD_DOUBLE));
        assertEquals(RealmFieldType.FLOAT, dObjTyped.getFieldType(AllJavaTypes.FIELD_FLOAT));
        assertEquals(RealmFieldType.OBJECT, dObjTyped.getFieldType(AllJavaTypes.FIELD_OBJECT));
        assertEquals(RealmFieldType.LIST, dObjTyped.getFieldType(AllJavaTypes.FIELD_LIST));
        assertEquals(RealmFieldType.INTEGER, dObjTyped.getFieldType(AllJavaTypes.FIELD_BYTE));
        assertEquals(RealmFieldType.INTEGER, dObjTyped.getFieldType(AllJavaTypes.FIELD_SHORT));
        assertEquals(RealmFieldType.INTEGER, dObjTyped.getFieldType(AllJavaTypes.FIELD_INT));
        assertEquals(RealmFieldType.INTEGER, dObjTyped.getFieldType(AllJavaTypes.FIELD_LONG));
        assertEquals(RealmFieldType.INTEGER_LIST, dObjTyped.getFieldType(AllJavaTypes.FIELD_INTEGER_LIST));
        assertEquals(RealmFieldType.STRING_LIST, dObjTyped.getFieldType(AllJavaTypes.FIELD_STRING_LIST));
        assertEquals(RealmFieldType.BOOLEAN_LIST, dObjTyped.getFieldType(AllJavaTypes.FIELD_BOOLEAN_LIST));
        assertEquals(RealmFieldType.FLOAT_LIST, dObjTyped.getFieldType(AllJavaTypes.FIELD_FLOAT_LIST));
        assertEquals(RealmFieldType.DOUBLE_LIST, dObjTyped.getFieldType(AllJavaTypes.FIELD_DOUBLE_LIST));
        assertEquals(RealmFieldType.BINARY_LIST, dObjTyped.getFieldType(AllJavaTypes.FIELD_BINARY_LIST));
        assertEquals(RealmFieldType.DATE_LIST, dObjTyped.getFieldType(AllJavaTypes.FIELD_DATE_LIST));
        assertEquals(RealmFieldType.OBJECT_ID_LIST, dObjTyped.getFieldType(AllJavaTypes.FIELD_OBJECT_ID_LIST));
        assertEquals(RealmFieldType.DECIMAL128_LIST, dObjTyped.getFieldType(AllJavaTypes.FIELD_DECIMAL128_LIST));
        assertEquals(RealmFieldType.UUID_LIST, dObjTyped.getFieldType(AllJavaTypes.FIELD_UUID_LIST));
    }

    @Test
    public void equals() {
        AllJavaTypes obj1 = realm.where(AllJavaTypes.class).findFirst();
        AllJavaTypes obj2 = realm.where(AllJavaTypes.class).findFirst();
        DynamicRealmObject dObj1 = new DynamicRealmObject(obj1);
        DynamicRealmObject dObj2 = new DynamicRealmObject(obj2);
        assertTrue(dObj1.equals(dObj2));
    }

    @Test
    public void equals_standardAndDynamicObjectsNotEqual() {
        AllJavaTypes standardObj = realm.where(AllJavaTypes.class).findFirst();
        //noinspection EqualsBetweenInconvertibleTypes
        assertFalse(dObjTyped.equals(standardObj));
    }

    @Test
    public void hashcode() {
        AllJavaTypes standardObj = realm.where(AllJavaTypes.class).findFirst();
        DynamicRealmObject dObj1 = new DynamicRealmObject(standardObj);
        assertEquals(standardObj.hashCode(), dObj1.hashCode());
    }

    @Test
    public void toString_test() {
        // Checks that toString() doesn't crash, and does simple formatting checks. We cannot compare to a set String as
        // eg. the byte array will be allocated each time it is accessed.
        String str = dObjTyped.toString();
        assertTrue(str.startsWith("AllJavaTypes = dynamic["));
        assertTrue(str.endsWith("}]"));
    }

    @Test
    public void toString_nullValues() {
        dynamicRealm.beginTransaction();
        final DynamicRealmObject obj = dynamicRealm.createObject(NullTypes.CLASS_NAME, 0);
        dynamicRealm.commitTransaction();

        String str = obj.toString();
        assertTrue(str.contains(NullTypes.FIELD_STRING_NULL + ":null"));
        assertTrue(str.contains(NullTypes.FIELD_BYTES_NULL + ":null"));
        assertTrue(str.contains(NullTypes.FIELD_BOOLEAN_NULL + ":null"));
        assertTrue(str.contains(NullTypes.FIELD_BYTE_NULL + ":null"));
        assertTrue(str.contains(NullTypes.FIELD_SHORT_NULL + ":null"));
        assertTrue(str.contains(NullTypes.FIELD_INTEGER_NULL + ":null"));
        assertTrue(str.contains(NullTypes.FIELD_LONG_NULL + ":null"));
        assertTrue(str.contains(NullTypes.FIELD_FLOAT_NULL + ":null"));
        assertTrue(str.contains(NullTypes.FIELD_DOUBLE_NULL + ":null"));
        assertTrue(str.contains(NullTypes.FIELD_DATE_NULL + ":null"));
        assertTrue(str.contains(NullTypes.FIELD_OBJECT_ID_NULL + ":null"));
        assertTrue(str.contains(NullTypes.FIELD_DECIMAL128_NULL + ":null"));
        assertTrue(str.contains(NullTypes.FIELD_UUID_NULL + ":null"));
        assertTrue(str.contains(NullTypes.FIELD_OBJECT_NULL + ":null"));
        assertTrue(str.contains(NullTypes.FIELD_LIST_NULL + ":RealmList<NullTypes>[0]"));
        assertTrue(str.contains(NullTypes.FIELD_INTEGER_LIST_NULL + ":RealmList<Long>[0]"));
        assertTrue(str.contains(NullTypes.FIELD_STRING_LIST_NULL + ":RealmList<String>[0]"));
        assertTrue(str.contains(NullTypes.FIELD_BOOLEAN_LIST_NULL + ":RealmList<Boolean>[0]"));
        assertTrue(str.contains(NullTypes.FIELD_FLOAT_LIST_NULL + ":RealmList<Float>[0]"));
        assertTrue(str.contains(NullTypes.FIELD_DOUBLE_LIST_NULL + ":RealmList<Double>[0]"));
        assertTrue(str.contains(NullTypes.FIELD_BINARY_LIST_NULL + ":RealmList<byte[]>[0]"));
        assertTrue(str.contains(NullTypes.FIELD_DATE_LIST_NULL + ":RealmList<Date>[0]"));
        assertTrue(str.contains(NullTypes.FIELD_OBJECT_ID_LIST_NULL + ":RealmList<ObjectId>[0]"));
        assertTrue(str.contains(NullTypes.FIELD_DECIMAL128_LIST_NULL + ":RealmList<Decimal128>[0]"));
        assertTrue(str.contains(NullTypes.FIELD_UUID_LIST_NULL + ":RealmList<UUID>[0]"));
    }

    @Test
    public void testExceptionMessage() {
        // Tests for https://github.com/realm/realm-java/issues/2141
        realm.beginTransaction();
        AllTypes obj = realm.createObject(AllTypes.class);
        realm.commitTransaction();

        DynamicRealmObject o = new DynamicRealmObject(obj);
        try {
            o.getFloat("nonExisting"); // Notes that "o" does not have "nonExisting" field.
            fail();
        } catch (IllegalArgumentException e) {
            assertEquals("Illegal Argument: Field not found: nonExisting", e.getMessage());
        }
    }

    @Test
    public void getDynamicRealm() {
        realm.beginTransaction();
        realm.createObject(AllTypes.class);
        realm.commitTransaction();

        dynamicRealm.refresh();
        final DynamicRealmObject object = dynamicRealm.where(AllTypes.CLASS_NAME).findFirst();

        assertSame(dynamicRealm, object.getDynamicRealm());
    }

    @Test
    public void getRealm() {
        realm.beginTransaction();
        realm.createObject(AllTypes.class);
        realm.commitTransaction();

        dynamicRealm.refresh();
        final DynamicRealmObject object = dynamicRealm.where(AllTypes.CLASS_NAME).findFirst();

        thrown.expect(IllegalStateException.class);
        object.getRealm();
    }

    @Test
    public void getRealm_closedObjectThrows() {
        realm.beginTransaction();
        realm.createObject(AllTypes.class);
        realm.commitTransaction();

        dynamicRealm.refresh();
        final DynamicRealmObject object = dynamicRealm.where(AllTypes.CLASS_NAME).findFirst();
        dynamicRealm.close();
        dynamicRealm = null;

        try {
            object.getDynamicRealm();
            fail();
        } catch (IllegalStateException e) {
            assertEquals(BaseRealm.CLOSED_REALM_MESSAGE, e.getMessage());
        }
    }

    @Test
    public void getRealmConfiguration_deletedObjectThrows() {
        realm.beginTransaction();
        realm.createObject(AllTypes.class);
        realm.commitTransaction();

        dynamicRealm.refresh();
        final DynamicRealmObject object = dynamicRealm.where(AllTypes.CLASS_NAME).findFirst();
        dynamicRealm.beginTransaction();
        object.deleteFromRealm();
        dynamicRealm.commitTransaction();

        try {
            object.getDynamicRealm();
            fail();
        } catch (IllegalStateException e) {
            assertEquals(RealmObject.MSG_DELETED_OBJECT, e.getMessage());
        }
    }

    @Test
    public void getRealm_illegalThreadThrows() throws Throwable {
        realm.beginTransaction();
        realm.createObject(AllTypes.class);
        realm.commitTransaction();

        dynamicRealm.refresh();
        final DynamicRealmObject object = dynamicRealm.where(AllTypes.CLASS_NAME).findFirst();

        final CountDownLatch threadFinished = new CountDownLatch(1);
        final Thread thread = new Thread(new Runnable() {
            @Override
            public void run() {
                try {
                    object.getDynamicRealm();
                    fail();
                } catch (IllegalStateException e) {
                    assertEquals(BaseRealm.INCORRECT_THREAD_MESSAGE, e.getMessage());
                } finally {
                    threadFinished.countDown();
                }
            }
        });
        thread.start();
        TestHelper.awaitOrFail(threadFinished);
    }

    @Test
    public void getNullableFields() {
        realm.executeTransaction(realm -> {
            NullablePrimitiveFields primitiveNullables = realm.createObject(NullablePrimitiveFields.class);
            primitiveNullables.setFieldBoolean(null);

            assertNull(primitiveNullables.getFieldBoolean());
            assertNull(primitiveNullables.getFieldInt());
            assertNull(primitiveNullables.getFieldFloat());
            assertNull(primitiveNullables.getFieldDouble());
            assertNull(primitiveNullables.getFieldString());
            assertNull(primitiveNullables.getFieldBinary());
            assertNull(primitiveNullables.getFieldDate());
            assertNull(primitiveNullables.getFieldObjectId());
            assertNull(primitiveNullables.getFieldDecimal128());
            assertNull(primitiveNullables.getFieldUUID());
            assertTrue(primitiveNullables.getFieldMixed().isNull());

            realm.delete(AllJavaTypes.class);
            AllJavaTypes allJavaTypes = realm.createObject(AllJavaTypes.class, UUID.randomUUID().getLeastSignificantBits());

            assertNull(allJavaTypes.getFieldObject());
            allJavaTypes.getFieldBooleanList().add(null);
            allJavaTypes.getFieldIntegerList().add(null);
            allJavaTypes.getFieldFloatList().add(null);
            allJavaTypes.getFieldDoubleList().add(null);
            allJavaTypes.getFieldStringList().add(null);
            allJavaTypes.getFieldBinaryList().add(null);
            allJavaTypes.getFieldDateList().add(null);
            allJavaTypes.getFieldObjectIdList().add(null);
            allJavaTypes.getFieldDecimal128List().add(null);
            allJavaTypes.getFieldUUIDList().add(null);
            allJavaTypes.getFieldMixedList().add(null);

        });
        realm.close();
        dynamicRealm.refresh();

        DynamicRealmObject primitiveNullables = dynamicRealm.where(NullablePrimitiveFields.CLASS_NAME).findFirst();
        DynamicRealmObject allJavaTypes = dynamicRealm.where(AllJavaTypes.CLASS_NAME).findFirst();

        for (RealmFieldType value : RealmFieldType.values()) {
            switch (value) {
                case INTEGER:
                    assertNull(primitiveNullables.get(NullablePrimitiveFields.FIELD_INT));
                    break;
                case BOOLEAN:
                    assertNull(primitiveNullables.get(NullablePrimitiveFields.FIELD_BOOLEAN));
                    break;
                case STRING:
                    assertNull(primitiveNullables.get(NullablePrimitiveFields.FIELD_STRING));
                    break;
                case BINARY:
                    assertNull(primitiveNullables.get(NullablePrimitiveFields.FIELD_BINARY));
                    break;
                case DATE:
                    assertNull(primitiveNullables.get(NullablePrimitiveFields.FIELD_DATE));
                    break;
                case FLOAT:
                    assertNull(primitiveNullables.get(NullablePrimitiveFields.FIELD_FLOAT));
                    break;
                case DOUBLE:
                    assertNull(primitiveNullables.get(NullablePrimitiveFields.FIELD_DOUBLE));
                    break;
                case OBJECT:
                    assertNull(allJavaTypes.get(AllJavaTypes.FIELD_OBJECT));
                    break;
                case DECIMAL128:
                    assertNull(primitiveNullables.get(NullablePrimitiveFields.FIELD_DECIMAL128));
                    break;
                case OBJECT_ID:
                    assertNull(primitiveNullables.get(NullablePrimitiveFields.FIELD_OBJECT_ID));
                    break;
                case UUID:
                    assertNull(primitiveNullables.get(NullablePrimitiveFields.FIELD_UUID));
                    break;
                case MIXED:
                    assertNull(primitiveNullables.get(NullablePrimitiveFields.FIELD_MIXED));
                    break;
                case INTEGER_LIST:
                    assertNull(allJavaTypes.getList(AllJavaTypes.FIELD_INTEGER_LIST, Integer.class).get(0));
                    break;
                case BOOLEAN_LIST:
                    assertNull(allJavaTypes.getList(AllJavaTypes.FIELD_BOOLEAN_LIST, Boolean.class).get(0));
                    break;
                case STRING_LIST:
                    assertNull(allJavaTypes.getList(AllJavaTypes.FIELD_STRING_LIST, String.class).get(0));
                    break;
                case BINARY_LIST:
                    assertNull(allJavaTypes.getList(AllJavaTypes.FIELD_BINARY_LIST, byte[].class).get(0));
                    break;
                case DATE_LIST:
                    assertNull(allJavaTypes.getList(AllJavaTypes.FIELD_DATE_LIST, Date.class).get(0));
                    break;
                case FLOAT_LIST:
                    assertNull(allJavaTypes.getList(AllJavaTypes.FIELD_FLOAT_LIST, Float.class).get(0));
                    break;
                case DOUBLE_LIST:
                    assertNull(allJavaTypes.getList(AllJavaTypes.FIELD_DOUBLE_LIST, Double.class).get(0));
                    break;
                case DECIMAL128_LIST:
                    assertNull(allJavaTypes.getList(AllJavaTypes.FIELD_DECIMAL128_LIST, Decimal128.class).get(0));
                    break;
                case OBJECT_ID_LIST:
                    assertNull(allJavaTypes.getList(AllJavaTypes.FIELD_OBJECT_ID_LIST, ObjectId.class).get(0));
                    break;
                case UUID_LIST:
                    assertNull(allJavaTypes.getList(AllJavaTypes.FIELD_UUID_LIST, UUID.class).get(0));
                    break;
                case MIXED_LIST:
                    assertTrue(allJavaTypes.getList(AllJavaTypes.FIELD_MIXED_LIST, Mixed.class).get(0).isNull());
                    break;
                case TYPED_LINK:
                case LIST:
                case LINKING_OBJECTS:
                    // Realm lists and back links cannot be null
                    break;
                case STRING_TO_MIXED_MAP:
                case STRING_TO_BOOLEAN_MAP:
                case STRING_TO_STRING_MAP:
                case STRING_TO_INTEGER_MAP:
                case STRING_TO_FLOAT_MAP:
                case STRING_TO_DOUBLE_MAP:
                case STRING_TO_BINARY_MAP:
                case STRING_TO_DATE_MAP:
                case STRING_TO_OBJECT_ID_MAP:
                case STRING_TO_UUID_MAP:
                case STRING_TO_DECIMAL128_MAP:
                case STRING_TO_LINK_MAP:
                case STRING_SET:
                case INTEGER_SET:
<<<<<<< HEAD
                case BINARY_SET:
=======
                case UUID_SET:
>>>>>>> b7498a60
                    // TODO: fix this when adding support for dictionaries and sets
                    break;
                default:
                    fail("Not testing all types");
            }
        }
        dynamicRealm.close();
    }

}<|MERGE_RESOLUTION|>--- conflicted
+++ resolved
@@ -1925,11 +1925,8 @@
                 case STRING_TO_LINK_MAP:
                 case STRING_SET:
                 case INTEGER_SET:
-<<<<<<< HEAD
                 case BINARY_SET:
-=======
                 case UUID_SET:
->>>>>>> b7498a60
                     // TODO: fix this when adding support for dictionaries and sets
                     break;
                 default:
