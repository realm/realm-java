--- conflicted
+++ resolved
@@ -1925,13 +1925,9 @@
                 case STRING_TO_LINK_MAP:
                 case STRING_SET:
                 case INTEGER_SET:
-<<<<<<< HEAD
                 case UUID_SET:
-                    // TODO: fix this when adding support for dictionaries and sets
-=======
                     // TODO: https://github.com/realm/realm-java/issues/7382
                     // TODO: https://github.com/realm/realm-java/issues/7383
->>>>>>> d3a2e399
                     break;
                 default:
                     fail("Not testing all types");
