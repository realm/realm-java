--- conflicted
+++ resolved
@@ -909,20 +909,11 @@
         DynamicRealmObject dynCat = dynamicRealm.createObject(Cat.CLASS_NAME);
 
         try {
-<<<<<<< HEAD
-            list.removeAllFromRealm();
-            fail("Cannot remove a list with a standalone object in it!");
-        } catch (IllegalArgumentException e) {
-            assertEquals("Object not managed by Realm, so it cannot be removed.", e.getMessage());
-        } finally {
-            testRealm.cancelTransaction();
-=======
             list.add(dynCat);
             fail();
         } catch (IllegalArgumentException expected) {
             assertEquals(expectedMsg, expected.getMessage());
 
->>>>>>> 8f92c253
         }
 
         try {
