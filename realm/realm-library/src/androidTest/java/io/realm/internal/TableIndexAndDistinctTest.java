--- conflicted
+++ resolved
@@ -16,15 +16,8 @@
 
 package io.realm.internal;
 
-<<<<<<< HEAD
 import android.support.test.InstrumentationRegistry;
 import android.support.test.runner.AndroidJUnit4;
-=======
-import android.support.test.runner.AndroidJUnit4;
-
-import org.junit.Test;
-import org.junit.runner.RunWith;
->>>>>>> 2552f88e
 
 import org.junit.After;
 import org.junit.Before;
@@ -48,6 +41,7 @@
     @Rule
     public final TestRealmConfigurationFactory configFactory = new TestRealmConfigurationFactory();
 
+    @SuppressWarnings("FieldCanBeLocal")
     private RealmConfiguration config;
     private SharedRealm sharedRealm;
     private Table table;
@@ -83,29 +77,6 @@
             }
         });
 
-<<<<<<< HEAD
-=======
-import static org.junit.Assert.assertEquals;
-
-
-@RunWith(AndroidJUnit4.class)
-public class TableIndexAndDistinctTest {
-    Table table;
-
-    void init() {
-        table = new Table();
-        table.addColumn(RealmFieldType.INTEGER, "number");
-        table.addColumn(RealmFieldType.STRING, "name");
-
-        long i = 0;
-        table.add(0, "A");
-        table.add(1, "B");
-        table.add(2, "C");
-        table.add(3, "B");
-        table.add(4, "D");
-        table.add(5, "D");
-        table.add(6, "D");
->>>>>>> 2552f88e
         assertEquals(7, table.size());
     }
 
