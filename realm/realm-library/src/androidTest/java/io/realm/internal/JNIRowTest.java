--- conflicted
+++ resolved
@@ -16,7 +16,6 @@
 
 package io.realm.internal;
 
-<<<<<<< HEAD
 import android.support.test.InstrumentationRegistry;
 import android.support.test.runner.AndroidJUnit4;
 import android.test.MoreAsserts;
@@ -24,11 +23,6 @@
 import org.junit.After;
 import org.junit.Before;
 import org.junit.Rule;
-=======
-import android.support.test.runner.AndroidJUnit4;
-import android.test.MoreAsserts;
-
->>>>>>> 2552f88e
 import org.junit.Test;
 import org.junit.runner.RunWith;
 
@@ -40,13 +34,6 @@
 import io.realm.TestHelper;
 import io.realm.rule.TestRealmConfigurationFactory;
 
-<<<<<<< HEAD
-
-import static junit.framework.Assert.assertFalse;
-import static junit.framework.Assert.assertNull;
-import static junit.framework.Assert.assertTrue;
-import static org.junit.Assert.assertEquals;
-=======
 import static junit.framework.Assert.assertFalse;
 import static junit.framework.Assert.assertNull;
 import static junit.framework.Assert.assertTrue;
@@ -56,17 +43,10 @@
 @RunWith(AndroidJUnit4.class)
 public class JNIRowTest {
 
-    @Test
-    public void nonNullValues() {
->>>>>>> 2552f88e
-
-
-@RunWith(AndroidJUnit4.class)
-public class JNIRowTest {
-
     @Rule
     public final TestRealmConfigurationFactory configFactory = new TestRealmConfigurationFactory();
 
+    @SuppressWarnings("FieldCanBeLocal")
     private RealmConfiguration config;
     private SharedRealm sharedRealm;
 
@@ -137,11 +117,6 @@
 
     @Test
     public void nullValues() {
-<<<<<<< HEAD
-=======
-
-        Table table = new Table();
->>>>>>> 2552f88e
 
         Table table = TestHelper.createTable(sharedRealm, "temp");
         sharedRealm.beginTransaction();
