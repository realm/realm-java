/*
 * Copyright 2015 Realm Inc.
 *
 * Licensed under the Apache License, Version 2.0 (the "License");
 * you may not use this file except in compliance with the License.
 * You may obtain a copy of the License at
 *
 * http://www.apache.org/licenses/LICENSE-2.0
 *
 * Unless required by applicable law or agreed to in writing, software
 * distributed under the License is distributed on an "AS IS" BASIS,
 * WITHOUT WARRANTIES OR CONDITIONS OF ANY KIND, either express or implied.
 * See the License for the specific language governing permissions and
 * limitations under the License.
 */

package io.realm.internal;

import android.support.test.InstrumentationRegistry;
import android.support.test.runner.AndroidJUnit4;

<<<<<<< HEAD
import org.junit.After;
import org.junit.Before;
import org.junit.Rule;
=======
import org.junit.Before;
>>>>>>> 2552f88e
import org.junit.Test;
import org.junit.runner.RunWith;

import java.util.Date;
import java.util.concurrent.TimeUnit;

import io.realm.Case;
import io.realm.Realm;
import io.realm.RealmConfiguration;
import io.realm.RealmFieldType;
import io.realm.TestHelper;
import io.realm.rule.TestRealmConfigurationFactory;

import static junit.framework.TestCase.assertEquals;
import static org.junit.Assert.fail;
<<<<<<< HEAD
=======


@RunWith(AndroidJUnit4.class)
public class JNIQueryTest {
>>>>>>> 2552f88e


@RunWith(AndroidJUnit4.class)
public class JNIQueryTest {

    @Rule
    public final TestRealmConfigurationFactory configFactory = new TestRealmConfigurationFactory();

    private RealmConfiguration config;
    private SharedRealm sharedRealm;
    private Table table;
    private final long[] oneNullTable = new long[]{NativeObject.NULLPTR};


    @Before
    public void setUp() throws Exception {
        Realm.init(InstrumentationRegistry.getInstrumentation().getContext());
        config = configFactory.createConfiguration();
        sharedRealm = SharedRealm.getInstance(config);
    }

    @After
    public void tearDown() {
        if (sharedRealm != null && !sharedRealm.isClosed()) {
            sharedRealm.close();
        }
    }

    private void init() {
        table = TestHelper.createTable(sharedRealm, "temp", new TestHelper.TableSetup() {
            @Override
            public void execute(Table table) {
                table.addColumn(RealmFieldType.INTEGER, "number");
                table.addColumn(RealmFieldType.STRING, "name");

                TestHelper.addRowWithValues(table, 10, "A");
                TestHelper.addRowWithValues(table, 11, "B");
                TestHelper.addRowWithValues(table, 12, "C");
                TestHelper.addRowWithValues(table, 13, "B");
                TestHelper.addRowWithValues(table, 14, "D");
                TestHelper.addRowWithValues(table, 16, "D");
            }
        });

        assertEquals(6, table.size());
    }

    @Test
    public void shouldQuery() {
        init();
        TableQuery query = table.where();

        long cnt = query.equalTo(new long[]{1}, oneNullTable, "D").count();
        assertEquals(2, cnt);

        cnt = query.minimumInt(0);
        assertEquals(14, cnt);

        cnt = query.maximumInt(0);
        assertEquals(16, cnt);

        cnt = query.sumInt(0);
        assertEquals(14+16, cnt);

        double avg = query.averageInt(0);
        assertEquals(15.0, avg, Double.MIN_NORMAL);

        // TODO: Add tests with all parameters
    }


    @Test
    public void nonCompleteQuery() {
        init();

        // All the following queries are not valid, e.g contain a group but not a closing group, an or() but not a second filter etc
        try { table.where().equalTo(new long[]{0}, oneNullTable, 1).or().validateQuery();       fail("missing a second filter"); }      catch (UnsupportedOperationException ignore) {}
        try { table.where().or().validateQuery();                                 fail("just an or()"); }                 catch (UnsupportedOperationException ignore) {}
        try { table.where().group().equalTo(new long[]{0}, oneNullTable, 1).validateQuery();    fail("missing a closing group"); }      catch (UnsupportedOperationException ignore) {}

        try { table.where().group().count();                                fail(); }                               catch (UnsupportedOperationException ignore) {}
        try { table.where().group().validateQuery();                              fail(); }                               catch (UnsupportedOperationException ignore) {}
        try { table.where().group().find();                                 fail(); }                               catch (UnsupportedOperationException ignore) {}
        try { table.where().group().minimumInt(0);                          fail(); }                               catch (UnsupportedOperationException ignore) {}
        try { table.where().group().maximumInt(0);                          fail(); }                               catch (UnsupportedOperationException ignore) {}
        try { table.where().group().sumInt(0);                              fail(); }                               catch (UnsupportedOperationException ignore) {}
        try { table.where().group().averageInt(0);                          fail(); }                               catch (UnsupportedOperationException ignore) {}

        try { table.where().endGroup().equalTo(new long[]{0}, oneNullTable, 1).validateQuery(); fail("ends group, no start"); }         catch (UnsupportedOperationException ignore) {}
        try { table.where().equalTo(new long[]{0}, oneNullTable, 1).endGroup().validateQuery(); fail("ends group, no start"); }         catch (UnsupportedOperationException ignore) {}

        try { table.where().equalTo(new long[]{0}, oneNullTable, 1).endGroup().find();    fail("ends group, no start"); }         catch (UnsupportedOperationException ignore) {}
        try { table.where().equalTo(new long[]{0}, oneNullTable, 1).endGroup().find(0);   fail("ends group, no start"); }         catch (UnsupportedOperationException ignore) {}
        try { table.where().equalTo(new long[]{0}, oneNullTable, 1).endGroup().find(1);   fail("ends group, no start"); }         catch (UnsupportedOperationException ignore) {}
    }

    @Test
    public void invalidColumnIndexEqualTo() {
<<<<<<< HEAD
        Table table = TestHelper.getTableWithAllColumnTypes(sharedRealm, "temp");
=======
        Table table = TestHelper.getTableWithAllColumnTypes();
>>>>>>> 2552f88e
        TableQuery query = table.where();

        // Boolean
        try { query.equalTo(new long[]{-1}, oneNullTable, true); fail("-1 column index"); } catch (ArrayIndexOutOfBoundsException ignore) {}
        try { query.equalTo(new long[]{9}, oneNullTable, true);  fail("9 column index"); }  catch (ArrayIndexOutOfBoundsException ignore) {}
        try { query.equalTo(new long[]{10}, oneNullTable, true); fail("10 column index"); } catch (ArrayIndexOutOfBoundsException ignore) {}

        // Date
        try { query.equalTo(new long[]{-1}, oneNullTable, new Date()); fail("-1 column index"); } catch (ArrayIndexOutOfBoundsException ignore) {}
        try { query.equalTo(new long[]{9}, oneNullTable, new Date());  fail("9 column index"); }  catch (ArrayIndexOutOfBoundsException ignore) {}
        try { query.equalTo(new long[]{10}, oneNullTable, new Date()); fail("10 column index"); } catch (ArrayIndexOutOfBoundsException ignore) {}

        // Double
        try { query.equalTo(new long[]{-1}, oneNullTable, 4.5d); fail("-1 column index"); } catch (ArrayIndexOutOfBoundsException ignore) {}
        try { query.equalTo(new long[]{9}, oneNullTable, 4.5d);  fail("9 column index"); }  catch (ArrayIndexOutOfBoundsException ignore) {}
        try { query.equalTo(new long[]{10}, oneNullTable, 4.5d); fail("10 column index"); } catch (ArrayIndexOutOfBoundsException ignore) {}


        // Float
        try { query.equalTo(new long[]{-1}, oneNullTable, 1.4f); fail("-1 column index"); } catch (ArrayIndexOutOfBoundsException ignore) {}
        try { query.equalTo(new long[]{9}, oneNullTable, 1.4f);  fail("9 column index"); }  catch (ArrayIndexOutOfBoundsException ignore) {}
        try { query.equalTo(new long[]{10}, oneNullTable, 1.4f); fail("10 column index"); } catch (ArrayIndexOutOfBoundsException ignore) {}

        // Int / long
        try { query.equalTo(new long[]{-1}, oneNullTable, 1); fail("-1 column index"); } catch (ArrayIndexOutOfBoundsException ignore) {}
        try { query.equalTo(new long[]{9}, oneNullTable, 1);  fail("9 column index"); }  catch (ArrayIndexOutOfBoundsException ignore) {}
        try { query.equalTo(new long[]{10}, oneNullTable, 1); fail("10 column index"); } catch (ArrayIndexOutOfBoundsException ignore) {}

        // String
        try { query.equalTo(new long[]{-1}, oneNullTable, "a"); fail("-1 column index"); } catch (ArrayIndexOutOfBoundsException ignore) {}
        try { query.equalTo(new long[]{9}, oneNullTable, "a");  fail("9 column index"); }  catch (ArrayIndexOutOfBoundsException ignore) {}
        try { query.equalTo(new long[]{10}, oneNullTable, "a"); fail("10 column index"); } catch (ArrayIndexOutOfBoundsException ignore) {}

        // String case true
        try { query.equalTo(new long[]{-1}, oneNullTable, "a", Case.SENSITIVE); fail("-1 column index"); } catch (ArrayIndexOutOfBoundsException ignore) {}
        try { query.equalTo(new long[]{9}, oneNullTable, "a", Case.SENSITIVE);  fail("9 column index"); }  catch (ArrayIndexOutOfBoundsException ignore) {}
        try { query.equalTo(new long[]{10}, oneNullTable, "a", Case.SENSITIVE); fail("10 column index"); } catch (ArrayIndexOutOfBoundsException ignore) {}

        // String case false
        try { query.equalTo(new long[]{-1}, oneNullTable, "a", Case.INSENSITIVE); fail("-1 column index"); } catch (ArrayIndexOutOfBoundsException ignore) {}
        try { query.equalTo(new long[]{9}, oneNullTable, "a", Case.INSENSITIVE);  fail("9 column index"); }  catch (ArrayIndexOutOfBoundsException ignore) {}
        try { query.equalTo(new long[]{10}, oneNullTable, "a", Case.INSENSITIVE); fail("10 column index"); } catch (ArrayIndexOutOfBoundsException ignore) {}
    }

    @Test
    public void invalidColumnIndexNotEqualTo() {
<<<<<<< HEAD
        Table table = TestHelper.getTableWithAllColumnTypes(sharedRealm, "temp");
=======
        Table table = TestHelper.getTableWithAllColumnTypes();
>>>>>>> 2552f88e
        TableQuery query = table.where();


        // Date
        try { query.notEqualTo(new long[]{-1}, oneNullTable, new Date()); fail("-1 column index"); } catch (ArrayIndexOutOfBoundsException ignore) {}
        try { query.notEqualTo(new long[]{9}, oneNullTable, new Date());  fail("9 column index"); }  catch (ArrayIndexOutOfBoundsException ignore) {}
        try { query.notEqualTo(new long[]{10}, oneNullTable, new Date()); fail("10 column index"); } catch (ArrayIndexOutOfBoundsException ignore) {}

        // Double
        try { query.notEqualTo(new long[]{-1}, oneNullTable, 4.5d); fail("-1 column index"); } catch (ArrayIndexOutOfBoundsException ignore) {}
        try { query.notEqualTo(new long[]{9}, oneNullTable, 4.5d);  fail("9 column index"); }  catch (ArrayIndexOutOfBoundsException ignore) {}
        try { query.notEqualTo(new long[]{10}, oneNullTable, 4.5d); fail("10 column index"); } catch (ArrayIndexOutOfBoundsException ignore) {}


        // Float
        try { query.notEqualTo(new long[]{-1}, oneNullTable, 1.4f); fail("-1 column index"); } catch (ArrayIndexOutOfBoundsException ignore) {}
        try { query.notEqualTo(new long[]{9}, oneNullTable, 1.4f);  fail("9 column index"); }  catch (ArrayIndexOutOfBoundsException ignore) {}
        try { query.notEqualTo(new long[]{10}, oneNullTable, 1.4f); fail("10 column index"); } catch (ArrayIndexOutOfBoundsException ignore) {}

        // Int / long
        try { query.notEqualTo(new long[]{-1}, oneNullTable, 1); fail("-1 column index"); } catch (ArrayIndexOutOfBoundsException ignore) {}
        try { query.notEqualTo(new long[]{9}, oneNullTable, 1);  fail("9 column index"); }  catch (ArrayIndexOutOfBoundsException ignore) {}
        try { query.notEqualTo(new long[]{10}, oneNullTable, 1); fail("10 column index"); } catch (ArrayIndexOutOfBoundsException ignore) {}

        // String
        try { query.notEqualTo(new long[]{-1}, oneNullTable, "a"); fail("-1 column index"); } catch (ArrayIndexOutOfBoundsException ignore) {}
        try { query.notEqualTo(new long[]{9}, oneNullTable, "a");  fail("9 column index"); }  catch (ArrayIndexOutOfBoundsException ignore) {}
        try { query.notEqualTo(new long[]{10}, oneNullTable, "a"); fail("10 column index"); } catch (ArrayIndexOutOfBoundsException ignore) {}

        // String case true
        try { query.notEqualTo(new long[]{-1}, oneNullTable, "a", Case.SENSITIVE); fail("-1column index"); }  catch (ArrayIndexOutOfBoundsException ignore) {}
        try { query.notEqualTo(new long[]{9}, oneNullTable, "a", Case.SENSITIVE);  fail("9 column index"); }  catch (ArrayIndexOutOfBoundsException ignore) {}
        try { query.notEqualTo(new long[]{10}, oneNullTable, "a", Case.SENSITIVE); fail("10 column index"); } catch (ArrayIndexOutOfBoundsException ignore) {}

        // String case false
        try { query.notEqualTo(new long[]{-1}, oneNullTable, "a", Case.INSENSITIVE); fail("-1 column index"); } catch (ArrayIndexOutOfBoundsException ignore) {}
        try { query.notEqualTo(new long[]{9}, oneNullTable, "a", Case.INSENSITIVE);  fail("9 column index"); }  catch (ArrayIndexOutOfBoundsException ignore) {}
        try { query.notEqualTo(new long[]{10}, oneNullTable, "a", Case.INSENSITIVE); fail("10 column index"); } catch (ArrayIndexOutOfBoundsException ignore) {}
    }

    @Test
    public void invalidColumnIndexGreaterThan() {
<<<<<<< HEAD
        Table table = TestHelper.getTableWithAllColumnTypes(sharedRealm, "temp");
=======
        Table table = TestHelper.getTableWithAllColumnTypes();
>>>>>>> 2552f88e
        TableQuery query = table.where();

        // Date
        try { query.greaterThan(new long[]{-1}, oneNullTable, new Date()); fail("-1 column index"); } catch (ArrayIndexOutOfBoundsException ignore) {}
        try { query.greaterThan(new long[]{9}, oneNullTable, new Date());  fail("9 column index"); }  catch (ArrayIndexOutOfBoundsException ignore) {}
        try { query.greaterThan(new long[]{10}, oneNullTable, new Date()); fail("10 column index"); } catch (ArrayIndexOutOfBoundsException ignore) {}

        // Double
        try { query.greaterThan(new long[]{-1}, oneNullTable, 4.5d); fail("-1 column index"); } catch (ArrayIndexOutOfBoundsException ignore) {}
        try { query.greaterThan(new long[]{9}, oneNullTable, 4.5d);  fail("9 column index"); }  catch (ArrayIndexOutOfBoundsException ignore) {}
        try { query.greaterThan(new long[]{10}, oneNullTable, 4.5d); fail("10 column index"); } catch (ArrayIndexOutOfBoundsException ignore) {}


        // Float
        try { query.greaterThan(new long[]{-1}, oneNullTable, 1.4f); fail("-1 column index"); } catch (ArrayIndexOutOfBoundsException ignore) {}
        try { query.greaterThan(new long[]{9}, oneNullTable, 1.4f);  fail("9 column index"); }  catch (ArrayIndexOutOfBoundsException ignore) {}
        try { query.greaterThan(new long[]{10}, oneNullTable, 1.4f); fail("10 column index"); } catch (ArrayIndexOutOfBoundsException ignore) {}

        // Int / long
        try { query.greaterThan(new long[]{-1}, oneNullTable, 1); fail("-1 column index"); } catch (ArrayIndexOutOfBoundsException ignore) {}
        try { query.greaterThan(new long[]{9}, oneNullTable, 1);  fail("9 column index"); }  catch (ArrayIndexOutOfBoundsException ignore) {}
        try { query.greaterThan(new long[]{10}, oneNullTable, 1); fail("10 column index"); } catch (ArrayIndexOutOfBoundsException ignore) {}
    }

    @Test
    public void invalidColumnIndexGreaterThanOrEqual() {
<<<<<<< HEAD
        Table table = TestHelper.getTableWithAllColumnTypes(sharedRealm, "temp");
=======
        Table table = TestHelper.getTableWithAllColumnTypes();
>>>>>>> 2552f88e
        TableQuery query = table.where();

        // Date
        try { query.greaterThanOrEqual(new long[]{-1}, oneNullTable, new Date()); fail("-1 column index"); } catch (ArrayIndexOutOfBoundsException ignore) {}
        try { query.greaterThanOrEqual(new long[]{9}, oneNullTable, new Date()); fail("9 column index"); }   catch (ArrayIndexOutOfBoundsException ignore) {}
        try { query.greaterThanOrEqual(new long[]{10}, oneNullTable, new Date()); fail("10 column index"); } catch (ArrayIndexOutOfBoundsException ignore) {}

        // Double
        try { query.greaterThanOrEqual(new long[]{-1}, oneNullTable, 4.5d); fail("-1 column index"); } catch (ArrayIndexOutOfBoundsException ignore) {}
        try { query.greaterThanOrEqual(new long[]{9}, oneNullTable, 4.5d); fail("9 column index"); }   catch (ArrayIndexOutOfBoundsException ignore) {}
        try { query.greaterThanOrEqual(new long[]{10}, oneNullTable, 4.5d); fail("10 column index"); } catch (ArrayIndexOutOfBoundsException ignore) {}


        // Float
        try { query.greaterThanOrEqual(new long[]{-1}, oneNullTable, 1.4f); fail("-1 column index"); } catch (ArrayIndexOutOfBoundsException ignore) {}
        try { query.greaterThanOrEqual(new long[]{9}, oneNullTable, 1.4f); fail("9 column index"); }   catch (ArrayIndexOutOfBoundsException ignore) {}
        try { query.greaterThanOrEqual(new long[]{10}, oneNullTable, 1.4f); fail("10 column index"); } catch (ArrayIndexOutOfBoundsException ignore) {}

        // Int / long
        try { query.greaterThanOrEqual(new long[]{-1}, oneNullTable, 1); fail("-1 column index"); } catch (ArrayIndexOutOfBoundsException ignore) {}
        try { query.greaterThanOrEqual(new long[]{9}, oneNullTable, 1); fail("9 column index"); }   catch (ArrayIndexOutOfBoundsException ignore) {}
        try { query.greaterThanOrEqual(new long[]{10}, oneNullTable, 1); fail("10 column index"); } catch (ArrayIndexOutOfBoundsException ignore) {}
    }

    @Test
    public void invalidColumnIndexLessThan() {
<<<<<<< HEAD
        Table table = TestHelper.getTableWithAllColumnTypes(sharedRealm, "temp");
=======
        Table table = TestHelper.getTableWithAllColumnTypes();
>>>>>>> 2552f88e
        TableQuery query = table.where();

        // Date
        try { query.lessThan(new long[]{-1}, oneNullTable, new Date()); fail("-1 column index"); } catch (ArrayIndexOutOfBoundsException ignore) {}
        try { query.lessThan(new long[]{9}, oneNullTable, new Date());  fail("9 column index"); }  catch (ArrayIndexOutOfBoundsException ignore) {}
        try { query.lessThan(new long[]{10}, oneNullTable, new Date()); fail("10 column index"); } catch (ArrayIndexOutOfBoundsException ignore) {}

        // Double
        try { query.lessThan(new long[]{-1}, oneNullTable, 4.5d); fail("-1 column index"); } catch (ArrayIndexOutOfBoundsException ignore) {}
        try { query.lessThan(new long[]{9}, oneNullTable, 4.5d);  fail("9 column index"); }  catch (ArrayIndexOutOfBoundsException ignore) {}
        try { query.lessThan(new long[]{10}, oneNullTable, 4.5d); fail("10 column index"); } catch (ArrayIndexOutOfBoundsException ignore) {}


        // Float
        try { query.lessThan(new long[]{-1}, oneNullTable, 1.4f); fail("-1 column index"); } catch (ArrayIndexOutOfBoundsException ignore) {}
        try { query.lessThan(new long[]{9}, oneNullTable, 1.4f);  fail("9 column index"); }  catch (ArrayIndexOutOfBoundsException ignore) {}
        try { query.lessThan(new long[]{10}, oneNullTable, 1.4f); fail("10 column index"); } catch (ArrayIndexOutOfBoundsException ignore) {}

        // Int / long
        try { query.lessThan(new long[]{-1}, oneNullTable, 1); fail("-1 column index"); } catch (ArrayIndexOutOfBoundsException ignore) {}
        try { query.lessThan(new long[]{9}, oneNullTable, 1);  fail("9 column index"); }  catch (ArrayIndexOutOfBoundsException ignore) {}
        try { query.lessThan(new long[]{10}, oneNullTable, 1); fail("10 column index"); } catch (ArrayIndexOutOfBoundsException ignore) {}
    }

    @Test
    public void invalidColumnIndexLessThanOrEqual() {
<<<<<<< HEAD
        Table table = TestHelper.getTableWithAllColumnTypes(sharedRealm, "temp");
=======
        Table table = TestHelper.getTableWithAllColumnTypes();
>>>>>>> 2552f88e
        TableQuery query = table.where();

        // Date
        try { query.lessThanOrEqual(new long[]{-1}, oneNullTable, new Date()); fail("-1 column index"); } catch (ArrayIndexOutOfBoundsException ignore) {}
        try { query.lessThanOrEqual(new long[]{9}, oneNullTable, new Date());  fail("9 column index"); }  catch (ArrayIndexOutOfBoundsException ignore) {}
        try { query.lessThanOrEqual(new long[]{10}, oneNullTable, new Date()); fail("10 column index"); } catch (ArrayIndexOutOfBoundsException ignore) {}

        // Double
        try { query.lessThanOrEqual(new long[]{-1}, oneNullTable, 4.5d); fail("-1 column index"); } catch (ArrayIndexOutOfBoundsException ignore) {}
        try { query.lessThanOrEqual(new long[]{9}, oneNullTable, 4.5d);  fail("9 column index"); }  catch (ArrayIndexOutOfBoundsException ignore) {}
        try { query.lessThanOrEqual(new long[]{10}, oneNullTable, 4.5d); fail("10 column index"); } catch (ArrayIndexOutOfBoundsException ignore) {}


        // Float
        try { query.lessThanOrEqual(new long[]{-1}, oneNullTable, 1.4f); fail("-1 column index"); } catch (ArrayIndexOutOfBoundsException ignore) {}
        try { query.lessThanOrEqual(new long[]{9}, oneNullTable, 1.4f); fail("9 column index"); }   catch (ArrayIndexOutOfBoundsException ignore) {}
        try { query.lessThanOrEqual(new long[]{10}, oneNullTable, 1.4f); fail("10 column index"); } catch (ArrayIndexOutOfBoundsException ignore) {}

        // Int / long
        try { query.lessThanOrEqual(new long[]{-1}, oneNullTable, 1); fail("-1 column index"); } catch (ArrayIndexOutOfBoundsException ignore) {}
        try { query.lessThanOrEqual(new long[]{9}, oneNullTable, 1); fail("9 column index"); }   catch (ArrayIndexOutOfBoundsException ignore) {}
        try { query.lessThanOrEqual(new long[]{10}, oneNullTable, 1); fail("10 column index"); } catch (ArrayIndexOutOfBoundsException ignore) {}
    }

    @Test
    public void invalidColumnIndexBetween() {
<<<<<<< HEAD
        Table table = TestHelper.getTableWithAllColumnTypes(sharedRealm, "temp");
=======
        Table table = TestHelper.getTableWithAllColumnTypes();
>>>>>>> 2552f88e
        TableQuery query = table.where();

        // Date
        try { query.between(new long[]{-1}, new Date(), new Date()); fail("-1 column index"); } catch (ArrayIndexOutOfBoundsException ignore) {}
        try { query.between(new long[]{9}, new Date(), new Date());  fail("9 column index"); }  catch (ArrayIndexOutOfBoundsException ignore) {}
        try { query.between(new long[]{10}, new Date(), new Date()); fail("10 column index"); } catch (ArrayIndexOutOfBoundsException ignore) {}

        // Double
        try { query.between(new long[]{-1}, 4.5d, 6.0d); fail("-1 column index"); } catch (ArrayIndexOutOfBoundsException ignore) {}
        try { query.between(new long[]{9}, 4.5d, 6.0d);  fail("9 column index"); }  catch (ArrayIndexOutOfBoundsException ignore) {}
        try { query.between(new long[]{10}, 4.5d, 6.0d); fail("10 column index"); } catch (ArrayIndexOutOfBoundsException ignore) {}


        // Float
        try { query.between(new long[]{-1}, 1.4f, 5.8f); fail("-1 column index"); } catch (ArrayIndexOutOfBoundsException ignore) {}
        try { query.between(new long[]{9}, 1.4f, 5.8f); fail("9 column index"); }   catch (ArrayIndexOutOfBoundsException ignore) {}
        try { query.between(new long[]{10}, 1.4f, 5.8f); fail("10 column index"); } catch (ArrayIndexOutOfBoundsException ignore) {}

        // Int / long
        try { query.between(new long[]{-1}, 1, 10); fail("-1 column index"); } catch (ArrayIndexOutOfBoundsException ignore) {}
        try { query.between(new long[]{9}, 1, 10);  fail("9 column index"); }  catch (ArrayIndexOutOfBoundsException ignore) {}
        try { query.between(new long[]{10}, 1, 10); fail("10 column index"); } catch (ArrayIndexOutOfBoundsException ignore) {}
    }

    @Test
    public void invalidColumnIndexContains() {
<<<<<<< HEAD
        Table table = TestHelper.getTableWithAllColumnTypes(sharedRealm, "temp");
=======
        Table table = TestHelper.getTableWithAllColumnTypes();
>>>>>>> 2552f88e
        TableQuery query = table.where();

        // String
        try { query.contains(new long[]{-1}, oneNullTable, "hey"); fail("-1 column index"); } catch (ArrayIndexOutOfBoundsException ignore) {}
        try { query.contains(new long[]{9}, oneNullTable, "hey");  fail("9 column index"); }  catch (ArrayIndexOutOfBoundsException ignore) {}
        try { query.contains(new long[]{10}, oneNullTable, "hey"); fail("10 column index"); } catch (ArrayIndexOutOfBoundsException ignore) {}

        // String case true
        try { query.contains(new long[]{-1}, oneNullTable, "hey", Case.SENSITIVE); fail("-1 column index"); } catch (ArrayIndexOutOfBoundsException ignore) {}
        try { query.contains(new long[]{9}, oneNullTable, "hey", Case.SENSITIVE);  fail("9 column index"); }  catch (ArrayIndexOutOfBoundsException ignore) {}
        try { query.contains(new long[]{10}, oneNullTable, "hey", Case.SENSITIVE); fail("-0 column index"); } catch (ArrayIndexOutOfBoundsException ignore) {}

        // String case false
        try { query.contains(new long[]{-1}, oneNullTable, "hey", Case.INSENSITIVE); fail("-1 column index"); } catch (ArrayIndexOutOfBoundsException ignore) {}
        try { query.contains(new long[]{9}, oneNullTable, "hey", Case.INSENSITIVE);  fail("9 column index"); }  catch (ArrayIndexOutOfBoundsException ignore) {}
        try { query.contains(new long[]{10}, oneNullTable, "hey", Case.INSENSITIVE); fail("10 column index"); } catch (ArrayIndexOutOfBoundsException ignore) {}
    }

    @SuppressWarnings("ConstantConditions")
    @Test
    public void nullInputQuery() {
<<<<<<< HEAD
        Table t = TestHelper.createTable(sharedRealm, "temp", new TestHelper.TableSetup() {
            @Override
            public void execute(Table t) {
                t.addColumn(RealmFieldType.DATE, "dateCol");
                t.addColumn(RealmFieldType.STRING, "stringCol");
            }
        });
=======
        Table t = new Table();
        t.addColumn(RealmFieldType.DATE, "dateCol");
        t.addColumn(RealmFieldType.STRING, "stringCol");
>>>>>>> 2552f88e

        Date nullDate = null;
        try { t.where().equalTo(new long[]{0}, oneNullTable, nullDate);               fail("Date is null"); } catch (IllegalArgumentException ignore) { }
        try { t.where().notEqualTo(new long[]{0}, oneNullTable, nullDate);            fail("Date is null"); } catch (IllegalArgumentException ignore) { }
        try { t.where().greaterThan(new long[]{0}, oneNullTable, nullDate);           fail("Date is null"); } catch (IllegalArgumentException ignore) { }
        try { t.where().greaterThanOrEqual(new long[]{0}, oneNullTable, nullDate);    fail("Date is null"); } catch (IllegalArgumentException ignore) { }
        try { t.where().lessThan(new long[]{0}, oneNullTable, nullDate);              fail("Date is null"); } catch (IllegalArgumentException ignore) { }
        try { t.where().lessThanOrEqual(new long[]{0}, oneNullTable, nullDate);       fail("Date is null"); } catch (IllegalArgumentException ignore) { }
        try { t.where().between(new long[]{0}, nullDate, new Date());   fail("Date is null"); } catch (IllegalArgumentException ignore) { }
        try { t.where().between(new long[]{0}, new Date(), nullDate);   fail("Date is null"); } catch (IllegalArgumentException ignore) { }
        try { t.where().between(new long[]{0}, nullDate, nullDate);     fail("Dates are null"); } catch (IllegalArgumentException ignore) { }

        String nullString = null;
        try { t.where().equalTo(new long[]{1}, oneNullTable, nullString);                         fail("String is null"); } catch (IllegalArgumentException ignore) { }
        try { t.where().equalTo(new long[]{1}, oneNullTable, nullString, Case.INSENSITIVE);       fail("String is null"); } catch (IllegalArgumentException ignore) { }
        try { t.where().notEqualTo(new long[]{1}, oneNullTable, nullString);                      fail("String is null"); } catch (IllegalArgumentException ignore) { }
        try { t.where().notEqualTo(new long[]{1}, oneNullTable, nullString, Case.INSENSITIVE);    fail("String is null"); } catch (IllegalArgumentException ignore) { }
        try { t.where().contains(new long[]{1}, oneNullTable, nullString);                        fail("String is null"); } catch (IllegalArgumentException ignore) { }
        try { t.where().contains(new long[]{1}, oneNullTable, nullString, Case.INSENSITIVE);      fail("String is null"); } catch (IllegalArgumentException ignore) { }
        try { t.where().beginsWith(new long[]{1}, oneNullTable, nullString);                      fail("String is null"); } catch (IllegalArgumentException ignore) { }
        try { t.where().beginsWith(new long[]{1}, oneNullTable, nullString, Case.INSENSITIVE);    fail("String is null"); } catch (IllegalArgumentException ignore) { }
        try { t.where().endsWith(new long[]{1}, oneNullTable, nullString);                        fail("String is null"); } catch (IllegalArgumentException ignore) { }
        try { t.where().endsWith(new long[]{1}, oneNullTable, nullString, Case.INSENSITIVE);      fail("String is null"); } catch (IllegalArgumentException ignore) { }
        try { t.where().like(new long[]{1}, oneNullTable, nullString);                            fail("String is null"); } catch (IllegalArgumentException ignore) { }
        try { t.where().like(new long[]{1}, oneNullTable, nullString, Case.INSENSITIVE);          fail("String is null"); } catch (IllegalArgumentException ignore) { }
    }

    @Test
    public void shouldFind() {
        // Creates a table.
        Table table = TestHelper.createTable(sharedRealm, "temp", new TestHelper.TableSetup() {
            @Override
            public void execute(Table table) {
                table.addColumn(RealmFieldType.STRING, "username");
                table.addColumn(RealmFieldType.INTEGER, "score");
                table.addColumn(RealmFieldType.BOOLEAN, "completed");

                // Inserts some values.
                TestHelper.addRowWithValues(table, "Arnold", 420, false);    // 0
                TestHelper.addRowWithValues(table, "Jane", 770, false);      // 1 *
                TestHelper.addRowWithValues(table, "Erik", 600, false);      // 2
                TestHelper.addRowWithValues(table, "Henry", 601, false);     // 3 *
                TestHelper.addRowWithValues(table, "Bill", 564, true);       // 4
                TestHelper.addRowWithValues(table, "Janet", 875, false);     // 5 *
            }
        });

        TableQuery query = table.where().greaterThan(new long[]{1}, oneNullTable, 600);

        // Finds first match.
        assertEquals(1, query.find());
        assertEquals(1, query.find());
        assertEquals(1, query.find(0));
        assertEquals(1, query.find(1));
        // Finds next.
        assertEquals(3, query.find(2));
        assertEquals(3, query.find(3));
        // Finds next.
        assertEquals(5, query.find(4));
        assertEquals(5, query.find(5));

        // Tests backwards.
        assertEquals(5, query.find(4));
        assertEquals(3, query.find(3));
        assertEquals(3, query.find(2));
        assertEquals(1, query.find(1));
        assertEquals(1, query.find(0));

        // Tests out of range.
        assertEquals(-1, query.find(6));
        try {  query.find(7);  fail("Exception expected");  } catch (ArrayIndexOutOfBoundsException ignore) {  }
    }

    @Test
    public void queryTestForNoMatches() {
<<<<<<< HEAD
        Table t = TestHelper.getTableWithAllColumnTypes(sharedRealm, "temp");

        sharedRealm.beginTransaction();
        TestHelper.addRowWithValues(t, new byte[]{1,2,3}, true, new Date(1384423149761L), 4.5d, 5.7f, 100, "string");
        sharedRealm.commitTransaction();
=======
        Table t = TestHelper.getTableWithAllColumnTypes();

        t.add(new byte[]{1,2,3}, true, new Date(1384423149761L), 4.5d, 5.7f, 100, "string");
>>>>>>> 2552f88e

        TableQuery q = t.where().greaterThan(new long[]{5}, oneNullTable, 1000); // No matches

        assertEquals(-1, q.find());
        assertEquals(-1, q.find(1));
    }

    @Test
    public void queryWithWrongDataType() {

<<<<<<< HEAD
        Table table = TestHelper.getTableWithAllColumnTypes(sharedRealm, "temp");
=======
        Table table = TestHelper.getTableWithAllColumnTypes();
>>>>>>> 2552f88e

        // Queries the table.
        TableQuery query = table.where();

        // Compares strings in non string columns.
        for (int i = 0; i <= 6; i++) {
            if (i != 6) {
                try { query.equalTo(new long[]{i}, oneNullTable, "string");    fail(); } catch(IllegalArgumentException ignore) {}
                try { query.notEqualTo(new long[]{i}, oneNullTable, "string"); fail(); } catch(IllegalArgumentException ignore) {}
                try { query.beginsWith(new long[]{i}, oneNullTable, "string"); fail(); } catch(IllegalArgumentException ignore) {}
                try { query.endsWith(new long[]{i}, oneNullTable, "string");   fail(); } catch(IllegalArgumentException ignore) {}
                try { query.like(new long[]{i}, oneNullTable, "string");       fail(); } catch(IllegalArgumentException ignore) {}
                try { query.contains(new long[]{i}, oneNullTable, "string");   fail(); } catch(IllegalArgumentException ignore) {}
            }
        }


        // Compares integer in non integer columns.
        for (int i = 0; i <= 6; i++) {
            if (i != 5) {
                try { query.equalTo(new long[]{i}, oneNullTable, 123);            fail(); } catch(IllegalArgumentException ignore) {}
                try { query.notEqualTo(new long[]{i}, oneNullTable, 123);         fail(); } catch(IllegalArgumentException ignore) {}
                try { query.lessThan(new long[]{i}, oneNullTable, 123);           fail(); } catch(IllegalArgumentException ignore) {}
                try { query.lessThanOrEqual(new long[]{i}, oneNullTable, 123);    fail(); } catch(IllegalArgumentException ignore) {}
                try { query.greaterThan(new long[]{i}, oneNullTable, 123);        fail(); } catch(IllegalArgumentException ignore) {}
                try { query.greaterThanOrEqual(new long[]{i}, oneNullTable, 123); fail(); } catch(IllegalArgumentException ignore) {}
                try { query.between(new long[]{i}, 123, 321);                     fail(); } catch(IllegalArgumentException ignore) {}
            }
        }

        // Compares float in non float columns.
        for (int i = 0; i <= 6; i++) {
            if (i != 4) {
                try { query.equalTo(new long[]{i}, oneNullTable, 123F);            fail(); } catch(IllegalArgumentException ignore) {}
                try { query.notEqualTo(new long[]{i}, oneNullTable, 123F);         fail(); } catch(IllegalArgumentException ignore) {}
                try { query.lessThan(new long[]{i}, oneNullTable, 123F);           fail(); } catch(IllegalArgumentException ignore) {}
                try { query.lessThanOrEqual(new long[]{i}, oneNullTable, 123F);    fail(); } catch(IllegalArgumentException ignore) {}
                try { query.greaterThan(new long[]{i}, oneNullTable, 123F);        fail(); } catch(IllegalArgumentException ignore) {}
                try { query.greaterThanOrEqual(new long[]{i}, oneNullTable, 123F); fail(); } catch(IllegalArgumentException ignore) {}
                try { query.between(new long[]{i}, 123F, 321F);                    fail(); } catch(IllegalArgumentException ignore) {}
            }
        }

        // Compares double in non double columns.
        for (int i = 0; i <= 6; i++) {
            if (i != 3) {
                try { query.equalTo(new long[]{i}, oneNullTable, 123D);                     fail(); } catch(IllegalArgumentException ignore) {}
                try { query.notEqualTo(new long[]{i}, oneNullTable, 123D);                  fail(); } catch(IllegalArgumentException ignore) {}
                try { query.lessThan(new long[]{i}, oneNullTable, 123D);                    fail(); } catch(IllegalArgumentException ignore) {}
                try { query.lessThanOrEqual(new long[]{i}, oneNullTable, 123D);             fail(); } catch(IllegalArgumentException ignore) {}
                try { query.greaterThan(new long[]{i}, oneNullTable, 123D);                 fail(); } catch(IllegalArgumentException ignore) {}
                try { query.greaterThanOrEqual(new long[]{i}, oneNullTable, 123D);          fail(); } catch(IllegalArgumentException ignore) {}
                try { query.between(new long[]{i}, 123D, 321D);                             fail(); } catch(IllegalArgumentException ignore) {}
            }
        }

        // Compares boolean in non boolean columns.
        for (int i = 0; i <= 6; i++) {
            if (i != 1) {
              try { query.equalTo(new long[]{i}, oneNullTable, true);                       fail(); } catch(IllegalArgumentException ignore) {}
            }
        }

        // Compares date.
        /* TODO:
        for (int i = 0; i <= 8; i++) {
            if (i != 2) {
                try { query.equal(i, new Date());                   fail(); } catch(IllegalArgumentException ignore) {}
                try { query.lessThan(i, new Date());                fail(); } catch(IllegalArgumentException ignore) {}
                try { query.lessThanOrEqual(i, new Date());         fail(); } catch(IllegalArgumentException ignore) {}
                try { query.greaterThan(i, new Date());             fail(); } catch(IllegalArgumentException ignore) {}
                try { query.greaterThanOrEqual(i, new Date());      fail(); } catch(IllegalArgumentException ignore) {}
                try { query.between(i, new Date(), new Date());     fail(); } catch(IllegalArgumentException ignore) {}
            }
        }
        */
    }

    @Test
    public void columnIndexOutOfBounds() {
<<<<<<< HEAD
        Table table = TestHelper.getTableWithAllColumnTypes(sharedRealm, "temp");
=======
        Table table = TestHelper.getTableWithAllColumnTypes();
>>>>>>> 2552f88e

        // Queries the table.
        TableQuery query = table.where();

        try { query.minimumInt(0);                 fail(); } catch(IllegalArgumentException ignore) {}
        try { query.minimumFloat(0);            fail(); } catch(IllegalArgumentException ignore) {}
        try { query.minimumDouble(0);           fail(); } catch(IllegalArgumentException ignore) {}
        try { query.minimumInt(1);                 fail(); } catch(IllegalArgumentException ignore) {}
        try { query.minimumFloat(1);            fail(); } catch(IllegalArgumentException ignore) {}
        try { query.minimumDouble(1);           fail(); } catch(IllegalArgumentException ignore) {}
        try { query.minimumInt(2);                 fail(); } catch(IllegalArgumentException ignore) {}
        try { query.minimumFloat(2);            fail(); } catch(IllegalArgumentException ignore) {}
        try { query.minimumDouble(2);           fail(); } catch(IllegalArgumentException ignore) {}
        try { query.minimumInt(6);                 fail(); } catch(IllegalArgumentException ignore) {}
        try { query.minimumFloat(6);            fail(); } catch(IllegalArgumentException ignore) {}
        try { query.minimumDouble(6);           fail(); } catch(IllegalArgumentException ignore) {}

        try { query.maximumInt(0);                 fail(); } catch(IllegalArgumentException ignore) {}
        try { query.maximumFloat(0);            fail(); } catch(IllegalArgumentException ignore) {}
        try { query.maximumDouble(0);           fail(); } catch(IllegalArgumentException ignore) {}
        try { query.maximumInt(1);                 fail(); } catch(IllegalArgumentException ignore) {}
        try { query.maximumFloat(1);            fail(); } catch(IllegalArgumentException ignore) {}
        try { query.maximumDouble(1);           fail(); } catch(IllegalArgumentException ignore) {}
        try { query.maximumInt(2);                 fail(); } catch(IllegalArgumentException ignore) {}
        try { query.maximumFloat(2);            fail(); } catch(IllegalArgumentException ignore) {}
        try { query.maximumDouble(2);           fail(); } catch(IllegalArgumentException ignore) {}
        try { query.maximumInt(6);                 fail(); } catch(IllegalArgumentException ignore) {}
        try { query.maximumFloat(6);            fail(); } catch(IllegalArgumentException ignore) {}
        try { query.maximumDouble(6);           fail(); } catch(IllegalArgumentException ignore) {}

        try { query.sumInt(0);                     fail(); } catch(IllegalArgumentException ignore) {}
        try { query.sumFloat(0);                fail(); } catch(IllegalArgumentException ignore) {}
        try { query.sumDouble(0);               fail(); } catch(IllegalArgumentException ignore) {}
        try { query.sumInt(1);                     fail(); } catch(IllegalArgumentException ignore) {}
        try { query.sumFloat(1);                fail(); } catch(IllegalArgumentException ignore) {}
        try { query.sumDouble(1);               fail(); } catch(IllegalArgumentException ignore) {}
        try { query.sumInt(2);                     fail(); } catch(IllegalArgumentException ignore) {}
        try { query.sumFloat(2);                fail(); } catch(IllegalArgumentException ignore) {}
        try { query.sumDouble(2);               fail(); } catch(IllegalArgumentException ignore) {}
        try { query.sumInt(6);                     fail(); } catch(IllegalArgumentException ignore) {}
        try { query.sumFloat(6);                fail(); } catch(IllegalArgumentException ignore) {}
        try { query.sumDouble(6);               fail(); } catch(IllegalArgumentException ignore) {}

        try { query.averageInt(0);                 fail(); } catch(IllegalArgumentException ignore) {}
        try { query.averageFloat(0);            fail(); } catch(IllegalArgumentException ignore) {}
        try { query.averageDouble(0);           fail(); } catch(IllegalArgumentException ignore) {}
        try { query.averageInt(1);                 fail(); } catch(IllegalArgumentException ignore) {}
        try { query.averageFloat(1);            fail(); } catch(IllegalArgumentException ignore) {}
        try { query.averageDouble(1);           fail(); } catch(IllegalArgumentException ignore) {}
        try { query.averageInt(2);                 fail(); } catch(IllegalArgumentException ignore) {}
        try { query.averageFloat(2);            fail(); } catch(IllegalArgumentException ignore) {}
        try { query.averageDouble(2);           fail(); } catch(IllegalArgumentException ignore) {}
        try { query.averageInt(6);                 fail(); } catch(IllegalArgumentException ignore) {}
        try { query.averageFloat(6);            fail(); } catch(IllegalArgumentException ignore) {}
        try { query.averageDouble(6);           fail(); } catch(IllegalArgumentException ignore) {}
        // Out of bounds for string
        try { query.equalTo(new long[]{7}, oneNullTable, "string");                 fail(); } catch(ArrayIndexOutOfBoundsException ignore) {}
        try { query.notEqualTo(new long[]{7}, oneNullTable, "string");              fail(); } catch(ArrayIndexOutOfBoundsException ignore) {}
        try { query.beginsWith(new long[]{7}, oneNullTable, "string");              fail(); } catch(ArrayIndexOutOfBoundsException ignore) {}
        try { query.endsWith(new long[]{7}, oneNullTable, "string");                fail(); } catch(ArrayIndexOutOfBoundsException ignore) {}
        try { query.like(new long[]{7}, oneNullTable, "string");                    fail(); } catch(ArrayIndexOutOfBoundsException ignore) {}
        try { query.contains(new long[]{7}, oneNullTable, "string");                fail(); } catch(ArrayIndexOutOfBoundsException ignore) {}


        // Out of bounds for integer
        try { query.equalTo(new long[]{7}, oneNullTable, 123);                      fail(); } catch(ArrayIndexOutOfBoundsException ignore) {}
        try { query.notEqualTo(new long[]{7}, oneNullTable, 123);                   fail(); } catch(ArrayIndexOutOfBoundsException ignore) {}
        try { query.lessThan(new long[]{7}, oneNullTable, 123);                     fail(); } catch(ArrayIndexOutOfBoundsException ignore) {}
        try { query.lessThanOrEqual(new long[]{7}, oneNullTable, 123);              fail(); } catch(ArrayIndexOutOfBoundsException ignore) {}
        try { query.greaterThan(new long[]{7}, oneNullTable, 123);                  fail(); } catch(ArrayIndexOutOfBoundsException ignore) {}
        try { query.greaterThanOrEqual(new long[]{7}, oneNullTable, 123);           fail(); } catch(ArrayIndexOutOfBoundsException ignore) {}
        try { query.between(new long[]{7}, 123, 321);                               fail(); } catch(ArrayIndexOutOfBoundsException ignore) {}


        // Out of bounds for float
        try { query.equalTo(new long[]{7}, oneNullTable, 123F);                     fail(); } catch(ArrayIndexOutOfBoundsException ignore) {}
        try { query.notEqualTo(new long[]{7}, oneNullTable, 123F);                  fail(); } catch(ArrayIndexOutOfBoundsException ignore) {}
        try { query.lessThan(new long[]{7}, oneNullTable, 123F);                    fail(); } catch(ArrayIndexOutOfBoundsException ignore) {}
        try { query.lessThanOrEqual(new long[]{7}, oneNullTable, 123F);             fail(); } catch(ArrayIndexOutOfBoundsException ignore) {}
        try { query.greaterThan(new long[]{7}, oneNullTable, 123F);                 fail(); } catch(ArrayIndexOutOfBoundsException ignore) {}
        try { query.greaterThanOrEqual(new long[]{7}, oneNullTable, 123F);          fail(); } catch(ArrayIndexOutOfBoundsException ignore) {}
        try { query.between(new long[]{7}, 123F, 321F);                             fail(); } catch(ArrayIndexOutOfBoundsException ignore) {}


        // Out of bounds for double
        try { query.equalTo(new long[]{7}, oneNullTable, 123D);                     fail(); } catch(ArrayIndexOutOfBoundsException ignore) {}
        try { query.notEqualTo(new long[]{7}, oneNullTable, 123D);                  fail(); } catch(ArrayIndexOutOfBoundsException ignore) {}
        try { query.lessThan(new long[]{7}, oneNullTable, 123D);                    fail(); } catch(ArrayIndexOutOfBoundsException ignore) {}
        try { query.lessThanOrEqual(new long[]{7}, oneNullTable, 123D);             fail(); } catch(ArrayIndexOutOfBoundsException ignore) {}
        try { query.greaterThan(new long[]{7}, oneNullTable, 123D);                 fail(); } catch(ArrayIndexOutOfBoundsException ignore) {}
        try { query.greaterThanOrEqual(new long[]{7}, oneNullTable, 123D);          fail(); } catch(ArrayIndexOutOfBoundsException ignore) {}
        try { query.between(new long[]{7}, 123D, 321D);                             fail(); } catch(ArrayIndexOutOfBoundsException ignore) {}


        // Out of bounds for boolean
        try { query.equalTo(new long[]{7}, oneNullTable, true);                     fail(); } catch(ArrayIndexOutOfBoundsException ignore) {}
    }

    @Test
    public void maximumDate() {

        Table table = TestHelper.createTable(sharedRealm, "temp", new TestHelper.TableSetup() {
            @Override
            public void execute(Table table) {
                table.addColumn(RealmFieldType.DATE, "date");

                TestHelper.addRowWithValues(table, new Date(0));
                TestHelper.addRowWithValues(table, new Date(10000));
                TestHelper.addRowWithValues(table, new Date(1000));
            }
        });

        assertEquals(new Date(10000), table.where().maximumDate(0));
    }

    @Test
    public void minimumDate() {

<<<<<<< HEAD
        Table table = TestHelper.createTable(sharedRealm, "temp", new TestHelper.TableSetup() {
            @Override
            public void execute(Table table) {
                table.addColumn(RealmFieldType.DATE, "date");
=======
        Table table = new Table();
        table.addColumn(RealmFieldType.DATE, "date");
>>>>>>> 2552f88e

                TestHelper.addRowWithValues(table, new Date(10000));
                TestHelper.addRowWithValues(table, new Date(0));
                TestHelper.addRowWithValues(table, new Date(1000));
            }
        });

        assertEquals(new Date(0), table.where().minimumDate(0));
    }

    @Test
    public void dateQuery() throws Exception {
<<<<<<< HEAD
=======

        Table table = new Table();
        table.addColumn(RealmFieldType.DATE, "date");
>>>>>>> 2552f88e

        final Date past = new Date(TimeUnit.SECONDS.toMillis(Integer.MIN_VALUE - 100L));
        final Date future = new Date(TimeUnit.SECONDS.toMillis(Integer.MAX_VALUE + 1L));
        final Date distantPast = new Date(Long.MIN_VALUE);
        final Date distantFuture = new Date(Long.MAX_VALUE);

        Table table = TestHelper.createTable(sharedRealm, "temp", new TestHelper.TableSetup() {
            @Override
            public void execute(Table table) {
                table.addColumn(RealmFieldType.DATE, "date");

                TestHelper.addRowWithValues(table, new Date(10000));
                TestHelper.addRowWithValues(table, new Date(0));
                TestHelper.addRowWithValues(table, new Date(1000));
                TestHelper.addRowWithValues(table, future);
                TestHelper.addRowWithValues(table, distantFuture);
                TestHelper.addRowWithValues(table, past);
                TestHelper.addRowWithValues(table, distantPast);
            }
        });

        assertEquals(1L, table.where().equalTo(new long[]{0}, oneNullTable, distantPast).count());
        assertEquals(6L, table.where().notEqualTo(new long[]{0}, oneNullTable, distantPast).count());
        assertEquals(0L, table.where().lessThan(new long[]{0}, oneNullTable, distantPast).count());
        assertEquals(1L, table.where().lessThanOrEqual(new long[]{0}, oneNullTable, distantPast).count());
        assertEquals(6L, table.where().greaterThan(new long[]{0}, oneNullTable, distantPast).count());
        assertEquals(7L, table.where().greaterThanOrEqual(new long[]{0}, oneNullTable, distantPast).count());

        assertEquals(1L, table.where().equalTo(new long[]{0}, oneNullTable, past).count());
        assertEquals(6L, table.where().notEqualTo(new long[]{0}, oneNullTable, past).count());
        assertEquals(1L, table.where().lessThan(new long[]{0}, oneNullTable, past).count());
        assertEquals(2L, table.where().lessThanOrEqual(new long[]{0}, oneNullTable, past).count());
        assertEquals(5L, table.where().greaterThan(new long[]{0}, oneNullTable, past).count());
        assertEquals(6L, table.where().greaterThanOrEqual(new long[]{0}, oneNullTable, past).count());

        assertEquals(1L, table.where().equalTo(new long[]{0}, oneNullTable, new Date(0)).count());
        assertEquals(6L, table.where().notEqualTo(new long[]{0}, oneNullTable, new Date(0)).count());
        assertEquals(2L, table.where().lessThan(new long[]{0}, oneNullTable, new Date(0)).count());
        assertEquals(3L, table.where().lessThanOrEqual(new long[]{0}, oneNullTable, new Date(0)).count());
        assertEquals(4L, table.where().greaterThan(new long[]{0}, oneNullTable, new Date(0)).count());
        assertEquals(5L, table.where().greaterThanOrEqual(new long[]{0}, oneNullTable, new Date(0)).count());

        assertEquals(1L, table.where().equalTo(new long[]{0}, oneNullTable, future).count());
        assertEquals(6L, table.where().notEqualTo(new long[]{0}, oneNullTable, future).count());
        assertEquals(5L, table.where().lessThan(new long[]{0}, oneNullTable, future).count());
        assertEquals(6L, table.where().lessThanOrEqual(new long[]{0}, oneNullTable, future).count());
        assertEquals(1L, table.where().greaterThan(new long[]{0}, oneNullTable, future).count());
        assertEquals(2L, table.where().greaterThanOrEqual(new long[]{0}, oneNullTable, future).count());

        assertEquals(1L, table.where().equalTo(new long[]{0}, oneNullTable, distantFuture).count());
        assertEquals(6L, table.where().notEqualTo(new long[]{0}, oneNullTable, distantFuture).count());
        assertEquals(6L, table.where().lessThan(new long[]{0}, oneNullTable, distantFuture).count());
        assertEquals(7L, table.where().lessThanOrEqual(new long[]{0}, oneNullTable, distantFuture).count());
        assertEquals(0L, table.where().greaterThan(new long[]{0}, oneNullTable, distantFuture).count());
        assertEquals(1L, table.where().greaterThanOrEqual(new long[]{0}, oneNullTable, distantFuture).count());

        // between

        assertEquals(1L, table.where().between(new long[]{0}, distantPast, distantPast).count());
        assertEquals(2L, table.where().between(new long[]{0}, distantPast, past).count());
        assertEquals(3L, table.where().between(new long[]{0}, distantPast, new Date(0)).count());
        assertEquals(5L, table.where().between(new long[]{0}, distantPast, new Date(10000)).count());
        assertEquals(6L, table.where().between(new long[]{0}, distantPast, future).count());
        assertEquals(7L, table.where().between(new long[]{0}, distantPast, distantFuture).count());

        assertEquals(0L, table.where().between(new long[]{0}, past, distantPast).count());
        assertEquals(1L, table.where().between(new long[]{0}, past, past).count());
        assertEquals(2L, table.where().between(new long[]{0}, past, new Date(0)).count());
        assertEquals(4L, table.where().between(new long[]{0}, past, new Date(10000)).count());
        assertEquals(5L, table.where().between(new long[]{0}, past, future).count());
        assertEquals(6L, table.where().between(new long[]{0}, past, distantFuture).count());

        assertEquals(0L, table.where().between(new long[]{0}, new Date(0), distantPast).count());
        assertEquals(0L, table.where().between(new long[]{0}, new Date(0), past).count());
        assertEquals(1L, table.where().between(new long[]{0}, new Date(0), new Date(0)).count());
        assertEquals(3L, table.where().between(new long[]{0}, new Date(0), new Date(10000)).count());
        assertEquals(4L, table.where().between(new long[]{0}, new Date(0), future).count());
        assertEquals(5L, table.where().between(new long[]{0}, new Date(0), distantFuture).count());

        assertEquals(0L, table.where().between(new long[]{0}, new Date(10000), distantPast).count());
        assertEquals(0L, table.where().between(new long[]{0}, new Date(10000), past).count());
        assertEquals(0L, table.where().between(new long[]{0}, new Date(10000), new Date(0)).count());
        assertEquals(1L, table.where().between(new long[]{0}, new Date(10000), new Date(10000)).count());
        assertEquals(2L, table.where().between(new long[]{0}, new Date(10000), future).count());
        assertEquals(3L, table.where().between(new long[]{0}, new Date(10000), distantFuture).count());

        assertEquals(0L, table.where().between(new long[]{0}, future, distantPast).count());
        assertEquals(0L, table.where().between(new long[]{0}, future, past).count());
        assertEquals(0L, table.where().between(new long[]{0}, future, new Date(0)).count());
        assertEquals(0L, table.where().between(new long[]{0}, future, new Date(10000)).count());
        assertEquals(1L, table.where().between(new long[]{0}, future, future).count());
        assertEquals(2L, table.where().between(new long[]{0}, future, distantFuture).count());

        assertEquals(0L, table.where().between(new long[]{0}, distantFuture, distantPast).count());
        assertEquals(0L, table.where().between(new long[]{0}, distantFuture, past).count());
        assertEquals(0L, table.where().between(new long[]{0}, distantFuture, new Date(0)).count());
        assertEquals(0L, table.where().between(new long[]{0}, distantFuture, new Date(10000)).count());
        assertEquals(0L, table.where().between(new long[]{0}, distantFuture, future).count());
        assertEquals(1L, table.where().between(new long[]{0}, distantFuture, distantFuture).count());
    }

    @Test
    public void byteArrayQuery() throws Exception {
<<<<<<< HEAD
=======

        Table table = new Table();
        table.addColumn(RealmFieldType.BINARY, "binary");
>>>>>>> 2552f88e

        final byte[] binary1 = new byte[] {0x01, 0x02, 0x03, 0x04};
        final byte[] binary2 = new byte[] {0x05, 0x02, 0x03, 0x08};
        final byte[] binary3 = new byte[] {0x09, 0x0a, 0x0b, 0x04};
        final byte[] binary4 = new byte[] {0x05, 0x0a, 0x0b, 0x10};

        Table table = TestHelper.createTable(sharedRealm, "temp", new TestHelper.TableSetup() {
            @Override
            public void execute(Table table) {
                table.addColumn(RealmFieldType.BINARY, "binary");

                TestHelper.addRowWithValues(table, (Object) binary1);
                TestHelper.addRowWithValues(table, (Object) binary2);
                TestHelper.addRowWithValues(table, (Object) binary3);
                TestHelper.addRowWithValues(table, (Object) binary4);
            }
        });

        // Equal to

        assertEquals(1L, table.where().equalTo(new long[]{0}, oneNullTable, binary1).count());
        assertEquals(1L, table.where().equalTo(new long[]{0}, oneNullTable, binary3).count());

        // Not equal to

        assertEquals(3L, table.where().notEqualTo(new long[]{0}, oneNullTable, binary2).count());
        assertEquals(3L, table.where().notEqualTo(new long[]{0}, oneNullTable, binary4).count());
    }
}<|MERGE_RESOLUTION|>--- conflicted
+++ resolved
@@ -19,13 +19,9 @@
 import android.support.test.InstrumentationRegistry;
 import android.support.test.runner.AndroidJUnit4;
 
-<<<<<<< HEAD
 import org.junit.After;
 import org.junit.Before;
 import org.junit.Rule;
-=======
-import org.junit.Before;
->>>>>>> 2552f88e
 import org.junit.Test;
 import org.junit.runner.RunWith;
 
@@ -41,21 +37,15 @@
 
 import static junit.framework.TestCase.assertEquals;
 import static org.junit.Assert.fail;
-<<<<<<< HEAD
-=======
 
 
 @RunWith(AndroidJUnit4.class)
 public class JNIQueryTest {
->>>>>>> 2552f88e
-
-
-@RunWith(AndroidJUnit4.class)
-public class JNIQueryTest {
 
     @Rule
     public final TestRealmConfigurationFactory configFactory = new TestRealmConfigurationFactory();
 
+    @SuppressWarnings("FieldCanBeLocal")
     private RealmConfiguration config;
     private SharedRealm sharedRealm;
     private Table table;
@@ -146,11 +136,7 @@
 
     @Test
     public void invalidColumnIndexEqualTo() {
-<<<<<<< HEAD
-        Table table = TestHelper.getTableWithAllColumnTypes(sharedRealm, "temp");
-=======
-        Table table = TestHelper.getTableWithAllColumnTypes();
->>>>>>> 2552f88e
+        Table table = TestHelper.getTableWithAllColumnTypes(sharedRealm, "temp");
         TableQuery query = table.where();
 
         // Boolean
@@ -197,11 +183,7 @@
 
     @Test
     public void invalidColumnIndexNotEqualTo() {
-<<<<<<< HEAD
-        Table table = TestHelper.getTableWithAllColumnTypes(sharedRealm, "temp");
-=======
-        Table table = TestHelper.getTableWithAllColumnTypes();
->>>>>>> 2552f88e
+        Table table = TestHelper.getTableWithAllColumnTypes(sharedRealm, "temp");
         TableQuery query = table.where();
 
 
@@ -244,11 +226,7 @@
 
     @Test
     public void invalidColumnIndexGreaterThan() {
-<<<<<<< HEAD
-        Table table = TestHelper.getTableWithAllColumnTypes(sharedRealm, "temp");
-=======
-        Table table = TestHelper.getTableWithAllColumnTypes();
->>>>>>> 2552f88e
+        Table table = TestHelper.getTableWithAllColumnTypes(sharedRealm, "temp");
         TableQuery query = table.where();
 
         // Date
@@ -275,11 +253,7 @@
 
     @Test
     public void invalidColumnIndexGreaterThanOrEqual() {
-<<<<<<< HEAD
-        Table table = TestHelper.getTableWithAllColumnTypes(sharedRealm, "temp");
-=======
-        Table table = TestHelper.getTableWithAllColumnTypes();
->>>>>>> 2552f88e
+        Table table = TestHelper.getTableWithAllColumnTypes(sharedRealm, "temp");
         TableQuery query = table.where();
 
         // Date
@@ -306,11 +280,7 @@
 
     @Test
     public void invalidColumnIndexLessThan() {
-<<<<<<< HEAD
-        Table table = TestHelper.getTableWithAllColumnTypes(sharedRealm, "temp");
-=======
-        Table table = TestHelper.getTableWithAllColumnTypes();
->>>>>>> 2552f88e
+        Table table = TestHelper.getTableWithAllColumnTypes(sharedRealm, "temp");
         TableQuery query = table.where();
 
         // Date
@@ -337,11 +307,7 @@
 
     @Test
     public void invalidColumnIndexLessThanOrEqual() {
-<<<<<<< HEAD
-        Table table = TestHelper.getTableWithAllColumnTypes(sharedRealm, "temp");
-=======
-        Table table = TestHelper.getTableWithAllColumnTypes();
->>>>>>> 2552f88e
+        Table table = TestHelper.getTableWithAllColumnTypes(sharedRealm, "temp");
         TableQuery query = table.where();
 
         // Date
@@ -368,11 +334,7 @@
 
     @Test
     public void invalidColumnIndexBetween() {
-<<<<<<< HEAD
-        Table table = TestHelper.getTableWithAllColumnTypes(sharedRealm, "temp");
-=======
-        Table table = TestHelper.getTableWithAllColumnTypes();
->>>>>>> 2552f88e
+        Table table = TestHelper.getTableWithAllColumnTypes(sharedRealm, "temp");
         TableQuery query = table.where();
 
         // Date
@@ -399,11 +361,7 @@
 
     @Test
     public void invalidColumnIndexContains() {
-<<<<<<< HEAD
-        Table table = TestHelper.getTableWithAllColumnTypes(sharedRealm, "temp");
-=======
-        Table table = TestHelper.getTableWithAllColumnTypes();
->>>>>>> 2552f88e
+        Table table = TestHelper.getTableWithAllColumnTypes(sharedRealm, "temp");
         TableQuery query = table.where();
 
         // String
@@ -425,7 +383,6 @@
     @SuppressWarnings("ConstantConditions")
     @Test
     public void nullInputQuery() {
-<<<<<<< HEAD
         Table t = TestHelper.createTable(sharedRealm, "temp", new TestHelper.TableSetup() {
             @Override
             public void execute(Table t) {
@@ -433,11 +390,6 @@
                 t.addColumn(RealmFieldType.STRING, "stringCol");
             }
         });
-=======
-        Table t = new Table();
-        t.addColumn(RealmFieldType.DATE, "dateCol");
-        t.addColumn(RealmFieldType.STRING, "stringCol");
->>>>>>> 2552f88e
 
         Date nullDate = null;
         try { t.where().equalTo(new long[]{0}, oneNullTable, nullDate);               fail("Date is null"); } catch (IllegalArgumentException ignore) { }
@@ -513,17 +465,11 @@
 
     @Test
     public void queryTestForNoMatches() {
-<<<<<<< HEAD
         Table t = TestHelper.getTableWithAllColumnTypes(sharedRealm, "temp");
 
         sharedRealm.beginTransaction();
         TestHelper.addRowWithValues(t, new byte[]{1,2,3}, true, new Date(1384423149761L), 4.5d, 5.7f, 100, "string");
         sharedRealm.commitTransaction();
-=======
-        Table t = TestHelper.getTableWithAllColumnTypes();
-
-        t.add(new byte[]{1,2,3}, true, new Date(1384423149761L), 4.5d, 5.7f, 100, "string");
->>>>>>> 2552f88e
 
         TableQuery q = t.where().greaterThan(new long[]{5}, oneNullTable, 1000); // No matches
 
@@ -534,11 +480,7 @@
     @Test
     public void queryWithWrongDataType() {
 
-<<<<<<< HEAD
-        Table table = TestHelper.getTableWithAllColumnTypes(sharedRealm, "temp");
-=======
-        Table table = TestHelper.getTableWithAllColumnTypes();
->>>>>>> 2552f88e
+        Table table = TestHelper.getTableWithAllColumnTypes(sharedRealm, "temp");
 
         // Queries the table.
         TableQuery query = table.where();
@@ -619,11 +561,7 @@
 
     @Test
     public void columnIndexOutOfBounds() {
-<<<<<<< HEAD
-        Table table = TestHelper.getTableWithAllColumnTypes(sharedRealm, "temp");
-=======
-        Table table = TestHelper.getTableWithAllColumnTypes();
->>>>>>> 2552f88e
+        Table table = TestHelper.getTableWithAllColumnTypes(sharedRealm, "temp");
 
         // Queries the table.
         TableQuery query = table.where();
@@ -742,15 +680,10 @@
     @Test
     public void minimumDate() {
 
-<<<<<<< HEAD
         Table table = TestHelper.createTable(sharedRealm, "temp", new TestHelper.TableSetup() {
             @Override
             public void execute(Table table) {
                 table.addColumn(RealmFieldType.DATE, "date");
-=======
-        Table table = new Table();
-        table.addColumn(RealmFieldType.DATE, "date");
->>>>>>> 2552f88e
 
                 TestHelper.addRowWithValues(table, new Date(10000));
                 TestHelper.addRowWithValues(table, new Date(0));
@@ -763,12 +696,6 @@
 
     @Test
     public void dateQuery() throws Exception {
-<<<<<<< HEAD
-=======
-
-        Table table = new Table();
-        table.addColumn(RealmFieldType.DATE, "date");
->>>>>>> 2552f88e
 
         final Date past = new Date(TimeUnit.SECONDS.toMillis(Integer.MIN_VALUE - 100L));
         final Date future = new Date(TimeUnit.SECONDS.toMillis(Integer.MAX_VALUE + 1L));
@@ -872,12 +799,6 @@
 
     @Test
     public void byteArrayQuery() throws Exception {
-<<<<<<< HEAD
-=======
-
-        Table table = new Table();
-        table.addColumn(RealmFieldType.BINARY, "binary");
->>>>>>> 2552f88e
 
         final byte[] binary1 = new byte[] {0x01, 0x02, 0x03, 0x04};
         final byte[] binary2 = new byte[] {0x05, 0x02, 0x03, 0x08};
