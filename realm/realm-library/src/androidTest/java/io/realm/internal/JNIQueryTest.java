/*
 * Copyright 2015 Realm Inc.
 *
 * Licensed under the Apache License, Version 2.0 (the "License");
 * you may not use this file except in compliance with the License.
 * You may obtain a copy of the License at
 *
 * http://www.apache.org/licenses/LICENSE-2.0
 *
 * Unless required by applicable law or agreed to in writing, software
 * distributed under the License is distributed on an "AS IS" BASIS,
 * WITHOUT WARRANTIES OR CONDITIONS OF ANY KIND, either express or implied.
 * See the License for the specific language governing permissions and
 * limitations under the License.
 */

package io.realm.internal;

import android.support.test.InstrumentationRegistry;

import junit.framework.TestCase;

import java.util.Date;
import java.util.concurrent.TimeUnit;

import io.realm.Case;
import io.realm.Realm;
import io.realm.RealmFieldType;
import io.realm.TestHelper;

public class JNIQueryTest extends TestCase {

    private Table table;
    private final long[] oneNullTable = new long[]{NativeObject.NULLPTR};


    @Override
    protected void setUp() throws Exception {
        super.setUp();
        Realm.init(InstrumentationRegistry.getInstrumentation().getContext());
    }

    private void init() {
        table = new Table();
        table.addColumn(RealmFieldType.INTEGER, "number");
        table.addColumn(RealmFieldType.STRING, "name");

        TestHelper.addRowWithValues(table, 10, "A");
        TestHelper.addRowWithValues(table, 11, "B");
        TestHelper.addRowWithValues(table, 12, "C");
        TestHelper.addRowWithValues(table, 13, "B");
        TestHelper.addRowWithValues(table, 14, "D");
        TestHelper.addRowWithValues(table, 16, "D");
        assertEquals(6, table.size());
    }

    public void testShouldQuery() {
        init();
        TableQuery query = table.where();

        long cnt = query.equalTo(new long[]{1}, oneNullTable, "D").count();
        assertEquals(2, cnt);

        cnt = query.minimumInt(0);
        assertEquals(14, cnt);

        cnt = query.maximumInt(0);
        assertEquals(16, cnt);

        cnt = query.sumInt(0);
        assertEquals(14+16, cnt);

        double avg = query.averageInt(0);
        assertEquals(15.0, avg, Double.MIN_NORMAL);

        // TODO: Add tests with all parameters
    }


    public void testNonCompleteQuery() {
        init();

        // All the following queries are not valid, e.g contain a group but not a closing group, an or() but not a second filter etc
        try { table.where().equalTo(new long[]{0}, oneNullTable, 1).or().validateQuery();       fail("missing a second filter"); }      catch (UnsupportedOperationException ignore) {}
        try { table.where().or().validateQuery();                                 fail("just an or()"); }                 catch (UnsupportedOperationException ignore) {}
        try { table.where().group().equalTo(new long[]{0}, oneNullTable, 1).validateQuery();    fail("missing a closing group"); }      catch (UnsupportedOperationException ignore) {}

        try { table.where().group().count();                                fail(); }                               catch (UnsupportedOperationException ignore) {}
        try { table.where().group().validateQuery();                              fail(); }                               catch (UnsupportedOperationException ignore) {}
        try { table.where().group().find();                                 fail(); }                               catch (UnsupportedOperationException ignore) {}
        try { table.where().group().minimumInt(0);                          fail(); }                               catch (UnsupportedOperationException ignore) {}
        try { table.where().group().maximumInt(0);                          fail(); }                               catch (UnsupportedOperationException ignore) {}
        try { table.where().group().sumInt(0);                              fail(); }                               catch (UnsupportedOperationException ignore) {}
        try { table.where().group().averageInt(0);                          fail(); }                               catch (UnsupportedOperationException ignore) {}

        try { table.where().endGroup().equalTo(new long[]{0}, oneNullTable, 1).validateQuery(); fail("ends group, no start"); }         catch (UnsupportedOperationException ignore) {}
        try { table.where().equalTo(new long[]{0}, oneNullTable, 1).endGroup().validateQuery(); fail("ends group, no start"); }         catch (UnsupportedOperationException ignore) {}

        try { table.where().equalTo(new long[]{0}, oneNullTable, 1).endGroup().find();    fail("ends group, no start"); }         catch (UnsupportedOperationException ignore) {}
        try { table.where().equalTo(new long[]{0}, oneNullTable, 1).endGroup().find(0);   fail("ends group, no start"); }         catch (UnsupportedOperationException ignore) {}
        try { table.where().equalTo(new long[]{0}, oneNullTable, 1).endGroup().find(1);   fail("ends group, no start"); }         catch (UnsupportedOperationException ignore) {}
    }

    public void testInvalidColumnIndexEqualTo() {
        Table table = TestHelper.getTableWithAllColumnTypes();
        TableQuery query = table.where();

        // Boolean
        try { query.equalTo(new long[]{-1}, oneNullTable, true); fail("-1 column index"); } catch (ArrayIndexOutOfBoundsException ignore) {}
        try { query.equalTo(new long[]{9}, oneNullTable, true);  fail("9 column index"); }  catch (ArrayIndexOutOfBoundsException ignore) {}
        try { query.equalTo(new long[]{10}, oneNullTable, true); fail("10 column index"); } catch (ArrayIndexOutOfBoundsException ignore) {}

        // Date
        try { query.equalTo(new long[]{-1}, oneNullTable, new Date()); fail("-1 column index"); } catch (ArrayIndexOutOfBoundsException ignore) {}
        try { query.equalTo(new long[]{9}, oneNullTable, new Date());  fail("9 column index"); }  catch (ArrayIndexOutOfBoundsException ignore) {}
        try { query.equalTo(new long[]{10}, oneNullTable, new Date()); fail("10 column index"); } catch (ArrayIndexOutOfBoundsException ignore) {}

        // Double
        try { query.equalTo(new long[]{-1}, oneNullTable, 4.5d); fail("-1 column index"); } catch (ArrayIndexOutOfBoundsException ignore) {}
        try { query.equalTo(new long[]{9}, oneNullTable, 4.5d);  fail("9 column index"); }  catch (ArrayIndexOutOfBoundsException ignore) {}
        try { query.equalTo(new long[]{10}, oneNullTable, 4.5d); fail("10 column index"); } catch (ArrayIndexOutOfBoundsException ignore) {}


        // Float
        try { query.equalTo(new long[]{-1}, oneNullTable, 1.4f); fail("-1 column index"); } catch (ArrayIndexOutOfBoundsException ignore) {}
        try { query.equalTo(new long[]{9}, oneNullTable, 1.4f);  fail("9 column index"); }  catch (ArrayIndexOutOfBoundsException ignore) {}
        try { query.equalTo(new long[]{10}, oneNullTable, 1.4f); fail("10 column index"); } catch (ArrayIndexOutOfBoundsException ignore) {}

        // Int / long
        try { query.equalTo(new long[]{-1}, oneNullTable, 1); fail("-1 column index"); } catch (ArrayIndexOutOfBoundsException ignore) {}
        try { query.equalTo(new long[]{9}, oneNullTable, 1);  fail("9 column index"); }  catch (ArrayIndexOutOfBoundsException ignore) {}
        try { query.equalTo(new long[]{10}, oneNullTable, 1); fail("10 column index"); } catch (ArrayIndexOutOfBoundsException ignore) {}

        // String
        try { query.equalTo(new long[]{-1}, oneNullTable, "a"); fail("-1 column index"); } catch (ArrayIndexOutOfBoundsException ignore) {}
        try { query.equalTo(new long[]{9}, oneNullTable, "a");  fail("9 column index"); }  catch (ArrayIndexOutOfBoundsException ignore) {}
        try { query.equalTo(new long[]{10}, oneNullTable, "a"); fail("10 column index"); } catch (ArrayIndexOutOfBoundsException ignore) {}

        // String case true
        try { query.equalTo(new long[]{-1}, oneNullTable, "a", Case.SENSITIVE); fail("-1 column index"); } catch (ArrayIndexOutOfBoundsException ignore) {}
        try { query.equalTo(new long[]{9}, oneNullTable, "a", Case.SENSITIVE);  fail("9 column index"); }  catch (ArrayIndexOutOfBoundsException ignore) {}
        try { query.equalTo(new long[]{10}, oneNullTable, "a", Case.SENSITIVE); fail("10 column index"); } catch (ArrayIndexOutOfBoundsException ignore) {}

        // String case false
        try { query.equalTo(new long[]{-1}, oneNullTable, "a", Case.INSENSITIVE); fail("-1 column index"); } catch (ArrayIndexOutOfBoundsException ignore) {}
        try { query.equalTo(new long[]{9}, oneNullTable, "a", Case.INSENSITIVE);  fail("9 column index"); }  catch (ArrayIndexOutOfBoundsException ignore) {}
        try { query.equalTo(new long[]{10}, oneNullTable, "a", Case.INSENSITIVE); fail("10 column index"); } catch (ArrayIndexOutOfBoundsException ignore) {}
    }

    public void testInvalidColumnIndexNotEqualTo() {
        Table table = TestHelper.getTableWithAllColumnTypes();
        TableQuery query = table.where();


        // Date
        try { query.notEqualTo(new long[]{-1}, oneNullTable, new Date()); fail("-1 column index"); } catch (ArrayIndexOutOfBoundsException ignore) {}
        try { query.notEqualTo(new long[]{9}, oneNullTable, new Date());  fail("9 column index"); }  catch (ArrayIndexOutOfBoundsException ignore) {}
        try { query.notEqualTo(new long[]{10}, oneNullTable, new Date()); fail("10 column index"); } catch (ArrayIndexOutOfBoundsException ignore) {}

        // Double
        try { query.notEqualTo(new long[]{-1}, oneNullTable, 4.5d); fail("-1 column index"); } catch (ArrayIndexOutOfBoundsException ignore) {}
        try { query.notEqualTo(new long[]{9}, oneNullTable, 4.5d);  fail("9 column index"); }  catch (ArrayIndexOutOfBoundsException ignore) {}
        try { query.notEqualTo(new long[]{10}, oneNullTable, 4.5d); fail("10 column index"); } catch (ArrayIndexOutOfBoundsException ignore) {}


        // Float
        try { query.notEqualTo(new long[]{-1}, oneNullTable, 1.4f); fail("-1 column index"); } catch (ArrayIndexOutOfBoundsException ignore) {}
        try { query.notEqualTo(new long[]{9}, oneNullTable, 1.4f);  fail("9 column index"); }  catch (ArrayIndexOutOfBoundsException ignore) {}
        try { query.notEqualTo(new long[]{10}, oneNullTable, 1.4f); fail("10 column index"); } catch (ArrayIndexOutOfBoundsException ignore) {}

        // Int / long
        try { query.notEqualTo(new long[]{-1}, oneNullTable, 1); fail("-1 column index"); } catch (ArrayIndexOutOfBoundsException ignore) {}
        try { query.notEqualTo(new long[]{9}, oneNullTable, 1);  fail("9 column index"); }  catch (ArrayIndexOutOfBoundsException ignore) {}
        try { query.notEqualTo(new long[]{10}, oneNullTable, 1); fail("10 column index"); } catch (ArrayIndexOutOfBoundsException ignore) {}

        // String
        try { query.notEqualTo(new long[]{-1}, oneNullTable, "a"); fail("-1 column index"); } catch (ArrayIndexOutOfBoundsException ignore) {}
        try { query.notEqualTo(new long[]{9}, oneNullTable, "a");  fail("9 column index"); }  catch (ArrayIndexOutOfBoundsException ignore) {}
        try { query.notEqualTo(new long[]{10}, oneNullTable, "a"); fail("10 column index"); } catch (ArrayIndexOutOfBoundsException ignore) {}

        // String case true
        try { query.notEqualTo(new long[]{-1}, oneNullTable, "a", Case.SENSITIVE); fail("-1column index"); }  catch (ArrayIndexOutOfBoundsException ignore) {}
        try { query.notEqualTo(new long[]{9}, oneNullTable, "a", Case.SENSITIVE);  fail("9 column index"); }  catch (ArrayIndexOutOfBoundsException ignore) {}
        try { query.notEqualTo(new long[]{10}, oneNullTable, "a", Case.SENSITIVE); fail("10 column index"); } catch (ArrayIndexOutOfBoundsException ignore) {}

        // String case false
        try { query.notEqualTo(new long[]{-1}, oneNullTable, "a", Case.INSENSITIVE); fail("-1 column index"); } catch (ArrayIndexOutOfBoundsException ignore) {}
        try { query.notEqualTo(new long[]{9}, oneNullTable, "a", Case.INSENSITIVE);  fail("9 column index"); }  catch (ArrayIndexOutOfBoundsException ignore) {}
        try { query.notEqualTo(new long[]{10}, oneNullTable, "a", Case.INSENSITIVE); fail("10 column index"); } catch (ArrayIndexOutOfBoundsException ignore) {}
    }


    public void testInvalidColumnIndexGreaterThan() {
        Table table = TestHelper.getTableWithAllColumnTypes();
        TableQuery query = table.where();

        // Date
        try { query.greaterThan(new long[]{-1}, oneNullTable, new Date()); fail("-1 column index"); } catch (ArrayIndexOutOfBoundsException ignore) {}
        try { query.greaterThan(new long[]{9}, oneNullTable, new Date());  fail("9 column index"); }  catch (ArrayIndexOutOfBoundsException ignore) {}
        try { query.greaterThan(new long[]{10}, oneNullTable, new Date()); fail("10 column index"); } catch (ArrayIndexOutOfBoundsException ignore) {}

        // Double
        try { query.greaterThan(new long[]{-1}, oneNullTable, 4.5d); fail("-1 column index"); } catch (ArrayIndexOutOfBoundsException ignore) {}
        try { query.greaterThan(new long[]{9}, oneNullTable, 4.5d);  fail("9 column index"); }  catch (ArrayIndexOutOfBoundsException ignore) {}
        try { query.greaterThan(new long[]{10}, oneNullTable, 4.5d); fail("10 column index"); } catch (ArrayIndexOutOfBoundsException ignore) {}


        // Float
        try { query.greaterThan(new long[]{-1}, oneNullTable, 1.4f); fail("-1 column index"); } catch (ArrayIndexOutOfBoundsException ignore) {}
        try { query.greaterThan(new long[]{9}, oneNullTable, 1.4f);  fail("9 column index"); }  catch (ArrayIndexOutOfBoundsException ignore) {}
        try { query.greaterThan(new long[]{10}, oneNullTable, 1.4f); fail("10 column index"); } catch (ArrayIndexOutOfBoundsException ignore) {}

        // Int / long
        try { query.greaterThan(new long[]{-1}, oneNullTable, 1); fail("-1 column index"); } catch (ArrayIndexOutOfBoundsException ignore) {}
        try { query.greaterThan(new long[]{9}, oneNullTable, 1);  fail("9 column index"); }  catch (ArrayIndexOutOfBoundsException ignore) {}
        try { query.greaterThan(new long[]{10}, oneNullTable, 1); fail("10 column index"); } catch (ArrayIndexOutOfBoundsException ignore) {}
    }


    public void testInvalidColumnIndexGreaterThanOrEqual() {
        Table table = TestHelper.getTableWithAllColumnTypes();
        TableQuery query = table.where();

        // Date
        try { query.greaterThanOrEqual(new long[]{-1}, oneNullTable, new Date()); fail("-1 column index"); } catch (ArrayIndexOutOfBoundsException ignore) {}
        try { query.greaterThanOrEqual(new long[]{9}, oneNullTable, new Date()); fail("9 column index"); }   catch (ArrayIndexOutOfBoundsException ignore) {}
        try { query.greaterThanOrEqual(new long[]{10}, oneNullTable, new Date()); fail("10 column index"); } catch (ArrayIndexOutOfBoundsException ignore) {}

        // Double
        try { query.greaterThanOrEqual(new long[]{-1}, oneNullTable, 4.5d); fail("-1 column index"); } catch (ArrayIndexOutOfBoundsException ignore) {}
        try { query.greaterThanOrEqual(new long[]{9}, oneNullTable, 4.5d); fail("9 column index"); }   catch (ArrayIndexOutOfBoundsException ignore) {}
        try { query.greaterThanOrEqual(new long[]{10}, oneNullTable, 4.5d); fail("10 column index"); } catch (ArrayIndexOutOfBoundsException ignore) {}


        // Float
        try { query.greaterThanOrEqual(new long[]{-1}, oneNullTable, 1.4f); fail("-1 column index"); } catch (ArrayIndexOutOfBoundsException ignore) {}
        try { query.greaterThanOrEqual(new long[]{9}, oneNullTable, 1.4f); fail("9 column index"); }   catch (ArrayIndexOutOfBoundsException ignore) {}
        try { query.greaterThanOrEqual(new long[]{10}, oneNullTable, 1.4f); fail("10 column index"); } catch (ArrayIndexOutOfBoundsException ignore) {}

        // Int / long
        try { query.greaterThanOrEqual(new long[]{-1}, oneNullTable, 1); fail("-1 column index"); } catch (ArrayIndexOutOfBoundsException ignore) {}
        try { query.greaterThanOrEqual(new long[]{9}, oneNullTable, 1); fail("9 column index"); }   catch (ArrayIndexOutOfBoundsException ignore) {}
        try { query.greaterThanOrEqual(new long[]{10}, oneNullTable, 1); fail("10 column index"); } catch (ArrayIndexOutOfBoundsException ignore) {}
    }


    public void testInvalidColumnIndexLessThan() {
        Table table = TestHelper.getTableWithAllColumnTypes();
        TableQuery query = table.where();

        // Date
        try { query.lessThan(new long[]{-1}, oneNullTable, new Date()); fail("-1 column index"); } catch (ArrayIndexOutOfBoundsException ignore) {}
        try { query.lessThan(new long[]{9}, oneNullTable, new Date());  fail("9 column index"); }  catch (ArrayIndexOutOfBoundsException ignore) {}
        try { query.lessThan(new long[]{10}, oneNullTable, new Date()); fail("10 column index"); } catch (ArrayIndexOutOfBoundsException ignore) {}

        // Double
        try { query.lessThan(new long[]{-1}, oneNullTable, 4.5d); fail("-1 column index"); } catch (ArrayIndexOutOfBoundsException ignore) {}
        try { query.lessThan(new long[]{9}, oneNullTable, 4.5d);  fail("9 column index"); }  catch (ArrayIndexOutOfBoundsException ignore) {}
        try { query.lessThan(new long[]{10}, oneNullTable, 4.5d); fail("10 column index"); } catch (ArrayIndexOutOfBoundsException ignore) {}


        // Float
        try { query.lessThan(new long[]{-1}, oneNullTable, 1.4f); fail("-1 column index"); } catch (ArrayIndexOutOfBoundsException ignore) {}
        try { query.lessThan(new long[]{9}, oneNullTable, 1.4f);  fail("9 column index"); }  catch (ArrayIndexOutOfBoundsException ignore) {}
        try { query.lessThan(new long[]{10}, oneNullTable, 1.4f); fail("10 column index"); } catch (ArrayIndexOutOfBoundsException ignore) {}

        // Int / long
        try { query.lessThan(new long[]{-1}, oneNullTable, 1); fail("-1 column index"); } catch (ArrayIndexOutOfBoundsException ignore) {}
        try { query.lessThan(new long[]{9}, oneNullTable, 1);  fail("9 column index"); }  catch (ArrayIndexOutOfBoundsException ignore) {}
        try { query.lessThan(new long[]{10}, oneNullTable, 1); fail("10 column index"); } catch (ArrayIndexOutOfBoundsException ignore) {}
    }

    public void testInvalidColumnIndexLessThanOrEqual() {
        Table table = TestHelper.getTableWithAllColumnTypes();
        TableQuery query = table.where();

        // Date
        try { query.lessThanOrEqual(new long[]{-1}, oneNullTable, new Date()); fail("-1 column index"); } catch (ArrayIndexOutOfBoundsException ignore) {}
        try { query.lessThanOrEqual(new long[]{9}, oneNullTable, new Date());  fail("9 column index"); }  catch (ArrayIndexOutOfBoundsException ignore) {}
        try { query.lessThanOrEqual(new long[]{10}, oneNullTable, new Date()); fail("10 column index"); } catch (ArrayIndexOutOfBoundsException ignore) {}

        // Double
        try { query.lessThanOrEqual(new long[]{-1}, oneNullTable, 4.5d); fail("-1 column index"); } catch (ArrayIndexOutOfBoundsException ignore) {}
        try { query.lessThanOrEqual(new long[]{9}, oneNullTable, 4.5d);  fail("9 column index"); }  catch (ArrayIndexOutOfBoundsException ignore) {}
        try { query.lessThanOrEqual(new long[]{10}, oneNullTable, 4.5d); fail("10 column index"); } catch (ArrayIndexOutOfBoundsException ignore) {}


        // Float
        try { query.lessThanOrEqual(new long[]{-1}, oneNullTable, 1.4f); fail("-1 column index"); } catch (ArrayIndexOutOfBoundsException ignore) {}
        try { query.lessThanOrEqual(new long[]{9}, oneNullTable, 1.4f); fail("9 column index"); }   catch (ArrayIndexOutOfBoundsException ignore) {}
        try { query.lessThanOrEqual(new long[]{10}, oneNullTable, 1.4f); fail("10 column index"); } catch (ArrayIndexOutOfBoundsException ignore) {}

        // Int / long
        try { query.lessThanOrEqual(new long[]{-1}, oneNullTable, 1); fail("-1 column index"); } catch (ArrayIndexOutOfBoundsException ignore) {}
        try { query.lessThanOrEqual(new long[]{9}, oneNullTable, 1); fail("9 column index"); }   catch (ArrayIndexOutOfBoundsException ignore) {}
        try { query.lessThanOrEqual(new long[]{10}, oneNullTable, 1); fail("10 column index"); } catch (ArrayIndexOutOfBoundsException ignore) {}
    }


    public void testInvalidColumnIndexBetween() {
        Table table = TestHelper.getTableWithAllColumnTypes();
        TableQuery query = table.where();

        // Date
        try { query.between(new long[]{-1}, new Date(), new Date()); fail("-1 column index"); } catch (ArrayIndexOutOfBoundsException ignore) {}
        try { query.between(new long[]{9}, new Date(), new Date());  fail("9 column index"); }  catch (ArrayIndexOutOfBoundsException ignore) {}
        try { query.between(new long[]{10}, new Date(), new Date()); fail("10 column index"); } catch (ArrayIndexOutOfBoundsException ignore) {}

        // Double
        try { query.between(new long[]{-1}, 4.5d, 6.0d); fail("-1 column index"); } catch (ArrayIndexOutOfBoundsException ignore) {}
        try { query.between(new long[]{9}, 4.5d, 6.0d);  fail("9 column index"); }  catch (ArrayIndexOutOfBoundsException ignore) {}
        try { query.between(new long[]{10}, 4.5d, 6.0d); fail("10 column index"); } catch (ArrayIndexOutOfBoundsException ignore) {}


        // Float
        try { query.between(new long[]{-1}, 1.4f, 5.8f); fail("-1 column index"); } catch (ArrayIndexOutOfBoundsException ignore) {}
        try { query.between(new long[]{9}, 1.4f, 5.8f); fail("9 column index"); }   catch (ArrayIndexOutOfBoundsException ignore) {}
        try { query.between(new long[]{10}, 1.4f, 5.8f); fail("10 column index"); } catch (ArrayIndexOutOfBoundsException ignore) {}

        // Int / long
        try { query.between(new long[]{-1}, 1, 10); fail("-1 column index"); } catch (ArrayIndexOutOfBoundsException ignore) {}
        try { query.between(new long[]{9}, 1, 10);  fail("9 column index"); }  catch (ArrayIndexOutOfBoundsException ignore) {}
        try { query.between(new long[]{10}, 1, 10); fail("10 column index"); } catch (ArrayIndexOutOfBoundsException ignore) {}
    }


    public void testInvalidColumnIndexContains() {
        Table table = TestHelper.getTableWithAllColumnTypes();
        TableQuery query = table.where();

        // String
        try { query.contains(new long[]{-1}, oneNullTable, "hey"); fail("-1 column index"); } catch (ArrayIndexOutOfBoundsException ignore) {}
        try { query.contains(new long[]{9}, oneNullTable, "hey");  fail("9 column index"); }  catch (ArrayIndexOutOfBoundsException ignore) {}
        try { query.contains(new long[]{10}, oneNullTable, "hey"); fail("10 column index"); } catch (ArrayIndexOutOfBoundsException ignore) {}

        // String case true
        try { query.contains(new long[]{-1}, oneNullTable, "hey", Case.SENSITIVE); fail("-1 column index"); } catch (ArrayIndexOutOfBoundsException ignore) {}
        try { query.contains(new long[]{9}, oneNullTable, "hey", Case.SENSITIVE);  fail("9 column index"); }  catch (ArrayIndexOutOfBoundsException ignore) {}
        try { query.contains(new long[]{10}, oneNullTable, "hey", Case.SENSITIVE); fail("-0 column index"); } catch (ArrayIndexOutOfBoundsException ignore) {}

        // String case false
        try { query.contains(new long[]{-1}, oneNullTable, "hey", Case.INSENSITIVE); fail("-1 column index"); } catch (ArrayIndexOutOfBoundsException ignore) {}
        try { query.contains(new long[]{9}, oneNullTable, "hey", Case.INSENSITIVE);  fail("9 column index"); }  catch (ArrayIndexOutOfBoundsException ignore) {}
        try { query.contains(new long[]{10}, oneNullTable, "hey", Case.INSENSITIVE); fail("10 column index"); } catch (ArrayIndexOutOfBoundsException ignore) {}
    }

    @SuppressWarnings("ConstantConditions")
    public void testNullInputQuery() {
        Table t = new Table();
        t.addColumn(RealmFieldType.DATE, "dateCol");
        t.addColumn(RealmFieldType.STRING, "stringCol");

        Date nullDate = null;
        try { t.where().equalTo(new long[]{0}, oneNullTable, nullDate);               fail("Date is null"); } catch (IllegalArgumentException ignore) { }
        try { t.where().notEqualTo(new long[]{0}, oneNullTable, nullDate);            fail("Date is null"); } catch (IllegalArgumentException ignore) { }
        try { t.where().greaterThan(new long[]{0}, oneNullTable, nullDate);           fail("Date is null"); } catch (IllegalArgumentException ignore) { }
        try { t.where().greaterThanOrEqual(new long[]{0}, oneNullTable, nullDate);    fail("Date is null"); } catch (IllegalArgumentException ignore) { }
        try { t.where().lessThan(new long[]{0}, oneNullTable, nullDate);              fail("Date is null"); } catch (IllegalArgumentException ignore) { }
        try { t.where().lessThanOrEqual(new long[]{0}, oneNullTable, nullDate);       fail("Date is null"); } catch (IllegalArgumentException ignore) { }
        try { t.where().between(new long[]{0}, nullDate, new Date());   fail("Date is null"); } catch (IllegalArgumentException ignore) { }
        try { t.where().between(new long[]{0}, new Date(), nullDate);   fail("Date is null"); } catch (IllegalArgumentException ignore) { }
        try { t.where().between(new long[]{0}, nullDate, nullDate);     fail("Dates are null"); } catch (IllegalArgumentException ignore) { }

        String nullString = null;
        try { t.where().equalTo(new long[]{1}, oneNullTable, nullString);                         fail("String is null"); } catch (IllegalArgumentException ignore) { }
        try { t.where().equalTo(new long[]{1}, oneNullTable, nullString, Case.INSENSITIVE);       fail("String is null"); } catch (IllegalArgumentException ignore) { }
        try { t.where().notEqualTo(new long[]{1}, oneNullTable, nullString);                      fail("String is null"); } catch (IllegalArgumentException ignore) { }
        try { t.where().notEqualTo(new long[]{1}, oneNullTable, nullString, Case.INSENSITIVE);    fail("String is null"); } catch (IllegalArgumentException ignore) { }
        try { t.where().contains(new long[]{1}, oneNullTable, nullString);                        fail("String is null"); } catch (IllegalArgumentException ignore) { }
        try { t.where().contains(new long[]{1}, oneNullTable, nullString, Case.INSENSITIVE);      fail("String is null"); } catch (IllegalArgumentException ignore) { }
        try { t.where().beginsWith(new long[]{1}, oneNullTable, nullString);                      fail("String is null"); } catch (IllegalArgumentException ignore) { }
        try { t.where().beginsWith(new long[]{1}, oneNullTable, nullString, Case.INSENSITIVE);    fail("String is null"); } catch (IllegalArgumentException ignore) { }
        try { t.where().endsWith(new long[]{1}, oneNullTable, nullString);                        fail("String is null"); } catch (IllegalArgumentException ignore) { }
        try { t.where().endsWith(new long[]{1}, oneNullTable, nullString, Case.INSENSITIVE);      fail("String is null"); } catch (IllegalArgumentException ignore) { }
        try { t.where().like(new long[]{1}, oneNullTable, nullString);                            fail("String is null"); } catch (IllegalArgumentException ignore) { }
        try { t.where().like(new long[]{1}, oneNullTable, nullString, Case.INSENSITIVE);          fail("String is null"); } catch (IllegalArgumentException ignore) { }
    }



    public void testShouldFind() {
        // Creates a table.
        Table table = new Table();

        table.addColumn(RealmFieldType.STRING, "username");
        table.addColumn(RealmFieldType.INTEGER, "score");
        table.addColumn(RealmFieldType.BOOLEAN, "completed");

        // Inserts some values.
        TestHelper.addRowWithValues(table, "Arnold", 420, false);    // 0
        TestHelper.addRowWithValues(table, "Jane", 770, false);      // 1 *
        TestHelper.addRowWithValues(table, "Erik", 600, false);      // 2
        TestHelper.addRowWithValues(table, "Henry", 601, false);     // 3 *
        TestHelper.addRowWithValues(table, "Bill", 564, true);       // 4
        TestHelper.addRowWithValues(table, "Janet", 875, false);     // 5 *

        TableQuery query = table.where().greaterThan(new long[]{1}, oneNullTable, 600);

        // Finds first match.
        assertEquals(1, query.find());
        assertEquals(1, query.find());
        assertEquals(1, query.find(0));
        assertEquals(1, query.find(1));
        // Finds next.
        assertEquals(3, query.find(2));
        assertEquals(3, query.find(3));
        // Finds next.
        assertEquals(5, query.find(4));
        assertEquals(5, query.find(5));

        // Tests backwards.
        assertEquals(5, query.find(4));
        assertEquals(3, query.find(3));
        assertEquals(3, query.find(2));
        assertEquals(1, query.find(1));
        assertEquals(1, query.find(0));

        // Tests out of range.
        assertEquals(-1, query.find(6));
        try {  query.find(7);  fail("Exception expected");  } catch (ArrayIndexOutOfBoundsException ignore) {  }
    }



    public void testQueryTestForNoMatches() {
        Table t = TestHelper.getTableWithAllColumnTypes();

<<<<<<< HEAD
        TestHelper.addRowWithValues(t, new byte[]{1,2,3}, true, new Date(1384423149761l), 4.5d, 5.7f, 100, "string");
=======
        t.add(new byte[]{1,2,3}, true, new Date(1384423149761L), 4.5d, 5.7f, 100, "string");
>>>>>>> 95f01fb4

        TableQuery q = t.where().greaterThan(new long[]{5}, oneNullTable, 1000); // No matches

        assertEquals(-1, q.find());
        assertEquals(-1, q.find(1));
    }



    public void testQueryWithWrongDataType() {

        Table table = TestHelper.getTableWithAllColumnTypes();

        // Queries the table.
        TableQuery query = table.where();

        // Compares strings in non string columns.
        for (int i = 0; i <= 6; i++) {
            if (i != 6) {
                try { query.equalTo(new long[]{i}, oneNullTable, "string");    fail(); } catch(IllegalArgumentException ignore) {}
                try { query.notEqualTo(new long[]{i}, oneNullTable, "string"); fail(); } catch(IllegalArgumentException ignore) {}
                try { query.beginsWith(new long[]{i}, oneNullTable, "string"); fail(); } catch(IllegalArgumentException ignore) {}
                try { query.endsWith(new long[]{i}, oneNullTable, "string");   fail(); } catch(IllegalArgumentException ignore) {}
                try { query.like(new long[]{i}, oneNullTable, "string");       fail(); } catch(IllegalArgumentException ignore) {}
                try { query.contains(new long[]{i}, oneNullTable, "string");   fail(); } catch(IllegalArgumentException ignore) {}
            }
        }


        // Compares integer in non integer columns.
        for (int i = 0; i <= 6; i++) {
            if (i != 5) {
                try { query.equalTo(new long[]{i}, oneNullTable, 123);            fail(); } catch(IllegalArgumentException ignore) {}
                try { query.notEqualTo(new long[]{i}, oneNullTable, 123);         fail(); } catch(IllegalArgumentException ignore) {}
                try { query.lessThan(new long[]{i}, oneNullTable, 123);           fail(); } catch(IllegalArgumentException ignore) {}
                try { query.lessThanOrEqual(new long[]{i}, oneNullTable, 123);    fail(); } catch(IllegalArgumentException ignore) {}
                try { query.greaterThan(new long[]{i}, oneNullTable, 123);        fail(); } catch(IllegalArgumentException ignore) {}
                try { query.greaterThanOrEqual(new long[]{i}, oneNullTable, 123); fail(); } catch(IllegalArgumentException ignore) {}
                try { query.between(new long[]{i}, 123, 321);                     fail(); } catch(IllegalArgumentException ignore) {}
            }
        }

        // Compares float in non float columns.
        for (int i = 0; i <= 6; i++) {
            if (i != 4) {
                try { query.equalTo(new long[]{i}, oneNullTable, 123F);            fail(); } catch(IllegalArgumentException ignore) {}
                try { query.notEqualTo(new long[]{i}, oneNullTable, 123F);         fail(); } catch(IllegalArgumentException ignore) {}
                try { query.lessThan(new long[]{i}, oneNullTable, 123F);           fail(); } catch(IllegalArgumentException ignore) {}
                try { query.lessThanOrEqual(new long[]{i}, oneNullTable, 123F);    fail(); } catch(IllegalArgumentException ignore) {}
                try { query.greaterThan(new long[]{i}, oneNullTable, 123F);        fail(); } catch(IllegalArgumentException ignore) {}
                try { query.greaterThanOrEqual(new long[]{i}, oneNullTable, 123F); fail(); } catch(IllegalArgumentException ignore) {}
                try { query.between(new long[]{i}, 123F, 321F);                    fail(); } catch(IllegalArgumentException ignore) {}
            }
        }

        // Compares double in non double columns.
        for (int i = 0; i <= 6; i++) {
            if (i != 3) {
                try { query.equalTo(new long[]{i}, oneNullTable, 123D);                     fail(); } catch(IllegalArgumentException ignore) {}
                try { query.notEqualTo(new long[]{i}, oneNullTable, 123D);                  fail(); } catch(IllegalArgumentException ignore) {}
                try { query.lessThan(new long[]{i}, oneNullTable, 123D);                    fail(); } catch(IllegalArgumentException ignore) {}
                try { query.lessThanOrEqual(new long[]{i}, oneNullTable, 123D);             fail(); } catch(IllegalArgumentException ignore) {}
                try { query.greaterThan(new long[]{i}, oneNullTable, 123D);                 fail(); } catch(IllegalArgumentException ignore) {}
                try { query.greaterThanOrEqual(new long[]{i}, oneNullTable, 123D);          fail(); } catch(IllegalArgumentException ignore) {}
                try { query.between(new long[]{i}, 123D, 321D);                             fail(); } catch(IllegalArgumentException ignore) {}
            }
        }

        // Compares boolean in non boolean columns.
        for (int i = 0; i <= 6; i++) {
            if (i != 1) {
              try { query.equalTo(new long[]{i}, oneNullTable, true);                       fail(); } catch(IllegalArgumentException ignore) {}
            }
        }

        // Compares date.
        /* TODO:
        for (int i = 0; i <= 8; i++) {
            if (i != 2) {
                try { query.equal(i, new Date());                   fail(); } catch(IllegalArgumentException ignore) {}
                try { query.lessThan(i, new Date());                fail(); } catch(IllegalArgumentException ignore) {}
                try { query.lessThanOrEqual(i, new Date());         fail(); } catch(IllegalArgumentException ignore) {}
                try { query.greaterThan(i, new Date());             fail(); } catch(IllegalArgumentException ignore) {}
                try { query.greaterThanOrEqual(i, new Date());      fail(); } catch(IllegalArgumentException ignore) {}
                try { query.between(i, new Date(), new Date());     fail(); } catch(IllegalArgumentException ignore) {}
            }
        }
        */
    }


    public void testColumnIndexOutOfBounds() {
        Table table = TestHelper.getTableWithAllColumnTypes();

        // Queries the table.
        TableQuery query = table.where();

        try { query.minimumInt(0);                 fail(); } catch(IllegalArgumentException ignore) {}
        try { query.minimumFloat(0);            fail(); } catch(IllegalArgumentException ignore) {}
        try { query.minimumDouble(0);           fail(); } catch(IllegalArgumentException ignore) {}
        try { query.minimumInt(1);                 fail(); } catch(IllegalArgumentException ignore) {}
        try { query.minimumFloat(1);            fail(); } catch(IllegalArgumentException ignore) {}
        try { query.minimumDouble(1);           fail(); } catch(IllegalArgumentException ignore) {}
        try { query.minimumInt(2);                 fail(); } catch(IllegalArgumentException ignore) {}
        try { query.minimumFloat(2);            fail(); } catch(IllegalArgumentException ignore) {}
        try { query.minimumDouble(2);           fail(); } catch(IllegalArgumentException ignore) {}
        try { query.minimumInt(6);                 fail(); } catch(IllegalArgumentException ignore) {}
        try { query.minimumFloat(6);            fail(); } catch(IllegalArgumentException ignore) {}
        try { query.minimumDouble(6);           fail(); } catch(IllegalArgumentException ignore) {}

        try { query.maximumInt(0);                 fail(); } catch(IllegalArgumentException ignore) {}
        try { query.maximumFloat(0);            fail(); } catch(IllegalArgumentException ignore) {}
        try { query.maximumDouble(0);           fail(); } catch(IllegalArgumentException ignore) {}
        try { query.maximumInt(1);                 fail(); } catch(IllegalArgumentException ignore) {}
        try { query.maximumFloat(1);            fail(); } catch(IllegalArgumentException ignore) {}
        try { query.maximumDouble(1);           fail(); } catch(IllegalArgumentException ignore) {}
        try { query.maximumInt(2);                 fail(); } catch(IllegalArgumentException ignore) {}
        try { query.maximumFloat(2);            fail(); } catch(IllegalArgumentException ignore) {}
        try { query.maximumDouble(2);           fail(); } catch(IllegalArgumentException ignore) {}
        try { query.maximumInt(6);                 fail(); } catch(IllegalArgumentException ignore) {}
        try { query.maximumFloat(6);            fail(); } catch(IllegalArgumentException ignore) {}
        try { query.maximumDouble(6);           fail(); } catch(IllegalArgumentException ignore) {}

        try { query.sumInt(0);                     fail(); } catch(IllegalArgumentException ignore) {}
        try { query.sumFloat(0);                fail(); } catch(IllegalArgumentException ignore) {}
        try { query.sumDouble(0);               fail(); } catch(IllegalArgumentException ignore) {}
        try { query.sumInt(1);                     fail(); } catch(IllegalArgumentException ignore) {}
        try { query.sumFloat(1);                fail(); } catch(IllegalArgumentException ignore) {}
        try { query.sumDouble(1);               fail(); } catch(IllegalArgumentException ignore) {}
        try { query.sumInt(2);                     fail(); } catch(IllegalArgumentException ignore) {}
        try { query.sumFloat(2);                fail(); } catch(IllegalArgumentException ignore) {}
        try { query.sumDouble(2);               fail(); } catch(IllegalArgumentException ignore) {}
        try { query.sumInt(6);                     fail(); } catch(IllegalArgumentException ignore) {}
        try { query.sumFloat(6);                fail(); } catch(IllegalArgumentException ignore) {}
        try { query.sumDouble(6);               fail(); } catch(IllegalArgumentException ignore) {}

        try { query.averageInt(0);                 fail(); } catch(IllegalArgumentException ignore) {}
        try { query.averageFloat(0);            fail(); } catch(IllegalArgumentException ignore) {}
        try { query.averageDouble(0);           fail(); } catch(IllegalArgumentException ignore) {}
        try { query.averageInt(1);                 fail(); } catch(IllegalArgumentException ignore) {}
        try { query.averageFloat(1);            fail(); } catch(IllegalArgumentException ignore) {}
        try { query.averageDouble(1);           fail(); } catch(IllegalArgumentException ignore) {}
        try { query.averageInt(2);                 fail(); } catch(IllegalArgumentException ignore) {}
        try { query.averageFloat(2);            fail(); } catch(IllegalArgumentException ignore) {}
        try { query.averageDouble(2);           fail(); } catch(IllegalArgumentException ignore) {}
        try { query.averageInt(6);                 fail(); } catch(IllegalArgumentException ignore) {}
        try { query.averageFloat(6);            fail(); } catch(IllegalArgumentException ignore) {}
        try { query.averageDouble(6);           fail(); } catch(IllegalArgumentException ignore) {}
        // Out of bounds for string
        try { query.equalTo(new long[]{7}, oneNullTable, "string");                 fail(); } catch(ArrayIndexOutOfBoundsException ignore) {}
        try { query.notEqualTo(new long[]{7}, oneNullTable, "string");              fail(); } catch(ArrayIndexOutOfBoundsException ignore) {}
        try { query.beginsWith(new long[]{7}, oneNullTable, "string");              fail(); } catch(ArrayIndexOutOfBoundsException ignore) {}
        try { query.endsWith(new long[]{7}, oneNullTable, "string");                fail(); } catch(ArrayIndexOutOfBoundsException ignore) {}
        try { query.like(new long[]{7}, oneNullTable, "string");                    fail(); } catch(ArrayIndexOutOfBoundsException ignore) {}
        try { query.contains(new long[]{7}, oneNullTable, "string");                fail(); } catch(ArrayIndexOutOfBoundsException ignore) {}


        // Out of bounds for integer
        try { query.equalTo(new long[]{7}, oneNullTable, 123);                      fail(); } catch(ArrayIndexOutOfBoundsException ignore) {}
        try { query.notEqualTo(new long[]{7}, oneNullTable, 123);                   fail(); } catch(ArrayIndexOutOfBoundsException ignore) {}
        try { query.lessThan(new long[]{7}, oneNullTable, 123);                     fail(); } catch(ArrayIndexOutOfBoundsException ignore) {}
        try { query.lessThanOrEqual(new long[]{7}, oneNullTable, 123);              fail(); } catch(ArrayIndexOutOfBoundsException ignore) {}
        try { query.greaterThan(new long[]{7}, oneNullTable, 123);                  fail(); } catch(ArrayIndexOutOfBoundsException ignore) {}
        try { query.greaterThanOrEqual(new long[]{7}, oneNullTable, 123);           fail(); } catch(ArrayIndexOutOfBoundsException ignore) {}
        try { query.between(new long[]{7}, 123, 321);                               fail(); } catch(ArrayIndexOutOfBoundsException ignore) {}


        // Out of bounds for float
        try { query.equalTo(new long[]{7}, oneNullTable, 123F);                     fail(); } catch(ArrayIndexOutOfBoundsException ignore) {}
        try { query.notEqualTo(new long[]{7}, oneNullTable, 123F);                  fail(); } catch(ArrayIndexOutOfBoundsException ignore) {}
        try { query.lessThan(new long[]{7}, oneNullTable, 123F);                    fail(); } catch(ArrayIndexOutOfBoundsException ignore) {}
        try { query.lessThanOrEqual(new long[]{7}, oneNullTable, 123F);             fail(); } catch(ArrayIndexOutOfBoundsException ignore) {}
        try { query.greaterThan(new long[]{7}, oneNullTable, 123F);                 fail(); } catch(ArrayIndexOutOfBoundsException ignore) {}
        try { query.greaterThanOrEqual(new long[]{7}, oneNullTable, 123F);          fail(); } catch(ArrayIndexOutOfBoundsException ignore) {}
        try { query.between(new long[]{7}, 123F, 321F);                             fail(); } catch(ArrayIndexOutOfBoundsException ignore) {}


        // Out of bounds for double
        try { query.equalTo(new long[]{7}, oneNullTable, 123D);                     fail(); } catch(ArrayIndexOutOfBoundsException ignore) {}
        try { query.notEqualTo(new long[]{7}, oneNullTable, 123D);                  fail(); } catch(ArrayIndexOutOfBoundsException ignore) {}
        try { query.lessThan(new long[]{7}, oneNullTable, 123D);                    fail(); } catch(ArrayIndexOutOfBoundsException ignore) {}
        try { query.lessThanOrEqual(new long[]{7}, oneNullTable, 123D);             fail(); } catch(ArrayIndexOutOfBoundsException ignore) {}
        try { query.greaterThan(new long[]{7}, oneNullTable, 123D);                 fail(); } catch(ArrayIndexOutOfBoundsException ignore) {}
        try { query.greaterThanOrEqual(new long[]{7}, oneNullTable, 123D);          fail(); } catch(ArrayIndexOutOfBoundsException ignore) {}
        try { query.between(new long[]{7}, 123D, 321D);                             fail(); } catch(ArrayIndexOutOfBoundsException ignore) {}


        // Out of bounds for boolean
        try { query.equalTo(new long[]{7}, oneNullTable, true);                     fail(); } catch(ArrayIndexOutOfBoundsException ignore) {}
    }

    public void testMaximumDate() {

        Table table = new Table();
        table.addColumn(RealmFieldType.DATE, "date");

        TestHelper.addRowWithValues(table, new Date(0));
        TestHelper.addRowWithValues(table, new Date(10000));
        TestHelper.addRowWithValues(table, new Date(1000));

        assertEquals(new Date(10000), table.where().maximumDate(0));
    }


    public void testMinimumDate() {

        Table table = new Table();
        table.addColumn(RealmFieldType.DATE, "date");

        TestHelper.addRowWithValues(table, new Date(10000));
        TestHelper.addRowWithValues(table, new Date(0));
        TestHelper.addRowWithValues(table, new Date(1000));

        assertEquals(new Date(0), table.where().minimumDate(0));
    }

    public void testDateQuery() throws Exception {

        Table table = new Table();
        table.addColumn(RealmFieldType.DATE, "date");

        final Date past = new Date(TimeUnit.SECONDS.toMillis(Integer.MIN_VALUE - 100L));
        final Date future = new Date(TimeUnit.SECONDS.toMillis(Integer.MAX_VALUE + 1L));
        final Date distantPast = new Date(Long.MIN_VALUE);
        final Date distantFuture = new Date(Long.MAX_VALUE);

        TestHelper.addRowWithValues(table, new Date(10000));
        TestHelper.addRowWithValues(table, new Date(0));
        TestHelper.addRowWithValues(table, new Date(1000));
        TestHelper.addRowWithValues(table, future);
        TestHelper.addRowWithValues(table, distantFuture);
        TestHelper.addRowWithValues(table, past);
        TestHelper.addRowWithValues(table, distantPast);

        assertEquals(1L, table.where().equalTo(new long[]{0}, oneNullTable, distantPast).count());
        assertEquals(6L, table.where().notEqualTo(new long[]{0}, oneNullTable, distantPast).count());
        assertEquals(0L, table.where().lessThan(new long[]{0}, oneNullTable, distantPast).count());
        assertEquals(1L, table.where().lessThanOrEqual(new long[]{0}, oneNullTable, distantPast).count());
        assertEquals(6L, table.where().greaterThan(new long[]{0}, oneNullTable, distantPast).count());
        assertEquals(7L, table.where().greaterThanOrEqual(new long[]{0}, oneNullTable, distantPast).count());

        assertEquals(1L, table.where().equalTo(new long[]{0}, oneNullTable, past).count());
        assertEquals(6L, table.where().notEqualTo(new long[]{0}, oneNullTable, past).count());
        assertEquals(1L, table.where().lessThan(new long[]{0}, oneNullTable, past).count());
        assertEquals(2L, table.where().lessThanOrEqual(new long[]{0}, oneNullTable, past).count());
        assertEquals(5L, table.where().greaterThan(new long[]{0}, oneNullTable, past).count());
        assertEquals(6L, table.where().greaterThanOrEqual(new long[]{0}, oneNullTable, past).count());

        assertEquals(1L, table.where().equalTo(new long[]{0}, oneNullTable, new Date(0)).count());
        assertEquals(6L, table.where().notEqualTo(new long[]{0}, oneNullTable, new Date(0)).count());
        assertEquals(2L, table.where().lessThan(new long[]{0}, oneNullTable, new Date(0)).count());
        assertEquals(3L, table.where().lessThanOrEqual(new long[]{0}, oneNullTable, new Date(0)).count());
        assertEquals(4L, table.where().greaterThan(new long[]{0}, oneNullTable, new Date(0)).count());
        assertEquals(5L, table.where().greaterThanOrEqual(new long[]{0}, oneNullTable, new Date(0)).count());

        assertEquals(1L, table.where().equalTo(new long[]{0}, oneNullTable, future).count());
        assertEquals(6L, table.where().notEqualTo(new long[]{0}, oneNullTable, future).count());
        assertEquals(5L, table.where().lessThan(new long[]{0}, oneNullTable, future).count());
        assertEquals(6L, table.where().lessThanOrEqual(new long[]{0}, oneNullTable, future).count());
        assertEquals(1L, table.where().greaterThan(new long[]{0}, oneNullTable, future).count());
        assertEquals(2L, table.where().greaterThanOrEqual(new long[]{0}, oneNullTable, future).count());

        assertEquals(1L, table.where().equalTo(new long[]{0}, oneNullTable, distantFuture).count());
        assertEquals(6L, table.where().notEqualTo(new long[]{0}, oneNullTable, distantFuture).count());
        assertEquals(6L, table.where().lessThan(new long[]{0}, oneNullTable, distantFuture).count());
        assertEquals(7L, table.where().lessThanOrEqual(new long[]{0}, oneNullTable, distantFuture).count());
        assertEquals(0L, table.where().greaterThan(new long[]{0}, oneNullTable, distantFuture).count());
        assertEquals(1L, table.where().greaterThanOrEqual(new long[]{0}, oneNullTable, distantFuture).count());

        // between

        assertEquals(1L, table.where().between(new long[]{0}, distantPast, distantPast).count());
        assertEquals(2L, table.where().between(new long[]{0}, distantPast, past).count());
        assertEquals(3L, table.where().between(new long[]{0}, distantPast, new Date(0)).count());
        assertEquals(5L, table.where().between(new long[]{0}, distantPast, new Date(10000)).count());
        assertEquals(6L, table.where().between(new long[]{0}, distantPast, future).count());
        assertEquals(7L, table.where().between(new long[]{0}, distantPast, distantFuture).count());

        assertEquals(0L, table.where().between(new long[]{0}, past, distantPast).count());
        assertEquals(1L, table.where().between(new long[]{0}, past, past).count());
        assertEquals(2L, table.where().between(new long[]{0}, past, new Date(0)).count());
        assertEquals(4L, table.where().between(new long[]{0}, past, new Date(10000)).count());
        assertEquals(5L, table.where().between(new long[]{0}, past, future).count());
        assertEquals(6L, table.where().between(new long[]{0}, past, distantFuture).count());

        assertEquals(0L, table.where().between(new long[]{0}, new Date(0), distantPast).count());
        assertEquals(0L, table.where().between(new long[]{0}, new Date(0), past).count());
        assertEquals(1L, table.where().between(new long[]{0}, new Date(0), new Date(0)).count());
        assertEquals(3L, table.where().between(new long[]{0}, new Date(0), new Date(10000)).count());
        assertEquals(4L, table.where().between(new long[]{0}, new Date(0), future).count());
        assertEquals(5L, table.where().between(new long[]{0}, new Date(0), distantFuture).count());

        assertEquals(0L, table.where().between(new long[]{0}, new Date(10000), distantPast).count());
        assertEquals(0L, table.where().between(new long[]{0}, new Date(10000), past).count());
        assertEquals(0L, table.where().between(new long[]{0}, new Date(10000), new Date(0)).count());
        assertEquals(1L, table.where().between(new long[]{0}, new Date(10000), new Date(10000)).count());
        assertEquals(2L, table.where().between(new long[]{0}, new Date(10000), future).count());
        assertEquals(3L, table.where().between(new long[]{0}, new Date(10000), distantFuture).count());

        assertEquals(0L, table.where().between(new long[]{0}, future, distantPast).count());
        assertEquals(0L, table.where().between(new long[]{0}, future, past).count());
        assertEquals(0L, table.where().between(new long[]{0}, future, new Date(0)).count());
        assertEquals(0L, table.where().between(new long[]{0}, future, new Date(10000)).count());
        assertEquals(1L, table.where().between(new long[]{0}, future, future).count());
        assertEquals(2L, table.where().between(new long[]{0}, future, distantFuture).count());

        assertEquals(0L, table.where().between(new long[]{0}, distantFuture, distantPast).count());
        assertEquals(0L, table.where().between(new long[]{0}, distantFuture, past).count());
        assertEquals(0L, table.where().between(new long[]{0}, distantFuture, new Date(0)).count());
        assertEquals(0L, table.where().between(new long[]{0}, distantFuture, new Date(10000)).count());
        assertEquals(0L, table.where().between(new long[]{0}, distantFuture, future).count());
        assertEquals(1L, table.where().between(new long[]{0}, distantFuture, distantFuture).count());
    }

    public void testByteArrayQuery() throws Exception {

        Table table = new Table();
        table.addColumn(RealmFieldType.BINARY, "binary");

        final byte[] binary1 = new byte[] {0x01, 0x02, 0x03, 0x04};
        final byte[] binary2 = new byte[] {0x05, 0x02, 0x03, 0x08};
        final byte[] binary3 = new byte[] {0x09, 0x0a, 0x0b, 0x04};
        final byte[] binary4 = new byte[] {0x05, 0x0a, 0x0b, 0x10};

        TestHelper.addRowWithValues(table, (Object) binary1);
        TestHelper.addRowWithValues(table, (Object) binary2);
        TestHelper.addRowWithValues(table, (Object) binary3);
        TestHelper.addRowWithValues(table, (Object) binary4);

        // Equal to

        assertEquals(1L, table.where().equalTo(new long[]{0}, oneNullTable, binary1).count());
        assertEquals(1L, table.where().equalTo(new long[]{0}, oneNullTable, binary3).count());

        // Not equal to

        assertEquals(3L, table.where().notEqualTo(new long[]{0}, oneNullTable, binary2).count());
        assertEquals(3L, table.where().notEqualTo(new long[]{0}, oneNullTable, binary4).count());
    }
}<|MERGE_RESOLUTION|>--- conflicted
+++ resolved
@@ -425,11 +425,7 @@
     public void testQueryTestForNoMatches() {
         Table t = TestHelper.getTableWithAllColumnTypes();
 
-<<<<<<< HEAD
-        TestHelper.addRowWithValues(t, new byte[]{1,2,3}, true, new Date(1384423149761l), 4.5d, 5.7f, 100, "string");
-=======
-        t.add(new byte[]{1,2,3}, true, new Date(1384423149761L), 4.5d, 5.7f, 100, "string");
->>>>>>> 95f01fb4
+        TestHelper.addRowWithValues(t, new byte[]{1,2,3}, true, new Date(1384423149761L), 4.5d, 5.7f, 100, "string");
 
         TableQuery q = t.where().greaterThan(new long[]{5}, oneNullTable, 1000); // No matches
 
