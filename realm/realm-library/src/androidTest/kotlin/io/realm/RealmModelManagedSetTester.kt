/*
 * Copyright 2021 Realm Inc.
 *
 * Licensed under the Apache License, Version 2.0 (the "License");
 * you may not use this file except in compliance with the License.
 * You may obtain a copy of the License at
 *
 * http://www.apache.org/licenses/LICENSE-2.0
 *
 * Unless required by applicable law or agreed to in writing, software
 * distributed under the License is distributed on an "AS IS" BASIS,
 * WITHOUT WARRANTIES OR CONDITIONS OF ANY KIND, either express or implied.
 * See the License for the specific language governing permissions and
 * limitations under the License.
 */

package io.realm

<<<<<<< HEAD
import io.realm.entities.AllTypes
import io.realm.entities.AllTypesPrimaryKey
=======
>>>>>>> 2175480d
import io.realm.entities.DogPrimaryKey
import io.realm.entities.SetContainerClass
import io.realm.kotlin.createObject
import io.realm.rule.BlockingLooperThread
import java.lang.IllegalArgumentException
<<<<<<< HEAD
import java.lang.UnsupportedOperationException
=======
import io.realm.entities.SetAllTypes
import io.realm.entities.SetAllTypesPrimaryKey
>>>>>>> 2175480d
import kotlin.reflect.KFunction1
import kotlin.reflect.KFunction2
import kotlin.reflect.KMutableProperty1
import kotlin.reflect.KProperty1
import kotlin.test.*

/**
 * Generic tester for Realm models types of managed sets.
 *
 * It delegates the validation of managed realm models to the ManagedSetTester class, as it will validate all the paths,
 * whereas in this test we validate Realm models specific cases.
 */
class RealmModelManagedSetTester<T : Any>(
    private val testerName: String,
    private val mixedType: MixedType? = null,
<<<<<<< HEAD
    private val setGetter: KFunction1<AllTypes, RealmSet<T>>,
    private val setSetter: KFunction2<AllTypes, RealmSet<T>, Unit>,
=======
    private val setGetter: KFunction1<SetAllTypes, RealmSet<T>>,
    private val setSetter: KFunction2<SetAllTypes, RealmSet<T>, Unit>,
>>>>>>> 2175480d
    private val managedSetGetter: KProperty1<SetContainerClass, RealmSet<T>>,
    private val managedCollectionGetter: KProperty1<SetContainerClass, RealmList<T>>,
    private val unmanagedInitializedSet: List<T?>,
    private val unmanagedNotPresentValue: T,
    private val toArrayManaged: ToArrayManaged<T>,
    private val insertObjects: (realm: Realm, objects: List<T?>) -> List<T?>,
    private val deleteObjects: (objects: List<T?>) -> Unit,
    private val nullable: Boolean,
    private val equalsTo: (expected: T?, value: T?) -> Boolean,
<<<<<<< HEAD
    private val primaryKeyAllTypesSetProperty: KMutableProperty1<AllTypesPrimaryKey, RealmSet<T>>
=======
    private val primaryKeyAllTypesSetProperty: KMutableProperty1<SetAllTypesPrimaryKey, RealmSet<T>>
>>>>>>> 2175480d
) : SetTester {

    private lateinit var managedTester: ManagedSetTester<T>
    private lateinit var config: RealmConfiguration
    private lateinit var looperThread: BlockingLooperThread
    private lateinit var realm: Realm
    private lateinit var managedInitializedSet: List<T?>
    private lateinit var managedNotPresentValue: T

    private fun initAndAssertEmptySet(realm: Realm = this.realm): RealmSet<T> {
        val allTypesObject = createAllTypesManagedContainerAndAssert(realm, "unmanaged")
        assertNotNull(allTypesObject)
        val set = setGetter.call(allTypesObject)
        assertTrue(set.isEmpty())
        return set
    }

    override fun toString(): String = "RealmModelManagedSet-${testerName}"

    override fun setUp(config: RealmConfiguration, looperThread: BlockingLooperThread) {
        this.config = config
        this.looperThread = looperThread
        this.realm = Realm.getInstance(config)

        realm.executeTransaction { transactionRealm ->
            managedInitializedSet = insertObjects(transactionRealm, unmanagedInitializedSet)
            managedNotPresentValue = insertObjects(transactionRealm, listOf<T?>(unmanagedNotPresentValue))[0]!!
        }

        this.managedTester = ManagedSetTester(
            testerName = testerName,
            mixedType = mixedType,
            setGetter = setGetter,
            setSetter = setSetter,
            managedSetGetter = managedSetGetter,
            managedCollectionGetter = managedCollectionGetter,
            initializedSet = managedInitializedSet,
            notPresentValue = managedNotPresentValue,
            toArrayManaged = toArrayManaged,
            nullable = nullable,
            equalsTo = equalsTo,
            primaryKeyAllTypesSetProperty = primaryKeyAllTypesSetProperty
        )

        this.managedTester.setUp(config, looperThread)
    }

    override fun tearDown() {
        managedTester.tearDown()
        this.realm.close()
    }

    override fun isManaged() = managedTester.isManaged()

    override fun isValid() = managedTester.isValid()

    override fun isFrozen() = managedTester.isFrozen()

    override fun size() = managedTester.size()

    override fun isEmpty() = managedTester.isEmpty()

    override fun requiredConstraints() = Unit // Not tested

    override fun contains() {
        managedTester.contains()

        // Test with unmanaged realm objects
        val set = initAndAssertEmptySet()
        realm.executeTransaction {
            // Check throws exception when unmanaged values are passed
            assertFailsWith<IllegalArgumentException>("Unmanaged objects not permitted") {
                set.contains(unmanagedNotPresentValue)
            }

            if (!nullable) {
                assertFailsWith<java.lang.NullPointerException>("Set does not support null values") {
                    assertFalse(set.contains(null))
                }
            }
        }

        // Test with object from another realm
        accessTransactionRealmInLooperThread { looperRealm ->
            val value = insertObjects(looperRealm, listOf<T?>(unmanagedNotPresentValue))[0]

            assertFailsWith<IllegalArgumentException>("Cannot pass values from another Realm") {
                set.contains(value)
            }
        }
    }

    override fun iterator() = managedTester.iterator()

    override fun toArray() = managedTester.toArray()

    override fun toArrayWithParameter() = managedTester.toArrayWithParameter()

    override fun add() {
        // Test with managed objects
        managedTester.add()

        // Test with unmanaged objects
        val set = initAndAssertEmptySet()
        realm.executeTransaction {
            // Adding a value for the first time returns true
            unmanagedInitializedSet.forEach { value ->
                assertTrue(set.add(value))
            }
            // Adding an existing value returns false
            unmanagedInitializedSet.forEach { value ->
                assertFalse(set.add(value))
            }
        }

        // Test with object from another realm
        accessTransactionRealmInLooperThread { looperRealm ->
            val value = insertObjects(looperRealm, listOf<T?>(unmanagedNotPresentValue))[0]

            assertFailsWith<IllegalArgumentException>("Cannot pass values from another Realm") {
                set.add(value)
            }
        }

        assertTrue(set.containsAll(managedInitializedSet))
    }

    override fun remove() {
        managedTester.remove()

        // Test with unmanaged realm objects
        val set = initAndAssertEmptySet()
        realm.executeTransaction {
            // Check throws exception when unmanaged values are passed
            assertFailsWith<IllegalArgumentException>("Unmanaged objects not permitted") {
                set.remove(unmanagedNotPresentValue)
            }
        }

        // Test with object from another realm
        accessTransactionRealmInLooperThread { looperRealm ->
            val value = insertObjects(looperRealm, listOf<T?>(unmanagedNotPresentValue))[0]

            assertFailsWith<IllegalArgumentException>("Cannot pass values from another Realm") {
                set.remove(value)
            }
        }
    }

    override fun copyToRealm() {
        // This specific test case needs unmanaged objects on PK models
        realm.executeTransaction {
            deleteObjects(managedInitializedSet)
        }

        // Call with unmanaged objects
        managedTester.doCopyToRealmTest(unmanagedInitializedSet)
    }

    override fun copyToRealmOrUpdate() {
        managedTester.copyToRealmOrUpdate()
    }

    override fun containsAll() {
        // Test with managed realm objects
        managedTester.containsAll()

        // Test with unmanaged realm objects
        val set = initAndAssertEmptySet()
        realm.executeTransaction {
            // Check throws exception when unmanaged values are passed
            assertFailsWith<IllegalArgumentException>("Collection with unmanaged objects not permitted") {
                set.containsAll(unmanagedInitializedSet)
            }

            if (!nullable) {
                // Checks it does not contain nulls
                assertFailsWith<java.lang.NullPointerException>("Set does not support null values") {
                    assertFalse(set.containsAll(listOf(null)))
                }
            }
        }

        // Test with objects from another realm
        accessTransactionRealmInLooperThread { looperRealm ->
            val values = insertObjects(looperRealm, unmanagedInitializedSet)

            assertFailsWith<IllegalArgumentException>("Cannot pass values from another Realm") {
                set.containsAll(values)
            }
        }
    }

    override fun addAll() {
        // Test with managed objects
        managedTester.addAll()

        val set = initAndAssertEmptySet()
        realm.executeTransaction { transactionRealm ->
            // Changes after adding collection
            if (!nullable) {
                assertFailsWith<java.lang.NullPointerException>("Cannot add null values into this set") {
                    set.addAll(listOf(null))
                }
            }

            assertTrue(set.addAll(unmanagedInitializedSet))
            assertEquals(unmanagedInitializedSet.size, set.size)

            // Does not change if we add the same data
            assertFalse(set.addAll(unmanagedInitializedSet))
            assertEquals(unmanagedInitializedSet.size, set.size)

            // Does not change if we add itself to it
            assertFalse(set.addAll(set))
            assertEquals(unmanagedInitializedSet.size, set.size)

            // Does not change if we add an empty collection
            assertFalse(set.addAll(listOf()))
            assertEquals(unmanagedInitializedSet.size, set.size)

            // Throws when adding a collection of a different type
            val somethingEntirelyDifferent = unmanagedInitializedSet.map {
                Pair(it, it)
            }
            assertFailsWith<ClassCastException> {
                set.addAll(somethingEntirelyDifferent as Collection<T>)
            }

            // Does not change if we add the same data from a managed set
            val sameValuesManagedSet = managedSetGetter.get(transactionRealm.createObject())
            assertNotNull(sameValuesManagedSet)
            assertTrue(sameValuesManagedSet.addAll(unmanagedInitializedSet))
            assertFalse(set.addAll(sameValuesManagedSet as Collection<T>))
            assertEquals(unmanagedInitializedSet.size, set.size)

            // Does not change if we add an empty RealmSet
            val emptyManagedSet = managedSetGetter.get(transactionRealm.createObject())
            assertTrue(emptyManagedSet.isEmpty())
            assertFalse(set.addAll(emptyManagedSet))
            assertEquals(unmanagedInitializedSet.size, set.size)

            // Changes after adding a managed set containing other values
            val notPresentValueSet = managedSetGetter.get(transactionRealm.createObject())
            assertNotNull(notPresentValueSet)
            notPresentValueSet.add(unmanagedNotPresentValue)
            assertTrue(set.addAll(notPresentValueSet as Collection<T>))
            assertEquals(unmanagedInitializedSet.size + notPresentValueSet.size, set.size)

            // Does not change after adding a managed list with the same elements
            set.clear()
            set.addAll(unmanagedInitializedSet)
            val sameValuesManagedList = managedCollectionGetter.call(transactionRealm.createObject<SetContainerClass>())
            sameValuesManagedList.addAll(unmanagedInitializedSet)
            assertFalse(set.addAll(sameValuesManagedList))
            assertTrue(set.containsAll(sameValuesManagedList))

            // Changes after adding a managed list with other elements
            val differentValuesManagedList =
                managedCollectionGetter.call(transactionRealm.createObject<SetContainerClass>())
            differentValuesManagedList.addAll(listOf(unmanagedNotPresentValue))
            assertTrue(set.addAll(differentValuesManagedList))
            assertTrue(set.containsAll(differentValuesManagedList))

            // Does not change after adding an empty managed list
            set.clear()
            assertTrue(set.addAll(unmanagedInitializedSet))
            val emptyValuesManagedList =
                managedCollectionGetter.call(transactionRealm.createObject<SetContainerClass>())
            assertFalse(set.addAll(emptyValuesManagedList))
            assertEquals(unmanagedInitializedSet.size, set.size)

            // Fails if passed null according to Java Set interface
            assertFailsWith<NullPointerException> {
                set.addAll(TestHelper.getNull())
            }
        }

        // Test with objects from another realm
        accessTransactionRealmInLooperThread { looperRealm ->
            val values = insertObjects(looperRealm, unmanagedInitializedSet)

            assertFailsWith<IllegalArgumentException>("Cannot pass values from another Realm") {
                set.addAll(values)
            }
        }
    }

    override fun retainAll() {
        // Test with managed realm objects
        managedTester.retainAll()

        // Test with unmanaged realm objects
        val set = initAndAssertEmptySet()
        realm.executeTransaction {
            // Check throws exception when unmanaged values are passed
            assertFailsWith<IllegalArgumentException>("Collection with unmanaged objects not permitted") {
                set.retainAll(unmanagedInitializedSet)
            }

            if (!nullable) {
                // Check throws exception when null values are passed
                assertFailsWith<java.lang.NullPointerException>("Collections with nulls are not permitted") {
                    set.retainAll(listOf(null))
                }
            }
        }

        // Test with objects from another realm
        accessTransactionRealmInLooperThread { looperRealm ->
            val values = insertObjects(looperRealm, unmanagedInitializedSet)

            assertFailsWith<IllegalArgumentException>("Cannot pass values from another Realm") {
                set.retainAll(values)
            }
        }
    }

    override fun removeAll() {
        // Test with managed realm objects
        managedTester.removeAll()

        // Test with unmanaged realm objects
        val set = initAndAssertEmptySet()
        realm.executeTransaction {
            // Check throws exception when unmanaged values are passed
            assertFailsWith<IllegalArgumentException>("Collection with unmanaged objects not permitted") {
                set.removeAll(unmanagedInitializedSet)
            }
            if (!nullable) {
                // Check throws exception when null values are passed
                assertFailsWith<java.lang.NullPointerException>("Collections with nulls are not permitted") {
                    set.removeAll(listOf(null))
                }
            }
        }

        // Test with objects from another realm
        accessTransactionRealmInLooperThread { looperRealm ->
            val values = insertObjects(looperRealm, unmanagedInitializedSet)

            assertFailsWith<IllegalArgumentException>("Cannot pass values from another Realm") {
                set.removeAll(values)
            }
        }
    }

    override fun clear() = managedTester.clear()

    override fun freeze() = managedTester.freeze()

    override fun setters() {
        managedTester.setters()

        accessTransactionRealmInLooperThread { looperRealm ->
            val alternativeObject = createAllTypesManagedContainerAndAssert(looperRealm, "alternativeObject", true)
            val alternativeSet = RealmSet<T>().init(managedInitializedSet)

            assertFailsWith<IllegalArgumentException>("Cannot pass values from another Realm") {
                setSetter(alternativeObject, alternativeSet)
            }
        }
    }

    override fun addRealmChangeListener() = Unit

    override fun addSetChangeListener() = Unit

    override fun removeSetChangeListener() = Unit

    override fun removeRealmChangeListener() = Unit

    override fun hasListeners() = Unit

    override fun aggregations() {
<<<<<<< HEAD
        if (mixedType == null){
=======
        if (mixedType == null) {
>>>>>>> 2175480d
            val set = initAndAssertEmptySet()

            realm.executeTransaction {
                set.addAll(managedInitializedSet)
            }

            assertEquals(VALUE_AGE_HELLO, set.min(DogPrimaryKey.AGE))
            assertEquals(VALUE_AGE_BYE, set.max(DogPrimaryKey.AGE))
            assertEquals((VALUE_AGE_HELLO + VALUE_AGE_BYE) / 2.toDouble(), set.average(DogPrimaryKey.AGE))
            assertEquals(VALUE_AGE_HELLO + VALUE_AGE_BYE, set.sum(DogPrimaryKey.AGE))
            assertEquals(VALUE_BIRTHDAY_HELLO, set.minDate(DogPrimaryKey.BIRTHDAY))
            assertEquals(VALUE_BIRTHDAY_BYE, set.maxDate(DogPrimaryKey.BIRTHDAY))

            // Delete all should clear the set and remove all objects from the set
            realm.executeTransaction {
                set.addAll(managedInitializedSet)
                assertEquals(managedInitializedSet.size, set.size)
                set.deleteAllFromRealm()
                assertTrue(set.isEmpty())

<<<<<<< HEAD
                for (element in managedInitializedSet){
=======
                for (element in managedInitializedSet) {
>>>>>>> 2175480d
                    assertFalse(RealmObject.isValid(element as RealmModel))
                }
            }
        } else {
            // Aggregations on Mixed type are not supported
            managedTester.aggregations()
        }
    }

    private fun accessTransactionRealmInLooperThread(block: (looperRealm: Realm) -> Unit) {
        // Test with objects from another realm
        looperThread.runBlocking {
            Realm.getInstance(realm.configuration).use { looperRealm ->
                looperRealm.executeTransaction {
                    block(looperRealm)
                }
            }
            looperThread.testComplete()
        }
    }
}<|MERGE_RESOLUTION|>--- conflicted
+++ resolved
@@ -16,22 +16,13 @@
 
 package io.realm
 
-<<<<<<< HEAD
-import io.realm.entities.AllTypes
-import io.realm.entities.AllTypesPrimaryKey
-=======
->>>>>>> 2175480d
 import io.realm.entities.DogPrimaryKey
 import io.realm.entities.SetContainerClass
 import io.realm.kotlin.createObject
 import io.realm.rule.BlockingLooperThread
 import java.lang.IllegalArgumentException
-<<<<<<< HEAD
-import java.lang.UnsupportedOperationException
-=======
 import io.realm.entities.SetAllTypes
 import io.realm.entities.SetAllTypesPrimaryKey
->>>>>>> 2175480d
 import kotlin.reflect.KFunction1
 import kotlin.reflect.KFunction2
 import kotlin.reflect.KMutableProperty1
@@ -47,13 +38,8 @@
 class RealmModelManagedSetTester<T : Any>(
     private val testerName: String,
     private val mixedType: MixedType? = null,
-<<<<<<< HEAD
-    private val setGetter: KFunction1<AllTypes, RealmSet<T>>,
-    private val setSetter: KFunction2<AllTypes, RealmSet<T>, Unit>,
-=======
     private val setGetter: KFunction1<SetAllTypes, RealmSet<T>>,
     private val setSetter: KFunction2<SetAllTypes, RealmSet<T>, Unit>,
->>>>>>> 2175480d
     private val managedSetGetter: KProperty1<SetContainerClass, RealmSet<T>>,
     private val managedCollectionGetter: KProperty1<SetContainerClass, RealmList<T>>,
     private val unmanagedInitializedSet: List<T?>,
@@ -63,11 +49,7 @@
     private val deleteObjects: (objects: List<T?>) -> Unit,
     private val nullable: Boolean,
     private val equalsTo: (expected: T?, value: T?) -> Boolean,
-<<<<<<< HEAD
-    private val primaryKeyAllTypesSetProperty: KMutableProperty1<AllTypesPrimaryKey, RealmSet<T>>
-=======
     private val primaryKeyAllTypesSetProperty: KMutableProperty1<SetAllTypesPrimaryKey, RealmSet<T>>
->>>>>>> 2175480d
 ) : SetTester {
 
     private lateinit var managedTester: ManagedSetTester<T>
@@ -443,11 +425,7 @@
     override fun hasListeners() = Unit
 
     override fun aggregations() {
-<<<<<<< HEAD
-        if (mixedType == null){
-=======
         if (mixedType == null) {
->>>>>>> 2175480d
             val set = initAndAssertEmptySet()
 
             realm.executeTransaction {
@@ -468,11 +446,7 @@
                 set.deleteAllFromRealm()
                 assertTrue(set.isEmpty())
 
-<<<<<<< HEAD
-                for (element in managedInitializedSet){
-=======
                 for (element in managedInitializedSet) {
->>>>>>> 2175480d
                     assertFalse(RealmObject.isValid(element as RealmModel))
                 }
             }
