/*
 * Copyright 2021 Realm Inc.
 *
 * Licensed under the Apache License, Version 2.0 (the "License");
 * you may not use this file except in compliance with the License.
 * You may obtain a copy of the License at
 *
 * http://www.apache.org/licenses/LICENSE-2.0
 *
 * Unless required by applicable law or agreed to in writing, software
 * distributed under the License is distributed on an "AS IS" BASIS,
 * WITHOUT WARRANTIES OR CONDITIONS OF ANY KIND, either express or implied.
 * See the License for the specific language governing permissions and
 * limitations under the License.
 */

package io.realm.mixed

import androidx.test.platform.app.InstrumentationRegistry
import io.realm.*
import io.realm.entities.*
import io.realm.kotlin.where
import org.bson.types.Decimal128
import org.bson.types.ObjectId
import org.junit.*
import org.junit.runner.RunWith
import org.junit.runners.Parameterized
import java.lang.IllegalStateException
import java.util.*
import kotlin.reflect.KFunction
import kotlin.reflect.jvm.javaMethod
import kotlin.test.assertEquals
import kotlin.test.assertTrue

class MixedParameterizedQueryTest(
        val function: KFunction<*>,
        val parameters: Array<Any?>,
        val results: Array<Any?>
) {
    @Suppress("UNCHECKED_CAST")
    private fun asMixed(array: Array<Any?>): Array<Mixed> {
        val mixedArray = arrayOfNulls<Mixed?>(array.size)

        array.forEachIndexed { index, value ->
            if (value == null)
                mixedArray[index] = Mixed.nullValue()
            else
                when (value) {
                    is Boolean -> mixedArray[index] = Mixed.valueOf(value)
                    is Byte -> mixedArray[index] = Mixed.valueOf(value)
                    is Short -> mixedArray[index] = Mixed.valueOf(value)
                    is Int -> mixedArray[index] = Mixed.valueOf(value)
                    is Long -> mixedArray[index] = Mixed.valueOf(value)
                    is Float -> mixedArray[index] = Mixed.valueOf(value)
                    is Double -> mixedArray[index] = Mixed.valueOf(value)
                    is String -> mixedArray[index] = Mixed.valueOf(value)
                    is ByteArray -> mixedArray[index] = Mixed.valueOf(value)
                    is Decimal128 -> mixedArray[index] = Mixed.valueOf(value)
                    is ObjectId -> mixedArray[index] = Mixed.valueOf(value)
                    is UUID -> mixedArray[index] = Mixed.valueOf(value)
                    is Date -> mixedArray[index] = Mixed.valueOf(value)
                    else -> throw IllegalStateException("EqualsTo test for type ${value::class.qualifiedName} not implemented")
                }
        }

        return mixedArray as Array<Mixed>
    }

    override fun toString(): String {
        if (parameters.isEmpty()) {
            return function.javaMethod!!.name
        }

        val firstParameter = parameters[0]
        if (firstParameter is Array<*>) {
            return "${function.javaMethod!!.name}:${firstParameter::class.java.componentType}"
        }

        return "${function.javaMethod!!.name}:${parameters[0]!!::class.simpleName}"
    }

    fun execute(context: Any) {
        function.call(context, *parameters, asMixed(results))
    }

    fun executeMixed(context: Any) {
        function.call(context, *asMixed(parameters), asMixed(results))
    }
}

@RunWith(Parameterized::class)
<<<<<<< HEAD
=======
@Ignore("FIXME: Disabled until https://github.com/realm/realm-core/issues/4504")
>>>>>>> 25f836b1
class MixedParameterizedQueryTests(val test: MixedParameterizedQueryTest) {
    private lateinit var realmConfiguration: RealmConfiguration
    private lateinit var realm: Realm

    private fun initializeTestData() {
        val mixedValues = MixedHelper.generateMixedValues()

        realm.beginTransaction()

        for (value in mixedValues) {
            val mixedObject = MixedNotIndexed(value)
            realm.insert(mixedObject)
        }

        realm.commitTransaction()
    }

    @get:Rule
    val configFactory = TestRealmConfigurationFactory()

    companion object {
        @JvmStatic
        @Parameterized.Parameters(name = "{index}:{0}")
        fun data(): List<MixedParameterizedQueryTest> = listOf(
                // EQUALS TEST DEFINITIONS
                MixedParameterizedQueryTest(
                        MixedParameterizedQueryTests::equalTo,
                        arrayOf(true),
                        arrayOf(true)
                ),
                MixedParameterizedQueryTest(
                        MixedParameterizedQueryTests::equalTo,
                        arrayOf(4.toByte()),
                        arrayOf(4, 4, 4, 4, 4.0.toFloat(), 4.0, Decimal128(4))
                ),
                MixedParameterizedQueryTest(
                        MixedParameterizedQueryTests::equalTo,
                        arrayOf(4.toShort()),
                        arrayOf(4, 4, 4, 4, 4.0.toFloat(), 4.0, Decimal128(4))
                ),
                MixedParameterizedQueryTest(
                        MixedParameterizedQueryTests::equalTo,
                        arrayOf(4.toInt()),
                        arrayOf(4, 4, 4, 4, 4.0.toFloat(), 4.0, Decimal128(4))
                ),
                MixedParameterizedQueryTest(
                        MixedParameterizedQueryTests::equalTo,
                        arrayOf(4.toLong()),
                        arrayOf(4, 4, 4, 4, 4.0.toFloat(), 4.0, Decimal128(4))
                ),
                MixedParameterizedQueryTest(
                        MixedParameterizedQueryTests::equalTo,
                        arrayOf(4.toFloat()),
                        arrayOf(4, 4, 4, 4, 4.0.toFloat(), 4.0, Decimal128(4))
                ),
                MixedParameterizedQueryTest(
                        MixedParameterizedQueryTests::equalTo,
                        arrayOf(4.toDouble()),
                        arrayOf(4, 4, 4, 4, 4.0.toFloat(), 4.0, Decimal128(4))
                ),
                MixedParameterizedQueryTest(
                        MixedParameterizedQueryTests::equalTo,
                        arrayOf("hello world 1"),
                        arrayOf("hello world 1")
                ),
                MixedParameterizedQueryTest(
                        MixedParameterizedQueryTests::equalTo,
                        arrayOf(byteArrayOf(0, 1, 0)),
                        arrayOf(byteArrayOf(0, 1, 0))
                ),
                MixedParameterizedQueryTest(
                        MixedParameterizedQueryTests::equalTo,
                        arrayOf(Date(4)),
                        arrayOf(Date(4))
                ),
                MixedParameterizedQueryTest(
                        MixedParameterizedQueryTests::equalTo,
                        arrayOf(Decimal128(4)),
                        arrayOf(4, 4, 4, 4, 4.0.toFloat(), 4.0, Decimal128(4))
                ),
                MixedParameterizedQueryTest(
                        MixedParameterizedQueryTests::equalTo,
                        arrayOf(ObjectId(TestHelper.generateObjectIdHexString(0))),
                        arrayOf(ObjectId(TestHelper.generateObjectIdHexString(0)))
                ),
                MixedParameterizedQueryTest(
                        MixedParameterizedQueryTests::equalTo,
                        arrayOf(UUID.fromString(TestHelper.generateUUIDString(0))),
                        arrayOf(UUID.fromString(TestHelper.generateUUIDString(0)))
                ),
                MixedParameterizedQueryTest(
                        MixedParameterizedQueryTests::equalToInsensitive,
                        arrayOf("hello world 2"),
                        arrayOf("hello world 2", "HELLO WORLD 2")
                ),
                // NOT EQUALS TEST DEFINITIONS
                MixedParameterizedQueryTest(
                        MixedParameterizedQueryTests::notEqualTo,
                        arrayOf(true),
                        arrayOf(false)
                ),
                MixedParameterizedQueryTest(
                        MixedParameterizedQueryTests::notEqualTo,
                        arrayOf(4.toByte()),
                        arrayOf(0, 0, 0, 0, 1, 1, 1, 1, 2, 2, 2, 2, 3, 3, 3, 3, 4.1.toFloat(), 4.2.toFloat(), 4.3.toFloat(), 4.4.toFloat(), 4.5.toFloat(), 4.6.toFloat(), 4.7.toFloat(), 4.8.toFloat(), 4.9.toFloat(), 4.1, 4.2, 4.4, 4.5, 4.6, 4.7, 4.8, 4.9, 5, 5, 5, 5, 6, 6, 6, 6, 7, 7, 7, 7, 8, 8, 8, 8, 9, 9, 9, 9, Decimal128(0), Decimal128(1), Decimal128(2), Decimal128(3))
                ),
                MixedParameterizedQueryTest(
                        MixedParameterizedQueryTests::notEqualTo,
                        arrayOf(4.toShort()),
                        arrayOf(0, 0, 0, 0, 1, 1, 1, 1, 2, 2, 2, 2, 3, 3, 3, 3, 4.1.toFloat(), 4.2.toFloat(), 4.3.toFloat(), 4.4.toFloat(), 4.5.toFloat(), 4.6.toFloat(), 4.7.toFloat(), 4.8.toFloat(), 4.9.toFloat(), 4.1, 4.2, 4.3, 4.4, 4.5, 4.6, 4.7, 4.8, 4.9, 5, 5, 5, 5, 6, 6, 6, 6, 7, 7, 7, 7, 8, 8, 8, 8, 9, 9, 9, 9, Decimal128(0), Decimal128(1), Decimal128(2), Decimal128(3))
                ),
                MixedParameterizedQueryTest(
                        MixedParameterizedQueryTests::notEqualTo,
                        arrayOf(4.toInt()),
                        arrayOf(0, 0, 0, 0, 1, 1, 1, 1, 2, 2, 2, 2, 3, 3, 3, 3, 4.1.toFloat(), 4.2.toFloat(), 4.3.toFloat(), 4.4.toFloat(), 4.5.toFloat(), 4.6.toFloat(), 4.7.toFloat(), 4.8.toFloat(), 4.9.toFloat(), 4.1, 4.2, 4.3, 4.4, 4.5, 4.6, 4.7, 4.8, 4.9, 5, 5, 5, 5, 6, 6, 6, 6, 7, 7, 7, 7, 8, 8, 8, 8, 9, 9, 9, 9, Decimal128(0), Decimal128(1), Decimal128(2), Decimal128(3))
                ),
                MixedParameterizedQueryTest(
                        MixedParameterizedQueryTests::notEqualTo,
                        arrayOf(4.toLong()),
                        arrayOf(0, 0, 0, 0, 1, 1, 1, 1, 2, 2, 2, 2, 3, 3, 3, 3, 4.1.toFloat(), 4.2.toFloat(), 4.3.toFloat(), 4.4.toFloat(), 4.5.toFloat(), 4.6.toFloat(), 4.7.toFloat(), 4.8.toFloat(), 4.9.toFloat(), 4.1, 4.2, 4.3, 4.4, 4.5, 4.6, 4.7, 4.8, 4.9, 5, 5, 5, 5, 6, 6, 6, 6, 7, 7, 7, 7, 8, 8, 8, 8, 9, 9, 9, 9, Decimal128(0), Decimal128(1), Decimal128(2), Decimal128(3))
                ),
                MixedParameterizedQueryTest(
                        MixedParameterizedQueryTests::notEqualTo,
                        arrayOf(4.4.toFloat()),
                        arrayOf(0, 0, 0, 0, 1, 1, 1, 1, 2, 2, 2, 2, 3, 3, 3, 3, 4, 4, 4, 4, 4.0.toFloat(), 4.1.toFloat(), 4.2.toFloat(), 4.3.toFloat(), 4.5.toFloat(), 4.6.toFloat(), 4.7.toFloat(), 4.8.toFloat(), 4.9.toFloat(), 4.0, 4.1, 4.2, 4.3, 4.5, 4.6, 4.7, 4.8, 4.9, 5, 5, 5, 5, 6, 6, 6, 6, 7, 7, 7, 7, 8, 8, 8, 8, 9, 9, 9, 9, Decimal128(0), Decimal128(1), Decimal128(2), Decimal128(3), Decimal128(4))
                ),
                MixedParameterizedQueryTest(
                        MixedParameterizedQueryTests::notEqualTo,
                        arrayOf(4.3),
                        arrayOf(0, 0, 0, 0, 1, 1, 1, 1, 2, 2, 2, 2, 3, 3, 3, 3, 4, 4, 4, 4, 4.0.toFloat(), 4.1.toFloat(), 4.2.toFloat(), 4.4.toFloat(), 4.5.toFloat(), 4.6.toFloat(), 4.7.toFloat(), 4.8.toFloat(), 4.9.toFloat(), 4.0, 4.1, 4.2, 4.4, 4.5, 4.6, 4.7, 4.8, 4.9, 5, 5, 5, 5, 6, 6, 6, 6, 7, 7, 7, 7, 8, 8, 8, 8, 9, 9, 9, 9, Decimal128(0), Decimal128(1), Decimal128(2), Decimal128(3), Decimal128(4))
                ),
                MixedParameterizedQueryTest(
                        MixedParameterizedQueryTests::notEqualTo,
                        arrayOf("hello world 2"),
                        arrayOf("hello world 0", "hello world 1", "hello world 3", "hello world 4")
                ),
                MixedParameterizedQueryTest(
                        MixedParameterizedQueryTests::notEqualTo,
                        arrayOf(byteArrayOf(0, 1, 0)),
                        arrayOf(byteArrayOf(0, 0, 0),
                                byteArrayOf(0, 1, 1),
                                byteArrayOf(1, 1, 0),
                                byteArrayOf(1, 1, 1))
                ),
                MixedParameterizedQueryTest(
                        MixedParameterizedQueryTests::notEqualTo,
                        arrayOf(Date(4)),
                        arrayOf(Date(0), Date(1), Date(2), Date(3))
                ),
                MixedParameterizedQueryTest(
                        MixedParameterizedQueryTests::notEqualTo,
                        arrayOf(Decimal128(4)),
                        arrayOf(0, 0, 0, 0, 1, 1, 1, 1, 2, 2, 2, 2, 3, 3, 3, 3, 4.1.toFloat(), 4.2.toFloat(), 4.3.toFloat(), 4.4.toFloat(), 4.5.toFloat(), 4.6.toFloat(), 4.7.toFloat(), 4.8.toFloat(), 4.9.toFloat(), 4.1, 4.2, 4.3, 4.4, 4.5, 4.6, 4.7, 4.8, 4.9, 5, 5, 5, 5, 6, 6, 6, 6, 7, 7, 7, 7, 8, 8, 8, 8, 9, 9, 9, 9, Decimal128(0), Decimal128(1), Decimal128(2), Decimal128(3))
                ),
                MixedParameterizedQueryTest(
                        MixedParameterizedQueryTests::notEqualTo,
                        arrayOf(ObjectId(TestHelper.generateObjectIdHexString(4))),
                        arrayOf(ObjectId(TestHelper.generateObjectIdHexString(0)), ObjectId(TestHelper.generateObjectIdHexString(1)), ObjectId(TestHelper.generateObjectIdHexString(2)), ObjectId(TestHelper.generateObjectIdHexString(3)))
                ),
                MixedParameterizedQueryTest(
                        MixedParameterizedQueryTests::notEqualTo,
                        arrayOf(UUID.fromString(TestHelper.generateUUIDString(4))),
                        arrayOf(UUID.fromString(TestHelper.generateUUIDString(0)), UUID.fromString(TestHelper.generateUUIDString(1)), UUID.fromString(TestHelper.generateUUIDString(2)), UUID.fromString(TestHelper.generateUUIDString(3)))
                ),
                MixedParameterizedQueryTest(
                        MixedParameterizedQueryTests::notEqualToInsensitive,
                        arrayOf("HELLO WORLD 2"),
                        arrayOf("hello world 0", "hello world 1", "hello world 3", "hello world 4",
                                "HELLO WORLD 0", "HELLO WORLD 1", "HELLO WORLD 3", "HELLO WORLD 4")
                ),
                // GREATER THAN TEST DEFINITIONS
                MixedParameterizedQueryTest(
                        MixedParameterizedQueryTests::greaterThan,
                        arrayOf(5.toByte()),
                        arrayOf(6, 6, 6, 6, 7, 7, 7, 7, 8, 8, 8, 8, 9, 9, 9, 9)
                ),
                MixedParameterizedQueryTest(
                        MixedParameterizedQueryTests::greaterThan,
                        arrayOf(5.toShort()),
                        arrayOf(6, 6, 6, 6, 7, 7, 7, 7, 8, 8, 8, 8, 9, 9, 9, 9)
                ),
                MixedParameterizedQueryTest(
                        MixedParameterizedQueryTests::greaterThan,
                        arrayOf(5.toInt()),
                        arrayOf(6, 6, 6, 6, 7, 7, 7, 7, 8, 8, 8, 8, 9, 9, 9, 9)
                ),
                MixedParameterizedQueryTest(
                        MixedParameterizedQueryTests::greaterThan,
                        arrayOf(5.toLong()),
                        arrayOf(6, 6, 6, 6, 7, 7, 7, 7, 8, 8, 8, 8, 9, 9, 9, 9)
                ),
                MixedParameterizedQueryTest(
                        MixedParameterizedQueryTests::greaterThan,
                        arrayOf(4.5.toFloat()),
                        arrayOf(4.6.toFloat(), 4.7.toFloat(), 4.8.toFloat(), 4.9.toFloat())
                ),
                MixedParameterizedQueryTest(
                        MixedParameterizedQueryTests::greaterThan,
                        arrayOf(4.4),
                        arrayOf(4.5, 4.6, 4.7, 4.8, 4.9)
                ),
                MixedParameterizedQueryTest(
                        MixedParameterizedQueryTests::greaterThan,
                        arrayOf(Date(2)),
                        arrayOf(Date(3), Date(4))
                ),
                MixedParameterizedQueryTest(
                        MixedParameterizedQueryTests::greaterThan,
                        arrayOf(Decimal128(3)),
                        arrayOf(4, 4, 4, 4, 4.0.toFloat(), 4.1.toFloat(), 4.2.toFloat(), 4.3.toFloat(), 4.4.toFloat(), 4.5.toFloat(), 4.6.toFloat(), 4.7.toFloat(), 4.8.toFloat(), 4.9.toFloat(), 4.0, 4.1, 4.2, 4.3, 4.4, 4.5, 4.6, 4.7, 4.8, 4.9, 5, 5, 5, 5, 6, 6, 6, 6, 7, 7, 7, 7, 8, 8, 8, 8, 9, 9, 9, 9, Decimal128(4))
                ),
                MixedParameterizedQueryTest(
                        MixedParameterizedQueryTests::greaterThan,
                        arrayOf(ObjectId(TestHelper.generateObjectIdHexString(1))),
                        arrayOf(ObjectId(TestHelper.generateObjectIdHexString(2)), ObjectId(TestHelper.generateObjectIdHexString(3)), ObjectId(TestHelper.generateObjectIdHexString(4)))
                ),
                MixedParameterizedQueryTest(
                        MixedParameterizedQueryTests::greaterThan,
                        arrayOf(UUID.fromString(TestHelper.generateUUIDString(1))),
                        arrayOf(UUID.fromString(TestHelper.generateUUIDString(2)), UUID.fromString(TestHelper.generateUUIDString(3)), UUID.fromString(TestHelper.generateUUIDString(4)))
                ),
                // GREATER THAN OR EQUALS TEST DEFINITIONS
                MixedParameterizedQueryTest(
                        MixedParameterizedQueryTests::greaterThanOrEqualTo,
                        arrayOf(5.toByte()),
                        arrayOf(5, 5, 5, 5, 6, 6, 6, 6, 7, 7, 7, 7, 8, 8, 8, 8, 9, 9, 9, 9)
                ),
                MixedParameterizedQueryTest(
                        MixedParameterizedQueryTests::greaterThanOrEqualTo,
                        arrayOf(5.toShort()),
                        arrayOf(5, 5, 5, 5, 6, 6, 6, 6, 7, 7, 7, 7, 8, 8, 8, 8, 9, 9, 9, 9)
                ),
                MixedParameterizedQueryTest(
                        MixedParameterizedQueryTests::greaterThanOrEqualTo,
                        arrayOf(5.toInt()),
                        arrayOf(5, 5, 5, 5, 6, 6, 6, 6, 7, 7, 7, 7, 8, 8, 8, 8, 9, 9, 9, 9)
                ),
                MixedParameterizedQueryTest(
                        MixedParameterizedQueryTests::greaterThanOrEqualTo,
                        arrayOf(5.toLong()),
                        arrayOf(5, 5, 5, 5, 6, 6, 6, 6, 7, 7, 7, 7, 8, 8, 8, 8, 9, 9, 9, 9)
                ),
                MixedParameterizedQueryTest(
                        MixedParameterizedQueryTests::greaterThanOrEqualTo,
                        arrayOf(4.5.toFloat()),
                        arrayOf(4.5.toFloat(), 4.6.toFloat(), 4.7.toFloat(), 4.8.toFloat(), 4.9.toFloat(), 4.5, 4.6, 4.7, 4.8, 4.9, 5, 5, 5, 5, 6, 6, 6, 6, 7, 7, 7, 7, 8, 8, 8, 8, 9, 9, 9, 9)
                ),
                MixedParameterizedQueryTest(
                        MixedParameterizedQueryTests::greaterThanOrEqualTo,
                        arrayOf(4.4),
                        arrayOf(4.4.toFloat(), 4.5.toFloat(), 4.6.toFloat(), 4.7.toFloat(), 4.8.toFloat(), 4.9.toFloat(), 4.4, 4.5, 4.6, 4.7, 4.8, 4.9, 5, 5, 5, 5, 6, 6, 6, 6, 7, 7, 7, 7, 8, 8, 8, 8, 9, 9, 9, 9)
                ),
                MixedParameterizedQueryTest(
                        MixedParameterizedQueryTests::greaterThanOrEqualTo,
                        arrayOf(Date(2)),
                        arrayOf(Date(2), Date(3), Date(4))
                ),
                MixedParameterizedQueryTest(
                        MixedParameterizedQueryTests::greaterThanOrEqualTo,
                        arrayOf(Decimal128(3)),
                        arrayOf(3, 3, 3, 3, 4, 4, 4, 4, 4.0.toFloat(), 4.1.toFloat(), 4.2.toFloat(), 4.3.toFloat(), 4.4.toFloat(), 4.5.toFloat(), 4.6.toFloat(), 4.7.toFloat(), 4.8.toFloat(), 4.9.toFloat(), 4.0, 4.1, 4.2, 4.3, 4.4, 4.5, 4.6, 4.7, 4.8, 4.9, 5, 5, 5, 5, 6, 6, 6, 6, 7, 7, 7, 7, 8, 8, 8, 8, 9, 9, 9, 9, Decimal128(3), Decimal128(4))
                ),
                MixedParameterizedQueryTest(
                        MixedParameterizedQueryTests::greaterThanOrEqualTo,
                        arrayOf(ObjectId(TestHelper.generateObjectIdHexString(1))),
                        arrayOf(ObjectId(TestHelper.generateObjectIdHexString(1)), ObjectId(TestHelper.generateObjectIdHexString(2)), ObjectId(TestHelper.generateObjectIdHexString(3)), ObjectId(TestHelper.generateObjectIdHexString(4)))
                ),
                MixedParameterizedQueryTest(
                        MixedParameterizedQueryTests::greaterThanOrEqualTo,
                        arrayOf(UUID.fromString(TestHelper.generateUUIDString(1))),
                        arrayOf(UUID.fromString(TestHelper.generateUUIDString(1)), UUID.fromString(TestHelper.generateUUIDString(2)), UUID.fromString(TestHelper.generateUUIDString(3)), UUID.fromString(TestHelper.generateUUIDString(4)))
                ),
                // LESS THAN TEST DEFINITIONS
                MixedParameterizedQueryTest(
                        MixedParameterizedQueryTests::lessThan,
                        arrayOf(4.toByte()),
                        arrayOf(0, 0, 0, 0, 1, 1, 1, 1, 2, 2, 2, 2, 3, 3, 3, 3, Decimal128(0), Decimal128(1), Decimal128(2), Decimal128(3))
                ),
                MixedParameterizedQueryTest(
                        MixedParameterizedQueryTests::lessThan,
                        arrayOf(4.toShort()),
                        arrayOf(0, 0, 0, 0, 1, 1, 1, 1, 2, 2, 2, 2, 3, 3, 3, 3, Decimal128(0), Decimal128(1), Decimal128(2), Decimal128(3))
                ),
                MixedParameterizedQueryTest(
                        MixedParameterizedQueryTests::lessThan,
                        arrayOf(4.toInt()),
                        arrayOf(0, 0, 0, 0, 1, 1, 1, 1, 2, 2, 2, 2, 3, 3, 3, 3, Decimal128(0), Decimal128(1), Decimal128(2), Decimal128(3))
                ),
                MixedParameterizedQueryTest(
                        MixedParameterizedQueryTests::lessThan,
                        arrayOf(4.toLong()),
                        arrayOf(0, 0, 0, 0, 1, 1, 1, 1, 2, 2, 2, 2, 3, 3, 3, 3, Decimal128(0), Decimal128(1), Decimal128(2), Decimal128(3))
                ),
                MixedParameterizedQueryTest(
                        MixedParameterizedQueryTests::lessThan,
                        arrayOf(4.5.toFloat()),
                        arrayOf(0, 0, 0, 0, 1, 1, 1, 1, 2, 2, 2, 2, 3, 3, 3, 3, 4, 4, 4, 4, 4.0.toFloat(), 4.1.toFloat(), 4.2.toFloat(), 4.3.toFloat(), 4.4.toFloat(), 4.0, 4.1, 4.2, 4.3, 4.4, Decimal128(0), Decimal128(1), Decimal128(2), Decimal128(3), Decimal128(4))
                ),
                MixedParameterizedQueryTest(
                        MixedParameterizedQueryTests::lessThan,
                        arrayOf(4.3),
                        arrayOf(0, 0, 0, 0, 1, 1, 1, 1, 2, 2, 2, 2, 3, 3, 3, 3, 4, 4, 4, 4, 4.0.toFloat(), 4.1.toFloat(), 4.2.toFloat(), 4.0, 4.1, 4.2, Decimal128(0), Decimal128(1), Decimal128(2), Decimal128(3), Decimal128(4))
                ),
                MixedParameterizedQueryTest(
                        MixedParameterizedQueryTests::lessThan,
                        arrayOf(Date(3)),
                        arrayOf(Date(0), Date(1), Date(2))
                ),
                MixedParameterizedQueryTest(
                        MixedParameterizedQueryTests::lessThan,
                        arrayOf(Decimal128(3)),
                        arrayOf(0, 0, 0, 0, 1, 1, 1, 1, 2, 2, 2, 2, Decimal128(0), Decimal128(1), Decimal128(2))
                ),
                MixedParameterizedQueryTest(
                        MixedParameterizedQueryTests::lessThan,
                        arrayOf(ObjectId(TestHelper.generateObjectIdHexString(3))),
                        arrayOf(ObjectId(TestHelper.generateObjectIdHexString(0)), ObjectId(TestHelper.generateObjectIdHexString(1)), ObjectId(TestHelper.generateObjectIdHexString(2)))
                ),
                MixedParameterizedQueryTest(
                        MixedParameterizedQueryTests::lessThan,
                        arrayOf(UUID.fromString(TestHelper.generateUUIDString(3))),
                        arrayOf(UUID.fromString(TestHelper.generateUUIDString(0)), UUID.fromString(TestHelper.generateUUIDString(1)), UUID.fromString(TestHelper.generateUUIDString(2)))
                ),
                // LESS THAN OR EQUALS TEST DEFINITIONS
                MixedParameterizedQueryTest(
                        MixedParameterizedQueryTests::lessThanOrEqualTo,
                        arrayOf(4.toByte()),
                        arrayOf(0, 0, 0, 0, 1, 1, 1, 1, 2, 2, 2, 2, 3, 3, 3, 3, 4, 4, 4, 4, Decimal128(0), Decimal128(1), Decimal128(2), Decimal128(3), Decimal128(4))
                ),
                MixedParameterizedQueryTest(
                        MixedParameterizedQueryTests::lessThanOrEqualTo,
                        arrayOf(4.toShort()),
                        arrayOf(0, 0, 0, 0, 1, 1, 1, 1, 2, 2, 2, 2, 3, 3, 3, 3, 4, 4, 4, 4, Decimal128(0), Decimal128(1), Decimal128(2), Decimal128(3), Decimal128(4))
                ),
                MixedParameterizedQueryTest(
                        MixedParameterizedQueryTests::lessThanOrEqualTo,
                        arrayOf(4.toInt()),
                        arrayOf(0, 0, 0, 0, 1, 1, 1, 1, 2, 2, 2, 2, 3, 3, 3, 3, 4, 4, 4, 4, Decimal128(0), Decimal128(1), Decimal128(2), Decimal128(3), Decimal128(4))
                ),
                MixedParameterizedQueryTest(
                        MixedParameterizedQueryTests::lessThanOrEqualTo,
                        arrayOf(4.toLong()),
                        arrayOf(0, 0, 0, 0, 1, 1, 1, 1, 2, 2, 2, 2, 3, 3, 3, 3, 4, 4, 4, 4, Decimal128(0), Decimal128(1), Decimal128(2), Decimal128(3), Decimal128(4))
                ),
                MixedParameterizedQueryTest(
                        MixedParameterizedQueryTests::lessThanOrEqualTo,
                        arrayOf(4.5.toFloat()),
                        arrayOf(0, 0, 0, 0, 1, 1, 1, 1, 2, 2, 2, 2, 3, 3, 3, 3, 4, 4, 4, 4, 4.0.toFloat(), 4.1.toFloat(), 4.2.toFloat(), 4.3.toFloat(), 4.4.toFloat(), 4.5.toFloat(), 4.0, 4.1, 4.2, 4.3, 4.4, 4.5, Decimal128(0), Decimal128(1), Decimal128(2), Decimal128(3), Decimal128(4))
                ),
                MixedParameterizedQueryTest(
                        MixedParameterizedQueryTests::lessThanOrEqualTo,
                        arrayOf(4.3),
                        arrayOf(0, 0, 0, 0, 1, 1, 1, 1, 2, 2, 2, 2, 3, 3, 3, 3, 4, 4, 4, 4, 4.0.toFloat(), 4.1.toFloat(), 4.2.toFloat(), 4.3.toFloat(), 4.0, 4.1, 4.2, 4.3, Decimal128(0), Decimal128(1), Decimal128(2), Decimal128(3), Decimal128(4))
                ),
                MixedParameterizedQueryTest(
                        MixedParameterizedQueryTests::lessThanOrEqualTo,
                        arrayOf(Date(3)),
                        arrayOf(0, 0, 0, 0, 1, 1, 1, 1, 2, 2, 2, 2, 3, 3, 3, 3, Date(0), Date(1), Date(2), Date(3))
                ),
                MixedParameterizedQueryTest(
                        MixedParameterizedQueryTests::lessThanOrEqualTo,
                        arrayOf(Decimal128(3)),
                        arrayOf(Decimal128(0), Decimal128(1), Decimal128(2), Decimal128(3))
                ),
                MixedParameterizedQueryTest(
                        MixedParameterizedQueryTests::lessThanOrEqualTo,
                        arrayOf(ObjectId(TestHelper.generateObjectIdHexString(3))),
                        arrayOf(ObjectId(TestHelper.generateObjectIdHexString(0)), ObjectId(TestHelper.generateObjectIdHexString(1)), ObjectId(TestHelper.generateObjectIdHexString(2)), ObjectId(TestHelper.generateObjectIdHexString(3)))
                ),
                MixedParameterizedQueryTest(
                        MixedParameterizedQueryTests::lessThanOrEqualTo,
                        arrayOf(UUID.fromString(TestHelper.generateUUIDString(3))),
                        arrayOf(UUID.fromString(TestHelper.generateUUIDString(0)), UUID.fromString(TestHelper.generateUUIDString(1)), UUID.fromString(TestHelper.generateUUIDString(2)), UUID.fromString(TestHelper.generateUUIDString(3)))
                ),
                // IN TEST DEFINITIONS
                MixedParameterizedQueryTest(
                        MixedParameterizedQueryTests::`in`,
                        arrayOf(arrayOf(true, null)),
                        arrayOf(true)
                ),
                MixedParameterizedQueryTest(
                        MixedParameterizedQueryTests::`in`,
                        arrayOf(arrayOf(4.toByte(), 2.toByte(), 5.toByte(), 22.toByte(), null)),
                        arrayOf(2, 2, 2, 2, 4, 4, 4, 4, 5, 5, 5, 5, Decimal128(2), Decimal128(4))
                ),
                MixedParameterizedQueryTest(
                        MixedParameterizedQueryTests::`in`,
                        arrayOf(arrayOf(4.toShort(), 2.toShort(), 5.toShort(), 22.toShort(), null)),
                        arrayOf(2, 2, 2, 2, 4, 4, 4, 4, 5, 5, 5, 5, Decimal128(2), Decimal128(4))
                ),
                MixedParameterizedQueryTest(
                        MixedParameterizedQueryTests::`in`,
                        arrayOf(arrayOf(4.toInt(), 2.toInt(), 5.toInt(), 22.toInt(), null)),
                        arrayOf(2, 2, 2, 2, 4, 4, 4, 4, 5, 5, 5, 5, Decimal128(2), Decimal128(4))
                ),
                MixedParameterizedQueryTest(
                        MixedParameterizedQueryTests::`in`,
                        arrayOf(arrayOf(4.toLong(), 2.toLong(), 5.toLong(), 22.toLong(), null)),
                        arrayOf(2, 2, 2, 2, 4, 4, 4, 4, 5, 5, 5, 5, Decimal128(2), Decimal128(4))
                ),
                MixedParameterizedQueryTest(
                        MixedParameterizedQueryTests::`in`,
                        arrayOf(arrayOf(4.8.toFloat(), 8.1.toFloat(), 4.3.toFloat(), 4.0.toFloat(), 4.7.toFloat(), null)),
                        arrayOf(4, 4, 4, 4, 4.0.toFloat(), 4.3.toFloat(), 4.7.toFloat(), 4.8.toFloat(), Decimal128(4))
                ),
                MixedParameterizedQueryTest(
                        MixedParameterizedQueryTests::`in`,
                        arrayOf(arrayOf(4.8, 8.1, 4.3, 4.0, 4.7, null)),
                        arrayOf(4, 4, 4, 4, 4.0, 4.3, 4.7, 4.8, Decimal128(4))
                ),
                MixedParameterizedQueryTest(
                        MixedParameterizedQueryTests::`in`,
                        arrayOf(arrayOf("hello world 3", "hello world 0", "hello world 4", "realm rocks", null)),
                        arrayOf("hello world 0", "hello world 3", "hello world 4")
                ),
                MixedParameterizedQueryTest(
                        MixedParameterizedQueryTests::`in`,
                        arrayOf(arrayOf(
                                byteArrayOf(0, 0, 0),
                                byteArrayOf(0, 1, 1),
                                byteArrayOf(1, 1, 0, 0),
                                byteArrayOf(1, 1, 1),
                                null
                        )),
                        arrayOf(
                                byteArrayOf(0, 0, 0),
                                byteArrayOf(0, 1, 1),
                                byteArrayOf(1, 1, 1)
                        )
                ),
                MixedParameterizedQueryTest(
                        MixedParameterizedQueryTests::`in`,
                        arrayOf(arrayOf(Date(100), Date(3), null, Date(1))),
                        arrayOf(Date(1), Date(3))
                ),
                MixedParameterizedQueryTest(
                        MixedParameterizedQueryTests::`in`,
                        arrayOf(arrayOf(null, Decimal128(100), Decimal128(3), Decimal128(2))),
                        arrayOf(2, 2, 2, 2, 3, 3, 3, 3, Decimal128(2), Decimal128(3))
                ),
                MixedParameterizedQueryTest(
                        MixedParameterizedQueryTests::`in`,
                        arrayOf(arrayOf(null, ObjectId(TestHelper.generateObjectIdHexString(3)), ObjectId(TestHelper.generateObjectIdHexString(9)), ObjectId(TestHelper.generateObjectIdHexString(1)))),
                        arrayOf(ObjectId(TestHelper.generateObjectIdHexString(1)), ObjectId(TestHelper.generateObjectIdHexString(3)))
                ),
                MixedParameterizedQueryTest(
                        MixedParameterizedQueryTests::`in`,
                        arrayOf(arrayOf(null, UUID.fromString(TestHelper.generateUUIDString(3)), UUID.fromString(TestHelper.generateUUIDString(9)), UUID.fromString(TestHelper.generateUUIDString(1)))),
                        arrayOf(UUID.fromString(TestHelper.generateUUIDString(1)), UUID.fromString(TestHelper.generateUUIDString(3)))
                ),
                // BETWEEN TEST DEFINITIONS
                MixedParameterizedQueryTest(
                        MixedParameterizedQueryTests::between,
                        arrayOf(6.toByte(), 8.toByte()),
                        arrayOf(6, 6, 6, 6, 7, 7, 7, 7, 8, 8, 8, 8)
                ),
                MixedParameterizedQueryTest(
                        MixedParameterizedQueryTests::between,
                        arrayOf(6.toShort(), 8.toShort()),
                        arrayOf(6, 6, 6, 6, 7, 7, 7, 7, 8, 8, 8, 8)
                ),
                MixedParameterizedQueryTest(
                        MixedParameterizedQueryTests::between,
                        arrayOf(6.toInt(), 8.toInt()),
                        arrayOf(6, 6, 6, 6, 7, 7, 7, 7, 8, 8, 8, 8)
                ),
                MixedParameterizedQueryTest(
                        MixedParameterizedQueryTests::between,
                        arrayOf(6.toLong(), 8.toLong()),
                        arrayOf(6, 6, 6, 6, 7, 7, 7, 7, 8, 8, 8, 8)
                ),
                MixedParameterizedQueryTest(
                        MixedParameterizedQueryTests::between,
                        arrayOf(4.51.toFloat(), 4.89.toFloat()),
                        arrayOf(4.6.toFloat(), 4.7.toFloat(), 4.8.toFloat(), 4.6, 4.7, 4.8)
                ),
                MixedParameterizedQueryTest(
                        MixedParameterizedQueryTests::between,
                        arrayOf(4.49, 4.89),
                        arrayOf(4.5.toFloat(), 4.6.toFloat(), 4.7.toFloat(), 4.8.toFloat(), 4.5, 4.6, 4.7, 4.8)
                ),
                MixedParameterizedQueryTest(
                        MixedParameterizedQueryTests::between,
                        arrayOf(Date(2), Date(4)),
                        arrayOf(Date(2), Date(3), Date(4))
                ),
                MixedParameterizedQueryTest(
                        MixedParameterizedQueryTests::between,
                        arrayOf(Decimal128(2), Decimal128(4)),
                        arrayOf(2, 2, 2, 2, 3, 3, 3, 3, 4, 4, 4, 4, Decimal128(2), Decimal128(3), Decimal128(4))
                ),
                MixedParameterizedQueryTest(
                        MixedParameterizedQueryTests::between,
                        arrayOf(ObjectId(TestHelper.generateObjectIdHexString(2)), ObjectId(TestHelper.generateObjectIdHexString(4))),
                        arrayOf(ObjectId(TestHelper.generateObjectIdHexString(2)), ObjectId(TestHelper.generateObjectIdHexString(3)), ObjectId(TestHelper.generateObjectIdHexString(4)))
                ),
                MixedParameterizedQueryTest(
                        MixedParameterizedQueryTests::between,
                        arrayOf(UUID.fromString(TestHelper.generateUUIDString(2)), UUID.fromString(TestHelper.generateUUIDString(4))),
                        arrayOf(UUID.fromString(TestHelper.generateUUIDString(2)), UUID.fromString(TestHelper.generateUUIDString(3)), UUID.fromString(TestHelper.generateUUIDString(4)))
                ),
                MixedParameterizedQueryTest(
                        MixedParameterizedQueryTests::beginsWith,
                        arrayOf("hello"),
                        arrayOf("hello world 0", "hello world 1", "hello world 2", "hello world 3", "hello world 4")
                ),
                MixedParameterizedQueryTest(
                        MixedParameterizedQueryTests::beginsWithInsensitive,
                        arrayOf("hELlo"),
                        arrayOf("hello world 0", "hello world 1", "hello world 2", "hello world 3", "hello world 4",
                                "HELLO WORLD 0", "HELLO WORLD 1", "HELLO WORLD 2", "HELLO WORLD 3", "HELLO WORLD 4")
                ),
                MixedParameterizedQueryTest(
                        MixedParameterizedQueryTests::endsWith,
                        arrayOf("world 4"),
                        arrayOf("hello world 4")
                ),
                MixedParameterizedQueryTest(
                        MixedParameterizedQueryTests::endsWithInsensitive,
                        arrayOf("wOrld 4"),
                        arrayOf("hello world 4",
                                "HELLO WORLD 4")
                ),
                MixedParameterizedQueryTest(
                        MixedParameterizedQueryTests::contains,
                        arrayOf("world"),
                        arrayOf("hello world 0", "hello world 1", "hello world 2", "hello world 3", "hello world 4")
                ),
                MixedParameterizedQueryTest(
                        MixedParameterizedQueryTests::containsInsensitive,
                        arrayOf("WorLD"),
                        arrayOf("hello world 0", "hello world 1", "hello world 2", "hello world 3", "hello world 4",
                                "HELLO WORLD 0", "HELLO WORLD 1", "HELLO WORLD 2", "HELLO WORLD 3", "HELLO WORLD 4")
                ),
                MixedParameterizedQueryTest(
                        MixedParameterizedQueryTests::like,
                        arrayOf("*w?rld*"),
                        arrayOf("hello world 0", "hello world 1", "hello world 2", "hello world 3", "hello world 4")
                ),
                MixedParameterizedQueryTest(
                        MixedParameterizedQueryTests::likeInsensitive,
                        arrayOf("*W?RLD*"),
                        arrayOf("hello world 0", "hello world 1", "hello world 2", "hello world 3", "hello world 4",
                                "HELLO WORLD 0", "HELLO WORLD 1", "HELLO WORLD 2", "HELLO WORLD 3", "HELLO WORLD 4")
                )
        )
    }

    init {
        Realm.init(InstrumentationRegistry.getInstrumentation().targetContext)
    }

    @Before
    fun setUp() {
        realmConfiguration = configFactory.createSchemaConfiguration(
                false,
                MixedNotIndexed::class.java)

        realm = Realm.getInstance(realmConfiguration)

        initializeTestData()
    }

    @After
    fun tearDown() {
        realm.close()
    }

    @Test
    fun primitives() {
        this.test.execute(this)
    }

    @Test
    fun mixed() {
        this.test.executeMixed(this)
    }

    private fun validate(expected: Array<Mixed>, results: RealmResults<MixedNotIndexed>, skipContents: Boolean = false) {
        assertEquals(expected.size, results.size)

        if (!skipContents) {
            expected.forEachIndexed { index, item ->
                val comparing = results[index]!!.mixed!!
                assertTrue(item.coercedEquals(comparing))
            }
        }
    }

    fun equalTo(value: Any, expected: Array<Mixed>) {
        val query: RealmQuery<MixedNotIndexed> = realm.where()

        when (value) {
            is Boolean -> query.equalTo(MixedNotIndexed.FIELD_MIXED, value)
            is Byte -> query.equalTo(MixedNotIndexed.FIELD_MIXED, value)
            is Short -> query.equalTo(MixedNotIndexed.FIELD_MIXED, value)
            is Int -> query.equalTo(MixedNotIndexed.FIELD_MIXED, value)
            is Long -> query.equalTo(MixedNotIndexed.FIELD_MIXED, value)
            is Float -> query.equalTo(MixedNotIndexed.FIELD_MIXED, value)
            is Double -> query.equalTo(MixedNotIndexed.FIELD_MIXED, value)
            is String -> query.equalTo(MixedNotIndexed.FIELD_MIXED, value)
            is ByteArray -> query.equalTo(MixedNotIndexed.FIELD_MIXED, value)
            is Decimal128 -> query.equalTo(MixedNotIndexed.FIELD_MIXED, value)
            is ObjectId -> query.equalTo(MixedNotIndexed.FIELD_MIXED, value)
            is UUID -> query.equalTo(MixedNotIndexed.FIELD_MIXED, value)
            is Date -> query.equalTo(MixedNotIndexed.FIELD_MIXED, value)
            is Mixed -> query.equalTo(MixedNotIndexed.FIELD_MIXED, value)
            else -> throw IllegalStateException("EqualTo for type ${value::class.qualifiedName} not implemented")
        }

        validate(expected, query.findAll()!!)
    }

    fun notEqualTo(value: Any, expected: Array<Mixed>) {
        val query: RealmQuery<MixedNotIndexed> = realm.where()

        when (value) {
            is Boolean -> query.notEqualTo(MixedNotIndexed.FIELD_MIXED, value)
            is Byte -> query.notEqualTo(MixedNotIndexed.FIELD_MIXED, value)
            is Short -> query.notEqualTo(MixedNotIndexed.FIELD_MIXED, value)
            is Int -> query.notEqualTo(MixedNotIndexed.FIELD_MIXED, value)
            is Long -> query.notEqualTo(MixedNotIndexed.FIELD_MIXED, value)
            is Float -> query.notEqualTo(MixedNotIndexed.FIELD_MIXED, value)
            is Double -> query.notEqualTo(MixedNotIndexed.FIELD_MIXED, value)
            is String -> query.notEqualTo(MixedNotIndexed.FIELD_MIXED, value)
            is ByteArray -> query.notEqualTo(MixedNotIndexed.FIELD_MIXED, value)
            is Decimal128 -> query.notEqualTo(MixedNotIndexed.FIELD_MIXED, value)
            is ObjectId -> query.notEqualTo(MixedNotIndexed.FIELD_MIXED, value)
            is UUID -> query.notEqualTo(MixedNotIndexed.FIELD_MIXED, value)
            is Date -> query.notEqualTo(MixedNotIndexed.FIELD_MIXED, value)
            is Mixed -> query.notEqualTo(MixedNotIndexed.FIELD_MIXED, value)
            else -> throw IllegalStateException("NotEqualTo for type ${value::class.qualifiedName} not implemented")
        }

        validate(expected, query.findAll()!!)
    }

    fun equalToInsensitive(value: Any, expected: Array<Mixed>) {
        val query: RealmQuery<MixedNotIndexed> = realm.where()

        when (value) {
            is String -> query.equalTo(MixedNotIndexed.FIELD_MIXED, value, Case.INSENSITIVE)
            is Mixed -> query.equalTo(MixedNotIndexed.FIELD_MIXED, value, Case.INSENSITIVE)
            else -> throw IllegalStateException("EqualTo[c] for type ${value::class.qualifiedName} not implemented")
        }

        validate(expected, query.findAll()!!)
    }

    fun notEqualToInsensitive(value: Any, expected: Array<Mixed>) {
        val query: RealmQuery<MixedNotIndexed> = realm.where()

        when (value) {
            is String -> query.notEqualTo(MixedNotIndexed.FIELD_MIXED, value, Case.INSENSITIVE)
            is Mixed -> query.notEqualTo(MixedNotIndexed.FIELD_MIXED, value, Case.INSENSITIVE)
            else -> throw IllegalStateException("NotEqualTo[c] for type ${value::class.qualifiedName} not implemented")
        }

        validate(expected, query.findAll()!!)
    }

    fun greaterThanOrEqualTo(value: Any, expected: Array<Mixed>) {
        val query: RealmQuery<MixedNotIndexed> = realm.where()

        when (value) {
            is Int -> query.greaterThanOrEqualTo(MixedNotIndexed.FIELD_MIXED, value)
            is Long -> query.greaterThanOrEqualTo(MixedNotIndexed.FIELD_MIXED, value)
            is Float -> query.greaterThanOrEqualTo(MixedNotIndexed.FIELD_MIXED, value)
            is Double -> query.greaterThanOrEqualTo(MixedNotIndexed.FIELD_MIXED, value)
            is Decimal128 -> query.greaterThanOrEqualTo(MixedNotIndexed.FIELD_MIXED, value)
            is ObjectId -> query.greaterThanOrEqualTo(MixedNotIndexed.FIELD_MIXED, value)
            is UUID -> query.greaterThanOrEqualTo(MixedNotIndexed.FIELD_MIXED, value)
            is Date -> query.greaterThanOrEqualTo(MixedNotIndexed.FIELD_MIXED, value)
            is Mixed -> query.greaterThanOrEqualTo(MixedNotIndexed.FIELD_MIXED, value)
            else -> throw IllegalStateException("GreaterThanOrEqualTo for type ${value::class.qualifiedName} not implemented")
        }

        validate(expected, query.findAll()!!)
    }

    fun greaterThan(value: Any, expected: Array<Mixed>) {
        val query: RealmQuery<MixedNotIndexed> = realm.where()

        when (value) {
            is Int -> query.greaterThan(MixedNotIndexed.FIELD_MIXED, value)
            is Long -> query.greaterThan(MixedNotIndexed.FIELD_MIXED, value)
            is Float -> query.greaterThan(MixedNotIndexed.FIELD_MIXED, value)
            is Double -> query.greaterThan(MixedNotIndexed.FIELD_MIXED, value)
            is Decimal128 -> query.greaterThan(MixedNotIndexed.FIELD_MIXED, value)
            is ObjectId -> query.greaterThan(MixedNotIndexed.FIELD_MIXED, value)
            is UUID -> query.greaterThan(MixedNotIndexed.FIELD_MIXED, value)
            is Date -> query.greaterThan(MixedNotIndexed.FIELD_MIXED, value)
            is Mixed -> query.greaterThan(MixedNotIndexed.FIELD_MIXED, value)
            else -> throw IllegalStateException("GreaterThan for type ${value::class.qualifiedName} not implemented")
        }

        validate(expected, query.findAll()!!)
    }

    fun lessThanOrEqualTo(value: Any, expected: Array<Mixed>) {
        val query: RealmQuery<MixedNotIndexed> = realm.where()

        when (value) {
            is Int -> query.lessThanOrEqualTo(MixedNotIndexed.FIELD_MIXED, value)
            is Long -> query.lessThanOrEqualTo(MixedNotIndexed.FIELD_MIXED, value)
            is Float -> query.lessThanOrEqualTo(MixedNotIndexed.FIELD_MIXED, value)
            is Double -> query.lessThanOrEqualTo(MixedNotIndexed.FIELD_MIXED, value)
            is Decimal128 -> query.lessThanOrEqualTo(MixedNotIndexed.FIELD_MIXED, value)
            is ObjectId -> query.lessThanOrEqualTo(MixedNotIndexed.FIELD_MIXED, value)
            is UUID -> query.lessThanOrEqualTo(MixedNotIndexed.FIELD_MIXED, value)
            is Date -> query.lessThanOrEqualTo(MixedNotIndexed.FIELD_MIXED, value)
            is Mixed -> query.lessThanOrEqualTo(MixedNotIndexed.FIELD_MIXED, value)
            else -> throw IllegalStateException("LessThanOrEqualTo for type ${value::class.qualifiedName} not implemented")
        }

        validate(expected, query.findAll()!!)
    }

    fun lessThan(value: Any, expected: Array<Mixed>) {
        val query: RealmQuery<MixedNotIndexed> = realm.where()

        when (value) {
            is Int -> query.lessThan(MixedNotIndexed.FIELD_MIXED, value)
            is Long -> query.lessThan(MixedNotIndexed.FIELD_MIXED, value)
            is Float -> query.lessThan(MixedNotIndexed.FIELD_MIXED, value)
            is Double -> query.lessThan(MixedNotIndexed.FIELD_MIXED, value)
            is Decimal128 -> query.lessThan(MixedNotIndexed.FIELD_MIXED, value)
            is ObjectId -> query.lessThan(MixedNotIndexed.FIELD_MIXED, value)
            is UUID -> query.lessThan(MixedNotIndexed.FIELD_MIXED, value)
            is Date -> query.lessThan(MixedNotIndexed.FIELD_MIXED, value)
            is Mixed -> query.lessThan(MixedNotIndexed.FIELD_MIXED, value)
            else -> throw IllegalStateException("LessThan for type ${value::class.qualifiedName} not implemented")
        }

        validate(expected, query.findAll()!!)
    }

    @Suppress("UNCHECKED_CAST")
    fun `in`(value: Any, expected: Array<Mixed>) {
        val query: RealmQuery<MixedNotIndexed> = realm.where()

        if (value is Array<*> && value.size > 0) {
            when (value[0]) {
                is Boolean -> query.`in`(MixedNotIndexed.FIELD_MIXED, value as Array<out Boolean?>)
                is Byte -> query.`in`(MixedNotIndexed.FIELD_MIXED, value as Array<out Byte?>)
                is Short -> query.`in`(MixedNotIndexed.FIELD_MIXED, value as Array<out Short?>)
                is Int -> query.`in`(MixedNotIndexed.FIELD_MIXED, value as Array<out Int?>)
                is Long -> query.`in`(MixedNotIndexed.FIELD_MIXED, value as Array<out Long?>)
                is Float -> query.`in`(MixedNotIndexed.FIELD_MIXED, value as Array<out Float?>)
                is Double -> query.`in`(MixedNotIndexed.FIELD_MIXED, value as Array<out Double?>)
                is String -> query.`in`(MixedNotIndexed.FIELD_MIXED, value as Array<out String?>)
                is Date -> query.`in`(MixedNotIndexed.FIELD_MIXED, value as Array<out Date?>)
                is Mixed -> query.`in`(MixedNotIndexed.FIELD_MIXED, value as Array<out Mixed>)
                else -> throw IllegalStateException("In for type ${value::class.qualifiedName} not implemented")
            }
        }

        validate(expected, query.findAll()!!)
    }

    fun between(value1: Any, value2: Any, expected: Array<Mixed>) {
        val query: RealmQuery<MixedNotIndexed> = realm.where()

        when (value1) {
            is Int -> query.between(MixedNotIndexed.FIELD_MIXED, value1, value2 as Int)
            is Long -> query.between(MixedNotIndexed.FIELD_MIXED, value1, value2 as Long)
            is Float -> query.between(MixedNotIndexed.FIELD_MIXED, value1, value2 as Float)
            is Double -> query.between(MixedNotIndexed.FIELD_MIXED, value1, value2 as Double)
            is Decimal128 -> query.between(MixedNotIndexed.FIELD_MIXED, value1, value2 as Decimal128)
            is Date -> query.between(MixedNotIndexed.FIELD_MIXED, value1, value2 as Date)
            is Mixed -> query.between(MixedNotIndexed.FIELD_MIXED, value1, value2 as Mixed)
            else -> throw IllegalStateException("Between for type ${value1::class.qualifiedName} not implemented")
        }

        validate(expected, query.findAll()!!)
    }

    fun beginsWith(value: Any, expected: Array<Mixed>) {
        val query: RealmQuery<MixedNotIndexed> = realm.where()

        when (value) {
            is String -> query.beginsWith(MixedNotIndexed.FIELD_MIXED, value)
            is Mixed -> query.beginsWith(MixedNotIndexed.FIELD_MIXED, value)
            else -> throw IllegalStateException("BeginsWith for type ${value::class.qualifiedName} not implemented")
        }

        validate(expected, query.findAll()!!)
    }

    fun beginsWithInsensitive(value: Any, expected: Array<Mixed>) {
        val query: RealmQuery<MixedNotIndexed> = realm.where()

        when (value) {
            is String -> query.beginsWith(MixedNotIndexed.FIELD_MIXED, value, Case.INSENSITIVE)
            is Mixed -> query.beginsWith(MixedNotIndexed.FIELD_MIXED, value, Case.INSENSITIVE)
            else -> throw IllegalStateException("BeginsWith for type ${value::class.qualifiedName} not implemented")
        }

        validate(expected, query.findAll()!!)
    }

    fun endsWith(value: Any, expected: Array<Mixed>) {
        val query: RealmQuery<MixedNotIndexed> = realm.where()

        when (value) {
            is String -> query.endsWith(MixedNotIndexed.FIELD_MIXED, value)
            is Mixed -> query.endsWith(MixedNotIndexed.FIELD_MIXED, value)
            else -> throw IllegalStateException("EndsWith for type ${value::class.qualifiedName} not implemented")
        }

        validate(expected, query.findAll()!!)
    }

    fun endsWithInsensitive(value: Any, expected: Array<Mixed>) {
        val query: RealmQuery<MixedNotIndexed> = realm.where()

        when (value) {
            is String -> query.endsWith(MixedNotIndexed.FIELD_MIXED, value, Case.INSENSITIVE)
            is Mixed -> query.endsWith(MixedNotIndexed.FIELD_MIXED, value, Case.INSENSITIVE)
            else -> throw IllegalStateException("EndsWith for type ${value::class.qualifiedName} not implemented")
        }

        validate(expected, query.findAll()!!)
    }

    fun contains(value: Any, expected: Array<Mixed>) {
        val query: RealmQuery<MixedNotIndexed> = realm.where()

        when (value) {
            is String -> query.contains(MixedNotIndexed.FIELD_MIXED, value)
            is Mixed -> query.contains(MixedNotIndexed.FIELD_MIXED, value)
            else -> throw IllegalStateException("Contains for type ${value::class.qualifiedName} not implemented")
        }

        validate(expected, query.findAll()!!)
    }

    fun containsInsensitive(value: Any, expected: Array<Mixed>) {
        val query: RealmQuery<MixedNotIndexed> = realm.where()

        when (value) {
            is String -> query.contains(MixedNotIndexed.FIELD_MIXED, value, Case.INSENSITIVE)
            is Mixed -> query.contains(MixedNotIndexed.FIELD_MIXED, value, Case.INSENSITIVE)
            else -> throw IllegalStateException("Contains for type ${value::class.qualifiedName} not implemented")
        }

        validate(expected, query.findAll()!!)
    }

    fun like(value: Any, expected: Array<Mixed>) {
        val query: RealmQuery<MixedNotIndexed> = realm.where()

        when (value) {
            is String -> query.like(MixedNotIndexed.FIELD_MIXED, value)
            is Mixed -> query.like(MixedNotIndexed.FIELD_MIXED, value)
            else -> throw IllegalStateException("Like for type ${value::class.qualifiedName} not implemented")
        }

        validate(expected, query.findAll()!!)
    }

    fun likeInsensitive(value: Any, expected: Array<Mixed>) {
        val query: RealmQuery<MixedNotIndexed> = realm.where()

        when (value) {
            is String -> query.like(MixedNotIndexed.FIELD_MIXED, value, Case.INSENSITIVE)
            is Mixed -> query.like(MixedNotIndexed.FIELD_MIXED, value, Case.INSENSITIVE)
            else -> throw IllegalStateException("Like for type ${value::class.qualifiedName} not implemented")
        }

        validate(expected, query.findAll()!!)
    }
}<|MERGE_RESOLUTION|>--- conflicted
+++ resolved
@@ -89,10 +89,7 @@
 }
 
 @RunWith(Parameterized::class)
-<<<<<<< HEAD
-=======
 @Ignore("FIXME: Disabled until https://github.com/realm/realm-core/issues/4504")
->>>>>>> 25f836b1
 class MixedParameterizedQueryTests(val test: MixedParameterizedQueryTest) {
     private lateinit var realmConfiguration: RealmConfiguration
     private lateinit var realm: Realm
