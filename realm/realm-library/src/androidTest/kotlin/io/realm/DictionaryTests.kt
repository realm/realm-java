--- conflicted
+++ resolved
@@ -19,13 +19,7 @@
 import androidx.test.ext.junit.runners.AndroidJUnit4
 import androidx.test.platform.app.InstrumentationRegistry
 import io.realm.annotations.RealmModule
-<<<<<<< HEAD
 import io.realm.entities.*
-=======
-import io.realm.entities.DictJava
-import io.realm.entities.DictionaryClass
-import io.realm.entities.MyRealmModel
->>>>>>> 58ba37a5
 import io.realm.entities.embedded.EmbeddedSimpleChild
 import io.realm.entities.embedded.EmbeddedSimpleParent
 import io.realm.kotlin.createObject
@@ -426,7 +420,6 @@
     }
 
     @Test
-<<<<<<< HEAD
     fun managed_remove() {
         realm.executeTransaction { transactionRealm ->
             transactionRealm.copyToRealm(
@@ -468,9 +461,6 @@
     }
 
     @Test
-=======
-    @Ignore
->>>>>>> 58ba37a5
     fun managed_putAll() {
         val map = HashMap<String, Boolean>().apply {
             put(KEY_HELLO, VALUE_HELLO)
@@ -774,13 +764,7 @@
                 "NULL" to Mixed.nullValue()
         )
 
-<<<<<<< HEAD
         // Create dictionary with all possible mixed types: the ones defined above plus plain null, managed and unmanaged models
-=======
-        val unmanagedModel = MyRealmModel().apply { id = "unmanaged" }
-        val mixedModel = Mixed.valueOf(unmanagedModel)
-
->>>>>>> 58ba37a5
         realm.executeTransaction { transactionRealm ->
             val dictionaryObject = DictionaryClass().apply {
                 myMixedDictionary = RealmDictionary<Mixed>().apply {
@@ -1220,7 +1204,6 @@
                 .also { baseAssertions(it) }
     }
 
-<<<<<<< HEAD
     private fun initDictionaryClass(
             withDefaultValues: Boolean = false,
             withModel: Boolean = false
@@ -1229,10 +1212,6 @@
             // This one will always be empty by default for testing purposes
             emptyBooleanDictionary = RealmDictionary()
 
-=======
-    private fun initDictionaryClass(withDefaultValues: Boolean = false): DictionaryClass {
-        return DictionaryClass().apply {
->>>>>>> 58ba37a5
             myBooleanDictionary = RealmDictionary<Boolean>().apply {
                 if (withDefaultValues) {
                     put(KEY_HELLO, VALUE_HELLO)
@@ -1298,7 +1277,6 @@
                     put(KEY_HELLO, VALUE_HELLO_BYTE_ARRAY)
                 }
             }
-<<<<<<< HEAD
 
             if (withModel) {
                 myRealmModelDictionary = RealmDictionary<MyRealmModel>().apply {
@@ -1307,8 +1285,6 @@
                     }
                 }
             }
-=======
->>>>>>> 58ba37a5
         }
     }
 
@@ -1320,7 +1296,6 @@
     }
 }
 
-<<<<<<< HEAD
 @RealmModule(classes = [
     DictionaryClass::class,
     DictionaryClassWithPk::class,
@@ -1330,7 +1305,4 @@
     EmbeddedSimpleChild::class,
     EmbeddedSimpleParent::class
 ])
-=======
-@RealmModule(classes = [DictionaryClass::class, MyRealmModel::class, DictJava::class, EmbeddedSimpleChild::class, EmbeddedSimpleParent::class])
->>>>>>> 58ba37a5
 class MapModule