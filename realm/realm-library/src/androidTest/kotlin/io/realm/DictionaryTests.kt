--- conflicted
+++ resolved
@@ -21,12 +21,9 @@
 import io.realm.annotations.RealmModule
 import io.realm.entities.DictJava
 import io.realm.entities.DictionaryClass
-<<<<<<< HEAD
 import io.realm.entities.MyRealmModel
-=======
 import io.realm.entities.embedded.EmbeddedSimpleChild
 import io.realm.entities.embedded.EmbeddedSimpleParent
->>>>>>> c6d9461e
 import io.realm.kotlin.createObject
 import io.realm.kotlin.where
 import org.bson.types.Decimal128
@@ -511,13 +508,8 @@
 
         realm.executeTransaction { transactionRealm ->
             val dictionaryObject = DictionaryClass().apply {
-<<<<<<< HEAD
                 myRealmModelDictionary = RealmDictionary<MyRealmModel>().apply {
                     put(KEY_HELLO, hello)
-=======
-                myDogDictionary = RealmDictionary<MyDog>().apply {
-                    put(KEY_HELLO, myDog)
->>>>>>> c6d9461e
 
                     // TODO: remove comment once https://github.com/realm/realm-core/issues/4374 is fixed
 //                    put(KEY_NULL, null)
@@ -528,17 +520,11 @@
             val dictionaryFromRealm = dictionaryObjectFromRealm.myRealmModelDictionary
             assertNotNull(dictionaryFromRealm)
 
-<<<<<<< HEAD
             dictionaryFromRealm[KEY_HELLO].let { helloFromDictionary ->
                 assertNotNull(helloFromDictionary)
                 assertEquals(helloId, helloFromDictionary.id)
-=======
-            dictionaryFromRealm[KEY_HELLO].let { helloDog ->
-                assertNotNull(helloDog)
-                assertEquals(helloDogId, helloDog.id)
-
->>>>>>> c6d9461e
-            }
+            }
+
             // TODO: remove comment once https://github.com/realm/realm-core/issues/4374 is fixed
 //            assertNull(dictionaryFromRealm[KEY_NULL])
         }
@@ -586,11 +572,7 @@
                 "NULL" to Mixed.nullValue()
         )
 
-<<<<<<< HEAD
         val unmanagedModel: MyRealmModel = MyRealmModel().apply { id = "unmanaged" }
-=======
-        val unmanagedModel: MyDog = MyDog().apply { id = "unmanaged" }
->>>>>>> c6d9461e
         val mixedModel = Mixed.valueOf(unmanagedModel)
 
         realm.executeTransaction { transactionRealm ->
@@ -600,7 +582,6 @@
                 }
                 myMixedDictionary!!["NULL_VALUE"] = null
                 myMixedDictionary!!["UNMANAGED_MIXED_MODEL"] = mixedModel
-<<<<<<< HEAD
                 val managedModel = transactionRealm.createObject<MyRealmModel>().apply { id = "managed" }
                 myMixedDictionary!!["MANAGED_MIXED_MODEL"] = Mixed.valueOf(managedModel)
             }
@@ -665,15 +646,7 @@
                     put(KEY_BYE, objectId2)
                     put(KEY_NULL, null)
                 }
-=======
-                val managedModel = transactionRealm.createObject<MyDog>().apply { id = "managed" }
-                myMixedDictionary!!["MANAGED_MIXED_MODEL"] = Mixed.valueOf(managedModel)
->>>>>>> c6d9461e
-            }
-            transactionRealm.copyToRealm(dictionaryObject)
-        }
-
-<<<<<<< HEAD
+            }
             val dictionaryObjectFromRealm = transactionRealm.copyToRealm(dictionaryObject)
             val dictionaryFromRealm = dictionaryObjectFromRealm.myObjectIdDictionary
             assertNotNull(dictionaryFromRealm)
@@ -681,51 +654,6 @@
             assertEquals(objectId1, dictionaryFromRealm[KEY_HELLO])
             assertEquals(objectId2, dictionaryFromRealm[KEY_BYE])
             assertNull(dictionaryFromRealm[KEY_NULL])
-=======
-        val dictionaryObjectFromRealm = realm.where<DictionaryClass>()
-                .findFirst()
-        assertNotNull(dictionaryObjectFromRealm)
-
-        val dictionaryFromRealm = dictionaryObjectFromRealm.myMixedDictionary
-        assertNotNull(dictionaryFromRealm)
-
-        // Iterate over all sample entries and compare them to the values we got from realm
-        entries.entries.forEach { entry ->
-            dictionaryFromRealm[entry.key].also { value ->
-                assertNotNull(value)
-                if (value.type == MixedType.BINARY) {
-                    assertEquals(entry.value.asBinary()[0], value.asBinary()[0])
-                } else {
-                    assertEquals(entry.value, value)
-                }
-            }
-        }
-
-        // Finally check the RealmModels we inserted manually are actually there
-        realm.where<MyDog>()
-                .findAll()
-                .let { models ->
-                    assertEquals(2, models.size)
-                }
-
-        dictionaryFromRealm["NULL_VALUE"].also { nullMixed ->
-            assertNotNull(nullMixed)
-            assertEquals(MixedType.NULL, nullMixed.type)
-        }
-
-        // Check the unmanaged model is there
-        dictionaryFromRealm["UNMANAGED_MIXED_MODEL"].also { entry ->
-            assertNotNull(entry)
-            assertEquals(MixedType.OBJECT, entry.type)
-            assertEquals("unmanaged", entry.asRealmModel(MyDog::class.java).id)
-        }
-
-        // And now that the managed model is there too
-        dictionaryFromRealm["MANAGED_MIXED_MODEL"].also { entry ->
-            assertNotNull(entry)
-            assertEquals(MixedType.OBJECT, entry.type)
-            assertEquals("managed", entry.asRealmModel(MyDog::class.java).id)
->>>>>>> c6d9461e
         }
     }
 
@@ -995,16 +923,6 @@
         }
     }
 
-<<<<<<< HEAD
-=======
-//    private fun createMixedRealmDictionary(): RealmDictionary<Mixed> {
-//        return RealmDictionary<Mixed>().apply {
-//            put(KEY_HELLO, Mixed.valueOf(VALUE_HELLO))
-//            put(KEY_BYE, Mixed.valueOf(VALUE_BYE))
-//        }
-//    }
-
->>>>>>> c6d9461e
     private fun initDictionary() {
         realm.executeTransaction { transactionRealm ->
             transactionRealm.createObject<DictionaryClass>()
@@ -1030,7 +948,6 @@
                 .also { baseAssertions(it) }
     }
 
-<<<<<<< HEAD
     private fun initDictionaryClass(withDefaultValues: Boolean = false): DictionaryClass {
         return DictionaryClass().apply {
             myBooleanDictionary = RealmDictionary<Boolean>().apply {
@@ -1108,10 +1025,6 @@
         assertEquals(value, actual)
     }
 }
-=======
-@RealmModule(classes = [DictionaryClass::class, MyDog::class, EmbeddedSimpleChild::class, EmbeddedSimpleParent::class])
-class MapModule
->>>>>>> c6d9461e
-
-@RealmModule(classes = [DictionaryClass::class, MyRealmModel::class, DictJava::class])
+
+@RealmModule(classes = [DictionaryClass::class, MyRealmModel::class, DictJava::class, EmbeddedSimpleChild::class, EmbeddedSimpleParent::class])
 class MapModule