/*
 * Copyright 2021 Realm Inc.
 *
 * Licensed under the Apache License, Version 2.0 (the "License");
 * you may not use this file except in compliance with the License.
 * You may obtain a copy of the License at
 *
 * http://www.apache.org/licenses/LICENSE-2.0
 *
 * Unless required by applicable law or agreed to in writing, software
 * distributed under the License is distributed on an "AS IS" BASIS,
 * WITHOUT WARRANTIES OR CONDITIONS OF ANY KIND, either express or implied.
 * See the License for the specific language governing permissions and
 * limitations under the License.
 */

package io.realm

import io.realm.entities.*
import io.realm.kotlin.createObject
import io.realm.kotlin.where
import io.realm.rule.BlockingLooperThread
import org.bson.types.Decimal128
import org.bson.types.ObjectId
import java.lang.UnsupportedOperationException
import java.util.*
import kotlin.reflect.KFunction1
import kotlin.reflect.KFunction2
import kotlin.reflect.KMutableProperty1
import kotlin.reflect.KProperty1
import kotlin.test.*

/**
 * Generic tester for all types of unmanaged sets.
 */
class ManagedSetTester<T : Any>(
<<<<<<< HEAD
    private val testerName: String,
    private val mixedType: MixedType? = null,
    private val setGetter: KFunction1<AllTypes, RealmSet<T>>,
    private val setSetter: KFunction2<AllTypes, RealmSet<T>, Unit>,
    private val requiredSetGetter: KFunction1<AllTypes, RealmSet<T>>? = null,
    private val managedSetGetter: KProperty1<SetContainerClass, RealmSet<T>>,
    private val managedCollectionGetter: KProperty1<SetContainerClass, RealmList<T>>,
    private val initializedSet: List<T?>,
    private val notPresentValue: T,
    private val toArrayManaged: ToArrayManaged<T>,
    private val nullable: Boolean = true,
    private val equalsTo: (expected: T?, value: T?) -> Boolean = { expected, value ->
        // Used to assert that the contents of two collections are the same.
        expected == value
    },
    private val primaryKeyAllTypesSetProperty: KMutableProperty1<AllTypesPrimaryKey, RealmSet<T>>
=======
        private val testerName: String,
        private val mixedType: MixedType? = null,
        private val setGetter: KFunction1<SetAllTypes, RealmSet<T>>,
        private val setSetter: KFunction2<SetAllTypes, RealmSet<T>, Unit>,
        private val requiredSetGetter: KFunction1<SetAllTypes, RealmSet<T>>? = null,
        private val managedSetGetter: KProperty1<SetContainerClass, RealmSet<T>>,
        private val managedCollectionGetter: KProperty1<SetContainerClass, RealmList<T>>,
        private val initializedSet: List<T?>,
        private val notPresentValue: T,
        private val toArrayManaged: ToArrayManaged<T>,
        private val nullable: Boolean = true,
        private val equalsTo: (expected: T?, value: T?) -> Boolean = { expected, value ->
            // Used to assert that the contents of two collections are the same.
           expected == value
        },
        private val primaryKeyAllTypesSetProperty: KMutableProperty1<SetAllTypesPrimaryKey, RealmSet<T>>
>>>>>>> 2175480d
) : SetTester {

    private lateinit var config: RealmConfiguration
    private lateinit var looperThread: BlockingLooperThread
    private lateinit var realm: Realm

    override fun toString(): String = "ManagedSet-${testerName}"

    override fun setUp(config: RealmConfiguration, looperThread: BlockingLooperThread) {
        this.config = config
        this.looperThread = looperThread
        this.realm = Realm.getInstance(config)
    }

    override fun tearDown() = realm.close()

    override fun isManaged() = assertTrue(initAndAssertEmptySet(id = "id").isManaged)

    override fun isValid() = assertTrue(initAndAssertEmptySet(id = "id").isValid)

    override fun isFrozen() = Unit          // Tested in frozen

    override fun size() {
        val set = initAndAssertEmptySet(id = "id")

        realm.executeTransaction {
            initializedSet.forEach { value ->
                set.add(value)
            }
        }
        assertEquals(initializedSet.size, set.size)
    }

    override fun isEmpty() {
        val set = initAndAssertEmptySet(id = "id")

        realm.executeTransaction {
            initializedSet.forEach { value ->
                set.add(value)
            }
        }
        assertFalse(set.isEmpty())
    }

    override fun contains() {
        val set = initAndAssertEmptySet(id = "id")

        initializedSet.forEach { value ->
            assertFalse(set.contains(value))
        }
        realm.executeTransaction {
            set.addAll(initializedSet)
        }
        initializedSet.forEach { value ->
            assertTrue(set.contains(value))
        }
        assertFalse(set.contains(notPresentValue))

        // Throws if we call contains with something entirely different
        val somethingEntirelyDifferent = initializedSet.map {
            Pair(it, it)
        }
        assertFailsWith<ClassCastException> {
            set.contains<Any>(somethingEntirelyDifferent)
        }
    }

    override fun iterator() {
        val set = initAndAssertEmptySet(id = "id")

        assertNotNull(set.iterator())
        realm.executeTransaction {
            set.addAll(initializedSet)
        }

        initializedSet.forEach { value ->
            assertTrue(set.contains(value))
        }
    }

    override fun toArray() {
        val set = initAndAssertEmptySet(id = "id")

        // Empty set
        assertEquals(0, set.toArray().size)

        // Set with some values
        realm.executeTransaction {
            // Empty set
            assertEquals(0, set.toArray().size)

            set.addAll(initializedSet)
            val setToArray = set.toArray()
            assertNotNull(setToArray)
            assertEquals(initializedSet.size, setToArray.size)

            val sameValuesUnmanagedSetToArray = RealmSet<T>().apply {
                addAll(initializedSet)
            }.toArray()

            setToArray.contentEquals(sameValuesUnmanagedSetToArray)
        }
    }

    override fun toArrayWithParameter() {
        val set = initAndAssertEmptySet(id = "id")
        toArrayManaged.assertToArrayWithParameter(realm, set, initializedSet)
    }

    override fun add() {
        val set = initAndAssertEmptySet(id = "id")

        realm.executeTransaction {
            // Adding a value for the first time returns true
            initializedSet.forEach { value ->
                assertTrue(set.add(value))
            }
            // Adding an existing value returns false
            initializedSet.forEach { value ->
                assertFalse(set.add(value))
            }
        }

        assertTrue(set.containsAll(initializedSet))
    }

    override fun remove() {
        val set = initAndAssertEmptySet(id = "id")

        realm.executeTransaction {
            set.addAll(initializedSet)
            initializedSet.forEach { value ->
                assertTrue(set.remove(value))
            }
            assertTrue(set.isEmpty())

            // Does not change if we remove something that is not there
            assertFalse(set.remove(notPresentValue))

            // Throws if we remove an object that is not the same type as the set
            val somethingEntirelyDifferent = initializedSet.map {
                Pair(it, it)
            }
            assertFailsWith<ClassCastException> {
                set.remove<Any>(somethingEntirelyDifferent)
            }

            if (nullable) {
                // Does not change if we remove null and null is not present
                assertFalse(set.remove(null))
            } else {
                assertFailsWith<java.lang.NullPointerException>("Set does not support null values") {
                    set.remove(null)
                }
            }
        }

        assertEquals(0, set.size)
    }

    override fun containsAll() {
        val set = initAndAssertEmptySet(id = "id")

        realm.executeTransaction { transactionRealm ->
            set.addAll(initializedSet)

            // Contains an unmanaged collection
            assertTrue(set.containsAll(initializedSet))

            // Does not contain an unmanaged collection
            assertFalse(set.containsAll(listOf(notPresentValue)))

            // Contains a managed set (itself)
            assertTrue(set.containsAll(set))

            // Contains an empty collection - every set contains the empty set
            assertTrue(set.containsAll(listOf()))

            // Throws when passing a collection of a different type
            val collectionOfDifferentType = initializedSet.map {
                Pair(it, it)
            }
            assertFailsWith<java.lang.ClassCastException> {
                set.containsAll(collectionOfDifferentType as Collection<*>)
            }

            // Contains a managed set containing the same values
            val sameValuesManagedSet = managedSetGetter.get(transactionRealm.createObject())
            sameValuesManagedSet.addAll(initializedSet)
            assertEquals(initializedSet.size, sameValuesManagedSet.size)
            assertTrue(set.containsAll(sameValuesManagedSet as Collection<*>))

            // Does not contain a managed set with other values
            val notPresentValueSet = managedSetGetter.get(transactionRealm.createObject())
            notPresentValueSet.add(notPresentValue)
            assertFalse(notPresentValueSet.isEmpty())
            assertFalse(set.containsAll(notPresentValueSet as Collection<*>))

            // Contains an empty RealmSet
            val emptyManagedSet = managedSetGetter.get(transactionRealm.createObject())
            assertTrue(emptyManagedSet.isEmpty())
            assertTrue(set.containsAll(emptyManagedSet))

            // Contains a managed list with the same elements
            val sameValuesManagedList = managedCollectionGetter.call(transactionRealm.createObject<SetContainerClass>())
            sameValuesManagedList.addAll(initializedSet)
            assertTrue(set.containsAll(sameValuesManagedList))

            // Does not contain a managed list with the other elements
            val differentValuesManagedList =
                managedCollectionGetter.call(transactionRealm.createObject<SetContainerClass>())
            differentValuesManagedList.add(notPresentValue)
            assertFalse(set.containsAll(differentValuesManagedList))

            // Contains an empty managed list
            val emptyValuesManagedList =
                managedCollectionGetter.call(transactionRealm.createObject<SetContainerClass>())
            assertTrue(set.containsAll(emptyValuesManagedList))

            // TODO: it's not possible to test passing a null value from Kotlin, even if using
            //  TestHelper.getNull(). It seems that Kotlin generates different bytecode when the
            //  parameter to the function is a generics collection with an upper bound.
            //  The only way to test this is by writing a Java test instead.
        }
    }

    override fun addAll() {
        val set = initAndAssertEmptySet(id = "id")

        realm.executeTransaction { transactionRealm ->
            // Changes after adding collection
            assertTrue(set.addAll(initializedSet))
            assertEquals(initializedSet.size, set.size)

            // Does not change if we add the same data
            assertFalse(set.addAll(initializedSet))
            assertEquals(initializedSet.size, set.size)

            // Does not change if we add itself to it
            assertFalse(set.addAll(set))
            assertEquals(initializedSet.size, set.size)

            // Does not change if we add an empty collection
            assertFalse(set.addAll(listOf()))
            assertEquals(initializedSet.size, set.size)

            // Throws when adding a collection of a different type
            val somethingEntirelyDifferent = initializedSet.map {
                Pair(it, it)
            }
            assertFailsWith<ClassCastException> {
                set.addAll(somethingEntirelyDifferent as Collection<T>)
            }

            // Does not change if we add the same data from a managed set
            val sameValuesManagedSet = managedSetGetter.get(transactionRealm.createObject())
            assertNotNull(sameValuesManagedSet)
            assertTrue(sameValuesManagedSet.addAll(initializedSet))
            assertFalse(set.addAll(sameValuesManagedSet as Collection<T>))
            assertEquals(initializedSet.size, set.size)

            // Does not change if we add an empty RealmSet
            val emptyManagedSet = managedSetGetter.get(transactionRealm.createObject())
            assertTrue(emptyManagedSet.isEmpty())
            assertFalse(set.addAll(emptyManagedSet))
            assertEquals(initializedSet.size, set.size)

            // Changes after adding a managed set containing other values
            val notPresentValueSet = managedSetGetter.get(transactionRealm.createObject())
            assertNotNull(notPresentValueSet)
            notPresentValueSet.add(notPresentValue)
            assertTrue(set.addAll(notPresentValueSet as Collection<T>))
            assertEquals(initializedSet.size + notPresentValueSet.size, set.size)

            // Does not change after adding a managed list with the same elements
            set.clear()
            set.addAll(initializedSet)
            val sameValuesManagedList = managedCollectionGetter.call(transactionRealm.createObject<SetContainerClass>())
            sameValuesManagedList.addAll(initializedSet)
            assertFalse(set.addAll(sameValuesManagedList))
            assertTrue(set.containsAll(sameValuesManagedList))

            // Changes after adding a managed list with other elements
            val differentValuesManagedList =
                managedCollectionGetter.call(transactionRealm.createObject<SetContainerClass>())
            differentValuesManagedList.addAll(listOf(notPresentValue))
            assertTrue(set.addAll(differentValuesManagedList))
            assertTrue(set.containsAll(differentValuesManagedList))

            // Does not change after adding an empty managed list
            set.clear()
            assertTrue(set.addAll(initializedSet))
            val emptyValuesManagedList =
                managedCollectionGetter.call(transactionRealm.createObject<SetContainerClass>())
            assertFalse(set.addAll(emptyValuesManagedList))
            assertEquals(initializedSet.size, set.size)

            // Fails if passed null according to Java Set interface
            assertFailsWith<NullPointerException> {
                set.addAll(TestHelper.getNull())
            }
        }
    }

    override fun copyToRealm() {
        doCopyToRealmTest(initializedSet)
    }

    // Separate method to allow calls from RealmModelSetManagedTester with unmanaged realm objects
    fun doCopyToRealmTest(expectedSet: List<T?>) {
        // Instantiate container and set Set on container
        val manualInstance = SetAllTypes().apply {
            setSetter.call(this, RealmSet<T>().init(expectedSet))
        }

        // Copy to Realm
        realm.executeTransaction {
            val allTypesObject = realm.copyToRealm(manualInstance)
            assertNotNull(allTypesObject)
        }

        // Get set from container from Realm
        val allTypesObject = realm.where<SetAllTypes>().findFirst()
        assertNotNull(allTypesObject)
        val set: RealmSet<T> = setGetter.call(allTypesObject)

        assertFalse(set.isEmpty())
        assertSetContainsSet(expectedSet, set)
    }

    private fun assertSetContainsSet(expectedSet: List<T?>, set: RealmSet<T>) {
        set.forEach loop@{ value ->
            expectedSet.forEach { expected ->
                if (equalsTo(expected, value)) {
                    return@loop
                }
            }
            fail("Missing value")
        }
    }

    override fun copyToRealmOrUpdate() {
        // Instantiate container and set Set on container
        val manualInstance = SetAllTypesPrimaryKey().apply {
            primaryKeyAllTypesSetProperty.setter(this, RealmSet<T>().init(initializedSet))
        }

        // Copy to Realm
        realm.executeTransaction {
            val allTypesObject = realm.copyToRealmOrUpdate(manualInstance)
            assertNotNull(allTypesObject)
        }

        // Get Set from container from Realm
        val allTypesPrimaryKey = realm.where<SetAllTypesPrimaryKey>().findFirst()!!
        val set = primaryKeyAllTypesSetProperty.get(allTypesPrimaryKey)
        assertFalse(set.isEmpty())

        assertSetContainsSet(initializedSet, set)

        primaryKeyAllTypesSetProperty.getter(manualInstance).add(notPresentValue)

        // Copy to Realm with non managed updated model
        realm.executeTransaction {
            val allTypesObject = realm.copyToRealmOrUpdate(manualInstance)
            assertNotNull(allTypesObject)
        }

        val updatedContainer = realm.where<SetAllTypesPrimaryKey>().findFirst()!!
        val updatedSet = primaryKeyAllTypesSetProperty.get(updatedContainer)
        assertEquals(initializedSet.size + 1, updatedSet.size)

        assertSetContainsSet(initializedSet.plus(notPresentValue), set)
    }

    override fun requiredConstraints() {
        // RealmModel and Mixed setters are ignored since they cannot be marked with "@Required"
        if (requiredSetGetter != null) {
            val allTypesObject = createAllTypesManagedContainerAndAssert(realm, "id")
            assertNotNull(allTypesObject)
            val set: RealmSet<T> = requiredSetGetter.call(allTypesObject)
            // Check we can't operate with nulls on a RealmSet marked as "@Required"
            realm.executeTransaction {
                // Validate we cannot use Null values on add
                assertFailsWith<java.lang.NullPointerException> {
                    set.add(null)
                }

                // Validate we cannot use Null values on remove
                assertFailsWith<java.lang.NullPointerException> {
                    set.remove(null)
                }

                // Validate we cannot use Null values on contains
                assertFailsWith<java.lang.NullPointerException> {
                    set.contains(null)
                }

                // Validate we cannot use Null values on addAll
                assertFailsWith<java.lang.NullPointerException> {
                    set.addAll(listOf(null))
                }

                // Validate we cannot use Null values on removeAll
                assertFailsWith<java.lang.NullPointerException> {
                    set.removeAll(listOf(null))
                }

                // Validate we cannot use Null values on containsAll
                assertFailsWith<java.lang.NullPointerException> {
                    set.containsAll(listOf(null))
                }

                // Validate we cannot use Null values on retainAll
                assertFailsWith<java.lang.NullPointerException> {
                    set.add(initializedSet[0])
                    set.retainAll(listOf(null))
                }
            }

            // Now check it works normally for the same field but without null values
            realm.executeTransaction {
                set.add(notPresentValue)
                set.remove(notPresentValue)
                set.contains(notPresentValue)

                set.addAll(listOf(notPresentValue))
                set.removeAll(listOf(notPresentValue))
                set.containsAll(listOf(notPresentValue))
                set.add(notPresentValue)
                set.retainAll(listOf(notPresentValue))
            }
        }
    }

    override fun retainAll() {
        val set = initAndAssertEmptySet(id = "id")

        realm.executeTransaction { transactionRealm ->
            // Does not change after empty set intersects with another collection
            assertFalse(set.retainAll(initializedSet))
            assertTrue(set.isEmpty())

            // Does not change after empty set intersects with empty collection
            assertFalse(set.retainAll(listOf()))
            assertTrue(set.isEmpty())

            // Does not change after adding data and intersecting it with same values
            set.addAll(initializedSet)
            assertEquals(initializedSet.size, set.size)
            assertFalse(set.retainAll(initializedSet))
            assertEquals(initializedSet.size, set.size)

            // Changes after intersection with empty collection
            assertTrue(set.retainAll(listOf()))
            assertTrue(set.isEmpty())

            // Throws after intersection with a collection of a different type
            set.addAll(initializedSet)
            val collectionOfDifferentType = initializedSet.map {
                Pair(it, it)
            }
            assertFailsWith<ClassCastException> {
                set.retainAll(collectionOfDifferentType as Collection<*>)
            }

            // Changes after adding data and intersecting it with other values
            assertEquals(initializedSet.size, set.size)
            assertTrue(set.retainAll(listOf(notPresentValue)))
            assertTrue(set.isEmpty())

            // Does not change after intersection with itself
            set.clear()
            set.addAll(initializedSet)
            assertFalse(set.isEmpty())
            assertFalse(set.retainAll(set))
            assertEquals(initializedSet.size, set.size)

            // Does not change after intersection with another set containing the same elements
            set.clear()
            set.addAll(initializedSet)
            val sameValuesManagedSet = managedSetGetter.get(transactionRealm.createObject())
            assertNotNull(sameValuesManagedSet)
            sameValuesManagedSet.addAll(initializedSet)
            assertFalse(set.retainAll(sameValuesManagedSet as Collection<T>))
            assertEquals(initializedSet.size, set.size)

            // Changes after intersection with a managed set not containing any elements from the original set
            set.clear()
            set.addAll(initializedSet)
            assertEquals(initializedSet.size, set.size)
            val notPresentValueSet = managedSetGetter.get(transactionRealm.createObject())
            assertNotNull(notPresentValueSet)
            notPresentValueSet.add(notPresentValue)
            assertTrue(set.retainAll(notPresentValueSet as Collection<T>))
            assertTrue(set.isEmpty())

            // Changes after intersection with another empty, managed set
            set.clear()
            set.addAll(initializedSet)
            val emptyManagedSet = managedSetGetter.get(transactionRealm.createObject())
            assertNotNull(emptyManagedSet)
            assertTrue(set.retainAll(emptyManagedSet as Collection<T>))
            assertTrue(set.isEmpty())

            // Does not change after intersection with a managed list with the same elements
            set.clear()
            set.addAll(initializedSet)
            val sameValuesManagedList = managedCollectionGetter.call(transactionRealm.createObject<SetContainerClass>())
            sameValuesManagedList.addAll(initializedSet)
            assertFalse(set.retainAll(sameValuesManagedList))
            assertTrue(set.containsAll(sameValuesManagedList))

            // Changes after intersection with a managed list with other elements
            val differentValuesManagedList =
                managedCollectionGetter.call(transactionRealm.createObject<SetContainerClass>())
            differentValuesManagedList.addAll(listOf(notPresentValue))
            assertTrue(set.retainAll(differentValuesManagedList))
            assertTrue(set.isEmpty())

            // Changes after intersection with an empty managed list
            set.clear()
            set.addAll(initializedSet)
            val emptyValuesManagedList =
                managedCollectionGetter.call(transactionRealm.createObject<SetContainerClass>())
            assertTrue(set.retainAll(emptyValuesManagedList))
            assertTrue(set.isEmpty())

            // TODO: it's not possible to test passing a null value from Kotlin, even if using
            //  TestHelper.getNull(). It seems that Kotlin generates different bytecode when the
            //  parameter to the function is a generics collection with an upper bound.
            //  The only way to test this is by writing a Java test instead.
        }
    }

    override fun removeAll() {
        val set = initAndAssertEmptySet(id = "id")

        realm.executeTransaction { transactionRealm ->
            // Does not change after removing a some values from an empty set
            assertTrue(set.isEmpty())
            assertFalse(set.removeAll(initializedSet))
            assertTrue(set.isEmpty())

            // Changes after adding values and then remove all
            set.addAll(initializedSet)
            assertEquals(initializedSet.size, set.size)
            assertTrue(set.removeAll(initializedSet))
            assertTrue(set.isEmpty())

            // Does not change after adding values again and remove empty collection
            set.addAll(initializedSet)
            assertFalse(set.removeAll(listOf()))
            assertEquals(initializedSet.size, set.size)

            // Throws when removing a list of a different type
            val differentTypeCollection = initializedSet.map {
                Pair(it, it)
            }
            assertFailsWith<ClassCastException> {
                set.removeAll(differentTypeCollection as Collection<*>)
            }

            // Does not change after remove something else from empty set
            assertFalse(set.removeAll(listOf(notPresentValue)))
            assertEquals(initializedSet.size, set.size)

            // Changes if we remove all items using itself
            set.addAll(initializedSet)
            assertEquals(initializedSet.size, set.size)
            assertTrue(set.removeAll(set))
            assertTrue(set.isEmpty())

            // Changes if we add some values and remove all items afterwards using another set containing the same items
            set.addAll(initializedSet)
            val sameValuesManagedSet = managedSetGetter.get(transactionRealm.createObject())
            assertNotNull(sameValuesManagedSet)
            sameValuesManagedSet.addAll(initializedSet)
            assertEquals(initializedSet.size, sameValuesManagedSet.size)
            assertTrue(set.removeAll(sameValuesManagedSet as Collection<T>))
            assertTrue(set.isEmpty())

            // Does not change if we add some values and remove a value not contained in the set afterwards
            set.addAll(initializedSet)
            assertEquals(initializedSet.size, set.size)
            val notPresentValueSet = managedSetGetter.get(transactionRealm.createObject())
            assertNotNull(notPresentValueSet)
            notPresentValueSet.add(notPresentValue)
            assertFalse(set.removeAll(notPresentValueSet as Collection<T>))
            assertEquals(initializedSet.size, set.size)

            // Changes after removing a managed list with the same elements
            set.clear()
            set.addAll(initializedSet)
            val sameValuesManagedList = managedCollectionGetter.call(transactionRealm.createObject<SetContainerClass>())
            sameValuesManagedList.addAll(initializedSet)
            assertTrue(set.removeAll(sameValuesManagedList))
            assertTrue(set.isEmpty())

            // Does not change after removing a managed list with other elements
            set.clear()
            set.addAll(initializedSet)
            val differentValuesManagedList =
                managedCollectionGetter.call(transactionRealm.createObject<SetContainerClass>())
            differentValuesManagedList.addAll(listOf(notPresentValue))
            assertFalse(set.removeAll(differentValuesManagedList))
            assertEquals(initializedSet.size, set.size)

            // Does not change after removing an empty managed list
            set.clear()
            set.addAll(initializedSet)
            val emptyValuesManagedList =
                managedCollectionGetter.call(transactionRealm.createObject<SetContainerClass>())
            assertFalse(set.removeAll(emptyValuesManagedList))
            assertEquals(initializedSet.size, set.size)

            // TODO: it's not possible to test passing a null value from Kotlin, even if using
            //  TestHelper.getNull(). It seems that Kotlin generates different bytecode when the
            //  parameter to the function is a generics collection with an upper bound.
            //  The only way to test this is by writing a Java test instead.
        }
    }

    override fun clear() {
        val set = initAndAssertEmptySet(id = "id")

        realm.executeTransaction {
            set.add(notPresentValue)
            assertEquals(1, set.size)
            set.clear()
            assertEquals(0, set.size)
        }
    }

    override fun freeze() {
        val set = initAndAssertEmptySet(id = "id")

        realm.executeTransaction {
            set.addAll(initializedSet)
        }

        val frozenSet = set.freeze()
        assertFalse(set.isFrozen)
        assertTrue(frozenSet.isFrozen)
        assertEquals(set.size, frozenSet.size)
    }

    override fun setters() {
        val allFields = createAllTypesManagedContainerAndAssert(realm, "id")
        val aSet = RealmSet<T>().init(initializedSet)

        realm.executeTransaction {
            setSetter(allFields, aSet)
            assertEquals(aSet.size, setGetter(allFields).size)

            // Validate it can assign the set to itself
            val managedSet = setGetter(allFields)
            setSetter(allFields, managedSet)
            assertEquals(aSet.size, setGetter(allFields).size)
        }
    }

    override fun addRealmChangeListener() {
        looperThread.runBlocking {
            val looperThreadRealm = Realm.getInstance(config)

            // Get set
            val set = initAndAssertEmptySet(looperThreadRealm, "id")

            // Define operation we perform on the dictionary
            var operation = ChangeListenerOperation.UNDEFINED

            set.addChangeListener { newSet ->
                when (operation) {
                    ChangeListenerOperation.INSERT -> {
                        assertEquals(initializedSet.size, newSet.size)
                    }
                    ChangeListenerOperation.DELETE -> {
                        assertTrue(newSet.isEmpty())
                        looperThreadRealm.close()
                        looperThread.testComplete()
                    }
                    else -> Unit
                }
            }

            // Insert objects in set
            looperThreadRealm.executeTransaction {
                operation = ChangeListenerOperation.INSERT
                set.addAll(initializedSet)
            }

            // Clear set
            looperThreadRealm.executeTransaction {
                operation = ChangeListenerOperation.DELETE
                set.clear()
            }
        }
    }

    override fun addSetChangeListener() {
        looperThread.runBlocking {
            val looperThreadRealm = Realm.getInstance(config)

            // Get set
            val set = initAndAssertEmptySet(looperThreadRealm, "id")

            // Define operation we perform on the dictionary
            var operation = ChangeListenerOperation.UNDEFINED

            set.addChangeListener { newSet, changes ->
                when (operation) {
                    ChangeListenerOperation.INSERT -> {
                        assertEquals(initializedSet.size, newSet.size)
                        assertEquals(initializedSet.size, changes.numberOfInsertions)
                    }
                    ChangeListenerOperation.DELETE -> {
                        assertTrue(newSet.isEmpty())
                        assertEquals(initializedSet.size, changes.numberOfDeletions)
                        looperThreadRealm.close()
                        looperThread.testComplete()
                    }
                    else -> Unit
                }
            }

            // Insert objects in set
            looperThreadRealm.executeTransaction {
                operation = ChangeListenerOperation.INSERT
                set.addAll(initializedSet)
            }

            // Clear set
            looperThreadRealm.executeTransaction {
                operation = ChangeListenerOperation.DELETE
                set.clear()
            }
        }
    }

    override fun removeRealmChangeListener() {
        looperThread.runBlocking {
            val looperThreadRealm = Realm.getInstance(config)

            // Get set
            val set = initAndAssertEmptySet(looperThreadRealm, "id")

            val listener: (RealmSet<T>) -> Unit = { _ -> /* no-op */ }
            set.addChangeListener(listener)

            assertTrue(set.hasListeners())

            set.removeChangeListener(listener)
            assertFalse(set.hasListeners())
        }
    }

    override fun removeSetChangeListener() {
        looperThread.runBlocking {
            val looperThreadRealm = Realm.getInstance(config)

            // Get set
            val set = initAndAssertEmptySet(looperThreadRealm, "id")

            val listener: (RealmSet<T>, SetChangeSet) -> Unit = { _, _ -> /* no-op */ }
            set.addChangeListener(listener)

            assertTrue(set.hasListeners())

            set.removeChangeListener(listener)
            assertFalse(set.hasListeners())
        }
    }

    override fun hasListeners() {
        looperThread.runBlocking {
            val looperThreadRealm = Realm.getInstance(config)

            // Check for RealmChangeListener
            val set = initAndAssertEmptySet(looperThreadRealm, "id")
            assertFalse(set.hasListeners())

            set.addChangeListener { _ -> /* no-op */ }

            assertTrue(set.hasListeners())

            // Check for SetChangeListener
            val anotherSet = initAndAssertEmptySet(looperThreadRealm, "anotherId")
            assertFalse(anotherSet.hasListeners())

            anotherSet.addChangeListener { _ -> /* no-op */ }

            assertTrue(anotherSet.hasListeners())

            // Housekeeping and bye-bye
            set.removeAllChangeListeners()
            anotherSet.removeAllChangeListeners()
            looperThreadRealm.close()
            looperThread.testComplete()
        }
    }

    override fun aggregations() {
<<<<<<< HEAD
        val set = initAndAssertEmptySet()
=======
        val set = initAndAssertEmptySet(id = "id")
>>>>>>> 2175480d

        // Aggregation operations are not supported on primitive types.
        assertFailsWith<UnsupportedOperationException> {
            set.min("aFieldName")
        }

        assertFailsWith<UnsupportedOperationException> {
            set.max("aFieldName")
        }

        assertFailsWith<UnsupportedOperationException> {
            set.average("aFieldName")
        }

        assertFailsWith<UnsupportedOperationException> {
            set.sum("aFieldName")
        }

        assertFailsWith<UnsupportedOperationException> {
            set.minDate("aFieldName")
        }

        assertFailsWith<UnsupportedOperationException> {
            set.maxDate("aFieldName")
        }

        // Delete all is supported and behaves as a clear
        realm.executeTransaction {
            set.addAll(initializedSet)
            assertEquals(initializedSet.size, set.size)
            set.deleteAllFromRealm()
            assertTrue(set.isEmpty())
        }
    }

    //----------------------------------
    // Private stuff
    //----------------------------------

    private fun initAndAssertEmptySet(
        realm: Realm = this.realm,
        id: String? = null
    ): RealmSet<T> {
        val allTypesObject = createAllTypesManagedContainerAndAssert(realm, id)
        assertNotNull(allTypesObject)
        val set = setGetter.call(allTypesObject)
        assertTrue(set.isEmpty())
        return set
    }
}

fun managedSetFactory(): List<SetTester> {
    val primitiveTesters: List<SetTester> = SetSupportedType.values().mapNotNull { supportedType ->
        when (supportedType) {
            SetSupportedType.LONG ->
                ManagedSetTester<Long>(
<<<<<<< HEAD
                    testerName = "Long",
                    setGetter = AllTypes::getColumnLongSet,
                    setSetter = AllTypes::setColumnLongSet,
                    requiredSetGetter = AllTypes::getColumnRequiredLongSet,
                    managedSetGetter = SetContainerClass::myLongSet,
                    managedCollectionGetter = SetContainerClass::myLongList,
                    initializedSet = listOf(VALUE_NUMERIC_HELLO.toLong(), VALUE_NUMERIC_BYE.toLong(), null),
                    notPresentValue = VALUE_NUMERIC_NOT_PRESENT.toLong(),
                    primaryKeyAllTypesSetProperty = AllTypesPrimaryKey::columnLongSet,
                    toArrayManaged = ToArrayManaged.LongManaged()
                )
            SetSupportedType.INTEGER ->
                ManagedSetTester<Int>(
                    testerName = "Integer",
                    setGetter = AllTypes::getColumnIntegerSet,
                    setSetter = AllTypes::setColumnIntegerSet,
                    requiredSetGetter = AllTypes::getColumnRequiredIntegerSet,
                    managedSetGetter = SetContainerClass::myIntSet,
                    managedCollectionGetter = SetContainerClass::myIntList,
                    initializedSet = listOf(VALUE_NUMERIC_HELLO, VALUE_NUMERIC_BYE, null),
                    notPresentValue = VALUE_NUMERIC_NOT_PRESENT,
                    primaryKeyAllTypesSetProperty = AllTypesPrimaryKey::columnIntegerSet,
                    toArrayManaged = ToArrayManaged.IntManaged()
                )
            SetSupportedType.SHORT ->
                ManagedSetTester<Short>(
                    testerName = "Short",
                    setGetter = AllTypes::getColumnShortSet,
                    setSetter = AllTypes::setColumnShortSet,
                    requiredSetGetter = AllTypes::getColumnRequiredShortSet,
                    managedSetGetter = SetContainerClass::myShortSet,
                    managedCollectionGetter = SetContainerClass::myShortList,
                    initializedSet = listOf(VALUE_NUMERIC_HELLO.toShort(), VALUE_NUMERIC_BYE.toShort(), null),
                    notPresentValue = VALUE_NUMERIC_NOT_PRESENT.toShort(),
                    primaryKeyAllTypesSetProperty = AllTypesPrimaryKey::columnShortSet,
                    toArrayManaged = ToArrayManaged.ShortManaged()
                )
            SetSupportedType.BYTE ->
                ManagedSetTester<Byte>(
                    testerName = "Byte",
                    setGetter = AllTypes::getColumnByteSet,
                    setSetter = AllTypes::setColumnByteSet,
                    requiredSetGetter = AllTypes::getColumnRequiredByteSet,
                    managedSetGetter = SetContainerClass::myByteSet,
                    managedCollectionGetter = SetContainerClass::myByteList,
                    initializedSet = listOf(VALUE_NUMERIC_HELLO.toByte(), VALUE_NUMERIC_BYE.toByte(), null),
                    notPresentValue = VALUE_NUMERIC_NOT_PRESENT.toByte(),
                    primaryKeyAllTypesSetProperty = AllTypesPrimaryKey::columnByteSet,
                    toArrayManaged = ToArrayManaged.ByteManaged()
                )
            SetSupportedType.FLOAT ->
                ManagedSetTester<Float>(
                    testerName = "Float",
                    setGetter = AllTypes::getColumnFloatSet,
                    setSetter = AllTypes::setColumnFloatSet,
                    requiredSetGetter = AllTypes::getColumnRequiredFloatSet,
                    managedSetGetter = SetContainerClass::myFloatSet,
                    managedCollectionGetter = SetContainerClass::myFloatList,
                    initializedSet = listOf(VALUE_NUMERIC_HELLO.toFloat(), VALUE_NUMERIC_BYE.toFloat(), null),
                    notPresentValue = VALUE_NUMERIC_NOT_PRESENT.toFloat(),
                    primaryKeyAllTypesSetProperty = AllTypesPrimaryKey::columnFloatSet,
                    toArrayManaged = ToArrayManaged.FloatManaged()
                )
            SetSupportedType.DOUBLE ->
                ManagedSetTester<Double>(
                    testerName = "Double",
                    setGetter = AllTypes::getColumnDoubleSet,
                    setSetter = AllTypes::setColumnDoubleSet,
                    requiredSetGetter = AllTypes::getColumnRequiredDoubleSet,
                    managedSetGetter = SetContainerClass::myDoubleSet,
                    managedCollectionGetter = SetContainerClass::myDoubleList,
                    initializedSet = listOf(VALUE_NUMERIC_HELLO.toDouble(), VALUE_NUMERIC_BYE.toDouble(), null),
                    notPresentValue = VALUE_NUMERIC_NOT_PRESENT.toDouble(),
                    primaryKeyAllTypesSetProperty = AllTypesPrimaryKey::columnDoubleSet,
                    toArrayManaged = ToArrayManaged.DoubleManaged()
                )
            SetSupportedType.STRING ->
                ManagedSetTester<String>(
                    testerName = "String",
                    setGetter = AllTypes::getColumnStringSet,
                    setSetter = AllTypes::setColumnStringSet,
                    requiredSetGetter = AllTypes::getColumnRequiredStringSet,
                    managedSetGetter = SetContainerClass::myStringSet,
                    managedCollectionGetter = SetContainerClass::myStringList,
                    initializedSet = listOf(VALUE_STRING_HELLO, VALUE_STRING_BYE, null),
                    notPresentValue = VALUE_STRING_NOT_PRESENT,
                    primaryKeyAllTypesSetProperty = AllTypesPrimaryKey::columnStringSet,
                    toArrayManaged = ToArrayManaged.StringManaged()
                )
            SetSupportedType.BOOLEAN ->
                ManagedSetTester<Boolean>(
                    testerName = "Boolean",
                    setGetter = AllTypes::getColumnBooleanSet,
                    setSetter = AllTypes::setColumnBooleanSet,
                    requiredSetGetter = AllTypes::getColumnRequiredBooleanSet,
                    managedSetGetter = SetContainerClass::myBooleanSet,
                    managedCollectionGetter = SetContainerClass::myBooleanList,
                    initializedSet = listOf(VALUE_BOOLEAN_HELLO, null),
                    notPresentValue = VALUE_BOOLEAN_NOT_PRESENT,
                    primaryKeyAllTypesSetProperty = AllTypesPrimaryKey::columnBooleanSet,
                    toArrayManaged = ToArrayManaged.BooleanManaged()
                )
            SetSupportedType.DATE ->
                ManagedSetTester<Date>(
                    testerName = "Date",
                    setGetter = AllTypes::getColumnDateSet,
                    setSetter = AllTypes::setColumnDateSet,
                    requiredSetGetter = AllTypes::getColumnRequiredDateSet,
                    managedSetGetter = SetContainerClass::myDateSet,
                    managedCollectionGetter = SetContainerClass::myDateList,
                    initializedSet = listOf(VALUE_DATE_HELLO, VALUE_DATE_BYE, null),
                    notPresentValue = VALUE_DATE_NOT_PRESENT,
                    primaryKeyAllTypesSetProperty = AllTypesPrimaryKey::columnDateSet,
                    toArrayManaged = ToArrayManaged.DateManaged()
                )
            SetSupportedType.DECIMAL128 ->
                ManagedSetTester<Decimal128>(
                    testerName = "Decimal128",
                    setGetter = AllTypes::getColumnDecimal128Set,
                    setSetter = AllTypes::setColumnDecimal128Set,
                    requiredSetGetter = AllTypes::getColumnRequiredDecimal128Set,
                    managedSetGetter = SetContainerClass::myDecimal128Set,
                    managedCollectionGetter = SetContainerClass::myDecimal128List,
                    initializedSet = listOf(VALUE_DECIMAL128_HELLO, VALUE_DECIMAL128_BYE, null),
                    notPresentValue = VALUE_DECIMAL128_NOT_PRESENT,
                    primaryKeyAllTypesSetProperty = AllTypesPrimaryKey::columnDecimal128Set,
                    toArrayManaged = ToArrayManaged.Decimal128Managed()
                )
            SetSupportedType.BINARY ->
                ManagedSetTester<ByteArray>(
                    testerName = "Binary",
                    setGetter = AllTypes::getColumnBinarySet,
                    setSetter = AllTypes::setColumnBinarySet,
                    requiredSetGetter = AllTypes::getColumnRequiredBinarySet,
                    managedSetGetter = SetContainerClass::myBinarySet,
                    managedCollectionGetter = SetContainerClass::myBinaryList,
                    initializedSet = listOf(VALUE_BINARY_HELLO, VALUE_BINARY_BYE, null),
                    notPresentValue = VALUE_BINARY_NOT_PRESENT,
                    equalsTo = { expected, value ->
                        Arrays.equals(expected, value)
                    },
                    primaryKeyAllTypesSetProperty = AllTypesPrimaryKey::columnBinarySet,
                    toArrayManaged = ToArrayManaged.BinaryManaged()
                )
            SetSupportedType.OBJECT_ID ->
                ManagedSetTester<ObjectId>(
                    testerName = "ObjectId",
                    setGetter = AllTypes::getColumnObjectIdSet,
                    setSetter = AllTypes::setColumnObjectIdSet,
                    requiredSetGetter = AllTypes::getColumnRequiredObjectIdSet,
                    managedSetGetter = SetContainerClass::myObjectIdSet,
                    managedCollectionGetter = SetContainerClass::myObjectIdList,
                    initializedSet = listOf(VALUE_OBJECT_ID_HELLO, VALUE_OBJECT_ID_BYE, null),
                    notPresentValue = VALUE_OBJECT_ID_NOT_PRESENT,
                    primaryKeyAllTypesSetProperty = AllTypesPrimaryKey::columnObjectIdSet,
                    toArrayManaged = ToArrayManaged.ObjectIdManaged()
=======
                        testerName = "Long",
                        setGetter = SetAllTypes::getColumnLongSet,
                        setSetter = SetAllTypes::setColumnLongSet,
                        requiredSetGetter = SetAllTypes::getColumnRequiredLongSet,
                        managedSetGetter = SetContainerClass::myLongSet,
                        managedCollectionGetter = SetContainerClass::myLongList,
                        initializedSet = listOf(VALUE_NUMERIC_HELLO.toLong(), VALUE_NUMERIC_BYE.toLong(), null),
                        notPresentValue = VALUE_NUMERIC_NOT_PRESENT.toLong(),
                        primaryKeyAllTypesSetProperty = SetAllTypesPrimaryKey::columnLongSet,
                        toArrayManaged = ToArrayManaged.LongManaged()
                )
            SetSupportedType.INTEGER ->
                ManagedSetTester<Int>(
                        testerName = "Integer",
                        setGetter = SetAllTypes::getColumnIntegerSet,
                        setSetter = SetAllTypes::setColumnIntegerSet,
                        requiredSetGetter = SetAllTypes::getColumnRequiredIntegerSet,
                        managedSetGetter = SetContainerClass::myIntSet,
                        managedCollectionGetter = SetContainerClass::myIntList,
                        initializedSet = listOf(VALUE_NUMERIC_HELLO, VALUE_NUMERIC_BYE, null),
                        notPresentValue = VALUE_NUMERIC_NOT_PRESENT,
                        primaryKeyAllTypesSetProperty = SetAllTypesPrimaryKey::columnIntegerSet,
                        toArrayManaged = ToArrayManaged.IntManaged()
                )
            SetSupportedType.SHORT ->
                ManagedSetTester<Short>(
                        testerName = "Short",
                        setGetter = SetAllTypes::getColumnShortSet,
                        setSetter = SetAllTypes::setColumnShortSet,
                        requiredSetGetter = SetAllTypes::getColumnRequiredShortSet,
                        managedSetGetter = SetContainerClass::myShortSet,
                        managedCollectionGetter = SetContainerClass::myShortList,
                        initializedSet = listOf(VALUE_NUMERIC_HELLO.toShort(), VALUE_NUMERIC_BYE.toShort(), null),
                        notPresentValue = VALUE_NUMERIC_NOT_PRESENT.toShort(),
                        primaryKeyAllTypesSetProperty = SetAllTypesPrimaryKey::columnShortSet,
                        toArrayManaged = ToArrayManaged.ShortManaged()
                )
            SetSupportedType.BYTE ->
                ManagedSetTester<Byte>(
                        testerName = "Byte",
                        setGetter = SetAllTypes::getColumnByteSet,
                        setSetter = SetAllTypes::setColumnByteSet,
                        requiredSetGetter = SetAllTypes::getColumnRequiredByteSet,
                        managedSetGetter = SetContainerClass::myByteSet,
                        managedCollectionGetter = SetContainerClass::myByteList,
                        initializedSet = listOf(VALUE_NUMERIC_HELLO.toByte(), VALUE_NUMERIC_BYE.toByte(), null),
                        notPresentValue = VALUE_NUMERIC_NOT_PRESENT.toByte(),
                        primaryKeyAllTypesSetProperty = SetAllTypesPrimaryKey::columnByteSet,
                        toArrayManaged = ToArrayManaged.ByteManaged()
                )
            SetSupportedType.FLOAT ->
                ManagedSetTester<Float>(
                        testerName = "Float",
                        setGetter = SetAllTypes::getColumnFloatSet,
                        setSetter = SetAllTypes::setColumnFloatSet,
                        requiredSetGetter = SetAllTypes::getColumnRequiredFloatSet,
                        managedSetGetter = SetContainerClass::myFloatSet,
                        managedCollectionGetter = SetContainerClass::myFloatList,
                        initializedSet = listOf(VALUE_NUMERIC_HELLO.toFloat(), VALUE_NUMERIC_BYE.toFloat(), null),
                        notPresentValue = VALUE_NUMERIC_NOT_PRESENT.toFloat(),
                        primaryKeyAllTypesSetProperty = SetAllTypesPrimaryKey::columnFloatSet,
                        toArrayManaged = ToArrayManaged.FloatManaged()
                )
            SetSupportedType.DOUBLE ->
                ManagedSetTester<Double>(
                        testerName = "Double",
                        setGetter = SetAllTypes::getColumnDoubleSet,
                        setSetter = SetAllTypes::setColumnDoubleSet,
                        requiredSetGetter = SetAllTypes::getColumnRequiredDoubleSet,
                        managedSetGetter = SetContainerClass::myDoubleSet,
                        managedCollectionGetter = SetContainerClass::myDoubleList,
                        initializedSet = listOf(VALUE_NUMERIC_HELLO.toDouble(), VALUE_NUMERIC_BYE.toDouble(), null),
                        notPresentValue = VALUE_NUMERIC_NOT_PRESENT.toDouble(),
                        primaryKeyAllTypesSetProperty = SetAllTypesPrimaryKey::columnDoubleSet,
                        toArrayManaged = ToArrayManaged.DoubleManaged()
                )
            SetSupportedType.STRING ->
                ManagedSetTester<String>(
                        testerName = "String",
                        setGetter = SetAllTypes::getColumnStringSet,
                        setSetter = SetAllTypes::setColumnStringSet,
                        requiredSetGetter = SetAllTypes::getColumnRequiredStringSet,
                        managedSetGetter = SetContainerClass::myStringSet,
                        managedCollectionGetter = SetContainerClass::myStringList,
                        initializedSet = listOf(VALUE_STRING_HELLO, VALUE_STRING_BYE, null),
                        notPresentValue = VALUE_STRING_NOT_PRESENT,
                        primaryKeyAllTypesSetProperty = SetAllTypesPrimaryKey::columnStringSet,
                        toArrayManaged = ToArrayManaged.StringManaged()
                )
            SetSupportedType.BOOLEAN ->
                ManagedSetTester<Boolean>(
                        testerName = "Boolean",
                        setGetter = SetAllTypes::getColumnBooleanSet,
                        setSetter = SetAllTypes::setColumnBooleanSet,
                        requiredSetGetter = SetAllTypes::getColumnRequiredBooleanSet,
                        managedSetGetter = SetContainerClass::myBooleanSet,
                        managedCollectionGetter = SetContainerClass::myBooleanList,
                        initializedSet = listOf(VALUE_BOOLEAN_HELLO, null),
                        notPresentValue = VALUE_BOOLEAN_NOT_PRESENT,
                        primaryKeyAllTypesSetProperty = SetAllTypesPrimaryKey::columnBooleanSet,
                        toArrayManaged = ToArrayManaged.BooleanManaged()
                )
            SetSupportedType.DATE ->
                ManagedSetTester<Date>(
                        testerName = "Date",
                        setGetter = SetAllTypes::getColumnDateSet,
                        setSetter = SetAllTypes::setColumnDateSet,
                        requiredSetGetter = SetAllTypes::getColumnRequiredDateSet,
                        managedSetGetter = SetContainerClass::myDateSet,
                        managedCollectionGetter = SetContainerClass::myDateList,
                        initializedSet = listOf(VALUE_DATE_HELLO, VALUE_DATE_BYE, null),
                        notPresentValue = VALUE_DATE_NOT_PRESENT,
                        primaryKeyAllTypesSetProperty = SetAllTypesPrimaryKey::columnDateSet,
                        toArrayManaged = ToArrayManaged.DateManaged()
                )
            SetSupportedType.DECIMAL128 ->
                ManagedSetTester<Decimal128>(
                        testerName = "Decimal128",
                        setGetter = SetAllTypes::getColumnDecimal128Set,
                        setSetter = SetAllTypes::setColumnDecimal128Set,
                        requiredSetGetter = SetAllTypes::getColumnRequiredDecimal128Set,
                        managedSetGetter = SetContainerClass::myDecimal128Set,
                        managedCollectionGetter = SetContainerClass::myDecimal128List,
                        initializedSet = listOf(VALUE_DECIMAL128_HELLO, VALUE_DECIMAL128_BYE, null),
                        notPresentValue = VALUE_DECIMAL128_NOT_PRESENT,
                        primaryKeyAllTypesSetProperty = SetAllTypesPrimaryKey::columnDecimal128Set,
                        toArrayManaged = ToArrayManaged.Decimal128Managed()
                )
            SetSupportedType.BINARY ->
                ManagedSetTester<ByteArray>(
                        testerName = "Binary",
                        setGetter = SetAllTypes::getColumnBinarySet,
                        setSetter = SetAllTypes::setColumnBinarySet,
                        requiredSetGetter = SetAllTypes::getColumnRequiredBinarySet,
                        managedSetGetter = SetContainerClass::myBinarySet,
                        managedCollectionGetter = SetContainerClass::myBinaryList,
                        initializedSet = listOf(VALUE_BINARY_HELLO, VALUE_BINARY_BYE, null),
                        notPresentValue = VALUE_BINARY_NOT_PRESENT,
                        equalsTo = { expected, value ->
                            Arrays.equals(expected, value)
                        },
                        primaryKeyAllTypesSetProperty = SetAllTypesPrimaryKey::columnBinarySet,
                        toArrayManaged = ToArrayManaged.BinaryManaged()
                )
            SetSupportedType.OBJECT_ID ->
                ManagedSetTester<ObjectId>(
                        testerName = "ObjectId",
                        setGetter = SetAllTypes::getColumnObjectIdSet,
                        setSetter = SetAllTypes::setColumnObjectIdSet,
                        requiredSetGetter = SetAllTypes::getColumnRequiredObjectIdSet,
                        managedSetGetter = SetContainerClass::myObjectIdSet,
                        managedCollectionGetter = SetContainerClass::myObjectIdList,
                        initializedSet = listOf(VALUE_OBJECT_ID_HELLO, VALUE_OBJECT_ID_BYE, null),
                        notPresentValue = VALUE_OBJECT_ID_NOT_PRESENT,
                        primaryKeyAllTypesSetProperty = SetAllTypesPrimaryKey::columnObjectIdSet,
                        toArrayManaged = ToArrayManaged.ObjectIdManaged()
>>>>>>> 2175480d
                )

            SetSupportedType.UUID ->
                ManagedSetTester<UUID>(
<<<<<<< HEAD
                    testerName = "UUID",
                    setGetter = AllTypes::getColumnUUIDSet,
                    setSetter = AllTypes::setColumnUUIDSet,
                    requiredSetGetter = AllTypes::getColumnRequiredUUIDSet,
                    managedSetGetter = SetContainerClass::myUUIDSet,
                    managedCollectionGetter = SetContainerClass::myUUIDList,
                    initializedSet = listOf(VALUE_UUID_HELLO, VALUE_UUID_BYE, null),
                    notPresentValue = VALUE_UUID_NOT_PRESENT,
                    primaryKeyAllTypesSetProperty = AllTypesPrimaryKey::columnUUIDSet,
                    toArrayManaged = ToArrayManaged.UUIDManaged()
=======
                        testerName = "UUID",
                        setGetter = SetAllTypes::getColumnUUIDSet,
                        setSetter = SetAllTypes::setColumnUUIDSet,
                        requiredSetGetter = SetAllTypes::getColumnRequiredUUIDSet,
                        managedSetGetter = SetContainerClass::myUUIDSet,
                        managedCollectionGetter = SetContainerClass::myUUIDList,
                        initializedSet = listOf(VALUE_UUID_HELLO, VALUE_UUID_BYE, null),
                        notPresentValue = VALUE_UUID_NOT_PRESENT,
                        primaryKeyAllTypesSetProperty = SetAllTypesPrimaryKey::columnUUIDSet,
                        toArrayManaged = ToArrayManaged.UUIDManaged()
>>>>>>> 2175480d
                )

            SetSupportedType.LINK ->
                RealmModelManagedSetTester<DogPrimaryKey>(
<<<<<<< HEAD
                    testerName = "LINK",
                    setGetter = AllTypes::getColumnRealmModelSet,
                    setSetter = AllTypes::setColumnRealmModelSet,
                    managedSetGetter = SetContainerClass::myRealmModelSet,
                    managedCollectionGetter = SetContainerClass::myRealmModelList,
                    unmanagedInitializedSet = listOf(VALUE_LINK_HELLO, VALUE_LINK_BYE),
                    unmanagedNotPresentValue = VALUE_LINK_NOT_PRESENT,
                    primaryKeyAllTypesSetProperty = AllTypesPrimaryKey::columnRealmModelSet,
                    toArrayManaged = ToArrayManaged.RealmModelManaged(),
                    insertObjects = { realm, objects ->
                        realm.copyToRealmOrUpdate(objects)
                    },
                    deleteObjects = { objects ->
                        objects.forEach {
                            it!!.deleteFromRealm()
                        }
                    },
                    equalsTo = { expected: DogPrimaryKey?, value: DogPrimaryKey? ->
                        (expected == null && value == null) || ((expected != null && value != null) && (expected.id == value.id))
                    },
                    nullable = false
=======
                        testerName = "LINK",
                        setGetter = SetAllTypes::getColumnRealmModelSet,
                        setSetter = SetAllTypes::setColumnRealmModelSet,
                        managedSetGetter = SetContainerClass::myRealmModelSet,
                        managedCollectionGetter = SetContainerClass::myRealmModelList,
                        unmanagedInitializedSet = listOf(VALUE_LINK_HELLO, VALUE_LINK_BYE),
                        unmanagedNotPresentValue = VALUE_LINK_NOT_PRESENT,
                        primaryKeyAllTypesSetProperty = SetAllTypesPrimaryKey::columnRealmModelSet,
                        toArrayManaged = ToArrayManaged.RealmModelManaged(),
                        insertObjects = { realm, objects ->
                            realm.copyToRealmOrUpdate(objects)
                        },
                        deleteObjects = { objects ->
                            objects.forEach {
                                it!!.deleteFromRealm()
                            }
                        },
                        equalsTo = { expected: DogPrimaryKey?, value: DogPrimaryKey? ->
                            (expected == null && value == null) || ((expected != null && value != null) && (expected.id == value.id))
                        },
                        nullable = false
>>>>>>> 2175480d
                )
            // Ignore Mixed in this switch
            else -> null
        }
    }

    // Add extra tests for Mixed datatype and Realm Models without PK
    return primitiveTesters
<<<<<<< HEAD
        // We add an extra test for Realm models without a PK
        .plus(
            NoPKRealmModelSetTester<Owner>(
                testerName = "LINK_NO_PK",
                setGetter = AllTypes::getColumnRealmModelNoPkSet,
                setSetter = AllTypes::setColumnRealmModelNoPkSet,
                managedSetGetter = SetContainerClass::myRealmModelNoPkSet,
                managedCollectionGetter = SetContainerClass::myRealmModelNoPkList,
                initializedSet = listOf(VALUE_LINK_NO_PK_HELLO, VALUE_LINK_NO_PK_BYE),
                notPresentValue = VALUE_LINK_NO_PK_NOT_PRESENT,
                toArrayManaged = ToArrayManaged.RealmModelNoPKManaged()
            )
        )
        // Then we add the tests for Mixed types
        .plus(MixedType.values().map { mixedType ->
            when (mixedType) {
                MixedType.OBJECT -> RealmModelManagedSetTester<Mixed>(
                    testerName = "MIXED-${mixedType.name}",
                    mixedType = mixedType,
                    setGetter = AllTypes::getColumnMixedSet,
                    setSetter = AllTypes::setColumnMixedSet,
                    managedSetGetter = SetContainerClass::myMixedSet,
                    managedCollectionGetter = SetContainerClass::myMixedList,
                    unmanagedInitializedSet = getMixedKeyValuePairs(mixedType).map {
                        it.second
                    },
                    unmanagedNotPresentValue = Mixed.valueOf(VALUE_LINK_NOT_PRESENT),
                    toArrayManaged = ToArrayManaged.MixedManaged(),
                    insertObjects = { realm, objects ->
                        objects.map { mixed ->
                            if (mixed?.type == MixedType.OBJECT) {
                                val unmanagedObject = mixed.asRealmModel(DogPrimaryKey::class.java)
                                val managedObject = realm.copyToRealmOrUpdate(unmanagedObject)
                                Mixed.valueOf(managedObject)
                            } else {
                                mixed
                            }
                        }
                    },
                    deleteObjects = { objects: List<Mixed?> ->
                        objects.map { mixed ->
                            if (mixed?.type == MixedType.OBJECT) {
                                val managedObject = mixed.asRealmModel(DogPrimaryKey::class.java)
                                managedObject.deleteFromRealm()
                            } else {
                                mixed
                            }
                        }
                    },
                    nullable = true,
                    equalsTo = { expected, value ->
                        if (expected == null && value == Mixed.nullValue()) {
                            true
                        } else if (expected != null && value != Mixed.nullValue()) {
                            val expectedModel = expected.asRealmModel(DogPrimaryKey::class.java)
                            // Managed Mixed values are cannot be null but Mixed.nullValue()
                            val valueModel = value!!.asRealmModel(DogPrimaryKey::class.java)

                            expectedModel.id == valueModel.id
                        } else {
                            false
                        }
                    },
                    primaryKeyAllTypesSetProperty = AllTypesPrimaryKey::columnMixedSet
                )
                MixedType.NULL -> NullMixedSetTester(
                    testerName = "MIXED-${mixedType.name}",
                    setGetter = AllTypes::getColumnMixedSet
                )
                else -> ManagedSetTester<Mixed>(
                    testerName = "MIXED-${mixedType.name}",
                    mixedType = mixedType,
                    setGetter = AllTypes::getColumnMixedSet,
                    setSetter = AllTypes::setColumnMixedSet,
                    managedSetGetter = SetContainerClass::myMixedSet,
                    managedCollectionGetter = SetContainerClass::myMixedList,
                    initializedSet = getMixedKeyValuePairs(mixedType).map {
                        it.second
                    },
                    notPresentValue = VALUE_MIXED_NOT_PRESENT,
                    toArrayManaged = ToArrayManaged.MixedManaged(),
                    equalsTo = { expected, value ->
                        (expected == null && value == Mixed.nullValue()) || ((expected != null) && (expected == value))
                    },
                    primaryKeyAllTypesSetProperty = AllTypesPrimaryKey::columnMixedSet
                )
            }
        })
=======
            // We add an extra test for Realm models without a PK
            .plus(NoPKRealmModelSetTester<Owner>(
                    testerName = "LINK_NO_PK",
                    setGetter = SetAllTypes::getColumnRealmModelNoPkSet,
                    setSetter = SetAllTypes::setColumnRealmModelNoPkSet,
                    managedSetGetter = SetContainerClass::myRealmModelNoPkSet,
                    managedCollectionGetter = SetContainerClass::myRealmModelNoPkList,
                    initializedSet = listOf(VALUE_LINK_NO_PK_HELLO, VALUE_LINK_NO_PK_BYE),
                    notPresentValue = VALUE_LINK_NO_PK_NOT_PRESENT,
                    toArrayManaged = ToArrayManaged.RealmModelNoPKManaged()
            ))
            // Then we add the tests for Mixed types
            .plus(MixedType.values().map { mixedType ->
                when (mixedType) {
                    MixedType.OBJECT -> RealmModelManagedSetTester<Mixed>(
                            testerName = "MIXED-${mixedType.name}",
                            mixedType = mixedType,
                            setGetter = SetAllTypes::getColumnMixedSet,
                            setSetter = SetAllTypes::setColumnMixedSet,
                            managedSetGetter = SetContainerClass::myMixedSet,
                            managedCollectionGetter = SetContainerClass::myMixedList,
                            unmanagedInitializedSet = getMixedKeyValuePairs(mixedType).map {
                                it.second
                            },
                            unmanagedNotPresentValue = Mixed.valueOf(VALUE_LINK_NOT_PRESENT),
                            toArrayManaged = ToArrayManaged.MixedManaged(),
                            insertObjects = { realm, objects ->
                                objects.map { mixed ->
                                    if (mixed?.type == MixedType.OBJECT) {
                                        val unmanagedObject = mixed.asRealmModel(DogPrimaryKey::class.java)
                                        val managedObject = realm.copyToRealmOrUpdate(unmanagedObject)
                                        Mixed.valueOf(managedObject)
                                    } else {
                                        mixed
                                    }
                                }
                            },
                            deleteObjects = { objects: List<Mixed?> ->
                                objects.map { mixed ->
                                    if (mixed?.type == MixedType.OBJECT) {
                                        val managedObject = mixed.asRealmModel(DogPrimaryKey::class.java)
                                        managedObject.deleteFromRealm()
                                    } else {
                                        mixed
                                    }
                                }
                            },
                            nullable = true,
                            equalsTo = { expected, value ->
                                if (expected == null && value == Mixed.nullValue()) {
                                    true
                                } else if(expected != null && value != Mixed.nullValue()) {
                                    val expectedModel = expected.asRealmModel(DogPrimaryKey::class.java)
                                    // Managed Mixed values are cannot be null but Mixed.nullValue()
                                    val valueModel = value!!.asRealmModel(DogPrimaryKey::class.java)

                                    expectedModel.id == valueModel.id
                                } else {
                                    false
                                }
                            },
                            primaryKeyAllTypesSetProperty = SetAllTypesPrimaryKey::columnMixedSet
                    )
                    MixedType.NULL -> NullMixedSetTester(
                            testerName = "MIXED-${mixedType.name}",
                            setGetter = SetAllTypes::getColumnMixedSet
                    )
                    else -> ManagedSetTester<Mixed>(
                            testerName = "MIXED-${mixedType.name}",
                            mixedType = mixedType,
                            setGetter = SetAllTypes::getColumnMixedSet,
                            setSetter = SetAllTypes::setColumnMixedSet,
                            managedSetGetter = SetContainerClass::myMixedSet,
                            managedCollectionGetter = SetContainerClass::myMixedList,
                            initializedSet = getMixedKeyValuePairs(mixedType).map {
                                it.second
                            },
                            notPresentValue = VALUE_MIXED_NOT_PRESENT,
                            toArrayManaged = ToArrayManaged.MixedManaged(),
                            equalsTo = { expected, value ->
                                (expected == null && value == Mixed.nullValue()) || ((expected != null) && (expected == value))
                            },
                            primaryKeyAllTypesSetProperty = SetAllTypesPrimaryKey::columnMixedSet
                    )
                }
            })
>>>>>>> 2175480d
}

/**
 * TODO
 */
abstract class ToArrayManaged<T> {

    abstract fun assertToArrayWithParameter(realm: Realm, set: RealmSet<T>, values: List<T?>)

    fun assertContains(array: Array<T>, set: RealmSet<T>) {
        array.forEach { arrayValue ->
            assertTrue(set.contains(arrayValue))
        }
    }

    protected fun test(
        realm: Realm,
        set: RealmSet<T>,
        values: List<T?>,
        emptyArray: Array<T>,
        fullArray: Array<T>
    ) {
        val emptyFromSet = set.toArray(emptyArray)
        assertEquals(0, emptyFromSet.size)

        realm.executeTransaction {
            set.addAll(values as Collection<T>)
        }
        val fullFromSet = set.toArray(fullArray)
        assertEquals(values.size, fullFromSet.size)
    }

    class LongManaged : ToArrayManaged<Long>() {
        override fun assertToArrayWithParameter(realm: Realm, set: RealmSet<Long>, values: List<Long?>) =
            test(realm, set, values, emptyArray(), arrayOf())
    }

    class IntManaged : ToArrayManaged<Int>() {
        override fun assertToArrayWithParameter(realm: Realm, set: RealmSet<Int>, values: List<Int?>) =
            test(realm, set, values, emptyArray(), arrayOf())
    }

    class ShortManaged : ToArrayManaged<Short>() {
        override fun assertToArrayWithParameter(realm: Realm, set: RealmSet<Short>, values: List<Short?>) =
            test(realm, set, values, emptyArray(), arrayOf())
    }

    class ByteManaged : ToArrayManaged<Byte>() {
        override fun assertToArrayWithParameter(realm: Realm, set: RealmSet<Byte>, values: List<Byte?>) =
            test(realm, set, values, emptyArray(), arrayOf())
    }

    class FloatManaged : ToArrayManaged<Float>() {
        override fun assertToArrayWithParameter(realm: Realm, set: RealmSet<Float>, values: List<Float?>) =
            test(realm, set, values, emptyArray(), arrayOf())
    }

    class DoubleManaged : ToArrayManaged<Double>() {
        override fun assertToArrayWithParameter(realm: Realm, set: RealmSet<Double>, values: List<Double?>) =
            test(realm, set, values, emptyArray(), arrayOf())
    }

    class StringManaged : ToArrayManaged<String>() {
        override fun assertToArrayWithParameter(realm: Realm, set: RealmSet<String>, values: List<String?>) =
            test(realm, set, values, emptyArray(), arrayOf())
    }

    class BooleanManaged : ToArrayManaged<Boolean>() {
        override fun assertToArrayWithParameter(realm: Realm, set: RealmSet<Boolean>, values: List<Boolean?>) =
            test(realm, set, values, emptyArray(), arrayOf())
    }

    class DateManaged : ToArrayManaged<Date>() {
        override fun assertToArrayWithParameter(realm: Realm, set: RealmSet<Date>, values: List<Date?>) =
            test(realm, set, values, emptyArray(), arrayOf())
    }

    class Decimal128Managed : ToArrayManaged<Decimal128>() {
        override fun assertToArrayWithParameter(realm: Realm, set: RealmSet<Decimal128>, values: List<Decimal128?>) =
            test(realm, set, values, emptyArray(), arrayOf())
    }

    class BinaryManaged : ToArrayManaged<ByteArray>() {
        override fun assertToArrayWithParameter(realm: Realm, set: RealmSet<ByteArray>, values: List<ByteArray?>) =
            test(realm, set, values, emptyArray(), arrayOf())
    }

    class ObjectIdManaged : ToArrayManaged<ObjectId>() {
        override fun assertToArrayWithParameter(realm: Realm, set: RealmSet<ObjectId>, values: List<ObjectId?>) =
            test(realm, set, values, emptyArray(), arrayOf())
    }

    class UUIDManaged : ToArrayManaged<UUID>() {
        override fun assertToArrayWithParameter(realm: Realm, set: RealmSet<UUID>, values: List<UUID?>) =
            test(realm, set, values, emptyArray(), arrayOf())
    }

    class RealmModelManaged : ToArrayManaged<DogPrimaryKey>() {
        override fun assertToArrayWithParameter(
            realm: Realm,
            set: RealmSet<DogPrimaryKey>,
            values: List<DogPrimaryKey?>
        ) =
            test(realm, set, values, emptyArray(), arrayOf())
    }

    class RealmModelNoPKManaged : ToArrayManaged<Owner>() {
        override fun assertToArrayWithParameter(realm: Realm, set: RealmSet<Owner>, values: List<Owner?>) =
            test(realm, set, values, emptyArray(), arrayOf())
    }

    class MixedManaged : ToArrayManaged<Mixed>() {
        override fun assertToArrayWithParameter(realm: Realm, set: RealmSet<Mixed>, values: List<Mixed?>) =
            test(realm, set, values, emptyArray(), arrayOf())
    }
}
<|MERGE_RESOLUTION|>--- conflicted
+++ resolved
@@ -34,24 +34,6 @@
  * Generic tester for all types of unmanaged sets.
  */
 class ManagedSetTester<T : Any>(
-<<<<<<< HEAD
-    private val testerName: String,
-    private val mixedType: MixedType? = null,
-    private val setGetter: KFunction1<AllTypes, RealmSet<T>>,
-    private val setSetter: KFunction2<AllTypes, RealmSet<T>, Unit>,
-    private val requiredSetGetter: KFunction1<AllTypes, RealmSet<T>>? = null,
-    private val managedSetGetter: KProperty1<SetContainerClass, RealmSet<T>>,
-    private val managedCollectionGetter: KProperty1<SetContainerClass, RealmList<T>>,
-    private val initializedSet: List<T?>,
-    private val notPresentValue: T,
-    private val toArrayManaged: ToArrayManaged<T>,
-    private val nullable: Boolean = true,
-    private val equalsTo: (expected: T?, value: T?) -> Boolean = { expected, value ->
-        // Used to assert that the contents of two collections are the same.
-        expected == value
-    },
-    private val primaryKeyAllTypesSetProperty: KMutableProperty1<AllTypesPrimaryKey, RealmSet<T>>
-=======
         private val testerName: String,
         private val mixedType: MixedType? = null,
         private val setGetter: KFunction1<SetAllTypes, RealmSet<T>>,
@@ -68,7 +50,6 @@
            expected == value
         },
         private val primaryKeyAllTypesSetProperty: KMutableProperty1<SetAllTypesPrimaryKey, RealmSet<T>>
->>>>>>> 2175480d
 ) : SetTester {
 
     private lateinit var config: RealmConfiguration
@@ -872,11 +853,7 @@
     }
 
     override fun aggregations() {
-<<<<<<< HEAD
-        val set = initAndAssertEmptySet()
-=======
-        val set = initAndAssertEmptySet(id = "id")
->>>>>>> 2175480d
+        val set = initAndAssertEmptySet(id = "id")
 
         // Aggregation operations are not supported on primitive types.
         assertFailsWith<UnsupportedOperationException> {
@@ -933,164 +910,6 @@
         when (supportedType) {
             SetSupportedType.LONG ->
                 ManagedSetTester<Long>(
-<<<<<<< HEAD
-                    testerName = "Long",
-                    setGetter = AllTypes::getColumnLongSet,
-                    setSetter = AllTypes::setColumnLongSet,
-                    requiredSetGetter = AllTypes::getColumnRequiredLongSet,
-                    managedSetGetter = SetContainerClass::myLongSet,
-                    managedCollectionGetter = SetContainerClass::myLongList,
-                    initializedSet = listOf(VALUE_NUMERIC_HELLO.toLong(), VALUE_NUMERIC_BYE.toLong(), null),
-                    notPresentValue = VALUE_NUMERIC_NOT_PRESENT.toLong(),
-                    primaryKeyAllTypesSetProperty = AllTypesPrimaryKey::columnLongSet,
-                    toArrayManaged = ToArrayManaged.LongManaged()
-                )
-            SetSupportedType.INTEGER ->
-                ManagedSetTester<Int>(
-                    testerName = "Integer",
-                    setGetter = AllTypes::getColumnIntegerSet,
-                    setSetter = AllTypes::setColumnIntegerSet,
-                    requiredSetGetter = AllTypes::getColumnRequiredIntegerSet,
-                    managedSetGetter = SetContainerClass::myIntSet,
-                    managedCollectionGetter = SetContainerClass::myIntList,
-                    initializedSet = listOf(VALUE_NUMERIC_HELLO, VALUE_NUMERIC_BYE, null),
-                    notPresentValue = VALUE_NUMERIC_NOT_PRESENT,
-                    primaryKeyAllTypesSetProperty = AllTypesPrimaryKey::columnIntegerSet,
-                    toArrayManaged = ToArrayManaged.IntManaged()
-                )
-            SetSupportedType.SHORT ->
-                ManagedSetTester<Short>(
-                    testerName = "Short",
-                    setGetter = AllTypes::getColumnShortSet,
-                    setSetter = AllTypes::setColumnShortSet,
-                    requiredSetGetter = AllTypes::getColumnRequiredShortSet,
-                    managedSetGetter = SetContainerClass::myShortSet,
-                    managedCollectionGetter = SetContainerClass::myShortList,
-                    initializedSet = listOf(VALUE_NUMERIC_HELLO.toShort(), VALUE_NUMERIC_BYE.toShort(), null),
-                    notPresentValue = VALUE_NUMERIC_NOT_PRESENT.toShort(),
-                    primaryKeyAllTypesSetProperty = AllTypesPrimaryKey::columnShortSet,
-                    toArrayManaged = ToArrayManaged.ShortManaged()
-                )
-            SetSupportedType.BYTE ->
-                ManagedSetTester<Byte>(
-                    testerName = "Byte",
-                    setGetter = AllTypes::getColumnByteSet,
-                    setSetter = AllTypes::setColumnByteSet,
-                    requiredSetGetter = AllTypes::getColumnRequiredByteSet,
-                    managedSetGetter = SetContainerClass::myByteSet,
-                    managedCollectionGetter = SetContainerClass::myByteList,
-                    initializedSet = listOf(VALUE_NUMERIC_HELLO.toByte(), VALUE_NUMERIC_BYE.toByte(), null),
-                    notPresentValue = VALUE_NUMERIC_NOT_PRESENT.toByte(),
-                    primaryKeyAllTypesSetProperty = AllTypesPrimaryKey::columnByteSet,
-                    toArrayManaged = ToArrayManaged.ByteManaged()
-                )
-            SetSupportedType.FLOAT ->
-                ManagedSetTester<Float>(
-                    testerName = "Float",
-                    setGetter = AllTypes::getColumnFloatSet,
-                    setSetter = AllTypes::setColumnFloatSet,
-                    requiredSetGetter = AllTypes::getColumnRequiredFloatSet,
-                    managedSetGetter = SetContainerClass::myFloatSet,
-                    managedCollectionGetter = SetContainerClass::myFloatList,
-                    initializedSet = listOf(VALUE_NUMERIC_HELLO.toFloat(), VALUE_NUMERIC_BYE.toFloat(), null),
-                    notPresentValue = VALUE_NUMERIC_NOT_PRESENT.toFloat(),
-                    primaryKeyAllTypesSetProperty = AllTypesPrimaryKey::columnFloatSet,
-                    toArrayManaged = ToArrayManaged.FloatManaged()
-                )
-            SetSupportedType.DOUBLE ->
-                ManagedSetTester<Double>(
-                    testerName = "Double",
-                    setGetter = AllTypes::getColumnDoubleSet,
-                    setSetter = AllTypes::setColumnDoubleSet,
-                    requiredSetGetter = AllTypes::getColumnRequiredDoubleSet,
-                    managedSetGetter = SetContainerClass::myDoubleSet,
-                    managedCollectionGetter = SetContainerClass::myDoubleList,
-                    initializedSet = listOf(VALUE_NUMERIC_HELLO.toDouble(), VALUE_NUMERIC_BYE.toDouble(), null),
-                    notPresentValue = VALUE_NUMERIC_NOT_PRESENT.toDouble(),
-                    primaryKeyAllTypesSetProperty = AllTypesPrimaryKey::columnDoubleSet,
-                    toArrayManaged = ToArrayManaged.DoubleManaged()
-                )
-            SetSupportedType.STRING ->
-                ManagedSetTester<String>(
-                    testerName = "String",
-                    setGetter = AllTypes::getColumnStringSet,
-                    setSetter = AllTypes::setColumnStringSet,
-                    requiredSetGetter = AllTypes::getColumnRequiredStringSet,
-                    managedSetGetter = SetContainerClass::myStringSet,
-                    managedCollectionGetter = SetContainerClass::myStringList,
-                    initializedSet = listOf(VALUE_STRING_HELLO, VALUE_STRING_BYE, null),
-                    notPresentValue = VALUE_STRING_NOT_PRESENT,
-                    primaryKeyAllTypesSetProperty = AllTypesPrimaryKey::columnStringSet,
-                    toArrayManaged = ToArrayManaged.StringManaged()
-                )
-            SetSupportedType.BOOLEAN ->
-                ManagedSetTester<Boolean>(
-                    testerName = "Boolean",
-                    setGetter = AllTypes::getColumnBooleanSet,
-                    setSetter = AllTypes::setColumnBooleanSet,
-                    requiredSetGetter = AllTypes::getColumnRequiredBooleanSet,
-                    managedSetGetter = SetContainerClass::myBooleanSet,
-                    managedCollectionGetter = SetContainerClass::myBooleanList,
-                    initializedSet = listOf(VALUE_BOOLEAN_HELLO, null),
-                    notPresentValue = VALUE_BOOLEAN_NOT_PRESENT,
-                    primaryKeyAllTypesSetProperty = AllTypesPrimaryKey::columnBooleanSet,
-                    toArrayManaged = ToArrayManaged.BooleanManaged()
-                )
-            SetSupportedType.DATE ->
-                ManagedSetTester<Date>(
-                    testerName = "Date",
-                    setGetter = AllTypes::getColumnDateSet,
-                    setSetter = AllTypes::setColumnDateSet,
-                    requiredSetGetter = AllTypes::getColumnRequiredDateSet,
-                    managedSetGetter = SetContainerClass::myDateSet,
-                    managedCollectionGetter = SetContainerClass::myDateList,
-                    initializedSet = listOf(VALUE_DATE_HELLO, VALUE_DATE_BYE, null),
-                    notPresentValue = VALUE_DATE_NOT_PRESENT,
-                    primaryKeyAllTypesSetProperty = AllTypesPrimaryKey::columnDateSet,
-                    toArrayManaged = ToArrayManaged.DateManaged()
-                )
-            SetSupportedType.DECIMAL128 ->
-                ManagedSetTester<Decimal128>(
-                    testerName = "Decimal128",
-                    setGetter = AllTypes::getColumnDecimal128Set,
-                    setSetter = AllTypes::setColumnDecimal128Set,
-                    requiredSetGetter = AllTypes::getColumnRequiredDecimal128Set,
-                    managedSetGetter = SetContainerClass::myDecimal128Set,
-                    managedCollectionGetter = SetContainerClass::myDecimal128List,
-                    initializedSet = listOf(VALUE_DECIMAL128_HELLO, VALUE_DECIMAL128_BYE, null),
-                    notPresentValue = VALUE_DECIMAL128_NOT_PRESENT,
-                    primaryKeyAllTypesSetProperty = AllTypesPrimaryKey::columnDecimal128Set,
-                    toArrayManaged = ToArrayManaged.Decimal128Managed()
-                )
-            SetSupportedType.BINARY ->
-                ManagedSetTester<ByteArray>(
-                    testerName = "Binary",
-                    setGetter = AllTypes::getColumnBinarySet,
-                    setSetter = AllTypes::setColumnBinarySet,
-                    requiredSetGetter = AllTypes::getColumnRequiredBinarySet,
-                    managedSetGetter = SetContainerClass::myBinarySet,
-                    managedCollectionGetter = SetContainerClass::myBinaryList,
-                    initializedSet = listOf(VALUE_BINARY_HELLO, VALUE_BINARY_BYE, null),
-                    notPresentValue = VALUE_BINARY_NOT_PRESENT,
-                    equalsTo = { expected, value ->
-                        Arrays.equals(expected, value)
-                    },
-                    primaryKeyAllTypesSetProperty = AllTypesPrimaryKey::columnBinarySet,
-                    toArrayManaged = ToArrayManaged.BinaryManaged()
-                )
-            SetSupportedType.OBJECT_ID ->
-                ManagedSetTester<ObjectId>(
-                    testerName = "ObjectId",
-                    setGetter = AllTypes::getColumnObjectIdSet,
-                    setSetter = AllTypes::setColumnObjectIdSet,
-                    requiredSetGetter = AllTypes::getColumnRequiredObjectIdSet,
-                    managedSetGetter = SetContainerClass::myObjectIdSet,
-                    managedCollectionGetter = SetContainerClass::myObjectIdList,
-                    initializedSet = listOf(VALUE_OBJECT_ID_HELLO, VALUE_OBJECT_ID_BYE, null),
-                    notPresentValue = VALUE_OBJECT_ID_NOT_PRESENT,
-                    primaryKeyAllTypesSetProperty = AllTypesPrimaryKey::columnObjectIdSet,
-                    toArrayManaged = ToArrayManaged.ObjectIdManaged()
-=======
                         testerName = "Long",
                         setGetter = SetAllTypes::getColumnLongSet,
                         setSetter = SetAllTypes::setColumnLongSet,
@@ -1247,23 +1066,10 @@
                         notPresentValue = VALUE_OBJECT_ID_NOT_PRESENT,
                         primaryKeyAllTypesSetProperty = SetAllTypesPrimaryKey::columnObjectIdSet,
                         toArrayManaged = ToArrayManaged.ObjectIdManaged()
->>>>>>> 2175480d
                 )
 
             SetSupportedType.UUID ->
                 ManagedSetTester<UUID>(
-<<<<<<< HEAD
-                    testerName = "UUID",
-                    setGetter = AllTypes::getColumnUUIDSet,
-                    setSetter = AllTypes::setColumnUUIDSet,
-                    requiredSetGetter = AllTypes::getColumnRequiredUUIDSet,
-                    managedSetGetter = SetContainerClass::myUUIDSet,
-                    managedCollectionGetter = SetContainerClass::myUUIDList,
-                    initializedSet = listOf(VALUE_UUID_HELLO, VALUE_UUID_BYE, null),
-                    notPresentValue = VALUE_UUID_NOT_PRESENT,
-                    primaryKeyAllTypesSetProperty = AllTypesPrimaryKey::columnUUIDSet,
-                    toArrayManaged = ToArrayManaged.UUIDManaged()
-=======
                         testerName = "UUID",
                         setGetter = SetAllTypes::getColumnUUIDSet,
                         setSetter = SetAllTypes::setColumnUUIDSet,
@@ -1274,34 +1080,10 @@
                         notPresentValue = VALUE_UUID_NOT_PRESENT,
                         primaryKeyAllTypesSetProperty = SetAllTypesPrimaryKey::columnUUIDSet,
                         toArrayManaged = ToArrayManaged.UUIDManaged()
->>>>>>> 2175480d
                 )
 
             SetSupportedType.LINK ->
                 RealmModelManagedSetTester<DogPrimaryKey>(
-<<<<<<< HEAD
-                    testerName = "LINK",
-                    setGetter = AllTypes::getColumnRealmModelSet,
-                    setSetter = AllTypes::setColumnRealmModelSet,
-                    managedSetGetter = SetContainerClass::myRealmModelSet,
-                    managedCollectionGetter = SetContainerClass::myRealmModelList,
-                    unmanagedInitializedSet = listOf(VALUE_LINK_HELLO, VALUE_LINK_BYE),
-                    unmanagedNotPresentValue = VALUE_LINK_NOT_PRESENT,
-                    primaryKeyAllTypesSetProperty = AllTypesPrimaryKey::columnRealmModelSet,
-                    toArrayManaged = ToArrayManaged.RealmModelManaged(),
-                    insertObjects = { realm, objects ->
-                        realm.copyToRealmOrUpdate(objects)
-                    },
-                    deleteObjects = { objects ->
-                        objects.forEach {
-                            it!!.deleteFromRealm()
-                        }
-                    },
-                    equalsTo = { expected: DogPrimaryKey?, value: DogPrimaryKey? ->
-                        (expected == null && value == null) || ((expected != null && value != null) && (expected.id == value.id))
-                    },
-                    nullable = false
-=======
                         testerName = "LINK",
                         setGetter = SetAllTypes::getColumnRealmModelSet,
                         setSetter = SetAllTypes::setColumnRealmModelSet,
@@ -1323,7 +1105,6 @@
                             (expected == null && value == null) || ((expected != null && value != null) && (expected.id == value.id))
                         },
                         nullable = false
->>>>>>> 2175480d
                 )
             // Ignore Mixed in this switch
             else -> null
@@ -1332,96 +1113,6 @@
 
     // Add extra tests for Mixed datatype and Realm Models without PK
     return primitiveTesters
-<<<<<<< HEAD
-        // We add an extra test for Realm models without a PK
-        .plus(
-            NoPKRealmModelSetTester<Owner>(
-                testerName = "LINK_NO_PK",
-                setGetter = AllTypes::getColumnRealmModelNoPkSet,
-                setSetter = AllTypes::setColumnRealmModelNoPkSet,
-                managedSetGetter = SetContainerClass::myRealmModelNoPkSet,
-                managedCollectionGetter = SetContainerClass::myRealmModelNoPkList,
-                initializedSet = listOf(VALUE_LINK_NO_PK_HELLO, VALUE_LINK_NO_PK_BYE),
-                notPresentValue = VALUE_LINK_NO_PK_NOT_PRESENT,
-                toArrayManaged = ToArrayManaged.RealmModelNoPKManaged()
-            )
-        )
-        // Then we add the tests for Mixed types
-        .plus(MixedType.values().map { mixedType ->
-            when (mixedType) {
-                MixedType.OBJECT -> RealmModelManagedSetTester<Mixed>(
-                    testerName = "MIXED-${mixedType.name}",
-                    mixedType = mixedType,
-                    setGetter = AllTypes::getColumnMixedSet,
-                    setSetter = AllTypes::setColumnMixedSet,
-                    managedSetGetter = SetContainerClass::myMixedSet,
-                    managedCollectionGetter = SetContainerClass::myMixedList,
-                    unmanagedInitializedSet = getMixedKeyValuePairs(mixedType).map {
-                        it.second
-                    },
-                    unmanagedNotPresentValue = Mixed.valueOf(VALUE_LINK_NOT_PRESENT),
-                    toArrayManaged = ToArrayManaged.MixedManaged(),
-                    insertObjects = { realm, objects ->
-                        objects.map { mixed ->
-                            if (mixed?.type == MixedType.OBJECT) {
-                                val unmanagedObject = mixed.asRealmModel(DogPrimaryKey::class.java)
-                                val managedObject = realm.copyToRealmOrUpdate(unmanagedObject)
-                                Mixed.valueOf(managedObject)
-                            } else {
-                                mixed
-                            }
-                        }
-                    },
-                    deleteObjects = { objects: List<Mixed?> ->
-                        objects.map { mixed ->
-                            if (mixed?.type == MixedType.OBJECT) {
-                                val managedObject = mixed.asRealmModel(DogPrimaryKey::class.java)
-                                managedObject.deleteFromRealm()
-                            } else {
-                                mixed
-                            }
-                        }
-                    },
-                    nullable = true,
-                    equalsTo = { expected, value ->
-                        if (expected == null && value == Mixed.nullValue()) {
-                            true
-                        } else if (expected != null && value != Mixed.nullValue()) {
-                            val expectedModel = expected.asRealmModel(DogPrimaryKey::class.java)
-                            // Managed Mixed values are cannot be null but Mixed.nullValue()
-                            val valueModel = value!!.asRealmModel(DogPrimaryKey::class.java)
-
-                            expectedModel.id == valueModel.id
-                        } else {
-                            false
-                        }
-                    },
-                    primaryKeyAllTypesSetProperty = AllTypesPrimaryKey::columnMixedSet
-                )
-                MixedType.NULL -> NullMixedSetTester(
-                    testerName = "MIXED-${mixedType.name}",
-                    setGetter = AllTypes::getColumnMixedSet
-                )
-                else -> ManagedSetTester<Mixed>(
-                    testerName = "MIXED-${mixedType.name}",
-                    mixedType = mixedType,
-                    setGetter = AllTypes::getColumnMixedSet,
-                    setSetter = AllTypes::setColumnMixedSet,
-                    managedSetGetter = SetContainerClass::myMixedSet,
-                    managedCollectionGetter = SetContainerClass::myMixedList,
-                    initializedSet = getMixedKeyValuePairs(mixedType).map {
-                        it.second
-                    },
-                    notPresentValue = VALUE_MIXED_NOT_PRESENT,
-                    toArrayManaged = ToArrayManaged.MixedManaged(),
-                    equalsTo = { expected, value ->
-                        (expected == null && value == Mixed.nullValue()) || ((expected != null) && (expected == value))
-                    },
-                    primaryKeyAllTypesSetProperty = AllTypesPrimaryKey::columnMixedSet
-                )
-            }
-        })
-=======
             // We add an extra test for Realm models without a PK
             .plus(NoPKRealmModelSetTester<Owner>(
                     testerName = "LINK_NO_PK",
@@ -1508,7 +1199,6 @@
                     )
                 }
             })
->>>>>>> 2175480d
 }
 
 /**
