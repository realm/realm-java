/*
 * Copyright 2021 Realm Inc.
 *
 * Licensed under the Apache License, Version 2.0 (the "License");
 * you may not use this file except in compliance with the License.
 * You may obtain a copy of the License at
 *
 * http://www.apache.org/licenses/LICENSE-2.0
 *
 * Unless required by applicable law or agreed to in writing, software
 * distributed under the License is distributed on an "AS IS" BASIS,
 * WITHOUT WARRANTIES OR CONDITIONS OF ANY KIND, either express or implied.
 * See the License for the specific language governing permissions and
 * limitations under the License.
 */

package io.realm

import io.realm.entities.AllTypes
import io.realm.entities.SetContainerClass
import io.realm.kotlin.createObject
import io.realm.rule.BlockingLooperThread
import org.bson.types.Decimal128
import org.bson.types.ObjectId
import java.util.*
import kotlin.reflect.KFunction1
import kotlin.reflect.KFunction2
import kotlin.reflect.KProperty1
import kotlin.test.*

/**
 * Generic tester for all types of unmanaged sets.
 */
class ManagedSetTester<T : Any>(
        private val testerName: String,
        private val mixedType: MixedType? = null,
        private val setGetter: KFunction1<AllTypes, RealmSet<T>>,
        private val setSetter: KFunction2<AllTypes, RealmSet<T>, Unit>,
        private val managedSetGetter: KProperty1<SetContainerClass, RealmSet<T>>,
        private val managedCollectionGetter: KFunction1<AllTypes, RealmList<T>>,
        private val initializedSet: List<T?>,
        private val notPresentValue: T,
        private val toArrayManaged: ToArrayManaged<T>
) : SetTester {

    private lateinit var config: RealmConfiguration
    private lateinit var looperThread: BlockingLooperThread
    private lateinit var realm: Realm

    override fun toString(): String = when (mixedType) {
        null -> "ManagedSet-${testerName}"
        else -> "ManagedSet-${testerName}" + mixedType.name.let { "-$it" }
    }

    override fun setUp(config: RealmConfiguration, looperThread: BlockingLooperThread) {
        this.config = config
        this.looperThread = looperThread
        this.realm = Realm.getInstance(config)
    }

    override fun tearDown() = realm.close()

    override fun isManaged() = assertTrue(initAndAssert().isManaged)

    override fun isValid() = assertTrue(initAndAssert().isValid)

    override fun isFrozen() = Unit          // Tested in frozen

    override fun size() {
        val set = initAndAssert()

        realm.executeTransaction {
            initializedSet.forEach { value ->
                set.add(value)
            }
        }
        assertEquals(initializedSet.size, set.size)
    }

    override fun isEmpty() {
        val set = initAndAssert()

        realm.executeTransaction {
            initializedSet.forEach { value ->
                set.add(value)
            }
        }
        assertFalse(set.isEmpty())
    }

    override fun contains() {
        val set = initAndAssert()

        assertFalse(set.contains(notPresentValue))
        realm.executeTransaction {
            set.add(notPresentValue)
        }
        assertTrue(set.contains(notPresentValue))
        assertFalse(set.contains(null))
    }

    override fun iterator() {
        val set = initAndAssert()

        assertNotNull(set.iterator())
        realm.executeTransaction {
            set.addAll(initializedSet)
        }
        set.forEach { value ->
            assertTrue(initializedSet.contains(value))
        }
    }

    override fun toArray() {
        val set = initAndAssert()

        // Empty set
        assertEquals(0, set.toArray().size)

        // Set with some values
        realm.executeTransaction {
            set.addAll(initializedSet)
            assertEquals(initializedSet.size, set.toArray().size)
        }
    }

    override fun toArrayWithParameter() {
        val set = initAndAssert()
        toArrayManaged.toArrayWithParameter(realm, set, initializedSet)
    }

    override fun add() {
        val set = initAndAssert()

        realm.executeTransaction {
            // Adding a value for the first time returns true
            initializedSet.forEach { value ->
                assertTrue(set.add(value))
            }
            // Adding an existing value returns false
            initializedSet.forEach { value ->
                assertFalse(set.add(value))
            }
        }

        // FIXME: assert sets are equal
    }

    override fun remove() {
        val set = initAndAssert()

        realm.executeTransaction {
            initializedSet.forEach { value ->
                set.add(value)
                assertTrue(set.remove(value))
            }
            assertTrue(set.isEmpty())

            // Does not change if we remove something that is not there
            assertFalse(set.remove(notPresentValue))

            // Does not change if we remove an object that is not the same time as the set
            assertFalse(set.remove<Any>(AllTypes()))

            // Does not change if we remove null and null is not present
            assertFalse(set.remove(null))
        }
        assertEquals(0, set.size)
    }

    override fun containsAll() {
        val set = initAndAssert()

        realm.executeTransaction { transactionRealm ->
            set.addAll(initializedSet)

            // Does not contain a collection of something other than its own type
            assertFalse(set.containsAll(listOf(Pair(1, 2)) as Collection<*>))

            // Contains an unmanaged collection
            assertTrue(set.containsAll(initializedSet))

            // Does not contain an unmanaged collection
            assertFalse(set.containsAll(listOf(notPresentValue)))

            // Contains a managed set (itself)
            assertTrue(set.containsAll(set))

            // Contains an empty collection - every set contains the empty set
            assertTrue(set.containsAll(listOf()))

            // Contains a managed set containing the same values
            val sameValuesManagedSet = managedSetGetter.get(transactionRealm.createObject())
            sameValuesManagedSet.addAll(initializedSet)
            assertEquals(initializedSet.size, sameValuesManagedSet.size)
            assertTrue(set.containsAll(sameValuesManagedSet as Collection<*>))

            // Does not contain a managed set with other values
            val notPresentValueSet = managedSetGetter.get(transactionRealm.createObject())
            notPresentValueSet.add(notPresentValue)
            assertFalse(notPresentValueSet.isEmpty())
            assertFalse(set.containsAll(notPresentValueSet as Collection<*>))

            // Contains an empty RealmSet
            val emptyManagedSet = managedSetGetter.get(transactionRealm.createObject())
            assertTrue(emptyManagedSet.isEmpty())
            assertTrue(set.containsAll(emptyManagedSet))

            // Contains a managed list with the same elements
            val sameValuesManagedList = managedCollectionGetter.call(transactionRealm.createObject<AllTypes>())
            sameValuesManagedList.addAll(initializedSet)
            assertTrue(set.containsAll(sameValuesManagedList))

            // Does not contain a managed list with the other elements
            val differentValuesManagedList = managedCollectionGetter.call(transactionRealm.createObject<AllTypes>())
            differentValuesManagedList.add(notPresentValue)
            assertFalse(set.containsAll(differentValuesManagedList))

            // Contains an empty managed list
            val emptyValuesManagedList = managedCollectionGetter.call(transactionRealm.createObject<AllTypes>())
            assertTrue(set.containsAll(emptyValuesManagedList))

            // TODO: it's not possible to test passing a null value from Kotlin, even if using
            //  TestHelper.getNull(). It seems that Kotlin generates different bytecode when the
            //  parameter to the function is a generics collection with an upper bound.
            //  The only way to test this is by writing a Java test instead.
        }
    }

    override fun addAll() {
        // FIXME: add cases for managed lists just as we do in containsAll
        val set = initAndAssert()

        realm.executeTransaction { transactionRealm ->
            // Changes after adding collection
            assertTrue(set.addAll(initializedSet))
            assertEquals(initializedSet.size, set.size)

            // Does not change if we add the same data
            assertFalse(set.addAll(initializedSet))
            assertEquals(initializedSet.size, set.size)

            // Does not change if we add itself to it
            assertFalse(set.addAll(set))
            assertEquals(initializedSet.size, set.size)

            // Does not change if we add an empty collection
            assertFalse(set.addAll(listOf()))
            assertEquals(initializedSet.size, set.size)

            // Does not change if we add the same data from a managed set
            val sameValuesManagedSet = managedSetGetter.get(transactionRealm.createObject())
            assertNotNull(sameValuesManagedSet)
            assertTrue(sameValuesManagedSet.addAll(initializedSet))
            assertFalse(set.addAll(sameValuesManagedSet as Collection<T>))
            assertEquals(initializedSet.size, set.size)

            // Does not change if we add an empty RealmSet
            val emptyManagedSet = managedSetGetter.get(transactionRealm.createObject())
            assertTrue(emptyManagedSet.isEmpty())
            assertFalse(set.addAll(emptyManagedSet))
            assertEquals(initializedSet.size, set.size)

            // Changes after adding a managed set containing other values
            val notPresentValueSet = managedSetGetter.get(transactionRealm.createObject())
            assertNotNull(notPresentValueSet)
            notPresentValueSet.add(notPresentValue)
            assertTrue(set.addAll(notPresentValueSet as Collection<T>))
            assertEquals(initializedSet.size + notPresentValueSet.size, set.size)

            // Fails if passed null according to Java Set interface
            assertFailsWith<NullPointerException> {
                set.addAll(TestHelper.getNull())
            }
        }
    }

    override fun retainAll() {
<<<<<<< HEAD
//        val set = initAndAssert()
//
//        realm.executeTransaction { transactionRealm ->
//            // Does not change after empty set intersects with another collection
//            assertFalse(set.retainAll(initializedSet))
//            assertTrue(set.isEmpty())
//
//            // Does not change after adding data and intersecting it with same values
//            set.addAll(initializedSet)
//            assertEquals(initializedSet.size, set.size)
//            assertFalse(set.retainAll(initializedSet))
//            assertEquals(initializedSet.size, set.size)
//
//            // Changes after intersection with empty collection
//            assertTrue(set.retainAll(listOf()))
//            assertTrue(set.isEmpty())
//
//            // Changes after adding data and intersecting it with other values
//            set.addAll(initializedSet)
//            assertEquals(initializedSet.size, set.size)
//            assertTrue(set.retainAll(listOf(notPresentValue)))
//            assertTrue(set.isEmpty())
//
//            // Does not change after intersection with itself
//            set.clear()
//            set.addAll(initializedSet)
//            assertFalse(set.isEmpty())
//            assertFalse(set.retainAll(set))
//            assertEquals(initializedSet.size, set.size)
//
//            // Does not change after intersection with another set containing the same elements
//            set.addAll(initializedSet)
//            val sameValuesManagedSet = managedSetGetter.get(transactionRealm.createObject())
//            assertNotNull(sameValuesManagedSet)
//            sameValuesManagedSet.addAll(initializedSet)
//            assertFalse(set.retainAll(sameValuesManagedSet as Collection<T>))
//            assertEquals(initializedSet.size, set.size)
//
//            // Intersect with a managed set not containing any elements from the original set
//            set.clear()
//            set.addAll(initializedSet)
//            assertEquals(initializedSet.size, set.size)
//            val notPresentValueSet = managedSetGetter.get(transactionRealm.createObject())
//            assertNotNull(notPresentValueSet)
//            notPresentValueSet.add(notPresentValue)
//            assertTrue(set.retainAll(notPresentValueSet as Collection<T>))
//            assertTrue(set.isEmpty())
//
//            // TODO: it's not possible to test passing a null value from Kotlin, even if using
//            //  TestHelper.getNull(). It seems that Kotlin generates different bytecode when the
//            //  parameter to the function is a generics collection with an upper bound.
//            //  The only way to test this is by writing a Java test instead.
//        }
=======
        // FIXME: add cases for managed lists just as we do in containsAll
        val set = initAndAssert()

        realm.executeTransaction { transactionRealm ->
            // Does not change after empty set intersects with another collection
            assertFalse(set.retainAll(initializedSet))
            assertTrue(set.isEmpty())

            // Does not change after adding data and intersecting it with same values
            set.addAll(initializedSet)
            assertEquals(initializedSet.size, set.size)
            assertFalse(set.retainAll(initializedSet))
            assertEquals(initializedSet.size, set.size)

            // Changes after intersection with empty collection
            assertTrue(set.retainAll(listOf()))
            assertTrue(set.isEmpty())

            // Changes after adding data and intersecting it with other values
            set.addAll(initializedSet)
            assertEquals(initializedSet.size, set.size)
            assertTrue(set.retainAll(listOf(notPresentValue)))
            assertTrue(set.isEmpty())

            // Does not change after intersection with itself
            set.clear()
            set.addAll(initializedSet)
            assertFalse(set.isEmpty())
            assertFalse(set.retainAll(set))
            assertEquals(initializedSet.size, set.size)

            // Does not change after intersection with another set containing the same elements
            set.addAll(initializedSet)
            val sameValuesManagedSet = managedSetGetter.get(transactionRealm.createObject())
            assertNotNull(sameValuesManagedSet)
            sameValuesManagedSet.addAll(initializedSet)
            assertFalse(set.retainAll(sameValuesManagedSet as Collection<T>))
            assertEquals(initializedSet.size, set.size)

            // Intersect with a managed set not containing any elements from the original set
            set.clear()
            set.addAll(initializedSet)
            assertEquals(initializedSet.size, set.size)
            val notPresentValueSet = managedSetGetter.get(transactionRealm.createObject())
            assertNotNull(notPresentValueSet)
            notPresentValueSet.add(notPresentValue)
            assertTrue(set.retainAll(notPresentValueSet as Collection<T>))
            assertTrue(set.isEmpty())

            // TODO: it's not possible to test passing a null value from Kotlin, even if using
            //  TestHelper.getNull(). It seems that Kotlin generates different bytecode when the
            //  parameter to the function is a generics collection with an upper bound.
            //  The only way to test this is by writing a Java test instead.
        }
>>>>>>> 42ee8d71
    }

    override fun removeAll() {
        // FIXME: add cases for managed lists just as we do in containsAll
        val set = initAndAssert()

        realm.executeTransaction { transactionRealm ->
            // Does not change after removing a some values from an empty set
            assertTrue(set.isEmpty())
            assertFalse(set.removeAll(initializedSet))
            assertTrue(set.isEmpty())

            // Changes after adding values and then remove all
            set.addAll(initializedSet)
            assertEquals(initializedSet.size, set.size)
            assertTrue(set.removeAll(initializedSet))
            assertTrue(set.isEmpty())

            // Does not change after adding values again and remove empty collection
            set.addAll(initializedSet)
            assertFalse(set.removeAll(listOf()))
            assertEquals(initializedSet.size, set.size)

            // Does not change after remove something else from empty set
            assertFalse(set.removeAll(listOf(notPresentValue)))
            assertEquals(initializedSet.size, set.size)

            // Changes if we remove all items using itself
            set.addAll(initializedSet)
            assertEquals(initializedSet.size, set.size)
            assertTrue(set.removeAll(set))
            assertTrue(set.isEmpty())

            // Changes if we add some values and remove all items afterwards using another set containing the same items
            set.addAll(initializedSet)
            val sameValuesManagedSet = managedSetGetter.get(transactionRealm.createObject())
            assertNotNull(sameValuesManagedSet)
            sameValuesManagedSet.addAll(initializedSet)
            assertEquals(initializedSet.size, sameValuesManagedSet.size)
            assertTrue(set.removeAll(sameValuesManagedSet as Collection<T>))
            assertTrue(set.isEmpty())

            // Does not change if we add some values and remove a value not contained in the set afterwards
            set.addAll(initializedSet)
            assertEquals(initializedSet.size, set.size)
            val notPresentValueSet = managedSetGetter.get(transactionRealm.createObject())
            assertNotNull(notPresentValueSet)
            notPresentValueSet.add(notPresentValue)
            assertFalse(set.removeAll(notPresentValueSet as Collection<T>))
            assertEquals(initializedSet.size, set.size)

            // TODO: it's not possible to test passing a null value from Kotlin, even if using
            //  TestHelper.getNull(). It seems that Kotlin generates different bytecode when the
            //  parameter to the function is a generics collection with an upper bound.
            //  The only way to test this is by writing a Java test instead.
        }
    }

    override fun clear() {
        val set = initAndAssert()

        realm.executeTransaction {
            set.add(notPresentValue)
            assertEquals(1, set.size)
            set.clear()
            assertEquals(0, set.size)
        }
    }

    override fun freeze() {
        val set = initAndAssert()

        realm.executeTransaction {
            set.addAll(initializedSet)
        }

        val frozenSet = set.freeze()
        assertFalse(set.isFrozen)
        assertTrue(frozenSet.isFrozen)
        assertEquals(set.size, frozenSet.size)
    }

    //----------------------------------
    // Private stuff
    //----------------------------------

    private fun initAndAssert(realm: Realm = this.realm): RealmSet<T> {
        val allTypesObject = createAllTypesManagedContainerAndAssert(realm)
        assertNotNull(allTypesObject)
        val set = setGetter.call(allTypesObject)
        assertTrue(set.isEmpty())
        return set
    }
}

fun managedSetFactory(): List<SetTester> {
    val primitiveTesters: List<SetTester> = SetSupportedType.values().mapNotNull { supportedType ->
        when (supportedType) {
            SetSupportedType.LONG ->
                ManagedSetTester<Long>(
                        testerName = "Long",
                        setGetter = AllTypes::getColumnLongSet,
                        setSetter = AllTypes::setColumnLongSet,
                        managedSetGetter = SetContainerClass::myLongSet,
                        initializedSet = listOf(VALUE_NUMERIC_HELLO.toLong(), VALUE_NUMERIC_BYE.toLong(), null),
                        notPresentValue = VALUE_NUMERIC_NOT_PRESENT.toLong(),
                        toArrayManaged = ToArrayManaged.LongManaged()
                )
            SetSupportedType.INTEGER ->
                ManagedSetTester<Int>(
                        testerName = "Integer",
                        setGetter = AllTypes::getColumnIntegerSet,
                        setSetter = AllTypes::setColumnIntegerSet,
                        managedSetGetter = SetContainerClass::myIntSet,
                        initializedSet = listOf(VALUE_NUMERIC_HELLO, VALUE_NUMERIC_BYE, null),
                        notPresentValue = VALUE_NUMERIC_NOT_PRESENT,
                        toArrayManaged = ToArrayManaged.IntManaged()
                )
            SetSupportedType.SHORT ->
                ManagedSetTester<Short>(
                        testerName = "Short",
                        setGetter = AllTypes::getColumnShortSet,
                        setSetter = AllTypes::setColumnShortSet,
                        managedSetGetter = SetContainerClass::myShortSet,
                        initializedSet = listOf(VALUE_NUMERIC_HELLO.toShort(), VALUE_NUMERIC_BYE.toShort(), null),
                        notPresentValue = VALUE_NUMERIC_NOT_PRESENT.toShort(),
                        toArrayManaged = ToArrayManaged.ShortManaged()
                )
            SetSupportedType.BYTE ->
                ManagedSetTester<Byte>(
                        testerName = "Byte",
                        setGetter = AllTypes::getColumnByteSet,
                        setSetter = AllTypes::setColumnByteSet,
                        managedSetGetter = SetContainerClass::myByteSet,
                        initializedSet = listOf(VALUE_NUMERIC_HELLO.toByte(), VALUE_NUMERIC_BYE.toByte(), null),
                        notPresentValue = VALUE_NUMERIC_NOT_PRESENT.toByte(),
                        toArrayManaged = ToArrayManaged.ByteManaged()
                )
//            SetSupportedType.FLOAT ->
//                UnmanagedSetTester<Float>(
//                        testerName = "Float",
//                        values = listOf(VALUE_NUMERIC_HELLO.toFloat(), VALUE_NUMERIC_BYE.toFloat(), null),
//                        notPresentValue = VALUE_NUMERIC_NOT_PRESENT.toFloat()
//                )
//            SetSupportedType.DOUBLE ->
//                UnmanagedSetTester<Double>(
//                        testerName = "Double",
//                        values = listOf(VALUE_NUMERIC_HELLO.toDouble(), VALUE_NUMERIC_BYE.toDouble(), null),
//                        notPresentValue = VALUE_NUMERIC_NOT_PRESENT.toDouble()
//                )
            SetSupportedType.STRING ->
                ManagedSetTester<String>(
                        testerName = "String",
                        setGetter = AllTypes::getColumnStringSet,
                        setSetter = AllTypes::setColumnStringSet,
                        managedSetGetter = SetContainerClass::myStringSet,
                        managedCollectionGetter = AllTypes::getColumnStringList,
                        initializedSet = listOf(VALUE_STRING_HELLO, VALUE_STRING_BYE, null),
                        notPresentValue = VALUE_STRING_NOT_PRESENT,
                        toArrayManaged = ToArrayManaged.StringManaged()
                )
//            SetSupportedType.BOOLEAN ->
//                UnmanagedSetTester<Boolean>(
//                        testerName = "Boolean",
//                        values = listOf(VALUE_BOOLEAN_HELLO, null),
//                        notPresentValue = VALUE_BOOLEAN_NOT_PRESENT
//                )
//            SetSupportedType.DATE ->
//                UnmanagedSetTester<Date>(
//                        testerName = "Date",
//                        values = listOf(VALUE_DATE_HELLO, VALUE_DATE_BYE, null),
//                        notPresentValue = VALUE_DATE_NOT_PRESENT
//                )
//            SetSupportedType.DECIMAL128 ->
//                UnmanagedSetTester<Decimal128>(
//                        testerName = "Decimal128",
//                        values = listOf(VALUE_DECIMAL128_HELLO, VALUE_DECIMAL128_BYE, null),
//                        notPresentValue = VALUE_DECIMAL128_NOT_PRESENT
//                )
//            SetSupportedType.BINARY ->
//                UnmanagedSetTester<ByteArray>(
//                        testerName = "ByteArray",
//                        values = listOf(VALUE_BINARY_HELLO, VALUE_BINARY_BYE, null),
//                        notPresentValue = VALUE_BINARY_NOT_PRESENT
//                )
//            SetSupportedType.OBJECT_ID ->
//                UnmanagedSetTester<ObjectId>(
//                        testerName = "ObjectId",
//                        values = listOf(VALUE_OBJECT_ID_HELLO, VALUE_OBJECT_ID_BYE, null),
//                        notPresentValue = VALUE_OBJECT_ID_NOT_PRESENT
//                )
//            SetSupportedType.UUID ->
//                UnmanagedSetTester<UUID>(
//                        testerName = "UUID",
//                        values = listOf(VALUE_UUID_HELLO, VALUE_UUID_BYE, null),
//                        notPresentValue = VALUE_UUID_NOT_PRESENT
//                )
//            SetSupportedType.LINK ->
//                UnmanagedSetTester<RealmModel>(
//                        testerName = "UnmanagedRealmModel",
//                        values = listOf(VALUE_LINK_HELLO, VALUE_LINK_BYE, null),
//                        notPresentValue = VALUE_LINK_NOT_PRESENT
//                )
            // Ignore Mixed in this switch
            else -> null
        }
    }

    // Create Mixed testers now
    // TODO

    // Put them together
//    return primitiveTesters.plus(mixedTesters)
    return primitiveTesters
}

/**
 * TODO
 */
abstract class ToArrayManaged<T> {

    abstract fun toArrayWithParameter(realm: Realm, set: RealmSet<T>, values: List<T?>)

    protected fun test(
            realm: Realm,
            set: RealmSet<T>,
            values: List<T?>,
            emptyArray: Array<T>,
            fullArray: Array<T>
    ) {
        val emptyFromSet = set.toArray(emptyArray)
        assertEquals(0, emptyFromSet.size)

        realm.executeTransaction {
            set.addAll(values as Collection<T>)
        }
        val fullFromSet = set.toArray(fullArray)
        assertEquals(values.size, fullFromSet.size)
    }

    class LongManaged : ToArrayManaged<Long>() {
        override fun toArrayWithParameter(realm: Realm, set: RealmSet<Long>, values: List<Long?>) =
                test(realm, set, values, emptyArray(), arrayOf())
    }

    class IntManaged : ToArrayManaged<Int>() {
        override fun toArrayWithParameter(realm: Realm, set: RealmSet<Int>, values: List<Int?>) =
                test(realm, set, values, emptyArray(), arrayOf())
    }

    class ShortManaged : ToArrayManaged<Short>() {
        override fun toArrayWithParameter(realm: Realm, set: RealmSet<Short>, values: List<Short?>) =
                test(realm, set, values, emptyArray(), arrayOf())
    }

    class ByteManaged : ToArrayManaged<Byte>() {
        override fun toArrayWithParameter(realm: Realm, set: RealmSet<Byte>, values: List<Byte?>) =
                test(realm, set, values, emptyArray(), arrayOf())
    }

    class FloatManaged : ToArrayManaged<Float>() {
        override fun toArrayWithParameter(realm: Realm, set: RealmSet<Float>, values: List<Float?>) =
                test(realm, set, values, emptyArray(), arrayOf())
    }

    class DoubleManaged : ToArrayManaged<Double>() {
        override fun toArrayWithParameter(realm: Realm, set: RealmSet<Double>, values: List<Double?>) =
                test(realm, set, values, emptyArray(), arrayOf())
    }

    class StringManaged : ToArrayManaged<String>() {
        override fun toArrayWithParameter(realm: Realm, set: RealmSet<String>, values: List<String?>) =
                test(realm, set, values, emptyArray(), arrayOf())
    }

    class BooleanManaged : ToArrayManaged<Boolean>() {
        override fun toArrayWithParameter(realm: Realm, set: RealmSet<Boolean>, values: List<Boolean?>) =
                test(realm, set, values, emptyArray(), arrayOf())
    }

    class DateManaged : ToArrayManaged<Date>() {
        override fun toArrayWithParameter(realm: Realm, set: RealmSet<Date>, values: List<Date?>) =
                test(realm, set, values, emptyArray(), arrayOf())
    }

    class Decimal128Managed : ToArrayManaged<Decimal128>() {
        override fun toArrayWithParameter(realm: Realm, set: RealmSet<Decimal128>, values: List<Decimal128?>) =
                test(realm, set, values, emptyArray(), arrayOf())
    }

    class BinaryManaged : ToArrayManaged<ByteArray>() {
        override fun toArrayWithParameter(realm: Realm, set: RealmSet<ByteArray>, values: List<ByteArray?>) =
                test(realm, set, values, emptyArray(), arrayOf())
    }

    class ObjectIdManaged : ToArrayManaged<ObjectId>() {
        override fun toArrayWithParameter(realm: Realm, set: RealmSet<ObjectId>, values: List<ObjectId?>) =
                test(realm, set, values, emptyArray(), arrayOf())
    }

    class UUIDManaged : ToArrayManaged<UUID>() {
        override fun toArrayWithParameter(realm: Realm, set: RealmSet<UUID>, values: List<UUID?>) =
                test(realm, set, values, emptyArray(), arrayOf())
    }

    class RealmModelManaged : ToArrayManaged<RealmModel>() {
        override fun toArrayWithParameter(realm: Realm, set: RealmSet<RealmModel>, values: List<RealmModel?>) =
                test(realm, set, values, emptyArray(), arrayOf())
    }

    class MixedManaged : ToArrayManaged<Mixed>() {
        override fun toArrayWithParameter(realm: Realm, set: RealmSet<Mixed>, values: List<Mixed?>) =
                test(realm, set, values, emptyArray(), arrayOf())
    }
}
<|MERGE_RESOLUTION|>--- conflicted
+++ resolved
@@ -37,7 +37,7 @@
         private val setGetter: KFunction1<AllTypes, RealmSet<T>>,
         private val setSetter: KFunction2<AllTypes, RealmSet<T>, Unit>,
         private val managedSetGetter: KProperty1<SetContainerClass, RealmSet<T>>,
-        private val managedCollectionGetter: KFunction1<AllTypes, RealmList<T>>,
+        private val managedCollectionGetter: KProperty1<SetContainerClass, RealmList<T>>,
         private val initializedSet: List<T?>,
         private val notPresentValue: T,
         private val toArrayManaged: ToArrayManaged<T>
@@ -207,17 +207,17 @@
             assertTrue(set.containsAll(emptyManagedSet))
 
             // Contains a managed list with the same elements
-            val sameValuesManagedList = managedCollectionGetter.call(transactionRealm.createObject<AllTypes>())
+            val sameValuesManagedList = managedCollectionGetter.call(transactionRealm.createObject<SetContainerClass>())
             sameValuesManagedList.addAll(initializedSet)
             assertTrue(set.containsAll(sameValuesManagedList))
 
             // Does not contain a managed list with the other elements
-            val differentValuesManagedList = managedCollectionGetter.call(transactionRealm.createObject<AllTypes>())
+            val differentValuesManagedList = managedCollectionGetter.call(transactionRealm.createObject<SetContainerClass>())
             differentValuesManagedList.add(notPresentValue)
             assertFalse(set.containsAll(differentValuesManagedList))
 
             // Contains an empty managed list
-            val emptyValuesManagedList = managedCollectionGetter.call(transactionRealm.createObject<AllTypes>())
+            val emptyValuesManagedList = managedCollectionGetter.call(transactionRealm.createObject<SetContainerClass>())
             assertTrue(set.containsAll(emptyValuesManagedList))
 
             // TODO: it's not possible to test passing a null value from Kotlin, even if using
@@ -276,7 +276,6 @@
     }
 
     override fun retainAll() {
-<<<<<<< HEAD
 //        val set = initAndAssert()
 //
 //        realm.executeTransaction { transactionRealm ->
@@ -330,62 +329,6 @@
 //            //  parameter to the function is a generics collection with an upper bound.
 //            //  The only way to test this is by writing a Java test instead.
 //        }
-=======
-        // FIXME: add cases for managed lists just as we do in containsAll
-        val set = initAndAssert()
-
-        realm.executeTransaction { transactionRealm ->
-            // Does not change after empty set intersects with another collection
-            assertFalse(set.retainAll(initializedSet))
-            assertTrue(set.isEmpty())
-
-            // Does not change after adding data and intersecting it with same values
-            set.addAll(initializedSet)
-            assertEquals(initializedSet.size, set.size)
-            assertFalse(set.retainAll(initializedSet))
-            assertEquals(initializedSet.size, set.size)
-
-            // Changes after intersection with empty collection
-            assertTrue(set.retainAll(listOf()))
-            assertTrue(set.isEmpty())
-
-            // Changes after adding data and intersecting it with other values
-            set.addAll(initializedSet)
-            assertEquals(initializedSet.size, set.size)
-            assertTrue(set.retainAll(listOf(notPresentValue)))
-            assertTrue(set.isEmpty())
-
-            // Does not change after intersection with itself
-            set.clear()
-            set.addAll(initializedSet)
-            assertFalse(set.isEmpty())
-            assertFalse(set.retainAll(set))
-            assertEquals(initializedSet.size, set.size)
-
-            // Does not change after intersection with another set containing the same elements
-            set.addAll(initializedSet)
-            val sameValuesManagedSet = managedSetGetter.get(transactionRealm.createObject())
-            assertNotNull(sameValuesManagedSet)
-            sameValuesManagedSet.addAll(initializedSet)
-            assertFalse(set.retainAll(sameValuesManagedSet as Collection<T>))
-            assertEquals(initializedSet.size, set.size)
-
-            // Intersect with a managed set not containing any elements from the original set
-            set.clear()
-            set.addAll(initializedSet)
-            assertEquals(initializedSet.size, set.size)
-            val notPresentValueSet = managedSetGetter.get(transactionRealm.createObject())
-            assertNotNull(notPresentValueSet)
-            notPresentValueSet.add(notPresentValue)
-            assertTrue(set.retainAll(notPresentValueSet as Collection<T>))
-            assertTrue(set.isEmpty())
-
-            // TODO: it's not possible to test passing a null value from Kotlin, even if using
-            //  TestHelper.getNull(). It seems that Kotlin generates different bytecode when the
-            //  parameter to the function is a generics collection with an upper bound.
-            //  The only way to test this is by writing a Java test instead.
-        }
->>>>>>> 42ee8d71
     }
 
     override fun removeAll() {
@@ -490,6 +433,7 @@
                         setGetter = AllTypes::getColumnLongSet,
                         setSetter = AllTypes::setColumnLongSet,
                         managedSetGetter = SetContainerClass::myLongSet,
+                        managedCollectionGetter = SetContainerClass::myLongList,
                         initializedSet = listOf(VALUE_NUMERIC_HELLO.toLong(), VALUE_NUMERIC_BYE.toLong(), null),
                         notPresentValue = VALUE_NUMERIC_NOT_PRESENT.toLong(),
                         toArrayManaged = ToArrayManaged.LongManaged()
@@ -500,6 +444,7 @@
                         setGetter = AllTypes::getColumnIntegerSet,
                         setSetter = AllTypes::setColumnIntegerSet,
                         managedSetGetter = SetContainerClass::myIntSet,
+                        managedCollectionGetter = SetContainerClass::myIntList,
                         initializedSet = listOf(VALUE_NUMERIC_HELLO, VALUE_NUMERIC_BYE, null),
                         notPresentValue = VALUE_NUMERIC_NOT_PRESENT,
                         toArrayManaged = ToArrayManaged.IntManaged()
@@ -510,6 +455,7 @@
                         setGetter = AllTypes::getColumnShortSet,
                         setSetter = AllTypes::setColumnShortSet,
                         managedSetGetter = SetContainerClass::myShortSet,
+                        managedCollectionGetter = SetContainerClass::myShortList,
                         initializedSet = listOf(VALUE_NUMERIC_HELLO.toShort(), VALUE_NUMERIC_BYE.toShort(), null),
                         notPresentValue = VALUE_NUMERIC_NOT_PRESENT.toShort(),
                         toArrayManaged = ToArrayManaged.ShortManaged()
@@ -520,6 +466,7 @@
                         setGetter = AllTypes::getColumnByteSet,
                         setSetter = AllTypes::setColumnByteSet,
                         managedSetGetter = SetContainerClass::myByteSet,
+                        managedCollectionGetter = SetContainerClass::myByteList,
                         initializedSet = listOf(VALUE_NUMERIC_HELLO.toByte(), VALUE_NUMERIC_BYE.toByte(), null),
                         notPresentValue = VALUE_NUMERIC_NOT_PRESENT.toByte(),
                         toArrayManaged = ToArrayManaged.ByteManaged()
@@ -542,7 +489,7 @@
                         setGetter = AllTypes::getColumnStringSet,
                         setSetter = AllTypes::setColumnStringSet,
                         managedSetGetter = SetContainerClass::myStringSet,
-                        managedCollectionGetter = AllTypes::getColumnStringList,
+                        managedCollectionGetter = SetContainerClass::myStringList,
                         initializedSet = listOf(VALUE_STRING_HELLO, VALUE_STRING_BYE, null),
                         notPresentValue = VALUE_STRING_NOT_PRESENT,
                         toArrayManaged = ToArrayManaged.StringManaged()
