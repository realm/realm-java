/*
 * Copyright 2021 Realm Inc.
 *
 * Licensed under the Apache License, Version 2.0 (the "License");
 * you may not use this file except in compliance with the License.
 * You may obtain a copy of the License at
 *
 * http://www.apache.org/licenses/LICENSE-2.0
 *
 * Unless required by applicable law or agreed to in writing, software
 * distributed under the License is distributed on an "AS IS" BASIS,
 * WITHOUT WARRANTIES OR CONDITIONS OF ANY KIND, either express or implied.
 * See the License for the specific language governing permissions and
 * limitations under the License.
 */

package io.realm

import io.realm.entities.AllTypes
import io.realm.entities.SetContainerClass
import io.realm.kotlin.createObject
import io.realm.rule.BlockingLooperThread
<<<<<<< HEAD
import org.bson.types.Decimal128
import org.bson.types.ObjectId
import java.util.*
=======
>>>>>>> 722ba7ca
import kotlin.reflect.KFunction1
import kotlin.reflect.KFunction2
import kotlin.reflect.KProperty1
import kotlin.test.*

/**
 * Generic tester for all types of unmanaged sets.
 */
class ManagedSetTester<T : Any>(
        private val testerName: String,
        private val mixedType: MixedType? = null,
        private val setGetter: KFunction1<AllTypes, RealmSet<T>>,
        private val setSetter: KFunction2<AllTypes, RealmSet<T>, Unit>,
        private val managedSetGetter: KProperty1<SetContainerClass, RealmSet<T>>,
        private val managedCollectionGetter: KFunction1<AllTypes, RealmList<T>>,
        private val initializedSet: List<T?>,
        private val notPresentValue: T,
        private val toArrayManaged: ToArrayManaged<T>
) : SetTester {

    private lateinit var config: RealmConfiguration
    private lateinit var looperThread: BlockingLooperThread
    private lateinit var realm: Realm

    override fun toString(): String = when (mixedType) {
        null -> "ManagedSet-${testerName}"
        else -> "ManagedSet-${testerName}" + mixedType.name.let { "-$it" }
    }

    override fun setUp(config: RealmConfiguration, looperThread: BlockingLooperThread) {
        this.config = config
        this.looperThread = looperThread
        this.realm = Realm.getInstance(config)
    }

    override fun tearDown() = realm.close()

    override fun isManaged() = assertTrue(initAndAssert().isManaged)

    override fun isValid() = assertTrue(initAndAssert().isValid)

    override fun isFrozen() = Unit          // Tested in frozen

    override fun size() {
        val set = initAndAssert()

        realm.executeTransaction {
            initializedSet.forEach { value ->
                set.add(value)
            }
        }
        assertEquals(initializedSet.size, set.size)
    }

    override fun isEmpty() {
        val set = initAndAssert()

        realm.executeTransaction {
            initializedSet.forEach { value ->
                set.add(value)
            }
        }
        assertFalse(set.isEmpty())
    }

    override fun contains() {
        val set = initAndAssert()

        assertFalse(set.contains(notPresentValue))
        realm.executeTransaction {
            set.add(notPresentValue)
        }
        assertTrue(set.contains(notPresentValue))
    }

    override fun iterator() {
        val set = initAndAssert()
<<<<<<< HEAD

=======
>>>>>>> 722ba7ca
        assertNotNull(set.iterator())
        realm.executeTransaction {
            set.addAll(initializedSet)
        }
        set.forEach { value ->
            assertTrue(initializedSet.contains(value))
        }
    }

    override fun toArray() {
        val set = initAndAssert()

        // Empty set
        assertEquals(0, set.toArray().size)

        // Set with some values
        realm.executeTransaction {
            set.addAll(initializedSet)
            assertEquals(initializedSet.size, set.toArray().size)
        }
    }

    override fun toArrayWithParameter() {
        val set = initAndAssert()
        toArrayManaged.toArrayWithParameter(realm, set, initializedSet)
    }

    override fun add() {
        val set = initAndAssert()

        realm.executeTransaction {
            // Adding a value for the first time returns true
            initializedSet.forEach { value ->
                assertTrue(set.add(value))
            }
            // Adding an existing value returns false
            initializedSet.forEach { value ->
                assertFalse(set.add(value))
            }
        }

        // FIXME: assert sets are equal
    }

    override fun remove() {
        val set = initAndAssert()

        realm.executeTransaction {
            initializedSet.forEach { value ->
                set.add(value)
                assertTrue(set.remove(value))
            }
            assertFalse(set.remove(notPresentValue))
        }
        assertEquals(0, set.size)
    }

    override fun containsAll() {
        val set = initAndAssert()
<<<<<<< HEAD

        realm.executeTransaction { transactionRealm ->
            set.addAll(initializedSet)

            // Does not contain a collection of something other than its own type
            assertFalse(set.containsAll(listOf(Pair(1, 2)) as Collection<*>))

            // Contains an unmanaged collection
            assertTrue(set.containsAll(initializedSet))

            // Does not contain an unmanaged collection
            assertFalse(set.containsAll(listOf(notPresentValue)))

            // Contains a managed set (itself)
            assertTrue(set.containsAll(set))

            // Contains an empty collection - every set contains the empty set
            assertTrue(set.containsAll(listOf()))

            // Contains a managed set containing the same values
            val sameValuesManagedSet = managedSetGetter.get(transactionRealm.createObject())
            sameValuesManagedSet.addAll(initializedSet)
            assertEquals(initializedSet.size, sameValuesManagedSet.size)
            assertTrue(set.containsAll(sameValuesManagedSet as Collection<*>))

            // Does not contain a managed set with other values
            val notPresentValueSet = managedSetGetter.get(transactionRealm.createObject())
            notPresentValueSet.add(notPresentValue)
            assertFalse(notPresentValueSet.isEmpty())
            assertFalse(set.containsAll(notPresentValueSet as Collection<*>))

            // Contains an empty RealmSet
            val emptyManagedSet = managedSetGetter.get(transactionRealm.createObject())
            assertTrue(emptyManagedSet.isEmpty())
            assertTrue(set.containsAll(emptyManagedSet))

            // Contains a managed list with the same elements
            val sameValuesManagedList = managedCollectionGetter.call(transactionRealm.createObject<AllTypes>())
            sameValuesManagedList.addAll(initializedSet)
            assertTrue(set.containsAll(sameValuesManagedList))

            // Does not contain a managed list with the other elements
            val differentValuesManagedList = managedCollectionGetter.call(transactionRealm.createObject<AllTypes>())
            differentValuesManagedList.add(notPresentValue)
            assertFalse(set.containsAll(differentValuesManagedList))

            // Contains an empty managed list
            val emptyValuesManagedList = managedCollectionGetter.call(transactionRealm.createObject<AllTypes>())
            assertTrue(set.containsAll(emptyValuesManagedList))

            // TODO: it's not possible to test passing a null value from Kotlin, even if using
            //  TestHelper.getNull(). It seems that Kotlin generates different bytecode when the
            //  parameter to the function is a generics collection with an upper bound.
            //  The only way to test this is by writing a Java test instead.
        }
=======
        realm.executeTransaction {
            initializedSet.forEach { value ->
                set.add(value)
            }
        }

        // Contains an unmanaged collection
        assertTrue(set.containsAll(initializedSet))

        // Does not contain an unmanaged collection
        assertFalse(set.containsAll(listOf(notPresentValue)))

        // Contains a managed set
        assertTrue(set.containsAll(set))

        // Contains a managed list with the same elements
        val sameValuesContainer = createAllTypesManagedContainerAndAssert(realm, "sameValues")
        val sameValuesManagedList = managedCollectionGetter.call(sameValuesContainer)
        realm.executeTransaction {
            sameValuesManagedList.addAll(initializedSet)
        }
        assertTrue(set.containsAll(sameValuesManagedList))

        // Does not contain a managed list with the other elements
        val differentValuesContainer = createAllTypesManagedContainerAndAssert(realm, "differentValues")
        val differentValuesManagedList = managedCollectionGetter.call(differentValuesContainer)
        realm.executeTransaction {
            differentValuesManagedList.add(notPresentValue)
        }
        assertFalse(set.containsAll(differentValuesManagedList))

        // Does not contain an empty managed list
        val emptyValuesContainer = createAllTypesManagedContainerAndAssert(realm, "emptyValues")
        val emptyValuesManagedList = managedCollectionGetter.call(emptyValuesContainer)
        assertFalse(set.containsAll(emptyValuesManagedList))

        // Does not contain an empty collection
        assertFalse(set.containsAll(listOf()))

        // FIXME: Fails if passed null fails due to Kotlin generating bytecode that doesn't
        //  allow using TestHelper.getNull() when the generic type is not upper-bound
//        assertFailsWith<NullPointerException> {
//            set.containsAll(TestHelper.getNull())
//        }
>>>>>>> 722ba7ca
    }

    override fun addAll() {
        // FIXME: add cases for managed lists just as we do in containsAll
        val set = initAndAssert()
<<<<<<< HEAD

        realm.executeTransaction { transactionRealm ->
            // Changes after adding collection
            assertTrue(set.addAll(initializedSet))
            assertEquals(initializedSet.size, set.size)

            // Does not change if we add the same data
            assertFalse(set.addAll(initializedSet))
            assertEquals(initializedSet.size, set.size)

            // Does not change if we add itself to it
            assertFalse(set.addAll(set))
            assertEquals(initializedSet.size, set.size)

            // Does not change if we add an empty collection
            assertFalse(set.addAll(listOf()))
            assertEquals(initializedSet.size, set.size)

            // Does not change if we add the same data from a managed set
            val sameValuesManagedSet = managedSetGetter.get(transactionRealm.createObject())
            assertNotNull(sameValuesManagedSet)
            assertTrue(sameValuesManagedSet.addAll(initializedSet))
            assertFalse(set.addAll(sameValuesManagedSet as Collection<T>))
            assertEquals(initializedSet.size, set.size)

            // Does not change if we add an empty RealmSet
            val emptyManagedSet = managedSetGetter.get(transactionRealm.createObject())
            assertTrue(emptyManagedSet.isEmpty())
            assertFalse(set.addAll(emptyManagedSet))
            assertEquals(initializedSet.size, set.size)

            // Changes after adding a managed set containing other values
            val notPresentValueSet = managedSetGetter.get(transactionRealm.createObject())
            assertNotNull(notPresentValueSet)
            notPresentValueSet.add(notPresentValue)
            assertTrue(set.addAll(notPresentValueSet as Collection<T>))
            assertEquals(initializedSet.size + notPresentValueSet.size, set.size)

            // Fails if passed null according to Java Set interface
=======
        assertEquals(0, set.size)
        realm.executeTransaction { transactionRealm ->
            // Check set changed after adding collection
            assertTrue(set.addAll(initializedSet))

            // Set does not change if we add the same data
            assertFalse(set.addAll(initializedSet))

            // Set does not change if we add the same data from a managed set
            val managedSameSet = managedSetGetter.get(transactionRealm.createObject())
            assertNotNull(managedSameSet)
            managedSameSet.addAll(initializedSet)
            assertFalse(set.addAll(managedSameSet as Collection<T>))

            // Set does not change if we add itself to it
            assertFalse(set.addAll(set))

            // Check set changed after adding collection from a managed set
            val managedSet = managedSetGetter.get(transactionRealm.createObject())
            assertNotNull(managedSet)
            managedSet.add(notPresentValue)
            assertTrue(set.addAll(managedSet as Collection<T>))

            // Fails if passed null
>>>>>>> 722ba7ca
            assertFailsWith<NullPointerException> {
                set.addAll(TestHelper.getNull())
            }
        }
    }

    override fun retainAll() {
        // FIXME: add cases for managed lists just as we do in containsAll
        val set = initAndAssert()
<<<<<<< HEAD

        realm.executeTransaction { transactionRealm ->
            // Does not change after empty set intersects with another collection
            assertFalse(set.retainAll(initializedSet))
            assertTrue(set.isEmpty())

            // Does not change after adding data and intersecting it with same values
            set.addAll(initializedSet)
            assertEquals(initializedSet.size, set.size)
            assertFalse(set.retainAll(initializedSet))
            assertEquals(initializedSet.size, set.size)

            // Changes after intersection with empty collection
            assertTrue(set.retainAll(listOf()))
            assertTrue(set.isEmpty())

            // Changes after adding data and intersecting it with other values
            set.addAll(initializedSet)
            assertEquals(initializedSet.size, set.size)
            assertTrue(set.retainAll(listOf(notPresentValue)))
            assertTrue(set.isEmpty())

            // Does not change after intersection with itself
=======
        assertEquals(0, set.size)
        realm.executeTransaction { transactionRealm ->
            assertTrue(set.isEmpty())

            // Check empty set does not change after intersecting it with a collection
            assertTrue(set.isEmpty())
            assertFalse(set.retainAll(initializedSet))

            // Add values to set and intersect it the same value - check the set does not change
            set.addAll(initializedSet)
            assertFalse(set.isEmpty())
            assertFalse(set.retainAll(initializedSet))
            assertEquals(initializedSet.size, set.size)

            // Intersect with an empty collection - check set does not change
            assertFalse(set.retainAll(listOf()))
            assertFalse(set.isEmpty())

            // Now intersect with something else - check set changes
            assertTrue(set.retainAll(listOf(notPresentValue)))
            assertTrue(set.isEmpty())

            // Set does not change if we intersect it with another set containing the same elements
            set.addAll(initializedSet)
            val managedSameSet = managedSetGetter.get(transactionRealm.createObject())
            assertNotNull(managedSameSet)
            managedSameSet.addAll(initializedSet)
            assertFalse(set.retainAll(managedSameSet as Collection<T>))
            assertEquals(initializedSet.size, set.size)

            // Set does not change if we intersect it with itself
>>>>>>> 722ba7ca
            set.clear()
            set.addAll(initializedSet)
            assertFalse(set.isEmpty())
            assertFalse(set.retainAll(set))
<<<<<<< HEAD
            assertEquals(initializedSet.size, set.size)

            // Does not change after intersection with another set containing the same elements
            set.addAll(initializedSet)
            val sameValuesManagedSet = managedSetGetter.get(transactionRealm.createObject())
            assertNotNull(sameValuesManagedSet)
            sameValuesManagedSet.addAll(initializedSet)
            assertFalse(set.retainAll(sameValuesManagedSet as Collection<T>))
            assertEquals(initializedSet.size, set.size)
=======
            assertFalse(set.isEmpty())
>>>>>>> 722ba7ca

            // Intersect with a managed set not containing any elements from the original set
            set.clear()
            set.addAll(initializedSet)
<<<<<<< HEAD
            assertEquals(initializedSet.size, set.size)
            val notPresentValueSet = managedSetGetter.get(transactionRealm.createObject())
            assertNotNull(notPresentValueSet)
            notPresentValueSet.add(notPresentValue)
            assertTrue(set.retainAll(notPresentValueSet as Collection<T>))
            assertTrue(set.isEmpty())

            // TODO: it's not possible to test passing a null value from Kotlin, even if using
            //  TestHelper.getNull(). It seems that Kotlin generates different bytecode when the
            //  parameter to the function is a generics collection with an upper bound.
            //  The only way to test this is by writing a Java test instead.
=======
            assertFalse(set.isEmpty())
            val managedSet = managedSetGetter.get(transactionRealm.createObject())
            assertNotNull(managedSet)
            managedSet.add(notPresentValue)
            assertTrue(set.retainAll(managedSet as Collection<T>))
            assertTrue(set.isEmpty())
>>>>>>> 722ba7ca
        }
    }

    override fun removeAll() {
        // FIXME: add cases for managed lists just as we do in containsAll
        val set = initAndAssert()
<<<<<<< HEAD

        realm.executeTransaction { transactionRealm ->
            // Does not change after removing a some values from an empty set
=======
        assertEquals(0, set.size)
        realm.executeTransaction { transactionRealm ->
            // Check empty set does not change after removing a collection
>>>>>>> 722ba7ca
            assertTrue(set.isEmpty())
            assertFalse(set.removeAll(initializedSet))
            assertTrue(set.isEmpty())

<<<<<<< HEAD
            // Changes after adding values and then remove all
            set.addAll(initializedSet)
            assertEquals(initializedSet.size, set.size)
            assertTrue(set.removeAll(initializedSet))
            assertTrue(set.isEmpty())

            // Does not change after adding values again and remove empty collection
            set.addAll(initializedSet)
            assertFalse(set.removeAll(listOf()))
            assertEquals(initializedSet.size, set.size)

            // Does not change after remove something else from empty set
            assertFalse(set.removeAll(listOf(notPresentValue)))
            assertEquals(initializedSet.size, set.size)

            // Changes if we remove all items using itself
            set.addAll(initializedSet)
            assertEquals(initializedSet.size, set.size)
            assertTrue(set.removeAll(set))
            assertTrue(set.isEmpty())

            // Changes if we add some values and remove all items afterwards using another set containing the same items
            set.addAll(initializedSet)
            val sameValuesManagedSet = managedSetGetter.get(transactionRealm.createObject())
            assertNotNull(sameValuesManagedSet)
            sameValuesManagedSet.addAll(initializedSet)
            assertEquals(initializedSet.size, sameValuesManagedSet.size)
            assertTrue(set.removeAll(sameValuesManagedSet as Collection<T>))
            assertTrue(set.isEmpty())

            // Does not change if we add some values and remove a value not contained in the set afterwards
            set.addAll(initializedSet)
            assertEquals(initializedSet.size, set.size)
            val notPresentValueSet = managedSetGetter.get(transactionRealm.createObject())
            assertNotNull(notPresentValueSet)
            notPresentValueSet.add(notPresentValue)
            assertFalse(set.removeAll(notPresentValueSet as Collection<T>))
            assertEquals(initializedSet.size, set.size)

            // TODO: it's not possible to test passing a null value from Kotlin, even if using
            //  TestHelper.getNull(). It seems that Kotlin generates different bytecode when the
            //  parameter to the function is a generics collection with an upper bound.
            //  The only way to test this is by writing a Java test instead.
=======
            // Add values to set and remove all - check the set changes
            set.addAll(initializedSet)
            assertFalse(set.isEmpty())
            assertTrue(set.removeAll(initializedSet))
            assertTrue(set.isEmpty())

            // Add values again and remove empty collection - check set does not change
            set.addAll(initializedSet)
            assertFalse(set.removeAll(listOf()))
            assertFalse(set.isEmpty())

            // Now remove something else - check set does not change
            assertFalse(set.removeAll(listOf(notPresentValue)))

            // Set does change if we remove all its items using another set containing the same elements
            set.addAll(initializedSet)
            assertFalse(set.isEmpty())
            val managedSameSet = managedSetGetter.get(transactionRealm.createObject())
            assertNotNull(managedSameSet)
            managedSameSet.addAll(initializedSet)
            assertTrue(set.removeAll(managedSameSet as Collection<T>))

            // Set does change if we remove all its items using itself
            set.clear()
            set.addAll(initializedSet)
            assertFalse(set.isEmpty())
            assertTrue(set.removeAll(set))
            assertTrue(set.isEmpty())

            // Add values again and remove something else from a managed set
            set.addAll(initializedSet)
            assertFalse(set.isEmpty())
            val managedSet = managedSetGetter.get(transactionRealm.createObject())
            assertNotNull(managedSet)
            managedSet.add(notPresentValue)
            assertFalse(set.removeAll(managedSet as Collection<T>))

            // FIXME: Fails if passed null fails due to Kotlin generating bytecode that doesn't
            //  allow using TestHelper.getNull() when the generic type is not upper-bound
//            assertFailsWith<NullPointerException> {
//                set.removeAll(TestHelper.getNull())
//            }
>>>>>>> 722ba7ca
        }
    }

    override fun clear() {
        val set = initAndAssert()

        realm.executeTransaction {
            set.add(notPresentValue)
            assertEquals(1, set.size)
            set.clear()
            assertEquals(0, set.size)
        }
    }

    override fun freeze() {
        val set = initAndAssert()
<<<<<<< HEAD

=======
>>>>>>> 722ba7ca
        realm.executeTransaction {
            set.addAll(initializedSet)
        }

        val frozenSet = set.freeze()
        assertFalse(set.isFrozen)
        assertTrue(frozenSet.isFrozen)
        assertEquals(set.size, frozenSet.size)
    }

    //----------------------------------
    // Private stuff
    //----------------------------------

    private fun initAndAssert(realm: Realm = this.realm): RealmSet<T> {
        val allTypesObject = createAllTypesManagedContainerAndAssert(realm)
        assertNotNull(allTypesObject)
        val set = setGetter.call(allTypesObject)
        assertTrue(set.isEmpty())
        return set
    }
}

fun managedSetFactory(): List<SetTester> {
    val primitiveTesters: List<SetTester> = SetSupportedType.values().mapNotNull { supportedType ->
        when (supportedType) {
//            SetSupportedType.LONG ->
//                UnmanagedSetTester<Long>(
//                        testerName = "Long",
//                        values = listOf(VALUE_NUMERIC_HELLO.toLong(), VALUE_NUMERIC_BYE.toLong(), null),
//                        notPresentValue = VALUE_NUMERIC_NOT_PRESENT.toLong()
//                )
//            SetSupportedType.INTEGER ->
//                UnmanagedSetTester<Int>(
//                        testerName = "Int",
//                        values = listOf(VALUE_NUMERIC_HELLO, VALUE_NUMERIC_BYE),
//                        notPresentValue = VALUE_NUMERIC_NOT_PRESENT
//                )
//            SetSupportedType.SHORT ->
//                UnmanagedSetTester<Short>(
//                        testerName = "Short",
//                        values = listOf(VALUE_NUMERIC_HELLO.toShort(), VALUE_NUMERIC_BYE.toShort(), null),
//                        notPresentValue = VALUE_NUMERIC_NOT_PRESENT.toShort()
//                )
//            SetSupportedType.BYTE ->
//                UnmanagedSetTester<Byte>(
//                        testerName = "Byte",
//                        values = listOf(VALUE_NUMERIC_HELLO.toByte(), VALUE_NUMERIC_BYE.toByte(), null),
//                        notPresentValue = VALUE_NUMERIC_NOT_PRESENT.toByte()
//                )
//            SetSupportedType.FLOAT ->
//                UnmanagedSetTester<Float>(
//                        testerName = "Float",
//                        values = listOf(VALUE_NUMERIC_HELLO.toFloat(), VALUE_NUMERIC_BYE.toFloat(), null),
//                        notPresentValue = VALUE_NUMERIC_NOT_PRESENT.toFloat()
//                )
//            SetSupportedType.DOUBLE ->
//                UnmanagedSetTester<Double>(
//                        testerName = "Double",
//                        values = listOf(VALUE_NUMERIC_HELLO.toDouble(), VALUE_NUMERIC_BYE.toDouble(), null),
//                        notPresentValue = VALUE_NUMERIC_NOT_PRESENT.toDouble()
//                )
            SetSupportedType.STRING ->
                ManagedSetTester<String>(
                        testerName = "String",
                        setGetter = AllTypes::getColumnStringSet,
                        setSetter = AllTypes::setColumnStringSet,
                        managedSetGetter = SetContainerClass::myStringSet,
                        managedCollectionGetter = AllTypes::getColumnStringList,
                        initializedSet = listOf(VALUE_STRING_HELLO, VALUE_STRING_BYE, null),
                        notPresentValue = VALUE_STRING_NOT_PRESENT,
                        toArrayManaged = ToArrayManaged.StringManaged()
                )
//            SetSupportedType.BOOLEAN ->
//                UnmanagedSetTester<Boolean>(
//                        testerName = "Boolean",
//                        values = listOf(VALUE_BOOLEAN_HELLO, null),
//                        notPresentValue = VALUE_BOOLEAN_NOT_PRESENT
//                )
//            SetSupportedType.DATE ->
//                UnmanagedSetTester<Date>(
//                        testerName = "Date",
//                        values = listOf(VALUE_DATE_HELLO, VALUE_DATE_BYE, null),
//                        notPresentValue = VALUE_DATE_NOT_PRESENT
//                )
//            SetSupportedType.DECIMAL128 ->
//                UnmanagedSetTester<Decimal128>(
//                        testerName = "Decimal128",
//                        values = listOf(VALUE_DECIMAL128_HELLO, VALUE_DECIMAL128_BYE, null),
//                        notPresentValue = VALUE_DECIMAL128_NOT_PRESENT
//                )
//            SetSupportedType.BINARY ->
//                UnmanagedSetTester<ByteArray>(
//                        testerName = "ByteArray",
//                        values = listOf(VALUE_BINARY_HELLO, VALUE_BINARY_BYE, null),
//                        notPresentValue = VALUE_BINARY_NOT_PRESENT
//                )
//            SetSupportedType.OBJECT_ID ->
//                UnmanagedSetTester<ObjectId>(
//                        testerName = "ObjectId",
//                        values = listOf(VALUE_OBJECT_ID_HELLO, VALUE_OBJECT_ID_BYE, null),
//                        notPresentValue = VALUE_OBJECT_ID_NOT_PRESENT
//                )
//            SetSupportedType.UUID ->
//                UnmanagedSetTester<UUID>(
//                        testerName = "UUID",
//                        values = listOf(VALUE_UUID_HELLO, VALUE_UUID_BYE, null),
//                        notPresentValue = VALUE_UUID_NOT_PRESENT
//                )
//            SetSupportedType.LINK ->
//                UnmanagedSetTester<RealmModel>(
//                        testerName = "UnmanagedRealmModel",
//                        values = listOf(VALUE_LINK_HELLO, VALUE_LINK_BYE, null),
//                        notPresentValue = VALUE_LINK_NOT_PRESENT
//                )
            // Ignore Mixed in this switch
            else -> null
        }
    }

    // Create Mixed testers now
    // TODO

    // Put them together
//    return primitiveTesters.plus(mixedTesters)
    return primitiveTesters
}

/**
 * TODO
 */
abstract class ToArrayManaged<T> {

    abstract fun toArrayWithParameter(realm: Realm, set: RealmSet<T>, values: List<T?>)

    protected fun test(
            realm: Realm,
            set: RealmSet<T>,
            values: List<T?>,
            emptyArray: Array<T>,
            fullArray: Array<T>
    ) {
        val emptyFromSet = set.toArray(emptyArray)
        assertEquals(0, emptyFromSet.size)

        realm.executeTransaction {
            set.addAll(values as Collection<T>)
        }
        val fullFromSet = set.toArray(fullArray)
        assertEquals(values.size, fullFromSet.size)
    }

    class LongManaged : ToArrayManaged<Long>() {
        override fun toArrayWithParameter(realm: Realm, set: RealmSet<Long>, values: List<Long?>) =
                test(realm, set, values, emptyArray(), arrayOf())
    }

    class IntManaged : ToArrayManaged<Int>() {
        override fun toArrayWithParameter(realm: Realm, set: RealmSet<Int>, values: List<Int?>) =
                test(realm, set, values, emptyArray(), arrayOf())
    }

    class ShortManaged : ToArrayManaged<Short>() {
        override fun toArrayWithParameter(realm: Realm, set: RealmSet<Short>, values: List<Short?>) =
                test(realm, set, values, emptyArray(), arrayOf())
    }

    class ByteManaged : ToArrayManaged<Byte>() {
        override fun toArrayWithParameter(realm: Realm, set: RealmSet<Byte>, values: List<Byte?>) =
                test(realm, set, values, emptyArray(), arrayOf())
    }

    class FloatManaged : ToArrayManaged<Float>() {
        override fun toArrayWithParameter(realm: Realm, set: RealmSet<Float>, values: List<Float?>) =
                test(realm, set, values, emptyArray(), arrayOf())
    }

    class DoubleManaged : ToArrayManaged<Double>() {
        override fun toArrayWithParameter(realm: Realm, set: RealmSet<Double>, values: List<Double?>) =
                test(realm, set, values, emptyArray(), arrayOf())
    }

    class StringManaged : ToArrayManaged<String>() {
        override fun toArrayWithParameter(realm: Realm, set: RealmSet<String>, values: List<String?>) =
                test(realm, set, values, emptyArray(), arrayOf())
    }

    class BooleanManaged : ToArrayManaged<Boolean>() {
        override fun toArrayWithParameter(realm: Realm, set: RealmSet<Boolean>, values: List<Boolean?>) =
                test(realm, set, values, emptyArray(), arrayOf())
    }

    class DateManaged : ToArrayManaged<Date>() {
        override fun toArrayWithParameter(realm: Realm, set: RealmSet<Date>, values: List<Date?>) =
                test(realm, set, values, emptyArray(), arrayOf())
    }

    class Decimal128Managed : ToArrayManaged<Decimal128>() {
        override fun toArrayWithParameter(realm: Realm, set: RealmSet<Decimal128>, values: List<Decimal128?>) =
                test(realm, set, values, emptyArray(), arrayOf())
    }

    class BinaryManaged : ToArrayManaged<ByteArray>() {
        override fun toArrayWithParameter(realm: Realm, set: RealmSet<ByteArray>, values: List<ByteArray?>) =
                test(realm, set, values, emptyArray(), arrayOf())
    }

    class ObjectIdManaged : ToArrayManaged<ObjectId>() {
        override fun toArrayWithParameter(realm: Realm, set: RealmSet<ObjectId>, values: List<ObjectId?>) =
                test(realm, set, values, emptyArray(), arrayOf())
    }

    class UUIDManaged : ToArrayManaged<UUID>() {
        override fun toArrayWithParameter(realm: Realm, set: RealmSet<UUID>, values: List<UUID?>) =
                test(realm, set, values, emptyArray(), arrayOf())
    }

    class RealmModelManaged : ToArrayManaged<RealmModel>() {
        override fun toArrayWithParameter(realm: Realm, set: RealmSet<RealmModel>, values: List<RealmModel?>) =
                test(realm, set, values, emptyArray(), arrayOf())
    }

    class MixedManaged : ToArrayManaged<Mixed>() {
        override fun toArrayWithParameter(realm: Realm, set: RealmSet<Mixed>, values: List<Mixed?>) =
                test(realm, set, values, emptyArray(), arrayOf())
    }
}
<|MERGE_RESOLUTION|>--- conflicted
+++ resolved
@@ -20,12 +20,9 @@
 import io.realm.entities.SetContainerClass
 import io.realm.kotlin.createObject
 import io.realm.rule.BlockingLooperThread
-<<<<<<< HEAD
 import org.bson.types.Decimal128
 import org.bson.types.ObjectId
 import java.util.*
-=======
->>>>>>> 722ba7ca
 import kotlin.reflect.KFunction1
 import kotlin.reflect.KFunction2
 import kotlin.reflect.KProperty1
@@ -103,10 +100,7 @@
 
     override fun iterator() {
         val set = initAndAssert()
-<<<<<<< HEAD
-
-=======
->>>>>>> 722ba7ca
+
         assertNotNull(set.iterator())
         realm.executeTransaction {
             set.addAll(initializedSet)
@@ -166,7 +160,6 @@
 
     override fun containsAll() {
         val set = initAndAssert()
-<<<<<<< HEAD
 
         realm.executeTransaction { transactionRealm ->
             set.addAll(initializedSet)
@@ -222,58 +215,11 @@
             //  parameter to the function is a generics collection with an upper bound.
             //  The only way to test this is by writing a Java test instead.
         }
-=======
-        realm.executeTransaction {
-            initializedSet.forEach { value ->
-                set.add(value)
-            }
-        }
-
-        // Contains an unmanaged collection
-        assertTrue(set.containsAll(initializedSet))
-
-        // Does not contain an unmanaged collection
-        assertFalse(set.containsAll(listOf(notPresentValue)))
-
-        // Contains a managed set
-        assertTrue(set.containsAll(set))
-
-        // Contains a managed list with the same elements
-        val sameValuesContainer = createAllTypesManagedContainerAndAssert(realm, "sameValues")
-        val sameValuesManagedList = managedCollectionGetter.call(sameValuesContainer)
-        realm.executeTransaction {
-            sameValuesManagedList.addAll(initializedSet)
-        }
-        assertTrue(set.containsAll(sameValuesManagedList))
-
-        // Does not contain a managed list with the other elements
-        val differentValuesContainer = createAllTypesManagedContainerAndAssert(realm, "differentValues")
-        val differentValuesManagedList = managedCollectionGetter.call(differentValuesContainer)
-        realm.executeTransaction {
-            differentValuesManagedList.add(notPresentValue)
-        }
-        assertFalse(set.containsAll(differentValuesManagedList))
-
-        // Does not contain an empty managed list
-        val emptyValuesContainer = createAllTypesManagedContainerAndAssert(realm, "emptyValues")
-        val emptyValuesManagedList = managedCollectionGetter.call(emptyValuesContainer)
-        assertFalse(set.containsAll(emptyValuesManagedList))
-
-        // Does not contain an empty collection
-        assertFalse(set.containsAll(listOf()))
-
-        // FIXME: Fails if passed null fails due to Kotlin generating bytecode that doesn't
-        //  allow using TestHelper.getNull() when the generic type is not upper-bound
-//        assertFailsWith<NullPointerException> {
-//            set.containsAll(TestHelper.getNull())
-//        }
->>>>>>> 722ba7ca
     }
 
     override fun addAll() {
         // FIXME: add cases for managed lists just as we do in containsAll
         val set = initAndAssert()
-<<<<<<< HEAD
 
         realm.executeTransaction { transactionRealm ->
             // Changes after adding collection
@@ -313,32 +259,6 @@
             assertEquals(initializedSet.size + notPresentValueSet.size, set.size)
 
             // Fails if passed null according to Java Set interface
-=======
-        assertEquals(0, set.size)
-        realm.executeTransaction { transactionRealm ->
-            // Check set changed after adding collection
-            assertTrue(set.addAll(initializedSet))
-
-            // Set does not change if we add the same data
-            assertFalse(set.addAll(initializedSet))
-
-            // Set does not change if we add the same data from a managed set
-            val managedSameSet = managedSetGetter.get(transactionRealm.createObject())
-            assertNotNull(managedSameSet)
-            managedSameSet.addAll(initializedSet)
-            assertFalse(set.addAll(managedSameSet as Collection<T>))
-
-            // Set does not change if we add itself to it
-            assertFalse(set.addAll(set))
-
-            // Check set changed after adding collection from a managed set
-            val managedSet = managedSetGetter.get(transactionRealm.createObject())
-            assertNotNull(managedSet)
-            managedSet.add(notPresentValue)
-            assertTrue(set.addAll(managedSet as Collection<T>))
-
-            // Fails if passed null
->>>>>>> 722ba7ca
             assertFailsWith<NullPointerException> {
                 set.addAll(TestHelper.getNull())
             }
@@ -348,7 +268,6 @@
     override fun retainAll() {
         // FIXME: add cases for managed lists just as we do in containsAll
         val set = initAndAssert()
-<<<<<<< HEAD
 
         realm.executeTransaction { transactionRealm ->
             // Does not change after empty set intersects with another collection
@@ -372,44 +291,10 @@
             assertTrue(set.isEmpty())
 
             // Does not change after intersection with itself
-=======
-        assertEquals(0, set.size)
-        realm.executeTransaction { transactionRealm ->
-            assertTrue(set.isEmpty())
-
-            // Check empty set does not change after intersecting it with a collection
-            assertTrue(set.isEmpty())
-            assertFalse(set.retainAll(initializedSet))
-
-            // Add values to set and intersect it the same value - check the set does not change
-            set.addAll(initializedSet)
-            assertFalse(set.isEmpty())
-            assertFalse(set.retainAll(initializedSet))
-            assertEquals(initializedSet.size, set.size)
-
-            // Intersect with an empty collection - check set does not change
-            assertFalse(set.retainAll(listOf()))
-            assertFalse(set.isEmpty())
-
-            // Now intersect with something else - check set changes
-            assertTrue(set.retainAll(listOf(notPresentValue)))
-            assertTrue(set.isEmpty())
-
-            // Set does not change if we intersect it with another set containing the same elements
-            set.addAll(initializedSet)
-            val managedSameSet = managedSetGetter.get(transactionRealm.createObject())
-            assertNotNull(managedSameSet)
-            managedSameSet.addAll(initializedSet)
-            assertFalse(set.retainAll(managedSameSet as Collection<T>))
-            assertEquals(initializedSet.size, set.size)
-
-            // Set does not change if we intersect it with itself
->>>>>>> 722ba7ca
             set.clear()
             set.addAll(initializedSet)
             assertFalse(set.isEmpty())
             assertFalse(set.retainAll(set))
-<<<<<<< HEAD
             assertEquals(initializedSet.size, set.size)
 
             // Does not change after intersection with another set containing the same elements
@@ -419,14 +304,11 @@
             sameValuesManagedSet.addAll(initializedSet)
             assertFalse(set.retainAll(sameValuesManagedSet as Collection<T>))
             assertEquals(initializedSet.size, set.size)
-=======
-            assertFalse(set.isEmpty())
->>>>>>> 722ba7ca
 
             // Intersect with a managed set not containing any elements from the original set
             set.clear()
             set.addAll(initializedSet)
-<<<<<<< HEAD
+
             assertEquals(initializedSet.size, set.size)
             val notPresentValueSet = managedSetGetter.get(transactionRealm.createObject())
             assertNotNull(notPresentValueSet)
@@ -438,34 +320,19 @@
             //  TestHelper.getNull(). It seems that Kotlin generates different bytecode when the
             //  parameter to the function is a generics collection with an upper bound.
             //  The only way to test this is by writing a Java test instead.
-=======
-            assertFalse(set.isEmpty())
-            val managedSet = managedSetGetter.get(transactionRealm.createObject())
-            assertNotNull(managedSet)
-            managedSet.add(notPresentValue)
-            assertTrue(set.retainAll(managedSet as Collection<T>))
-            assertTrue(set.isEmpty())
->>>>>>> 722ba7ca
         }
     }
 
     override fun removeAll() {
         // FIXME: add cases for managed lists just as we do in containsAll
         val set = initAndAssert()
-<<<<<<< HEAD
 
         realm.executeTransaction { transactionRealm ->
             // Does not change after removing a some values from an empty set
-=======
-        assertEquals(0, set.size)
-        realm.executeTransaction { transactionRealm ->
-            // Check empty set does not change after removing a collection
->>>>>>> 722ba7ca
             assertTrue(set.isEmpty())
             assertFalse(set.removeAll(initializedSet))
             assertTrue(set.isEmpty())
 
-<<<<<<< HEAD
             // Changes after adding values and then remove all
             set.addAll(initializedSet)
             assertEquals(initializedSet.size, set.size)
@@ -509,50 +376,6 @@
             //  TestHelper.getNull(). It seems that Kotlin generates different bytecode when the
             //  parameter to the function is a generics collection with an upper bound.
             //  The only way to test this is by writing a Java test instead.
-=======
-            // Add values to set and remove all - check the set changes
-            set.addAll(initializedSet)
-            assertFalse(set.isEmpty())
-            assertTrue(set.removeAll(initializedSet))
-            assertTrue(set.isEmpty())
-
-            // Add values again and remove empty collection - check set does not change
-            set.addAll(initializedSet)
-            assertFalse(set.removeAll(listOf()))
-            assertFalse(set.isEmpty())
-
-            // Now remove something else - check set does not change
-            assertFalse(set.removeAll(listOf(notPresentValue)))
-
-            // Set does change if we remove all its items using another set containing the same elements
-            set.addAll(initializedSet)
-            assertFalse(set.isEmpty())
-            val managedSameSet = managedSetGetter.get(transactionRealm.createObject())
-            assertNotNull(managedSameSet)
-            managedSameSet.addAll(initializedSet)
-            assertTrue(set.removeAll(managedSameSet as Collection<T>))
-
-            // Set does change if we remove all its items using itself
-            set.clear()
-            set.addAll(initializedSet)
-            assertFalse(set.isEmpty())
-            assertTrue(set.removeAll(set))
-            assertTrue(set.isEmpty())
-
-            // Add values again and remove something else from a managed set
-            set.addAll(initializedSet)
-            assertFalse(set.isEmpty())
-            val managedSet = managedSetGetter.get(transactionRealm.createObject())
-            assertNotNull(managedSet)
-            managedSet.add(notPresentValue)
-            assertFalse(set.removeAll(managedSet as Collection<T>))
-
-            // FIXME: Fails if passed null fails due to Kotlin generating bytecode that doesn't
-            //  allow using TestHelper.getNull() when the generic type is not upper-bound
-//            assertFailsWith<NullPointerException> {
-//                set.removeAll(TestHelper.getNull())
-//            }
->>>>>>> 722ba7ca
         }
     }
 
@@ -569,10 +392,7 @@
 
     override fun freeze() {
         val set = initAndAssert()
-<<<<<<< HEAD
-
-=======
->>>>>>> 722ba7ca
+
         realm.executeTransaction {
             set.addAll(initializedSet)
         }
