--- conflicted
+++ resolved
@@ -625,11 +625,7 @@
             assertTrue(dictionary.hasListeners())
 
             // Check for MapChangeListener
-<<<<<<< HEAD
-            val anotherDictionary = initAndAssert(looperThreadRealm, "another dictionary")
-=======
             val anotherDictionary = initAndAssert(looperThreadRealm, "anotherDictionary")
->>>>>>> f4e6af4a
             assertFalse(anotherDictionary.hasListeners())
 
             anotherDictionary.addChangeListener { _, _ -> /* no-op */ }
@@ -652,41 +648,38 @@
             realm: Realm = this.realm,
             id: String? = null
     ): RealmDictionary<T> {
-<<<<<<< HEAD
+//<<<<<<< HEAD
         val allTypesObject = createCollectionAllTypesManagedContainerAndAssert(realm, id)
-=======
-        val allTypesObject = createAllTypesManagedContainerAndAssert(realm, id)
->>>>>>> f4e6af4a
+//=======
+//        val allTypesObject = createAllTypesManagedContainerAndAssert(realm, id)
+//>>>>>>> el/dict-datatype-story
         assertNotNull(allTypesObject)
         return dictionaryGetter.call(allTypesObject)
     }
 
-<<<<<<< HEAD
-=======
-    private fun createAllTypesManagedContainerAndAssert(
-            realm: Realm,
-            id: String? = null
-    ): DictionaryAllTypes {
-        realm.executeTransaction { transactionRealm ->
-            transactionRealm.createObject<DictionaryAllTypes>(id)
-        }
-        val allTypesObject = realm.where<DictionaryAllTypes>()
-                .equalTo("id", id)
-                .findFirst()
-        assertNotNull(allTypesObject)
-        return allTypesObject
-    }
-
->>>>>>> f4e6af4a
+//    private fun createAllTypesManagedContainerAndAssert(
+//            realm: Realm,
+//            id: String? = null
+//    ): DictionaryAllTypes {
+//        realm.executeTransaction { transactionRealm ->
+//            transactionRealm.createObject<DictionaryAllTypes>(id)
+//        }
+//        val allTypesObject = realm.where<DictionaryAllTypes>()
+//                .equalTo("id", id)
+//                .findFirst()
+//        assertNotNull(allTypesObject)
+//        return allTypesObject
+//    }
+
     private fun putInternal(
             initialized: RealmDictionary<T>,
             alternative: RealmDictionary<T>
     ) {
-<<<<<<< HEAD
+//<<<<<<< HEAD
         val dictionary = initAndAssert(id = "internal")
-=======
-        val dictionary = initAndAssert(id = "anotherDictionary")
->>>>>>> f4e6af4a
+//=======
+//        val dictionary = initAndAssert(id = "anotherDictionary")
+//>>>>>>> el/dict-datatype-story
 
         realm.executeTransaction {
             // Check we get null since previous values are not present
@@ -983,7 +976,7 @@
         otherConfig: RealmConfiguration
     ) {
         realm.executeTransaction { transactionRealm ->
-            val anotherContainer = transactionRealm.createObject<DictionaryAllTypes>("PRIMARY_KEY")
+            val anotherContainer = transactionRealm.createObject<DictionaryAllTypes>()
             dictionarySetter.call(anotherContainer, initializedDictionary)
             val dictionary = dictionaryGetter.call(anotherContainer)
             assertNotNull(dictionary)
@@ -1176,7 +1169,7 @@
             // Setter fails when calling with a dictionary that contains unmanaged objects
             // The throwable is an IllegalArgumentException wrapped inside an InvocationTargetException
             // due to calling 'call' on the KFunction2
-            val anotherContainer = transactionRealm.createObject<DictionaryAllTypes>("A_PK")
+            val anotherContainer = transactionRealm.createObject<DictionaryAllTypes>()
             assertFailsWith<InvocationTargetException> {
                 dictionarySetter.call(anotherContainer, initializedDictionary)
             }.let { e ->
@@ -1190,13 +1183,13 @@
         var otherRealmDictionary: RealmDictionary<DogPrimaryKey>? = null
         val otherRealm = Realm.getInstance(otherConfig)
         otherRealm.executeTransaction { transactionRealm ->
-            val otherRealmContainer = transactionRealm.createObject<DictionaryAllTypes>("ANOTHER_PK")
+            val otherRealmContainer = transactionRealm.createObject<DictionaryAllTypes>()
             otherRealmDictionary = dictionaryGetter.call(otherRealmContainer)
                 .apply { this.putAll(initializedDictionary) }
         }
 
         realm.executeTransaction { transactionRealm ->
-            val anotherContainer = transactionRealm.createObject<DictionaryAllTypes>("YET_ANOTHER_PK")
+            val anotherContainer = transactionRealm.createObject<DictionaryAllTypes>()
 
             // The throwable is an IllegalArgumentException wrapped inside an InvocationTargetException
             // due to calling 'call' on the KFunction2
