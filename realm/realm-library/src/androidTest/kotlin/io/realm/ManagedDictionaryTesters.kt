/*
 * Copyright 2020 Realm Inc.
 *
 * Licensed under the Apache License, Version 2.0 (the "License");
 * you may not use this file except in compliance with the License.
 * You may obtain a copy of the License at
 *
 * http://www.apache.org/licenses/LICENSE-2.0
 *
 * Unless required by applicable law or agreed to in writing, software
 * distributed under the License is distributed on an "AS IS" BASIS,
 * WITHOUT WARRANTIES OR CONDITIONS OF ANY KIND, either express or implied.
 * See the License for the specific language governing permissions and
 * limitations under the License.
 */

package io.realm

import io.realm.entities.DictionaryAllTypes
import io.realm.entities.DogPrimaryKey
import io.realm.entities.PopulatedDictionaryClass
import io.realm.entities.PrimaryKeyDictionaryContainer
import io.realm.kotlin.createObject
import io.realm.kotlin.where
import io.realm.rule.BlockingLooperThread
import org.bson.types.Decimal128
import org.bson.types.ObjectId
import java.util.*
import kotlin.reflect.KFunction1
import kotlin.reflect.KFunction2
import kotlin.reflect.KProperty1
import kotlin.test.*

/**
 * Generic tester for all types of managed dictionaries.
 *
 * It uses `KFunction1` and `KFunction2` to streamline the access to [RealmDictionary] fields in
 * [DictionaryAllTypes]. This way we only need one tester for all supported types.
 */
class ManagedDictionaryTester<T : Any>(
        private val testerClass: String,
        private val mixedType: MixedType? = null,
        private val dictionaryGetter: KFunction1<DictionaryAllTypes, RealmDictionary<T>>,
        private val dictionarySetter: KFunction2<DictionaryAllTypes, RealmDictionary<T>, Unit>,
        private val requiredDictionaryGetter: KFunction1<DictionaryAllTypes, RealmDictionary<T>>? = null,
        private val initializedDictionary: RealmDictionary<T>,
        private val alternativeDictionary: RealmDictionary<T>,
        private val populatedGetter: KProperty1<PopulatedDictionaryClass, RealmDictionary<T>>,
        private val typeAsserter: TypeAsserter<T> = TypeAsserter(),
        private val primaryKeyDictionaryGetter: KProperty1<PrimaryKeyDictionaryContainer, RealmDictionary<T>>
) : DictionaryTester {

    private lateinit var config: RealmConfiguration
    private lateinit var looperThread: BlockingLooperThread
    private lateinit var realm: Realm

    override fun toString(): String = when (mixedType) {
        null -> "ManagedDictionary-$testerClass"
        else -> "ManagedDictionary-$testerClass" + mixedType.name.let { "-$it" }
    }

    override fun setUp(config: RealmConfiguration, looperThread: BlockingLooperThread) {
        this.config = config
        this.looperThread = looperThread
        this.realm = Realm.getInstance(config)
    }

    override fun tearDown() = realm.close()

    override fun constructorWithAnotherMap() = Unit             // Not applicable in managed mode

    override fun isManaged() = assertTrue(initAndAssert().isManaged)

    override fun isValid() = assertTrue(initAndAssert().isValid)

    override fun isFrozen() {
        val dictionary = initAndAssert()
        assertFalse(dictionary.isFrozen)
        val frozenDictionary = dictionary.freeze()
        assertTrue(frozenDictionary.isFrozen)
    }

    override fun size() {
        val dictionary = initAndAssert()
        assertEquals(0, dictionary.size)
        realm.executeTransaction {
            initializedDictionary.forEach { key, value ->
                dictionary[key] = value
            }
        }
        assertEquals(initializedDictionary.size, dictionary.size)
    }

    override fun isEmpty() {
        val dictionary = initAndAssert()
        assertTrue(dictionary.isEmpty())
        realm.executeTransaction {
            initializedDictionary.forEach { key, value ->
                dictionary[key] = value
            }
        }
        assertFalse(dictionary.isEmpty())
    }

    override fun containsKey() {
        val dictionary = initAndAssert()

        initializedDictionary.forEach { key, _ ->
            assertFalse(dictionary.containsKey(key))
        }

        realm.executeTransaction {
            initializedDictionary.forEach { key, value ->
                dictionary[key] = value
            }
        }

        initializedDictionary.forEach { key, _ ->
            assertTrue(dictionary.containsKey(key))
        }
    }

    override fun containsValue() {
        val dictionary = initAndAssert()

        initializedDictionary.values.forEachIndexed { index, value ->
            typeAsserter.assertContainsValueNotThere(realm, dictionary, index, value)
        }

        realm.executeTransaction {
            initializedDictionary.forEach { key, value ->
                dictionary[key] = value
            }
        }

        dictionary.forEach { key, value ->
            typeAsserter.assertContainsValueHelper(realm, key, value, initializedDictionary, dictionary)
        }
    }

    override fun get() {
        val dictionary = initAndAssert()
        initializedDictionary.forEach { key, _ ->
            assertNull(dictionary[key])
        }
        realm.executeTransaction {
            initializedDictionary.forEach { key, value ->
                dictionary[key] = value
            }
        }
        initializedDictionary.forEach { key, value ->
            typeAsserter.assertEqualsHelper(realm, value, dictionary[key])
        }
    }

    override fun put() = putInternal(initializedDictionary, alternativeDictionary)

    override fun putRequired() {
        // RealmModel and Mixed dictionaries are ignored since they cannot be marked with "@Required"
        if (requiredDictionaryGetter != null) {
            val allTypesObject = createAllTypesManagedContainerAndAssert(realm)
            assertNotNull(allTypesObject)
            val dictionary = requiredDictionaryGetter.call(allTypesObject)

            // Check we can't insert null on a RealmDictionary marked as "@Required"
            realm.executeTransaction {
                assertFailsWith<IllegalStateException> {
                    dictionary["requiredKey"] = null
                }
            }

            // Now check it works normally for the same field but without inserting null values
            val initializedNoNull = initializedDictionary.apply { assertNull(remove(KEY_NULL)) }
            val alternativeNoNull = alternativeDictionary.apply { assertNull(remove(KEY_NULL)) }
            putInternal(initializedNoNull, alternativeNoNull)
        }
    }

    override fun remove() {
        val dictionary = initAndAssert()
        realm.executeTransaction {
            initializedDictionary.forEach { key, value ->
                dictionary[key] = value
            }
        }

        // Remove, assert value and check size
        realm.executeTransaction {
            initializedDictionary.map {
                Pair(it.key, it.value)
            }.also { pairs ->
                for (index in pairs.size - 1 downTo 0) {
                    val key = pairs[index].first
                    val value = pairs[index].second
                    typeAsserter.assertEqualsHelper(realm, value, dictionary.remove(key))
                    assertEquals(index, dictionary.size)

                    // Special case for RealmModels: remove the actual object from the Realm and
                    // check how that affects the dictionary
                    typeAsserter.assertRemoveRealmModelFromRealm(dictionary, index, key, value)
                }
            }
        }
    }

    override fun putAll() {
        val dictionary = initAndAssert()
        assertTrue(dictionary.isEmpty())

        realm.executeTransaction {
            dictionary.putAll(initializedDictionary)
        }

        // Check initialized dictionary got inserted
        initializedDictionary.forEach { key, value ->
            typeAsserter.assertEqualsHelper(realm, value, dictionary[key])
        }
    }

    override fun clear() {
        val dictionary = initAndAssert()

        // Insert entries, assert not empty, clear and assert empty
        realm.executeTransaction {
            dictionary.putAll(initializedDictionary)
            assertFalse(dictionary.isEmpty())
            dictionary.clear()
            assertTrue(dictionary.isEmpty())
        }
    }

    override fun keySet() {
        val dictionary = initAndAssert()

        realm.executeTransaction {
            dictionary.putAll(initializedDictionary)
        }

        val keySet = dictionary.keys
        initializedDictionary.forEach { key, _ ->
            assertTrue(keySet.contains(key))
        }
    }

    override fun values() {
        val dictionary = initAndAssert()

        realm.executeTransaction {
            dictionary.putAll(initializedDictionary)
        }

        val values = dictionary.values
        values.forEach { value ->
            typeAsserter.assertValues(dictionary, value)
        }
    }

    override fun entrySet() {
        val allTypesObject = createAllTypesManagedContainerAndAssert(realm)
        assertNotNull(allTypesObject)
        val dictionary = dictionaryGetter.call(allTypesObject)

        realm.executeTransaction {
            dictionary.putAll(initializedDictionary)
            val entrySet = dictionary.entries
            assertNotNull(entrySet)

            // Test size
            assertEquals(initializedDictionary.size, entrySet.size)

            // Test contains
            dictionary.keys.forEach { dictionaryKey ->
                val dictionaryValue = dictionary[dictionaryKey]
                val otherEntry = AbstractMap.SimpleImmutableEntry(dictionaryKey, dictionaryValue)
                assertTrue(entrySet.contains(otherEntry))
            }

            // Test iterator
            val iterator = entrySet.iterator()
            assertNotNull(iterator)
            var iteratorSize = 0
            while (iterator.hasNext()) {
                iteratorSize++
                iterator.next()
            }
            assertEquals(entrySet.size, iteratorSize)

            // Test toArray
            assertTrue(entrySet is RealmMapEntrySet<String, T?>)
            val entrySetObjectArray = entrySet.toArray()
            for (entry in entrySetObjectArray) {
                assertTrue(entry is Map.Entry<*, *>)
                assertTrue(entrySet.contains(entry))
            }

            // Internal helper function
            fun testToArray(
                    entrySetArray: Array<Map.Entry<String, T?>?>,
                    biggerSize: Boolean = false
            ) {
                when {
                    biggerSize -> assertTrue(entrySetArray.size > entrySet.size)
                    else -> assertEquals(entrySet.size, entrySetArray.size)
                }
                for ((index, entry) in entrySetArray.withIndex()) {
                    if (index >= entrySet.size) {
                        assertNull(entry)
                    } else {
                        assertTrue(entry is Map.Entry<*, *>)
                        assertTrue(entrySet.contains(entry))
                    }
                }
            }

            // Test toArray: smaller size, return a new instance
            val testArraySmallerSize = arrayOfNulls<Map.Entry<String, T?>>(1)
            val entrySetSmallerSizeArray = entrySet.toArray(testArraySmallerSize)
            testToArray(entrySetSmallerSizeArray)

            // Test toArray: same size, return a new instance
            val testArraySameSize = arrayOfNulls<Map.Entry<String, T?>>(entrySet.size)
            val entrySetSameSizeArray = entrySet.toArray(testArraySameSize)
            testToArray(entrySetSameSizeArray)

            // Test toArray: bigger size, add null as the last entry
            val testArrayBiggerSize = arrayOfNulls<Map.Entry<String, T?>>(10)
            val entrySetBiggerSizeArray = entrySet.toArray(testArrayBiggerSize)
            testToArray(entrySetBiggerSizeArray, true)

            // Test containsAll
            val otherEntryCollection = dictionary.keys.map { dictionaryKey ->
                val dictionaryValue = dictionary[dictionaryKey]
                AbstractMap.SimpleImmutableEntry(dictionaryKey, dictionaryValue)
            }
            assertTrue(entrySet.containsAll(otherEntryCollection))

            val differentCollection = alternativeDictionary.map { entry ->
                AbstractMap.SimpleImmutableEntry(entry.key, entry.value)
            }.toSet()

            assertFalse(entrySet.containsAll(differentCollection))
        }
    }

    override fun freeze() = Unit                    // This has already been tested in "isFrozen"

    override fun copyToRealm() {
        // Instantiate container and set dictionary on container
        val manualInstance = DictionaryAllTypes().apply {
            dictionarySetter.call(this, initializedDictionary)
        }

        // Copy to Realm
        realm.executeTransaction {
            val allTypesObject = realm.copyToRealm(manualInstance)
            assertNotNull(allTypesObject)
        }

        // Get dictionary from container from Realm
        val allTypesObject = realm.where<DictionaryAllTypes>().findFirst()
        assertNotNull(allTypesObject)
        val dictionary = dictionaryGetter.call(allTypesObject)
        assertFalse(dictionary.isEmpty())
        initializedDictionary.forEach { key, value ->
            typeAsserter.assertEqualsHelper(realm, value, dictionary[key])
        }
    }

    override fun copyToRealmOrUpdate() {
        // Instantiate container and set dictionary on container
        val manualInstance = PrimaryKeyDictionaryContainer().apply {
            primaryKeyDictionaryGetter.get(this).putAll(initializedDictionary)
        }

        // Copy to Realm
        realm.executeTransaction {
            val allTypesObject = realm.copyToRealmOrUpdate(manualInstance)
            assertNotNull(allTypesObject)
        }

        // Get dictionary from container from Realm
        val primaryKeyDictionaryContainer = realm.where<PrimaryKeyDictionaryContainer>().findFirst()
        assertNotNull(primaryKeyDictionaryContainer)
        val dictionary = dictionaryGetter.call(primaryKeyDictionaryContainer)
        assertFalse(dictionary.isEmpty())
        initializedDictionary.forEach { key, value ->
            typeAsserter.assertEqualsHelper(realm, value, dictionary[key])
        }

        primaryKeyDictionaryGetter.get(manualInstance).clear()
        // Copy to Realm (updating)
        realm.executeTransaction {
            val allTypesObject = realm.copyToRealmOrUpdate(manualInstance)
            assertNotNull(allTypesObject)
        }

        val updatedContainer = realm.where<PrimaryKeyDictionaryContainer>().findFirst()
        assertNotNull(updatedContainer)
        val updatedDictinary = dictionaryGetter.call(primaryKeyDictionaryContainer)
        assertTrue(dictionaryGetter.call(updatedDictinary).isEmpty())
    }

    override fun copyFromRealm() {
        val allTypesObject = createAllTypesManagedContainerAndAssert(realm)
        assertNotNull(allTypesObject)
        val dictionary = dictionaryGetter.call(allTypesObject)

        realm.executeTransaction {
            dictionary.putAll(initializedDictionary)
        }

        val detachedAllTypes = realm.copyFromRealm(allTypesObject)
        val detachedDictionary = dictionaryGetter.call(detachedAllTypes)
        assertEquals(dictionary.size, detachedDictionary.size)

        // Compare elements to the original values
        detachedDictionary.forEach { key, value ->
            typeAsserter.assertEqualsHelper(realm, value, dictionary[key])
        }
    }

    override fun fieldAccessors() {
        realm.executeTransaction { transactionRealm ->
            val container = transactionRealm.createObject<PopulatedDictionaryClass>()
            val dictionary = populatedGetter.get(container)
            assertNotNull(dictionary)
            assertTrue(dictionary.isManaged)
            assertFalse(dictionary.isEmpty())
        }
    }

    override fun addMapChangeListener() {
        looperThread.runBlocking {
            val looperThreadRealm = Realm.getInstance(config)

            // Get dictionary
            val dictionary = initAndAssert(looperThreadRealm)

            // Define operation we perform on the dictionary
            var operation = ChangeListenerOperation.UNDEFINED

            dictionary.addChangeListener { map, changes ->
                typeAsserter.assertChangeListenerUpdates(
                        testerClass,
                        operation,
                        looperThread,
                        looperThreadRealm,
                        dictionary,
                        initializedDictionary,
                        map,
                        changes
                )
            }

            // Insert objects in dictionary
            looperThreadRealm.executeTransaction {
                operation = ChangeListenerOperation.INSERT
                dictionary.putAll(initializedDictionary)
            }

            // Update object
            looperThreadRealm.executeTransaction {
                operation = ChangeListenerOperation.UPDATE

                // Use 'dictionary' instead of 'alternativeDictionary' as the semantics for
                // inserting unmanaged objects might lead to having one extra update in the
                // change set - calling 'put' with an unmanaged object with PK that already is
                // in the database will trigger two changes: one for the actual modification and
                // two for insertion itself since we use 'copyToRealmOrUpdate'.
                if (testerClass == "String-NonLatin" || testerClass == "Mixed-NonLatin") {
                    dictionary[KEY_HELLO_NON_LATIN] = dictionary[KEY_BYE_NON_LATIN]
                } else {
                    dictionary[KEY_HELLO] = dictionary[KEY_BYE]
                }
            }

            // Clear dictionary
            looperThreadRealm.executeTransaction {
                operation = ChangeListenerOperation.DELETE
                dictionary.clear()
            }
        }
    }

    override fun addRealmChangeListener() {
        looperThread.runBlocking {
            val looperThreadRealm = Realm.getInstance(config)

            // Get dictionary
            val dictionary = initAndAssert(looperThreadRealm)

            // Define operation we perform on the dictionary
            var operation = ChangeListenerOperation.UNDEFINED

            dictionary.addChangeListener { map ->
                typeAsserter.assertChangeListenerUpdates(
                        testerClass,
                        operation,
                        looperThread,
                        looperThreadRealm,
                        dictionary,
                        initializedDictionary,
                        map
                )
            }

            // Insert objects in dictionary
            looperThreadRealm.executeTransaction {
                operation = ChangeListenerOperation.INSERT
                dictionary.putAll(initializedDictionary)
            }

            // Update object
            looperThreadRealm.executeTransaction {
                operation = ChangeListenerOperation.UPDATE

                // Use 'dictionary' instead of 'alternativeDictionary' as the semantics for
                // inserting unmanaged objects might lead to having one extra update in the
                // change set - calling 'put' with an unmanaged object with PK that already is
                // in the database will trigger two changes: one for the actual modification and
                // two for insertion itself since we use 'copyToRealmOrUpdate'.
                if (testerClass == "String-NonLatin" || testerClass == "Mixed-NonLatin") {
                    dictionary[KEY_HELLO_NON_LATIN] = dictionary[KEY_BYE_NON_LATIN]
                } else {
                    dictionary[KEY_HELLO] = dictionary[KEY_BYE]
                }
            }

            // Clear dictionary
            looperThreadRealm.executeTransaction {
                operation = ChangeListenerOperation.DELETE
                dictionary.clear()
            }
        }
    }

    override fun hasListeners() {
        val looperThread = BlockingLooperThread()
        looperThread.runBlocking {
            val looperThreadRealm = Realm.getInstance(config)

            // Check for RealmChangeListener
            val dictionary = initAndAssert(looperThreadRealm)
            assertFalse(dictionary.hasListeners())

            dictionary.addChangeListener { _ -> /* no-op */ }

            assertTrue(dictionary.hasListeners())

            // Check for MapChangeListener
            val anotherDictionary = initAndAssert(looperThreadRealm, "another dictionary")
            assertFalse(anotherDictionary.hasListeners())

            anotherDictionary.addChangeListener { _, _ -> /* no-op */ }

            assertTrue(anotherDictionary.hasListeners())

            // Housekeeping and bye-bye
            dictionary.removeAllChangeListeners()
            anotherDictionary.removeAllChangeListeners()
            looperThreadRealm.close()
            looperThread.testComplete()
        }
    }

    //----------------------------------
    // Private stuff
    //----------------------------------

    private fun initAndAssert(
            realm: Realm = this.realm,
            id: String? = null
    ): RealmDictionary<T> {
        val allTypesObject = createAllTypesManagedContainerAndAssert(realm, id)
        assertNotNull(allTypesObject)
        return dictionaryGetter.call(allTypesObject)
    }

<<<<<<< HEAD
=======
    private fun createAllTypesManagedContainerAndAssert(realm: Realm): DictionaryAllTypes {
        realm.executeTransaction { transactionRealm ->
            transactionRealm.createObject<DictionaryAllTypes>()
        }
        val allTypesObject = realm.where<DictionaryAllTypes>().findFirst()
        assertNotNull(allTypesObject)
        return allTypesObject
    }

>>>>>>> 1db12b40
    private fun putInternal(
            initialized: RealmDictionary<T>,
            alternative: RealmDictionary<T>
    ) {
        val dictionary = initAndAssert(id = "internal")

        realm.executeTransaction {
            // Check we get null since previous values are not present
            initialized.forEach { key, value ->
                assertNull(dictionary.put(key, value))
            }
        }
        initialized.forEach { key, value ->
            typeAsserter.assertEqualsHelper(realm, value, dictionary[key])
        }

        // Now check we get the previous value after insertion
        realm.executeTransaction {
            alternative.forEach { key, value ->
                typeAsserter.assertEqualsHelper(realm, initialized[key], dictionary.put(key, value))
            }
        }

        // Finally check that the alternative values are there
        dictionary.forEach { key, value ->
            assertTrue(alternative.containsKey(key))
            typeAsserter.assertContainsValueHelper(realm, key, value, alternative, dictionary)
        }
    }
}

enum class ChangeListenerOperation {
    UNDEFINED, INSERT, UPDATE, DELETE
}

/**
 * Creates testers for all [DictionarySupportedType]s and initializes them for testing. There are as
 * many Mixed testers as [MixedType]s.
 *
 * The `KFunction1` and `KFunction2` parameters for `dictionaryGetter` and `dictionarySetter`
 * respectively enables agnostic field processing, making it possible to cover all supported types
 * with just one tester class.
 */
fun managedDictionaryFactory(): List<DictionaryTester> {
    val primitiveTesters = listOf<DictionaryTester>(
            ManagedDictionaryTester(
                    testerClass = "Long",
                    dictionaryGetter = DictionaryAllTypes::getColumnLongDictionary,
                    dictionarySetter = DictionaryAllTypes::setColumnLongDictionary,
                    requiredDictionaryGetter = DictionaryAllTypes::getColumnRequiredLongDictionary,
                    initializedDictionary = RealmDictionary<Long>().init(listOf(KEY_HELLO to VALUE_NUMERIC_HELLO.toLong(), KEY_BYE to VALUE_NUMERIC_BYE.toLong(), KEY_NULL to null)),
                    alternativeDictionary = RealmDictionary<Long>().init(listOf(KEY_HELLO to VALUE_NUMERIC_BYE.toLong(), KEY_BYE to VALUE_NUMERIC_HELLO.toLong(), KEY_NULL to null)),
                    populatedGetter = PopulatedDictionaryClass::populatedLongDictionary,
                    primaryKeyDictionaryGetter = PrimaryKeyDictionaryContainer::myLongDictionary
            ),
            ManagedDictionaryTester(
                    testerClass = "Int",
                    dictionaryGetter = DictionaryAllTypes::getColumnIntegerDictionary,
                    dictionarySetter = DictionaryAllTypes::setColumnIntegerDictionary,
                    requiredDictionaryGetter = DictionaryAllTypes::getColumnRequiredIntegerDictionary,
                    initializedDictionary = RealmDictionary<Int>().init(listOf(KEY_HELLO to VALUE_NUMERIC_HELLO, KEY_BYE to VALUE_NUMERIC_BYE, KEY_NULL to null)),
                    alternativeDictionary = RealmDictionary<Int>().init(listOf(KEY_HELLO to VALUE_NUMERIC_BYE, KEY_BYE to VALUE_NUMERIC_HELLO, KEY_NULL to null)),
                    populatedGetter = PopulatedDictionaryClass::populatedIntDictionary,
                    primaryKeyDictionaryGetter = PrimaryKeyDictionaryContainer::myIntDictionary
            ),
            ManagedDictionaryTester(
                    testerClass = "Short",
                    dictionaryGetter = DictionaryAllTypes::getColumnShortDictionary,
                    dictionarySetter = DictionaryAllTypes::setColumnShortDictionary,
                    requiredDictionaryGetter = DictionaryAllTypes::getColumnRequiredShortDictionary,
                    initializedDictionary = RealmDictionary<Short>().init(listOf(KEY_HELLO to VALUE_NUMERIC_HELLO.toShort(), KEY_BYE to VALUE_NUMERIC_BYE.toShort(), KEY_NULL to null)),
                    alternativeDictionary = RealmDictionary<Short>().init(listOf(KEY_HELLO to VALUE_NUMERIC_BYE.toShort(), KEY_BYE to VALUE_NUMERIC_HELLO.toShort(), KEY_NULL to null)),
                    populatedGetter = PopulatedDictionaryClass::populatedShortDictionary,
                    primaryKeyDictionaryGetter = PrimaryKeyDictionaryContainer::myShortDictionary
            ),
            ManagedDictionaryTester(
                    testerClass = "Byte",
                    dictionaryGetter = DictionaryAllTypes::getColumnByteDictionary,
                    dictionarySetter = DictionaryAllTypes::setColumnByteDictionary,
                    requiredDictionaryGetter = DictionaryAllTypes::getColumnRequiredByteDictionary,
                    initializedDictionary = RealmDictionary<Byte>().init(listOf(KEY_HELLO to VALUE_NUMERIC_HELLO.toByte(), KEY_BYE to VALUE_NUMERIC_BYE.toByte(), KEY_NULL to null)),
                    alternativeDictionary = RealmDictionary<Byte>().init(listOf(KEY_HELLO to VALUE_NUMERIC_BYE.toByte(), KEY_BYE to VALUE_NUMERIC_HELLO.toByte(), KEY_NULL to null)),
                    populatedGetter = PopulatedDictionaryClass::populatedByteDictionary,
                    primaryKeyDictionaryGetter = PrimaryKeyDictionaryContainer::myByteDictionary
            ),
            ManagedDictionaryTester(
                    testerClass = "Float",
                    dictionaryGetter = DictionaryAllTypes::getColumnFloatDictionary,
                    dictionarySetter = DictionaryAllTypes::setColumnFloatDictionary,
                    requiredDictionaryGetter = DictionaryAllTypes::getColumnRequiredFloatDictionary,
                    initializedDictionary = RealmDictionary<Float>().init(listOf(KEY_HELLO to VALUE_NUMERIC_HELLO.toFloat(), KEY_BYE to VALUE_NUMERIC_BYE.toFloat(), KEY_NULL to null)),
                    alternativeDictionary = RealmDictionary<Float>().init(listOf(KEY_HELLO to VALUE_NUMERIC_BYE.toFloat(), KEY_BYE to VALUE_NUMERIC_HELLO.toFloat(), KEY_NULL to null)),
                    populatedGetter = PopulatedDictionaryClass::populatedFloatDictionary,
                    primaryKeyDictionaryGetter = PrimaryKeyDictionaryContainer::myFloatDictionary
            ),
            ManagedDictionaryTester(
                    testerClass = "Double",
                    dictionaryGetter = DictionaryAllTypes::getColumnDoubleDictionary,
                    dictionarySetter = DictionaryAllTypes::setColumnDoubleDictionary,
                    requiredDictionaryGetter = DictionaryAllTypes::getColumnRequiredDoubleDictionary,
                    initializedDictionary = RealmDictionary<Double>().init(listOf(KEY_HELLO to VALUE_NUMERIC_HELLO.toDouble(), KEY_BYE to VALUE_NUMERIC_BYE.toDouble(), KEY_NULL to null)),
                    alternativeDictionary = RealmDictionary<Double>().init(listOf(KEY_HELLO to VALUE_NUMERIC_BYE.toDouble(), KEY_BYE to VALUE_NUMERIC_HELLO.toDouble(), KEY_NULL to null)),
                    populatedGetter = PopulatedDictionaryClass::populatedDoubleDictionary,
                    primaryKeyDictionaryGetter = PrimaryKeyDictionaryContainer::myDoubleDictionary
            ),
            ManagedDictionaryTester(
                    testerClass = "String",
                    dictionaryGetter = DictionaryAllTypes::getColumnStringDictionary,
                    dictionarySetter = DictionaryAllTypes::setColumnStringDictionary,
                    requiredDictionaryGetter = DictionaryAllTypes::getColumnRequiredStringDictionary,
                    initializedDictionary = RealmDictionary<String>().init(listOf(KEY_HELLO to VALUE_STRING_HELLO, KEY_BYE to VALUE_STRING_BYE, KEY_NULL to null)),
                    alternativeDictionary = RealmDictionary<String>().init(listOf(KEY_HELLO to VALUE_STRING_BYE, KEY_BYE to VALUE_STRING_HELLO, KEY_NULL to null)),
                    populatedGetter = PopulatedDictionaryClass::populatedStringDictionary,
                    primaryKeyDictionaryGetter = PrimaryKeyDictionaryContainer::myStringDictionary
            ),
            ManagedDictionaryTester(
                    testerClass = "String-NonLatin",
                    dictionaryGetter = DictionaryAllTypes::getColumnStringDictionary,
                    dictionarySetter = DictionaryAllTypes::setColumnStringDictionary,
                    requiredDictionaryGetter = DictionaryAllTypes::getColumnRequiredStringDictionary,
                    initializedDictionary = RealmDictionary<String>().init(listOf(KEY_HELLO_NON_LATIN to VALUE_STRING_NON_LATIN_HELLO, KEY_BYE_NON_LATIN to VALUE_STRING_NON_LATIN_BYE, KEY_NULL_NON_LATIN to null)),
                    alternativeDictionary = RealmDictionary<String>().init(listOf(KEY_HELLO_NON_LATIN to VALUE_STRING_NON_LATIN_BYE, KEY_BYE_NON_LATIN to VALUE_STRING_NON_LATIN_HELLO, KEY_NULL_NON_LATIN to null)),
                    populatedGetter = PopulatedDictionaryClass::populatedStringDictionary,
                    primaryKeyDictionaryGetter = PrimaryKeyDictionaryContainer::myStringDictionary
            ),
            ManagedDictionaryTester(
                    testerClass = "Boolean",
                    dictionaryGetter = DictionaryAllTypes::getColumnBooleanDictionary,
                    dictionarySetter = DictionaryAllTypes::setColumnBooleanDictionary,
                    requiredDictionaryGetter = DictionaryAllTypes::getColumnRequiredBooleanDictionary,
                    initializedDictionary = RealmDictionary<Boolean>().init(listOf(KEY_HELLO to VALUE_BOOLEAN_HELLO, KEY_BYE to VALUE_BOOLEAN_BYE, KEY_NULL to null)),
                    alternativeDictionary = RealmDictionary<Boolean>().init(listOf(KEY_HELLO to VALUE_BOOLEAN_BYE, KEY_BYE to VALUE_BOOLEAN_HELLO, KEY_NULL to null)),
                    populatedGetter = PopulatedDictionaryClass::populatedBooleanDictionary,
                    primaryKeyDictionaryGetter = PrimaryKeyDictionaryContainer::myBooleanDictionary
            ),
            ManagedDictionaryTester(
                    testerClass = "Date",
                    dictionaryGetter = DictionaryAllTypes::getColumnDateDictionary,
                    dictionarySetter = DictionaryAllTypes::setColumnDateDictionary,
                    requiredDictionaryGetter = DictionaryAllTypes::getColumnRequiredDateDictionary,
                    initializedDictionary = RealmDictionary<Date>().init(listOf(KEY_HELLO to VALUE_DATE_HELLO, KEY_BYE to VALUE_DATE_BYE, KEY_NULL to null)),
                    alternativeDictionary = RealmDictionary<Date>().init(listOf(KEY_HELLO to VALUE_DATE_BYE, KEY_BYE to VALUE_DATE_HELLO, KEY_NULL to null)),
                    populatedGetter = PopulatedDictionaryClass::populatedDateDictionary,
                    primaryKeyDictionaryGetter = PrimaryKeyDictionaryContainer::myDateDictionary
            ),
            ManagedDictionaryTester(
                    testerClass = "Decimal128",
                    dictionaryGetter = DictionaryAllTypes::getColumnDecimal128Dictionary,
                    dictionarySetter = DictionaryAllTypes::setColumnDecimal128Dictionary,
                    requiredDictionaryGetter = DictionaryAllTypes::getColumnRequiredDecimal128Dictionary,
                    initializedDictionary = RealmDictionary<Decimal128>().init(listOf(KEY_HELLO to VALUE_DECIMAL128_HELLO, KEY_BYE to VALUE_DECIMAL128_BYE, KEY_NULL to null)),
                    alternativeDictionary = RealmDictionary<Decimal128>().init(listOf(KEY_HELLO to VALUE_DECIMAL128_BYE, KEY_BYE to VALUE_DECIMAL128_HELLO, KEY_NULL to null)),
                    populatedGetter = PopulatedDictionaryClass::populatedDecimal128Dictionary,
                    primaryKeyDictionaryGetter = PrimaryKeyDictionaryContainer::myDecimal128Dictionary
            ),
            ManagedDictionaryTester(
                    testerClass = "ByteArray",
                    dictionaryGetter = DictionaryAllTypes::getColumnBinaryDictionary,
                    dictionarySetter = DictionaryAllTypes::setColumnBinaryDictionary,
                    requiredDictionaryGetter = DictionaryAllTypes::getColumnRequiredBinaryDictionary,
                    initializedDictionary = RealmDictionary<ByteArray>().init(listOf(KEY_HELLO to VALUE_BINARY_HELLO, KEY_BYE to VALUE_BINARY_BYE, KEY_NULL to null)),
                    alternativeDictionary = RealmDictionary<ByteArray>().init(listOf(KEY_HELLO to VALUE_BINARY_BYE, KEY_BYE to VALUE_BINARY_HELLO, KEY_NULL to null)),
                    populatedGetter = PopulatedDictionaryClass::populatedBinaryDictionary,
                    primaryKeyDictionaryGetter = PrimaryKeyDictionaryContainer::myBinaryDictionary,
                    typeAsserter = BinaryAsserter()
            ),
            ManagedDictionaryTester(
                    testerClass = "ObjectId",
                    dictionaryGetter = DictionaryAllTypes::getColumnObjectIdDictionary,
                    dictionarySetter = DictionaryAllTypes::setColumnObjectIdDictionary,
                    requiredDictionaryGetter = DictionaryAllTypes::getColumnRequiredObjectIdDictionary,
                    initializedDictionary = RealmDictionary<ObjectId>().init(listOf(KEY_HELLO to VALUE_OBJECT_ID_HELLO, KEY_BYE to VALUE_OBJECT_ID_BYE, KEY_NULL to null)),
                    alternativeDictionary = RealmDictionary<ObjectId>().init(listOf(KEY_HELLO to VALUE_OBJECT_ID_BYE, KEY_BYE to VALUE_OBJECT_ID_HELLO, KEY_NULL to null)),
                    populatedGetter = PopulatedDictionaryClass::populatedObjectIdDictionary,
                    primaryKeyDictionaryGetter = PrimaryKeyDictionaryContainer::myObjectIdDictionary
            ),
            ManagedDictionaryTester(
                    testerClass = "UUID",
                    dictionaryGetter = DictionaryAllTypes::getColumnUUIDDictionary,
                    dictionarySetter = DictionaryAllTypes::setColumnUUIDDictionary,
                    requiredDictionaryGetter = DictionaryAllTypes::getColumnRequiredUUIDDictionary,
                    initializedDictionary = RealmDictionary<UUID>().init(listOf(KEY_HELLO to VALUE_UUID_HELLO, KEY_BYE to VALUE_UUID_BYE, KEY_NULL to null)),
                    alternativeDictionary = RealmDictionary<UUID>().init(listOf(KEY_HELLO to VALUE_UUID_BYE, KEY_BYE to VALUE_UUID_HELLO, KEY_NULL to null)),
                    populatedGetter = PopulatedDictionaryClass::populatedUUIDDictionary,
                    primaryKeyDictionaryGetter = PrimaryKeyDictionaryContainer::myUUIDDictionary
            ),
            ManagedDictionaryTester(
                    testerClass = "DogPrimaryKey",
                    dictionaryGetter = DictionaryAllTypes::getColumnRealmDictionary,
                    dictionarySetter = DictionaryAllTypes::setColumnRealmDictionary,
                    initializedDictionary = RealmDictionary<DogPrimaryKey>().init(listOf(KEY_HELLO to VALUE_LINK_HELLO, KEY_BYE to VALUE_LINK_BYE, KEY_NULL to null)),
                    alternativeDictionary = RealmDictionary<DogPrimaryKey>().init(listOf(KEY_HELLO to VALUE_LINK_BYE, KEY_BYE to VALUE_LINK_HELLO, KEY_NULL to null)),
                    populatedGetter = PopulatedDictionaryClass::populatedRealmModelDictionary,
                    primaryKeyDictionaryGetter = PrimaryKeyDictionaryContainer::myRealmModelDictionary,
                    typeAsserter = RealmModelAsserter()
            )
    )

    // Create Mixed testers now
    val mixedTesters = MixedType.values().map { mixedType ->
        ManagedDictionaryTester(
                testerClass = "Mixed",
                mixedType = mixedType,
                dictionaryGetter = DictionaryAllTypes::getColumnMixedDictionary,
                dictionarySetter = DictionaryAllTypes::setColumnMixedDictionary,
                initializedDictionary = RealmDictionary<Mixed>().init(getMixedKeyValuePairs(mixedType)),
                alternativeDictionary = RealmDictionary<Mixed>().init(getMixedKeyValuePairs(mixedType, true)),
                populatedGetter = PopulatedDictionaryClass::populatedMixedDictionary,
                primaryKeyDictionaryGetter = PrimaryKeyDictionaryContainer::myMixedDictionary,
                typeAsserter = MixedAsserter()
        )
    }.plus(
            ManagedDictionaryTester(
                    testerClass = "Mixed-NonLatin",
                    mixedType = MixedType.STRING,
                    dictionaryGetter = DictionaryAllTypes::getColumnMixedDictionary,
                    dictionarySetter = DictionaryAllTypes::setColumnMixedDictionary,
                    initializedDictionary = RealmDictionary<Mixed>().init(listOf(KEY_HELLO_NON_LATIN to VALUE_MIXED_STRING_NON_LATIN_BYE, KEY_BYE_NON_LATIN to VALUE_MIXED_STRING_NON_LATIN_HELLO, KEY_NULL_NON_LATIN to null)),
                    alternativeDictionary = RealmDictionary<Mixed>().init(listOf(KEY_HELLO_NON_LATIN to VALUE_MIXED_STRING_NON_LATIN_HELLO, KEY_BYE_NON_LATIN to VALUE_MIXED_STRING_NON_LATIN_BYE, KEY_NULL_NON_LATIN to null)),
                    populatedGetter = PopulatedDictionaryClass::populatedMixedDictionary,
                    primaryKeyDictionaryGetter = PrimaryKeyDictionaryContainer::myMixedDictionary,
                    typeAsserter = MixedAsserter()
            )
    )

    return primitiveTesters.plus(mixedTesters)
}

/**
 * Helper to harmonize testing across different types.
 */
open class TypeAsserter<T> {

    // RealmModel and Mixed require different testing here
    open fun assertContainsValueNotThere(
            realm: Realm,
            dictionary: RealmDictionary<T>,
            index: Int,
            value: T?
    ) {
        assertFalse(dictionary.containsValue(value))
    }

    // RealmModel and Mixed require different testing here
    open fun assertRemoveRealmModelFromRealm(
            dictionary: RealmDictionary<T>,
            index: Int,
            key: String,
            value: T?
    ) = Unit    // Do nothing if we aren't testing a RealmModel or a Mixed wrapping a RealmModel

    // RealmModel requires different testing here
    open fun assertValues(dictionary: RealmDictionary<T>, value: T?) =
            assertTrue(dictionary.containsValue(value))

    // RealmModel and Mixed require different testing here
    open fun assertContainsValueHelper(
            realm: Realm,
            key: String,
            value: T?,
            unmanagedDictionary: RealmDictionary<T>,
            managedDictionary: RealmDictionary<T>
    ) {
        assertTrue(managedDictionary.containsValue(unmanagedDictionary[key]))
    }

    // ByteArray, RealmModel and Mixed require different testing here
    open fun assertEqualsHelper(realm: Realm, value: T?, valueFromRealm: T?) =
            assertEquals(value, valueFromRealm)

    fun assertChangeListenerUpdates(
            testerClass: String,
            operation: ChangeListenerOperation,
            looperThread: BlockingLooperThread,
            looperThreadRealm: Realm,
            managedDictionary: RealmDictionary<T>,
            initializedDictionary: RealmDictionary<T>,
            mapFromChangeListener: RealmMap<String, T>,
            changes: MapChangeSet<String>? = null
    ) {
        when (operation) {
            ChangeListenerOperation.INSERT -> {
                // Check dictionary
                initializedDictionary.forEach { key, _ ->
                    assertContainsValueHelper(
                            looperThreadRealm,
                            key,
                            mapFromChangeListener[key],
                            initializedDictionary,
                            mapFromChangeListener as RealmDictionary<T>
                    )
                    assertTrue(mapFromChangeListener.containsKey(key))

                    if (changes != null) {
                        // Check insertions changeset contains keys
                        assertTrue(changes.insertions.contains(key))
                    }
                }
            }
            ChangeListenerOperation.UPDATE -> {
                if (testerClass == "String-NonLatin" || testerClass == "Mixed-NonLatin") {
                    assertEqualsHelper(
                            looperThreadRealm,
                            initializedDictionary[KEY_BYE_NON_LATIN],
                            mapFromChangeListener[KEY_HELLO_NON_LATIN]
                    )
                } else {
                    assertEqualsHelper(
                            looperThreadRealm,
                            initializedDictionary[KEY_BYE],
                            mapFromChangeListener[KEY_HELLO]
                    )
                }
                if (changes != null) {
                    assertEquals(1, changes.changes.size)
                }
            }
            ChangeListenerOperation.DELETE -> {
                // Dictionary has been cleared
                assertTrue(mapFromChangeListener.isEmpty())
                assertEquals(0, mapFromChangeListener.size)

                if (changes != null) {
                    // Check deletions changeset size matches deleted elements
                    assertEquals(initializedDictionary.size, changes.deletionsCount.toInt())
                }

                // Housekeeping and bye-bye
                managedDictionary.removeAllChangeListeners()
                looperThreadRealm.close()
                looperThread.testComplete()
            }
            ChangeListenerOperation.UNDEFINED ->
                throw IllegalArgumentException("Operation cannot be default")
        }
    }
}

class BinaryAsserter : TypeAsserter<ByteArray>() {

    override fun assertEqualsHelper(realm: Realm, value: ByteArray?, valueFromRealm: ByteArray?) {
        if (value == null && valueFromRealm == null) {
            return
        }

        assertNotNull(value)
        assertNotNull(valueFromRealm)

        // ByteArrays need to be compared with Arrays.equals
        assertTrue(value.contentEquals(valueFromRealm))
    }
}

class RealmModelAsserter : TypeAsserter<DogPrimaryKey>() {

    override fun assertContainsValueNotThere(
            realm: Realm,
            dictionary: RealmDictionary<DogPrimaryKey>,
            index: Int,
            value: DogPrimaryKey?
    ) {
        // Given that only managed objects can be contained in a managed RealmModel dictionary, we
        // need to test containsValue with a dummy model
        realm.executeTransaction { transactionRealm ->
            val dummyRealmModel = transactionRealm.copyToRealm(DogPrimaryKey(666 + index.toLong(), "DUMMY"))
            assertFalse(dictionary.containsValue(dummyRealmModel as DogPrimaryKey))
        }
    }

    override fun assertRemoveRealmModelFromRealm(
            dictionary: RealmDictionary<DogPrimaryKey>,
            index: Int,
            key: String,
            value: DogPrimaryKey?
    ) {
        if (value != null) {
            // Removal of actual RealmModel to check whether it vanished from the dictionary
            // Insert again - "value" is unmanaged
            dictionary[key] = value

            // Delete from realm and check we get null if we get it from the dictionary
            val modelFromRealm = dictionary[key] as DogPrimaryKey
            assertTrue(modelFromRealm.isValid)

            modelFromRealm.deleteFromRealm()
            assertFalse(modelFromRealm.isValid)

            assertNull(dictionary[key])

            // Check size again (despite object removal, size should remain unchanged)
            assertEquals(index + 1, dictionary.size)

            // Delete it again so that the forEach size check works
            dictionary.remove(key)
            assertEquals(index, dictionary.size)
        }
    }

    override fun assertValues(dictionary: RealmDictionary<DogPrimaryKey>, value: DogPrimaryKey?) {
        // null entries become "invalid object" when calling dictionary.values()
        assertNotNull(value)
        if (value.isValid) {
            assertTrue(dictionary.containsValue(value))
        } else {
            assertTrue(dictionary.containsValue(null))
        }
    }

    override fun assertContainsValueHelper(
            realm: Realm,
            key: String,
            value: DogPrimaryKey?,
            unmanagedDictionary: RealmDictionary<DogPrimaryKey>,
            managedDictionary: RealmDictionary<DogPrimaryKey>
    ) {
        if (value == null) {
            assertTrue(managedDictionary.containsValue(null))
        } else {
            // Use managed model for containsValue: managed dictionaries can only contain managed models
            val managedRealmModel = realm.where<DogPrimaryKey>()
                    .equalTo("name", value.name)
                    .findFirst()
            assertTrue(managedDictionary.containsValue(managedRealmModel))
        }
    }

    override fun assertEqualsHelper(
            realm: Realm,
            value: DogPrimaryKey?,
            valueFromRealm: DogPrimaryKey?
    ) {
        val modelFromRealm = realm.where<DogPrimaryKey>()
                .equalTo("name", value?.name)
                .findFirst()
        if (value == null && valueFromRealm == null) {
            assertEquals(modelFromRealm, valueFromRealm)
            return
        }

        assertNotNull(modelFromRealm)
        assertEquals(modelFromRealm, valueFromRealm)
    }
}

class MixedAsserter : TypeAsserter<Mixed>() {

    override fun assertContainsValueNotThere(
            realm: Realm,
            dictionary: RealmDictionary<Mixed>,
            index: Int,
            value: Mixed?
    ) {
        if (value?.valueClass == DogPrimaryKey::class.java) {
            // Similar to RealmModelAsserter
            realm.executeTransaction { transactionRealm ->
                val dummyRealmModel = transactionRealm.copyToRealm(DogPrimaryKey(666 + index.toLong(), "DUMMY"))
                val mixedWithManagedModel = Mixed.valueOf(dummyRealmModel)
                assertFalse(dictionary.containsValue(mixedWithManagedModel as Mixed))
            }
        } else {
            assertFalse(dictionary.containsValue(value))
        }
    }

    override fun assertRemoveRealmModelFromRealm(
            dictionary: RealmDictionary<Mixed>,
            index: Int,
            key: String,
            value: Mixed?
    ) {
        // No need to check anything for other types than RealmModel
        if (value is Mixed && value.valueClass == DogPrimaryKey::class.java) {
            // Removal of actual RealmModel to check whether it vanished from the dictionary
            // Insert again - "value" is unmanaged
            dictionary[key] = value

            // Delete from realm and check we get null if we get it from the dictionary
            val mixedValue = dictionary[key] as Mixed
            val modelFromRealm = mixedValue.asRealmModel(DogPrimaryKey::class.java)
            assertTrue(modelFromRealm.isValid)

            modelFromRealm.deleteFromRealm()
            assertFalse(modelFromRealm.isValid)

            assertTrue((dictionary[key] as Mixed).isNull)

            // Check size again (despite object removal, size should remain unchanged)
            assertEquals(index + 1, dictionary.size)

            // Delete it again so that the forEach size check works
            dictionary.remove(key)
            assertEquals(index, dictionary.size)
        }
    }

    override fun assertContainsValueHelper(
            realm: Realm,
            key: String,
            value: Mixed?,
            unmanagedDictionary: RealmDictionary<Mixed>,
            managedDictionary: RealmDictionary<Mixed>
    ) {
        // We can never get null Mixed values from a managed dictionary
        assertNotNull(value)

        if (value.isNull) {
            // If null, check we have "Mixed.nullValue()"
            assertTrue(managedDictionary.containsValue(Mixed.nullValue()))
        } else if (value.valueClass == DogPrimaryKey::class.java) {
            // If RealmModel, check dictionary contains a Mixed containing the managed model
            val managedRealmDog = realm.where<DogPrimaryKey>()
                    .equalTo("name", value.asRealmModel(DogPrimaryKey::class.java).name)
                    .findFirst()
            val mixedWithManagedDog = Mixed.valueOf(managedRealmDog)
            assertTrue(managedDictionary.containsValue(mixedWithManagedDog))
        } else {
            assertTrue(managedDictionary.containsValue(managedDictionary[key]))
        }
    }

    override fun assertEqualsHelper(realm: Realm, value: Mixed?, valueFromRealm: Mixed?) {
        // If null, check we have "Mixed.nullValue()"
        if (null == value) {
            assertNotNull(valueFromRealm)
            assertTrue(valueFromRealm.isNull)
        } else if (value.valueClass == DogPrimaryKey::class.java) {
            // If RealmModel, check provided the Mixed equals a Mixed containing the managed model
            val managedRealmModel = realm.where<DogPrimaryKey>()
                    .equalTo("name", (value as Mixed).asRealmModel(DogPrimaryKey::class.java).name)
                    .findFirst()
            val mixedWithManagedModel = Mixed.valueOf(managedRealmModel)
            assertEquals(valueFromRealm, mixedWithManagedModel)
        } else {
            assertEquals(value, valueFromRealm)
        }
    }
}<|MERGE_RESOLUTION|>--- conflicted
+++ resolved
@@ -576,8 +576,6 @@
         return dictionaryGetter.call(allTypesObject)
     }
 
-<<<<<<< HEAD
-=======
     private fun createAllTypesManagedContainerAndAssert(realm: Realm): DictionaryAllTypes {
         realm.executeTransaction { transactionRealm ->
             transactionRealm.createObject<DictionaryAllTypes>()
@@ -587,7 +585,6 @@
         return allTypesObject
     }
 
->>>>>>> 1db12b40
     private fun putInternal(
             initialized: RealmDictionary<T>,
             alternative: RealmDictionary<T>
