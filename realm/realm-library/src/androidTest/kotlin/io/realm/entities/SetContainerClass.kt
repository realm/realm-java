--- conflicted
+++ resolved
@@ -37,13 +37,8 @@
     val myByteSet = RealmSet<Byte>()
     val myBinarySet = RealmSet<ByteArray>()
 //    val myDateSet = RealmSet<Date>()
-<<<<<<< HEAD
     val myObjectIdSet = RealmSet<ObjectId>()
-//    val myUUIDSet = RealmSet<UUID>()
-=======
-//    val myObjectIdSet = RealmSet<ObjectId>()
     val myUUIDSet = RealmSet<UUID>()
->>>>>>> 04ff7d3e
 //    val myDecimal128Set = RealmSet<Decimal128>()
 //    val myMixedSet = RealmSet<Mixed>()
 
