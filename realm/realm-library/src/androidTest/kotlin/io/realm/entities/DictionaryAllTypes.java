--- conflicted
+++ resolved
@@ -29,10 +29,8 @@
 import io.realm.annotations.Required;
 
 public class DictionaryAllTypes extends RealmObject {
+
     public static final String FIELD_STRING_DICTIONARY = "columnStringDictionary";
-
-    @PrimaryKey
-    private String id = "";
 
     private RealmDictionary<DogPrimaryKey> columnRealmDictionary;
 
@@ -81,21 +79,12 @@
     @Required
     private RealmDictionary<Decimal128> columnRequiredDecimal128Dictionary;
 
-<<<<<<< HEAD
     public String getColumnString() {
         return columnString;
     }
 
     public void setColumnString(String columnString) {
         this.columnString = columnString;
-=======
-    public String getId() {
-        return id;
-    }
-
-    public void setId(String id) {
-        this.id = id;
->>>>>>> f4e6af4a
     }
 
     public RealmDictionary<DogPrimaryKey> getColumnRealmDictionary() {
