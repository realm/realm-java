/*
 * Copyright 2020 Realm Inc.
 *
 * Licensed under the Apache License, Version 2.0 (the "License");
 * you may not use this file except in compliance with the License.
 * You may obtain a copy of the License at
 *
 * http://www.apache.org/licenses/LICENSE-2.0
 *
 * Unless required by applicable law or agreed to in writing, software
 * distributed under the License is distributed on an "AS IS" BASIS,
 * WITHOUT WARRANTIES OR CONDITIONS OF ANY KIND, either express or implied.
 * See the License for the specific language governing permissions and
 * limitations under the License.
 */

package io.realm

import androidx.test.ext.junit.runners.AndroidJUnit4
import androidx.test.platform.app.InstrumentationRegistry
import io.realm.entities.*
import io.realm.entities.embedded.SimpleEmbeddedObject
import io.realm.kotlin.createObject
import io.realm.kotlin.where
import io.realm.rule.BlockingLooperThread
import org.bson.types.Decimal128
import org.bson.types.ObjectId
import org.junit.After
import org.junit.Before
import org.junit.Rule
import org.junit.Test
import org.junit.rules.TemporaryFolder
import org.junit.runner.RunWith
import java.util.*
import kotlin.test.*


// FIXME: MIXED PARAMETRIZED TESTS FOR INDEXED AND UNINDEXED
@RunWith(AndroidJUnit4::class)
class MixedTests {
    private lateinit var realmConfiguration: RealmConfiguration
    private lateinit var realm: Realm

    @Rule
    @JvmField
    val folder = TemporaryFolder()

    init {
        Realm.init(InstrumentationRegistry.getInstrumentation().targetContext)
    }

    @Before
    fun setUp() {
        realmConfiguration = RealmConfiguration
                .Builder(InstrumentationRegistry.getInstrumentation().targetContext)
                .directory(folder.newFolder())
                .schema(MixedNotIndexed::class.java,
                        MixedIndexed::class.java,
                        AllJavaTypes::class.java,
                        MixedNotIndexedWithPK::class.java,
                        SimpleEmbeddedObject::class.java,
                        MixedDefaultPK::class.java,
                        MixedDefaultNonPK::class.java,
                        PrimaryKeyAsString::class.java)
                .build()

        realm = Realm.getInstance(realmConfiguration)
    }

    @After
    fun tearDown() {
        realm.close()
    }

    // Unmanaged
    @Test
    fun unmanaged_byteValue() {
        val mixed = Mixed.valueOf(10.toByte())

        assertEquals(10, mixed.asByte())
        assertEquals(Mixed.valueOf(10.toByte()), mixed)
        assertEquals(MixedType.INTEGER, mixed.type)
        assertEquals(MixedType.INTEGER.typedClass, mixed.valueClass)
    }

    @Test
    fun unmanaged_shortValue() {
        val mixed = Mixed.valueOf(10.toShort())

        assertEquals(10, mixed.asShort())
        assertEquals(Mixed.valueOf(10.toShort()), mixed)
        assertEquals(MixedType.INTEGER, mixed.type)
        assertEquals(MixedType.INTEGER.typedClass, mixed.valueClass)
    }

    @Test
    fun unmanaged_integerValue() {
        val mixed = Mixed.valueOf(10.toInt())

        assertEquals(10, mixed.asInteger())
        assertEquals(Mixed.valueOf(10.toInt()), mixed)
        assertEquals(MixedType.INTEGER, mixed.type)
        assertEquals(MixedType.INTEGER.typedClass, mixed.valueClass)
    }

    @Test
    fun unmanaged_longValue() {
        val mixed = Mixed.valueOf(10.toLong())

        assertEquals(10, mixed.asLong())
        assertEquals(Mixed.valueOf(10.toLong()), mixed)
        assertEquals(MixedType.INTEGER, mixed.type)
        assertEquals(MixedType.INTEGER.typedClass, mixed.valueClass)
    }

    @Test
    fun unmanaged_booleanValue() {
        val mixed = Mixed.valueOf(true)

        assertEquals(true, mixed.asBoolean())
        assertEquals(Mixed.valueOf(true), mixed)
        assertEquals(MixedType.BOOLEAN, mixed.type)
        assertEquals(MixedType.BOOLEAN.typedClass, mixed.valueClass)
    }

    @Test
    fun unmanaged_stringValue() {
        val mixed = Mixed.valueOf("hello world")

        assertEquals("hello world", mixed.asString())
        assertEquals(Mixed.valueOf("hello world"), mixed)
        assertEquals(MixedType.STRING, mixed.type)
        assertEquals(MixedType.STRING.typedClass, mixed.valueClass)
    }

    @Test
    fun unmanaged_binaryValue() {
        val mixed = Mixed.valueOf(byteArrayOf(0, 1, 0))

        assertTrue(Arrays.equals(byteArrayOf(0, 1, 0), mixed.asBinary()))
        assertEquals(Mixed.valueOf(byteArrayOf(0, 1, 0)), mixed)
        assertEquals(MixedType.BINARY, mixed.type)
        assertEquals(MixedType.BINARY.typedClass, mixed.valueClass)
    }

    @Test
    fun unmanaged_dateValue() {
        val mixed = Mixed.valueOf(Date(10))

        assertEquals(Date(10), mixed.asDate())
        assertEquals(Mixed.valueOf(Date(10)), mixed)
        assertEquals(MixedType.DATE, mixed.type)
        assertEquals(MixedType.DATE.typedClass, mixed.valueClass)
    }

    @Test
    fun unmanaged_decimal128Value() {
        val mixed = Mixed.valueOf(Decimal128.fromIEEE754BIDEncoding(10, 10))

        assertEquals(Decimal128.fromIEEE754BIDEncoding(10, 10), mixed.asDecimal128())
        assertEquals(Mixed.valueOf(Decimal128.fromIEEE754BIDEncoding(10, 10)), mixed)
        assertEquals(MixedType.DECIMAL128, mixed.type)
        assertEquals(MixedType.DECIMAL128.typedClass, mixed.valueClass)
    }

    @Test
    fun unmanaged_doubleValue() {
        val mixed = Mixed.valueOf(10.0)

        assertEquals(10.0, mixed.asDouble())
        assertEquals(Mixed.valueOf(10.0), mixed)
        assertEquals(MixedType.DOUBLE, mixed.type)
        assertEquals(MixedType.DOUBLE.typedClass, mixed.valueClass)
    }

    @Test
    fun unmanaged_floatValue() {
        val mixed = Mixed.valueOf(10.0f)

        assertEquals(10.0f, mixed.asFloat())
        assertEquals(Mixed.valueOf(10.0f), mixed)
        assertEquals(MixedType.FLOAT, mixed.type)
        assertEquals(MixedType.FLOAT.typedClass, mixed.valueClass)
    }

    @Test
    fun unmanaged_objectIdValue() {
        val mixed = Mixed.valueOf(ObjectId(TestHelper.generateObjectIdHexString(0)))

        assertEquals(ObjectId(TestHelper.generateObjectIdHexString(0)), mixed.asObjectId())
        assertEquals(Mixed.valueOf(ObjectId(TestHelper.generateObjectIdHexString(0))), mixed)
        assertEquals(MixedType.OBJECT_ID, mixed.type)
        assertEquals(MixedType.OBJECT_ID.typedClass, mixed.valueClass)
    }

    @Test
    fun unmanaged_realmModel() {
        val obj = MixedNotIndexed()
        val mixed = Mixed.valueOf(obj)

        assertEquals(obj, mixed.asRealmModel(MixedNotIndexed::class.java))
        assertEquals(Mixed.valueOf(obj), mixed)
        assertEquals(MixedType.OBJECT, mixed.type)
        assertEquals(MixedNotIndexed::class.simpleName, mixed.valueClass?.simpleName)
    }

    @Test
    fun unmanaged_UUIDValue() {
        val mixed = Mixed.valueOf(UUID.fromString(TestHelper.generateUUIDString(0)))

        assertEquals(UUID.fromString(TestHelper.generateUUIDString(0)), mixed.asUUID())
        assertEquals(Mixed.valueOf(UUID.fromString(TestHelper.generateUUIDString(0))), mixed)
        assertEquals(MixedType.UUID, mixed.type)
    }

    @Test
    fun unmanaged_null() {
        val aLong: Boolean? = null

        val mixed = Mixed.valueOf(aLong)

        assertTrue(mixed.isNull)
<<<<<<< HEAD
        assertTrue(mixed.equals(null))
        assertTrue(mixed.equals(Mixed.nullValue()))
=======
        assertNotNull(mixed)
>>>>>>> cf0ddd48
        assertEquals(Mixed.nullValue(), mixed)
        assertEquals(MixedType.NULL, mixed.type)
        assertEquals(null, mixed.valueClass)
    }


    // Managed Tests
    @Test
    fun managed_byteValue() {
        realm.executeTransaction {
            val mixedObject = it.createObject<MixedNotIndexed>()
            mixedObject.mixed = Mixed.valueOf(10.toByte())
        }

        val mixedObject = realm.where<MixedNotIndexed>().findFirst()!!

        assertTrue(mixedObject.isManaged)
        assertEquals(10, mixedObject.mixed!!.asByte())
        assertEquals(Mixed.valueOf(10.toByte()), mixedObject.mixed)
        assertEquals(MixedType.INTEGER, mixedObject.mixed!!.type)
    }

    @Test
    fun managed_shortValue() {
        realm.executeTransaction {
            val mixedObject = it.createObject<MixedNotIndexed>()
            mixedObject.mixed = Mixed.valueOf(10.toShort())
        }

        val mixedObject = realm.where<MixedNotIndexed>().findFirst()!!

        assertTrue(mixedObject.isManaged)
        assertEquals(10, mixedObject.mixed!!.asShort())
        assertEquals(Mixed.valueOf(10.toShort()), mixedObject.mixed)
        assertEquals(MixedType.INTEGER, mixedObject.mixed!!.type)
    }

    @Test
    fun managed_integerValue() {
        realm.executeTransaction {
            val mixedObject = it.createObject<MixedNotIndexed>()
            mixedObject.mixed = Mixed.valueOf(10.toInt())
        }

        val mixedObject = realm.where<MixedNotIndexed>().findFirst()!!

        assertTrue(mixedObject.isManaged)
        assertEquals(10, mixedObject.mixed!!.asInteger())
        assertEquals(Mixed.valueOf(10.toInt()), mixedObject.mixed)
        assertEquals(MixedType.INTEGER, mixedObject.mixed!!.type)
    }

    @Test
    fun managed_longValue() {
        realm.executeTransaction {
            val mixedObject = it.createObject<MixedNotIndexed>()
            mixedObject.mixed = Mixed.valueOf(10.toLong())
        }

        val mixedObject = realm.where<MixedNotIndexed>().findFirst()!!

        assertTrue(mixedObject.isManaged)
        assertEquals(10, mixedObject.mixed!!.asLong())
        assertEquals(Mixed.valueOf(10.toLong()), mixedObject.mixed)
        assertEquals(MixedType.INTEGER, mixedObject.mixed!!.type)
        assertEquals(MixedType.INTEGER.typedClass, mixedObject.mixed!!.valueClass)
    }

    @Test
    fun managed_booleanValue() {
        realm.executeTransaction {
            val mixedObject = it.createObject<MixedNotIndexed>()
            mixedObject.mixed = Mixed.valueOf(true)
        }

        val mixedObject = realm.where<MixedNotIndexed>().findFirst()!!

        assertTrue(mixedObject.isManaged)
        assertEquals(true, mixedObject.mixed!!.asBoolean())
        assertEquals(Mixed.valueOf(true), mixedObject.mixed)
        assertEquals(MixedType.BOOLEAN, mixedObject.mixed!!.type)
        assertEquals(MixedType.BOOLEAN.typedClass, mixedObject.mixed!!.valueClass)
    }

    @Test
    fun managed_stringValue() {
        realm.executeTransaction {
            val mixedObject = it.createObject<MixedNotIndexed>()
            mixedObject.mixed = Mixed.valueOf("hello world")
        }

        val mixedObject = realm.where<MixedNotIndexed>().findFirst()!!

        assertTrue(mixedObject.isManaged)
        assertEquals("hello world", mixedObject.mixed!!.asString())
        assertEquals(Mixed.valueOf("hello world"), mixedObject.mixed)
        assertEquals(MixedType.STRING, mixedObject.mixed!!.type)
        assertEquals(MixedType.STRING.typedClass, mixedObject.mixed!!.valueClass)
    }

    @Test
    fun managed_binaryValue() {
        realm.executeTransaction {
            val mixedObject = it.createObject<MixedNotIndexed>()
            mixedObject.mixed = Mixed.valueOf(byteArrayOf(0, 1, 0))
        }

        val mixedObject = realm.where<MixedNotIndexed>().findFirst()!!

        assertTrue(mixedObject.isManaged)
        assertTrue(Arrays.equals(byteArrayOf(0, 1, 0), mixedObject.mixed!!.asBinary()))
<<<<<<< HEAD
=======
        assertEquals(Mixed.valueOf(byteArrayOf(0, 1, 0)), mixedObject.mixed!!)
>>>>>>> cf0ddd48
        assertEquals(MixedType.BINARY, mixedObject.mixed!!.type)
        assertEquals(MixedType.BINARY.typedClass, mixedObject.mixed!!.valueClass)
    }

    @Test
    fun managed_dateValue() {
        realm.executeTransaction {
            val mixedObject = it.createObject<MixedNotIndexed>()
            mixedObject.mixed = Mixed.valueOf(Date(10))
        }

        val mixedObject = realm.where<MixedNotIndexed>().findFirst()!!

        assertTrue(mixedObject.isManaged)
        assertEquals(Date(10), mixedObject.mixed!!.asDate())
        assertEquals(Mixed.valueOf(Date(10)), mixedObject.mixed)
        assertEquals(MixedType.DATE, mixedObject.mixed!!.type)
        assertEquals(MixedType.DATE.typedClass, mixedObject.mixed!!.valueClass)
    }

    @Test
    fun managed_decimal128Value() {
        realm.executeTransaction {
            val mixedObject = it.createObject<MixedNotIndexed>()
            mixedObject.mixed = Mixed.valueOf(Decimal128(10))
        }

        val mixedObject = realm.where<MixedNotIndexed>().findFirst()!!

        assertTrue(mixedObject.isManaged)
        assertEquals(Decimal128(10), mixedObject.mixed!!.asDecimal128())
        assertEquals(Mixed.valueOf(Decimal128(10)), mixedObject.mixed)
        assertEquals(MixedType.DECIMAL128, mixedObject.mixed!!.type)
        assertEquals(MixedType.DECIMAL128.typedClass, mixedObject.mixed!!.valueClass)
    }

    @Test
    fun managed_doubleValue() {
        realm.executeTransaction {
            val mixedObject = it.createObject<MixedNotIndexed>()
            mixedObject.mixed = Mixed.valueOf(10.0)
        }

        val mixedObject = realm.where<MixedNotIndexed>().findFirst()!!

        assertTrue(mixedObject.isManaged)
        assertEquals(10.0, mixedObject.mixed!!.asDouble())
        assertEquals(Mixed.valueOf(10.0), mixedObject.mixed)
        assertEquals(MixedType.DOUBLE, mixedObject.mixed!!.type)
        assertEquals(MixedType.DOUBLE.typedClass, mixedObject.mixed!!.valueClass)
    }

    @Test
    fun managed_floatValue() {
        realm.executeTransaction {
            val mixedObject = it.createObject<MixedNotIndexed>()
            mixedObject.mixed = Mixed.valueOf(10f)
        }

        val mixedObject = realm.where<MixedNotIndexed>().findFirst()!!

        assertTrue(mixedObject.isManaged)
        assertEquals(10f, mixedObject.mixed!!.asFloat())
        assertEquals(Mixed.valueOf(10f), mixedObject.mixed)
        assertEquals(MixedType.FLOAT, mixedObject.mixed!!.type)
        assertEquals(MixedType.FLOAT.typedClass, mixedObject.mixed!!.valueClass)
    }

    @Test
    fun managed_objectIdValue() {
        realm.executeTransaction {
            val mixedObject = it.createObject<MixedNotIndexed>()
            mixedObject.mixed = Mixed.valueOf(ObjectId(TestHelper.generateObjectIdHexString(0)))
        }

        val mixedObject = realm.where<MixedNotIndexed>().findFirst()!!

        assertTrue(mixedObject.isManaged)
        assertEquals(ObjectId(TestHelper.generateObjectIdHexString(0)), mixedObject.mixed!!.asObjectId())
        assertEquals(Mixed.valueOf(ObjectId(TestHelper.generateObjectIdHexString(0))), mixedObject.mixed)
        assertEquals(MixedType.OBJECT_ID, mixedObject.mixed!!.type)
        assertEquals(MixedType.OBJECT_ID.typedClass, mixedObject.mixed!!.valueClass)
    }

    @Test
    fun managed_UUIDValue() {
        realm.executeTransaction {
            val mixedObject = it.createObject<MixedNotIndexed>()
            mixedObject.mixed = Mixed.valueOf(UUID.fromString(TestHelper.generateUUIDString(0)))
        }

        val mixedObject = realm.where<MixedNotIndexed>().findFirst()!!

        assertTrue(mixedObject.isManaged)
        assertEquals(UUID.fromString(TestHelper.generateUUIDString(0)), mixedObject.mixed!!.asUUID())
        assertEquals(Mixed.valueOf(UUID.fromString(TestHelper.generateUUIDString(0))), mixedObject.mixed)
        assertEquals(MixedType.UUID, mixedObject.mixed!!.type)
    }

    @Test
    fun managed_null() {
        realm.executeTransaction {
            val mixedObject = it.createObject<MixedNotIndexed>()
            mixedObject.mixed = null
        }

        val mixedObject = realm.where<MixedNotIndexed>().findFirst()!!

        assertTrue(mixedObject.isManaged)
        assertNotNull(mixedObject.mixed!!)
        assertTrue(mixedObject.mixed!!.isNull)
<<<<<<< HEAD
        assertTrue(mixedObject.mixed!!.equals(null))
=======
>>>>>>> cf0ddd48
        assertEquals(Mixed.nullValue(), mixedObject.mixed)
        assertEquals(MixedType.NULL, mixedObject.mixed!!.type)
        assertEquals(MixedType.NULL.typedClass, mixedObject.mixed!!.valueClass)
    }

    @Test
    fun managed_linkUnmanagedRealmModel() {
        val key = UUID.randomUUID().toString()

        realm.executeTransaction {
            val mixedObject = realm.createObject<MixedNotIndexed>()
            val innerObject = PrimaryKeyAsString(key)

            mixedObject.mixed = Mixed.valueOf(innerObject)
        }

        val mixedObject = realm.where<MixedNotIndexed>().findFirst()!!
        val mixedObject2 = realm.where<MixedNotIndexed>().findFirst()!!

        val innerObject = realm.where<PrimaryKeyAsString>().findFirst()!!

        assertTrue(mixedObject.isManaged)

        assertEquals(
                mixedObject.mixed!!.asRealmModel(PrimaryKeyAsString::class.java),
                mixedObject2.mixed!!.asRealmModel(PrimaryKeyAsString::class.java)
        )

        assertEquals(innerObject, mixedObject.mixed!!.asRealmModel(PrimaryKeyAsString::class.java))
        assertEquals(Mixed.valueOf(innerObject), mixedObject.mixed)
        assertEquals(MixedType.OBJECT, mixedObject.mixed!!.type)
        assertEquals(PrimaryKeyAsString::class.simpleName, mixedObject.mixed!!.valueClass!!.simpleName)
    }

    @Test
    fun managed_linkManagedRealmModel() {
        val key = UUID.randomUUID().toString()

        realm.executeTransaction {
            val mixedObject = realm.createObject<MixedNotIndexed>()
            val innerObject = realm.createObject<PrimaryKeyAsString>(key)

            mixedObject.mixed = Mixed.valueOf(innerObject)
        }

        val mixedObject = realm.where<MixedNotIndexed>().findFirst()!!
        val mixedObject2 = realm.where<MixedNotIndexed>().findFirst()!!

        val innerObject = realm.where<PrimaryKeyAsString>().findFirst()!!

        assertTrue(mixedObject.isManaged)

        assertEquals(
                mixedObject.mixed!!.asRealmModel(PrimaryKeyAsString::class.java),
                mixedObject2.mixed!!.asRealmModel(PrimaryKeyAsString::class.java)
        )

        assertEquals(innerObject, mixedObject.mixed!!.asRealmModel(PrimaryKeyAsString::class.java))
        assertEquals(Mixed.valueOf(innerObject), mixedObject.mixed)
        assertEquals(MixedType.OBJECT, mixedObject.mixed!!.type)
        assertEquals(PrimaryKeyAsString::class.simpleName, mixedObject.mixed!!.valueClass!!.simpleName)
    }

    @Test
    fun managed_nullMixed() {
        realm.executeTransaction {
            val mixedObject = it.createObject<MixedNotIndexed>()
            mixedObject.mixed = Mixed.nullValue()
        }

        val mixedObject = realm.where<MixedNotIndexed>().findFirst()!!

        assertTrue(mixedObject.isManaged)
        assertTrue(mixedObject.mixed!!.isNull)
<<<<<<< HEAD
        assertTrue(mixedObject.mixed!!.equals(null))
=======
        assertNotNull(mixedObject.mixed)
>>>>>>> cf0ddd48
        assertEquals(Mixed.nullValue(), mixedObject.mixed)
        assertEquals(MixedType.NULL, mixedObject.mixed!!.type)
        assertEquals(MixedType.NULL.typedClass, mixedObject.mixed!!.valueClass)
    }

    @Test
    fun managed_validity() {
        realm.executeTransaction {
            val mixedObject = it.createObject<MixedNotIndexed>()
            mixedObject.mixed = Mixed.nullValue()
        }

        val mixedObject = realm.where<MixedNotIndexed>().findFirst()!!

        assertTrue(mixedObject!!.isValid)

        realm.executeTransaction {
            mixedObject.deleteFromRealm()
        }

        assertFalse(mixedObject.isValid)
    }

    @Test
    fun managed_frozen() {
        realm.executeTransaction {
            val mixedObject = it.createObject<MixedNotIndexed>()
            mixedObject.mixed = Mixed.nullValue()
        }

        val mixedObject = realm.where<MixedNotIndexed>().findFirst()!!

        assertFalse(mixedObject!!.isFrozen)
        assertTrue(mixedObject.isValid)
        assertTrue(mixedObject.mixed!!.isNull)
        assertEquals(MixedType.NULL, mixedObject.mixed!!.type)
    }

    @Test
    fun managed_notFrozen() {
        realm.executeTransaction {
            val mixedObject = it.createObject<MixedNotIndexed>()
            mixedObject.mixed = Mixed.nullValue()
        }

        val mixedObjectFrozen = realm.freeze().where<MixedNotIndexed>().findFirst()!!

        assertTrue(mixedObjectFrozen!!.isFrozen)
        assertTrue(mixedObjectFrozen.isValid)
        assertTrue(mixedObjectFrozen.mixed!!.isNull)
        assertEquals(MixedType.NULL, mixedObjectFrozen.mixed!!.type)
    }

    @Test
    fun managed_listsAddAllTypes() {
        val aString = "a string"
        val byteArray = byteArrayOf(0, 1, 0)
        val date = Date()
        val objectId = ObjectId()
        val decimal128 = Decimal128(1)
        val uuid = UUID.randomUUID()

        realm.executeTransaction {
            val allJavaTypes = it.createObject<AllJavaTypes>(0)
            val managedRealmModel = it.createObject<PrimaryKeyAsString>("managed")

            allJavaTypes.fieldMixedList.add(Mixed.valueOf(true))
            allJavaTypes.fieldMixedList.add(Mixed.valueOf(1.toByte()))
            allJavaTypes.fieldMixedList.add(Mixed.valueOf(2.toShort()))
            allJavaTypes.fieldMixedList.add(Mixed.valueOf(3.toInt()))
            allJavaTypes.fieldMixedList.add(Mixed.valueOf(4.toLong()))
            allJavaTypes.fieldMixedList.add(Mixed.valueOf(5.toFloat()))
            allJavaTypes.fieldMixedList.add(Mixed.valueOf(6.toDouble()))
            allJavaTypes.fieldMixedList.add(Mixed.valueOf(aString))
            allJavaTypes.fieldMixedList.add(Mixed.valueOf(byteArray))
            allJavaTypes.fieldMixedList.add(Mixed.valueOf(date))
            allJavaTypes.fieldMixedList.add(Mixed.valueOf(objectId))
            allJavaTypes.fieldMixedList.add(Mixed.valueOf(decimal128))
            allJavaTypes.fieldMixedList.add(Mixed.valueOf(uuid))
            allJavaTypes.fieldMixedList.add(Mixed.nullValue())
            allJavaTypes.fieldMixedList.add(null)
            allJavaTypes.fieldMixedList.add(Mixed.valueOf(PrimaryKeyAsString("unmanaged")))
            allJavaTypes.fieldMixedList.add(Mixed.valueOf(managedRealmModel))
        }

        val allJavaTypes = realm.where<AllJavaTypes>().findFirst()

        assertEquals(true, allJavaTypes!!.fieldMixedList[0]!!.asBoolean())
        assertEquals(1, allJavaTypes.fieldMixedList[1]!!.asByte())
        assertEquals(2, allJavaTypes.fieldMixedList[2]!!.asShort())
        assertEquals(3, allJavaTypes.fieldMixedList[3]!!.asInteger())
        assertEquals(4, allJavaTypes.fieldMixedList[4]!!.asLong())
        assertEquals(5.toFloat(), allJavaTypes.fieldMixedList[5]!!.asFloat())
        assertEquals(6.toDouble(), allJavaTypes.fieldMixedList[6]!!.asDouble())
        assertEquals(aString, allJavaTypes.fieldMixedList[7]!!.asString())
        assertTrue(Arrays.equals(byteArray, allJavaTypes.fieldMixedList[8]!!.asBinary()))
        assertEquals(date, allJavaTypes.fieldMixedList[9]!!.asDate())
        assertEquals(objectId, allJavaTypes.fieldMixedList[10]!!.asObjectId())
        assertEquals(decimal128, allJavaTypes.fieldMixedList[11]!!.asDecimal128())
        assertEquals(uuid, allJavaTypes.fieldMixedList[12]!!.asUUID())
        assertTrue(allJavaTypes.fieldMixedList[13]!!.isNull)
        assertTrue(allJavaTypes.fieldMixedList[14]!!.isNull)

        assertEquals("unmanaged", allJavaTypes.fieldMixedList[15]!!.asRealmModel(PrimaryKeyAsString::class.java).name)
        assertEquals("managed", allJavaTypes.fieldMixedList[16]!!.asRealmModel(PrimaryKeyAsString::class.java).name)
    }

    @Test
    fun managed_listsInsertAllTypes() {
        val aString = "a string"
        val byteArray = byteArrayOf(0, 1, 0)
        val date = Date()
        val objectId = ObjectId()
        val decimal128 = Decimal128(1)
        val uuid = UUID.randomUUID()

        realm.executeTransaction {
            val allJavaTypes = it.createObject<AllJavaTypes>(0)
            val managedRealmModel = it.createObject<PrimaryKeyAsString>("managed")

            allJavaTypes.fieldMixedList.add(0, Mixed.valueOf(true))
            allJavaTypes.fieldMixedList.add(0, Mixed.valueOf(1.toByte()))
            allJavaTypes.fieldMixedList.add(0, Mixed.valueOf(2.toShort()))
            allJavaTypes.fieldMixedList.add(0, Mixed.valueOf(3.toInt()))
            allJavaTypes.fieldMixedList.add(0, Mixed.valueOf(4.toLong()))
            allJavaTypes.fieldMixedList.add(0, Mixed.valueOf(5.toFloat()))
            allJavaTypes.fieldMixedList.add(0, Mixed.valueOf(6.toDouble()))
            allJavaTypes.fieldMixedList.add(0, Mixed.valueOf(aString))
            allJavaTypes.fieldMixedList.add(0, Mixed.valueOf(byteArray))
            allJavaTypes.fieldMixedList.add(0, Mixed.valueOf(date))
            allJavaTypes.fieldMixedList.add(0, Mixed.valueOf(objectId))
            allJavaTypes.fieldMixedList.add(0, Mixed.valueOf(decimal128))
            allJavaTypes.fieldMixedList.add(0, Mixed.valueOf(uuid))
            allJavaTypes.fieldMixedList.add(0, Mixed.nullValue())
            allJavaTypes.fieldMixedList.add(0, null)
            allJavaTypes.fieldMixedList.add(0, Mixed.valueOf(PrimaryKeyAsString("unmanaged")))
            allJavaTypes.fieldMixedList.add(0, Mixed.valueOf(managedRealmModel))
        }

        val allJavaTypes = realm.where<AllJavaTypes>().findFirst()

        assertEquals(true, allJavaTypes!!.fieldMixedList[16]!!.asBoolean())
        assertEquals(1, allJavaTypes.fieldMixedList[15]!!.asByte())
        assertEquals(2, allJavaTypes.fieldMixedList[14]!!.asShort())
        assertEquals(3, allJavaTypes.fieldMixedList[13]!!.asInteger())
        assertEquals(4, allJavaTypes.fieldMixedList[12]!!.asLong())
        assertEquals(5.toFloat(), allJavaTypes.fieldMixedList[11]!!.asFloat())
        assertEquals(6.toDouble(), allJavaTypes.fieldMixedList[10]!!.asDouble())
        assertEquals(aString, allJavaTypes.fieldMixedList[9]!!.asString())
        assertTrue(Arrays.equals(byteArray, allJavaTypes.fieldMixedList[8]!!.asBinary()))
        assertEquals(date, allJavaTypes.fieldMixedList[7]!!.asDate())
        assertEquals(objectId, allJavaTypes.fieldMixedList[6]!!.asObjectId())
        assertEquals(decimal128, allJavaTypes.fieldMixedList[5]!!.asDecimal128())
        assertEquals(uuid, allJavaTypes.fieldMixedList[4]!!.asUUID())
        assertTrue(allJavaTypes.fieldMixedList[3]!!.isNull)
        assertTrue(allJavaTypes.fieldMixedList[2]!!.isNull)

        assertEquals("unmanaged", allJavaTypes.fieldMixedList[1]!!.asRealmModel(PrimaryKeyAsString::class.java).name)
        assertEquals("managed", allJavaTypes.fieldMixedList[0]!!.asRealmModel(PrimaryKeyAsString::class.java).name)
    }

    @Test
    fun managed_listsSetAllTypes() {
        val aString = "a string"
        val byteArray = byteArrayOf(0, 1, 0)
        val date = Date()
        val objectId = ObjectId()
        val decimal128 = Decimal128(1)
        val uuid = UUID.randomUUID()

        realm.executeTransaction {
            val allJavaTypes = it.createObject<AllJavaTypes>(0)
            val managedRealmModel = it.createObject<PrimaryKeyAsString>("managed")

            val initialList = RealmList<Mixed>()
            initialList.addAll(arrayOfNulls(17))

            allJavaTypes.fieldMixedList = initialList

            allJavaTypes.fieldMixedList[0] = Mixed.valueOf(true)
            allJavaTypes.fieldMixedList[1] = Mixed.valueOf(1.toByte())
            allJavaTypes.fieldMixedList[2] = Mixed.valueOf(2.toShort())
            allJavaTypes.fieldMixedList[3] = Mixed.valueOf(3.toInt())
            allJavaTypes.fieldMixedList[4] = Mixed.valueOf(4.toLong())
            allJavaTypes.fieldMixedList[5] = Mixed.valueOf(5.toFloat())
            allJavaTypes.fieldMixedList[6] = Mixed.valueOf(6.toDouble())
            allJavaTypes.fieldMixedList[7] = Mixed.valueOf(aString)
            allJavaTypes.fieldMixedList[8] = Mixed.valueOf(byteArray)
            allJavaTypes.fieldMixedList[9] = Mixed.valueOf(date)
            allJavaTypes.fieldMixedList[10] = Mixed.valueOf(objectId)
            allJavaTypes.fieldMixedList[11] = Mixed.valueOf(decimal128)
            allJavaTypes.fieldMixedList[12] = Mixed.valueOf(uuid)
            allJavaTypes.fieldMixedList[13] = Mixed.nullValue()
            allJavaTypes.fieldMixedList[14] = null
            allJavaTypes.fieldMixedList[15] = Mixed.valueOf(PrimaryKeyAsString("unmanaged"))
            allJavaTypes.fieldMixedList[16] = Mixed.valueOf(managedRealmModel)
        }

        val allJavaTypes = realm.where<AllJavaTypes>().findFirst()

        assertEquals(true, allJavaTypes!!.fieldMixedList[0]!!.asBoolean())
        assertEquals(1, allJavaTypes.fieldMixedList[1]!!.asByte())
        assertEquals(2, allJavaTypes.fieldMixedList[2]!!.asShort())
        assertEquals(3, allJavaTypes.fieldMixedList[3]!!.asInteger())
        assertEquals(4, allJavaTypes.fieldMixedList[4]!!.asLong())
        assertEquals(5.toFloat(), allJavaTypes.fieldMixedList[5]!!.asFloat())
        assertEquals(6.toDouble(), allJavaTypes.fieldMixedList[6]!!.asDouble())
        assertEquals(aString, allJavaTypes.fieldMixedList[7]!!.asString())
        assertTrue(Arrays.equals(byteArray, allJavaTypes.fieldMixedList[8]!!.asBinary()))
        assertEquals(date, allJavaTypes.fieldMixedList[9]!!.asDate())
        assertEquals(objectId, allJavaTypes.fieldMixedList[10]!!.asObjectId())
        assertEquals(decimal128, allJavaTypes.fieldMixedList[11]!!.asDecimal128())
        assertEquals(uuid, allJavaTypes.fieldMixedList[12]!!.asUUID())
        assertTrue(allJavaTypes.fieldMixedList[13]!!.isNull)
        assertTrue(allJavaTypes.fieldMixedList[14]!!.isNull)
        assertEquals("unmanaged", allJavaTypes.fieldMixedList[15]!!.asRealmModel(PrimaryKeyAsString::class.java).name)
        assertEquals("managed", allJavaTypes.fieldMixedList[16]!!.asRealmModel(PrimaryKeyAsString::class.java).name)
    }

    @Test
    fun managed_listsRemoveAllTypes() {
        val aString = "a string"
        val byteArray = byteArrayOf(0, 1, 0)
        val date = Date()
        val objectId = ObjectId()
        val decimal128 = Decimal128(1)
        val uuid = UUID.randomUUID()

        realm.executeTransaction {
            val allJavaTypes = it.createObject<AllJavaTypes>(0)
            val managedRealmModel = it.createObject<PrimaryKeyAsString>("managed")

            allJavaTypes.fieldMixedList.add(Mixed.valueOf(true))
            allJavaTypes.fieldMixedList.add(Mixed.valueOf(1.toByte()))
            allJavaTypes.fieldMixedList.add(Mixed.valueOf(2.toShort()))
            allJavaTypes.fieldMixedList.add(Mixed.valueOf(3.toInt()))
            allJavaTypes.fieldMixedList.add(Mixed.valueOf(4.toLong()))
            allJavaTypes.fieldMixedList.add(Mixed.valueOf(5.toFloat()))
            allJavaTypes.fieldMixedList.add(Mixed.valueOf(6.toDouble()))
            allJavaTypes.fieldMixedList.add(Mixed.valueOf(aString))
            allJavaTypes.fieldMixedList.add(Mixed.valueOf(byteArray))
            allJavaTypes.fieldMixedList.add(Mixed.valueOf(date))
            allJavaTypes.fieldMixedList.add(Mixed.valueOf(objectId))
            allJavaTypes.fieldMixedList.add(Mixed.valueOf(decimal128))
            allJavaTypes.fieldMixedList.add(Mixed.valueOf(uuid))
            allJavaTypes.fieldMixedList.add(Mixed.nullValue())
            allJavaTypes.fieldMixedList.add(null)
            allJavaTypes.fieldMixedList.add(Mixed.valueOf(PrimaryKeyAsString("unmanaged")))
            allJavaTypes.fieldMixedList.add(Mixed.valueOf(managedRealmModel))
        }

        realm.executeTransaction {
            val allJavaTypes = realm.where<AllJavaTypes>().findFirst()

            for (i in 0..16)
                allJavaTypes!!.fieldMixedList.removeAt(0)

            assertEquals(0, allJavaTypes!!.fieldMixedList.size)
        }
    }

    private val looperThread = BlockingLooperThread()

    @Test
    fun managed_listThrowsOtherRealm() {
        realm.beginTransaction()

        val aDog = realm.createObject(PrimaryKeyAsString::class.java, "a dog")

        realm.commitTransaction()


        looperThread.runBlocking {
            val anotherRealm = Realm.getInstance(realm.configuration)

            anotherRealm.beginTransaction()

            val allTypes = anotherRealm.createObject(AllJavaTypes::class.java, 0)

            assertFailsWith<IllegalArgumentException>("Cannot copy an object from another Realm instance.") {
                allTypes.fieldMixedList.add(Mixed.valueOf(aDog))
            }

            anotherRealm.commitTransaction()

            looperThread.testComplete()
        }
    }

    @Test
    fun managed_listThrowsEmbedded() {
        looperThread.runBlocking {
            val anotherRealm = Realm.getInstance(realm.configuration)

            anotherRealm.beginTransaction()

            val allTypes = anotherRealm.createObject(AllJavaTypes::class.java, 0)

            assertFailsWith<IllegalArgumentException>("Embedded objects are not supported by Mixed.") {
                allTypes.fieldMixedList.add(Mixed.valueOf(SimpleEmbeddedObject()))
            }

            anotherRealm.commitTransaction()

            looperThread.testComplete()
        }
    }

    @Test
    fun dynamiclists_throwCopyBetweenInstances() {
        realm.beginTransaction()

        val aDog = realm.createObject(PrimaryKeyAsString::class.java, "a dog")

        realm.commitTransaction()

        val dynDog = DynamicRealmObject(aDog)
        val dynamicRealm = DynamicRealm.getInstance(realm.getConfiguration())

        dynamicRealm.beginTransaction()

        assertFailsWith<IllegalArgumentException>("Cannot copy DynamicRealmObject between Realm instances.") {
            dynamicRealm.createObject(AllJavaTypes.CLASS_NAME, 0)
                    .getList(AllJavaTypes.FIELD_MIXED_LIST, Mixed::class.java)
                    .add(Mixed.valueOf(dynDog))
        }

        dynamicRealm.commitTransaction()

        dynamicRealm.close()
    }

    @Test
    fun lists_throwCopyBetweenThreads() {
        realm.executeTransaction {
            it.createObject(PrimaryKeyAsString::class.java, "a dog")
        }

        val dynamicRealm = DynamicRealm.getInstance(realm.getConfiguration())
        val dynDog = dynamicRealm.where(PrimaryKeyAsString.CLASS_NAME).findFirst()

        looperThread.runBlocking {
            val innerDynamicRealm = DynamicRealm.getInstance(realm.getConfiguration())
            innerDynamicRealm.beginTransaction()

            assertFailsWith<IllegalStateException>("Cannot copy an object to a Realm instance created in another thread.") {
                dynamicRealm.createObject(AllJavaTypes.CLASS_NAME, 0)
                        .getList(AllJavaTypes.FIELD_MIXED_LIST, Mixed::class.java)
                        .add(Mixed.valueOf(dynDog))
            }

            innerDynamicRealm.close()

            looperThread.testComplete()
        }

        dynamicRealm.close()
    }


    @Test
    fun freeze() {
        realm.beginTransaction()
        val obj = realm.createObject<MixedNotIndexedWithPK>(0)
        obj.mixed = Mixed.valueOf(10.toInt())
        realm.commitTransaction()

        val frozen = obj.freeze<MixedNotIndexedWithPK>()

        assertEquals(Mixed.valueOf(10.toInt()), frozen.mixed)
    }

    @Test
    fun initialize_default_pkRealmModel() {
        realm.executeTransaction {
            realm.createObject<PrimaryKeyAsString>(MixedDefaultPK.NAME)
        }

        realm.executeTransaction {
            realm.createObject<MixedDefaultPK>()
        }

        val mixedObject = realm.where<MixedDefaultPK>().findFirst()!!

        assertTrue(mixedObject.isManaged)
        assertEquals(MixedDefaultPK.NAME, mixedObject.mixed!!.asRealmModel(PrimaryKeyAsString::class.java).name)
        assertEquals(MixedType.OBJECT, mixedObject.mixed!!.type)
        assertEquals(PrimaryKeyAsString::class.simpleName, mixedObject.mixed!!.valueClass?.simpleName)
    }

    @Test
    fun initialize_default_nonPkRealmModel() {
        realm.executeTransaction {
            realm.createObject<MixedNotIndexed>()
        }

        realm.executeTransaction {
            realm.createObject<MixedDefaultNonPK>()
        }

        val mixedObject = realm.where<MixedDefaultNonPK>().findFirst()!!

        assertTrue(mixedObject.isManaged)
        assertEquals(MixedType.OBJECT, mixedObject.mixed!!.type)
        assertEquals(MixedNotIndexed::class.simpleName, mixedObject.mixed!!.valueClass?.simpleName)
    }
}<|MERGE_RESOLUTION|>--- conflicted
+++ resolved
@@ -220,12 +220,7 @@
         val mixed = Mixed.valueOf(aLong)
 
         assertTrue(mixed.isNull)
-<<<<<<< HEAD
-        assertTrue(mixed.equals(null))
-        assertTrue(mixed.equals(Mixed.nullValue()))
-=======
         assertNotNull(mixed)
->>>>>>> cf0ddd48
         assertEquals(Mixed.nullValue(), mixed)
         assertEquals(MixedType.NULL, mixed.type)
         assertEquals(null, mixed.valueClass)
@@ -337,10 +332,7 @@
 
         assertTrue(mixedObject.isManaged)
         assertTrue(Arrays.equals(byteArrayOf(0, 1, 0), mixedObject.mixed!!.asBinary()))
-<<<<<<< HEAD
-=======
         assertEquals(Mixed.valueOf(byteArrayOf(0, 1, 0)), mixedObject.mixed!!)
->>>>>>> cf0ddd48
         assertEquals(MixedType.BINARY, mixedObject.mixed!!.type)
         assertEquals(MixedType.BINARY.typedClass, mixedObject.mixed!!.valueClass)
     }
@@ -452,10 +444,6 @@
         assertTrue(mixedObject.isManaged)
         assertNotNull(mixedObject.mixed!!)
         assertTrue(mixedObject.mixed!!.isNull)
-<<<<<<< HEAD
-        assertTrue(mixedObject.mixed!!.equals(null))
-=======
->>>>>>> cf0ddd48
         assertEquals(Mixed.nullValue(), mixedObject.mixed)
         assertEquals(MixedType.NULL, mixedObject.mixed!!.type)
         assertEquals(MixedType.NULL.typedClass, mixedObject.mixed!!.valueClass)
@@ -530,11 +518,7 @@
 
         assertTrue(mixedObject.isManaged)
         assertTrue(mixedObject.mixed!!.isNull)
-<<<<<<< HEAD
-        assertTrue(mixedObject.mixed!!.equals(null))
-=======
         assertNotNull(mixedObject.mixed)
->>>>>>> cf0ddd48
         assertEquals(Mixed.nullValue(), mixedObject.mixed)
         assertEquals(MixedType.NULL, mixedObject.mixed!!.type)
         assertEquals(MixedType.NULL.typedClass, mixedObject.mixed!!.valueClass)
