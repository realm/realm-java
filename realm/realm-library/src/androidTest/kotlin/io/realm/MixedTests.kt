/*
 * Copyright 2020 Realm Inc.
 *
 * Licensed under the Apache License, Version 2.0 (the "License");
 * you may not use this file except in compliance with the License.
 * You may obtain a copy of the License at
 *
 * http://www.apache.org/licenses/LICENSE-2.0
 *
 * Unless required by applicable law or agreed to in writing, software
 * distributed under the License is distributed on an "AS IS" BASIS,
 * WITHOUT WARRANTIES OR CONDITIONS OF ANY KIND, either express or implied.
 * See the License for the specific language governing permissions and
 * limitations under the License.
 */

package io.realm

import androidx.test.ext.junit.runners.AndroidJUnit4
import androidx.test.platform.app.InstrumentationRegistry
import io.realm.entities.*
import io.realm.entities.embedded.SimpleEmbeddedObject
import io.realm.kotlin.createObject
import io.realm.kotlin.where
import io.realm.rule.BlockingLooperThread
import org.bson.types.Decimal128
import org.bson.types.ObjectId
import org.junit.After
import org.junit.Before
import org.junit.Rule
import org.junit.Test
import org.junit.rules.TemporaryFolder
import org.junit.runner.RunWith
import java.util.*
import kotlin.test.*


// FIXME: MIXED PARAMETRIZED TESTS FOR INDEXED AND UNINDEXED
@RunWith(AndroidJUnit4::class)
class MixedTests {
    private lateinit var realmConfiguration: RealmConfiguration
    private lateinit var realm: Realm

    @Rule
    @JvmField
    val folder = TemporaryFolder()

    init {
        Realm.init(InstrumentationRegistry.getInstrumentation().targetContext)
    }

    @Before
    fun setUp() {
        realmConfiguration = RealmConfiguration
                .Builder(InstrumentationRegistry.getInstrumentation().targetContext)
                .directory(folder.newFolder())
                .schema(MixedNotIndexed::class.java,
                        MixedIndexed::class.java,
                        AllJavaTypes::class.java,
                        MixedNotIndexedWithPK::class.java,
                        SimpleEmbeddedObject::class.java,
                        MixedDefaultPK::class.java,
                        MixedDefaultNonPK::class.java,
                        PrimaryKeyAsString::class.java)
                .build()

        realm = Realm.getInstance(realmConfiguration)
    }

    @After
    fun tearDown() {
        realm.close()
    }

    // Unmanaged
    @Test
    fun unmanaged_byteValue() {
        val mixed = Mixed.valueOf(10.toByte())

        assertEquals(10, mixed.asByte())
        assertEquals(Mixed.valueOf(10.toByte()), mixed)
        assertEquals(MixedType.INTEGER, mixed.type)
        assertEquals(MixedType.INTEGER.typedClass, mixed.valueClass)
    }

    @Test
    fun unmanaged_shortValue() {
        val mixed = Mixed.valueOf(10.toShort())

        assertEquals(10, mixed.asShort())
        assertEquals(Mixed.valueOf(10.toShort()), mixed)
        assertEquals(MixedType.INTEGER, mixed.type)
        assertEquals(MixedType.INTEGER.typedClass, mixed.valueClass)
    }

    @Test
    fun unmanaged_integerValue() {
        val mixed = Mixed.valueOf(10.toInt())

        assertEquals(10, mixed.asInteger())
        assertEquals(Mixed.valueOf(10.toInt()), mixed)
        assertEquals(MixedType.INTEGER, mixed.type)
        assertEquals(MixedType.INTEGER.typedClass, mixed.valueClass)
    }

    @Test
    fun unmanaged_longValue() {
        val mixed = Mixed.valueOf(10.toLong())

        assertEquals(10, mixed.asLong())
        assertEquals(Mixed.valueOf(10.toLong()), mixed)
        assertEquals(MixedType.INTEGER, mixed.type)
        assertEquals(MixedType.INTEGER.typedClass, mixed.valueClass)
    }

    @Test
    fun unmanaged_booleanValue() {
        val mixed = Mixed.valueOf(true)

        assertEquals(true, mixed.asBoolean())
        assertEquals(Mixed.valueOf(true), mixed)
        assertEquals(MixedType.BOOLEAN, mixed.type)
        assertEquals(MixedType.BOOLEAN.typedClass, mixed.valueClass)
    }

    @Test
    fun unmanaged_stringValue() {
        val mixed = Mixed.valueOf("hello world")

        assertEquals("hello world", mixed.asString())
        assertEquals(Mixed.valueOf("hello world"), mixed)
        assertEquals(MixedType.STRING, mixed.type)
        assertEquals(MixedType.STRING.typedClass, mixed.valueClass)
    }

    @Test
    fun unmanaged_binaryValue() {
        val mixed = Mixed.valueOf(byteArrayOf(0, 1, 0))

        assertTrue(Arrays.equals(byteArrayOf(0, 1, 0), mixed.asBinary()))
        assertEquals(Mixed.valueOf(byteArrayOf(0, 1, 0)), mixed)
        assertEquals(MixedType.BINARY, mixed.type)
        assertEquals(MixedType.BINARY.typedClass, mixed.valueClass)
    }

    @Test
    fun unmanaged_dateValue() {
        val mixed = Mixed.valueOf(Date(10))

        assertEquals(Date(10), mixed.asDate())
        assertEquals(Mixed.valueOf(Date(10)), mixed)
        assertEquals(MixedType.DATE, mixed.type)
        assertEquals(MixedType.DATE.typedClass, mixed.valueClass)
    }

    @Test
    fun unmanaged_decimal128Value() {
        val mixed = Mixed.valueOf(Decimal128.fromIEEE754BIDEncoding(10, 10))

        assertEquals(Decimal128.fromIEEE754BIDEncoding(10, 10), mixed.asDecimal128())
        assertEquals(Mixed.valueOf(Decimal128.fromIEEE754BIDEncoding(10, 10)), mixed)
        assertEquals(MixedType.DECIMAL128, mixed.type)
        assertEquals(MixedType.DECIMAL128.typedClass, mixed.valueClass)
    }

    @Test
    fun unmanaged_doubleValue() {
        val mixed = Mixed.valueOf(10.0)

        assertEquals(10.0, mixed.asDouble())
        assertEquals(Mixed.valueOf(10.0), mixed)
        assertEquals(MixedType.DOUBLE, mixed.type)
        assertEquals(MixedType.DOUBLE.typedClass, mixed.valueClass)
    }

    @Test
    fun unmanaged_floatValue() {
        val mixed = Mixed.valueOf(10.0f)

        assertEquals(10.0f, mixed.asFloat())
        assertEquals(Mixed.valueOf(10.0f), mixed)
        assertEquals(MixedType.FLOAT, mixed.type)
        assertEquals(MixedType.FLOAT.typedClass, mixed.valueClass)
    }

    @Test
    fun unmanaged_objectIdValue() {
        val mixed = Mixed.valueOf(ObjectId(TestHelper.generateObjectIdHexString(0)))

        assertEquals(ObjectId(TestHelper.generateObjectIdHexString(0)), mixed.asObjectId())
        assertEquals(Mixed.valueOf(ObjectId(TestHelper.generateObjectIdHexString(0))), mixed)
        assertEquals(MixedType.OBJECT_ID, mixed.type)
        assertEquals(MixedType.OBJECT_ID.typedClass, mixed.valueClass)
    }

    @Test
    fun unmanaged_realmModel() {
        val obj = MixedNotIndexed()
        val mixed = Mixed.valueOf(obj)

        assertEquals(obj, mixed.asRealmModel(MixedNotIndexed::class.java))
        assertEquals(Mixed.valueOf(obj), mixed)
        assertEquals(MixedType.OBJECT, mixed.type)
        assertEquals(MixedNotIndexed::class.simpleName, mixed.valueClass?.simpleName)
    }

    @Test
    fun unmanaged_UUIDValue() {
        val mixed = Mixed.valueOf(UUID.fromString(TestHelper.generateUUIDString(0)))

        assertEquals(UUID.fromString(TestHelper.generateUUIDString(0)), mixed.asUUID())
        assertEquals(Mixed.valueOf(UUID.fromString(TestHelper.generateUUIDString(0))), mixed)
        assertEquals(MixedType.UUID, mixed.type)
    }

    @Test
    fun unmanaged_null() {
        val aLong: Boolean? = null

        val mixed = Mixed.valueOf(aLong)

        assertTrue(mixed.isNull)
<<<<<<< HEAD
        assertTrue(mixed.equals(null))
        assertTrue(mixed.equals(Mixed.nullValue()))
=======
        assertNotNull(mixed)
>>>>>>> d8303479
        assertEquals(Mixed.nullValue(), mixed)
        assertEquals(MixedType.NULL, mixed.type)
        assertEquals(null, mixed.valueClass)
    }


    // Managed Tests
    @Test
    fun managed_byteValue() {
        realm.executeTransaction {
            val mixedObject = it.createObject<MixedNotIndexed>()
            mixedObject.mixed = Mixed.valueOf(10.toByte())
        }

        val mixedObject = realm.where<MixedNotIndexed>().findFirst()!!

        assertTrue(mixedObject.isManaged)
        assertEquals(10, mixedObject.mixed!!.asByte())
        assertEquals(Mixed.valueOf(10.toByte()), mixedObject.mixed)
        assertEquals(MixedType.INTEGER, mixedObject.mixed!!.type)
    }

    @Test
    fun managed_shortValue() {
        realm.executeTransaction {
            val mixedObject = it.createObject<MixedNotIndexed>()
            mixedObject.mixed = Mixed.valueOf(10.toShort())
        }

        val mixedObject = realm.where<MixedNotIndexed>().findFirst()!!

        assertTrue(mixedObject.isManaged)
        assertEquals(10, mixedObject.mixed!!.asShort())
        assertEquals(Mixed.valueOf(10.toShort()), mixedObject.mixed)
        assertEquals(MixedType.INTEGER, mixedObject.mixed!!.type)
    }

    @Test
    fun managed_integerValue() {
        realm.executeTransaction {
            val mixedObject = it.createObject<MixedNotIndexed>()
            mixedObject.mixed = Mixed.valueOf(10.toInt())
        }

        val mixedObject = realm.where<MixedNotIndexed>().findFirst()!!

        assertTrue(mixedObject.isManaged)
        assertEquals(10, mixedObject.mixed!!.asInteger())
        assertEquals(Mixed.valueOf(10.toInt()), mixedObject.mixed)
        assertEquals(MixedType.INTEGER, mixedObject.mixed!!.type)
    }

    @Test
    fun managed_longValue() {
        realm.executeTransaction {
            val mixedObject = it.createObject<MixedNotIndexed>()
            mixedObject.mixed = Mixed.valueOf(10.toLong())
        }

        val mixedObject = realm.where<MixedNotIndexed>().findFirst()!!

        assertTrue(mixedObject.isManaged)
        assertEquals(10, mixedObject.mixed!!.asLong())
        assertEquals(Mixed.valueOf(10.toLong()), mixedObject.mixed)
        assertEquals(MixedType.INTEGER, mixedObject.mixed!!.type)
        assertEquals(MixedType.INTEGER.typedClass, mixedObject.mixed!!.valueClass)
    }

    @Test
    fun managed_booleanValue() {
        realm.executeTransaction {
            val mixedObject = it.createObject<MixedNotIndexed>()
            mixedObject.mixed = Mixed.valueOf(true)
        }

        val mixedObject = realm.where<MixedNotIndexed>().findFirst()!!

        assertTrue(mixedObject.isManaged)
        assertEquals(true, mixedObject.mixed!!.asBoolean())
        assertEquals(Mixed.valueOf(true), mixedObject.mixed)
        assertEquals(MixedType.BOOLEAN, mixedObject.mixed!!.type)
        assertEquals(MixedType.BOOLEAN.typedClass, mixedObject.mixed!!.valueClass)
    }

    @Test
    fun managed_stringValue() {
        realm.executeTransaction {
            val mixedObject = it.createObject<MixedNotIndexed>()
            mixedObject.mixed = Mixed.valueOf("hello world")
        }

        val mixedObject = realm.where<MixedNotIndexed>().findFirst()!!

        assertTrue(mixedObject.isManaged)
        assertEquals("hello world", mixedObject.mixed!!.asString())
        assertEquals(Mixed.valueOf("hello world"), mixedObject.mixed)
        assertEquals(MixedType.STRING, mixedObject.mixed!!.type)
        assertEquals(MixedType.STRING.typedClass, mixedObject.mixed!!.valueClass)
    }

    @Test
    fun managed_binaryValue() {
        realm.executeTransaction {
            val mixedObject = it.createObject<MixedNotIndexed>()
            mixedObject.mixed = Mixed.valueOf(byteArrayOf(0, 1, 0))
        }

        val mixedObject = realm.where<MixedNotIndexed>().findFirst()!!

        assertTrue(mixedObject.isManaged)
        assertTrue(Arrays.equals(byteArrayOf(0, 1, 0), mixedObject.mixed!!.asBinary()))
<<<<<<< HEAD
=======
        assertEquals(Mixed.valueOf(byteArrayOf(0, 1, 0)), mixedObject.mixed!!)
>>>>>>> d8303479
        assertEquals(MixedType.BINARY, mixedObject.mixed!!.type)
        assertEquals(MixedType.BINARY.typedClass, mixedObject.mixed!!.valueClass)
    }

    @Test
    fun managed_dateValue() {
        realm.executeTransaction {
            val mixedObject = it.createObject<MixedNotIndexed>()
            mixedObject.mixed = Mixed.valueOf(Date(10))
        }

        val mixedObject = realm.where<MixedNotIndexed>().findFirst()!!

        assertTrue(mixedObject.isManaged)
        assertEquals(Date(10), mixedObject.mixed!!.asDate())
        assertEquals(Mixed.valueOf(Date(10)), mixedObject.mixed)
        assertEquals(MixedType.DATE, mixedObject.mixed!!.type)
        assertEquals(MixedType.DATE.typedClass, mixedObject.mixed!!.valueClass)
    }

    @Test
    fun managed_decimal128Value() {
        realm.executeTransaction {
            val mixedObject = it.createObject<MixedNotIndexed>()
            mixedObject.mixed = Mixed.valueOf(Decimal128(10))
        }

        val mixedObject = realm.where<MixedNotIndexed>().findFirst()!!

        assertTrue(mixedObject.isManaged)
        assertEquals(Decimal128(10), mixedObject.mixed!!.asDecimal128())
        assertEquals(Mixed.valueOf(Decimal128(10)), mixedObject.mixed)
        assertEquals(MixedType.DECIMAL128, mixedObject.mixed!!.type)
        assertEquals(MixedType.DECIMAL128.typedClass, mixedObject.mixed!!.valueClass)
    }

    @Test
    fun managed_doubleValue() {
        realm.executeTransaction {
            val mixedObject = it.createObject<MixedNotIndexed>()
            mixedObject.mixed = Mixed.valueOf(10.0)
        }

        val mixedObject = realm.where<MixedNotIndexed>().findFirst()!!

        assertTrue(mixedObject.isManaged)
        assertEquals(10.0, mixedObject.mixed!!.asDouble())
        assertEquals(Mixed.valueOf(10.0), mixedObject.mixed)
        assertEquals(MixedType.DOUBLE, mixedObject.mixed!!.type)
        assertEquals(MixedType.DOUBLE.typedClass, mixedObject.mixed!!.valueClass)
    }

    @Test
    fun managed_floatValue() {
        realm.executeTransaction {
            val mixedObject = it.createObject<MixedNotIndexed>()
            mixedObject.mixed = Mixed.valueOf(10f)
        }

        val mixedObject = realm.where<MixedNotIndexed>().findFirst()!!

        assertTrue(mixedObject.isManaged)
        assertEquals(10f, mixedObject.mixed!!.asFloat())
        assertEquals(Mixed.valueOf(10f), mixedObject.mixed)
        assertEquals(MixedType.FLOAT, mixedObject.mixed!!.type)
        assertEquals(MixedType.FLOAT.typedClass, mixedObject.mixed!!.valueClass)
    }

    @Test
    fun managed_objectIdValue() {
        realm.executeTransaction {
            val mixedObject = it.createObject<MixedNotIndexed>()
            mixedObject.mixed = Mixed.valueOf(ObjectId(TestHelper.generateObjectIdHexString(0)))
        }

        val mixedObject = realm.where<MixedNotIndexed>().findFirst()!!

        assertTrue(mixedObject.isManaged)
        assertEquals(ObjectId(TestHelper.generateObjectIdHexString(0)), mixedObject.mixed!!.asObjectId())
        assertEquals(Mixed.valueOf(ObjectId(TestHelper.generateObjectIdHexString(0))), mixedObject.mixed)
        assertEquals(MixedType.OBJECT_ID, mixedObject.mixed!!.type)
        assertEquals(MixedType.OBJECT_ID.typedClass, mixedObject.mixed!!.valueClass)
    }

    @Test
    fun managed_UUIDValue() {
        realm.executeTransaction {
            val mixedObject = it.createObject<MixedNotIndexed>()
            mixedObject.mixed = Mixed.valueOf(UUID.fromString(TestHelper.generateUUIDString(0)))
        }

        val mixedObject = realm.where<MixedNotIndexed>().findFirst()!!

        assertTrue(mixedObject.isManaged)
        assertEquals(UUID.fromString(TestHelper.generateUUIDString(0)), mixedObject.mixed!!.asUUID())
        assertEquals(Mixed.valueOf(UUID.fromString(TestHelper.generateUUIDString(0))), mixedObject.mixed)
        assertEquals(MixedType.UUID, mixedObject.mixed!!.type)
    }

    @Test
    fun managed_null() {
        realm.executeTransaction {
            val mixedObject = it.createObject<MixedNotIndexed>()
            mixedObject.mixed = null
        }

        val mixedObject = realm.where<MixedNotIndexed>().findFirst()!!

        assertTrue(mixedObject.isManaged)
        assertNotNull(mixedObject.mixed!!)
        assertTrue(mixedObject.mixed!!.isNull)
<<<<<<< HEAD
        assertTrue(mixedObject.mixed!!.equals(null))
=======
>>>>>>> d8303479
        assertEquals(Mixed.nullValue(), mixedObject.mixed)
        assertEquals(MixedType.NULL, mixedObject.mixed!!.type)
        assertEquals(MixedType.NULL.typedClass, mixedObject.mixed!!.valueClass)
    }

    @Test
    fun managed_linkUnmanagedRealmModel() {
        val key = UUID.randomUUID().toString()

        realm.executeTransaction {
            val mixedObject = realm.createObject<MixedNotIndexed>()
            val innerObject = PrimaryKeyAsString(key)

            mixedObject.mixed = Mixed.valueOf(innerObject)
        }

        val mixedObject = realm.where<MixedNotIndexed>().findFirst()!!
        val mixedObject2 = realm.where<MixedNotIndexed>().findFirst()!!

        val innerObject = realm.where<PrimaryKeyAsString>().findFirst()!!

        assertTrue(mixedObject.isManaged)

        assertEquals(
                mixedObject.mixed!!.asRealmModel(PrimaryKeyAsString::class.java),
                mixedObject2.mixed!!.asRealmModel(PrimaryKeyAsString::class.java)
        )

        assertEquals(innerObject, mixedObject.mixed!!.asRealmModel(PrimaryKeyAsString::class.java))
        assertEquals(Mixed.valueOf(innerObject), mixedObject.mixed)
        assertEquals(MixedType.OBJECT, mixedObject.mixed!!.type)
        assertEquals(PrimaryKeyAsString::class.simpleName, mixedObject.mixed!!.valueClass!!.simpleName)
    }

    @Test
    fun managed_linkManagedRealmModel() {
        val key = UUID.randomUUID().toString()

        realm.executeTransaction {
            val mixedObject = realm.createObject<MixedNotIndexed>()
            val innerObject = realm.createObject<PrimaryKeyAsString>(key)

            mixedObject.mixed = Mixed.valueOf(innerObject)
        }

        val mixedObject = realm.where<MixedNotIndexed>().findFirst()!!
        val mixedObject2 = realm.where<MixedNotIndexed>().findFirst()!!

        val innerObject = realm.where<PrimaryKeyAsString>().findFirst()!!

        assertTrue(mixedObject.isManaged)

        assertEquals(
                mixedObject.mixed!!.asRealmModel(PrimaryKeyAsString::class.java),
                mixedObject2.mixed!!.asRealmModel(PrimaryKeyAsString::class.java)
        )

        assertEquals(innerObject, mixedObject.mixed!!.asRealmModel(PrimaryKeyAsString::class.java))
        assertEquals(Mixed.valueOf(innerObject), mixedObject.mixed)
        assertEquals(MixedType.OBJECT, mixedObject.mixed!!.type)
        assertEquals(PrimaryKeyAsString::class.simpleName, mixedObject.mixed!!.valueClass!!.simpleName)
    }

    @Test
    fun managed_nullMixed() {
        realm.executeTransaction {
            val mixedObject = it.createObject<MixedNotIndexed>()
            mixedObject.mixed = Mixed.nullValue()
        }

        val mixedObject = realm.where<MixedNotIndexed>().findFirst()!!

        assertTrue(mixedObject.isManaged)
        assertTrue(mixedObject.mixed!!.isNull)
<<<<<<< HEAD
        assertTrue(mixedObject.mixed!!.equals(null))
=======
        assertNotNull(mixedObject.mixed)
>>>>>>> d8303479
        assertEquals(Mixed.nullValue(), mixedObject.mixed)
        assertEquals(MixedType.NULL, mixedObject.mixed!!.type)
        assertEquals(MixedType.NULL.typedClass, mixedObject.mixed!!.valueClass)
    }

    @Test
    fun managed_validity() {
        realm.executeTransaction {
            val mixedObject = it.createObject<MixedNotIndexed>()
            mixedObject.mixed = Mixed.nullValue()
        }

        val mixedObject = realm.where<MixedNotIndexed>().findFirst()!!

        assertTrue(mixedObject!!.isValid)

        realm.executeTransaction {
            mixedObject.deleteFromRealm()
        }

        assertFalse(mixedObject.isValid)
    }

    @Test
    fun managed_frozen() {
        realm.executeTransaction {
            val mixedObject = it.createObject<MixedNotIndexed>()
            mixedObject.mixed = Mixed.nullValue()
        }

        val mixedObject = realm.where<MixedNotIndexed>().findFirst()!!

        assertFalse(mixedObject!!.isFrozen)
        assertTrue(mixedObject.isValid)
        assertTrue(mixedObject.mixed!!.isNull)
        assertEquals(MixedType.NULL, mixedObject.mixed!!.type)
    }

    @Test
    fun managed_notFrozen() {
        realm.executeTransaction {
            val mixedObject = it.createObject<MixedNotIndexed>()
            mixedObject.mixed = Mixed.nullValue()
        }

        val mixedObjectFrozen = realm.freeze().where<MixedNotIndexed>().findFirst()!!

        assertTrue(mixedObjectFrozen!!.isFrozen)
        assertTrue(mixedObjectFrozen.isValid)
        assertTrue(mixedObjectFrozen.mixed!!.isNull)
        assertEquals(MixedType.NULL, mixedObjectFrozen.mixed!!.type)
    }

    @Test
    fun managed_listsAddAllTypes() {
        val aString = "a string"
        val byteArray = byteArrayOf(0, 1, 0)
        val date = Date()
        val objectId = ObjectId()
        val decimal128 = Decimal128(1)
        val uuid = UUID.randomUUID()

        realm.executeTransaction {
            val allJavaTypes = it.createObject<AllJavaTypes>(0)
            val managedRealmModel = it.createObject<PrimaryKeyAsString>("managed")

            allJavaTypes.fieldMixedList.add(Mixed.valueOf(true))
            allJavaTypes.fieldMixedList.add(Mixed.valueOf(1.toByte()))
            allJavaTypes.fieldMixedList.add(Mixed.valueOf(2.toShort()))
            allJavaTypes.fieldMixedList.add(Mixed.valueOf(3.toInt()))
            allJavaTypes.fieldMixedList.add(Mixed.valueOf(4.toLong()))
            allJavaTypes.fieldMixedList.add(Mixed.valueOf(5.toFloat()))
            allJavaTypes.fieldMixedList.add(Mixed.valueOf(6.toDouble()))
            allJavaTypes.fieldMixedList.add(Mixed.valueOf(aString))
            allJavaTypes.fieldMixedList.add(Mixed.valueOf(byteArray))
            allJavaTypes.fieldMixedList.add(Mixed.valueOf(date))
            allJavaTypes.fieldMixedList.add(Mixed.valueOf(objectId))
            allJavaTypes.fieldMixedList.add(Mixed.valueOf(decimal128))
            allJavaTypes.fieldMixedList.add(Mixed.valueOf(uuid))
            allJavaTypes.fieldMixedList.add(Mixed.nullValue())
            allJavaTypes.fieldMixedList.add(null)
            allJavaTypes.fieldMixedList.add(Mixed.valueOf(PrimaryKeyAsString("unmanaged")))
            allJavaTypes.fieldMixedList.add(Mixed.valueOf(managedRealmModel))
        }

        val allJavaTypes = realm.where<AllJavaTypes>().findFirst()

        assertEquals(true, allJavaTypes!!.fieldMixedList[0]!!.asBoolean())
        assertEquals(1, allJavaTypes.fieldMixedList[1]!!.asByte())
        assertEquals(2, allJavaTypes.fieldMixedList[2]!!.asShort())
        assertEquals(3, allJavaTypes.fieldMixedList[3]!!.asInteger())
        assertEquals(4, allJavaTypes.fieldMixedList[4]!!.asLong())
        assertEquals(5.toFloat(), allJavaTypes.fieldMixedList[5]!!.asFloat())
        assertEquals(6.toDouble(), allJavaTypes.fieldMixedList[6]!!.asDouble())
        assertEquals(aString, allJavaTypes.fieldMixedList[7]!!.asString())
        assertTrue(Arrays.equals(byteArray, allJavaTypes.fieldMixedList[8]!!.asBinary()))
        assertEquals(date, allJavaTypes.fieldMixedList[9]!!.asDate())
        assertEquals(objectId, allJavaTypes.fieldMixedList[10]!!.asObjectId())
        assertEquals(decimal128, allJavaTypes.fieldMixedList[11]!!.asDecimal128())
        assertEquals(uuid, allJavaTypes.fieldMixedList[12]!!.asUUID())
        assertTrue(allJavaTypes.fieldMixedList[13]!!.isNull)
        assertTrue(allJavaTypes.fieldMixedList[14]!!.isNull)

        assertEquals("unmanaged", allJavaTypes.fieldMixedList[15]!!.asRealmModel(PrimaryKeyAsString::class.java).name)
        assertEquals("managed", allJavaTypes.fieldMixedList[16]!!.asRealmModel(PrimaryKeyAsString::class.java).name)
    }

    @Test
    fun managed_listsInsertAllTypes() {
        val aString = "a string"
        val byteArray = byteArrayOf(0, 1, 0)
        val date = Date()
        val objectId = ObjectId()
        val decimal128 = Decimal128(1)
        val uuid = UUID.randomUUID()

        realm.executeTransaction {
            val allJavaTypes = it.createObject<AllJavaTypes>(0)
            val managedRealmModel = it.createObject<PrimaryKeyAsString>("managed")

            allJavaTypes.fieldMixedList.add(0, Mixed.valueOf(true))
            allJavaTypes.fieldMixedList.add(0, Mixed.valueOf(1.toByte()))
            allJavaTypes.fieldMixedList.add(0, Mixed.valueOf(2.toShort()))
            allJavaTypes.fieldMixedList.add(0, Mixed.valueOf(3.toInt()))
            allJavaTypes.fieldMixedList.add(0, Mixed.valueOf(4.toLong()))
            allJavaTypes.fieldMixedList.add(0, Mixed.valueOf(5.toFloat()))
            allJavaTypes.fieldMixedList.add(0, Mixed.valueOf(6.toDouble()))
            allJavaTypes.fieldMixedList.add(0, Mixed.valueOf(aString))
            allJavaTypes.fieldMixedList.add(0, Mixed.valueOf(byteArray))
            allJavaTypes.fieldMixedList.add(0, Mixed.valueOf(date))
            allJavaTypes.fieldMixedList.add(0, Mixed.valueOf(objectId))
            allJavaTypes.fieldMixedList.add(0, Mixed.valueOf(decimal128))
            allJavaTypes.fieldMixedList.add(0, Mixed.valueOf(uuid))
            allJavaTypes.fieldMixedList.add(0, Mixed.nullValue())
            allJavaTypes.fieldMixedList.add(0, null)
            allJavaTypes.fieldMixedList.add(0, Mixed.valueOf(PrimaryKeyAsString("unmanaged")))
            allJavaTypes.fieldMixedList.add(0, Mixed.valueOf(managedRealmModel))
        }

        val allJavaTypes = realm.where<AllJavaTypes>().findFirst()

        assertEquals(true, allJavaTypes!!.fieldMixedList[16]!!.asBoolean())
        assertEquals(1, allJavaTypes.fieldMixedList[15]!!.asByte())
        assertEquals(2, allJavaTypes.fieldMixedList[14]!!.asShort())
        assertEquals(3, allJavaTypes.fieldMixedList[13]!!.asInteger())
        assertEquals(4, allJavaTypes.fieldMixedList[12]!!.asLong())
        assertEquals(5.toFloat(), allJavaTypes.fieldMixedList[11]!!.asFloat())
        assertEquals(6.toDouble(), allJavaTypes.fieldMixedList[10]!!.asDouble())
        assertEquals(aString, allJavaTypes.fieldMixedList[9]!!.asString())
        assertTrue(Arrays.equals(byteArray, allJavaTypes.fieldMixedList[8]!!.asBinary()))
        assertEquals(date, allJavaTypes.fieldMixedList[7]!!.asDate())
        assertEquals(objectId, allJavaTypes.fieldMixedList[6]!!.asObjectId())
        assertEquals(decimal128, allJavaTypes.fieldMixedList[5]!!.asDecimal128())
        assertEquals(uuid, allJavaTypes.fieldMixedList[4]!!.asUUID())
        assertTrue(allJavaTypes.fieldMixedList[3]!!.isNull)
        assertTrue(allJavaTypes.fieldMixedList[2]!!.isNull)

        assertEquals("unmanaged", allJavaTypes.fieldMixedList[1]!!.asRealmModel(PrimaryKeyAsString::class.java).name)
        assertEquals("managed", allJavaTypes.fieldMixedList[0]!!.asRealmModel(PrimaryKeyAsString::class.java).name)
    }

    @Test
    fun managed_listsSetAllTypes() {
        val aString = "a string"
        val byteArray = byteArrayOf(0, 1, 0)
        val date = Date()
        val objectId = ObjectId()
        val decimal128 = Decimal128(1)
        val uuid = UUID.randomUUID()

        realm.executeTransaction {
            val allJavaTypes = it.createObject<AllJavaTypes>(0)
            val managedRealmModel = it.createObject<PrimaryKeyAsString>("managed")

            val initialList = RealmList<Mixed>()
            initialList.addAll(arrayOfNulls(17))

            allJavaTypes.fieldMixedList = initialList

            allJavaTypes.fieldMixedList[0] = Mixed.valueOf(true)
            allJavaTypes.fieldMixedList[1] = Mixed.valueOf(1.toByte())
            allJavaTypes.fieldMixedList[2] = Mixed.valueOf(2.toShort())
            allJavaTypes.fieldMixedList[3] = Mixed.valueOf(3.toInt())
            allJavaTypes.fieldMixedList[4] = Mixed.valueOf(4.toLong())
            allJavaTypes.fieldMixedList[5] = Mixed.valueOf(5.toFloat())
            allJavaTypes.fieldMixedList[6] = Mixed.valueOf(6.toDouble())
            allJavaTypes.fieldMixedList[7] = Mixed.valueOf(aString)
            allJavaTypes.fieldMixedList[8] = Mixed.valueOf(byteArray)
            allJavaTypes.fieldMixedList[9] = Mixed.valueOf(date)
            allJavaTypes.fieldMixedList[10] = Mixed.valueOf(objectId)
            allJavaTypes.fieldMixedList[11] = Mixed.valueOf(decimal128)
            allJavaTypes.fieldMixedList[12] = Mixed.valueOf(uuid)
            allJavaTypes.fieldMixedList[13] = Mixed.nullValue()
            allJavaTypes.fieldMixedList[14] = null
            allJavaTypes.fieldMixedList[15] = Mixed.valueOf(PrimaryKeyAsString("unmanaged"))
            allJavaTypes.fieldMixedList[16] = Mixed.valueOf(managedRealmModel)
        }

        val allJavaTypes = realm.where<AllJavaTypes>().findFirst()

        assertEquals(true, allJavaTypes!!.fieldMixedList[0]!!.asBoolean())
        assertEquals(1, allJavaTypes.fieldMixedList[1]!!.asByte())
        assertEquals(2, allJavaTypes.fieldMixedList[2]!!.asShort())
        assertEquals(3, allJavaTypes.fieldMixedList[3]!!.asInteger())
        assertEquals(4, allJavaTypes.fieldMixedList[4]!!.asLong())
        assertEquals(5.toFloat(), allJavaTypes.fieldMixedList[5]!!.asFloat())
        assertEquals(6.toDouble(), allJavaTypes.fieldMixedList[6]!!.asDouble())
        assertEquals(aString, allJavaTypes.fieldMixedList[7]!!.asString())
        assertTrue(Arrays.equals(byteArray, allJavaTypes.fieldMixedList[8]!!.asBinary()))
        assertEquals(date, allJavaTypes.fieldMixedList[9]!!.asDate())
        assertEquals(objectId, allJavaTypes.fieldMixedList[10]!!.asObjectId())
        assertEquals(decimal128, allJavaTypes.fieldMixedList[11]!!.asDecimal128())
        assertEquals(uuid, allJavaTypes.fieldMixedList[12]!!.asUUID())
        assertTrue(allJavaTypes.fieldMixedList[13]!!.isNull)
        assertTrue(allJavaTypes.fieldMixedList[14]!!.isNull)
        assertEquals("unmanaged", allJavaTypes.fieldMixedList[15]!!.asRealmModel(PrimaryKeyAsString::class.java).name)
        assertEquals("managed", allJavaTypes.fieldMixedList[16]!!.asRealmModel(PrimaryKeyAsString::class.java).name)
    }

    @Test
    fun managed_listsRemoveAllTypes() {
        val aString = "a string"
        val byteArray = byteArrayOf(0, 1, 0)
        val date = Date()
        val objectId = ObjectId()
        val decimal128 = Decimal128(1)
        val uuid = UUID.randomUUID()

        realm.executeTransaction {
            val allJavaTypes = it.createObject<AllJavaTypes>(0)
            val managedRealmModel = it.createObject<PrimaryKeyAsString>("managed")

            allJavaTypes.fieldMixedList.add(Mixed.valueOf(true))
            allJavaTypes.fieldMixedList.add(Mixed.valueOf(1.toByte()))
            allJavaTypes.fieldMixedList.add(Mixed.valueOf(2.toShort()))
            allJavaTypes.fieldMixedList.add(Mixed.valueOf(3.toInt()))
            allJavaTypes.fieldMixedList.add(Mixed.valueOf(4.toLong()))
            allJavaTypes.fieldMixedList.add(Mixed.valueOf(5.toFloat()))
            allJavaTypes.fieldMixedList.add(Mixed.valueOf(6.toDouble()))
            allJavaTypes.fieldMixedList.add(Mixed.valueOf(aString))
            allJavaTypes.fieldMixedList.add(Mixed.valueOf(byteArray))
            allJavaTypes.fieldMixedList.add(Mixed.valueOf(date))
            allJavaTypes.fieldMixedList.add(Mixed.valueOf(objectId))
            allJavaTypes.fieldMixedList.add(Mixed.valueOf(decimal128))
            allJavaTypes.fieldMixedList.add(Mixed.valueOf(uuid))
            allJavaTypes.fieldMixedList.add(Mixed.nullValue())
            allJavaTypes.fieldMixedList.add(null)
            allJavaTypes.fieldMixedList.add(Mixed.valueOf(PrimaryKeyAsString("unmanaged")))
            allJavaTypes.fieldMixedList.add(Mixed.valueOf(managedRealmModel))
        }

        realm.executeTransaction {
            val allJavaTypes = realm.where<AllJavaTypes>().findFirst()

            for (i in 0..16)
                allJavaTypes!!.fieldMixedList.removeAt(0)

            assertEquals(0, allJavaTypes!!.fieldMixedList.size)
        }
    }

    private val looperThread = BlockingLooperThread()

    @Test
    fun managed_listThrowsOtherRealm() {
        realm.beginTransaction()

        val aDog = realm.createObject(PrimaryKeyAsString::class.java, "a dog")

        realm.commitTransaction()


        looperThread.runBlocking {
            val anotherRealm = Realm.getInstance(realm.configuration)

            anotherRealm.beginTransaction()

            val allTypes = anotherRealm.createObject(AllJavaTypes::class.java, 0)

            assertFailsWith<IllegalArgumentException>("Cannot copy an object from another Realm instance.") {
                allTypes.fieldMixedList.add(Mixed.valueOf(aDog))
            }

            anotherRealm.commitTransaction()

            looperThread.testComplete()
        }
    }

    @Test
    fun managed_listThrowsEmbedded() {
        looperThread.runBlocking {
            val anotherRealm = Realm.getInstance(realm.configuration)

            anotherRealm.beginTransaction()

            val allTypes = anotherRealm.createObject(AllJavaTypes::class.java, 0)

            assertFailsWith<IllegalArgumentException>("Embedded objects are not supported by Mixed.") {
                allTypes.fieldMixedList.add(Mixed.valueOf(SimpleEmbeddedObject()))
            }

            anotherRealm.commitTransaction()

            looperThread.testComplete()
        }
    }

    @Test
    fun dynamiclists_throwCopyBetweenInstances() {
        realm.beginTransaction()

        val aDog = realm.createObject(PrimaryKeyAsString::class.java, "a dog")

        realm.commitTransaction()

        val dynDog = DynamicRealmObject(aDog)
        val dynamicRealm = DynamicRealm.getInstance(realm.getConfiguration())

        dynamicRealm.beginTransaction()

        assertFailsWith<IllegalArgumentException>("Cannot copy DynamicRealmObject between Realm instances.") {
            dynamicRealm.createObject(AllJavaTypes.CLASS_NAME, 0)
                    .getList(AllJavaTypes.FIELD_MIXED_LIST, Mixed::class.java)
                    .add(Mixed.valueOf(dynDog))
        }

        dynamicRealm.commitTransaction()

        dynamicRealm.close()
    }

    @Test
    fun lists_throwCopyBetweenThreads() {
        realm.executeTransaction {
            it.createObject(PrimaryKeyAsString::class.java, "a dog")
        }

        val dynamicRealm = DynamicRealm.getInstance(realm.getConfiguration())
        val dynDog = dynamicRealm.where(PrimaryKeyAsString.CLASS_NAME).findFirst()

        looperThread.runBlocking {
            val innerDynamicRealm = DynamicRealm.getInstance(realm.getConfiguration())
            innerDynamicRealm.beginTransaction()

            assertFailsWith<IllegalStateException>("Cannot copy an object to a Realm instance created in another thread.") {
                dynamicRealm.createObject(AllJavaTypes.CLASS_NAME, 0)
                        .getList(AllJavaTypes.FIELD_MIXED_LIST, Mixed::class.java)
                        .add(Mixed.valueOf(dynDog))
            }

            innerDynamicRealm.close()

            looperThread.testComplete()
        }

        dynamicRealm.close()
    }


    @Test
    fun freeze() {
        realm.beginTransaction()
        val obj = realm.createObject<MixedNotIndexedWithPK>(0)
        obj.mixed = Mixed.valueOf(10.toInt())
        realm.commitTransaction()

        val frozen = obj.freeze<MixedNotIndexedWithPK>()

        assertEquals(Mixed.valueOf(10.toInt()), frozen.mixed)
    }

    @Test
    fun initialize_default_pkRealmModel() {
        realm.executeTransaction {
            realm.createObject<PrimaryKeyAsString>(MixedDefaultPK.NAME)
        }

        realm.executeTransaction {
            realm.createObject<MixedDefaultPK>()
        }

        val mixedObject = realm.where<MixedDefaultPK>().findFirst()!!

        assertTrue(mixedObject.isManaged)
        assertEquals(MixedDefaultPK.NAME, mixedObject.mixed!!.asRealmModel(PrimaryKeyAsString::class.java).name)
        assertEquals(MixedType.OBJECT, mixedObject.mixed!!.type)
        assertEquals(PrimaryKeyAsString::class.simpleName, mixedObject.mixed!!.valueClass?.simpleName)
    }

    @Test
    fun initialize_default_nonPkRealmModel() {
        realm.executeTransaction {
            realm.createObject<MixedNotIndexed>()
        }

        realm.executeTransaction {
            realm.createObject<MixedDefaultNonPK>()
        }

        val mixedObject = realm.where<MixedDefaultNonPK>().findFirst()!!

        assertTrue(mixedObject.isManaged)
        assertEquals(MixedType.OBJECT, mixedObject.mixed!!.type)
        assertEquals(MixedNotIndexed::class.simpleName, mixedObject.mixed!!.valueClass?.simpleName)
    }
}<|MERGE_RESOLUTION|>--- conflicted
+++ resolved
@@ -57,7 +57,6 @@
                 .schema(MixedNotIndexed::class.java,
                         MixedIndexed::class.java,
                         AllJavaTypes::class.java,
-                        MixedNotIndexedWithPK::class.java,
                         SimpleEmbeddedObject::class.java,
                         MixedDefaultPK::class.java,
                         MixedDefaultNonPK::class.java,
@@ -220,12 +219,7 @@
         val mixed = Mixed.valueOf(aLong)
 
         assertTrue(mixed.isNull)
-<<<<<<< HEAD
-        assertTrue(mixed.equals(null))
-        assertTrue(mixed.equals(Mixed.nullValue()))
-=======
         assertNotNull(mixed)
->>>>>>> d8303479
         assertEquals(Mixed.nullValue(), mixed)
         assertEquals(MixedType.NULL, mixed.type)
         assertEquals(null, mixed.valueClass)
@@ -337,10 +331,7 @@
 
         assertTrue(mixedObject.isManaged)
         assertTrue(Arrays.equals(byteArrayOf(0, 1, 0), mixedObject.mixed!!.asBinary()))
-<<<<<<< HEAD
-=======
         assertEquals(Mixed.valueOf(byteArrayOf(0, 1, 0)), mixedObject.mixed!!)
->>>>>>> d8303479
         assertEquals(MixedType.BINARY, mixedObject.mixed!!.type)
         assertEquals(MixedType.BINARY.typedClass, mixedObject.mixed!!.valueClass)
     }
@@ -452,10 +443,6 @@
         assertTrue(mixedObject.isManaged)
         assertNotNull(mixedObject.mixed!!)
         assertTrue(mixedObject.mixed!!.isNull)
-<<<<<<< HEAD
-        assertTrue(mixedObject.mixed!!.equals(null))
-=======
->>>>>>> d8303479
         assertEquals(Mixed.nullValue(), mixedObject.mixed)
         assertEquals(MixedType.NULL, mixedObject.mixed!!.type)
         assertEquals(MixedType.NULL.typedClass, mixedObject.mixed!!.valueClass)
@@ -530,11 +517,7 @@
 
         assertTrue(mixedObject.isManaged)
         assertTrue(mixedObject.mixed!!.isNull)
-<<<<<<< HEAD
-        assertTrue(mixedObject.mixed!!.equals(null))
-=======
         assertNotNull(mixedObject.mixed)
->>>>>>> d8303479
         assertEquals(Mixed.nullValue(), mixedObject.mixed)
         assertEquals(MixedType.NULL, mixedObject.mixed!!.type)
         assertEquals(MixedType.NULL.typedClass, mixedObject.mixed!!.valueClass)
@@ -894,20 +877,6 @@
         dynamicRealm.close()
     }
 
-
-    @Test
-    fun freeze() {
-        realm.beginTransaction()
-        val obj = realm.createObject<MixedNotIndexedWithPK>(0)
-        obj.mixed = Mixed.valueOf(10.toInt())
-        realm.commitTransaction()
-
-        val frozen = obj.freeze<MixedNotIndexedWithPK>()
-
-        assertEquals(Mixed.valueOf(10.toInt()), frozen.mixed)
-    }
-
-    @Test
     fun initialize_default_pkRealmModel() {
         realm.executeTransaction {
             realm.createObject<PrimaryKeyAsString>(MixedDefaultPK.NAME)
