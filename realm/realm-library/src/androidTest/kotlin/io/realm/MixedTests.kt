--- conflicted
+++ resolved
@@ -18,15 +18,8 @@
 
 import androidx.test.ext.junit.runners.AndroidJUnit4
 import androidx.test.platform.app.InstrumentationRegistry
-<<<<<<< HEAD
-import io.realm.entities.AllJavaTypes
-import io.realm.entities.MixedIndexed
-import io.realm.entities.MixedNotIndexed
-import io.realm.entities.PrimaryKeyAsString
+import io.realm.entities.*
 import io.realm.entities.embedded.SimpleEmbeddedObject
-=======
-import io.realm.entities.*
->>>>>>> b7d4e5c3
 import io.realm.kotlin.createObject
 import io.realm.kotlin.where
 import io.realm.rule.BlockingLooperThread
@@ -66,13 +59,10 @@
                 .directory(folder.newFolder())
                 .schema(MixedNotIndexed::class.java,
                         MixedIndexed::class.java,
-<<<<<<< HEAD
                         AllJavaTypes::class.java,
                         SimpleEmbeddedObject::class.java,
-=======
                         MixedDefaultPK::class.java,
                         MixedDefaultNonPK::class.java,
->>>>>>> b7d4e5c3
                         PrimaryKeyAsString::class.java)
                 .build()
 
@@ -529,7 +519,6 @@
     }
 
     @Test
-<<<<<<< HEAD
     fun managed_listsAddAllTypes() {
         val aString = "a string"
         val byteArray = byteArrayOf(0, 1, 0)
@@ -739,7 +728,7 @@
     private val looperThread = BlockingLooperThread()
 
     @Test
-    fun managed_listThrowsOtherRealm(){
+    fun managed_listThrowsOtherRealm() {
         realm.beginTransaction()
 
         val aDog = realm.createObject(PrimaryKeyAsString::class.java, "a dog")
@@ -754,7 +743,7 @@
 
             val allTypes = anotherRealm.createObject(AllJavaTypes::class.java, 0)
 
-            assertFailsWith<IllegalArgumentException>("Cannot copy an object from another Realm instance."){
+            assertFailsWith<IllegalArgumentException>("Cannot copy an object from another Realm instance.") {
                 allTypes.fieldMixedList.add(Mixed.valueOf(aDog))
             }
 
@@ -765,7 +754,7 @@
     }
 
     @Test
-    fun managed_listThrowsEmbedded(){
+    fun managed_listThrowsEmbedded() {
         looperThread.runBlocking {
             val anotherRealm = Realm.getInstance(realm.configuration)
 
@@ -784,7 +773,7 @@
     }
 
     @Test
-    fun dynamiclists_throwCopyBetweenInstances(){
+    fun dynamiclists_throwCopyBetweenInstances() {
         realm.beginTransaction()
 
         val aDog = realm.createObject(PrimaryKeyAsString::class.java, "a dog")
@@ -808,7 +797,7 @@
     }
 
     @Test
-    fun lists_throwCopyBetweenThreads(){
+    fun lists_throwCopyBetweenThreads() {
         realm.executeTransaction {
             it.createObject(PrimaryKeyAsString::class.java, "a dog")
         }
@@ -832,8 +821,9 @@
         }
 
         dynamicRealm.close()
-=======
-    fun initialize_default_pkRealmModel(){
+    }
+
+    fun initialize_default_pkRealmModel() {
         realm.executeTransaction {
             realm.createObject<PrimaryKeyAsString>(MixedDefaultPK.NAME)
         }
@@ -851,7 +841,7 @@
     }
 
     @Test
-    fun initialize_default_nonPkRealmModel(){
+    fun initialize_default_nonPkRealmModel() {
         realm.executeTransaction {
             realm.createObject<MixedNotIndexed>()
         }
@@ -865,6 +855,5 @@
         assertTrue(mixedObject.isManaged)
         assertEquals(MixedType.OBJECT, mixedObject.mixed!!.type)
         assertEquals(MixedNotIndexed::class.simpleName, mixedObject.mixed!!.valueClass?.simpleName)
->>>>>>> b7d4e5c3
-    }
-}+    }
+}
