--- conflicted
+++ resolved
@@ -86,10 +86,6 @@
 
         assertNotNull(myMixed)
         assertTrue(myMixed.isNull)
-<<<<<<< HEAD
-        assertTrue(myMixed.equals(null))
-=======
->>>>>>> 00f15546
         assertEquals(Mixed.nullValue(), myMixed)
         assertEquals(MixedType.NULL, myMixed.type)
     }
