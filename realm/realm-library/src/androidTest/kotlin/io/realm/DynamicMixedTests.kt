--- conflicted
+++ resolved
@@ -86,10 +86,6 @@
 
         assertNotNull(myMixed)
         assertTrue(myMixed.isNull)
-<<<<<<< HEAD
-        assertTrue(myMixed.equals(null))
-=======
->>>>>>> d8303479
         assertEquals(Mixed.nullValue(), myMixed)
         assertEquals(MixedType.NULL, myMixed.type)
     }
