/*
 * Copyright 2020 Realm Inc.
 *
 * Licensed under the Apache License, Version 2.0 (the "License");
 * you may not use this file except in compliance with the License.
 * You may obtain a copy of the License at
 *
 * http://www.apache.org/licenses/LICENSE-2.0
 *
 * Unless required by applicable law or agreed to in writing, software
 * distributed under the License is distributed on an "AS IS" BASIS,
 * WITHOUT WARRANTIES OR CONDITIONS OF ANY KIND, either express or implied.
 * See the License for the specific language governing permissions and
 * limitations under the License.
 */
package io.realm

import androidx.test.ext.junit.runners.AndroidJUnit4
import androidx.test.platform.app.InstrumentationRegistry
import io.realm.entities.*
import io.realm.entities.embedded.*
import io.realm.kotlin.createEmbeddedObject
import io.realm.kotlin.createObject
import io.realm.kotlin.where
import io.realm.rule.BlockingLooperThread
import io.realm.rule.TestRealmConfigurationFactory
import org.junit.*
import org.junit.Assert.*
import org.junit.runner.RunWith
import java.util.*
import kotlin.test.assertFailsWith

/**
 * Class testing the Embedded Objects feature.
 */
// FIXME: Move all of these tests out from here. We try to tests by Class, not Feature.
@RunWith(AndroidJUnit4::class)
class EmbeddedObjectsTest {

    @get:Rule
    val configFactory = TestRealmConfigurationFactory()

    private val looperThread = BlockingLooperThread()

    private lateinit var realmConfig: RealmConfiguration
    private lateinit var realm: Realm

    @Before
    fun setUp() {
        Realm.init(InstrumentationRegistry.getInstrumentation().targetContext)
        realmConfig = configFactory.createConfiguration()
        realm = Realm.getInstance(realmConfig)
    }

    @After
    fun tearDown() {
        if (this::realm.isInitialized) {
            realm.close()
        }
    }

    @Test
    fun createObject_throwsForEmbeddedClasses() = realm.executeTransaction { realm ->
        assertFailsWith<IllegalArgumentException> { realm.createObject<EmbeddedSimpleChild>() }
    }

    @Test
    fun createObjectWithPrimaryKey_throwsForEmbeddedClasses() = realm.executeTransaction { realm ->
        assertFailsWith<IllegalArgumentException> { realm.createObject<EmbeddedSimpleChild>("foo") }
    }

    @Test
    fun createEmbeddedObject_nullArgsThrows() = realm.executeTransaction { realm ->
        assertFailsWith<IllegalArgumentException> { realm.createEmbeddedObject(EmbeddedSimpleChild::class.java, TestHelper.getNull(), "foo") }
        val parent = realm.createObject<EmbeddedSimpleParent>("parent")
        assertFailsWith<IllegalArgumentException> { realm.createEmbeddedObject(EmbeddedSimpleChild::class.java, parent, TestHelper.getNull()) }
    }

    @Test
    fun createEmbeddedObject_nonExistingParentPropertyNameThrows() = realm.executeTransaction { realm ->
        val parent = realm.createObject<EmbeddedSimpleParent>("parent")
        assertFailsWith<IllegalArgumentException> { realm.createEmbeddedObject<EmbeddedSimpleChild>(parent, "foo") }
    }

    @Test
    fun createEmbeddedObject_wrongParentPropertyTypeThrows() = realm.executeTransaction { realm ->
        val parent = realm.createObject<EmbeddedSimpleParent>("parent")

        // TODO: Smoke-test for wrong type. Figure out how to test all unsupported types.
        assertFailsWith<IllegalArgumentException> { realm.createEmbeddedObject<EmbeddedSimpleChild>(parent, "id") }
    }

    @Test
    fun createEmbeddedObject_wrongParentPropertyObjectTypeThrows() = realm.executeTransaction { realm ->
        val parent = realm.createObject<EmbeddedSimpleParent>("parent")

        assertFailsWith<IllegalArgumentException> {
            // Embedded object is not of the type the parent object links to.
            realm.createEmbeddedObject<EmbeddedTreeLeaf>(parent, "child")
        }
    }

    @Test
    fun createEmbeddedObject_wrongParentPropertyListTypeThrows() = realm.executeTransaction { realm ->
        val parent = realm.createObject<EmbeddedSimpleListParent>("parent")

        assertFailsWith<IllegalArgumentException> {
            // Embedded object is not of the type the parent object links to.
            realm.createEmbeddedObject<EmbeddedTreeLeaf>(parent, "children")
        }
    }

    @Test
    fun createEmbeddedObject_simpleSingleChild() = realm.executeTransaction { realm ->
        val parent = realm.createObject<EmbeddedSimpleParent>("parent")
        val child = realm.createEmbeddedObject<EmbeddedSimpleChild>(parent, "child");
        assertEquals(child.parent, parent)
    }

    @Test
    fun createEmbeddedObject_simpleChildList() = realm.executeTransaction { realm ->
        // Using createEmbeddedObject() with a parent list, will append the object to the end
        // of the list
        val parent = realm.createObject<EmbeddedSimpleListParent>(UUID.randomUUID().toString())
        val child1 = realm.createEmbeddedObject<EmbeddedSimpleChild>(parent, "children")
        val child2 = realm.createEmbeddedObject<EmbeddedSimpleChild>(parent, "children")
        assertEquals(2, parent.children.size.toLong())
        assertEquals(child1, parent.children.first()!!)
        assertEquals(child2, parent.children.last()!!)
    }

    @Test
    fun dynamicRealm_createEmbeddedObject() =
            DynamicRealm.getInstance(realm.configuration).use { realm ->
                realm.executeTransaction {
                    val parent = realm.createObject("EmbeddedSimpleParent", "PK_VALUE")
                    val child = realm.createEmbeddedObject("EmbeddedSimpleChild", parent, "child")

                    val idValue = "ID_VALUE"
                    child.setString("id", idValue)

                    val childInParent = parent.getObject("child")
                    assertNotNull(childInParent)
                    assertEquals(childInParent!!.getString("id"), idValue)
                    assertEquals(child, childInParent)

                    val linkingParent = child.linkingObjects("EmbeddedSimpleParent", "child")
                            .first()
                    assertNotNull(linkingParent)
                    assertEquals(parent.getString("id"), linkingParent!!.getString("id"))
                    assertEquals(parent.getObject("child"), linkingParent.getObject("child"))
                }
            }

    @Test
    fun dynamicRealm_createEmbeddedObject_simpleChildList() =
            DynamicRealm.getInstance(realm.configuration).use { realm ->
                realm.executeTransaction {
                    val parent = realm.createObject("EmbeddedSimpleListParent", UUID.randomUUID().toString())
                    val child1 = realm.createEmbeddedObject("EmbeddedSimpleChild", parent, "children")
                    val child2 = realm.createEmbeddedObject("EmbeddedSimpleChild", parent, "children")
                    assertEquals(2, parent.getList("children").size.toLong())
                    assertEquals(child1, parent.getList("children").first()!!)
                    assertEquals(child2, parent.getList("children").last()!!)
                }
            }

    @Test
    fun dynamicRealm_createEmbeddedObject_wrongParentPropertyTypeThrows() {
        DynamicRealm.getInstance(realm.configuration).use { realm ->
            realm.executeTransaction {
                val parent = realm.createObject("EmbeddedSimpleParent", "parent")

                // TODO: Smoke-test for wrong type. Figure out how to test all unsupported types.
                assertFailsWith<IllegalArgumentException> { realm.createEmbeddedObject("EmbeddedSimpleChild", parent, "id") }
            }
        }
    }

    @Test
    fun dynamicRealm_createEmbeddedObject_wrongParentPropertyObjectTypeThrows() =
            DynamicRealm.getInstance(realm.configuration).use { realm ->
                realm.executeTransaction {
                    val parent = realm.createObject("EmbeddedSimpleParent", "parent")

                    assertFailsWith<IllegalArgumentException> {
                        // Embedded object is not of the type the parent object links to.
                        realm.createEmbeddedObject("EmbeddedTreeLeaf", parent, "child")
                    }
                }
            }

    @Test
    fun dynamicRealm_createEmbeddedObject_wrongParentPropertyListTypeThrows() =
            DynamicRealm.getInstance(realm.configuration).use { realm ->
                realm.executeTransaction {
                    val parent = realm.createObject("EmbeddedSimpleListParent", "parent")

                    assertFailsWith<IllegalArgumentException> {
                        // Embedded object is not of the type the parent object links to.
                        realm.createEmbeddedObject("EmbeddedTreeLeaf", parent, "children")
                    }
                }
            }

    @Test
    fun settingParentFieldDeletesChild() = realm.executeTransaction { realm ->
        val parent = EmbeddedSimpleParent("parent")
        parent.child = EmbeddedSimpleChild("child")

        val managedParent: EmbeddedSimpleParent = realm.copyToRealm(parent)
        val managedChild: EmbeddedSimpleChild = managedParent.child!!
        managedParent.child = null // Will delete the embedded object
        assertFalse(managedChild.isValid)
        assertEquals(0, realm.where<EmbeddedSimpleChild>().count())
    }

    @Test
    fun dynamicRealm_settingParentFieldDeletesChild() =
            DynamicRealm.getInstance(realm.configuration).use { realm ->
                realm.executeTransaction {
                    val parent = realm.createObject("EmbeddedSimpleParent", "parent")
                    val child = realm.createEmbeddedObject("EmbeddedSimpleChild", parent, "child");

                    assertEquals(1, realm.where("EmbeddedSimpleChild").count())
                    parent.setObject("child", null)
                    assertFalse(child.isValid)
                    assertEquals(0, realm.where("EmbeddedSimpleChild").count())
                }
            }

    @Test
    fun objectAccessor_willAutomaticallyCopyUnmanaged() = realm.executeTransaction { realm ->
        // Checks that adding an unmanaged embedded object to a property will automatically copy it.
        val parent = EmbeddedSimpleParent("parent")
        val managedParent: EmbeddedSimpleParent = realm.copyToRealm(parent)

        assertEquals(0, realm.where<EmbeddedSimpleChild>().count())
        managedParent.child = EmbeddedSimpleChild("child") // Will copy the object to Realm
        assertEquals(1, realm.where<EmbeddedSimpleChild>().count())
        assertTrue(managedParent.child!!.isValid)
    }

    @Test
    fun objectAccessor_willAutomaticallyCopyManaged() = realm.executeTransaction { realm ->
        // Checks that setting a link to a managed embedded object will automatically copy it unlike
        // normal objects that allow multiple parents. Note: This behavior is a bit controversial
        // and was subject to a lot of discussion during API design. The problem is that making
        // the behavior explicit will result in an extremely annoying API. We need to carefully
        // monitor if people understand how this behaves.
        val managedParent1: EmbeddedSimpleParent = realm.copyToRealm(EmbeddedSimpleParent("parent1"))
        val managedParent2: EmbeddedSimpleParent = realm.copyToRealm(EmbeddedSimpleParent("parent2"))

        assertEquals(0, realm.where<EmbeddedSimpleChild>().count())
        managedParent1.child = EmbeddedSimpleChild("child")
        assertEquals(1, realm.where<EmbeddedSimpleChild>().count())
        managedParent2.child = managedParent1.child // Will copy the embedded object
        assertEquals(2, realm.where<EmbeddedSimpleChild>().count())
        assertNotEquals(managedParent1.child, managedParent2.child)
    }

    @Test
    fun objectAccessor_willCopyUnderConstruction() = realm.executeTransaction { realm ->
        val unmanagedObj = EmbeddedWithConstructorArgs()
        val managedObj = realm.copyToRealm(unmanagedObj)
        assertEquals(EmbeddedWithConstructorArgs.INNER_CHILD_ID, managedObj.child!!.id)
    }

    @Test
    fun realmList_add_willAutomaticallyCopy() = realm.executeTransaction { realm ->
        val parent = realm.copyToRealm(EmbeddedSimpleListParent("parent"))
        assertTrue(parent.children.add(EmbeddedSimpleChild("child")))
        val child = parent.children.first()!!
        assertTrue(child.isValid)
        assertEquals("child", child.id)

        // FIXME: How to handle DynamicRealmObject :(
    }

    @Test
    fun realmList_addIndex_willAutomaticallyCopy() = realm.executeTransaction { realm ->
        val parent = realm.copyToRealm(EmbeddedSimpleListParent("parent"))
        parent.children.add(EmbeddedSimpleChild("secondChild"))
        parent.children.add(0, EmbeddedSimpleChild("firstChild"))
        val child = parent.children.first()!!
        assertTrue(child.isValid)
        assertEquals("firstChild", child.id)

        // FIXME: How to handle DynamicRealmObject :(
    }

    @Test
    fun realmList_set_willAutomaticallyCopy() = realm.executeTransaction { realm ->
        // Checks that adding an unmanaged embedded object to a list will automatically make
        // it managed
        val parent = realm.copyToRealm(EmbeddedSimpleListParent("parent"))
        assertTrue(parent.children.add(EmbeddedSimpleChild("child")))
        assertEquals(1, realm.where<EmbeddedSimpleChild>().count())
        parent.children[0] = EmbeddedSimpleChild("OtherChild")
        assertEquals("OtherChild", parent.children.first()!!.id)
        assertEquals(1, realm.where<EmbeddedSimpleChild>().count())

        // FIXME: How to handle DynamicRealmObject :(
    }

    @Test
    fun copyToRealm_noParentThrows() = realm.executeTransaction {
        assertFailsWith<IllegalArgumentException> {
            realm.copyToRealm(EmbeddedSimpleChild("child"))
        }
    }

    @Test
    fun copyToRealmOrUpdate_NoParentThrows() = realm.executeTransaction {
        assertFailsWith<IllegalArgumentException> {
            realm.copyToRealmOrUpdate(EmbeddedSimpleChild("child"))
        }
    }

    @Test
    fun copyToRealm_simpleSingleChild() {
        realm.executeTransaction {
            val parent = EmbeddedSimpleParent("parent1")
            parent.child = EmbeddedSimpleChild("child1")
            it.copyToRealm(parent)
        }

        assertEquals(1, realm.where<EmbeddedSimpleParent>().count())
        assertEquals(1, realm.where<EmbeddedSimpleChild>().count())
    }

    @Test
    fun copyToRealm_simpleChildList() {
        realm.executeTransaction {
            val parent = EmbeddedSimpleListParent("parent1")
            parent.children = RealmList(EmbeddedSimpleChild("child1"))
            it.copyToRealm(parent)
        }

        assertEquals(1, realm.where<EmbeddedSimpleListParent>().count())
        assertEquals(1, realm.where<EmbeddedSimpleChild>().count())
    }

    @Test
    fun copyToRealm_treeSchema() {
        realm.executeTransaction {
            val parent = EmbeddedTreeParent("parent1")

            val node1 = EmbeddedTreeNode("node1")
            node1.leafNode = EmbeddedTreeLeaf("leaf1")
            parent.middleNode = node1
            val node2 = EmbeddedTreeNode("node2")
            node2.leafNodeList.add(EmbeddedTreeLeaf("leaf2"))
            node2.leafNodeList.add(EmbeddedTreeLeaf("leaf3"))
            parent.middleNodeList.add(node2)

            it.copyToRealm(parent)
        }

        assertEquals(1, realm.where<EmbeddedTreeParent>().count())
        assertEquals("parent1", realm.where<EmbeddedTreeParent>().findFirst()!!.id)

        assertEquals(2, realm.where<EmbeddedTreeNode>().count())
        val nodeResults = realm.where<EmbeddedTreeNode>().findAll()
        assertTrue(nodeResults.any { it.id == "node1" })
        assertTrue(nodeResults.any { it.id == "node2" })

        assertEquals(3, realm.where<EmbeddedTreeLeaf>().count())
        val leafResults = realm.where<EmbeddedTreeLeaf>().findAll()
        assertTrue(leafResults.any { it.id == "leaf1" })
        assertTrue(leafResults.any { it.id == "leaf2" })
        assertTrue(leafResults.any { it.id == "leaf3" })
    }

    @Test
    fun copyToRealm_circularSchema() {
        realm.executeTransaction {
            val parent = EmbeddedCircularParent("parent")
            val child1 = EmbeddedCircularChild("child1")
            val child2 = EmbeddedCircularChild("child2")
            child1.singleChild = child2
            parent.singleChild = child1
            it.copyToRealm(parent)
        }

        assertEquals(1, realm.where<EmbeddedCircularParent>().count())
        assertEquals(2, realm.where<EmbeddedCircularChild>().count())
    }

    @Test
    fun copyToRealm_throwsIfMultipleRefsToSingleObjectsExists() {
        realm.executeTransaction { r ->
            val parent = EmbeddedCircularParent("parent")
            val child = EmbeddedCircularChild("child")
            child.singleChild = child // Create circle between children
            parent.singleChild = child
            assertFailsWith<IllegalArgumentException> { r.copyToRealm(parent) }
        }
    }

    @Test
    fun copyToRealm_throwsIfMultipleRefsToListObjectsExists() {
        realm.executeTransaction { r ->
            val parent = EmbeddedSimpleListParent("parent")
            val child = EmbeddedSimpleChild("child")
            parent.children = RealmList(child, child)
            assertFailsWith<IllegalArgumentException> { r.copyToRealm(parent) }
        }
    }

    @Test
    @Ignore("FIXME")
    fun copyToRealmOrUpdate_deleteReplacedObjects() {
        TODO()

    }

    @Test
    @Ignore("Add in another PR")
    fun insert_noParentThrows() {
        TODO()
    }

    @Test
    @Ignore("Add in another PR")
    fun insertOrUpdate_throws() {
        TODO()
    }

    @Test
    fun insert_simpleSingleChild() {
        realm.executeTransaction {
            val parent = EmbeddedSimpleParent("parent1")
            parent.child = EmbeddedSimpleChild("child1")
            it.insert(parent)
        }

        assertEquals(1, realm.where<EmbeddedSimpleParent>().count())
        assertEquals(1, realm.where<EmbeddedSimpleChild>().count())
    }

    @Test
    fun insert_simpleChildList() {
        realm.executeTransaction {
            val parent = EmbeddedSimpleListParent("parent1")
            parent.children = RealmList(EmbeddedSimpleChild("child1"))
            it.insert(parent)
        }

        assertEquals(1, realm.where<EmbeddedSimpleListParent>().count())
        assertEquals(1, realm.where<EmbeddedSimpleChild>().count())
    }

    @Test
    fun insert_treeSchema() {
        realm.executeTransaction {
            val parent = EmbeddedTreeParent("parent1")

            val node1 = EmbeddedTreeNode("node1")
            node1.leafNode = EmbeddedTreeLeaf("leaf1")
            parent.middleNode = node1
            val node2 = EmbeddedTreeNode("node2")
            node2.leafNodeList.add(EmbeddedTreeLeaf("leaf2"))
            node2.leafNodeList.add(EmbeddedTreeLeaf("leaf3"))
            parent.middleNodeList.add(node2)

            it.insert(parent)
        }

        assertEquals(1, realm.where<EmbeddedTreeParent>().count())
        assertEquals("parent1", realm.where<EmbeddedTreeParent>().findFirst()!!.id)

        assertEquals(2, realm.where<EmbeddedTreeNode>().count())
        val nodeResults = realm.where<EmbeddedTreeNode>().findAll()
        assertTrue(nodeResults.any { it.id == "node1" })
        assertTrue(nodeResults.any { it.id == "node2" })

        assertEquals(3, realm.where<EmbeddedTreeLeaf>().count())
        val leafResults = realm.where<EmbeddedTreeLeaf>().findAll()
        assertTrue(leafResults.any { it.id == "leaf1" })
        assertTrue(leafResults.any { it.id == "leaf2" })
        assertTrue(leafResults.any { it.id == "leaf3" })
    }

    @Test
    fun insert_circularSchema() {
        realm.executeTransaction {
            val parent = EmbeddedCircularParent("parent")
            val child1 = EmbeddedCircularChild("child1")
            val child2 = EmbeddedCircularChild("child2")
            child1.singleChild = child2
            parent.singleChild = child1
            it.insert(parent)
        }

        assertEquals(1, realm.where<EmbeddedCircularParent>().count())
        assertEquals(2, realm.where<EmbeddedCircularChild>().count())
    }

    @Test
    @Ignore("Add in another PR")
    fun insertOrUpdate_deletesOldEmbeddedObject() {
        TODO()
    }

    @Test
    @Ignore("Add in another PR")
    fun insert_listWithEmbeddedObjects() {
        TODO()
    }

    @Test
    @Ignore("Add in another PR")
    fun insertOrUpdate_listWithEmbeddedObjects() {
        TODO()
    }

    @Test
    fun createEmbeddedObjectFromJson() {
        realm.executeTransaction { realm ->
            realm.createObjectFromJson(EmbeddedCircularParent::class.java, """
                        { 
                            "id": "uuid", 
                            "singleChild": { 
                                "id" : "childId", 
                                "singleChild" : { 
                                    "id": "embeddedChildId" 
                                }
                            }
                        }
                """)
        }
        val circularParent = realm.where(EmbeddedCircularParent::class.java).findFirst()!!
        val singleChild = circularParent.singleChild!!
        assertEquals("childId", singleChild.id)
        assertEquals("embeddedChildId", singleChild.singleChild!!.id)
    }

    @Test
    fun createEmbeddedObjectListElementFromJson() {
        realm.executeTransaction { realm ->
            realm.createObjectFromJson(EmbeddedSimpleListParent::class.java, """
                        { 
                            "id": "uuid", 
                            "children": [
                                { "id" : "child1" },
                                { "id" : "child2" },
                                { "id" : "child3" }
                            ]
                        }
                """)
        }
        val parent = realm.where(EmbeddedSimpleListParent::class.java).findFirst()!!
        assertEquals(3, parent.children!!.count())
        assertEquals("child1", parent.children[0]!!.id)
        assertEquals("child2", parent.children[1]!!.id)
        assertEquals("child3", parent.children[2]!!.id)
    }

    @Test
<<<<<<< HEAD
=======
    fun createOrphanedEmbeddedObjectFromJsonThrows() {
        assertFailsWith<IllegalArgumentException> {
            realm.executeTransaction { realm ->
                realm.createObjectFromJson(EmbeddedSimpleChild::class.java, """ {"id": "uuid" } """ )
            }
        }
    }

    @Test
    @Ignore("FIXME Not implemented yet")
    fun createEmbeddedObjectFromJson_streamBased() { }

    @Test
    @Ignore("Add in another PR")
    fun dynamicRealmObject_createEmbeddedObject() {
        TODO("Consider which kind of support there should be for embedded objets in DynamicRealm")
    }


    @Test
>>>>>>> f379910b
    fun realmObjectSchema_setEmbedded() {
        DynamicRealm.getInstance(realm.configuration).use { realm ->
            realm.executeTransaction {
                val objSchema: RealmObjectSchema = realm.schema[EmbeddedSimpleChild.NAME]!!
                assertTrue(objSchema.isEmbedded)
                objSchema.isEmbedded = false
                assertFalse(objSchema.isEmbedded)
                objSchema.isEmbedded = true
                assertTrue(objSchema.isEmbedded)
            }
        }
    }

    @Test
    fun realmObjectSchema_setEmbedded_throwsWithPrimaryKey() {
        DynamicRealm.getInstance(realm.configuration).use { realm ->
            realm.executeTransaction {
                val objSchema: RealmObjectSchema = realm.schema[AllJavaTypes.CLASS_NAME]!!
                assertFailsWith<IllegalStateException> { objSchema.isEmbedded = true }
            }
        }
    }

    @Test
    fun realmObjectSchema_setEmbedded_throwsIfBreaksParentInvariants() {
        // Classes can only be converted to be embedded if all objects have exactly one other
        // object pointing to it.
        DynamicRealm.getInstance(realm.configuration).use { realm ->
            realm.executeTransaction {

                // Create object with no parents
                realm.createObject(Dog.CLASS_NAME)
                val dogSchema = realm.schema[Dog.CLASS_NAME]!!
                // Succeed by mistake right now.
                // See https://github.com/realm/realm-core/issues/3729
                // The correct check is just below
                dogSchema.isEmbedded = true
                // assertFailsWith<IllegalStateException> {
                //    dogSchema.isEmbedded = true
                // }

                // Create object with two parents
                val cat: DynamicRealmObject = realm.createObject(Cat.CLASS_NAME)
                val owner1: DynamicRealmObject = realm.createObject(Owner.CLASS_NAME)
                owner1.setObject(Owner.FIELD_CAT, cat)
                val owner2: DynamicRealmObject = realm.createObject(Owner.CLASS_NAME)
                owner2.setObject(Owner.FIELD_CAT, cat)
                val catSchema = realm.schema[Cat.CLASS_NAME]!!
                assertFailsWith<IllegalStateException> {
                    catSchema.isEmbedded = true
                }
            }
        }
    }

    @Test
    fun realmObjectSchema_isEmbedded() {
        assertTrue(realm.schema[EmbeddedSimpleChild.NAME]!!.isEmbedded)
        assertFalse(realm.schema[AllTypes.CLASS_NAME]!!.isEmbedded)
    }

    @Test
    fun dynamicRealm_realmObjectSchema_isEmbedded() {
        DynamicRealm.getInstance(realm.configuration).use { realm ->
            assertTrue(realm.schema[EmbeddedSimpleChild.NAME]!!.isEmbedded)
            assertFalse(realm.schema[AllTypes.CLASS_NAME]!!.isEmbedded)
        }
    }

    // Check that deleting a non-embedded parent deletes all embedded children
    @Test
    fun deleteParentObject_deletesEmbeddedChildren() = realm.executeTransaction {
        val parent = EmbeddedSimpleParent("parent")
        parent.child = EmbeddedSimpleChild("child")

        val managedParent: EmbeddedSimpleParent = it.copyToRealm(parent)
        assertEquals(1, realm.where<EmbeddedSimpleChild>().count())
        val managedChild: EmbeddedSimpleChild = managedParent.child!!

        managedParent.deleteFromRealm()
        assertFalse(managedChild.isValid)
        assertEquals(0, realm.where<EmbeddedSimpleParent>().count())
        assertEquals(0, realm.where<EmbeddedSimpleChild>().count())
    }

    @Test
    fun dynamicRealm_deleteParentObject_deletesEmbeddedChildren() =
            DynamicRealm.getInstance(realm.configuration).use { realm ->
                realm.executeTransaction {
                    val parent = realm.createObject("EmbeddedSimpleParent", "parent")
                    assertEquals(0, realm.where("EmbeddedSimpleChild").count())

                    val child = realm.createEmbeddedObject("EmbeddedSimpleChild", parent, "child");
                    assertEquals(1, realm.where("EmbeddedSimpleChild").count())

                    parent.deleteFromRealm()
                    assertFalse(child.isValid)
                    assertEquals(0, realm.where("EmbeddedSimpleParent").count())
                    assertEquals(0, realm.where("EmbeddedSimpleChild").count())
                }
            }

    // Check that deleting a embedded parent deletes all embedded children
    @Test
    fun deleteParentEmbeddedObject_deletesEmbeddedChildren() = realm.executeTransaction {
        val parent = EmbeddedTreeParent("parent1")
        val middleNode = EmbeddedTreeNode("node1")
        middleNode.leafNode = EmbeddedTreeLeaf("leaf1")
        middleNode.leafNodeList.add(EmbeddedTreeLeaf("leaf2"))
        middleNode.leafNodeList.add(EmbeddedTreeLeaf("leaf3"))
        parent.middleNode = middleNode

        val managedParent: EmbeddedTreeParent = it.copyToRealm(parent)
        assertEquals(1, realm.where<EmbeddedTreeNode>().count())
        assertEquals(3, realm.where<EmbeddedTreeLeaf>().count())
        managedParent.deleteFromRealm()
        assertEquals(0, realm.where<EmbeddedTreeNode>().count())
        assertEquals(0, realm.where<EmbeddedSimpleChild>().count())
    }

    // Cascade deleting an embedded object will trigger its object listener.
    @Test
    fun deleteParent_triggerChildObjectNotifications() = looperThread.runBlocking {
        val realm = Realm.getInstance(realm.configuration)
        looperThread.closeAfterTest(realm)

        realm.executeTransaction {
            val parent = EmbeddedSimpleParent("parent")
            val child = EmbeddedSimpleChild("child")
            parent.child = child
            it.copyToRealm(parent)
        }

        val child = realm.where<EmbeddedSimpleParent>().findFirst()!!.child!!
        child.addChangeListener(RealmChangeListener<EmbeddedSimpleChild> {
            if (!it.isValid) {
                looperThread.testComplete()
            }
        })

        realm.executeTransaction {
            child.parent!!.deleteFromRealm()
        }
    }

    // Cascade deleting a parent will trigger the listener on any lists in child embedded
    // objects
    @Test
    fun deleteParent_triggerChildListObjectNotifications() = looperThread.runBlocking {
        val realm = Realm.getInstance(realm.configuration)
        looperThread.closeAfterTest(realm)

        realm.executeTransaction {
            val parent = EmbeddedSimpleListParent("parent")
            val child1 = EmbeddedSimpleChild("child1")
            val child2 = EmbeddedSimpleChild("child2")
            parent.children.add(child1)
            parent.children.add(child2)
            it.copyToRealm(parent)
        }

        val children: RealmList<EmbeddedSimpleChild> = realm.where<EmbeddedSimpleListParent>()
                .findFirst()!!
                .children

        children.addChangeListener { list ->
            if (!list.isValid) {
                looperThread.testComplete()
            }
        }

        realm.executeTransaction {
            realm.where<EmbeddedSimpleListParent>().findFirst()!!.deleteFromRealm()
        }
    }


    @Test
    @Ignore("Add in another PR")
    fun results_bulkUpdate() {
        // What happens if you bulk update a RealmResults. Should it be allowed to use embeded
        // objects here?
        TODO()
    }
}<|MERGE_RESOLUTION|>--- conflicted
+++ resolved
@@ -558,8 +558,6 @@
     }
 
     @Test
-<<<<<<< HEAD
-=======
     fun createOrphanedEmbeddedObjectFromJsonThrows() {
         assertFailsWith<IllegalArgumentException> {
             realm.executeTransaction { realm ->
@@ -573,14 +571,6 @@
     fun createEmbeddedObjectFromJson_streamBased() { }
 
     @Test
-    @Ignore("Add in another PR")
-    fun dynamicRealmObject_createEmbeddedObject() {
-        TODO("Consider which kind of support there should be for embedded objets in DynamicRealm")
-    }
-
-
-    @Test
->>>>>>> f379910b
     fun realmObjectSchema_setEmbedded() {
         DynamicRealm.getInstance(realm.configuration).use { realm ->
             realm.executeTransaction {
