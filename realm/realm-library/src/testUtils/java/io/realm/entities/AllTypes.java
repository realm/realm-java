--- conflicted
+++ resolved
@@ -686,20 +686,19 @@
         this.columnByteSet = columnByteSet;
     }
 
-<<<<<<< HEAD
     public RealmSet<byte[]> getColumnBinarySet() {
         return columnBinarySet;
     }
 
     public void setColumnBinarySet(RealmSet<byte[]> columnBinarySet) {
         this.columnBinarySet = columnBinarySet;
-=======
+    }
+
     public RealmSet<UUID> getColumnUUIDSet() {
         return columnUUIDSet;
     }
 
     public void setColumnUUIDSet(RealmSet<UUID> columnUUIDSet) {
         this.columnUUIDSet = columnUUIDSet;
->>>>>>> b7498a60
     }
 }