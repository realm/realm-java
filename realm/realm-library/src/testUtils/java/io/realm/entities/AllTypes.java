/*
 * Copyright 2014 Realm Inc.
 *
 * Licensed under the Apache License, Version 2.0 (the "License");
 * you may not use this file except in compliance with the License.
 * You may obtain a copy of the License at
 *
 * http://www.apache.org/licenses/LICENSE-2.0
 *
 * Unless required by applicable law or agreed to in writing, software
 * distributed under the License is distributed on an "AS IS" BASIS,
 * WITHOUT WARRANTIES OR CONDITIONS OF ANY KIND, either express or implied.
 * See the License for the specific language governing permissions and
 * limitations under the License.
 */

package io.realm.entities;

import org.bson.types.Decimal128;
import org.bson.types.ObjectId;

import java.math.BigDecimal;
import java.util.Date;
import java.util.UUID;

import io.realm.Mixed;
import io.realm.MutableRealmInteger;
import io.realm.RealmDictionary;
import io.realm.RealmList;
import io.realm.RealmObject;
import io.realm.RealmResults;
import io.realm.RealmSet;
import io.realm.TestHelper;
import io.realm.annotations.LinkingObjects;
import io.realm.annotations.Required;

public class AllTypes extends RealmObject {

    public static final String CLASS_NAME = "AllTypes";
    public static final String FIELD_STRING = "columnString";
    public static final String FIELD_LONG = "columnLong";
    public static final String FIELD_FLOAT = "columnFloat";
    public static final String FIELD_DOUBLE = "columnDouble";
    public static final String FIELD_BOOLEAN = "columnBoolean";
    public static final String FIELD_DATE = "columnDate";
    public static final String FIELD_BINARY = "columnBinary";
    public static final String FIELD_MUTABLEREALMINTEGER = "columnMutableRealmInteger";
    public static final String FIELD_DECIMAL128 = "columnDecimal128";
    public static final String FIELD_OBJECT_ID = "columnObjectId";
    public static final String FIELD_UUID = "columnUUID";
    public static final String FIELD_MIXED = "columnMixed";
    public static final String FIELD_REALMOBJECT = "columnRealmObject";
    public static final String FIELD_REALMLINK = "columnRealmLink";
    public static final String FIELD_REALMBACKLINK = "columnRealmBackLink";

    public static final String FIELD_REALMLIST = "columnRealmList";
    public static final String FIELD_STRING_LIST = "columnStringList";
    public static final String FIELD_BINARY_LIST = "columnBinaryList";
    public static final String FIELD_BOOLEAN_LIST = "columnBooleanList";
    public static final String FIELD_LONG_LIST = "columnLongList";
    public static final String FIELD_DOUBLE_LIST = "columnDoubleList";
    public static final String FIELD_FLOAT_LIST = "columnFloatList";
    public static final String FIELD_DATE_LIST = "columnDateList";

    public static final String FIELD_BOOLEAN_DICTIONARY = "columnBooleanDictionary";
    public static final String FIELD_STRING_DICTIONARY = "columnStringDictionary";
    public static final String FIELD_INTEGER_DICTIONARY = "columnIntegerDictionary";
    public static final String FIELD_FLOAT_DICTIONARY = "columnFloatDictionary";
    public static final String FIELD_LONG_DICTIONARY = "columnLongDictionary";
    public static final String FIELD_SHORT_DICTIONARY = "columnShortDictionary";
    public static final String FIELD_DOUBLE_DICTIONARY = "columnDoubleDictionary";
    public static final String FIELD_BYTE_DICTIONARY = "columnByteDictionary";
    public static final String FIELD_BINARY_DICTIONARY = "columnBinaryDictionary";
    public static final String FIELD_DATE_DICTIONARY = "columnDateDictionary";
    public static final String FIELD_OBJECT_ID_DICTIONARY = "columnObjectIdDictionary";
    public static final String FIELD_UUID_DICTIONARY = "columnUUIDDictionary";
    public static final String FIELD_DECIMAL128_DICTIONARY = "columnDecimal128Dictionary";
    public static final String FIELD_MIXED_DICTIONARY = "columnMixedDictionary";

    public static final String FIELD_REQUIRED_BOOLEAN_DICTIONARY = "columnRequiredBooleanDictionary";
    public static final String FIELD_REQUIRED_STRING_DICTIONARY = "columnRequiredStringDictionary";
    public static final String FIELD_REQUIRED_INTEGER_DICTIONARY = "columnRequiredIntegerDictionary";
    public static final String FIELD_REQUIRED_FLOAT_DICTIONARY = "columnRequiredFloatDictionary";
    public static final String FIELD_REQUIRED_LONG_DICTIONARY = "columnRequiredLongDictionary";
    public static final String FIELD_REQUIRED_SHORT_DICTIONARY = "columnRequiredShortDictionary";
    public static final String FIELD_REQUIRED_DOUBLE_DICTIONARY = "columnRequiredDoubleDictionary";
    public static final String FIELD_REQUIRED_BYTE_DICTIONARY = "columnRequiredByteDictionary";
    public static final String FIELD_REQUIRED_BINARY_DICTIONARY = "columnRequiredBinaryDictionary";
    public static final String FIELD_REQUIRED_BOXED_BINARY_DICTIONARY = "columnRequiredBoxedBinaryDictionary";
    public static final String FIELD_REQUIRED_DATE_DICTIONARY = "columnRequiredDateDictionary";
    public static final String FIELD_REQUIRED_OBJECT_ID_DICTIONARY = "columnRequiredObjectIdDictionary";
    public static final String FIELD_REQUIRED_UUID_DICTIONARY = "columnRequiredUUIDDictionary";
    public static final String FIELD_REQUIRED_DECIMAL128_DICTIONARY = "columnRequiredDecimal128Dictionary";

    public static final String[] INVALID_TYPES_FIELDS_FOR_DISTINCT
            = new String[]{FIELD_REALMOBJECT, FIELD_REALMLIST, FIELD_DOUBLE, FIELD_FLOAT,
            FIELD_STRING_LIST, FIELD_BINARY_LIST, FIELD_BOOLEAN_LIST, FIELD_LONG_LIST,
            FIELD_DOUBLE_LIST, FIELD_FLOAT_LIST, FIELD_DATE_LIST, FIELD_BOOLEAN_DICTIONARY,
            FIELD_STRING_DICTIONARY, FIELD_INTEGER_DICTIONARY, FIELD_FLOAT_DICTIONARY,
            FIELD_LONG_DICTIONARY, FIELD_SHORT_DICTIONARY, FIELD_DOUBLE_DICTIONARY,
            FIELD_BYTE_DICTIONARY, FIELD_BINARY_DICTIONARY,
            FIELD_DATE_DICTIONARY, FIELD_OBJECT_ID_DICTIONARY, FIELD_UUID_DICTIONARY,
            FIELD_DECIMAL128_DICTIONARY, FIELD_MIXED_DICTIONARY, FIELD_REQUIRED_BOOLEAN_DICTIONARY,
            FIELD_REQUIRED_STRING_DICTIONARY, FIELD_REQUIRED_INTEGER_DICTIONARY, FIELD_REQUIRED_FLOAT_DICTIONARY,
            FIELD_REQUIRED_LONG_DICTIONARY, FIELD_REQUIRED_SHORT_DICTIONARY, FIELD_REQUIRED_DOUBLE_DICTIONARY,
            FIELD_REQUIRED_BYTE_DICTIONARY, FIELD_REQUIRED_BINARY_DICTIONARY, FIELD_REQUIRED_BOXED_BINARY_DICTIONARY,
            FIELD_REQUIRED_DATE_DICTIONARY, FIELD_REQUIRED_OBJECT_ID_DICTIONARY, FIELD_REQUIRED_UUID_DICTIONARY};


    @Required
    private String columnString = "";
    private long columnLong;
    private float columnFloat;
    private double columnDouble;
    private boolean columnBoolean;
    @Required
    private Date columnDate = new Date(0);
    @Required
    private byte[] columnBinary = new byte[0];
    @Required
    private Decimal128 columnDecimal128 = new Decimal128(BigDecimal.ZERO);
    @Required
    private ObjectId columnObjectId = new ObjectId(TestHelper.randomObjectIdHexString());
    @Required
    private UUID columnUUID = UUID.randomUUID();

    private Mixed columnMixed = Mixed.nullValue();

    private final MutableRealmInteger columnMutableRealmInteger = MutableRealmInteger.ofNull();

    private Dog columnRealmObject;
    private AllTypes columnRealmLink;

    @LinkingObjects("columnRealmLink")
    final private RealmResults<AllTypes> columnRealmBackLink = null;

    private RealmList<Dog> columnRealmList;

    private RealmList<String> columnStringList;
    private RealmList<byte[]> columnBinaryList;
    private RealmList<Boolean> columnBooleanList;
    private RealmList<Long> columnLongList;
    private RealmList<Double> columnDoubleList;
    private RealmList<Float> columnFloatList;
    private RealmList<Date> columnDateList;
    private RealmList<Decimal128> columnDecimal128List;
    private RealmList<ObjectId> columnObjectIdList;
    private RealmList<UUID> columnUUIDList;
    private RealmList<Mixed> columnMixedList;

    private RealmDictionary<DogPrimaryKey> columnRealmDictionary;

    private RealmDictionary<Boolean> columnBooleanDictionary;
    private RealmDictionary<String> columnStringDictionary;
    private RealmDictionary<Integer> columnIntegerDictionary;
    private RealmDictionary<Float> columnFloatDictionary;
    private RealmDictionary<Long> columnLongDictionary;
    private RealmDictionary<Short> columnShortDictionary;
    private RealmDictionary<Double> columnDoubleDictionary;
    private RealmDictionary<Byte> columnByteDictionary;
    private RealmDictionary<byte[]> columnBinaryDictionary;
    private RealmDictionary<Date> columnDateDictionary;
    private RealmDictionary<ObjectId> columnObjectIdDictionary;
    private RealmDictionary<UUID> columnUUIDDictionary;
    private RealmDictionary<Decimal128> columnDecimal128Dictionary;
    private RealmDictionary<Mixed> columnMixedDictionary;

    @Required
    private RealmDictionary<Boolean> columnRequiredBooleanDictionary;
    @Required
    private RealmDictionary<String> columnRequiredStringDictionary;
    @Required
    private RealmDictionary<Integer> columnRequiredIntegerDictionary;
    @Required
    private RealmDictionary<Float> columnRequiredFloatDictionary;
    @Required
    private RealmDictionary<Long> columnRequiredLongDictionary;
    @Required
    private RealmDictionary<Short> columnRequiredShortDictionary;
    @Required
    private RealmDictionary<Double> columnRequiredDoubleDictionary;
    @Required
    private RealmDictionary<Byte> columnRequiredByteDictionary;
    @Required
    private RealmDictionary<byte[]> columnRequiredBinaryDictionary;
    @Required
    private RealmDictionary<Date> columnRequiredDateDictionary;
    @Required
    private RealmDictionary<ObjectId> columnRequiredObjectIdDictionary;
    @Required
    private RealmDictionary<UUID> columnRequiredUUIDDictionary;
    @Required
    private RealmDictionary<Decimal128> columnRequiredDecimal128Dictionary;

//    private RealmSet<Boolean> columnBooleanSet;
    private RealmSet<String> columnStringSet;
    private RealmSet<Integer> columnIntegerSet;
//    private RealmSet<Float> columnFloatSet;
    private RealmSet<Long> columnLongSet;
    private RealmSet<Short> columnShortSet;
//    private RealmSet<Double> columnDoubleSet;
    private RealmSet<Byte> columnByteSet;
    private RealmSet<byte[]> columnBinarySet;
//    private RealmSet<Date> columnDateSet;
<<<<<<< HEAD
    private RealmSet<ObjectId> columnObjectIdSet;
//    private RealmSet<UUID> columnUUIDSet;
=======
//    private RealmSet<ObjectId> columnObjectIdSet;
    private RealmSet<UUID> columnUUIDSet;
>>>>>>> 04ff7d3e
//    private RealmSet<Decimal128> columnDecimal128Set;
//    private RealmSet<Mixed> columnMixedSet;

    public String getColumnString() {
        return columnString;
    }

    public void setColumnString(String columnString) {
        this.columnString = columnString;
    }

    public long getColumnLong() {
        return columnLong;
    }

    public void setColumnLong(long columnLong) {
        this.columnLong = columnLong;
    }

    public float getColumnFloat() {
        return columnFloat;
    }

    public void setColumnFloat(float columnFloat) {
        this.columnFloat = columnFloat;
    }

    public double getColumnDouble() {
        return columnDouble;
    }

    public void setColumnDouble(double columnDouble) {
        this.columnDouble = columnDouble;
    }

    public boolean isColumnBoolean() {
        return columnBoolean;
    }

    public void setColumnBoolean(boolean columnBoolean) {
        this.columnBoolean = columnBoolean;
    }

    public Date getColumnDate() {
        return columnDate;
    }

    public void setColumnDate(Date columnDate) {
        this.columnDate = columnDate;
    }

    public byte[] getColumnBinary() {
        return columnBinary;
    }

    public MutableRealmInteger getColumnRealmInteger() {
        return columnMutableRealmInteger;
    }

    public void setColumnMutableRealmInteger(int value) {
        columnMutableRealmInteger.set(value);
    }


    public void setColumnBinary(byte[] columnBinary) {
        this.columnBinary = columnBinary;
    }

    public Dog getColumnRealmObject() {
        return columnRealmObject;
    }

    public void setColumnRealmObject(Dog columnRealmObject) {
        this.columnRealmObject = columnRealmObject;
    }

    public AllTypes getColumnRealmLink() {
        return columnRealmLink;
    }

    public void setColumnRealmLink(AllTypes columnRealmLink) {
        this.columnRealmLink = columnRealmLink;
    }

    public RealmResults<AllTypes> getColumnRealmBackLink() {
        return columnRealmBackLink;
    }

    public RealmList<Dog> getColumnRealmList() {
        return columnRealmList;
    }

    public void setColumnRealmList(RealmList<Dog> columnRealmList) {
        this.columnRealmList = columnRealmList;
    }

    public RealmList<String> getColumnStringList() {
        return columnStringList;
    }

    public void setColumnStringList(RealmList<String> columnStringList) {
        this.columnStringList = columnStringList;
    }

    public RealmList<byte[]> getColumnBinaryList() {
        return columnBinaryList;
    }

    public void setColumnBinaryList(RealmList<byte[]> columnBinaryList) {
        this.columnBinaryList = columnBinaryList;
    }

    public RealmList<Boolean> getColumnBooleanList() {
        return columnBooleanList;
    }

    public void setColumnBooleanList(RealmList<Boolean> columnBooleanList) {
        this.columnBooleanList = columnBooleanList;
    }

    public RealmList<Long> getColumnLongList() {
        return columnLongList;
    }

    public void setColumnLongList(RealmList<Long> columnLongList) {
        this.columnLongList = columnLongList;
    }

    public RealmList<Double> getColumnDoubleList() {
        return columnDoubleList;
    }

    public void setColumnDoubleList(RealmList<Double> columnDoubleList) {
        this.columnDoubleList = columnDoubleList;
    }

    public RealmList<Float> getColumnFloatList() {
        return columnFloatList;
    }

    public void setColumnFloatList(RealmList<Float> columnFloatList) {
        this.columnFloatList = columnFloatList;
    }

    public RealmList<Date> getColumnDateList() {
        return columnDateList;
    }

    public void setColumnDateList(RealmList<Date> columnDateList) {
        this.columnDateList = columnDateList;
    }

    public Decimal128 getColumnDecimal128() {
        return columnDecimal128;
    }

    public void setColumnDecimal128(Decimal128 columnDecimal128) {
        this.columnDecimal128 = columnDecimal128;
    }

    public ObjectId getColumnObjectId() {
        return columnObjectId;
    }

    public void setColumnObjectId(ObjectId columnObjectId) {
        this.columnObjectId = columnObjectId;
    }

    public UUID getColumnUUID() {
        return columnUUID;
    }

    public void setColumnUUID(UUID columnUUID) {
        this.columnUUID = columnUUID;
    }

    public Mixed getColumnMixed() {
        return columnMixed;
    }

    public void setColumnMixed(Mixed columnMixed) {
        this.columnMixed = columnMixed;
    }

    public RealmList<Decimal128> getColumnDecimal128List() {
        return columnDecimal128List;
    }

    public void setColumnDecimal128List(RealmList<Decimal128> columnDecimal128List) {
        this.columnDecimal128List = columnDecimal128List;
    }

    public RealmList<ObjectId> getColumnObjectIdList() {
        return columnObjectIdList;
    }

    public void setColumnObjectIdList(RealmList<ObjectId> columnObjectIdList) {
        this.columnObjectIdList = columnObjectIdList;
    }

    public RealmList<UUID> getColumnUUIDList() {
        return columnUUIDList;
    }

    public void setColumnUUIDList(RealmList<UUID> columnUUIDList) {
        this.columnUUIDList = columnUUIDList;
    }

    public RealmList<Mixed> getColumnMixedList() {
        return columnMixedList;
    }

    public void setColumnMixedList(RealmList<Mixed> columnMixedList) {
        this.columnMixedList = columnMixedList;
    }


    public RealmDictionary<DogPrimaryKey> getColumnRealmDictionary() {
        return columnRealmDictionary;
    }

    public void setColumnRealmDictionary(RealmDictionary<DogPrimaryKey> columnRealmDictionary) {
        this.columnRealmDictionary = columnRealmDictionary;
    }

    public RealmDictionary<Boolean> getColumnBooleanDictionary() {
        return columnBooleanDictionary;
    }

    public void setColumnBooleanDictionary(RealmDictionary<Boolean> columnBooleanDictionary) {
        this.columnBooleanDictionary = columnBooleanDictionary;
    }

    public RealmDictionary<String> getColumnStringDictionary() {
        return columnStringDictionary;
    }

    public void setColumnStringDictionary(RealmDictionary<String> columnStringDictionary) {
        this.columnStringDictionary = columnStringDictionary;
    }

    public RealmDictionary<Integer> getColumnIntegerDictionary() {
        return columnIntegerDictionary;
    }

    public void setColumnIntegerDictionary(RealmDictionary<Integer> columnIntegerDictionary) {
        this.columnIntegerDictionary = columnIntegerDictionary;
    }

    public RealmDictionary<Float> getColumnFloatDictionary() {
        return columnFloatDictionary;
    }

    public void setColumnFloatDictionary(RealmDictionary<Float> columnFloatDictionary) {
        this.columnFloatDictionary = columnFloatDictionary;
    }

    public RealmDictionary<Long> getColumnLongDictionary() {
        return columnLongDictionary;
    }

    public void setColumnLongDictionary(RealmDictionary<Long> columnLongDictionary) {
        this.columnLongDictionary = columnLongDictionary;
    }

    public RealmDictionary<Short> getColumnShortDictionary() {
        return columnShortDictionary;
    }

    public void setColumnShortDictionary(RealmDictionary<Short> columnShortDictionary) {
        this.columnShortDictionary = columnShortDictionary;
    }

    public RealmDictionary<Double> getColumnDoubleDictionary() {
        return columnDoubleDictionary;
    }

    public void setColumnDoubleDictionary(RealmDictionary<Double> columnDoubleDictionary) {
        this.columnDoubleDictionary = columnDoubleDictionary;
    }

    public RealmDictionary<Byte> getColumnByteDictionary() {
        return columnByteDictionary;
    }

    public void setColumnByteDictionary(RealmDictionary<Byte> columnByteDictionary) {
        this.columnByteDictionary = columnByteDictionary;
    }

    public RealmDictionary<byte[]> getColumnBinaryDictionary() {
        return columnBinaryDictionary;
    }

    public void setColumnBinaryDictionary(RealmDictionary<byte[]> columnBinaryDictionary) {
        this.columnBinaryDictionary = columnBinaryDictionary;
    }

    public RealmDictionary<Date> getColumnDateDictionary() {
        return columnDateDictionary;
    }

    public void setColumnDateDictionary(RealmDictionary<Date> columnDateDictionary) {
        this.columnDateDictionary = columnDateDictionary;
    }

    public RealmDictionary<ObjectId> getColumnObjectIdDictionary() {
        return columnObjectIdDictionary;
    }

    public void setColumnObjectIdDictionary(RealmDictionary<ObjectId> columnObjectIdDictionary) {
        this.columnObjectIdDictionary = columnObjectIdDictionary;
    }

    public RealmDictionary<UUID> getColumnUUIDDictionary() {
        return columnUUIDDictionary;
    }

    public void setColumnUUIDDictionary(RealmDictionary<UUID> columnUUIDDictionary) {
        this.columnUUIDDictionary = columnUUIDDictionary;
    }

    public RealmDictionary<Decimal128> getColumnDecimal128Dictionary() {
        return columnDecimal128Dictionary;
    }

    public void setColumnDecimal128Dictionary(RealmDictionary<Decimal128> columnDecimal128Dictionary) {
        this.columnDecimal128Dictionary = columnDecimal128Dictionary;
    }

    public RealmDictionary<Mixed> getColumnMixedDictionary() {
        return columnMixedDictionary;
    }

    public void setColumnMixedDictionary(RealmDictionary<Mixed> columnMixedDictionary) {
        this.columnMixedDictionary = columnMixedDictionary;
    }

    public RealmDictionary<Boolean> getColumnRequiredBooleanDictionary() {
        return columnRequiredBooleanDictionary;
    }

    public void setColumnRequiredBooleanDictionary(RealmDictionary<Boolean> columnRequiredBooleanDictionary) {
        this.columnRequiredBooleanDictionary = columnRequiredBooleanDictionary;
    }

    public RealmDictionary<String> getColumnRequiredStringDictionary() {
        return columnRequiredStringDictionary;
    }

    public void setColumnRequiredStringDictionary(RealmDictionary<String> columnRequiredStringDictionary) {
        this.columnRequiredStringDictionary = columnRequiredStringDictionary;
    }

    public RealmDictionary<Integer> getColumnRequiredIntegerDictionary() {
        return columnRequiredIntegerDictionary;
    }

    public void setColumnRequiredIntegerDictionary(RealmDictionary<Integer> columnRequiredIntegerDictionary) {
        this.columnRequiredIntegerDictionary = columnRequiredIntegerDictionary;
    }

    public RealmDictionary<Float> getColumnRequiredFloatDictionary() {
        return columnRequiredFloatDictionary;
    }

    public void setColumnRequiredFloatDictionary(RealmDictionary<Float> columnRequiredFloatDictionary) {
        this.columnRequiredFloatDictionary = columnRequiredFloatDictionary;
    }

    public RealmDictionary<Long> getColumnRequiredLongDictionary() {
        return columnRequiredLongDictionary;
    }

    public void setColumnRequiredLongDictionary(RealmDictionary<Long> columnRequiredLongDictionary) {
        this.columnRequiredLongDictionary = columnRequiredLongDictionary;
    }

    public RealmDictionary<Short> getColumnRequiredShortDictionary() {
        return columnRequiredShortDictionary;
    }

    public void setColumnRequiredShortDictionary(RealmDictionary<Short> columnRequiredShortDictionary) {
        this.columnRequiredShortDictionary = columnRequiredShortDictionary;
    }

    public RealmDictionary<Double> getColumnRequiredDoubleDictionary() {
        return columnRequiredDoubleDictionary;
    }

    public void setColumnRequiredDoubleDictionary(RealmDictionary<Double> columnRequiredDoubleDictionary) {
        this.columnRequiredDoubleDictionary = columnRequiredDoubleDictionary;
    }

    public RealmDictionary<Byte> getColumnRequiredByteDictionary() {
        return columnRequiredByteDictionary;
    }

    public void setColumnRequiredByteDictionary(RealmDictionary<Byte> columnRequiredByteDictionary) {
        this.columnRequiredByteDictionary = columnRequiredByteDictionary;
    }

    public RealmDictionary<byte[]> getColumnRequiredBinaryDictionary() {
        return columnRequiredBinaryDictionary;
    }

    public void setColumnRequiredBinaryDictionary(RealmDictionary<byte[]> columnRequiredBinaryDictionary) {
        this.columnRequiredBinaryDictionary = columnRequiredBinaryDictionary;
    }


    public RealmDictionary<Date> getColumnRequiredDateDictionary() {
        return columnRequiredDateDictionary;
    }

    public void setColumnRequiredDateDictionary(RealmDictionary<Date> columnRequiredDateDictionary) {
        this.columnRequiredDateDictionary = columnRequiredDateDictionary;
    }

    public RealmDictionary<ObjectId> getColumnRequiredObjectIdDictionary() {
        return columnRequiredObjectIdDictionary;
    }

    public void setColumnRequiredObjectIdDictionary(RealmDictionary<ObjectId> columnRequiredObjectIdDictionary) {
        this.columnRequiredObjectIdDictionary = columnRequiredObjectIdDictionary;
    }

    public RealmDictionary<UUID> getColumnRequiredUUIDDictionary() {
        return columnRequiredUUIDDictionary;
    }

    public void setColumnRequiredUUIDDictionary(RealmDictionary<UUID> columnRequiredUUIDDictionary) {
        this.columnRequiredUUIDDictionary = columnRequiredUUIDDictionary;
    }

    public RealmDictionary<Decimal128> getColumnRequiredDecimal128Dictionary() {
        return columnRequiredDecimal128Dictionary;
    }

    public void setColumnRequiredDecimal128Dictionary(RealmDictionary<Decimal128> columnRequiredDecimal128Dictionary) {
        this.columnRequiredDecimal128Dictionary = columnRequiredDecimal128Dictionary;
    }

    public RealmSet<String> getColumnStringSet() {
        return columnStringSet;
    }

    public void setColumnStringSet(RealmSet<String> columnStringSet) {
        this.columnStringSet = columnStringSet;
    }

    public RealmSet<Integer> getColumnIntegerSet() {
        return columnIntegerSet;
    }

    public void setColumnIntegerSet(RealmSet<Integer> columnIntegerSet) {
        this.columnIntegerSet = columnIntegerSet;
    }

    public RealmSet<Long> getColumnLongSet() {
        return columnLongSet;
    }

    public void setColumnLongSet(RealmSet<Long> columnLongSet) {
        this.columnLongSet = columnLongSet;
    }

    public RealmSet<Short> getColumnShortSet() {
        return columnShortSet;
    }

    public void setColumnShortSet(RealmSet<Short> columnShortSet) {
        this.columnShortSet = columnShortSet;
    }

    public RealmSet<Byte> getColumnByteSet() {
        return columnByteSet;
    }

    public void setColumnByteSet(RealmSet<Byte> columnByteSet) {
        this.columnByteSet = columnByteSet;
    }

    public RealmSet<byte[]> getColumnBinarySet() {
        return columnBinarySet;
    }

    public void setColumnBinarySet(RealmSet<byte[]> columnBinarySet) {
        this.columnBinarySet = columnBinarySet;
    }

<<<<<<< HEAD
    public RealmSet<ObjectId> getColumnObjectIdSet() {
        return columnObjectIdSet;
    }

    public void setColumnObjectIdSet(RealmSet<ObjectId> columnObjectIdSet) {
        this.columnObjectIdSet = columnObjectIdSet;
=======
    public RealmSet<UUID> getColumnUUIDSet() {
        return columnUUIDSet;
    }

    public void setColumnUUIDSet(RealmSet<UUID> columnUUIDSet) {
        this.columnUUIDSet = columnUUIDSet;
>>>>>>> 04ff7d3e
    }
}<|MERGE_RESOLUTION|>--- conflicted
+++ resolved
@@ -202,13 +202,8 @@
     private RealmSet<Byte> columnByteSet;
     private RealmSet<byte[]> columnBinarySet;
 //    private RealmSet<Date> columnDateSet;
-<<<<<<< HEAD
     private RealmSet<ObjectId> columnObjectIdSet;
-//    private RealmSet<UUID> columnUUIDSet;
-=======
-//    private RealmSet<ObjectId> columnObjectIdSet;
     private RealmSet<UUID> columnUUIDSet;
->>>>>>> 04ff7d3e
 //    private RealmSet<Decimal128> columnDecimal128Set;
 //    private RealmSet<Mixed> columnMixedSet;
 
@@ -699,20 +694,19 @@
         this.columnBinarySet = columnBinarySet;
     }
 
-<<<<<<< HEAD
     public RealmSet<ObjectId> getColumnObjectIdSet() {
         return columnObjectIdSet;
     }
 
     public void setColumnObjectIdSet(RealmSet<ObjectId> columnObjectIdSet) {
         this.columnObjectIdSet = columnObjectIdSet;
-=======
+    }
+
     public RealmSet<UUID> getColumnUUIDSet() {
         return columnUUIDSet;
     }
 
     public void setColumnUUIDSet(RealmSet<UUID> columnUUIDSet) {
         this.columnUUIDSet = columnUUIDSet;
->>>>>>> 04ff7d3e
     }
 }