/*
 * Copyright 2014 Realm Inc.
 *
 * Licensed under the Apache License, Version 2.0 (the "License");
 * you may not use this file except in compliance with the License.
 * You may obtain a copy of the License at
 *
 * http://www.apache.org/licenses/LICENSE-2.0
 *
 * Unless required by applicable law or agreed to in writing, software
 * distributed under the License is distributed on an "AS IS" BASIS,
 * WITHOUT WARRANTIES OR CONDITIONS OF ANY KIND, either express or implied.
 * See the License for the specific language governing permissions and
 * limitations under the License.
 */

package io.realm;

import android.content.Context;
import android.content.res.AssetManager;
import android.os.Build;
import android.os.Looper;

import androidx.test.platform.app.InstrumentationRegistry;

import org.junit.Assert;

import java.io.BufferedReader;
import java.io.ByteArrayInputStream;
import java.io.File;
import java.io.IOException;
import java.io.InputStream;
import java.io.InputStreamReader;
import java.lang.reflect.Constructor;
import java.lang.reflect.Field;
import java.lang.reflect.InvocationTargetException;
import java.nio.charset.Charset;
import java.security.MessageDigest;
import java.security.NoSuchAlgorithmException;
import java.security.SecureRandom;
import java.util.Date;
import java.util.Locale;
import java.util.Random;
import java.util.UUID;
import java.util.concurrent.ArrayBlockingQueue;
import java.util.concurrent.CountDownLatch;
import java.util.concurrent.ExecutorService;
import java.util.concurrent.ThreadPoolExecutor;
import java.util.concurrent.TimeUnit;
import java.util.concurrent.atomic.AtomicReference;

import io.realm.entities.AllTypesPrimaryKey;
import io.realm.entities.AnnotationIndexTypes;
import io.realm.entities.BacklinksSource;
import io.realm.entities.BacklinksTarget;
import io.realm.entities.NullTypes;
import io.realm.entities.PrimaryKeyAsBoxedByte;
import io.realm.entities.PrimaryKeyAsBoxedInteger;
import io.realm.entities.PrimaryKeyAsBoxedLong;
import io.realm.entities.PrimaryKeyAsBoxedShort;
import io.realm.entities.PrimaryKeyAsString;
import io.realm.internal.OsObject;
import io.realm.internal.OsResults;
import io.realm.internal.OsSharedRealm;
import io.realm.internal.Table;
import io.realm.internal.Util;
import io.realm.internal.async.RealmThreadPoolExecutor;
import io.realm.log.LogLevel;
import io.realm.log.RealmLogger;
import io.realm.rule.TestRealmConfigurationFactory;

import static junit.framework.Assert.assertEquals;
import static junit.framework.Assert.fail;

public class TestHelper {
    public static final int VERY_SHORT_WAIT_SECS = 1;
    public static final int SHORT_WAIT_SECS = 10;
    public static final int STANDARD_WAIT_SECS = 200;

    private static final Charset UTF_8 = Charset.forName("UTF-8");
    private static final SecureRandom RANDOM = new SecureRandom();

    public static class ExpectedCountCallback implements RealmCache.Callback {

        private int expectedCount;

        ExpectedCountCallback(int expectedCount) {
            this.expectedCount = expectedCount;
        }

        @Override
        public void onResult(int count) {
            assertEquals(expectedCount, count);
        }
    }


    // Used by Kotlin tests to cheat the type system
    public static String getNullString() {
        return null;
    }

    public static RealmFieldType getColumnType(Object o) {
        if (o instanceof Boolean) {
            return RealmFieldType.BOOLEAN;
        }
        if (o instanceof String) {
            return RealmFieldType.STRING;
        }
        if (o instanceof Long) {
            return RealmFieldType.INTEGER;
        }
        if (o instanceof Float) {
            return RealmFieldType.FLOAT;
        }
        if (o instanceof Double) {
            return RealmFieldType.DOUBLE;
        }
        if (o instanceof Date) {
            return RealmFieldType.DATE;
        }
        if (o instanceof byte[]) {
            return RealmFieldType.BINARY;
        }

        throw new IllegalArgumentException("Unsupported type");
    }

    /**
     * Appends the specified row to the end of the table. For internal testing usage only.
     *
     * @param table the table where the object to be added.
     * @param values values.
     * @return the row index of the appended row.
     * @deprecated Remove this functions since it doesn't seem to be useful. And this function does deal with tables
     * with primary key defined well. Primary key has to be set with `setXxxUnique` as the first thing to do after row
     * added.
     */
    public static long addRowWithValues(Table table, long[] columnKeys, Object[] values) {
        long rowKey = OsObject.createRow(table);

        // Checks values types.
        int columns = (int) table.getColumnCount();
        if (columns != values.length) {
            throw new IllegalArgumentException("The number of value parameters (" +
                    String.valueOf(values.length) +
                    ") does not match the number of columns in the table (" +
                    String.valueOf(columns) + ").");
        }
        RealmFieldType[] colTypes = new RealmFieldType[columns];
        for (int i = 0; i < columnKeys.length; i++) {
            Object value = values[i];
            RealmFieldType colType = table.getColumnType(columnKeys[i]);
            colTypes[i] = colType;
            if (!colType.isValid(value)) {
                // String representation of the provided value type.
                String providedType;
                if (value == null) {
                    providedType = "null";
                } else {
                    providedType = value.getClass().toString();
                }

                throw new IllegalArgumentException("Invalid argument no " + (i + 1) +
                        ". Expected a value compatible with column type " + colType + ", but got " + providedType + ".");
            }
        }

        // Inserts values.
        for (int i = 0; i < columnKeys.length; i++) {
            Object value = values[i];
            switch (colTypes[i]) {
                case BOOLEAN:
                    if (value == null) {
                        table.setNull(columnKeys[i], rowKey, false);
                    } else {
                        table.setBoolean(columnKeys[i], rowKey, (Boolean) value, false);
                    }
                    break;
                case INTEGER:
                    if (value == null) {
                        table.setNull(columnKeys[i], rowKey, false);
                    } else {
                        long longValue = ((Number) value).longValue();
                        table.setLong(columnKeys[i], rowKey, longValue, false);
                    }
                    break;
                case FLOAT:
                    if (value == null) {
                        table.setNull(columnKeys[i], rowKey, false);
                    } else {
                        table.setFloat(columnKeys[i], rowKey, (Float) value, false);
                    }
                    break;
                case DOUBLE:
                    if (value == null) {
                        table.setNull(columnKeys[i], rowKey, false);
                    } else {
                        table.setDouble(columnKeys[i], rowKey, (Double) value, false);
                    }
                    break;
                case STRING:
                    if (value == null) {
                        table.setNull(columnKeys[i], rowKey, false);
                    } else {
                        table.setString(columnKeys[i], rowKey, (String) value, false);
                    }
                    break;
                case DATE:
                    if (value == null) {
                        table.setNull(columnKeys[i], rowKey, false);
                    } else {
                        table.setDate(columnKeys[i], rowKey, (Date) value, false);
                    }
                    break;
                case BINARY:
                    if (value == null) {
                        table.setNull(columnKeys[i], rowKey, false);
                    } else {
                        table.setBinaryByteArray(columnKeys[i], rowKey, (byte[]) value, false);
                    }
                    break;
                default:
                    throw new RuntimeException("Unexpected columnType: " + String.valueOf(colTypes[i]));
            }
        }
        return rowKey;
    }

    /**
     * Creates an empty table whose name is "temp" with 1 column of all our supported column types, currently 7 columns.
     *
     * @param sharedRealm A {@link OsSharedRealm} where the table is created.
     * @return created table.
     */
    public static Table createTableWithAllColumnTypes(OsSharedRealm sharedRealm) {
        return createTableWithAllColumnTypes(sharedRealm, "temp");
    }

    /**
     * Creates an empty table with 1 column of all our supported column types, currently 7 columns.
     *
     * @param sharedRealm A {@link OsSharedRealm} where the table is created.
     * @param name name of the table.
     * @return created table.
     */
    @SuppressWarnings("WeakerAccess")
    public static Table createTableWithAllColumnTypes(OsSharedRealm sharedRealm,
            @SuppressWarnings("SameParameterValue") String name) {
        boolean wasInTransaction = sharedRealm.isInTransaction();
        if (!wasInTransaction) {
            sharedRealm.beginTransaction();
        }
        try {
            Table t = sharedRealm.createTable(name);

            t.addColumn(RealmFieldType.BINARY, "binary");
            t.addColumn(RealmFieldType.BOOLEAN, "boolean");
            t.addColumn(RealmFieldType.DATE, "date");
            t.addColumn(RealmFieldType.DOUBLE, "double");
            t.addColumn(RealmFieldType.FLOAT, "float");
            t.addColumn(RealmFieldType.INTEGER, "long");
            t.addColumn(RealmFieldType.STRING, "string");

            return t;
        } catch (RuntimeException e) {
            if (!wasInTransaction) {
                sharedRealm.cancelTransaction();
            }
            throw e;
        } finally {
            if (!wasInTransaction && sharedRealm.isInTransaction()) {
                sharedRealm.commitTransaction();
            }
        }
    }

    public static Table createTable(OsSharedRealm sharedRealm, String name) {
        return createTable(sharedRealm, name, null);
    }

    public interface AdditionalTableSetup {
        void execute(Table table);
    }

    public static Table createTable(OsSharedRealm sharedRealm, String name, AdditionalTableSetup additionalSetup) {
        boolean wasInTransaction = sharedRealm.isInTransaction();
        if (!wasInTransaction) {
            sharedRealm.beginTransaction();
        }
        try {
            Table table = sharedRealm.createTable(name);
            if (additionalSetup != null) {
                additionalSetup.execute(table);
            }
            return table;
        } catch (RuntimeException e) {
            if (!wasInTransaction) {
                sharedRealm.cancelTransaction();
            }
            throw e;
        } finally {
            if (!wasInTransaction && sharedRealm.isInTransaction()) {
                sharedRealm.commitTransaction();
            }
        }
    }

    public static String streamToString(InputStream in) throws IOException {
        BufferedReader br = null;
        StringBuilder sb = new StringBuilder();
        String line;
        try {
            br = new BufferedReader(new InputStreamReader(in, UTF_8));
            while ((line = br.readLine()) != null) {
                sb.append(line);
            }
        } finally {
            if (br != null) {
                br.close();
            }
        }

        return sb.toString();
    }

    public static InputStream stringToStream(String str) {
        return new ByteArrayInputStream(str.getBytes(UTF_8));
    }

    // Returns a random key used by encrypted Realms.
    public static byte[] getRandomKey() {
        byte[] key = new byte[64];
        RANDOM.nextBytes(key);
        return key;
    }

    public static String getRandomEmail() {
        StringBuilder sb = new StringBuilder(UUID.randomUUID().toString().toLowerCase());
        sb.append('@');
        sb.append("androidtest.realm.io");
        return sb.toString();
    }

    // Returns a random key from the given seed. Used by encrypted Realms.
    public static byte[] getRandomKey(long seed) {
        byte[] key = new byte[64];
        new Random(seed).nextBytes(key);
        return key;
    }

    /**
     * Returns a RealmLogger that will fail if it is asked to log a message above a certain level.
     *
     * @param failureLevel level at which the unit test will fail: {@see Log}.
     * @return RealmLogger implementation
     */
    public static RealmLogger getFailureLogger(final int failureLevel) {
        return new RealmLogger() {
            private void failIfEqualOrAbove(int logLevel) {
                if (logLevel >= failureLevel) {
                    fail("Message logged that was above valid level: " + logLevel + " >= " + failureLevel);
                }
            }

            @Override
            public void log(int level, String tag, Throwable throwable, String message) {
                failIfEqualOrAbove(level);
            }
        };
    }

    // Generate a random string with only capital letters which is always a valid class/field name.
    public static String getRandomString(int length) {
        Random r = new Random();
        StringBuilder sb = new StringBuilder(length);
        for (int i = 0; i < length; i++) {
            sb.append((char) (r.nextInt(26) + 'A')); // Restrict to capital letters
        }
        return sb.toString();
    }

    /**
     * Returns a naive logger that can be used to test the values that are sent to the logger.
     */
    public static class TestLogger implements RealmLogger {

        private final int minimumLevel;
        public String message;
        public Throwable throwable;

        public TestLogger() {
            this(LogLevel.DEBUG);
        }

        public TestLogger(int minimumLevel) {
            this.minimumLevel = minimumLevel;
        }

        @Override
        public void log(int level, String tag, Throwable throwable, String message) {
            if (minimumLevel <= level) {
                this.message = message;
                this.throwable = throwable;
            }
        }
    }

    public static class StubInputStream extends InputStream {
        @Override
        public int read() throws IOException {
            return 0; // Stub implementation
        }
    }

    // Allocs as much garbage as we can. Pass maxSize = 0 to use it.
    public static byte[] allocGarbage(int garbageSize) {
        if (garbageSize == 0) {
            long maxMemory = Runtime.getRuntime().maxMemory();
            long totalMemory = Runtime.getRuntime().totalMemory();
            garbageSize = (int) (maxMemory - totalMemory) / 10 * 9;
        }
        byte garbage[] = new byte[0];
        try {
            if (garbageSize > 0) {
                garbage = new byte[garbageSize];
                garbage[0] = 1;
                garbage[garbage.length - 1] = 1;
            }
        } catch (OutOfMemoryError oom) {
            return allocGarbage(garbageSize / 10 * 9);
        }

        return garbage;
    }

    // Creates SHA512 hash of a String. Can be used as password for encrypted Realms.
    public static byte[] SHA512(String str) {
        try {
            MessageDigest md = MessageDigest.getInstance("SHA-512");
            md.update(str.getBytes(UTF_8), 0, str.length());
            return md.digest();
        } catch (NoSuchAlgorithmException e) {
            throw new RuntimeException(e);
        }
    }

    /**
     * @deprecated Use {@link TestRealmConfigurationFactory#createConfiguration()} instead.
     */
    @Deprecated
    public static RealmConfiguration createConfiguration(Context context) {
        return createConfiguration(context, Realm.DEFAULT_REALM_NAME);
    }

    /**
     * @deprecated Use {@link TestRealmConfigurationFactory#createConfiguration(String)} instead.
     */
    @Deprecated
    public static RealmConfiguration createConfiguration(Context context, String name) {
        return createConfiguration(context.getFilesDir(), name);
    }

    /**
     * @deprecated Use {@link TestRealmConfigurationFactory#createConfiguration(String)} instead.
     */
    @Deprecated
    public static RealmConfiguration createConfiguration(File folder, String name) {
        return createConfiguration(folder, name, null);
    }

    /**
     * @deprecated Use {@link TestRealmConfigurationFactory#createConfiguration(String, byte[])} instead.
     */
    @Deprecated
    public static RealmConfiguration createConfiguration(Context context, String name, byte[] key) {
        return createConfiguration(context.getFilesDir(), name, key);
    }

    /**
     * @deprecated Use {@link TestRealmConfigurationFactory#createConfiguration(String, byte[])} instead.
     */
    @Deprecated
    public static RealmConfiguration createConfiguration(File dir, String name, byte[] key) {
        RealmConfiguration.Builder config = new RealmConfiguration.Builder(InstrumentationRegistry.getInstrumentation().getTargetContext())
                .directory(dir)
                .name(name);
        if (key != null) {
            config.encryptionKey(key);
        }

        return config.build();
    }

    /**
     * Adds a String type PrimaryKey object to a realm with values for name field (PrimaryKey) and id field
     */
    public static PrimaryKeyAsString addStringPrimaryKeyObjectToTestRealm(Realm testRealm, String primaryFieldValue, long secondaryFieldValue) {
        testRealm.beginTransaction();
        PrimaryKeyAsString obj = new PrimaryKeyAsString();
        obj.setName(primaryFieldValue);
        obj.setId(secondaryFieldValue);
        testRealm.copyToRealm(obj);
        testRealm.commitTransaction();
        return obj;
    }

    /**
     * Populates a realm with String type Primarykey objects for a number of numberOfPopulation - 1,
     * starting with iteratorBeginValue. One object is setup to have given values from parameters.
     */
    public static void populateTestRealmWithStringPrimaryKey(Realm testRealm, String primaryFieldValue, long secondaryFieldValue, int numberOfPopulation, int iteratorBeginValue) {
        testRealm.beginTransaction();
        PrimaryKeyAsString userObj = new PrimaryKeyAsString();
        userObj.setName(primaryFieldValue);
        userObj.setId(secondaryFieldValue);
        testRealm.copyToRealm(userObj);
        int idValue = iteratorBeginValue;
        for (int i = 0; i < numberOfPopulation - 1; ++i, ++idValue) {
            PrimaryKeyAsString obj = new PrimaryKeyAsString();
            obj.setName(String.valueOf(idValue));
            obj.setId(idValue);
            testRealm.copyToRealm(obj);
        }
        testRealm.commitTransaction();
    }

    /**
     * Adds a Byte type PrimaryKey object to a realm with values for id field (PrimaryKey) and name field
     */
    public static PrimaryKeyAsBoxedByte addBytePrimaryKeyObjectToTestRealm(Realm testRealm, Byte primaryFieldValue, String secondaryFieldValue) {
        testRealm.beginTransaction();
        PrimaryKeyAsBoxedByte obj = new PrimaryKeyAsBoxedByte();
        obj.setId(primaryFieldValue);
        obj.setName(secondaryFieldValue);
        testRealm.copyToRealm(obj);
        testRealm.commitTransaction();
        return obj;
    }

    /**
     * Populates a realm with Byte type Primarykey objects for a number of numberOfPopulation - 1,
     * starting with iteratorBeginValue. One object is setup to have given values from parameters.
     */
    public static void populateTestRealmWithBytePrimaryKey(Realm testRealm, Byte primaryFieldValue, String secondaryFieldValue, int numberOfPopulation, int iteratorBeginValue) {
        testRealm.beginTransaction();
        PrimaryKeyAsBoxedByte userObj = new PrimaryKeyAsBoxedByte();
        userObj.setId(primaryFieldValue);
        userObj.setName(secondaryFieldValue);
        testRealm.copyToRealm(userObj);
        byte idValue = (byte) iteratorBeginValue;
        for (int i = 0; i < numberOfPopulation - 1; ++i, ++idValue) {
            PrimaryKeyAsBoxedByte obj = new PrimaryKeyAsBoxedByte();
            obj.setId(idValue);
            obj.setName(String.valueOf(idValue));
            testRealm.copyToRealm(obj);
        }
        testRealm.commitTransaction();
    }

    /**
     * Adds a Short type PrimaryKey object to a realm with values for id field (PrimaryKey) and name field
     */
    public static PrimaryKeyAsBoxedShort addShortPrimaryKeyObjectToTestRealm(Realm testRealm, Short primaryFieldValue, String secondaryFieldValue) {
        testRealm.beginTransaction();
        PrimaryKeyAsBoxedShort obj = new PrimaryKeyAsBoxedShort();
        obj.setId(primaryFieldValue);
        obj.setName(secondaryFieldValue);
        testRealm.copyToRealm(obj);
        testRealm.commitTransaction();
        return obj;
    }

    /**
     * Populates a realm with Short type Primarykey objects for a number of numberOfPopulation - 1,
     * starting with iteratorBeginValue. One object is setup to have given values from parameters.
     */
    public static void populateTestRealmWithShortPrimaryKey(Realm testRealm, Short primaryFieldValue, String secondaryFieldValue, int numberOfPopulation, int iteratorBeginValue) {
        testRealm.beginTransaction();
        PrimaryKeyAsBoxedShort userObj = new PrimaryKeyAsBoxedShort();
        userObj.setId(primaryFieldValue);
        userObj.setName(secondaryFieldValue);
        testRealm.copyToRealm(userObj);
        short idValue = (short)iteratorBeginValue;
        for (int i = 0; i < numberOfPopulation - 1; ++i, ++idValue) {
            PrimaryKeyAsBoxedShort obj = new PrimaryKeyAsBoxedShort();
            obj.setId(idValue);
            obj.setName(String.valueOf(idValue));
            testRealm.copyToRealm(obj);
        }
        testRealm.commitTransaction();
    }

    /**
     * Adds a Integer type PrimaryKey object to a realm with values for id field (PrimaryKey) and name field
     */
    public static PrimaryKeyAsBoxedInteger addIntegerPrimaryKeyObjectToTestRealm(Realm testRealm, Integer primaryFieldValue, String secondaryFieldValue) {
        testRealm.beginTransaction();
        PrimaryKeyAsBoxedInteger obj = new PrimaryKeyAsBoxedInteger();
        obj.setId(primaryFieldValue);
        obj.setName(secondaryFieldValue);
        testRealm.copyToRealm(obj);
        testRealm.commitTransaction();
        return obj;
    }

    /**
     * Populates a realm with Integer type Primarykey objects for a number of numberOfPopulation - 1,
     * starting with iteratorBeginValue. One object is setup to have given values from parameters.
     */
    public static void populateTestRealmWithIntegerPrimaryKey(Realm testRealm, Integer primaryFieldValue, String secondaryFieldValue, int numberOfPopulation, int iteratorBeginValue) {
        testRealm.beginTransaction();
        PrimaryKeyAsBoxedInteger userObj = new PrimaryKeyAsBoxedInteger();
        userObj.setId(primaryFieldValue);
        userObj.setName(secondaryFieldValue);
        testRealm.copyToRealm(userObj);
        int idValue = iteratorBeginValue;
        for (int i = 0; i < numberOfPopulation - 1; ++i, ++idValue) {
            PrimaryKeyAsBoxedInteger obj = new PrimaryKeyAsBoxedInteger();
            obj.setId(idValue);
            obj.setName(String.valueOf(idValue));
            testRealm.copyToRealm(obj);
        }
        testRealm.commitTransaction();
    }

    /**
     * Adds a Long type PrimaryKey object to a realm with values for id field (PrimaryKey) and name field
     */
    public static PrimaryKeyAsBoxedLong addLongPrimaryKeyObjectToTestRealm(Realm testRealm, Long primaryFieldValue, String secondaryFieldValue) {
        testRealm.beginTransaction();
        PrimaryKeyAsBoxedLong obj = new PrimaryKeyAsBoxedLong();
        obj.setId(primaryFieldValue);
        obj.setName(secondaryFieldValue);
        testRealm.copyToRealm(obj);
        testRealm.commitTransaction();
        return obj;
    }

    /**
     * Populates a realm with Long type Primarykey objects for a number of numberOfPopulation - 1,
     * starting with iteratorBeginValue. One object is setup to have given values from parameters.
     */
    public static void populateTestRealmWithLongPrimaryKey(Realm testRealm, Long primaryFieldValue, String secondaryFieldValue, long numberOfPopulation, long iteratorBeginValue) {
        testRealm.beginTransaction();
        PrimaryKeyAsBoxedLong userObj = new PrimaryKeyAsBoxedLong();
        userObj.setId(primaryFieldValue);
        userObj.setName(secondaryFieldValue);
        testRealm.copyToRealm(userObj);
        long idValue = iteratorBeginValue;
        for (long i = 0; i < numberOfPopulation - 1; ++i, ++idValue) {
            PrimaryKeyAsBoxedLong obj = new PrimaryKeyAsBoxedLong();
            obj.setId(idValue);
            obj.setName(String.valueOf(idValue));
            testRealm.copyToRealm(obj);
        }
        testRealm.commitTransaction();
    }

    public static void populateTestRealmForNullTests(Realm testRealm) {

        // Creates 3 NullTypes objects. The objects are self-referenced (link) in
        // order to test link queries.
        //
        // +-+--------+------+---------+--------+--------------------+
        // | | string | link | numeric | binary | numeric (not null) |
        // +-+--------+------+---------+--------+--------------------+
        // |0| Fish   |    0 |       1 |    {0} |                  1 |
        // |1| null   | null |    null |   null |                  0 |
        // |2| Horse  |    1 |       3 |  {1,2} |                  3 |
        // +-+--------+------+---------+--------+--------------------+

        // 1 String
        String[] words = {"Fish", null, "Horse"};
        // 2 Bytes
        byte[][] binaries = {new byte[]{0}, null, new byte[]{1, 2}};
        // 3 Boolean
        Boolean[] booleans = {false, null, true};
        // Numeric fields will be 1, 0/null, 3
        // 10 Date
        Date[] dates = {new Date(0), null, new Date(10000)};
        NullTypes[] nullTypesArray = new NullTypes[3];

        testRealm.beginTransaction();
        for (int i = 0; i < 3; i++) {
            NullTypes nullTypes = new NullTypes();
            nullTypes.setId(i + 1);
            // 1 String
            nullTypes.setFieldStringNull(words[i]);
            if (words[i] != null) {
                nullTypes.setFieldStringNotNull(words[i]);
            }
            // 2 Bytes
            nullTypes.setFieldBytesNull(binaries[i]);
            if (binaries[i] != null) {
                nullTypes.setFieldBytesNotNull(binaries[i]);
            }
            // 3 Boolean
            nullTypes.setFieldBooleanNull(booleans[i]);
            if (booleans[i] != null) {
                nullTypes.setFieldBooleanNotNull(booleans[i]);
            }
            if (i != 1) {
                int n = i + 1;
                // 4 Byte
                nullTypes.setFieldByteNull((byte) n);
                nullTypes.setFieldByteNotNull((byte) n);
                // 5 Short
                nullTypes.setFieldShortNull((short) n);
                nullTypes.setFieldShortNotNull((short) n);
                // 6 Integer
                nullTypes.setFieldIntegerNull(n);
                nullTypes.setFieldIntegerNotNull(n);
                // 7 Long
                nullTypes.setFieldLongNull((long) n);
                nullTypes.setFieldLongNotNull((long) n);
                // 8 Float
                nullTypes.setFieldFloatNull((float) n);
                nullTypes.setFieldFloatNotNull((float) n);
                // 9 Double
                nullTypes.setFieldDoubleNull((double) n);
                nullTypes.setFieldDoubleNotNull((double) n);
            }
            // 10 Date
            nullTypes.setFieldDateNull(dates[i]);
            if (dates[i] != null) {
                nullTypes.setFieldDateNotNull(dates[i]);
            }

            nullTypesArray[i] = testRealm.copyToRealm(nullTypes);
        }
        nullTypesArray[0].setFieldObjectNull(nullTypesArray[0]);
        nullTypesArray[1].setFieldObjectNull(null);
        nullTypesArray[2].setFieldObjectNull(nullTypesArray[1]);
        testRealm.commitTransaction();
    }

    public static void populateAllNonNullRowsForNumericTesting(Realm realm) {
        NullTypes nullTypes1 = new NullTypes();
        nullTypes1.setId(1);
        nullTypes1.setFieldIntegerNull(3);
        nullTypes1.setFieldFloatNull(4F);
        nullTypes1.setFieldDoubleNull(5D);
        nullTypes1.setFieldBooleanNull(true);
        nullTypes1.setFieldStringNull("4");
        nullTypes1.setFieldDateNull(new Date(12345));

        NullTypes nullTypes2 = new NullTypes();
        nullTypes2.setId(2);
        nullTypes2.setFieldIntegerNull(-1);
        nullTypes2.setFieldFloatNull(-2F);
        nullTypes2.setFieldDoubleNull(-3D);
        nullTypes2.setFieldBooleanNull(false);
        nullTypes2.setFieldStringNull("str");
        nullTypes2.setFieldDateNull(new Date(-2000));

        NullTypes nullTypes3 = new NullTypes();
        nullTypes3.setId(3);
        nullTypes3.setFieldIntegerNull(4);
        nullTypes3.setFieldFloatNull(5F);
        nullTypes3.setFieldDoubleNull(6D);
        nullTypes3.setFieldBooleanNull(false);
        nullTypes3.setFieldStringNull("0");
        nullTypes3.setFieldDateNull(new Date(0));

        realm.beginTransaction();
        realm.copyToRealm(nullTypes1);
        realm.copyToRealm(nullTypes2);
        realm.copyToRealm(nullTypes3);
        realm.commitTransaction();
    }

    public static void populatePartialNullRowsForNumericTesting(Realm realm) {
        // Id values are [1, 2, 3]
        // IntegerNull values are [3, null, 4]
        // FloatNull values are [4F, null, 5F]
        // DoubleNull values are [5D, null, 6F]
        NullTypes nullTypes1 = new NullTypes();
        nullTypes1.setId(1);
        nullTypes1.setFieldIntegerNull(3);
        nullTypes1.setFieldFloatNull(4F);
        nullTypes1.setFieldDoubleNull(5D);
        nullTypes1.setFieldBooleanNull(true);
        nullTypes1.setFieldStringNull("4");
        nullTypes1.setFieldDateNull(new Date(12345));

        NullTypes nullTypes2 = new NullTypes();
        nullTypes2.setId(2);

        NullTypes nullTypes3 = new NullTypes();
        nullTypes3.setId(3);
        nullTypes3.setFieldIntegerNull(4);
        nullTypes3.setFieldFloatNull(5F);
        nullTypes3.setFieldDoubleNull(6D);
        nullTypes3.setFieldBooleanNull(false);
        nullTypes3.setFieldStringNull("0");
        nullTypes3.setFieldDateNull(new Date(0));

        realm.beginTransaction();
        realm.copyToRealm(nullTypes1);
        realm.copyToRealm(nullTypes2);
        realm.copyToRealm(nullTypes3);
        realm.commitTransaction();
    }

    public static void populateAllNullRowsForNumericTesting(Realm realm) {
        NullTypes nullTypes1 = new NullTypes();
        nullTypes1.setId(1);
        NullTypes nullTypes2 = new NullTypes();
        nullTypes2.setId(2);

        realm.beginTransaction();
        realm.copyToRealm(nullTypes1);
        realm.copyToRealm(nullTypes2);
        realm.commitTransaction();
    }

    // Helper function to create all columns except the given excluding field for NullTypes.
    // The schema version will be set to 0.
    public static void initNullTypesTableExcludes(DynamicRealm realm, String excludingField) {
        realm.beginTransaction();

        RealmObjectSchema nullTypesSchema = realm.getSchema().create(NullTypes.CLASS_NAME);
        if (!excludingField.equals(NullTypes.FIELD_ID)) {
            nullTypesSchema.addField(NullTypes.FIELD_ID, int.class, FieldAttribute.PRIMARY_KEY);
        }
        if (!excludingField.equals(NullTypes.FIELD_STRING_NOT_NULL)) {
            nullTypesSchema.addField(NullTypes.FIELD_STRING_NOT_NULL, String.class, FieldAttribute.REQUIRED);
        }
        if (!excludingField.equals(NullTypes.FIELD_STRING_NULL)) {
            nullTypesSchema.addField(NullTypes.FIELD_STRING_NULL, String.class);
        }
        if (!excludingField.equals(NullTypes.FIELD_BYTES_NOT_NULL)) {
            nullTypesSchema.addField(NullTypes.FIELD_BYTES_NOT_NULL, byte[].class, FieldAttribute.REQUIRED);
        }
        if (!excludingField.equals(NullTypes.FIELD_BYTES_NULL)) {
            nullTypesSchema.addField(NullTypes.FIELD_BYTES_NULL, byte[].class);
        }
        if (!excludingField.equals(NullTypes.FIELD_BOOLEAN_NOT_NULL)) {
            nullTypesSchema.addField(NullTypes.FIELD_BOOLEAN_NOT_NULL, boolean.class);
        }
        if (!excludingField.equals(NullTypes.FIELD_BOOLEAN_NULL)) {
            nullTypesSchema.addField(NullTypes.FIELD_BOOLEAN_NULL, Boolean.class);
        }
        if (!excludingField.equals(NullTypes.FIELD_BYTE_NOT_NULL)) {
            nullTypesSchema.addField(NullTypes.FIELD_BYTE_NOT_NULL, byte.class);
        }
        if (!excludingField.equals(NullTypes.FIELD_BYTE_NULL)) {
            nullTypesSchema.addField(NullTypes.FIELD_BYTE_NULL, Byte.class);
        }
        if (!excludingField.equals(NullTypes.FIELD_SHORT_NOT_NULL)) {
            nullTypesSchema.addField(NullTypes.FIELD_SHORT_NOT_NULL, short.class);
        }
        if (!excludingField.equals(NullTypes.FIELD_SHORT_NULL)) {
            nullTypesSchema.addField(NullTypes.FIELD_SHORT_NULL, Short.class);
        }
        if (!excludingField.equals(NullTypes.FIELD_INTEGER_NOT_NULL)) {
            nullTypesSchema.addField(NullTypes.FIELD_INTEGER_NOT_NULL, int.class);
        }
        if (!excludingField.equals(NullTypes.FIELD_INTEGER_NULL)) {
            nullTypesSchema.addField(NullTypes.FIELD_INTEGER_NULL, Integer.class);
        }
        if (!excludingField.equals(NullTypes.FIELD_LONG_NOT_NULL)) {
            nullTypesSchema.addField(NullTypes.FIELD_LONG_NOT_NULL, long.class);
        }
        if (!excludingField.equals(NullTypes.FIELD_LONG_NULL)) {
            nullTypesSchema.addField(NullTypes.FIELD_LONG_NULL, Long.class);
        }
        if (!excludingField.equals(NullTypes.FIELD_FLOAT_NOT_NULL)) {
            nullTypesSchema.addField(NullTypes.FIELD_FLOAT_NOT_NULL, float.class);
        }
        if (!excludingField.equals(NullTypes.FIELD_FLOAT_NULL)) {
            nullTypesSchema.addField(NullTypes.FIELD_FLOAT_NULL, Float.class);
        }
        if (!excludingField.equals(NullTypes.FIELD_DOUBLE_NOT_NULL)) {
            nullTypesSchema.addField(NullTypes.FIELD_DOUBLE_NOT_NULL, double.class);
        }
        if (!excludingField.equals(NullTypes.FIELD_DOUBLE_NULL)) {
            nullTypesSchema.addField(NullTypes.FIELD_DOUBLE_NULL, Double.class);
        }
        if (!excludingField.equals(NullTypes.FIELD_DATE_NOT_NULL)) {
            nullTypesSchema.addField(NullTypes.FIELD_DATE_NOT_NULL, Date.class, FieldAttribute.REQUIRED);
        }
        if (!excludingField.equals(NullTypes.FIELD_DATE_NULL)) {
            nullTypesSchema.addField(NullTypes.FIELD_DATE_NULL, Date.class);
        }
        if (!excludingField.equals(NullTypes.FIELD_OBJECT_NULL)) {
            nullTypesSchema.addRealmObjectField(NullTypes.FIELD_OBJECT_NULL, nullTypesSchema);
        }

        nullTypesSchema.addRealmListField(NullTypes.FIELD_LIST_NULL, nullTypesSchema);

        realm.setVersion(0);
        realm.commitTransaction();
    }

    public static void populateSimpleAllTypesPrimaryKey(Realm realm) {
        realm.beginTransaction();
        AllTypesPrimaryKey obj = new AllTypesPrimaryKey();
        obj.setColumnLong(1);
        obj.setColumnString("Foo");
        realm.copyToRealm(obj);
        realm.commitTransaction();
    }


    /*
     * Fields order test for Chained or Multi-Arguments Distinct()
     *
     * The idea is to interweave different values in 2's multiplier and 3's multiplier in a way that
     * the outcome is different if the order of distinct* operations alternates. More numbers of
     * fields can be constructed with the combination of multipliers in prime numbers such as 2, 3,
     * and 5.
     *
     * An example is illustrated below.
     *
     * Object      : O1| O2| O3| O4| O5| O6
     * indexString : A | A | B | B | A | A
     * indexLong   : 1 | 1 | 1 | 2 | 2 | 2
     *
     * @param realm a {@link Realm} instance.
     * @param numberOfBlocks number of times set of unique objects should be created.
     */
    public static void populateForDistinctFieldsOrder(Realm realm, long numberOfBlocks) {
        realm.beginTransaction();
        for (int i = 0; i < numberOfBlocks; i++) {
            for (int j = 0; j < 6; j++) {
                AnnotationIndexTypes obj = realm.createObject(AnnotationIndexTypes.class);
                obj.setIndexString((((j / 2) % 2) == 0) ? "A" : "B");
                obj.setIndexLong((j < 3) ? 1 : 2);
            }
        }
        realm.commitTransaction();
    }

    public static void awaitOrFail(CountDownLatch latch) {
        awaitOrFail(latch, STANDARD_WAIT_SECS);
    }

    public static void awaitOrFail(CountDownLatch latch, int numberOfSeconds) {
        try {
            if (android.os.Debug.isDebuggerConnected()) {
                // If we are debugging the tests, just waits without a timeout.
                // Don't want a timeout while we are stopped at a break point.
                latch.await();
            } else if (!latch.await(numberOfSeconds, TimeUnit.SECONDS)) {
                fail("Test took longer than " + numberOfSeconds + " seconds");
            }
        } catch (InterruptedException e) {
            fail(e.getMessage());
        }
    }

    public interface LooperTest {
        Looper getLooper();
        Throwable getAssertionError();
    }

    // Cleans resource, shutdowns the executor service and throws any background exception.
    @SuppressWarnings("Finally")
    public static void exitOrThrow(ExecutorService executorService, CountDownLatch testFinishedSignal, LooperTest test) throws Throwable {

        // Waits for the signal indicating the test's use case is done.
        try {
            // Even if this fails we want to try as hard as possible to cleanup. If we fail to close all resources
            // properly, the `after()` method will most likely throw as well because it tries do delete any Realms
            // used. Any exception in the `after()` code will mask the original error.
            TestHelper.awaitOrFail(testFinishedSignal);
        } finally {
            Looper looper = test.getLooper();
            if (looper != null) {
                // Failing to quit the looper will not execute the finally block responsible
                // of closing the Realm.
                looper.quit();
            }

            // Closes the executor.
            // This needs to be called after waiting since it might interrupt waitRealmThreadExecutorFinish().
            executorService.shutdownNow();

            Throwable fault = test.getAssertionError();
            if (fault != null) {
                // Throws any assertion errors happened in the background thread.
                throw fault;
            }
        }
    }

    public static InputStream loadJsonFromAssets(Context context, String file) throws IOException {
        AssetManager assetManager = context.getAssets();
        return assetManager.open(file);
    }

    public static void quitLooperOrFail() {
        Looper looper = Looper.myLooper();
        if (looper != null) {
            looper.quit();
        } else {
            Assert.fail();
        }
    }

    /**
     * Creates a {@link RealmResults} instance.
     * This helper method is useful to create a mocked {@link RealmResults}.
     *
     * @param realm a {@link Realm} or a {@link DynamicRealm} instance.
     * @param osResults a {@link OsResults} instance.
     * @param tableClass a Class of Table.
     * @return a created {@link RealmResults} instance.
     */
    public static <T extends RealmObject> RealmResults<T> newRealmResults(
            BaseRealm realm, OsResults osResults, Class<T> tableClass) {
        //noinspection TryWithIdenticalCatches
        try {
            final Constructor<RealmResults> c = RealmResults.class.getDeclaredConstructor(
                    BaseRealm.class, OsResults.class, Class.class);
            c.setAccessible(true);
            //noinspection unchecked
            return c.newInstance(realm, osResults, tableClass);
        } catch (NoSuchMethodException e) {
            throw new RuntimeException(e);
        } catch (InstantiationException e) {
            throw new RuntimeException(e);
        } catch (IllegalAccessException e) {
            throw new RuntimeException(e);
        } catch (InvocationTargetException e) {
            throw new RuntimeException(e);
        }
    }

    public static void testNoObjectFound(
            Realm realm,
            Class<? extends RealmModel> clazz,
            String fieldName, Object value) {
        testObjectCount(realm, 0L, clazz, fieldName, value);
    }

    public static void testOneObjectFound(
            Realm realm,
            Class<? extends RealmModel> clazz,
            String fieldName, Object value) {
        testObjectCount(realm, 1L, clazz, fieldName, value);
    }

    public static void testObjectCount(
            Realm realm,
            long expectedCount,
            Class<? extends RealmModel> clazz,
            String fieldName, Object value) {
        final RealmQuery<? extends RealmModel> query;
        switch (value.getClass().getSimpleName()) {
            case "String":
                query = realm.where(clazz).equalTo(fieldName, (String) value);
                break;
            case "Byte":
                query = realm.where(clazz).equalTo(fieldName, (Byte) value);
                break;
            case "Short":
                query = realm.where(clazz).equalTo(fieldName, (Short) value);
                break;
            case "Integer":
                query = realm.where(clazz).equalTo(fieldName, (Integer) value);
                break;
            case "Long":
                query = realm.where(clazz).equalTo(fieldName, (Long) value);
                break;
            case "Float":
                query = realm.where(clazz).equalTo(fieldName, (Float) value);
                break;
            case "Double":
                query = realm.where(clazz).equalTo(fieldName, (Double) value);
                break;
            case "Boolean":
                query = realm.where(clazz).equalTo(fieldName, (Boolean) value);
                break;
            case "Date":
                query = realm.where(clazz).equalTo(fieldName, (Date) value);
                break;
            case "byte[]":
                query = realm.where(clazz).equalTo(fieldName, (byte[]) value);
                break;
            default:
                throw new AssertionError("unknown type: " + value.getClass().getSimpleName());
        }

        assertEquals(expectedCount, query.count());
    }

    /**
     * Replaces the current thread executor with a another one for testing.
     * WARNING: This method should only be called before any async tasks have been started.
     *          Call {@link #resetRealmThreadExecutor()} before test return to reset the excutor to default.
     *
     * @param executor {@link RealmThreadPoolExecutor} that should replace the current one
     */
    public static RealmThreadPoolExecutor replaceRealmThreadExecutor(RealmThreadPoolExecutor executor)
            throws NoSuchFieldException, IllegalAccessException {
        Field field = BaseRealm.class.getDeclaredField("asyncTaskExecutor");
        field.setAccessible(true);
        RealmThreadPoolExecutor oldExecutor = (RealmThreadPoolExecutor) field.get(null);
        field.set(field, executor);
        return oldExecutor;
    }

    /**
     * This will first wait for finishing all tasks in BaseRealm.asyncTaskExecutor, throws if time out.
     * Then reset the BaseRealm.asyncTaskExecutor to the default value.
     *
     * @throws NoSuchFieldException
     * @throws IllegalAccessException
     */
    public static void resetRealmThreadExecutor() throws NoSuchFieldException, IllegalAccessException {
        waitRealmThreadExecutorFinish();
        replaceRealmThreadExecutor(RealmThreadPoolExecutor.newDefaultExecutor());
    }

    /**
     * Waits and checks if all tasks in BaseRealm.asyncTaskExecutor can be finished in 5 seconds, otherwise fails the test.
     */
    public static void waitRealmThreadExecutorFinish() {
        int counter = 50;
        while (counter > 0) {
            if (BaseRealm.asyncTaskExecutor.getActiveCount() == 0) {
                return;
            }
            try {
                Thread.sleep(100);
            } catch (InterruptedException e) {
                fail(e.getMessage());
            }
            counter--;
        }
        fail("'BaseRealm.asyncTaskExecutor' is not finished in " + counter/10.0D + " seconds");
    }

    /**
     * Emulates an environment where RxJava is not available.
     *
     * @param config {@link RealmConfiguration} instance to be modified.
     */
    public static void emulateRxJavaUnavailable(RealmConfiguration config) {
        //noinspection TryWithIdenticalCatches
        try {
            final Field field = config.getClass().getDeclaredField("rxObservableFactory");
            field.setAccessible(true);
            field.set(config, null);
        } catch (NoSuchFieldException e) {
            throw new RuntimeException(e);
        } catch (IllegalAccessException e) {
            throw new RuntimeException(e);
        }
    }

    public static abstract class Task {
        public abstract void run() throws Exception;
    }

    public static void executeOnNonLooperThread(final Task task) throws Throwable {
        final AtomicReference<Throwable> thrown = new AtomicReference<Throwable>();
        final Thread thread = new Thread() {
            @Override
            public void run() {
                try {
                    task.run();
                } catch (Throwable e) {
                    thrown.set(e);
                    if (e instanceof Error) {
                        throw (Error) e;
                    }
                }
            }
        };
        thread.start();
        thread.join();

        final Throwable throwable = thrown.get();
        if (throwable != null) {
            throw throwable;
        }
    }

    @SuppressWarnings("WeakerAccess")
    public static void deleteRecursively(File file) {
        if (!file.exists()) {
            return;
        }
        if (file.isDirectory()) {
            for (File f : file.listFiles()) {
                deleteRecursively(f);
            }
        }

        if (!file.delete()) {
            throw new AssertionError("failed to delete " + file.getAbsolutePath());
        }
    }

    @SuppressWarnings("WeakerAccess")
    public static boolean isSelinuxEnforcing() {
        if (Build.VERSION.SDK_INT < Build.VERSION_CODES.JELLY_BEAN_MR2) {
            // SELinux is not enabled for these versions.
            return false;
        }
        try {
            final Process process = new ProcessBuilder("/system/bin/getenforce")
                    .redirectErrorStream(true)
                    .start();
            try {
                final BufferedReader reader = new BufferedReader(new InputStreamReader(process.getInputStream(), UTF_8));
                //noinspection TryFinallyCanBeTryWithResources
                try {
                    return reader.readLine().toLowerCase(Locale.ENGLISH).equals("enforcing");
                } finally {
                    try {
                        reader.close();
                    } catch (IOException ignored) {
                    }
                }
            } finally {
                try {
                    process.waitFor();
                } catch (InterruptedException ignored) {
                }
            }
        } catch (IOException e) {
            return false;
        }
    }

    public static void populateLinkedDataSet(Realm realm) {
        realm.beginTransaction();
        realm.delete(BacklinksSource.class);
        realm.delete(BacklinksTarget.class);

        BacklinksTarget target1 = realm.createObject(BacklinksTarget.class);
        target1.setId(1);

        BacklinksTarget target2 = realm.createObject(BacklinksTarget.class);
        target2.setId(2);

        BacklinksTarget target3 = realm.createObject(BacklinksTarget.class);
        target3.setId(3);

        BacklinksSource source1 = realm.createObject(BacklinksSource.class);
        source1.setName("1");
        source1.setChild(target1);
        BacklinksSource source2 = realm.createObject(BacklinksSource.class);
        source2.setName("2");
        source2.setChild(target2);

        BacklinksSource source3 = realm.createObject(BacklinksSource.class);
        source3.setName("3");

        BacklinksSource source4 = realm.createObject(BacklinksSource.class);
        source4.setName("4");
        source4.setChild(target1);

        realm.commitTransaction();
    }

    /**
     * This method will kill all tasks then shutdown and replace the SyncManager.NETWORK_POOL_EXECUTOR
     * with a fresh and empty instance. This should only be called when exiting tests.
     *
     * If the build does not support Sync, this method will do nothing
     */
    private static final Field networkPoolExecutorField;
    static {
        Class syncManager = null;
        try {
            syncManager = Class.forName("io.realm.SyncManager");
        } catch (ClassNotFoundException e) {
            // Ignore
        }

        try {
            networkPoolExecutorField = (syncManager != null) ? syncManager.getDeclaredField("NETWORK_POOL_EXECUTOR") : null;
        } catch (NoSuchFieldException e) {
            throw new AssertionError("Could not find field: NETWORK_POOL_EXECUTOR\n" + Util.getStackTrace(e));
        }
    }

    public static void waitForNetworkThreadExecutorToFinish() {
        if (networkPoolExecutorField == null) {
            return; // This build do not support Sync
        }
        try {
            ThreadPoolExecutor pool = (ThreadPoolExecutor) networkPoolExecutorField.get(null);
            // Since this method should only be called when exiting a test, it should be safe to just
            // cancel all ongoing network requests and shut down the pool as soon as possible.
            // When shut down we replace it with a new, now empty, pool that can be used by future
            // tests
            pool.shutdownNow();
            try {
                pool.awaitTermination(5, TimeUnit.SECONDS);
            } catch (InterruptedException e) {
                throw new AssertionError("NetworkPoolExecutor was not shut down in time:\n" + Util.getStackTrace(e));
            } finally {
                // Replace the executor, since the old one is now dead.
                // The setup of this should mirror what is done in SyncManager.
                networkPoolExecutorField.set(null, new ThreadPoolExecutor(
                        10, 10, 0, TimeUnit.MILLISECONDS, new ArrayBlockingQueue<Runnable>(100)));
            }
        } catch (IllegalAccessException e) {
            throw new AssertionError(Util.getStackTrace(e));
        }
    }

<<<<<<< HEAD
    public static String randomObjectIdHexString() {
        char[] hex = {'0', '1', '2', '3', '4', '5', '6', '7', '8', '9', 'A', 'B', 'C', 'D', 'E' , 'F'};

        StringBuilder randomId = new StringBuilder(24);
        for (int i = 0; i < 24; i++) {
            randomId.append(hex[RANDOM.nextInt(16)]);
        }
        return randomId.toString();
    }

    public static String generateObjectIdHexString(int i) {
        char[] hex = {'0', '1', '2', '3', '4', '5', '6', '7', '8', '9', 'A', 'B', 'C', 'D', 'E' , 'F'};

        StringBuilder randomId = new StringBuilder(24);
        for (int j = 0; j < 24; j++) {
            randomId.append(hex[(i + j) % 16]);
        }
        return randomId.toString();
    }


=======
    // Workaround to cheat Kotlins type system when testing interop with Java
    @SuppressWarnings("TypeParameterUnusedInFormals")
    public static <T> T getNull() {
        return null;
    }
>>>>>>> e266b1e2
}<|MERGE_RESOLUTION|>--- conflicted
+++ resolved
@@ -1307,33 +1307,31 @@
         }
     }
 
-<<<<<<< HEAD
-    public static String randomObjectIdHexString() {
-        char[] hex = {'0', '1', '2', '3', '4', '5', '6', '7', '8', '9', 'A', 'B', 'C', 'D', 'E' , 'F'};
-
-        StringBuilder randomId = new StringBuilder(24);
-        for (int i = 0; i < 24; i++) {
-            randomId.append(hex[RANDOM.nextInt(16)]);
-        }
-        return randomId.toString();
-    }
-
-    public static String generateObjectIdHexString(int i) {
-        char[] hex = {'0', '1', '2', '3', '4', '5', '6', '7', '8', '9', 'A', 'B', 'C', 'D', 'E' , 'F'};
-
-        StringBuilder randomId = new StringBuilder(24);
-        for (int j = 0; j < 24; j++) {
-            randomId.append(hex[(i + j) % 16]);
-        }
-        return randomId.toString();
-    }
-
-
-=======
     // Workaround to cheat Kotlins type system when testing interop with Java
     @SuppressWarnings("TypeParameterUnusedInFormals")
     public static <T> T getNull() {
         return null;
     }
->>>>>>> e266b1e2
+
+    public static String randomObjectIdHexString() {
+        char[] hex = {'0', '1', '2', '3', '4', '5', '6', '7', '8', '9', 'A', 'B', 'C', 'D', 'E' , 'F'};
+
+        StringBuilder randomId = new StringBuilder(24);
+        for (int i = 0; i < 24; i++) {
+            randomId.append(hex[RANDOM.nextInt(16)]);
+        }
+        return randomId.toString();
+    }
+
+    public static String generateObjectIdHexString(int i) {
+        char[] hex = {'0', '1', '2', '3', '4', '5', '6', '7', '8', '9', 'A', 'B', 'C', 'D', 'E' , 'F'};
+
+        StringBuilder randomId = new StringBuilder(24);
+        for (int j = 0; j < 24; j++) {
+            randomId.append(hex[(i + j) % 16]);
+        }
+        return randomId.toString();
+    }
+
+
 }