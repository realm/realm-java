/*
 * Copyright 2020 Realm Inc.
 *
 * Licensed under the Apache License, Version 2.0 (the "License");
 * you may not use this file except in compliance with the License.
 * You may obtain a copy of the License at
 *
 * http://www.apache.org/licenses/LICENSE-2.0
 *
 * Unless required by applicable law or agreed to in writing, software
 * distributed under the License is distributed on an "AS IS" BASIS,
 * WITHOUT WARRANTIES OR CONDITIONS OF ANY KIND, either express or implied.
 * See the License for the specific language governing permissions and
 * limitations under the License.
 */
package io.realm

import io.realm.internal.network.OkHttpNetworkTransport
import io.realm.internal.objectstore.OsJavaNetworkTransport
import io.realm.mongodb.App
import io.realm.mongodb.AppConfiguration

/**
 * This class wraps various methods making it easier to create an App that can be used
 * for testing.
 *
 * NOTE: This class must remain in the [io.realm] package in order to work.
 */
const val SERVICE_NAME = "BackingDB"    // it comes from the test server's BackingDB/config.json
const val DATABASE_NAME = "test_data"   // same as above

<<<<<<< HEAD
class TestApp(
        networkTransport: OsJavaNetworkTransport? = null,
        builder: (AppConfiguration.Builder) -> AppConfiguration.Builder = { it }
) : App(builder.invoke(configurationBuilder()).build()) {
=======
class TestApp(networkTransport: OsJavaNetworkTransport? = null, customizeConfig: (AppConfiguration.Builder) -> AppConfiguration.Builder = { it }) : App(createConfiguration(customizeConfig)) {
>>>>>>> ffac90e7

    init {
        if (networkTransport != null) {
            this.networkTransport = networkTransport;
        }
    }

    companion object {
<<<<<<< HEAD

        fun configurationBuilder(): AppConfiguration.Builder {
            return AppConfiguration.Builder(initializeMongoDbRealm())
                    .baseUrl("http://127.0.0.1:9090")
                    .appName("MongoDB Realm Integration Tests")
                    .appVersion("1.0.")
                    .httpLogObfuscator(null)
=======
        fun createConfiguration(customizeConfig: (AppConfiguration.Builder) -> AppConfiguration.Builder = { it }): AppConfiguration {
            var builder = AppConfiguration.Builder(initializeMongoDbRealm())
                    .baseUrl("http://127.0.0.1:9090")
                    .appName("MongoDB Realm Integration Tests")
                    .appVersion("1.0.")

            builder = customizeConfig(builder)

            return builder.build()
>>>>>>> ffac90e7
        }

        // Initializes MongoDB Realm. Clears all local state and fetches the application ID.
        private fun initializeMongoDbRealm(): String {
            val transport = OkHttpNetworkTransport(null)
            val response = transport.sendRequest(
                    "get",
                    "http://127.0.0.1:8888/application-id",
                    5000,
                    mapOf(),
                    ""
            )
            return when (response.httpResponseCode) {
                200 -> response.body
                else -> throw IllegalStateException(response.toString())
            }
        }
    }
}<|MERGE_RESOLUTION|>--- conflicted
+++ resolved
@@ -29,14 +29,10 @@
 const val SERVICE_NAME = "BackingDB"    // it comes from the test server's BackingDB/config.json
 const val DATABASE_NAME = "test_data"   // same as above
 
-<<<<<<< HEAD
 class TestApp(
         networkTransport: OsJavaNetworkTransport? = null,
-        builder: (AppConfiguration.Builder) -> AppConfiguration.Builder = { it }
-) : App(builder.invoke(configurationBuilder()).build()) {
-=======
-class TestApp(networkTransport: OsJavaNetworkTransport? = null, customizeConfig: (AppConfiguration.Builder) -> AppConfiguration.Builder = { it }) : App(createConfiguration(customizeConfig)) {
->>>>>>> ffac90e7
+        customizeConfig: (AppConfiguration.Builder) -> AppConfiguration.Builder = { it }
+) : App(createConfiguration(customizeConfig)) {
 
     init {
         if (networkTransport != null) {
@@ -45,25 +41,17 @@
     }
 
     companion object {
-<<<<<<< HEAD
 
-        fun configurationBuilder(): AppConfiguration.Builder {
-            return AppConfiguration.Builder(initializeMongoDbRealm())
-                    .baseUrl("http://127.0.0.1:9090")
-                    .appName("MongoDB Realm Integration Tests")
-                    .appVersion("1.0.")
-                    .httpLogObfuscator(null)
-=======
         fun createConfiguration(customizeConfig: (AppConfiguration.Builder) -> AppConfiguration.Builder = { it }): AppConfiguration {
             var builder = AppConfiguration.Builder(initializeMongoDbRealm())
                     .baseUrl("http://127.0.0.1:9090")
                     .appName("MongoDB Realm Integration Tests")
                     .appVersion("1.0.")
+                    .httpLogObfuscator(null)
 
             builder = customizeConfig(builder)
 
             return builder.build()
->>>>>>> ffac90e7
         }
 
         // Initializes MongoDB Realm. Clears all local state and fetches the application ID.
