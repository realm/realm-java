/*
 * Copyright 2020 Realm Inc.
 *
 * Licensed under the Apache License, Version 2.0 (the "License");
 * you may not use this file except in compliance with the License.
 * You may obtain a copy of the License at
 *
 * http://www.apache.org/licenses/LICENSE-2.0
 *
 * Unless required by applicable law or agreed to in writing, software
 * distributed under the License is distributed on an "AS IS" BASIS,
 * WITHOUT WARRANTIES OR CONDITIONS OF ANY KIND, either express or implied.
 * See the License for the specific language governing permissions and
 * limitations under the License.
 */
package io.realm

import io.realm.internal.network.OkHttpNetworkTransport
import io.realm.internal.objectstore.OsJavaNetworkTransport
import io.realm.mongodb.App
import io.realm.mongodb.AppConfiguration

/**
 * This class wraps various methods making it easier to create an App that can be used
 * for testing.
 *
 * NOTE: This class must remain in the [io.realm] package in order to work.
 */
const val SERVICE_NAME = "BackingDB"    // it comes from the test server's BackingDB/config.json
const val DATABASE_NAME = "test_data"   // same as above
const val TEST_APP_1 = "testapp1"       // Id for the default test app
const val TEST_APP_2 = "testapp2"       // ID for the 2nd test app, which is a direct copy of the default test app.

class TestApp(
        networkTransport: OsJavaNetworkTransport? = null,
<<<<<<< HEAD
        appName: String = "testapp1",
        customizeConfig: (AppConfiguration.Builder) -> AppConfiguration.Builder = { it }
) : App(createConfiguration(appName, customizeConfig)) {
=======
        builder: (AppConfiguration.Builder) -> AppConfiguration.Builder = { it }
) : App(builder(configurationBuilder()).build()) {
>>>>>>> 26685d18

    init {
        if (networkTransport != null) {
            this.setNetworkTransport(networkTransport)
        }
    }

    companion object {

<<<<<<< HEAD
        fun createConfiguration(appName: String, customizeConfig: (AppConfiguration.Builder) -> AppConfiguration.Builder = { it }): AppConfiguration {
            var builder = AppConfiguration.Builder(initializeMongoDbRealm(appName))
=======
        fun configurationBuilder(customizeConfig: (AppConfiguration.Builder) -> AppConfiguration.Builder = { it }): AppConfiguration.Builder {
            return AppConfiguration.Builder(initializeMongoDbRealm())
>>>>>>> 26685d18
                    .baseUrl("http://127.0.0.1:9090")
                    .appName("MongoDB Realm Integration Tests")
                    .appVersion("1.0.")
                    .httpLogObfuscator(null)
        }

        // Initializes MongoDB Realm. Clears all local state and fetches the application ID.
        private fun initializeMongoDbRealm(appName: String): String {
            val transport = OkHttpNetworkTransport(null)
            val response = transport.sendRequest(
                    "get",
                    "http://127.0.0.1:8888/$appName",
                    5000,
                    mapOf(),
                    ""
            )
            return when (response.httpResponseCode) {
                200 -> response.body
                else -> throw IllegalStateException(response.toString())
            }
        }
    }
}<|MERGE_RESOLUTION|>--- conflicted
+++ resolved
@@ -33,14 +33,9 @@
 
 class TestApp(
         networkTransport: OsJavaNetworkTransport? = null,
-<<<<<<< HEAD
-        appName: String = "testapp1",
-        customizeConfig: (AppConfiguration.Builder) -> AppConfiguration.Builder = { it }
-) : App(createConfiguration(appName, customizeConfig)) {
-=======
+		appName: String = "testapp1",
         builder: (AppConfiguration.Builder) -> AppConfiguration.Builder = { it }
 ) : App(builder(configurationBuilder()).build()) {
->>>>>>> 26685d18
 
     init {
         if (networkTransport != null) {
@@ -50,13 +45,8 @@
 
     companion object {
 
-<<<<<<< HEAD
-        fun createConfiguration(appName: String, customizeConfig: (AppConfiguration.Builder) -> AppConfiguration.Builder = { it }): AppConfiguration {
-            var builder = AppConfiguration.Builder(initializeMongoDbRealm(appName))
-=======
         fun configurationBuilder(customizeConfig: (AppConfiguration.Builder) -> AppConfiguration.Builder = { it }): AppConfiguration.Builder {
-            return AppConfiguration.Builder(initializeMongoDbRealm())
->>>>>>> 26685d18
+            return AppConfiguration.Builder(initializeMongoDbRealm(appName))
                     .baseUrl("http://127.0.0.1:9090")
                     .appName("MongoDB Realm Integration Tests")
                     .appVersion("1.0.")
