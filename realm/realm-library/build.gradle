import java.security.MessageDigest

apply plugin: 'com.android.library'
apply plugin: 'kotlin-android'
apply plugin: 'kotlin-kapt'
apply plugin: 'com.github.dcendents.android-maven'
apply plugin: 'com.jfrog.artifactory'
apply plugin: 'maven-publish'
apply plugin: 'findbugs'
// apply plugin: 'pmd' FIXME Disabled PMD after upgrading Gradle Plugin. It resulted in a ton of false positives. Review those later.
apply plugin: 'checkstyle'
apply plugin: 'com.github.kt3k.coveralls'
apply plugin: 'de.undercouch.download'
apply plugin: 'net.ltgt.errorprone'

def properties = new Properties()
properties.load(new FileInputStream("${projectDir}/../../dependencies.list"))

ext.coreVersion = properties.getProperty('REALM_SYNC_VERSION')
// empty or comment out this to disable hash checking
ext.coreSha256Hash = properties.getProperty('REALM_SYNC_SHA256')
ext.forceDownloadCore = project.hasProperty('forceDownloadCore') ? project.getProperty('forceDownloadCore').toBoolean() : false

// Set the core source code path. By setting this, the core will be built from source. And coreVersion will be read from
// core source code.
ext.coreSourcePath = project.hasProperty('coreSourcePath') ? file(project.getProperty('coreSourcePath')) : null
// The location of pre-compiled Realm Core/Sync archive.
ext.coreArchiveDir = System.getenv("REALM_CORE_DOWNLOAD_DIR")
if (!ext.coreArchiveDir) {
    ext.coreArchiveDir = ".."
}
ext.coreArchiveFile = rootProject.file("${ext.coreArchiveDir}/realm-sync-android-${project.coreVersion}.tar.gz")
ext.coreDistributionDir = file("${projectDir}/distribution/realm-core/")
ext.coreDir = file("${project.coreDistributionDir.getAbsolutePath()}/core-${project.coreVersion}")
ext.ccachePath = project.findProperty('ccachePath') ?: System.getenv('NDK_CCACHE')
ext.lcachePath = project.findProperty('lcachePath') ?: System.getenv('NDK_LCACHE')
// Set to true to enable linking with debug core.
ext.enableDebugCore = project.hasProperty('enableDebugCore') ? project.getProperty('enableDebugCore') : true

android {
    compileSdkVersion rootProject.compileSdkVersion
    buildToolsVersion rootProject.buildToolsVersion

    defaultConfig {
        minSdkVersion rootProject.minSdkVersion
        targetSdkVersion rootProject.compileSdkVersion
        versionName version
        project.archivesBaseName = "realm-android-library"
        testInstrumentationRunner "androidx.test.runner.AndroidJUnitRunner"
        externalNativeBuild {
            cmake {
                arguments "-DREALM_CORE_DIST_DIR:STRING=${project.coreDir.getAbsolutePath()}",
                        "-DENABLE_DEBUG_CORE=$project.enableDebugCore"
                if (project.ccachePath) arguments "-DNDK_CCACHE=$project.ccachePath"
                if (project.lcachePath) arguments "-DNDK_LCACHE=$project.lcachePath"
                if (project.coreSourcePath) arguments "-DCORE_SOURCE_PATH=${project.coreSourcePath.getAbsolutePath()}"
                if (project.hasProperty('buildTargetABIs') && !project.getProperty('buildTargetABIs').trim().isEmpty()) {
                    abiFilters(*project.getProperty('buildTargetABIs').trim().split('\\s*,\\s*'))
                } else {
                    // "armeabi" and "mips" are no longer supported by the NDK
                    abiFilters 'x86', 'x86_64', 'armeabi-v7a', 'arm64-v8a'
                }
            }
        }

        buildTypes {
            debug {
                defaultConfig.minSdkVersion 21 // Enables MultiDex since testing methods exceed DEX max count
                javaCompileOptions {
                    annotationProcessorOptions {
                        arguments += [ 'realm.suppressWarnings' : 'false' ]
                    }
                }
            }
        }
    }

    ndkVersion = "21.0.6113669"

    externalNativeBuild {
        cmake {
            path 'src/main/cpp/CMakeLists.txt'
        }
    }

    buildTypes {
        debug {
            // FIXME: If enabled, crashes with https://issuetracker.google.com/issues/37116868
            testCoverageEnabled = false
            // minifyEnabled = true;
            // proguardFiles getDefaultProguardFile('proguard-android.txt'), 'proguard-rules.pro'
        }

        release {
            // minifyEnabled = true;
        }
    }

    sourceSets {
        androidTest {
            java.srcDirs += ['src/androidTest/kotlin', 'src/testUtils/java', 'src/testUtils/kotlin']
        }
        androidTestObjectServer {
            java.srcDirs += [/* FIXME 'src/syncIntegrationTest/java', */ 'src/androidTestObjectServer/kotlin', 'src/syncTestUtils/java']
            assets.srcDirs += ['src/syncIntegrationTest/assets/']
        }
    }

    compileOptions {
        sourceCompatibility JavaVersion.VERSION_1_8
        targetCompatibility JavaVersion.VERSION_1_8
    }

    packagingOptions {
        exclude 'META-INF/NOTICE.txt'
        exclude 'META-INF/LICENSE.txt'
        // We did strip with cmake for release build.
        // Please, Gradle, you are not that smart! Pleas DO NOT strip debug symbols for debug build!
        doNotStrip "*/*/*.so"
    }

    lintOptions {
        abortOnError false
    }

    flavorDimensions 'api'

    productFlavors {
        base {
            dimension 'api'
            externalNativeBuild {
                cmake {
                    arguments "-DREALM_FLAVOR=base"
                }
            }
            consumerProguardFiles 'proguard-rules-consumer-common.pro', 'proguard-rules-consumer-base.pro'
            proguardFiles 'proguard-rules-build-common.pro'
        }
        objectServer {
            dimension 'api'
            externalNativeBuild {
                cmake {
                    arguments "-DREALM_FLAVOR=objectServer"
                }
            }
            consumerProguardFiles 'proguard-rules-consumer-common.pro', 'proguard-rules-consumer-objectServer.pro'
            proguardFiles 'proguard-rules-build-common.pro', 'proguard-rules-build-objectServer.pro'
        }
    }

    variantFilter { variant ->
        def names = variant.flavors*.name

        // Ignore the objectServer flavour when building from core source.
        if (coreSourcePath && names.contains("objectServer")) {
            variant.ignore = true
        }
    }
}

project.afterEvaluate {
    tasks.withType(JavaCompile) {
        options.compilerArgs << '-Werror'
    }

    tasks.all { task ->
        android.productFlavors.all { flavor ->
            if (task.name == "publish${flavor.name.capitalize()}PublicationPublicationToMavenLocal") {
                task.dependsOn "assemble${flavor.name.capitalize()}"
            }
        }
    }
}

// enable @ParametersAreNonnullByDefault annotation. See https://blog.jetbrains.com/kotlin/2017/09/kotlin-1-1-50-is-out/
tasks.withType(org.jetbrains.kotlin.gradle.tasks.KotlinCompile).all {
    kotlinOptions {
        freeCompilerArgs = ["-Xjsr305=strict"]
    }
}

coveralls.jacocoReportPath = "${buildDir}/reports/coverage/debug/report.xml"

android.registerTransform(new io.realm.transformer.RealmTransformer(project))
android.registerTransform(new io.realm.buildtransformer.RealmBuildTransformer(
        "base",
        "io.realm.internal.annotations.ObjectServer",
        [
            "io_realm_sync_permissions_ClassPermissionsRealmProxyInterface.class",
            "io_realm_sync_permissions_PermissionRealmProxyInterface.class",
            "io_realm_sync_permissions_PermissionUserRealmProxyInterface.class",
            "io_realm_sync_permissions_RealmPermissionsRealmProxyInterface.class",
            "io_realm_sync_permissions_RoleRealmProxyInterface.class"
        ].toSet()
))

repositories {
    maven { url "https://jitpack.io" }
    mavenCentral()
}

dependencies {

    compileOnly 'io.reactivex.rxjava2:rxjava:2.1.5'
    compileOnly 'com.google.code.findbugs:findbugs-annotations:3.0.1'

    api "io.realm:realm-annotations:${version}"
    implementation 'com.google.code.findbugs:jsr305:3.0.2'
    implementation 'com.getkeepsafe.relinker:relinker:1.4.0'
    implementation('io.reactivex.rxjava2:rxandroid:2.1.1') {
        exclude group: 'io.reactivex.rxjava2', module: 'rxjava'
    }

    kapt project(':realm-annotations-processor') // See https://github.com/realm/realm-java/issues/5799
    objectServerImplementation 'com.squareup.okhttp3:okhttp:3.12.0' // Going above this requires minSDK 21
<<<<<<< HEAD
    // When updating this, `libs/bson-x.jar` must also be updated.
    implementation 'org.mongodb:bson:3.12.0' // FIXME: Optional/Sync only? Also figure out how to include maven dependency

=======
    objectServerImplementation "org.mongodb:bson:3.12.0"
>>>>>>> 0b18dfee
    kaptAndroidTest project(':realm-annotations-processor')
    androidTestImplementation 'io.reactivex.rxjava2:rxjava:2.1.5'
    androidTestImplementation 'io.reactivex.rxjava2:rxandroid:2.1.1'
    androidTestImplementation 'androidx.test.ext:junit:1.1.1'
    androidTestImplementation 'androidx.test:rules:1.2.0'
    androidTestImplementation 'com.google.dexmaker:dexmaker:1.2'
    androidTestImplementation 'com.google.dexmaker:dexmaker-mockito:1.2'
    androidTestImplementation 'org.hamcrest:hamcrest-library:1.3'
    androidTestImplementation "org.jetbrains.kotlin:kotlin-stdlib-jdk7:$kotlin_version"
    androidTestImplementation "org.jetbrains.kotlin:kotlin-reflect:$kotlin_version"
    androidTestImplementation "org.skyscreamer:jsonassert:1.5.0"
    androidTestImplementation project(':kotlin-extensions')

    // specify error prone version to prevent sudden failure
    errorprone 'com.google.errorprone:error_prone_core:2.1.2'
}

task sourcesJar(type: Jar) {
    from android.sourceSets.objectServer.java.srcDirs
    from android.sourceSets.main.java.srcDirs
    classifier = 'sources'
}

def betaTag = 'Beta:a:<div style="border-style:solid;border-width:2px">This software is considered in beta phase. ' +
        'It indicates that any public interface can change without prior announcements. ' +
        'Moreover, classes, constructors, and methods annotated as beta are not ' +
        'considered at production quality, and should be used with care.</div>'

task javadoc(type: Javadoc) {
// FIXME: Disable JavaDoc until API Stabilizes a bit more
//    source android.sourceSets.objectServer.java.srcDirs
//    source android.sourceSets.main.java.srcDirs
//    source "../../realm-annotations/src/main/java"
//    classpath += project.files(android.getBootClasspath().join(File.pathSeparator))
//    options {
//        title = "Realm ${project.version}"
//        memberLevel = JavadocMemberLevel.PUBLIC
//        docEncoding = 'UTF-8'
//        encoding = 'UTF-8'
//        charSet = 'UTF-8'
//        locale = 'en_US'
//        overview = 'src/overview.html'
//
//        links "https://docs.oracle.com/javase/7/docs/api/"
//        links "http://reactivex.io/RxJava/javadoc/"
//        linksOffline "https://developer.android.com/reference/", "${project.android.sdkDirectory}/docs/reference"
//
//        tags = [betaTag]
//    }
//    exclude '**/internal/**'
//    exclude '**/BuildConfig.java'
//    exclude '**/R.java'
//    doLast {
//        copy {
//            from "src/realm-java-overview.png"
//            into "$buildDir/docs/javadoc"
//        }
//    }
}

task javadocJar(type: Jar, dependsOn: javadoc) {
    classifier = 'javadoc'
    from javadoc.destinationDir
}

task findbugs(type: FindBugs) {
    dependsOn assemble
    group = 'Verification'

    ignoreFailures = false
    effort = "default"
    reportLevel = "medium"
    excludeFilter = file("${projectDir}/../config/findbugs/findbugs-filter.xml")
    classes = files("${projectDir}/build/intermediates/javac")
    source = fileTree('src/main/java/')
    classpath = files()
    reports {
        xml.enabled = false
        html.enabled = true
        xml {
            destination file("$project.buildDir/findbugs/findbugs-output.xml")
        }
        html {
            destination file("$project.buildDir/findbugs/findbugs-output.html")
        }
    }
}

//task pmd(type: Pmd) {
//    group = 'Verification'
//
//    source = fileTree('src/main/java')
//    ruleSetFiles = files("${projectDir}/../config/pmd/ruleset.xml")
//
//    reports {
//        xml.enabled = false
//        html.enabled = true
//    }
//}

// Configure Checkstyle
// Android sourceSets are not sourceSets, so we can't confgure this with the DSL.
task checkstyle(type: Checkstyle) {
    group = 'Verification'

    source 'src'
    include '*/java/**/*.java'
    // Ignore tests for now.
    exclude '*Test*/**'

    // empty classpath
    classpath = files()
}

checkstyle {
    toolVersion ="7.6"

    configFile = file("${projectDir}/../config/checkstyle/checkstyle.xml")

    def configProps = ['proj.module.dir': projectDir.absolutePath]
    configProperties configProps

    ignoreFailures = true
}
check.dependsOn tasks.checkstyle

install {
    repositories.mavenInstaller {
        pom {
            project {
                packaging 'aar'

                // Add your description here
                name 'realm-android-library'
                description 'Realm is a mobile database: a replacement for SQLite & ORMs.'
                url 'http://realm.io'

                // Set your license
                licenses {
                    license {
                        name 'The Apache Software License, Version 2.0'
                        url 'http://www.apache.org/licenses/LICENSE-2.0.txt'
                        distribution 'repo'
                    }
                }
                issueManagement {
                    system 'github'
                    url 'https://github.com/realm/realm-java/issues'
                }
                scm {
                    url 'scm:https://github.com/realm/realm-java'
                    connection 'scm:git@github.com:realm/realm-java.git'
                    developerConnection 'scm:git@github.com:realm/realm-java.git'
                }
            }
        }
    }
}

// The publications doesn't know about our AAR dependencies, so we have to manually add them to the pom
// Credit: http://stackoverflow.com/questions/24743562/gradle-not-including-dependencies-in-published-pom-xml
def createPomDependencies(configurationNames) {
    return {
        def dependenciesNode = asNode().appendNode('dependencies')
        configurationNames.each { configurationName ->
            configurations[configurationName].allDependencies.each {
                if (it.group != null && it.name != null) {
                    def dependencyNode = dependenciesNode.appendNode('dependency')
                    dependencyNode.appendNode('groupId', it.group)
                    dependencyNode.appendNode('artifactId', it.name)
                    dependencyNode.appendNode('version', it.version)

                    //If there are any exclusions in dependency
                    if (it.excludeRules.size() > 0) {
                        def exclusionsNode = dependencyNode.appendNode('exclusions')
                        it.excludeRules.each { rule ->
                            def exclusionNode = exclusionsNode.appendNode('exclusion')
                            exclusionNode.appendNode('groupId', rule.group)
                            exclusionNode.appendNode('artifactId', rule.module)
                        }
                    }
                }
            }
        }
    }
}

publishing {
    publications {
        basePublication(MavenPublication) {
            groupId 'io.realm'
            artifactId 'realm-android-library'
            version project.version
            artifact file("${rootDir}/realm-library/build/outputs/aar/realm-android-library-base-release.aar")
            artifact sourcesJar
            artifact javadocJar

            pom.withXml(createPomDependencies(["baseImplementation", "implementation", "baseApi", "api"]))
        }

        objectServerPublication(MavenPublication) {
            groupId 'io.realm'
            artifactId 'realm-android-library-object-server'
            version project.version
            artifact file("${rootDir}/realm-library/build/outputs/aar/realm-android-library-objectServer-release.aar")
            artifact sourcesJar
            artifact javadocJar

            pom.withXml(createPomDependencies(["objectServerImplementation", "implementation", "objectServerApi", "api"]))
        }
    }
    repositories {
        maven {
            credentials(AwsCredentials) {
                accessKey project.hasProperty('s3AccessKey') ? s3AccessKey : 'noAccessKey'
                secretKey project.hasProperty('s3SecretKey') ? s3SecretKey : 'noSecretKey'
            }
            if (project.version.endsWith('-SNAPSHOT')) {
                url "s3://realm-ci-artifacts/maven/snapshots/"
            } else {
                url "s3://realm-ci-artifacts/maven/releases/"
            }
        }
    }
}

artifactory {
    contextUrl = 'https://oss.jfrog.org/artifactory'
    publish {
        repository {
            repoKey = 'oss-snapshot-local'
            username = project.hasProperty('bintrayUser') ? bintrayUser : 'noUser'
            password = project.hasProperty('bintrayKey') ? bintrayKey : 'noKey'
        }
        defaults {
            publications('basePublication', 'objectServerPublication')
            publishPom = true
            publishIvy = false
        }
    }
}

artifacts {
    archives javadocJar
    archives sourcesJar
}


def coreDownloaded = false

task downloadCore() {
    group = 'build setup'
    description = 'Download the latest version of Realm Core'
    def isHashCheckingEnabled = {
        return project.hasProperty('coreSha256Hash') && !project.coreSha256Hash.empty
    }

    def calcSha256Hash = { File targetFile ->
        MessageDigest sha = MessageDigest.getInstance("SHA-256")
        Formatter hexHash = new Formatter()
        sha.digest(targetFile.bytes).each { b -> hexHash.format('%02x', b) }
        return hexHash.toString()
    }

    def shouldDownloadCore = {
        if (coreSourcePath) {
            println "shouldDownloadCore: skipping, using local Core at: ${coreSourcePath}."
            return false
        }

        if (!project.coreArchiveFile.exists()) {
            return true
        }
        if (project.forceDownloadCore) {
            return true
        }
        if (!isHashCheckingEnabled()) {
            println "shouldDownloadCore: skipping hash check(empty \'coreSha256Hash\')."
            return false
        }

        def calculatedHash = calcSha256Hash(project.coreArchiveFile)
        if (project.coreSha256Hash.equalsIgnoreCase(calculatedHash)) {
            return false
        }

        println "Existing archive hash mismatch (Expected: ${project.coreSha256Hash.toLowerCase()}" +
                " but got ${calculatedHash.toLowerCase()}). Download new version."
        return true
    }

    doLast {
        if (shouldDownloadCore()) {
            download {
                src "http://static.realm.io/downloads/sync/realm-sync-android-${project.coreVersion}.tar.gz"
                dest project.coreArchiveFile
                onlyIfNewer false
            }
            coreDownloaded = true

            if (isHashCheckingEnabled()) {
                def calculatedHash = calcSha256Hash(project.coreArchiveFile)
                if (!project.coreSha256Hash.equalsIgnoreCase(calculatedHash)) {
                    throw new GradleException("Invalid checksum for file '" +
                            "${project.coreArchiveFile.getName()}'. Expected " +
                            "${project.coreSha256Hash.toLowerCase()} but got " +
                            "${calculatedHash.toLowerCase()}.")
                }
            } else {
                println 'Skipping hash check (empty \'coreSha256Hash\').'
            }
        }
    }
}

task deployCore(group: 'build setup', description: 'Deploy the latest version of Realm Core') {
    dependsOn {
        downloadCore
    }

    // Build with the output from core source dir. No need to deploy anything.
    onlyIf {
        return !coreSourcePath
    }

    outputs.upToDateWhen {
        // Clean up the coreDir if it is newly downloaded
        if (coreDownloaded) {
            return false
        }

        return project.coreDir.exists()
    }

    doLast {
        // Delete all files to avoid multiple copies of the same header file in Android Studio.
        exec {
            commandLine = [
                    'rm',
                    '-rf',
                    project.coreDistributionDir.getAbsolutePath()
            ]
        }
        copy {
            from tarTree(project.coreArchiveFile)
            into project.coreDir
        }
    }
}

publishToMavenLocal.dependsOn assemble
preBuild.dependsOn deployCore

if (project.hasProperty('dontCleanJniFiles')) {
    project.afterEvaluate {
        tasks.all { task ->
            if (task.name.startsWith('externalNativeBuildClean')) {
                task.enabled = false
            }
        }
    }
} else {
    task cleanExternalBuildFiles(type: Delete) {
        delete project.file('.externalNativeBuild')
        delete project.file('.cxx')
        // Clean .so files that were created by old build script (realm/realm-jni/build.gradle).
        delete project.file('src/main/jniLibs')
    }
    clean.dependsOn cleanExternalBuildFiles
}

project.afterEvaluate {
    android.libraryVariants.all { variant ->
        if (project.hasProperty('buildTargetABIs') && project.getProperty('buildTargetABIs').trim().isEmpty()) {
            variant.externalNativeBuildProviders[0].configure {
                enabled = false
            }
        }

        // all Java files must be compiled before native build
        // See https://github.com/android/ndk-samples/issues/284
        android.libraryVariants.all { anotherVariant ->
            if (variant.flavorName == anotherVariant.flavorName) {
                variant.externalNativeBuildProviders[0].configure {
                    dependsOn "compile${anotherVariant.name.capitalize()}JavaWithJavac"
                }
            }
        }
        // as of android gradle plugin 3.0.0-alpha5, generateJsonModel* triggers native build. Java files must be compiled before them.
        android.buildTypes.all { buildType ->
            tasks["generateJsonModel${variant.name.capitalize()}"].dependsOn "compile${variant.flavorName.capitalize()}${buildType.name.capitalize()}JavaWithJavac"
        }
    }
}

android.productFlavors.all { flavor ->
    def librarySuffix = flavor.name == 'base' ? '' : '-object-server'
    def userName = project.findProperty('bintrayUser') ?: 'noUser'
    def accessKey = project.findProperty('bintrayKey') ?: 'noKey'
    def artifactId = "realm-android-library${librarySuffix}"
    // BINTRAY

    task("bintrayAar${flavor.name.capitalize()}", type: Exec) {
        dependsOn "assemble${flavor.name.capitalize()}"
        group = 'Publishing'
        commandLine 'curl',
                '-X',
                'PUT',
                '-T',
                "${buildDir}/outputs/aar/realm-android-library-${flavor.name}-release.aar",
                '-u',
                "${userName}:${accessKey}",
                "https://api.bintray.com/content/realm/maven/${artifactId}/${project.version}/io/realm/${artifactId}/${project.version}/${artifactId}-${project.version}.aar?publish=0"
    }

    task("bintraySources${flavor.name.capitalize()}", type: Exec) {
        dependsOn sourcesJar
        group = 'Publishing'
        commandLine 'curl',
                '-X',
                'PUT',
                '-T',
                "${buildDir}/libs/realm-android-library-${project.version}-sources.jar",
                '-u',
                "${userName}:${accessKey}",
                "https://api.bintray.com/content/realm/maven/${artifactId}/${project.version}/io/realm/${artifactId}/${project.version}/${artifactId}-${project.version}-sources.jar?publish=0"
    }

    task("bintrayJavadoc${flavor.name.capitalize()}", type: Exec) {
        dependsOn javadocJar
        group = 'Publishing'
        commandLine 'curl',
                '-X',
                'PUT',
                '-T',
                "${buildDir}/libs/realm-android-library-${project.version}-javadoc.jar",
                '-u',
                "${userName}:${accessKey}",
                "https://api.bintray.com/content/realm/maven/${artifactId}/${project.version}/io/realm/${artifactId}/${project.version}/${artifactId}-${project.version}-javadoc.jar?publish=0"
    }

    task("bintrayPom${flavor.name.capitalize()}", type: Exec) {
        dependsOn "publish${flavor.name.capitalize()}PublicationPublicationToMavenLocal"
        group = 'Publishing'
        commandLine 'curl',
                '-X',
                'PUT',
                '-T',
                "${buildDir}/publications/${flavor.name}Publication/pom-default.xml",
                '-u',
                "${userName}:${accessKey}",
                "https://api.bintray.com/content/realm/maven/${artifactId}/${project.version}/io/realm/${artifactId}/${project.version}/${artifactId}-${project.version}.pom?publish=0"
    }

    // OJO

    task("ojoAar${flavor.name.capitalize()}", type: Exec) {
        dependsOn "assemble${flavor.name.capitalize()}"
        group = 'Publishing'
        commandLine 'curl',
                '-X',
                'PUT',
                '-T',
                "${buildDir}/outputs/aar/realm-android-library-${flavor.name}-release.aar",
                '-u',
                "${userName}:${accessKey}",
                "https://oss.jfrog.org/artifactory/oss-snapshot-local/io/realm/realm-android-library${librarySuffix}/${project.version}/realm-android-library${librarySuffix}-${project.version}.aar?publish=0"
    }

    task("ojoSources${flavor.name.capitalize()}", type: Exec) {
        dependsOn sourcesJar
        group = 'Publishing'
        commandLine 'curl',
                '-X',
                'PUT',
                '-T',
                "${buildDir}/libs/realm-android-library-${project.version}-sources.jar",
                '-u',
                "${userName}:${accessKey}",
                "https://oss.jfrog.org/artifactory/oss-snapshot-local/io/realm/realm-android-library${librarySuffix}/${project.version}/realm-android-library${librarySuffix}-${project.version}-sources.jar?publish=0"
    }

    task("ojoJavadoc${flavor.name.capitalize()}", type: Exec) {
        dependsOn javadocJar
        group = 'Publishing'
        commandLine 'curl',
                '-X',
                'PUT',
                '-T',
                "${buildDir}/libs/realm-android-library-${project.version}-javadoc.jar",
                '-u',
                "${userName}:${accessKey}",
                "https://oss.jfrog.org/artifactory/oss-snapshot-local/io/realm/realm-android-library${librarySuffix}/${project.version}/realm-android-library${librarySuffix}-${project.version}-javadoc.jar?publish=0"
    }

    task("ojoPom${flavor.name.capitalize()}", type: Exec) {
        dependsOn "publish${flavor.name.capitalize()}PublicationPublicationToMavenLocal"
        group = 'Publishing'
        commandLine 'curl',
                '-X',
                'PUT',
                '-T',
                "${buildDir}/publications/${flavor.name}Publication/pom-default.xml",
                '-u',
                "${userName}:${accessKey}",
                "https://oss.jfrog.org/artifactory/oss-snapshot-local/io/realm/realm-android-library${librarySuffix}/${project.version}/realm-android-library${librarySuffix}-${project.version}.pom?publish=0"
    }

    task("bintray${flavor.name.capitalize()}") {
        dependsOn "bintrayAar${flavor.name.capitalize()}"
        dependsOn "bintraySources${flavor.name.capitalize()}"
        dependsOn "bintrayJavadoc${flavor.name.capitalize()}"
        dependsOn "bintrayPom${flavor.name.capitalize()}"
        group = 'Publishing'
    }

    task("ojo${flavor.name.capitalize()}") {
        dependsOn "ojoAar${flavor.name.capitalize()}"
        dependsOn "ojoSources${flavor.name.capitalize()}"
        dependsOn "ojoJavadoc${flavor.name.capitalize()}"
        dependsOn "ojoPom${flavor.name.capitalize()}"
        group = 'Publishing'
    }
}

// Cannot override bintrayUpload in Gradle 4.9. Most likely due to a bug in
// the gradle-bintray-plugin. So we use `bintrayUploadAll` instead that can
// then depend on the original bintrayUpload task.
task bintrayUploadAll() {
    group = 'Publishing'
}

project.afterEvaluate {
    android.productFlavors.all { flavor ->
        bintrayUploadAll.dependsOn "bintray${flavor.name.capitalize()}"
    }
}

task ojoUpload() {
    android.productFlavors.all { flavor ->
        dependsOn "ojo${flavor.name.capitalize()}"
    }
    group = 'Publishing'
}

static def getValueFromPropertiesFile(File propFile, String key) {
    if (!propFile.isFile() || !propFile.canRead()) {
        return null
    }
    def prop = new Properties()
    def reader = propFile.newReader()
    try {
        prop.load(reader)
    } finally {
        reader.close()
    }
    return prop.get(key)
}<|MERGE_RESOLUTION|>--- conflicted
+++ resolved
@@ -65,7 +65,6 @@
 
         buildTypes {
             debug {
-                defaultConfig.minSdkVersion 21 // Enables MultiDex since testing methods exceed DEX max count
                 javaCompileOptions {
                     annotationProcessorOptions {
                         arguments += [ 'realm.suppressWarnings' : 'false' ]
@@ -213,13 +212,7 @@
 
     kapt project(':realm-annotations-processor') // See https://github.com/realm/realm-java/issues/5799
     objectServerImplementation 'com.squareup.okhttp3:okhttp:3.12.0' // Going above this requires minSDK 21
-<<<<<<< HEAD
-    // When updating this, `libs/bson-x.jar` must also be updated.
-    implementation 'org.mongodb:bson:3.12.0' // FIXME: Optional/Sync only? Also figure out how to include maven dependency
-
-=======
     objectServerImplementation "org.mongodb:bson:3.12.0"
->>>>>>> 0b18dfee
     kaptAndroidTest project(':realm-annotations-processor')
     androidTestImplementation 'io.reactivex.rxjava2:rxjava:2.1.5'
     androidTestImplementation 'io.reactivex.rxjava2:rxandroid:2.1.1'
