import java.security.MessageDigest

apply plugin: 'com.android.library'
apply plugin: 'kotlin-android'
apply plugin: 'kotlin-kapt'
apply plugin: 'com.github.spotbugs-base'
apply plugin: 'pmd'
apply plugin: 'checkstyle'
apply plugin: 'com.github.kt3k.coveralls'
apply plugin: 'de.undercouch.download'
apply plugin: 'net.ltgt.errorprone'

def properties = new Properties()
properties.load(new FileInputStream("${projectDir}/../../dependencies.list"))

ext.ccachePath = project.findProperty('ccachePath') ?: System.getenv('NDK_CCACHE')
ext.lcachePath = project.findProperty('lcachePath') ?: System.getenv('NDK_LCACHE')

android {
    compileSdkVersion rootProject.compileSdkVersion
    buildToolsVersion rootProject.buildToolsVersion

    defaultConfig {
        minSdkVersion rootProject.minSdkVersion
        targetSdkVersion rootProject.compileSdkVersion
        versionName version
        project.archivesBaseName = "realm-android-library"
        testInstrumentationRunner "androidx.test.runner.AndroidJUnitRunner"
        multiDexEnabled true
        externalNativeBuild {
            cmake {
                if (project.ccachePath) arguments "-DNDK_CCACHE=$project.ccachePath"
                if (project.lcachePath) arguments "-DNDK_LCACHE=$project.lcachePath"
                if (project.hasProperty('buildTargetABIs') && !project.getProperty('buildTargetABIs').trim().isEmpty()) {
                    abiFilters(*project.getProperty('buildTargetABIs').trim().split('\\s*,\\s*'))
                } else {
                    // "armeabi" and "mips" are no longer supported by the NDK
                    abiFilters 'x86', 'x86_64', 'armeabi-v7a', 'arm64-v8a'
                }

                arguments "-DREALM_JAVA_BUILD_CORE_FROM_SOURCE=${project.hasProperty('buildCore') && project.getProperty('buildCore').toBoolean()}"
                arguments "-DCMAKE_INTERPROCEDURAL_OPTIMIZATION=${!project.hasProperty('enableLTO') || project.getProperty('enableLTO').toBoolean()}"
                targets "realm-jni"
            }
        }

        buildTypes {
            debug {
                javaCompileOptions {
                    annotationProcessorOptions {
                        arguments += ['realm.suppressWarnings': 'false']
                    }
                }
            }
        }
    }

    ndkVersion = project.findProperty('ndkVersion')

    externalNativeBuild {
        cmake {
            version = properties.getProperty('CMAKE')
            path 'src/main/cpp/CMakeLists.txt'
        }
    }

    buildTypes {
        debug {
            // FIXME: If enabled, crashes with https://issuetracker.google.com/issues/37116868
            testCoverageEnabled = false
            // minifyEnabled = true;
            // proguardFiles getDefaultProguardFile('proguard-android.txt'), 'proguard-rules.pro'
        }

        release {
            externalNativeBuild {
                cmake {
                }
            }
            // minifyEnabled = true;
        }
    }

    sourceSets {
        testObjectServer {
            java.srcDirs += ['src/testObjectServer/kotlin']
        }
        androidTest {
            java.srcDirs += ['src/androidTest/kotlin', 'src/testUtils/java', 'src/testUtils/kotlin']
        }
        androidTestObjectServer {
            java.srcDirs += [/* FIXME 'src/syncIntegrationTest/java', */
                             'src/syncIntegrationTest/kotlin',
                             'src/androidTestObjectServer/kotlin', 'src/syncTestUtils/java'
                             , 'src/syncTestUtils/kotlin']
            assets.srcDirs += ['src/syncIntegrationTest/assets/']
        }
    }

    compileOptions {
        sourceCompatibility JavaVersion.VERSION_1_8
        targetCompatibility JavaVersion.VERSION_1_8
    }

    packagingOptions {
        exclude 'META-INF/NOTICE.txt'
        exclude 'META-INF/LICENSE.txt'
        // We did strip with cmake for release build.
        // Please, Gradle, you are not that smart! Pleas DO NOT strip debug symbols for debug build!
        doNotStrip "*/*/*.so"
    }

    lintOptions {
        abortOnError false
    }

    flavorDimensions 'api'

    productFlavors {
        base {
            dimension 'api'
            externalNativeBuild {
                cmake {
                    arguments "-DREALM_FLAVOR=base"
                }
            }
            consumerProguardFiles 'proguard-rules-consumer-common.pro', 'proguard-rules-consumer-base.pro'
            proguardFiles 'proguard-rules-build-common.pro'
        }
        objectServer {
            dimension 'api'
            externalNativeBuild {
                cmake {
                    arguments "-DREALM_FLAVOR=objectServer"
                }
            }
            consumerProguardFiles 'proguard-rules-consumer-common.pro', 'proguard-rules-consumer-objectServer.pro'
            proguardFiles 'proguard-rules-build-common.pro', 'proguard-rules-build-objectServer.pro'
        }
    }
}


project.afterEvaluate {
    tasks.withType(JavaCompile) {
        options.compilerArgs << '-Werror'
    }

    tasks.all { task ->
        android.productFlavors.all { flavor ->
            if (task.name == "publish${flavor.name.capitalize()}PublicationPublicationToMavenLocal") {
                task.dependsOn "assemble${flavor.name.capitalize()}"
            }
        }
    }
}

// enable @ParametersAreNonnullByDefault annotation. See https://blog.jetbrains.com/kotlin/2017/09/kotlin-1-1-50-is-out/
tasks.withType(org.jetbrains.kotlin.gradle.tasks.KotlinCompile).all {
    kotlinOptions {
        freeCompilerArgs = ["-Xjsr305=strict"]
    }
}

coveralls.jacocoReportPath = "${buildDir}/reports/coverage/debug/report.xml"

android.registerTransform(new io.realm.transformer.RealmTransformer(project))
android.registerTransform(new io.realm.buildtransformer.RealmBuildTransformer(
        "base",
        "io.realm.internal.annotations.ObjectServer",
        [
            "io_realm_sync_permissions_ClassPermissionsRealmProxyInterface.class",
            "io_realm_sync_permissions_PermissionRealmProxyInterface.class",
            "io_realm_sync_permissions_PermissionUserRealmProxyInterface.class",
            "io_realm_sync_permissions_RealmPermissionsRealmProxyInterface.class",
            "io_realm_sync_permissions_RoleRealmProxyInterface.class"
        ].toSet()
))

repositories {
    maven { url "https://jitpack.io" }
    mavenCentral()
}

dependencies {
    compileOnly "io.reactivex.rxjava2:rxjava:${properties.getProperty('RXJAVA_DEPENDENCY')}"
    compileOnly 'com.github.spotbugs:spotbugs-annotations:4.1.2'
    compileOnly "org.jetbrains.kotlin:kotlin-stdlib-jdk7:$kotlin_version"
    compileOnly "org.jetbrains.kotlinx:kotlinx-coroutines-core:$coroutines_android_version"
    compileOnly "org.jetbrains.kotlinx:kotlinx-coroutines-android:$coroutines_android_version"
    androidTestImplementation "org.jetbrains.kotlinx:kotlinx-coroutines-core:$coroutines_android_version"
    androidTestImplementation "org.jetbrains.kotlinx:kotlinx-coroutines-android:$coroutines_android_version"

    testImplementation 'junit:junit:4.12'
    testImplementation "org.jetbrains.kotlin:kotlin-stdlib-jdk7:$kotlin_version"
    testImplementation "org.jetbrains.kotlin:kotlin-test:$kotlin_version"

    api "io.realm:realm-annotations:${version}"
    implementation 'com.google.code.findbugs:jsr305:3.0.2'
    implementation 'com.getkeepsafe.relinker:relinker:1.4.3'
    api "org.mongodb:bson:${properties.getProperty('BSON_DEPENDENCY')}"
    implementation("io.reactivex.rxjava2:rxandroid:${properties.getProperty('RXANDROID_DEPENDENCY')}") {
        exclude group: 'io.reactivex.rxjava2', module: 'rxjava'
    }

    androidTestImplementation "androidx.multidex:multidex:2.0.1"

    kapt project(':realm-annotations-processor') // See https://github.com/realm/realm-java/issues/5799
    objectServerImplementation 'com.squareup.okhttp3:okhttp:3.12.0' // Going above this requires minSDK 21
    kaptAndroidTest project(':realm-annotations-processor')
    androidTestImplementation "org.jetbrains.kotlin:kotlin-test:$kotlin_version"
    androidTestImplementation "io.reactivex.rxjava2:rxjava:${properties.getProperty('RXJAVA_DEPENDENCY')}"
    androidTestImplementation "io.reactivex.rxjava2:rxandroid:${properties.getProperty('RXANDROID_DEPENDENCY')}"
    androidTestImplementation 'androidx.test.ext:junit:1.1.1'
    androidTestImplementation 'androidx.test:rules:1.2.0'
    androidTestImplementation 'com.google.dexmaker:dexmaker:1.2'
    androidTestImplementation 'com.google.dexmaker:dexmaker-mockito:1.2'
    androidTestImplementation 'org.hamcrest:hamcrest-library:1.3'
    androidTestImplementation "org.jetbrains.kotlin:kotlin-stdlib-jdk7:$kotlin_version"
    androidTestImplementation "org.jetbrains.kotlin:kotlin-reflect:$kotlin_version"
    androidTestImplementation "org.skyscreamer:jsonassert:1.5.0"
    androidTestImplementation project(':kotlin-extensions')

    // specify error prone version to prevent sudden failure
    errorprone 'com.google.errorprone:error_prone_core:2.1.2'
}

task sourcesJar(type: Jar) {
    from android.sourceSets.objectServer.java.srcDirs
    from android.sourceSets.main.java.srcDirs
    classifier = 'sources'
}

def betaTag = 'Beta:a:<div style="border-style:solid;border-width:2px">This software is considered in beta phase. ' +
        'It indicates that any public interface can change without prior announcements. ' +
        'Moreover, classes, constructors, and methods annotated as beta are not ' +
        'considered at production quality, and should be used with care.</div>'

task javadoc(type: Javadoc) {
    source android.sourceSets.objectServer.java.srcDirs
    source android.sourceSets.main.java.srcDirs
    source "../../realm-annotations/src/main/java"
    classpath += project.files(android.getBootClasspath().join(File.pathSeparator))
    options {
        title = "Realm ${project.version}"
        memberLevel = JavadocMemberLevel.PUBLIC
        docEncoding = 'UTF-8'
        encoding = 'UTF-8'
        charSet = 'UTF-8'
        locale = 'en_US'
        overview = 'src/overview.html'

        links "https://docs.oracle.com/javase/7/docs/api/"
        links "http://reactivex.io/RxJava/javadoc/"
        links "https://developer.android.com/reference"
        links "https://www.javadoc.io/doc/org.mongodb/bson/${properties.getProperty('BSON_DEPENDENCY')}/"

        tags = [betaTag]
    }
    exclude '**/internal/**'
    exclude '**/BuildConfig.java'
    exclude '**/R.java'
    exclude '**/*.kt'
    doLast {
        copy {
            from "src/realm-java-overview.png"
            into "$buildDir/docs/javadoc"
        }
    }
}

task javadocJar(type: Jar, dependsOn: javadoc) {
    classifier = 'javadoc'
    from javadoc.destinationDir
}

// See https://spotbugs-gradle-plugin.netlify.app/com/github/spotbugs/snom/spotbugsextension
spotbugs {
    toolVersion = '4.1.1'
    ignoreFailures = false
    effort = "default"
    reportLevel = "medium"
    excludeFilter = file("${projectDir}/../config/findbugs/findbugs-filter.xml")
}

// See https://spotbugs.readthedocs.io/en/latest/migration.html#findbugs-gradle-plugin
task spotbugsMain(type: com.github.spotbugs.snom.SpotBugsTask) {
    dependsOn 'assemble'
    group = 'verification'
    classes = fileTree("build/intermediates/javac/")

    reports {
        xml.enabled = false
        html.enabled = true
    }
}

task pmd(type: Pmd) {
    group = 'verification'

    source = fileTree('src/main/java') + fileTree('src/objectServer/java')
    ruleSetFiles = files("${projectDir}/../config/pmd/ruleset.xml")

    ruleSets = []

    reports {
        xml.enabled = false
        html.enabled = true
    }
}

// Configure Checkstyle
// Android sourceSets are not sourceSets, so we can't confgure this with the DSL.
task checkstyle(type: Checkstyle) {
    group = 'verification'
    configFile file("${projectDir}/../config/checkstyle/checkstyle.xml")

    source fileTree('src/main/java') + fileTree('src/objectServer/java')
    include '**/*.java'
    exclude '**/gen/**'

    // empty classpath
    classpath = files()

    reports {
        xml.enabled = false
        html.enabled = true
    }
}

apply from: "${rootDir}/../mavencentral-publications.gradle"

publishing {
    publications {
        basePublication(MavenPublication) {
            groupId 'io.realm'
            artifactId 'realm-android-library'
            version project.version
            artifact file("${rootDir}/realm-library/build/outputs/aar/realm-android-library-base-release.aar")
            artifact sourcesJar
            artifact javadocJar
            populatePom(
                    it,
                    'realm-android-library',
                    'Realm is a mobile database: Build better apps, faster.',
                    createPomDependencies(["baseImplementation", "implementation", "baseApi", "api"])
            )
        }

        objectServerPublication(MavenPublication) {
            groupId 'io.realm'
            artifactId 'realm-android-library-object-server'
            version project.version
            artifact file("${rootDir}/realm-library/build/outputs/aar/realm-android-library-objectServer-release.aar")
            artifact sourcesJar
            artifact javadocJar
            populatePom(
                    it,
                    'realm-android-library-object-server',
                    'Realm is a mobile database: Build better apps, faster.',
                    createPomDependencies(["objectServerImplementation", "implementation", "objectServerApi", "api"])
            )
        }
    }
}

artifacts {
    archives javadocJar
    archives sourcesJar
}

publishToMavenLocal.dependsOn assemble

if (project.hasProperty('dontCleanJniFiles')) {
    project.afterEvaluate {
        tasks.all { task ->
            if (task.name.startsWith('externalNativeBuildClean')) {
                task.enabled = false
            }
        }
    }
} else {
    task cleanExternalBuildFiles(type: Delete) {
        delete project.file('.externalNativeBuild')
        delete project.file('.cxx')
        // Clean .so files that were created by old build script (realm/realm-jni/build.gradle).
        delete project.file('src/main/jniLibs')
    }
    clean.dependsOn cleanExternalBuildFiles
}

project.afterEvaluate {
    android.libraryVariants.all { variant ->
        if (project.hasProperty('buildTargetABIs') && project.getProperty('buildTargetABIs').trim().isEmpty()) {
            variant.externalNativeBuildProviders[0].configure {
                enabled = false
            }
        }

        // all Java files must be compiled before native build
        // See https://github.com/android/ndk-samples/issues/284
        android.libraryVariants.all { anotherVariant ->
            if (variant.flavorName == anotherVariant.flavorName) {
                variant.externalNativeBuildProviders[0].configure {
                    dependsOn "compile${anotherVariant.name.capitalize()}JavaWithJavac"
                }
            }
        }
        // as of android gradle plugin 3.0.0-alpha5, generateJsonModel* triggers native build. Java files must be compiled before them.
        android.buildTypes.all { buildType ->
            tasks["generateJsonModel${variant.name.capitalize()}"].dependsOn "compile${variant.flavorName.capitalize()}${buildType.name.capitalize()}JavaWithJavac"
        }

<<<<<<< HEAD
        // Java compiler to generate JNI headers.
        def generatedJNIHeadersPath = "$buildDir/intermediates/javac/${variant.name}/jni_include"
        tasks["compile${variant.name.capitalize()}JavaWithJavac"].with {
            options.compilerArgs += ["-h", file(generatedJNIHeadersPath)]
            // Add generated headers into the build cache.
            outputs.dir(generatedJNIHeadersPath)
=======
        // Set javaDoc task's classpath with the project compiled classes and its dependencies
        if(variant.name == "objectServerRelease") {
            def javaCompile = variant.javaCompileProvider.get()
            javadoc.classpath += files(
                    javaCompile.destinationDir, // All intermediate Realm compiled classes
                    javaCompile.classpath.files // Dependencies
            )
>>>>>>> f0b6dfb0
        }
    }
}

static def getValueFromPropertiesFile(File propFile, String key) {
    if (!propFile.isFile() || !propFile.canRead()) {
        return null
    }
    def prop = new Properties()
    def reader = propFile.newReader()
    try {
        prop.load(reader)
    } finally {
        reader.close()
    }
    return prop.get(key)
}<|MERGE_RESOLUTION|>--- conflicted
+++ resolved
@@ -411,14 +411,13 @@
             tasks["generateJsonModel${variant.name.capitalize()}"].dependsOn "compile${variant.flavorName.capitalize()}${buildType.name.capitalize()}JavaWithJavac"
         }
 
-<<<<<<< HEAD
         // Java compiler to generate JNI headers.
         def generatedJNIHeadersPath = "$buildDir/intermediates/javac/${variant.name}/jni_include"
         tasks["compile${variant.name.capitalize()}JavaWithJavac"].with {
             options.compilerArgs += ["-h", file(generatedJNIHeadersPath)]
             // Add generated headers into the build cache.
             outputs.dir(generatedJNIHeadersPath)
-=======
+
         // Set javaDoc task's classpath with the project compiled classes and its dependencies
         if(variant.name == "objectServerRelease") {
             def javaCompile = variant.javaCompileProvider.get()
@@ -426,7 +425,6 @@
                     javaCompile.destinationDir, // All intermediate Realm compiled classes
                     javaCompile.classpath.files // Dependencies
             )
->>>>>>> f0b6dfb0
         }
     }
 }
