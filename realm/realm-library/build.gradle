--- conflicted
+++ resolved
@@ -211,10 +211,7 @@
     implementation('io.reactivex.rxjava2:rxandroid:2.1.1') {
         exclude group: 'io.reactivex.rxjava2', module: 'rxjava'
     }
-<<<<<<< HEAD
-=======
     // FIXME: Attempt to find a way to remove this dependency
->>>>>>> a377ead6
     implementation "com.google.android.gms:play-services-tasks:17.0.2"      // added to support mongo client's asynchronous nature without breaking Stitch's API
 
     // TODO: investigate why we can't use the latest multidex version
