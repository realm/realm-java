--- conflicted
+++ resolved
@@ -192,19 +192,6 @@
     return -1;
 }
 
-JNIEXPORT void JNICALL Java_io_realm_internal_LinkView_nativeRemoveTargetRow
-  (JNIEnv* env, jobject, jlong nativeLinkViewPtr, jlong pos)
-{
-    TR_ENTER_PTR(nativeLinkViewPtr)
-    LinkView *lv = LV(nativeLinkViewPtr);
-    if (!ROW_INDEX_VALID(env, lv, pos)) {
-        return;
-    }
-    try {
-        return lv->remove_target_row( S(pos) );
-    } CATCH_STD()
-}
-
 JNIEXPORT void JNICALL Java_io_realm_internal_LinkView_nativeRemoveAllTargetRows
   (JNIEnv *env, jobject, jlong nativeLinkViewPtr)
 {
@@ -213,9 +200,6 @@
         LinkView *lv = LV(nativeLinkViewPtr);
         lv->remove_all_target_rows();
     } CATCH_STD()
-<<<<<<< HEAD
- }
-=======
 }
 
 JNIEXPORT jlong JNICALL Java_io_realm_internal_LinkView_nativeGetTargetTable
@@ -229,4 +213,16 @@
 
     return reinterpret_cast<jlong>(pTable);
 }
->>>>>>> 5736fb03
+
+JNIEXPORT void JNICALL Java_io_realm_internal_LinkView_nativeRemoveTargetRow
+  (JNIEnv* env, jobject, jlong nativeLinkViewPtr, jlong pos)
+{
+    TR_ENTER_PTR(nativeLinkViewPtr)
+    LinkView *lv = LV(nativeLinkViewPtr);
+    if (!ROW_INDEX_VALID(env, lv, pos)) {
+        return;
+    }
+    try {
+        return lv->remove_target_row( S(pos) );
+    } CATCH_STD()
+}