--- conflicted
+++ resolved
@@ -211,14 +211,8 @@
     Session* sync_session = SS(sync_session_ptr);
     try {
         SharedGroup::version_type new_version = LangBindHelper::commit_and_continue_as_read( *SG(native_ptr) );
-<<<<<<< HEAD
-        if (sync_session_ptr != 0) { //sync enabled
-            sync::Session* m_sync_session = reinterpret_cast<sync::Session*>(sync_session_ptr);
-            m_sync_session->nonsync_transact_notify(new_version);
-=======
         if (sync_session != NULL) { //sync enabled
             sync_session->nonsync_transact_notify(new_version);
->>>>>>> a732f1c1
         }
     }
     CATCH_STD()
