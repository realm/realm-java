--- conflicted
+++ resolved
@@ -52,14 +52,6 @@
         java_lang_float_init  = env->GetMethodID(java_lang_float, "<init>", "(F)V");
         java_lang_double      = GetClass(env, "java/lang/Double");
         java_lang_double_init = env->GetMethodID(java_lang_double, "<init>", "(D)V");
-<<<<<<< HEAD
-
-        // Core 1.1.2 introduces a new sort order.
-        // In order not to have an API breaking change, we forward port
-        // the pre-1.1.2 sort order using a callback string comparison function.
-        realm::set_string_compare_method(realm::STRING_COMPARE_CALLBACK, &string_compare_callback_func);
-=======
->>>>>>> a732f1c1
         sync_manager          = GetClass(env, "io/realm/sync/SyncManager");
         sync_manager_notify_handler = env->GetStaticMethodID(sync_manager, "notifyHandlers", "(Ljava/lang/String;)V");
     }
