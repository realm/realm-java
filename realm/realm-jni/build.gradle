import java.security.MessageDigest

<<<<<<< HEAD
ext.coreVersion = '0.23.2' // Sync version
// empty or comment out this to disable hash checking
ext.coreSha256Hash = 'd04111821f7b2c1bcf0d7da8a8acac045c95f92a970c35f667a3691a63cad50c'
=======
ext.coreVersion = '1.3.0'
// empty or comment out this to disable hash checking
ext.coreSha256Hash = 'f991a3f92324857f00e88f110df861c2451789f9a790edfa330b7ddede5d7036'
>>>>>>> 1b56dc04
ext.forceDownloadCore =
        project.hasProperty('forceDownloadCore') ? project.getProperty('forceDownloadCore').toBoolean() : false
// gcc is default for the NDK. It also produces smaller binaries
ext.clang = project.hasProperty('clang') ? project.getProperty('clang').toBoolean() : false
// Build with debug symbols
ext.debugBuild = project.hasProperty('debugBuild') ? project.getProperty('debugBuild').toBoolean() : false
// Strip the symbols from the so file or not. If debugBuild is true, this one will be always false.
ext.stripSymbols = project.hasProperty('stripSymbols') ? project.getProperty('stripSymbols').toBoolean() : true
// Set the core source code path. By setting this, the core will be built from source. And coreVersion will be read from
// core source code.
ext.coreSourcePath = project.hasProperty('coreSourcePath') ? project.getProperty('coreSourcePath') : null
// The location of core archive.
ext.coreArchiveDir = System.getenv("REALM_CORE_DOWNLOAD_DIR")
// target ABIs to build(null means all).
// To obtain the ABI of the connected device, execute "adb shell getprop ro.product.cpu.abi"
ext.buildTargetAbis = project.hasProperty('buildTargetABIs') ? project.getProperty('buildTargetABIs').split(',').collect {it.trim()} : null

def commonCflags = [ '-Os', '-std=c++14', '-Wmissing-declarations' , '-Werror']
// LTO and debugging don't play well together
if (!ext.debugBuild) {
    commonCflags += [ '-fvisibility=hidden', '-ffunction-sections', '-fdata-sections', '-flto' ]
}

enum Compiler {
    GCC, CLANG
}

// Unfortunately the NDK has no consistency when it comes to naming.
// This Class holds all the different names used and some more information
class Toolchain {
    // The standard name: arm, arm64, mips, x86
    String name

    // The name used when generating the standalone toolchain
    String fullName

    // The prefix commands use. i.e. arm-linux-androideabi-gcc
    String commandPrefix

    // Which version of each compiler to use
    Map<Compiler, String> version

    // The first Android platform to support this toolchain
    int platform
}

// This class describes the specific target
class Target {
    // The name of the target. This is used for the task names
    String name

    // The name of the abi. It is also the name of the folder where the Android Gradle plugin
    // expects to find the shared library
    String abi

    // The toolchain associated to this target
    Toolchain toolchain

    // The CFLAGS specific to this target
    List<String> cflags
}

// We are using gcc 4.9 for all architectures
def toolchains = [
    new Toolchain( name:'arm', fullName:'arm-linux-androideabi', commandPrefix:'arm-linux-androideabi', version:[ (Compiler.GCC):'4.9', (Compiler.CLANG):'3.5' ], platform:8 ),
    new Toolchain( name:'arm64', fullName:'aarch64-linux-android', commandPrefix:'aarch64-linux-android', version:[ (Compiler.GCC):'4.9', (Compiler.CLANG):'3.5' ], platform:21 ),
    new Toolchain( name:'mips', fullName:'mipsel-linux-android', commandPrefix:'mipsel-linux-android', version:[ (Compiler.GCC):'4.9', (Compiler.CLANG):'3.5' ], platform:9 ),
    new Toolchain( name:'x86', fullName:'x86', commandPrefix:'i686-linux-android', version:[ (Compiler.GCC):'4.9', (Compiler.CLANG):'3.5' ], platform:9 ),
    new Toolchain( name:'x86_64', fullName:'x86_64', commandPrefix:'x86_64-linux-android', version:[ (Compiler.GCC):'4.9', (Compiler.CLANG):'3.5' ], platform:21 )
]

def allTargets = [
// ARM support is deprecated
//    new Target( name:'arm',     abi:'armeabi',     toolchain:toolchains.find {it.name == 'arm'},    cflags:[ '-mthumb' ] ),
    new Target( name:'arm-v7a', abi:'armeabi-v7a', toolchain:toolchains.find {it.name == 'arm'},    cflags:[ '-mthumb', '-march=armv7-a', '-mfloat-abi=softfp', '-mfpu=vfpv3-d16' ] ),
    new Target( name:'arm64',   abi:'arm64-v8a',   toolchain:toolchains.find {it.name == 'arm64'},  cflags:[] ),
    new Target( name:'mips',    abi:'mips',        toolchain:toolchains.find {it.name == 'mips'},   cflags:[] ),
    new Target( name:'x86',     abi:'x86',         toolchain:toolchains.find {it.name == 'x86'},    cflags:[] ),
    new Target( name:'x86_64',  abi:'x86_64',      toolchain:toolchains.find {it.name == 'x86_64'}, cflags:[] )
]

def targets
if (ext.buildTargetAbis == null) {
    targets = allTargets;
} else {
    targets = ext.buildTargetAbis.collect { targetAbi ->
        def target = allTargets.find {it.abi == targetAbi}
        if (!target) {
            throw new GradleException("Warning: no target ABIs found for '${targetAbi}'." +
                    " Please check 'buildTargetABIs' property." +
                    " Supprted ABIs are ${allTargets.collect {it.abi}. join(', ')}.")
        }
        return target
    }
}

buildscript {
    repositories {
        jcenter()
    }
    dependencies {
        classpath 'de.undercouch:gradle-download-task:2.0.0'
    }
}

apply plugin: 'de.undercouch.download'

if (ext.debugBuild) {
    // Debug build should never strip symbols
    ext.stripSymbols = false
}
if (ext.coreSourcePath) {
    // Run the "sh build.sh get-version" to get the core version.
    ext.coreVersion = "sh build.sh get-version".execute([], file(coreSourcePath)).text.trim()
}

def getNdk() {
    if (!System.env.NDK_HOME) {
        throw new GradleException('The NDK_HOME environment variable is not set.')
    }
    def ndkDir = file(System.env.NDK_HOME)
    if (!ndkDir.directory) {
        throw new GradleException('The path provided in the NDK_HOME environment variable is not a folder.')
    }
    if (!file("${ndkDir}/RELEASE.TXT").file) {
        throw new GradleException('The path provided in the NDK_HOME environment variable does not seem to be an Android NDK.')
    }
    def detectedNdkVersion = file("${ndkDir}/RELEASE.TXT").text.trim().split()[0].split('-')[0]
    if (detectedNdkVersion != ndkVersion) {
        throw new GradleException("Your NDK version: ${detectedNdkVersion}. Realm JNI should be compiled with the version ${ndkVersion} of NDK.")
    }
    return ndkDir
}

def getStrippedExt() {
    return stripSymbols ? "-stripped" : ""
}

def getDebugExt() {
    return debugBuild ? "-dbg" : ""
}

if (!ext.coreArchiveDir) {
    ext.coreArchiveDir = ".."
}
ext.coreArchiveFile = rootProject.file("${ext.coreArchiveDir}/core-android-${project.coreVersion}.tar.gz")
ext.coreDir = file("${buildDir}/core-${project.coreVersion}")

def coreDownloaded = false

task downloadCore() {
    group = 'build setup'
    description = 'Download the latest version of realm core'
    def isHashCheckingEnabled = {
        return project.hasProperty('coreSha256Hash') && !project.coreSha256Hash.empty
    }

    def calcSha256Hash = {File targetFile ->
        MessageDigest sha = MessageDigest.getInstance("SHA-256")
        Formatter hexHash = new Formatter()
        sha.digest(targetFile.bytes).each { b -> hexHash.format('%02x', b) }
        return hexHash.toString()
    }

    def shouldDownloadCore = {
        if (!project.coreArchiveFile.exists()) {
            return true
        }
        if (project.forceDownloadCore) {
            return true;
        }
        if (!isHashCheckingEnabled()) {
            println "Skipping hash check(empty \'coreSha256Hash\')."
            return false
        }

        def calculatedHash = calcSha256Hash(project.coreArchiveFile)
        if (project.coreSha256Hash.equalsIgnoreCase(calculatedHash)) {
            return false
        }

        println "Existing archive hash mismatch(Expected: ${project.coreSha256Hash.toLowerCase()}" +
                " but got ${calculatedHash.toLowerCase()}). Download new version."
        return true
    }

    doLast {
        if (shouldDownloadCore()) {
            // CI artifacts are only available if on the internal network or VPN
            def downloadUrl = "s3://realm-ci-artifacts/sync/${project.coreVersion}/android/sync-core-${project.coreVersion}.tar.gz"
            println "Downloading ${downloadUrl}"
            exec {
                commandLine 's3cmd', '-f', 'get', "${downloadUrl}", "${project.coreArchiveFile}"
            }
            coreDownloaded = true
            if (isHashCheckingEnabled()) {
                def calculatedHash = calcSha256Hash(project.coreArchiveFile)
                if (!project.coreSha256Hash.equalsIgnoreCase(calculatedHash)) {
                    throw new GradleException("Invalid checksum for file '" +
                            "${project.coreArchiveFile.getName()}'. Expected " +
                            "${project.coreSha256Hash.toLowerCase()} but got " +
                            "${calculatedHash.toLowerCase()}.");
                }
            } else {
                println 'Skipping hash check(empty \'coreSha256Hash\').'
            }
        }
    }
}

task compileCore(group: 'build setup', description: 'Compile the core library from source code') {
    // Build the library from core source code
    doFirst {
        if (!coreSourcePath) {
            throw new GradleException('The coreSourcePath is not set.')
        }
        exec {
            workingDir = coreSourcePath
            commandLine = [
                    "bash",
                    "build.sh",
                    "build-android"
            ]
        }
    }

    // Copy the core tar ball
    doLast {
        copy {
            from "${coreSourcePath}/realm-core-android-${coreVersion}.tar.gz"
            into project.coreArchiveFile.parent
            rename "realm-core-android-${coreVersion}.tar.gz", "core-android-${coreVersion}.tar.gz"
        }
    }
}

task deployCore(group: 'build setup', description: 'Deploy the latest version of realm core') {
    dependsOn {
        coreSourcePath ? compileCore : downloadCore
    }

    outputs.upToDateWhen {
        // Clean up the coreDir if it is newly downloaded or compiled from source
        if (coreDownloaded || coreSourcePath) {
            return false
        }

        return project.coreDir.exists()
    }

    doLast {
        exec {
            commandLine = [
                    'rm',
                    '-rf',
                    project.coreDir.getAbsolutePath()
            ]
        }
        copy {
            from tarTree(project.coreArchiveFile)
            into project.coreDir
        }
	exec {
	    commandLine = [ 'git', 'clean', '-xfd', "${projectDir}/src" ]
	}
    }
}

toolchains.each { toolchain ->
    def ndkDir = getNdk()
    task "generateNdkToolchain${toolchain.name.capitalize()}"(type: Exec) {
        group 'build setup'
        description "Generate the NDK standalone toolchain for the ${toolchain.name.capitalize()} platform"
        outputs.dir file("${buildDir}/standalone-toolchains/${toolchain.name}")
        commandLine = [
            "bash",
            "${ndkDir}/build/tools/make-standalone-toolchain.sh",
            "--platform=android-${toolchain.platform}",
            "--install-dir=${buildDir}/standalone-toolchains/${toolchain.name}",
            "--toolchain=${toolchain.fullName}-${clang?'clang'+toolchain.version[Compiler.CLANG]:toolchain.version[Compiler.GCC]}"
        ]
    }
}

targets.each { target ->
    task "buildAndroidJni${target.name.capitalize()}"(type: Exec) {
        group 'build'
        description "Build the Android JNI shared library for the ${target.name.capitalize()} platform"
        dependsOn deployCore
        dependsOn "generateNdkToolchain${target.toolchain.name.capitalize()}"
        environment PATH: "${buildDir}/standalone-toolchains/${target.toolchain.name}/bin:${System.env.PATH}"
        environment CC: "${target.toolchain.commandPrefix}-${clang?'clang':'gcc'}"
        environment STRIP: "${target.toolchain.commandPrefix}-strip -o librealm-jni-${target.name}-stripped.so"
        environment REALM_ANDROID: '1'
        commandLine = [
            'make',
            "-j${Runtime.getRuntime().availableProcessors() * 2}",
            "-l${Runtime.getRuntime().availableProcessors()}",
            '-C', "${projectDir}/src",
            "CC_IS=${clang?'clang':'gcc'}",
            "REALM_CFLAGS_COMMON=-Wno-variadic-macros -DREALM_HAVE_CONFIG -DPIC -I${project.coreDir}/include",
            "CFLAGS_ARCH=${(commonCflags + target.cflags).join(' ')}",
            "BASE_DENOM=${target.name}",
            "REALM_LDFLAGS_COMMON=-lrealm-sync-android-${target.name} -lrealm-android-${target.name} -lstdc++ -lsupc++ -llog -L${project.coreDir} -Wl,--gc-sections -Wl,-soname,librealm-jni.so",
            'LIB_SUFFIX_SHARED=.so',
            "librealm-jni-${target.name}${getDebugExt()}.so"
        ]
    }

    task "copyAndroidJni${target.name.capitalize()}"(dependsOn: "buildAndroidJni${target.name.capitalize()}") << {
        copy {
            from "${projectDir}/src/librealm-jni-${target.name}${getDebugExt()}${getStrippedExt()}.so"
            into "${projectDir}/../realm-library/src/main/jniLibs/${target.abi}"
            rename "librealm-jni-${target.name}${getDebugExt()}${getStrippedExt()}.so", 'librealm-jni.so'
        }

        // Store the unstripped version
        copy {
            from "${projectDir}/src/librealm-jni-${target.name}${getDebugExt()}.so"
            into "${buildDir}/outputs/jniLibs-unstripped/${target.abi}"
            rename "librealm-jni-${target.name}${getDebugExt()}.so", 'librealm-jni.so'
        }
    }
}

task buildAndroidJni(group: 'build', description: 'Build the Android JNI shared library for all the supported platforms') {
    targets.each { target ->
        dependsOn "copyAndroidJni${target.name.capitalize()}"
    }
}

task clean(type: Delete) {
    outputs.upToDateWhen {
        project.hasProperty('dontCleanJniFiles')
    }

    delete project.buildDir

    delete fileTree(dir: "${projectDir}/../realm-library/src/main/jniLibs/", include: '**/librealm-jni*.so')
    delete fileTree(dir: "${projectDir}/src/", include: '**/librealm-jni*-stripped.so')

    doLast {
        targets.each { target ->
            exec {
                commandLine = [
                        'make',
                        '-C', "${projectDir}/src",
                        "BASE_DENOM=${target.name}",
                        'LIB_SUFFIX_SHARED=.so',
                        'clean'
                ]
            }
        }
    }
}<|MERGE_RESOLUTION|>--- conflicted
+++ resolved
@@ -1,14 +1,8 @@
 import java.security.MessageDigest
 
-<<<<<<< HEAD
-ext.coreVersion = '0.23.2' // Sync version
+ext.coreVersion = '0.26.2' // Sync version
 // empty or comment out this to disable hash checking
-ext.coreSha256Hash = 'd04111821f7b2c1bcf0d7da8a8acac045c95f92a970c35f667a3691a63cad50c'
-=======
-ext.coreVersion = '1.3.0'
-// empty or comment out this to disable hash checking
-ext.coreSha256Hash = 'f991a3f92324857f00e88f110df861c2451789f9a790edfa330b7ddede5d7036'
->>>>>>> 1b56dc04
+ext.coreSha256Hash = '96a8eb201721feac214962327d2bf55534eb2dc65ff90648dc59d40e57445e0e'
 ext.forceDownloadCore =
         project.hasProperty('forceDownloadCore') ? project.getProperty('forceDownloadCore').toBoolean() : false
 // gcc is default for the NDK. It also produces smaller binaries
