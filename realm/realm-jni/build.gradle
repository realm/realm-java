--- conflicted
+++ resolved
@@ -1,16 +1,8 @@
 import java.security.MessageDigest
 
-<<<<<<< HEAD
-//ext.coreVersion = '0.23.2' // Sync version
-ext.coreVersion = '0.27.4' // Sync version
-// empty or comment out this to disable hash checking
-//ext.coreSha256Hash = 'd04111821f7b2c1bcf0d7da8a8acac045c95f92a970c35f667a3691a63cad50c'
-ext.coreSha256Hash = 'e3a849a648f8f0ce6e1a2ed653c61a6eeb00fdcff5a5bf842d6d657c5b135947'
-=======
 ext.coreVersion = '0.27.0' // Sync version
 // empty or comment out this to disable hash checking
 ext.coreSha256Hash = '21687bfb3bff99ef4cb6b2846bf8031bf41e9e4c4f82ef38346ff18c45be4620'
->>>>>>> a732f1c1
 ext.forceDownloadCore =
         project.hasProperty('forceDownloadCore') ? project.getProperty('forceDownloadCore').toBoolean() : false
 // gcc is default for the NDK. It also produces smaller binaries
@@ -86,11 +78,7 @@
 
 def allTargets = [
 // ARM support is deprecated
-<<<<<<< HEAD
-    new Target( name:'arm',     abi:'armeabi',     toolchain:toolchains.find {it.name == 'arm'},    cflags:[ '-mthumb' ] ),
-=======
 //    new Target( name:'arm',     abi:'armeabi',     toolchain:toolchains.find {it.name == 'arm'},    cflags:[ '-mthumb' ] ),
->>>>>>> a732f1c1
     new Target( name:'arm-v7a', abi:'armeabi-v7a', toolchain:toolchains.find {it.name == 'arm'},    cflags:[ '-mthumb', '-march=armv7-a', '-mfloat-abi=softfp', '-mfpu=vfpv3-d16' ] ),
     new Target( name:'arm64',   abi:'arm64-v8a',   toolchain:toolchains.find {it.name == 'arm64'},  cflags:[] ),
     new Target( name:'mips',    abi:'mips',        toolchain:toolchains.find {it.name == 'mips'},   cflags:[] ),
@@ -201,25 +189,17 @@
         println "Existing archive hash mismatch(Expected: ${project.coreSha256Hash.toLowerCase()}" +
                 " but got ${calculatedHash.toLowerCase()}). Download new version."
         return true
-//        return false
     }
 
     doLast {
         if (shouldDownloadCore()) {
             // CI artifacts are only available if on the internal network or VPN
             def downloadUrl = "s3://realm-ci-artifacts/sync/${project.coreVersion}/android/sync-core-${project.coreVersion}.tar.gz"
-<<<<<<< HEAD
-            println "Downloading ${downloadUrl}"
-//            exec {
-//                commandLine 's3cmd', '-f', 'get', "${downloadUrl}", "${project.coreArchiveFile}"
-//            }
-=======
 
             println "Downloading ${downloadUrl}"
             exec {
                 commandLine 's3cmd', '-c', project.s3cfg, '-f', 'get', "${downloadUrl}", "${project.coreArchiveFile}"
             }
->>>>>>> a732f1c1
             coreDownloaded = true
             if (isHashCheckingEnabled()) {
                 def calculatedHash = calcSha256Hash(project.coreArchiveFile)
