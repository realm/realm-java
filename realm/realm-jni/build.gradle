--- conflicted
+++ resolved
@@ -209,12 +209,6 @@
 
     doLast {
         if (shouldDownloadCore()) {
-<<<<<<< HEAD
-            download {
-                src "http://static.realm.io/downloads/core/realm-core-android-${project.coreVersion}.tar.gz"
-                dest project.coreArchiveFile
-                onlyIfNewer false
-=======
             // CI artifacts are only available if on the internal network or VPN
             def downloadUrl = "s3://realm-ci-artifacts/sync/${project.coreVersion}/android/sync-core-${project.coreVersion}.tar.gz"
 
@@ -225,7 +219,6 @@
                 } else {
                     commandLine 's3cmd',                       '-f', 'get', "${downloadUrl}", "${project.coreArchiveFile}"
                 }
->>>>>>> 34a12a02
             }
             coreDownloaded = true
 
