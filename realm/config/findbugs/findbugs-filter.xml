--- conflicted
+++ resolved
@@ -25,30 +25,8 @@
     <Match>
         <Class name="io.realm.internal.RealmObjectProxy$CacheData" />
         <Field name="minDepth" />
-        <essiBug pattern="URF_UNREAD_PUBLIC_OR_PROTECTED_FIELD" />
+        <Bug pattern="URF_UNREAD_PUBLIC_OR_PROTECTED_FIELD" />
     </Match>
-    <Match>
-        <Class name="io.realm.internal.objectserver.Token" />
-        <Field name="permissions" />
-        <Bug pattern="EI_EXPOSE_REP2" />
-    </Match>
-    <Match>
-        <Class name="io.realm.internal.objectserver.network.RefreshResponse" />
-        <Field name="errorCode" />
-        <Bug pattern="UWF_NULL_FIELD" />
-    </Match>
-    <Match>
-        <Class name="io.realm.internal.objectserver.network.RefreshResponse" />
-        <Field name="errorMessage" />
-        <Bug pattern="UWF_NULL_FIELD" />
-    </Match>
-    <Match>
-        <Class name="io.realm.internal.objectserver.network.RefreshResponse" />
-        <Field name="refreshToken" />
-        <Bug pattern="UWF_NULL_FIELD" />
-    </Match>
-<<<<<<< HEAD
-=======
     <Match>
         <Class name="io.realm.SyncManager" />
         <Field name="APP_ID" />
@@ -60,7 +38,6 @@
         <Bug pattern="MS_CANNOT_BE_FINAL" />
     </Match>
 
->>>>>>> 9f288df2
     <!-- Unit tests -->
     <Match>
         <Class name="io.realm.RealmTests" />
