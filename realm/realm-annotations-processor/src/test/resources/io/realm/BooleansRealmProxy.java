--- conflicted
+++ resolved
@@ -23,9 +23,8 @@
 import org.json.JSONArray;
 import org.json.JSONException;
 import org.json.JSONObject;
-import some.test.Booleans;
-// OWNED
-public class BooleansRealmProxy extends Booleans
+
+public class BooleansRealmProxy extends some.test.Booleans
         implements RealmObjectProxy, BooleansRealmProxyInterface {
 
     static final class BooleansColumnInfo extends ColumnInfo {
@@ -44,7 +43,7 @@
             indicesMap.put("isReady", this.isReadyIndex);
 
             this.mCompletedIndex = getValidColumnIndex(path, table, "Booleans", "mCompleted");
-            indicesMap.put("mCompletedd", this.mCompletedIndex);
+            indicesMap.put("mCompleted", this.mCompletedIndex);
 
             this.anotherBooleanIndex = getValidColumnIndex(path, table, "Booleans", "anotherBoolean");
             indicesMap.put("anotherBoolean", this.anotherBooleanIndex);
@@ -67,7 +66,7 @@
 
     BooleansRealmProxy(ColumnInfo columnInfo) {
         this.columnInfo = (BooleansColumnInfo) columnInfo;
-        this.proxyState = new ProxyState(Booleans.class, this);
+        this.proxyState = new ProxyState(some.test.Booleans.class, this);
     }
 
     @SuppressWarnings("cast")
@@ -191,9 +190,9 @@
     }
 
     @SuppressWarnings("cast")
-    public static Booleans createOrUpdateUsingJsonObject(Realm realm, JSONObject json, boolean update)
+    public static some.test.Booleans createOrUpdateUsingJsonObject(Realm realm, JSONObject json, boolean update)
             throws JSONException {
-        Booleans obj = realm.createObject(Booleans.class);
+        some.test.Booleans obj = realm.createObject(some.test.Booleans.class);
         if (json.has("done")) {
             if (json.isNull("done")) {
                 throw new IllegalArgumentException("Trying to set non-nullable field 'done' to null.");
@@ -226,9 +225,9 @@
     }
 
     @SuppressWarnings("cast")
-    public static Booleans createUsingJsonStream(Realm realm, JsonReader reader)
+    public static some.test.Booleans createUsingJsonStream(Realm realm, JsonReader reader)
             throws IOException {
-        Booleans obj = realm.createObject(Booleans.class);
+        some.test.Booleans obj = realm.createObject(some.test.Booleans.class);
         reader.beginObject();
         while (reader.hasNext()) {
             String name = reader.nextName();
@@ -268,7 +267,7 @@
         return obj;
     }
 
-    public static Booleans copyOrUpdate(Realm realm, Booleans object, boolean update, Map<RealmModel,RealmObjectProxy> cache) {
+    public static some.test.Booleans copyOrUpdate(Realm realm, some.test.Booleans object, boolean update, Map<RealmModel,RealmObjectProxy> cache) {
         if (object instanceof RealmObjectProxy && ((RealmObjectProxy) object).realmGet$proxyState().getRealm$realm() != null && ((RealmObjectProxy) object).realmGet$proxyState().getRealm$realm().threadId != realm.threadId) {
             throw new IllegalArgumentException("Objects which belong to Realm instances in other threads cannot be copied into this Realm instance.");
         }
@@ -277,18 +276,18 @@
         }
         RealmObjectProxy cachedRealmObject = cache.get(object);
         if (cachedRealmObject != null) {
-            return (Booleans) cachedRealmObject;
+            return (some.test.Booleans) cachedRealmObject;
         } else {
             return copy(realm, object, update, cache);
         }
     }
 
-    public static Booleans copy(Realm realm, Booleans newObject, boolean update, Map<RealmModel,RealmObjectProxy> cache) {
+    public static some.test.Booleans copy(Realm realm, some.test.Booleans newObject, boolean update, Map<RealmModel,RealmObjectProxy> cache) {
         RealmObjectProxy cachedRealmObject = cache.get(newObject);
         if (cachedRealmObject != null) {
-            return (Booleans) cachedRealmObject;
+            return (some.test.Booleans) cachedRealmObject;
         } else {
-            Booleans realmObject = realm.createObject(Booleans.class);
+            some.test.Booleans realmObject = realm.createObject(some.test.Booleans.class);
             cache.put(newObject, (RealmObjectProxy) realmObject);
             ((BooleansRealmProxyInterface) realmObject).realmSet$done(((BooleansRealmProxyInterface) newObject).realmGet$done());
             ((BooleansRealmProxyInterface) realmObject).realmSet$isReady(((BooleansRealmProxyInterface) newObject).realmGet$isReady());
@@ -298,21 +297,13 @@
         }
     }
 
-<<<<<<< HEAD
-    public static long insert(Realm realm, Booleans object, Map<RealmModel,Long> cache) {
-        if (object instanceof RealmObjectProxy && ((RealmObjectProxy)object).realmGet$proxyState().getRealm$realm() != null && ((RealmObjectProxy)object).realmGet$proxyState().getRealm$realm().getPath().equals(realm.getPath())) {
-            return ((RealmObjectProxy)object).realmGet$proxyState().getRow$realm().getIndex();
-        }
-        Table table = realm.getTable(Booleans.class);
-=======
     public static long insert(Realm realm, some.test.Booleans object, Map<RealmModel,Long> cache) {
         if (object instanceof RealmObjectProxy && ((RealmObjectProxy)object).realmGet$proxyState().getRealm$realm() != null && ((RealmObjectProxy)object).realmGet$proxyState().getRealm$realm().getPath().equals(realm.getPath())) {
             return ((RealmObjectProxy)object).realmGet$proxyState().getRow$realm().getIndex();
         }
         Table table = realm.getTable(some.test.Booleans.class);
->>>>>>> a732f1c1
         long tableNativePtr = table.getNativeTablePointer();
-        BooleansColumnInfo columnInfo = (BooleansColumnInfo) realm.schema.getColumnInfo(Booleans.class);
+        BooleansColumnInfo columnInfo = (BooleansColumnInfo) realm.schema.getColumnInfo(some.test.Booleans.class);
         long rowIndex = Table.nativeAddEmptyRow(tableNativePtr, 1);
         cache.put(object, rowIndex);
         Table.nativeSetBoolean(tableNativePtr, columnInfo.doneIndex, rowIndex, ((BooleansRealmProxyInterface)object).realmGet$done());
@@ -323,27 +314,18 @@
     }
 
     public static void insert(Realm realm, Iterator<? extends RealmModel> objects, Map<RealmModel,Long> cache) {
-        Table table = realm.getTable(Booleans.class);
+        Table table = realm.getTable(some.test.Booleans.class);
         long tableNativePtr = table.getNativeTablePointer();
-        BooleansColumnInfo columnInfo = (BooleansColumnInfo) realm.schema.getColumnInfo(Booleans.class);
-        Booleans object = null;
+        BooleansColumnInfo columnInfo = (BooleansColumnInfo) realm.schema.getColumnInfo(some.test.Booleans.class);
+        some.test.Booleans object = null;
         while (objects.hasNext()) {
-            object = (Booleans) objects.next();
+            object = (some.test.Booleans) objects.next();
             if(!cache.containsKey(object)) {
-<<<<<<< HEAD
-                long rowIndex;
-                if (object instanceof RealmObjectProxy && ((RealmObjectProxy)object).realmGet$proxyState().getRealm$realm() != null && ((RealmObjectProxy)object).realmGet$proxyState().getRealm$realm().getPath().equals(realm.getPath())) {
-                    rowIndex = ((RealmObjectProxy)object).realmGet$proxyState().getRow$realm().getIndex();
-                } else {
-                    rowIndex = Table.nativeAddEmptyRow(tableNativePtr, 1);
-                }
-=======
                 if (object instanceof RealmObjectProxy && ((RealmObjectProxy)object).realmGet$proxyState().getRealm$realm() != null && ((RealmObjectProxy)object).realmGet$proxyState().getRealm$realm().getPath().equals(realm.getPath())) {
                     cache.put(object, ((RealmObjectProxy)object).realmGet$proxyState().getRow$realm().getIndex());
                     continue;
                 }
                 long rowIndex = Table.nativeAddEmptyRow(tableNativePtr, 1);
->>>>>>> a732f1c1
                 cache.put(object, rowIndex);
                 Table.nativeSetBoolean(tableNativePtr, columnInfo.doneIndex, rowIndex, ((BooleansRealmProxyInterface)object).realmGet$done());
                 Table.nativeSetBoolean(tableNativePtr, columnInfo.isReadyIndex, rowIndex, ((BooleansRealmProxyInterface)object).realmGet$isReady());
@@ -353,21 +335,13 @@
         }
     }
 
-<<<<<<< HEAD
-    public static long insertOrUpdate(Realm realm, Booleans object, Map<RealmModel,Long> cache) {
-        if (object instanceof RealmObjectProxy && ((RealmObjectProxy)object).realmGet$proxyState().getRealm$realm() != null && ((RealmObjectProxy)object).realmGet$proxyState().getRealm$realm().getPath().equals(realm.getPath())) {
-            return ((RealmObjectProxy)object).realmGet$proxyState().getRow$realm().getIndex();
-        }
-        Table table = realm.getTable(Booleans.class);
-=======
     public static long insertOrUpdate(Realm realm, some.test.Booleans object, Map<RealmModel,Long> cache) {
         if (object instanceof RealmObjectProxy && ((RealmObjectProxy)object).realmGet$proxyState().getRealm$realm() != null && ((RealmObjectProxy)object).realmGet$proxyState().getRealm$realm().getPath().equals(realm.getPath())) {
             return ((RealmObjectProxy)object).realmGet$proxyState().getRow$realm().getIndex();
         }
         Table table = realm.getTable(some.test.Booleans.class);
->>>>>>> a732f1c1
         long tableNativePtr = table.getNativeTablePointer();
-        BooleansColumnInfo columnInfo = (BooleansColumnInfo) realm.schema.getColumnInfo(Booleans.class);
+        BooleansColumnInfo columnInfo = (BooleansColumnInfo) realm.schema.getColumnInfo(some.test.Booleans.class);
         long rowIndex = Table.nativeAddEmptyRow(tableNativePtr, 1);
         cache.put(object, rowIndex);
         Table.nativeSetBoolean(tableNativePtr, columnInfo.doneIndex, rowIndex, ((BooleansRealmProxyInterface)object).realmGet$done());
@@ -378,27 +352,18 @@
     }
 
     public static void insertOrUpdate(Realm realm, Iterator<? extends RealmModel> objects, Map<RealmModel,Long> cache) {
-        Table table = realm.getTable(Booleans.class);
+        Table table = realm.getTable(some.test.Booleans.class);
         long tableNativePtr = table.getNativeTablePointer();
-        BooleansColumnInfo columnInfo = (BooleansColumnInfo) realm.schema.getColumnInfo(Booleans.class);
-        Booleans object = null;
+        BooleansColumnInfo columnInfo = (BooleansColumnInfo) realm.schema.getColumnInfo(some.test.Booleans.class);
+        some.test.Booleans object = null;
         while (objects.hasNext()) {
-            object = (Booleans) objects.next();
+            object = (some.test.Booleans) objects.next();
             if(!cache.containsKey(object)) {
-<<<<<<< HEAD
-                long rowIndex = TableOrView.NO_MATCH;
-                if (object instanceof RealmObjectProxy && ((RealmObjectProxy)object).realmGet$proxyState().getRealm$realm() != null && ((RealmObjectProxy)object).realmGet$proxyState().getRealm$realm().getPath().equals(realm.getPath())) {
-                    rowIndex = ((RealmObjectProxy)object).realmGet$proxyState().getRow$realm().getIndex();
-                } else {
-                    rowIndex = Table.nativeAddEmptyRow(tableNativePtr, 1);
-                }
-=======
                 if (object instanceof RealmObjectProxy && ((RealmObjectProxy)object).realmGet$proxyState().getRealm$realm() != null && ((RealmObjectProxy)object).realmGet$proxyState().getRealm$realm().getPath().equals(realm.getPath())) {
                     cache.put(object, ((RealmObjectProxy)object).realmGet$proxyState().getRow$realm().getIndex());
                     continue;
                 }
                 long rowIndex = Table.nativeAddEmptyRow(tableNativePtr, 1);
->>>>>>> a732f1c1
                 cache.put(object, rowIndex);
                 Table.nativeSetBoolean(tableNativePtr, columnInfo.doneIndex, rowIndex, ((BooleansRealmProxyInterface)object).realmGet$done());
                 Table.nativeSetBoolean(tableNativePtr, columnInfo.isReadyIndex, rowIndex, ((BooleansRealmProxyInterface)object).realmGet$isReady());
@@ -408,22 +373,22 @@
         }
     }
 
-    public static Booleans createDetachedCopy(Booleans realmObject, int currentDepth, int maxDepth, Map<RealmModel, CacheData<RealmModel>> cache) {
+    public static some.test.Booleans createDetachedCopy(some.test.Booleans realmObject, int currentDepth, int maxDepth, Map<RealmModel, CacheData<RealmModel>> cache) {
         if (currentDepth > maxDepth || realmObject == null) {
             return null;
         }
         CacheData<RealmModel> cachedObject = cache.get(realmObject);
-        Booleans unmanagedObject;
+        some.test.Booleans unmanagedObject;
         if (cachedObject != null) {
             // Reuse cached object or recreate it because it was encountered at a lower depth.
             if (currentDepth >= cachedObject.minDepth) {
-                return (Booleans)cachedObject.object;
-            } else {
-                unmanagedObject = (Booleans)cachedObject.object;
+                return (some.test.Booleans)cachedObject.object;
+            } else {
+                unmanagedObject = (some.test.Booleans)cachedObject.object;
                 cachedObject.minDepth = currentDepth;
             }
         } else {
-            unmanagedObject = new Booleans();
+            unmanagedObject = new some.test.Booleans();
             cache.put(realmObject, new RealmObjectProxy.CacheData(currentDepth, unmanagedObject));
         }
         ((BooleansRealmProxyInterface) unmanagedObject).realmSet$done(((BooleansRealmProxyInterface) realmObject).realmGet$done());
