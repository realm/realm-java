--- conflicted
+++ resolved
@@ -69,10 +69,7 @@
         }
     }
 
-<<<<<<< HEAD
-=======
     private static final OsObjectSchemaInfo expectedObjectSchemaInfo = createExpectedObjectSchemaInfo();
->>>>>>> 953769e3
     private static final List<String> FIELD_NAMES;
     static {
         List<String> fieldNames = new ArrayList<String>();
@@ -82,11 +79,6 @@
         fieldNames.add("anotherBoolean");
         FIELD_NAMES = Collections.unmodifiableList(fieldNames);
     }
-    private static final OsObjectSchemaInfo expectedObjectSchemaInfo = createExpectedObjectSchemaInfo();
-
-    private BooleansColumnInfo columnInfo;
-    private ProxyState<some.test.Booleans> proxyState;
-
 
     private BooleansColumnInfo columnInfo;
     private ProxyState<some.test.Booleans> proxyState;
