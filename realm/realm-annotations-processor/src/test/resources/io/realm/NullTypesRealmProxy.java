--- conflicted
+++ resolved
@@ -120,10 +120,7 @@
         }
     }
 
-<<<<<<< HEAD
-=======
     private static final OsObjectSchemaInfo expectedObjectSchemaInfo = createExpectedObjectSchemaInfo();
->>>>>>> 953769e3
     private static final List<String> FIELD_NAMES;
     static {
         List<String> fieldNames = new ArrayList<String>();
@@ -150,10 +147,6 @@
         fieldNames.add("fieldObjectNull");
         FIELD_NAMES = Collections.unmodifiableList(fieldNames);
     }
-    private static final OsObjectSchemaInfo expectedObjectSchemaInfo = createExpectedObjectSchemaInfo();
-
-    private NullTypesColumnInfo columnInfo;
-    private ProxyState<some.test.NullTypes> proxyState;
 
     private NullTypesColumnInfo columnInfo;
     private ProxyState<some.test.NullTypes> proxyState;
