package io.realm;


import android.util.JsonReader;
import android.util.JsonToken;
import io.realm.RealmFieldType;
import io.realm.exceptions.RealmMigrationNeededException;
import io.realm.internal.ColumnInfo;
import io.realm.internal.ImplicitTransaction;
import io.realm.internal.LinkView;
import io.realm.internal.RealmObjectProxy;
import io.realm.internal.Table;
import io.realm.internal.TableOrView;
import io.realm.internal.android.JsonUtils;
import java.io.IOException;
import java.util.ArrayList;
import java.util.Collections;
import java.util.Date;
import java.util.HashMap;
import java.util.Iterator;
import java.util.List;
import java.util.Map;
import org.json.JSONArray;
import org.json.JSONException;
import org.json.JSONObject;
import some.test.NullTypes;

public class NullTypesRealmProxy extends NullTypes
        implements RealmObjectProxy, NullTypesRealmProxyInterface {

    static final class NullTypesColumnInfo extends ColumnInfo {

        public final long fieldStringNotNullIndex;
        public final long fieldStringNullIndex;
        public final long fieldBooleanNotNullIndex;
        public final long fieldBooleanNullIndex;
        public final long fieldBytesNotNullIndex;
        public final long fieldBytesNullIndex;
        public final long fieldByteNotNullIndex;
        public final long fieldByteNullIndex;
        public final long fieldShortNotNullIndex;
        public final long fieldShortNullIndex;
        public final long fieldIntegerNotNullIndex;
        public final long fieldIntegerNullIndex;
        public final long fieldLongNotNullIndex;
        public final long fieldLongNullIndex;
        public final long fieldFloatNotNullIndex;
        public final long fieldFloatNullIndex;
        public final long fieldDoubleNotNullIndex;
        public final long fieldDoubleNullIndex;
        public final long fieldDateNotNullIndex;
        public final long fieldDateNullIndex;
        public final long fieldObjectNullIndex;

        NullTypesColumnInfo(String path, Table table) {
            final Map<String, Long> indicesMap = new HashMap<String, Long>(21);
            this.fieldStringNotNullIndex = getValidColumnIndex(path, table, "NullTypes", "fieldStringNotNull");
            indicesMap.put("fieldStringNotNull", this.fieldStringNotNullIndex);

            this.fieldStringNullIndex = getValidColumnIndex(path, table, "NullTypes", "fieldStringNull");
            indicesMap.put("fieldStringNull", this.fieldStringNullIndex);

            this.fieldBooleanNotNullIndex = getValidColumnIndex(path, table, "NullTypes", "fieldBooleanNotNull");
            indicesMap.put("fieldBooleanNotNull", this.fieldBooleanNotNullIndex);

            this.fieldBooleanNullIndex = getValidColumnIndex(path, table, "NullTypes", "fieldBooleanNull");
            indicesMap.put("fieldBooleanNull", this.fieldBooleanNullIndex);

            this.fieldBytesNotNullIndex = getValidColumnIndex(path, table, "NullTypes", "fieldBytesNotNull");
            indicesMap.put("fieldBytesNotNull", this.fieldBytesNotNullIndex);

            this.fieldBytesNullIndex = getValidColumnIndex(path, table, "NullTypes", "fieldBytesNull");
            indicesMap.put("fieldBytesNull", this.fieldBytesNullIndex);

            this.fieldByteNotNullIndex = getValidColumnIndex(path, table, "NullTypes", "fieldByteNotNull");
            indicesMap.put("fieldByteNotNull", this.fieldByteNotNullIndex);

            this.fieldByteNullIndex = getValidColumnIndex(path, table, "NullTypes", "fieldByteNull");
            indicesMap.put("fieldByteNull", this.fieldByteNullIndex);

            this.fieldShortNotNullIndex = getValidColumnIndex(path, table, "NullTypes", "fieldShortNotNull");
            indicesMap.put("fieldShortNotNull", this.fieldShortNotNullIndex);

            this.fieldShortNullIndex = getValidColumnIndex(path, table, "NullTypes", "fieldShortNull");
            indicesMap.put("fieldShortNull", this.fieldShortNullIndex);

            this.fieldIntegerNotNullIndex = getValidColumnIndex(path, table, "NullTypes", "fieldIntegerNotNull");
            indicesMap.put("fieldIntegerNotNull", this.fieldIntegerNotNullIndex);

            this.fieldIntegerNullIndex = getValidColumnIndex(path, table, "NullTypes", "fieldIntegerNull");
            indicesMap.put("fieldIntegerNull", this.fieldIntegerNullIndex);

            this.fieldLongNotNullIndex = getValidColumnIndex(path, table, "NullTypes", "fieldLongNotNull");
            indicesMap.put("fieldLongNotNull", this.fieldLongNotNullIndex);

            this.fieldLongNullIndex = getValidColumnIndex(path, table, "NullTypes", "fieldLongNull");
            indicesMap.put("fieldLongNull", this.fieldLongNullIndex);

            this.fieldFloatNotNullIndex = getValidColumnIndex(path, table, "NullTypes", "fieldFloatNotNull");
            indicesMap.put("fieldFloatNotNull", this.fieldFloatNotNullIndex);

            this.fieldFloatNullIndex = getValidColumnIndex(path, table, "NullTypes", "fieldFloatNull");
            indicesMap.put("fieldFloatNull", this.fieldFloatNullIndex);

            this.fieldDoubleNotNullIndex = getValidColumnIndex(path, table, "NullTypes", "fieldDoubleNotNull");
            indicesMap.put("fieldDoubleNotNull", this.fieldDoubleNotNullIndex);

            this.fieldDoubleNullIndex = getValidColumnIndex(path, table, "NullTypes", "fieldDoubleNull");
            indicesMap.put("fieldDoubleNull", this.fieldDoubleNullIndex);

            this.fieldDateNotNullIndex = getValidColumnIndex(path, table, "NullTypes", "fieldDateNotNull");
            indicesMap.put("fieldDateNotNull", this.fieldDateNotNullIndex);

            this.fieldDateNullIndex = getValidColumnIndex(path, table, "NullTypes", "fieldDateNull");
            indicesMap.put("fieldDateNull", this.fieldDateNullIndex);

            this.fieldObjectNullIndex = getValidColumnIndex(path, table, "NullTypes", "fieldObjectNull");
            indicesMap.put("fieldObjectNull", this.fieldObjectNullIndex);

            setIndicesMap(indicesMap);
        }
    }

    private final NullTypesColumnInfo columnInfo;
    private final ProxyState proxyState;
    private static final List<String> FIELD_NAMES;
    static {
        List<String> fieldNames = new ArrayList<String>();
        fieldNames.add("fieldStringNotNull");
        fieldNames.add("fieldStringNull");
        fieldNames.add("fieldBooleanNotNull");
        fieldNames.add("fieldBooleanNull");
        fieldNames.add("fieldBytesNotNull");
        fieldNames.add("fieldBytesNull");
        fieldNames.add("fieldByteNotNull");
        fieldNames.add("fieldByteNull");
        fieldNames.add("fieldShortNotNull");
        fieldNames.add("fieldShortNull");
        fieldNames.add("fieldIntegerNotNull");
        fieldNames.add("fieldIntegerNull");
        fieldNames.add("fieldLongNotNull");
        fieldNames.add("fieldLongNull");
        fieldNames.add("fieldFloatNotNull");
        fieldNames.add("fieldFloatNull");
        fieldNames.add("fieldDoubleNotNull");
        fieldNames.add("fieldDoubleNull");
        fieldNames.add("fieldDateNotNull");
        fieldNames.add("fieldDateNull");
        fieldNames.add("fieldObjectNull");
        FIELD_NAMES = Collections.unmodifiableList(fieldNames);
    }

    NullTypesRealmProxy(ColumnInfo columnInfo) {
        this.columnInfo = (NullTypesColumnInfo) columnInfo;
        this.proxyState = new ProxyState(NullTypes.class, this);
    }

    @SuppressWarnings("cast")
    public String realmGet$fieldStringNotNull() {
        proxyState.getRealm$realm().checkIfValid();
        return (java.lang.String) proxyState.getRow$realm().getString(columnInfo.fieldStringNotNullIndex);
    }

    public void realmSet$fieldStringNotNull(String value) {
        proxyState.getRealm$realm().checkIfValid();
        if (value == null) {
            throw new IllegalArgumentException("Trying to set non-nullable field 'fieldStringNotNull' to null.");
        }
        proxyState.getRow$realm().setString(columnInfo.fieldStringNotNullIndex, value);
    }

    @SuppressWarnings("cast")
    public String realmGet$fieldStringNull() {
        proxyState.getRealm$realm().checkIfValid();
        return (java.lang.String) proxyState.getRow$realm().getString(columnInfo.fieldStringNullIndex);
    }

    public void realmSet$fieldStringNull(String value) {
        proxyState.getRealm$realm().checkIfValid();
        if (value == null) {
            proxyState.getRow$realm().setNull(columnInfo.fieldStringNullIndex);
            return;
        }
        proxyState.getRow$realm().setString(columnInfo.fieldStringNullIndex, value);
    }

    @SuppressWarnings("cast")
    public Boolean realmGet$fieldBooleanNotNull() {
        proxyState.getRealm$realm().checkIfValid();
        return (boolean) proxyState.getRow$realm().getBoolean(columnInfo.fieldBooleanNotNullIndex);
    }

    public void realmSet$fieldBooleanNotNull(Boolean value) {
        proxyState.getRealm$realm().checkIfValid();
        if (value == null) {
            throw new IllegalArgumentException("Trying to set non-nullable field 'fieldBooleanNotNull' to null.");
        }
        proxyState.getRow$realm().setBoolean(columnInfo.fieldBooleanNotNullIndex, value);
    }

    @SuppressWarnings("cast")
    public Boolean realmGet$fieldBooleanNull() {
        proxyState.getRealm$realm().checkIfValid();
        if (proxyState.getRow$realm().isNull(columnInfo.fieldBooleanNullIndex)) {
            return null;
        }
        return (boolean) proxyState.getRow$realm().getBoolean(columnInfo.fieldBooleanNullIndex);
    }

    public void realmSet$fieldBooleanNull(Boolean value) {
        proxyState.getRealm$realm().checkIfValid();
        if (value == null) {
            proxyState.getRow$realm().setNull(columnInfo.fieldBooleanNullIndex);
            return;
        }
        proxyState.getRow$realm().setBoolean(columnInfo.fieldBooleanNullIndex, value);
    }

    @SuppressWarnings("cast")
    public byte[] realmGet$fieldBytesNotNull() {
        proxyState.getRealm$realm().checkIfValid();
        return (byte[]) proxyState.getRow$realm().getBinaryByteArray(columnInfo.fieldBytesNotNullIndex);
    }

    public void realmSet$fieldBytesNotNull(byte[] value) {
        proxyState.getRealm$realm().checkIfValid();
        if (value == null) {
            throw new IllegalArgumentException("Trying to set non-nullable field 'fieldBytesNotNull' to null.");
        }
        proxyState.getRow$realm().setBinaryByteArray(columnInfo.fieldBytesNotNullIndex, value);
    }

    @SuppressWarnings("cast")
    public byte[] realmGet$fieldBytesNull() {
        proxyState.getRealm$realm().checkIfValid();
        return (byte[]) proxyState.getRow$realm().getBinaryByteArray(columnInfo.fieldBytesNullIndex);
    }

    public void realmSet$fieldBytesNull(byte[] value) {
        proxyState.getRealm$realm().checkIfValid();
        if (value == null) {
            proxyState.getRow$realm().setNull(columnInfo.fieldBytesNullIndex);
            return;
        }
        proxyState.getRow$realm().setBinaryByteArray(columnInfo.fieldBytesNullIndex, value);
    }

    @SuppressWarnings("cast")
    public Byte realmGet$fieldByteNotNull() {
        proxyState.getRealm$realm().checkIfValid();
        return (byte) proxyState.getRow$realm().getLong(columnInfo.fieldByteNotNullIndex);
    }

    public void realmSet$fieldByteNotNull(Byte value) {
        proxyState.getRealm$realm().checkIfValid();
        if (value == null) {
            throw new IllegalArgumentException("Trying to set non-nullable field 'fieldByteNotNull' to null.");
        }
        proxyState.getRow$realm().setLong(columnInfo.fieldByteNotNullIndex, value);
    }

    @SuppressWarnings("cast")
    public Byte realmGet$fieldByteNull() {
        proxyState.getRealm$realm().checkIfValid();
        if (proxyState.getRow$realm().isNull(columnInfo.fieldByteNullIndex)) {
            return null;
        }
        return (byte) proxyState.getRow$realm().getLong(columnInfo.fieldByteNullIndex);
    }

    public void realmSet$fieldByteNull(Byte value) {
        proxyState.getRealm$realm().checkIfValid();
        if (value == null) {
            proxyState.getRow$realm().setNull(columnInfo.fieldByteNullIndex);
            return;
        }
        proxyState.getRow$realm().setLong(columnInfo.fieldByteNullIndex, value);
    }

    @SuppressWarnings("cast")
    public Short realmGet$fieldShortNotNull() {
        proxyState.getRealm$realm().checkIfValid();
        return (short) proxyState.getRow$realm().getLong(columnInfo.fieldShortNotNullIndex);
    }

    public void realmSet$fieldShortNotNull(Short value) {
        proxyState.getRealm$realm().checkIfValid();
        if (value == null) {
            throw new IllegalArgumentException("Trying to set non-nullable field 'fieldShortNotNull' to null.");
        }
        proxyState.getRow$realm().setLong(columnInfo.fieldShortNotNullIndex, value);
    }

    @SuppressWarnings("cast")
    public Short realmGet$fieldShortNull() {
        proxyState.getRealm$realm().checkIfValid();
        if (proxyState.getRow$realm().isNull(columnInfo.fieldShortNullIndex)) {
            return null;
        }
        return (short) proxyState.getRow$realm().getLong(columnInfo.fieldShortNullIndex);
    }

    public void realmSet$fieldShortNull(Short value) {
        proxyState.getRealm$realm().checkIfValid();
        if (value == null) {
            proxyState.getRow$realm().setNull(columnInfo.fieldShortNullIndex);
            return;
        }
        proxyState.getRow$realm().setLong(columnInfo.fieldShortNullIndex, value);
    }

    @SuppressWarnings("cast")
    public Integer realmGet$fieldIntegerNotNull() {
        proxyState.getRealm$realm().checkIfValid();
        return (int) proxyState.getRow$realm().getLong(columnInfo.fieldIntegerNotNullIndex);
    }

    public void realmSet$fieldIntegerNotNull(Integer value) {
        proxyState.getRealm$realm().checkIfValid();
        if (value == null) {
            throw new IllegalArgumentException("Trying to set non-nullable field 'fieldIntegerNotNull' to null.");
        }
        proxyState.getRow$realm().setLong(columnInfo.fieldIntegerNotNullIndex, value);
    }

    @SuppressWarnings("cast")
    public Integer realmGet$fieldIntegerNull() {
        proxyState.getRealm$realm().checkIfValid();
        if (proxyState.getRow$realm().isNull(columnInfo.fieldIntegerNullIndex)) {
            return null;
        }
        return (int) proxyState.getRow$realm().getLong(columnInfo.fieldIntegerNullIndex);
    }

    public void realmSet$fieldIntegerNull(Integer value) {
        proxyState.getRealm$realm().checkIfValid();
        if (value == null) {
            proxyState.getRow$realm().setNull(columnInfo.fieldIntegerNullIndex);
            return;
        }
        proxyState.getRow$realm().setLong(columnInfo.fieldIntegerNullIndex, value);
    }

    @SuppressWarnings("cast")
    public Long realmGet$fieldLongNotNull() {
        proxyState.getRealm$realm().checkIfValid();
        return (long) proxyState.getRow$realm().getLong(columnInfo.fieldLongNotNullIndex);
    }

    public void realmSet$fieldLongNotNull(Long value) {
        proxyState.getRealm$realm().checkIfValid();
        if (value == null) {
            throw new IllegalArgumentException("Trying to set non-nullable field 'fieldLongNotNull' to null.");
        }
        proxyState.getRow$realm().setLong(columnInfo.fieldLongNotNullIndex, value);
    }

    @SuppressWarnings("cast")
    public Long realmGet$fieldLongNull() {
        proxyState.getRealm$realm().checkIfValid();
        if (proxyState.getRow$realm().isNull(columnInfo.fieldLongNullIndex)) {
            return null;
        }
        return (long) proxyState.getRow$realm().getLong(columnInfo.fieldLongNullIndex);
    }

    public void realmSet$fieldLongNull(Long value) {
        proxyState.getRealm$realm().checkIfValid();
        if (value == null) {
            proxyState.getRow$realm().setNull(columnInfo.fieldLongNullIndex);
            return;
        }
        proxyState.getRow$realm().setLong(columnInfo.fieldLongNullIndex, value);
    }

    @SuppressWarnings("cast")
    public Float realmGet$fieldFloatNotNull() {
        proxyState.getRealm$realm().checkIfValid();
        return (float) proxyState.getRow$realm().getFloat(columnInfo.fieldFloatNotNullIndex);
    }

    public void realmSet$fieldFloatNotNull(Float value) {
        proxyState.getRealm$realm().checkIfValid();
        if (value == null) {
            throw new IllegalArgumentException("Trying to set non-nullable field 'fieldFloatNotNull' to null.");
        }
        proxyState.getRow$realm().setFloat(columnInfo.fieldFloatNotNullIndex, value);
    }

    @SuppressWarnings("cast")
    public Float realmGet$fieldFloatNull() {
        proxyState.getRealm$realm().checkIfValid();
        if (proxyState.getRow$realm().isNull(columnInfo.fieldFloatNullIndex)) {
            return null;
        }
        return (float) proxyState.getRow$realm().getFloat(columnInfo.fieldFloatNullIndex);
    }

    public void realmSet$fieldFloatNull(Float value) {
        proxyState.getRealm$realm().checkIfValid();
        if (value == null) {
            proxyState.getRow$realm().setNull(columnInfo.fieldFloatNullIndex);
            return;
        }
        proxyState.getRow$realm().setFloat(columnInfo.fieldFloatNullIndex, value);
    }

    @SuppressWarnings("cast")
    public Double realmGet$fieldDoubleNotNull() {
        proxyState.getRealm$realm().checkIfValid();
        return (double) proxyState.getRow$realm().getDouble(columnInfo.fieldDoubleNotNullIndex);
    }

    public void realmSet$fieldDoubleNotNull(Double value) {
        proxyState.getRealm$realm().checkIfValid();
        if (value == null) {
            throw new IllegalArgumentException("Trying to set non-nullable field 'fieldDoubleNotNull' to null.");
        }
        proxyState.getRow$realm().setDouble(columnInfo.fieldDoubleNotNullIndex, value);
    }

    @SuppressWarnings("cast")
    public Double realmGet$fieldDoubleNull() {
        proxyState.getRealm$realm().checkIfValid();
        if (proxyState.getRow$realm().isNull(columnInfo.fieldDoubleNullIndex)) {
            return null;
        }
        return (double) proxyState.getRow$realm().getDouble(columnInfo.fieldDoubleNullIndex);
    }

    public void realmSet$fieldDoubleNull(Double value) {
        proxyState.getRealm$realm().checkIfValid();
        if (value == null) {
            proxyState.getRow$realm().setNull(columnInfo.fieldDoubleNullIndex);
            return;
        }
        proxyState.getRow$realm().setDouble(columnInfo.fieldDoubleNullIndex, value);
    }

    @SuppressWarnings("cast")
    public Date realmGet$fieldDateNotNull() {
        proxyState.getRealm$realm().checkIfValid();
        return (java.util.Date) proxyState.getRow$realm().getDate(columnInfo.fieldDateNotNullIndex);
    }

    public void realmSet$fieldDateNotNull(Date value) {
        proxyState.getRealm$realm().checkIfValid();
        if (value == null) {
            throw new IllegalArgumentException("Trying to set non-nullable field 'fieldDateNotNull' to null.");
        }
        proxyState.getRow$realm().setDate(columnInfo.fieldDateNotNullIndex, value);
    }

    @SuppressWarnings("cast")
    public Date realmGet$fieldDateNull() {
        proxyState.getRealm$realm().checkIfValid();
        if (proxyState.getRow$realm().isNull(columnInfo.fieldDateNullIndex)) {
            return null;
        }
        return (java.util.Date) proxyState.getRow$realm().getDate(columnInfo.fieldDateNullIndex);
    }

    public void realmSet$fieldDateNull(Date value) {
        proxyState.getRealm$realm().checkIfValid();
        if (value == null) {
            proxyState.getRow$realm().setNull(columnInfo.fieldDateNullIndex);
            return;
        }
        proxyState.getRow$realm().setDate(columnInfo.fieldDateNullIndex, value);
    }

    public NullTypes realmGet$fieldObjectNull() {
        proxyState.getRealm$realm().checkIfValid();
        if (proxyState.getRow$realm().isNullLink(columnInfo.fieldObjectNullIndex)) {
            return null;
        }
        return proxyState.getRealm$realm().get(some.test.NullTypes.class, proxyState.getRow$realm().getLink(columnInfo.fieldObjectNullIndex));
    }

    public void realmSet$fieldObjectNull(NullTypes value) {
        proxyState.getRealm$realm().checkIfValid();
        if (value == null) {
            proxyState.getRow$realm().nullifyLink(columnInfo.fieldObjectNullIndex);
            return;
        }
        if (!RealmObject.isValid(value)) {
            throw new IllegalArgumentException("'value' is not a valid managed object.");
        }
        if (((RealmObjectProxy)value).realmGet$proxyState().getRealm$realm() != proxyState.getRealm$realm()) {
            throw new IllegalArgumentException("'value' belongs to a different Realm.");
        }
        proxyState.getRow$realm().setLink(columnInfo.fieldObjectNullIndex, ((RealmObjectProxy)value).realmGet$proxyState().getRow$realm().getIndex());
    }

    public static Table initTable(ImplicitTransaction transaction) {
        if (!transaction.hasTable("class_NullTypes")) {
            Table table = transaction.getTable("class_NullTypes");
            table.addColumn(RealmFieldType.STRING, "fieldStringNotNull", Table.NOT_NULLABLE);
            table.addColumn(RealmFieldType.STRING, "fieldStringNull", Table.NULLABLE);
            table.addColumn(RealmFieldType.BOOLEAN, "fieldBooleanNotNull", Table.NOT_NULLABLE);
            table.addColumn(RealmFieldType.BOOLEAN, "fieldBooleanNull", Table.NULLABLE);
            table.addColumn(RealmFieldType.BINARY, "fieldBytesNotNull", Table.NOT_NULLABLE);
            table.addColumn(RealmFieldType.BINARY, "fieldBytesNull", Table.NULLABLE);
            table.addColumn(RealmFieldType.INTEGER, "fieldByteNotNull", Table.NOT_NULLABLE);
            table.addColumn(RealmFieldType.INTEGER, "fieldByteNull", Table.NULLABLE);
            table.addColumn(RealmFieldType.INTEGER, "fieldShortNotNull", Table.NOT_NULLABLE);
            table.addColumn(RealmFieldType.INTEGER, "fieldShortNull", Table.NULLABLE);
            table.addColumn(RealmFieldType.INTEGER, "fieldIntegerNotNull", Table.NOT_NULLABLE);
            table.addColumn(RealmFieldType.INTEGER, "fieldIntegerNull", Table.NULLABLE);
            table.addColumn(RealmFieldType.INTEGER, "fieldLongNotNull", Table.NOT_NULLABLE);
            table.addColumn(RealmFieldType.INTEGER, "fieldLongNull", Table.NULLABLE);
            table.addColumn(RealmFieldType.FLOAT, "fieldFloatNotNull", Table.NOT_NULLABLE);
            table.addColumn(RealmFieldType.FLOAT, "fieldFloatNull", Table.NULLABLE);
            table.addColumn(RealmFieldType.DOUBLE, "fieldDoubleNotNull", Table.NOT_NULLABLE);
            table.addColumn(RealmFieldType.DOUBLE, "fieldDoubleNull", Table.NULLABLE);
            table.addColumn(RealmFieldType.DATE, "fieldDateNotNull", Table.NOT_NULLABLE);
            table.addColumn(RealmFieldType.DATE, "fieldDateNull", Table.NULLABLE);
            if (!transaction.hasTable("class_NullTypes")) {
                NullTypesRealmProxy.initTable(transaction);
            }
            table.addColumnLink(RealmFieldType.OBJECT, "fieldObjectNull", transaction.getTable("class_NullTypes"));
            table.setPrimaryKey("");
            return table;
        }
        return transaction.getTable("class_NullTypes");
    }

    public static NullTypesColumnInfo validateTable(ImplicitTransaction transaction) {
        if (transaction.hasTable("class_NullTypes")) {
            Table table = transaction.getTable("class_NullTypes");
            if (table.getColumnCount() != 21) {
                throw new RealmMigrationNeededException(transaction.getPath(), "Field count does not match - expected 21 but was " + table.getColumnCount());
            }
            Map<String, RealmFieldType> columnTypes = new HashMap<String, RealmFieldType>();
            for (long i = 0; i < 21; i++) {
                columnTypes.put(table.getColumnName(i), table.getColumnType(i));
            }

            final NullTypesColumnInfo columnInfo = new NullTypesColumnInfo(transaction.getPath(), table);

            if (!columnTypes.containsKey("fieldStringNotNull")) {
                throw new RealmMigrationNeededException(transaction.getPath(), "Missing field 'fieldStringNotNull' in existing Realm file. Either remove field or migrate using io.realm.internal.Table.addColumn().");
            }
            if (columnTypes.get("fieldStringNotNull") != RealmFieldType.STRING) {
                throw new RealmMigrationNeededException(transaction.getPath(), "Invalid type 'String' for field 'fieldStringNotNull' in existing Realm file.");
            }
            if (table.isColumnNullable(columnInfo.fieldStringNotNullIndex)) {
                throw new RealmMigrationNeededException(transaction.getPath(), "Field 'fieldStringNotNull' does support null values in the existing Realm file. Remove @Required or @PrimaryKey from field 'fieldStringNotNull' or migrate using RealmObjectSchema.setNullable().");
            }
            if (!columnTypes.containsKey("fieldStringNull")) {
                throw new RealmMigrationNeededException(transaction.getPath(), "Missing field 'fieldStringNull' in existing Realm file. Either remove field or migrate using io.realm.internal.Table.addColumn().");
            }
            if (columnTypes.get("fieldStringNull") != RealmFieldType.STRING) {
                throw new RealmMigrationNeededException(transaction.getPath(), "Invalid type 'String' for field 'fieldStringNull' in existing Realm file.");
            }
            if (!table.isColumnNullable(columnInfo.fieldStringNullIndex)) {
                throw new RealmMigrationNeededException(transaction.getPath(), "Field 'fieldStringNull' is required. Either set @Required to field 'fieldStringNull' or migrate using RealmObjectSchema.setNullable().");
            }
            if (!columnTypes.containsKey("fieldBooleanNotNull")) {
                throw new RealmMigrationNeededException(transaction.getPath(), "Missing field 'fieldBooleanNotNull' in existing Realm file. Either remove field or migrate using io.realm.internal.Table.addColumn().");
            }
            if (columnTypes.get("fieldBooleanNotNull") != RealmFieldType.BOOLEAN) {
                throw new RealmMigrationNeededException(transaction.getPath(), "Invalid type 'Boolean' for field 'fieldBooleanNotNull' in existing Realm file.");
            }
            if (table.isColumnNullable(columnInfo.fieldBooleanNotNullIndex)) {
                throw new RealmMigrationNeededException(transaction.getPath(), "Field 'fieldBooleanNotNull' does support null values in the existing Realm file. Remove @Required or @PrimaryKey from field 'fieldBooleanNotNull' or migrate using RealmObjectSchema.setNullable().");
            }
            if (!columnTypes.containsKey("fieldBooleanNull")) {
                throw new RealmMigrationNeededException(transaction.getPath(), "Missing field 'fieldBooleanNull' in existing Realm file. Either remove field or migrate using io.realm.internal.Table.addColumn().");
            }
            if (columnTypes.get("fieldBooleanNull") != RealmFieldType.BOOLEAN) {
                throw new RealmMigrationNeededException(transaction.getPath(), "Invalid type 'Boolean' for field 'fieldBooleanNull' in existing Realm file.");
            }
            if (!table.isColumnNullable(columnInfo.fieldBooleanNullIndex)) {
                throw new RealmMigrationNeededException(transaction.getPath(),"Field 'fieldBooleanNull' does not support null values in the existing Realm file. Either set @Required, use the primitive type for field 'fieldBooleanNull' or migrate using RealmObjectSchema.setNullable().");
            }
            if (!columnTypes.containsKey("fieldBytesNotNull")) {
                throw new RealmMigrationNeededException(transaction.getPath(), "Missing field 'fieldBytesNotNull' in existing Realm file. Either remove field or migrate using io.realm.internal.Table.addColumn().");
            }
            if (columnTypes.get("fieldBytesNotNull") != RealmFieldType.BINARY) {
                throw new RealmMigrationNeededException(transaction.getPath(), "Invalid type 'byte[]' for field 'fieldBytesNotNull' in existing Realm file.");
            }
            if (table.isColumnNullable(columnInfo.fieldBytesNotNullIndex)) {
                throw new RealmMigrationNeededException(transaction.getPath(), "Field 'fieldBytesNotNull' does support null values in the existing Realm file. Remove @Required or @PrimaryKey from field 'fieldBytesNotNull' or migrate using RealmObjectSchema.setNullable().");
            }
            if (!columnTypes.containsKey("fieldBytesNull")) {
                throw new RealmMigrationNeededException(transaction.getPath(), "Missing field 'fieldBytesNull' in existing Realm file. Either remove field or migrate using io.realm.internal.Table.addColumn().");
            }
            if (columnTypes.get("fieldBytesNull") != RealmFieldType.BINARY) {
                throw new RealmMigrationNeededException(transaction.getPath(), "Invalid type 'byte[]' for field 'fieldBytesNull' in existing Realm file.");
            }
            if (!table.isColumnNullable(columnInfo.fieldBytesNullIndex)) {
                throw new RealmMigrationNeededException(transaction.getPath(), "Field 'fieldBytesNull' is required. Either set @Required to field 'fieldBytesNull' or migrate using RealmObjectSchema.setNullable().");
            }
            if (!columnTypes.containsKey("fieldByteNotNull")) {
                throw new RealmMigrationNeededException(transaction.getPath(), "Missing field 'fieldByteNotNull' in existing Realm file. Either remove field or migrate using io.realm.internal.Table.addColumn().");
            }
            if (columnTypes.get("fieldByteNotNull") != RealmFieldType.INTEGER) {
                throw new RealmMigrationNeededException(transaction.getPath(), "Invalid type 'Byte' for field 'fieldByteNotNull' in existing Realm file.");
            }
            if (table.isColumnNullable(columnInfo.fieldByteNotNullIndex)) {
                throw new RealmMigrationNeededException(transaction.getPath(), "Field 'fieldByteNotNull' does support null values in the existing Realm file. Remove @Required or @PrimaryKey from field 'fieldByteNotNull' or migrate using RealmObjectSchema.setNullable().");
            }
            if (!columnTypes.containsKey("fieldByteNull")) {
                throw new RealmMigrationNeededException(transaction.getPath(), "Missing field 'fieldByteNull' in existing Realm file. Either remove field or migrate using io.realm.internal.Table.addColumn().");
            }
            if (columnTypes.get("fieldByteNull") != RealmFieldType.INTEGER) {
                throw new RealmMigrationNeededException(transaction.getPath(), "Invalid type 'Byte' for field 'fieldByteNull' in existing Realm file.");
            }
            if (!table.isColumnNullable(columnInfo.fieldByteNullIndex)) {
                throw new RealmMigrationNeededException(transaction.getPath(),"Field 'fieldByteNull' does not support null values in the existing Realm file. Either set @Required, use the primitive type for field 'fieldByteNull' or migrate using RealmObjectSchema.setNullable().");
            }
            if (!columnTypes.containsKey("fieldShortNotNull")) {
                throw new RealmMigrationNeededException(transaction.getPath(), "Missing field 'fieldShortNotNull' in existing Realm file. Either remove field or migrate using io.realm.internal.Table.addColumn().");
            }
            if (columnTypes.get("fieldShortNotNull") != RealmFieldType.INTEGER) {
                throw new RealmMigrationNeededException(transaction.getPath(), "Invalid type 'Short' for field 'fieldShortNotNull' in existing Realm file.");
            }
            if (table.isColumnNullable(columnInfo.fieldShortNotNullIndex)) {
                throw new RealmMigrationNeededException(transaction.getPath(), "Field 'fieldShortNotNull' does support null values in the existing Realm file. Remove @Required or @PrimaryKey from field 'fieldShortNotNull' or migrate using RealmObjectSchema.setNullable().");
            }
            if (!columnTypes.containsKey("fieldShortNull")) {
                throw new RealmMigrationNeededException(transaction.getPath(), "Missing field 'fieldShortNull' in existing Realm file. Either remove field or migrate using io.realm.internal.Table.addColumn().");
            }
            if (columnTypes.get("fieldShortNull") != RealmFieldType.INTEGER) {
                throw new RealmMigrationNeededException(transaction.getPath(), "Invalid type 'Short' for field 'fieldShortNull' in existing Realm file.");
            }
            if (!table.isColumnNullable(columnInfo.fieldShortNullIndex)) {
                throw new RealmMigrationNeededException(transaction.getPath(),"Field 'fieldShortNull' does not support null values in the existing Realm file. Either set @Required, use the primitive type for field 'fieldShortNull' or migrate using RealmObjectSchema.setNullable().");
            }
            if (!columnTypes.containsKey("fieldIntegerNotNull")) {
                throw new RealmMigrationNeededException(transaction.getPath(), "Missing field 'fieldIntegerNotNull' in existing Realm file. Either remove field or migrate using io.realm.internal.Table.addColumn().");
            }
            if (columnTypes.get("fieldIntegerNotNull") != RealmFieldType.INTEGER) {
                throw new RealmMigrationNeededException(transaction.getPath(), "Invalid type 'Integer' for field 'fieldIntegerNotNull' in existing Realm file.");
            }
            if (table.isColumnNullable(columnInfo.fieldIntegerNotNullIndex)) {
                throw new RealmMigrationNeededException(transaction.getPath(), "Field 'fieldIntegerNotNull' does support null values in the existing Realm file. Remove @Required or @PrimaryKey from field 'fieldIntegerNotNull' or migrate using RealmObjectSchema.setNullable().");
            }
            if (!columnTypes.containsKey("fieldIntegerNull")) {
                throw new RealmMigrationNeededException(transaction.getPath(), "Missing field 'fieldIntegerNull' in existing Realm file. Either remove field or migrate using io.realm.internal.Table.addColumn().");
            }
            if (columnTypes.get("fieldIntegerNull") != RealmFieldType.INTEGER) {
                throw new RealmMigrationNeededException(transaction.getPath(), "Invalid type 'Integer' for field 'fieldIntegerNull' in existing Realm file.");
            }
            if (!table.isColumnNullable(columnInfo.fieldIntegerNullIndex)) {
                throw new RealmMigrationNeededException(transaction.getPath(),"Field 'fieldIntegerNull' does not support null values in the existing Realm file. Either set @Required, use the primitive type for field 'fieldIntegerNull' or migrate using RealmObjectSchema.setNullable().");
            }
            if (!columnTypes.containsKey("fieldLongNotNull")) {
                throw new RealmMigrationNeededException(transaction.getPath(), "Missing field 'fieldLongNotNull' in existing Realm file. Either remove field or migrate using io.realm.internal.Table.addColumn().");
            }
            if (columnTypes.get("fieldLongNotNull") != RealmFieldType.INTEGER) {
                throw new RealmMigrationNeededException(transaction.getPath(), "Invalid type 'Long' for field 'fieldLongNotNull' in existing Realm file.");
            }
            if (table.isColumnNullable(columnInfo.fieldLongNotNullIndex)) {
                throw new RealmMigrationNeededException(transaction.getPath(), "Field 'fieldLongNotNull' does support null values in the existing Realm file. Remove @Required or @PrimaryKey from field 'fieldLongNotNull' or migrate using RealmObjectSchema.setNullable().");
            }
            if (!columnTypes.containsKey("fieldLongNull")) {
                throw new RealmMigrationNeededException(transaction.getPath(), "Missing field 'fieldLongNull' in existing Realm file. Either remove field or migrate using io.realm.internal.Table.addColumn().");
            }
            if (columnTypes.get("fieldLongNull") != RealmFieldType.INTEGER) {
                throw new RealmMigrationNeededException(transaction.getPath(), "Invalid type 'Long' for field 'fieldLongNull' in existing Realm file.");
            }
            if (!table.isColumnNullable(columnInfo.fieldLongNullIndex)) {
                throw new RealmMigrationNeededException(transaction.getPath(),"Field 'fieldLongNull' does not support null values in the existing Realm file. Either set @Required, use the primitive type for field 'fieldLongNull' or migrate using RealmObjectSchema.setNullable().");
            }
            if (!columnTypes.containsKey("fieldFloatNotNull")) {
                throw new RealmMigrationNeededException(transaction.getPath(), "Missing field 'fieldFloatNotNull' in existing Realm file. Either remove field or migrate using io.realm.internal.Table.addColumn().");
            }
            if (columnTypes.get("fieldFloatNotNull") != RealmFieldType.FLOAT) {
                throw new RealmMigrationNeededException(transaction.getPath(), "Invalid type 'Float' for field 'fieldFloatNotNull' in existing Realm file.");
            }
            if (table.isColumnNullable(columnInfo.fieldFloatNotNullIndex)) {
                throw new RealmMigrationNeededException(transaction.getPath(), "Field 'fieldFloatNotNull' does support null values in the existing Realm file. Remove @Required or @PrimaryKey from field 'fieldFloatNotNull' or migrate using RealmObjectSchema.setNullable().");
            }
            if (!columnTypes.containsKey("fieldFloatNull")) {
                throw new RealmMigrationNeededException(transaction.getPath(), "Missing field 'fieldFloatNull' in existing Realm file. Either remove field or migrate using io.realm.internal.Table.addColumn().");
            }
            if (columnTypes.get("fieldFloatNull") != RealmFieldType.FLOAT) {
                throw new RealmMigrationNeededException(transaction.getPath(), "Invalid type 'Float' for field 'fieldFloatNull' in existing Realm file.");
            }
            if (!table.isColumnNullable(columnInfo.fieldFloatNullIndex)) {
                throw new RealmMigrationNeededException(transaction.getPath(),"Field 'fieldFloatNull' does not support null values in the existing Realm file. Either set @Required, use the primitive type for field 'fieldFloatNull' or migrate using RealmObjectSchema.setNullable().");
            }
            if (!columnTypes.containsKey("fieldDoubleNotNull")) {
                throw new RealmMigrationNeededException(transaction.getPath(), "Missing field 'fieldDoubleNotNull' in existing Realm file. Either remove field or migrate using io.realm.internal.Table.addColumn().");
            }
            if (columnTypes.get("fieldDoubleNotNull") != RealmFieldType.DOUBLE) {
                throw new RealmMigrationNeededException(transaction.getPath(), "Invalid type 'Double' for field 'fieldDoubleNotNull' in existing Realm file.");
            }
            if (table.isColumnNullable(columnInfo.fieldDoubleNotNullIndex)) {
                throw new RealmMigrationNeededException(transaction.getPath(), "Field 'fieldDoubleNotNull' does support null values in the existing Realm file. Remove @Required or @PrimaryKey from field 'fieldDoubleNotNull' or migrate using RealmObjectSchema.setNullable().");
            }
            if (!columnTypes.containsKey("fieldDoubleNull")) {
                throw new RealmMigrationNeededException(transaction.getPath(), "Missing field 'fieldDoubleNull' in existing Realm file. Either remove field or migrate using io.realm.internal.Table.addColumn().");
            }
            if (columnTypes.get("fieldDoubleNull") != RealmFieldType.DOUBLE) {
                throw new RealmMigrationNeededException(transaction.getPath(), "Invalid type 'Double' for field 'fieldDoubleNull' in existing Realm file.");
            }
            if (!table.isColumnNullable(columnInfo.fieldDoubleNullIndex)) {
                throw new RealmMigrationNeededException(transaction.getPath(),"Field 'fieldDoubleNull' does not support null values in the existing Realm file. Either set @Required, use the primitive type for field 'fieldDoubleNull' or migrate using RealmObjectSchema.setNullable().");
            }
            if (!columnTypes.containsKey("fieldDateNotNull")) {
                throw new RealmMigrationNeededException(transaction.getPath(), "Missing field 'fieldDateNotNull' in existing Realm file. Either remove field or migrate using io.realm.internal.Table.addColumn().");
            }
            if (columnTypes.get("fieldDateNotNull") != RealmFieldType.DATE) {
                throw new RealmMigrationNeededException(transaction.getPath(), "Invalid type 'Date' for field 'fieldDateNotNull' in existing Realm file.");
            }
            if (table.isColumnNullable(columnInfo.fieldDateNotNullIndex)) {
                throw new RealmMigrationNeededException(transaction.getPath(), "Field 'fieldDateNotNull' does support null values in the existing Realm file. Remove @Required or @PrimaryKey from field 'fieldDateNotNull' or migrate using RealmObjectSchema.setNullable().");
            }
            if (!columnTypes.containsKey("fieldDateNull")) {
                throw new RealmMigrationNeededException(transaction.getPath(), "Missing field 'fieldDateNull' in existing Realm file. Either remove field or migrate using io.realm.internal.Table.addColumn().");
            }
            if (columnTypes.get("fieldDateNull") != RealmFieldType.DATE) {
                throw new RealmMigrationNeededException(transaction.getPath(), "Invalid type 'Date' for field 'fieldDateNull' in existing Realm file.");
            }
            if (!table.isColumnNullable(columnInfo.fieldDateNullIndex)) {
                throw new RealmMigrationNeededException(transaction.getPath(), "Field 'fieldDateNull' is required. Either set @Required to field 'fieldDateNull' or migrate using RealmObjectSchema.setNullable().");
            }
            if (!columnTypes.containsKey("fieldObjectNull")) {
                throw new RealmMigrationNeededException(transaction.getPath(), "Missing field 'fieldObjectNull' in existing Realm file. Either remove field or migrate using io.realm.internal.Table.addColumn().");
            }
            if (columnTypes.get("fieldObjectNull") != RealmFieldType.OBJECT) {
                throw new RealmMigrationNeededException(transaction.getPath(), "Invalid type 'NullTypes' for field 'fieldObjectNull'");
            }
            if (!transaction.hasTable("class_NullTypes")) {
                throw new RealmMigrationNeededException(transaction.getPath(), "Missing class 'class_NullTypes' for field 'fieldObjectNull'");
            }
            Table table_20 = transaction.getTable("class_NullTypes");
            if (!table.getLinkTarget(columnInfo.fieldObjectNullIndex).hasSameSchema(table_20)) {
                throw new RealmMigrationNeededException(transaction.getPath(), "Invalid RealmObject for field 'fieldObjectNull': '" + table.getLinkTarget(columnInfo.fieldObjectNullIndex).getName() + "' expected - was '" + table_20.getName() + "'");
            }
            return columnInfo;
        } else {
            throw new RealmMigrationNeededException(transaction.getPath(), "The 'NullTypes' class is missing from the schema for this Realm.");
        }
    }

    public static String getTableName() {
        return "class_NullTypes";
    }

    public static List<String> getFieldNames() {
        return FIELD_NAMES;
    }

    @SuppressWarnings("cast")
    public static NullTypes createOrUpdateUsingJsonObject(Realm realm, JSONObject json, boolean update)
            throws JSONException {
        NullTypes obj = realm.createObject(NullTypes.class);
        if (json.has("fieldStringNotNull")) {
            if (json.isNull("fieldStringNotNull")) {
                ((NullTypesRealmProxyInterface) obj).realmSet$fieldStringNotNull(null);
            } else {
                ((NullTypesRealmProxyInterface) obj).realmSet$fieldStringNotNull((String) json.getString("fieldStringNotNull"));
            }
        }
        if (json.has("fieldStringNull")) {
            if (json.isNull("fieldStringNull")) {
                ((NullTypesRealmProxyInterface) obj).realmSet$fieldStringNull(null);
            } else {
                ((NullTypesRealmProxyInterface) obj).realmSet$fieldStringNull((String) json.getString("fieldStringNull"));
            }
        }
        if (json.has("fieldBooleanNotNull")) {
            if (json.isNull("fieldBooleanNotNull")) {
                ((NullTypesRealmProxyInterface) obj).realmSet$fieldBooleanNotNull(null);
            } else {
                ((NullTypesRealmProxyInterface) obj).realmSet$fieldBooleanNotNull((boolean) json.getBoolean("fieldBooleanNotNull"));
            }
        }
        if (json.has("fieldBooleanNull")) {
            if (json.isNull("fieldBooleanNull")) {
                ((NullTypesRealmProxyInterface) obj).realmSet$fieldBooleanNull(null);
            } else {
                ((NullTypesRealmProxyInterface) obj).realmSet$fieldBooleanNull((boolean) json.getBoolean("fieldBooleanNull"));
            }
        }
        if (json.has("fieldBytesNotNull")) {
            if (json.isNull("fieldBytesNotNull")) {
                ((NullTypesRealmProxyInterface) obj).realmSet$fieldBytesNotNull(null);
            } else {
                ((NullTypesRealmProxyInterface) obj).realmSet$fieldBytesNotNull(JsonUtils.stringToBytes(json.getString("fieldBytesNotNull")));
            }
        }
        if (json.has("fieldBytesNull")) {
            if (json.isNull("fieldBytesNull")) {
                ((NullTypesRealmProxyInterface) obj).realmSet$fieldBytesNull(null);
            } else {
                ((NullTypesRealmProxyInterface) obj).realmSet$fieldBytesNull(JsonUtils.stringToBytes(json.getString("fieldBytesNull")));
            }
        }
        if (json.has("fieldByteNotNull")) {
            if (json.isNull("fieldByteNotNull")) {
                ((NullTypesRealmProxyInterface) obj).realmSet$fieldByteNotNull(null);
            } else {
                ((NullTypesRealmProxyInterface) obj).realmSet$fieldByteNotNull((byte) json.getInt("fieldByteNotNull"));
            }
        }
        if (json.has("fieldByteNull")) {
            if (json.isNull("fieldByteNull")) {
                ((NullTypesRealmProxyInterface) obj).realmSet$fieldByteNull(null);
            } else {
                ((NullTypesRealmProxyInterface) obj).realmSet$fieldByteNull((byte) json.getInt("fieldByteNull"));
            }
        }
        if (json.has("fieldShortNotNull")) {
            if (json.isNull("fieldShortNotNull")) {
                ((NullTypesRealmProxyInterface) obj).realmSet$fieldShortNotNull(null);
            } else {
                ((NullTypesRealmProxyInterface) obj).realmSet$fieldShortNotNull((short) json.getInt("fieldShortNotNull"));
            }
        }
        if (json.has("fieldShortNull")) {
            if (json.isNull("fieldShortNull")) {
                ((NullTypesRealmProxyInterface) obj).realmSet$fieldShortNull(null);
            } else {
                ((NullTypesRealmProxyInterface) obj).realmSet$fieldShortNull((short) json.getInt("fieldShortNull"));
            }
        }
        if (json.has("fieldIntegerNotNull")) {
            if (json.isNull("fieldIntegerNotNull")) {
                ((NullTypesRealmProxyInterface) obj).realmSet$fieldIntegerNotNull(null);
            } else {
                ((NullTypesRealmProxyInterface) obj).realmSet$fieldIntegerNotNull((int) json.getInt("fieldIntegerNotNull"));
            }
        }
        if (json.has("fieldIntegerNull")) {
            if (json.isNull("fieldIntegerNull")) {
                ((NullTypesRealmProxyInterface) obj).realmSet$fieldIntegerNull(null);
            } else {
                ((NullTypesRealmProxyInterface) obj).realmSet$fieldIntegerNull((int) json.getInt("fieldIntegerNull"));
            }
        }
        if (json.has("fieldLongNotNull")) {
            if (json.isNull("fieldLongNotNull")) {
                ((NullTypesRealmProxyInterface) obj).realmSet$fieldLongNotNull(null);
            } else {
                ((NullTypesRealmProxyInterface) obj).realmSet$fieldLongNotNull((long) json.getLong("fieldLongNotNull"));
            }
        }
        if (json.has("fieldLongNull")) {
            if (json.isNull("fieldLongNull")) {
                ((NullTypesRealmProxyInterface) obj).realmSet$fieldLongNull(null);
            } else {
                ((NullTypesRealmProxyInterface) obj).realmSet$fieldLongNull((long) json.getLong("fieldLongNull"));
            }
        }
        if (json.has("fieldFloatNotNull")) {
            if (json.isNull("fieldFloatNotNull")) {
                ((NullTypesRealmProxyInterface) obj).realmSet$fieldFloatNotNull(null);
            } else {
                ((NullTypesRealmProxyInterface) obj).realmSet$fieldFloatNotNull((float) json.getDouble("fieldFloatNotNull"));
            }
        }
        if (json.has("fieldFloatNull")) {
            if (json.isNull("fieldFloatNull")) {
                ((NullTypesRealmProxyInterface) obj).realmSet$fieldFloatNull(null);
            } else {
                ((NullTypesRealmProxyInterface) obj).realmSet$fieldFloatNull((float) json.getDouble("fieldFloatNull"));
            }
        }
        if (json.has("fieldDoubleNotNull")) {
            if (json.isNull("fieldDoubleNotNull")) {
                ((NullTypesRealmProxyInterface) obj).realmSet$fieldDoubleNotNull(null);
            } else {
                ((NullTypesRealmProxyInterface) obj).realmSet$fieldDoubleNotNull((double) json.getDouble("fieldDoubleNotNull"));
            }
        }
        if (json.has("fieldDoubleNull")) {
            if (json.isNull("fieldDoubleNull")) {
                ((NullTypesRealmProxyInterface) obj).realmSet$fieldDoubleNull(null);
            } else {
                ((NullTypesRealmProxyInterface) obj).realmSet$fieldDoubleNull((double) json.getDouble("fieldDoubleNull"));
            }
        }
        if (json.has("fieldDateNotNull")) {
            if (json.isNull("fieldDateNotNull")) {
                ((NullTypesRealmProxyInterface) obj).realmSet$fieldDateNotNull(null);
            } else {
                Object timestamp = json.get("fieldDateNotNull");
                if (timestamp instanceof String) {
                    ((NullTypesRealmProxyInterface) obj).realmSet$fieldDateNotNull(JsonUtils.stringToDate((String) timestamp));
                } else {
                    ((NullTypesRealmProxyInterface) obj).realmSet$fieldDateNotNull(new Date(json.getLong("fieldDateNotNull")));
                }
            }
        }
        if (json.has("fieldDateNull")) {
            if (json.isNull("fieldDateNull")) {
                ((NullTypesRealmProxyInterface) obj).realmSet$fieldDateNull(null);
            } else {
                Object timestamp = json.get("fieldDateNull");
                if (timestamp instanceof String) {
                    ((NullTypesRealmProxyInterface) obj).realmSet$fieldDateNull(JsonUtils.stringToDate((String) timestamp));
                } else {
                    ((NullTypesRealmProxyInterface) obj).realmSet$fieldDateNull(new Date(json.getLong("fieldDateNull")));
                }
            }
        }
        if (json.has("fieldObjectNull")) {
            if (json.isNull("fieldObjectNull")) {
                ((NullTypesRealmProxyInterface) obj).realmSet$fieldObjectNull(null);
            } else {
                some.test.NullTypes fieldObjectNullObj = NullTypesRealmProxy.createOrUpdateUsingJsonObject(realm, json.getJSONObject("fieldObjectNull"), update);
                ((NullTypesRealmProxyInterface) obj).realmSet$fieldObjectNull(fieldObjectNullObj);
            }
        }
        return obj;
    }

    @SuppressWarnings("cast")
    public static NullTypes createUsingJsonStream(Realm realm, JsonReader reader)
            throws IOException {
        NullTypes obj = realm.createObject(NullTypes.class);
        reader.beginObject();
        while (reader.hasNext()) {
            String name = reader.nextName();
            if (name.equals("fieldStringNotNull")) {
                if (reader.peek() == JsonToken.NULL) {
                    reader.skipValue();
                    ((NullTypesRealmProxyInterface) obj).realmSet$fieldStringNotNull(null);
                } else {
                    ((NullTypesRealmProxyInterface) obj).realmSet$fieldStringNotNull((String) reader.nextString());
                }
            } else if (name.equals("fieldStringNull")) {
                if (reader.peek() == JsonToken.NULL) {
                    reader.skipValue();
                    ((NullTypesRealmProxyInterface) obj).realmSet$fieldStringNull(null);
                } else {
                    ((NullTypesRealmProxyInterface) obj).realmSet$fieldStringNull((String) reader.nextString());
                }
            } else if (name.equals("fieldBooleanNotNull")) {
                if (reader.peek() == JsonToken.NULL) {
                    reader.skipValue();
                    ((NullTypesRealmProxyInterface) obj).realmSet$fieldBooleanNotNull(null);
                } else {
                    ((NullTypesRealmProxyInterface) obj).realmSet$fieldBooleanNotNull((boolean) reader.nextBoolean());
                }
            } else if (name.equals("fieldBooleanNull")) {
                if (reader.peek() == JsonToken.NULL) {
                    reader.skipValue();
                    ((NullTypesRealmProxyInterface) obj).realmSet$fieldBooleanNull(null);
                } else {
                    ((NullTypesRealmProxyInterface) obj).realmSet$fieldBooleanNull((boolean) reader.nextBoolean());
                }
            } else if (name.equals("fieldBytesNotNull")) {
                if (reader.peek() == JsonToken.NULL) {
                    reader.skipValue();
                    ((NullTypesRealmProxyInterface) obj).realmSet$fieldBytesNotNull(null);
                } else {
                    ((NullTypesRealmProxyInterface) obj).realmSet$fieldBytesNotNull(JsonUtils.stringToBytes(reader.nextString()));
                }
            } else if (name.equals("fieldBytesNull")) {
                if (reader.peek() == JsonToken.NULL) {
                    reader.skipValue();
                    ((NullTypesRealmProxyInterface) obj).realmSet$fieldBytesNull(null);
                } else {
                    ((NullTypesRealmProxyInterface) obj).realmSet$fieldBytesNull(JsonUtils.stringToBytes(reader.nextString()));
                }
            } else if (name.equals("fieldByteNotNull")) {
                if (reader.peek() == JsonToken.NULL) {
                    reader.skipValue();
                    ((NullTypesRealmProxyInterface) obj).realmSet$fieldByteNotNull(null);
                } else {
                    ((NullTypesRealmProxyInterface) obj).realmSet$fieldByteNotNull((byte) reader.nextInt());
                }
            } else if (name.equals("fieldByteNull")) {
                if (reader.peek() == JsonToken.NULL) {
                    reader.skipValue();
                    ((NullTypesRealmProxyInterface) obj).realmSet$fieldByteNull(null);
                } else {
                    ((NullTypesRealmProxyInterface) obj).realmSet$fieldByteNull((byte) reader.nextInt());
                }
            } else if (name.equals("fieldShortNotNull")) {
                if (reader.peek() == JsonToken.NULL) {
                    reader.skipValue();
                    ((NullTypesRealmProxyInterface) obj).realmSet$fieldShortNotNull(null);
                } else {
                    ((NullTypesRealmProxyInterface) obj).realmSet$fieldShortNotNull((short) reader.nextInt());
                }
            } else if (name.equals("fieldShortNull")) {
                if (reader.peek() == JsonToken.NULL) {
                    reader.skipValue();
                    ((NullTypesRealmProxyInterface) obj).realmSet$fieldShortNull(null);
                } else {
                    ((NullTypesRealmProxyInterface) obj).realmSet$fieldShortNull((short) reader.nextInt());
                }
            } else if (name.equals("fieldIntegerNotNull")) {
                if (reader.peek() == JsonToken.NULL) {
                    reader.skipValue();
                    ((NullTypesRealmProxyInterface) obj).realmSet$fieldIntegerNotNull(null);
                } else {
                    ((NullTypesRealmProxyInterface) obj).realmSet$fieldIntegerNotNull((int) reader.nextInt());
                }
            } else if (name.equals("fieldIntegerNull")) {
                if (reader.peek() == JsonToken.NULL) {
                    reader.skipValue();
                    ((NullTypesRealmProxyInterface) obj).realmSet$fieldIntegerNull(null);
                } else {
                    ((NullTypesRealmProxyInterface) obj).realmSet$fieldIntegerNull((int) reader.nextInt());
                }
            } else if (name.equals("fieldLongNotNull")) {
                if (reader.peek() == JsonToken.NULL) {
                    reader.skipValue();
                    ((NullTypesRealmProxyInterface) obj).realmSet$fieldLongNotNull(null);
                } else {
                    ((NullTypesRealmProxyInterface) obj).realmSet$fieldLongNotNull((long) reader.nextLong());
                }
            } else if (name.equals("fieldLongNull")) {
                if (reader.peek() == JsonToken.NULL) {
                    reader.skipValue();
                    ((NullTypesRealmProxyInterface) obj).realmSet$fieldLongNull(null);
                } else {
                    ((NullTypesRealmProxyInterface) obj).realmSet$fieldLongNull((long) reader.nextLong());
                }
            } else if (name.equals("fieldFloatNotNull")) {
                if (reader.peek() == JsonToken.NULL) {
                    reader.skipValue();
                    ((NullTypesRealmProxyInterface) obj).realmSet$fieldFloatNotNull(null);
                } else {
                    ((NullTypesRealmProxyInterface) obj).realmSet$fieldFloatNotNull((float) reader.nextDouble());
                }
            } else if (name.equals("fieldFloatNull")) {
                if (reader.peek() == JsonToken.NULL) {
                    reader.skipValue();
                    ((NullTypesRealmProxyInterface) obj).realmSet$fieldFloatNull(null);
                } else {
                    ((NullTypesRealmProxyInterface) obj).realmSet$fieldFloatNull((float) reader.nextDouble());
                }
            } else if (name.equals("fieldDoubleNotNull")) {
                if (reader.peek() == JsonToken.NULL) {
                    reader.skipValue();
                    ((NullTypesRealmProxyInterface) obj).realmSet$fieldDoubleNotNull(null);
                } else {
                    ((NullTypesRealmProxyInterface) obj).realmSet$fieldDoubleNotNull((double) reader.nextDouble());
                }
            } else if (name.equals("fieldDoubleNull")) {
                if (reader.peek() == JsonToken.NULL) {
                    reader.skipValue();
                    ((NullTypesRealmProxyInterface) obj).realmSet$fieldDoubleNull(null);
                } else {
                    ((NullTypesRealmProxyInterface) obj).realmSet$fieldDoubleNull((double) reader.nextDouble());
                }
            } else if (name.equals("fieldDateNotNull")) {
                if (reader.peek() == JsonToken.NULL) {
                    reader.skipValue();
                    ((NullTypesRealmProxyInterface) obj).realmSet$fieldDateNotNull(null);
                } else if (reader.peek() == JsonToken.NUMBER) {
                    long timestamp = reader.nextLong();
                    if (timestamp > -1) {
                        ((NullTypesRealmProxyInterface) obj).realmSet$fieldDateNotNull(new Date(timestamp));
                    }
                } else {
                    ((NullTypesRealmProxyInterface) obj).realmSet$fieldDateNotNull(JsonUtils.stringToDate(reader.nextString()));
                }
            } else if (name.equals("fieldDateNull")) {
                if (reader.peek() == JsonToken.NULL) {
                    reader.skipValue();
                    ((NullTypesRealmProxyInterface) obj).realmSet$fieldDateNull(null);
                } else if (reader.peek() == JsonToken.NUMBER) {
                    long timestamp = reader.nextLong();
                    if (timestamp > -1) {
                        ((NullTypesRealmProxyInterface) obj).realmSet$fieldDateNull(new Date(timestamp));
                    }
                } else {
                    ((NullTypesRealmProxyInterface) obj).realmSet$fieldDateNull(JsonUtils.stringToDate(reader.nextString()));
                }
            } else if (name.equals("fieldObjectNull")) {
                if (reader.peek() == JsonToken.NULL) {
                    reader.skipValue();
                    ((NullTypesRealmProxyInterface) obj).realmSet$fieldObjectNull(null);
                } else {
                    some.test.NullTypes fieldObjectNullObj = NullTypesRealmProxy.createUsingJsonStream(realm, reader);
                    ((NullTypesRealmProxyInterface) obj).realmSet$fieldObjectNull(fieldObjectNullObj);
                }
            } else {
                reader.skipValue();
            }
        }
        reader.endObject();
        return obj;
    }

    public static NullTypes copyOrUpdate(Realm realm, NullTypes object, boolean update, Map<RealmModel,RealmObjectProxy> cache) {
        if (object instanceof RealmObjectProxy && ((RealmObjectProxy) object).realmGet$proxyState().getRealm$realm() != null && ((RealmObjectProxy) object).realmGet$proxyState().getRealm$realm().threadId != realm.threadId) {
            throw new IllegalArgumentException("Objects which belong to Realm instances in other threads cannot be copied into this Realm instance.");
        }
        if (object instanceof RealmObjectProxy && ((RealmObjectProxy)object).realmGet$proxyState().getRealm$realm() != null && ((RealmObjectProxy)object).realmGet$proxyState().getRealm$realm().getPath().equals(realm.getPath())) {
            return object;
        }
        RealmObjectProxy cachedRealmObject = cache.get(object);
        if (cachedRealmObject != null) {
            return (NullTypes) cachedRealmObject;
        } else {
            return copy(realm, object, update, cache);
        }
    }

    public static NullTypes copy(Realm realm, NullTypes newObject, boolean update, Map<RealmModel,RealmObjectProxy> cache) {
        RealmObjectProxy cachedRealmObject = cache.get(newObject);
        if (cachedRealmObject != null) {
            return (NullTypes) cachedRealmObject;
        } else {
            NullTypes realmObject = realm.createObject(NullTypes.class);
            cache.put(newObject, (RealmObjectProxy) realmObject);
            ((NullTypesRealmProxyInterface) realmObject).realmSet$fieldStringNotNull(((NullTypesRealmProxyInterface) newObject).realmGet$fieldStringNotNull());
            ((NullTypesRealmProxyInterface) realmObject).realmSet$fieldStringNull(((NullTypesRealmProxyInterface) newObject).realmGet$fieldStringNull());
            ((NullTypesRealmProxyInterface) realmObject).realmSet$fieldBooleanNotNull(((NullTypesRealmProxyInterface) newObject).realmGet$fieldBooleanNotNull());
            ((NullTypesRealmProxyInterface) realmObject).realmSet$fieldBooleanNull(((NullTypesRealmProxyInterface) newObject).realmGet$fieldBooleanNull());
            ((NullTypesRealmProxyInterface) realmObject).realmSet$fieldBytesNotNull(((NullTypesRealmProxyInterface) newObject).realmGet$fieldBytesNotNull());
            ((NullTypesRealmProxyInterface) realmObject).realmSet$fieldBytesNull(((NullTypesRealmProxyInterface) newObject).realmGet$fieldBytesNull());
            ((NullTypesRealmProxyInterface) realmObject).realmSet$fieldByteNotNull(((NullTypesRealmProxyInterface) newObject).realmGet$fieldByteNotNull());
            ((NullTypesRealmProxyInterface) realmObject).realmSet$fieldByteNull(((NullTypesRealmProxyInterface) newObject).realmGet$fieldByteNull());
            ((NullTypesRealmProxyInterface) realmObject).realmSet$fieldShortNotNull(((NullTypesRealmProxyInterface) newObject).realmGet$fieldShortNotNull());
            ((NullTypesRealmProxyInterface) realmObject).realmSet$fieldShortNull(((NullTypesRealmProxyInterface) newObject).realmGet$fieldShortNull());
            ((NullTypesRealmProxyInterface) realmObject).realmSet$fieldIntegerNotNull(((NullTypesRealmProxyInterface) newObject).realmGet$fieldIntegerNotNull());
            ((NullTypesRealmProxyInterface) realmObject).realmSet$fieldIntegerNull(((NullTypesRealmProxyInterface) newObject).realmGet$fieldIntegerNull());
            ((NullTypesRealmProxyInterface) realmObject).realmSet$fieldLongNotNull(((NullTypesRealmProxyInterface) newObject).realmGet$fieldLongNotNull());
            ((NullTypesRealmProxyInterface) realmObject).realmSet$fieldLongNull(((NullTypesRealmProxyInterface) newObject).realmGet$fieldLongNull());
            ((NullTypesRealmProxyInterface) realmObject).realmSet$fieldFloatNotNull(((NullTypesRealmProxyInterface) newObject).realmGet$fieldFloatNotNull());
            ((NullTypesRealmProxyInterface) realmObject).realmSet$fieldFloatNull(((NullTypesRealmProxyInterface) newObject).realmGet$fieldFloatNull());
            ((NullTypesRealmProxyInterface) realmObject).realmSet$fieldDoubleNotNull(((NullTypesRealmProxyInterface) newObject).realmGet$fieldDoubleNotNull());
            ((NullTypesRealmProxyInterface) realmObject).realmSet$fieldDoubleNull(((NullTypesRealmProxyInterface) newObject).realmGet$fieldDoubleNull());
            ((NullTypesRealmProxyInterface) realmObject).realmSet$fieldDateNotNull(((NullTypesRealmProxyInterface) newObject).realmGet$fieldDateNotNull());
            ((NullTypesRealmProxyInterface) realmObject).realmSet$fieldDateNull(((NullTypesRealmProxyInterface) newObject).realmGet$fieldDateNull());

            some.test.NullTypes fieldObjectNullObj = ((NullTypesRealmProxyInterface) newObject).realmGet$fieldObjectNull();
            if (fieldObjectNullObj != null) {
                some.test.NullTypes cachefieldObjectNull = (some.test.NullTypes) cache.get(fieldObjectNullObj);
                if (cachefieldObjectNull != null) {
                    ((NullTypesRealmProxyInterface) realmObject).realmSet$fieldObjectNull(cachefieldObjectNull);
                } else {
                    ((NullTypesRealmProxyInterface) realmObject).realmSet$fieldObjectNull(NullTypesRealmProxy.copyOrUpdate(realm, fieldObjectNullObj, update, cache));
                }
            } else {
                ((NullTypesRealmProxyInterface) realmObject).realmSet$fieldObjectNull(null);
            }
            return realmObject;
        }
    }

<<<<<<< HEAD
    public static long insert(Realm realm, NullTypes object, Map<RealmModel,Long> cache) {
        if (object instanceof RealmObjectProxy && ((RealmObjectProxy)object).realmGet$proxyState().getRealm$realm() != null && ((RealmObjectProxy)object).realmGet$proxyState().getRealm$realm().getPath().equals(realm.getPath())) {
            return ((RealmObjectProxy)object).realmGet$proxyState().getRow$realm().getIndex();
        }
        Table table = realm.getTable(NullTypes.class);
=======
    public static long insert(Realm realm, some.test.NullTypes object, Map<RealmModel,Long> cache) {
        if (object instanceof RealmObjectProxy && ((RealmObjectProxy)object).realmGet$proxyState().getRealm$realm() != null && ((RealmObjectProxy)object).realmGet$proxyState().getRealm$realm().getPath().equals(realm.getPath())) {
            return ((RealmObjectProxy)object).realmGet$proxyState().getRow$realm().getIndex();
        }
        Table table = realm.getTable(some.test.NullTypes.class);
>>>>>>> a732f1c1
        long tableNativePtr = table.getNativeTablePointer();
        NullTypesColumnInfo columnInfo = (NullTypesColumnInfo) realm.schema.getColumnInfo(NullTypes.class);
        long rowIndex = Table.nativeAddEmptyRow(tableNativePtr, 1);
        cache.put(object, rowIndex);
        String realmGet$fieldStringNotNull = ((NullTypesRealmProxyInterface)object).realmGet$fieldStringNotNull();
        if (realmGet$fieldStringNotNull != null) {
            Table.nativeSetString(tableNativePtr, columnInfo.fieldStringNotNullIndex, rowIndex, realmGet$fieldStringNotNull);
        }
        String realmGet$fieldStringNull = ((NullTypesRealmProxyInterface)object).realmGet$fieldStringNull();
        if (realmGet$fieldStringNull != null) {
            Table.nativeSetString(tableNativePtr, columnInfo.fieldStringNullIndex, rowIndex, realmGet$fieldStringNull);
        }
        Boolean realmGet$fieldBooleanNotNull = ((NullTypesRealmProxyInterface)object).realmGet$fieldBooleanNotNull();
        if (realmGet$fieldBooleanNotNull != null) {
            Table.nativeSetBoolean(tableNativePtr, columnInfo.fieldBooleanNotNullIndex, rowIndex, realmGet$fieldBooleanNotNull);
        }
        Boolean realmGet$fieldBooleanNull = ((NullTypesRealmProxyInterface)object).realmGet$fieldBooleanNull();
        if (realmGet$fieldBooleanNull != null) {
            Table.nativeSetBoolean(tableNativePtr, columnInfo.fieldBooleanNullIndex, rowIndex, realmGet$fieldBooleanNull);
        }
        byte[] realmGet$fieldBytesNotNull = ((NullTypesRealmProxyInterface)object).realmGet$fieldBytesNotNull();
        if (realmGet$fieldBytesNotNull != null) {
            Table.nativeSetByteArray(tableNativePtr, columnInfo.fieldBytesNotNullIndex, rowIndex, realmGet$fieldBytesNotNull);
        }
        byte[] realmGet$fieldBytesNull = ((NullTypesRealmProxyInterface)object).realmGet$fieldBytesNull();
        if (realmGet$fieldBytesNull != null) {
            Table.nativeSetByteArray(tableNativePtr, columnInfo.fieldBytesNullIndex, rowIndex, realmGet$fieldBytesNull);
        }
        Number realmGet$fieldByteNotNull = ((NullTypesRealmProxyInterface)object).realmGet$fieldByteNotNull();
        if (realmGet$fieldByteNotNull != null) {
            Table.nativeSetLong(tableNativePtr, columnInfo.fieldByteNotNullIndex, rowIndex, realmGet$fieldByteNotNull.longValue());
        }
        Number realmGet$fieldByteNull = ((NullTypesRealmProxyInterface)object).realmGet$fieldByteNull();
        if (realmGet$fieldByteNull != null) {
            Table.nativeSetLong(tableNativePtr, columnInfo.fieldByteNullIndex, rowIndex, realmGet$fieldByteNull.longValue());
        }
        Number realmGet$fieldShortNotNull = ((NullTypesRealmProxyInterface)object).realmGet$fieldShortNotNull();
        if (realmGet$fieldShortNotNull != null) {
            Table.nativeSetLong(tableNativePtr, columnInfo.fieldShortNotNullIndex, rowIndex, realmGet$fieldShortNotNull.longValue());
        }
        Number realmGet$fieldShortNull = ((NullTypesRealmProxyInterface)object).realmGet$fieldShortNull();
        if (realmGet$fieldShortNull != null) {
            Table.nativeSetLong(tableNativePtr, columnInfo.fieldShortNullIndex, rowIndex, realmGet$fieldShortNull.longValue());
        }
        Number realmGet$fieldIntegerNotNull = ((NullTypesRealmProxyInterface)object).realmGet$fieldIntegerNotNull();
        if (realmGet$fieldIntegerNotNull != null) {
            Table.nativeSetLong(tableNativePtr, columnInfo.fieldIntegerNotNullIndex, rowIndex, realmGet$fieldIntegerNotNull.longValue());
        }
        Number realmGet$fieldIntegerNull = ((NullTypesRealmProxyInterface)object).realmGet$fieldIntegerNull();
        if (realmGet$fieldIntegerNull != null) {
            Table.nativeSetLong(tableNativePtr, columnInfo.fieldIntegerNullIndex, rowIndex, realmGet$fieldIntegerNull.longValue());
        }
        Number realmGet$fieldLongNotNull = ((NullTypesRealmProxyInterface)object).realmGet$fieldLongNotNull();
        if (realmGet$fieldLongNotNull != null) {
            Table.nativeSetLong(tableNativePtr, columnInfo.fieldLongNotNullIndex, rowIndex, realmGet$fieldLongNotNull.longValue());
        }
        Number realmGet$fieldLongNull = ((NullTypesRealmProxyInterface)object).realmGet$fieldLongNull();
        if (realmGet$fieldLongNull != null) {
            Table.nativeSetLong(tableNativePtr, columnInfo.fieldLongNullIndex, rowIndex, realmGet$fieldLongNull.longValue());
        }
        Float realmGet$fieldFloatNotNull = ((NullTypesRealmProxyInterface)object).realmGet$fieldFloatNotNull();
        if (realmGet$fieldFloatNotNull != null) {
            Table.nativeSetFloat(tableNativePtr, columnInfo.fieldFloatNotNullIndex, rowIndex, realmGet$fieldFloatNotNull);
        }
        Float realmGet$fieldFloatNull = ((NullTypesRealmProxyInterface)object).realmGet$fieldFloatNull();
        if (realmGet$fieldFloatNull != null) {
            Table.nativeSetFloat(tableNativePtr, columnInfo.fieldFloatNullIndex, rowIndex, realmGet$fieldFloatNull);
        }
        Double realmGet$fieldDoubleNotNull = ((NullTypesRealmProxyInterface)object).realmGet$fieldDoubleNotNull();
        if (realmGet$fieldDoubleNotNull != null) {
            Table.nativeSetDouble(tableNativePtr, columnInfo.fieldDoubleNotNullIndex, rowIndex, realmGet$fieldDoubleNotNull);
        }
        Double realmGet$fieldDoubleNull = ((NullTypesRealmProxyInterface)object).realmGet$fieldDoubleNull();
        if (realmGet$fieldDoubleNull != null) {
            Table.nativeSetDouble(tableNativePtr, columnInfo.fieldDoubleNullIndex, rowIndex, realmGet$fieldDoubleNull);
        }
        java.util.Date realmGet$fieldDateNotNull = ((NullTypesRealmProxyInterface)object).realmGet$fieldDateNotNull();
        if (realmGet$fieldDateNotNull != null) {
            Table.nativeSetTimestamp(tableNativePtr, columnInfo.fieldDateNotNullIndex, rowIndex, realmGet$fieldDateNotNull.getTime());
        }
        java.util.Date realmGet$fieldDateNull = ((NullTypesRealmProxyInterface)object).realmGet$fieldDateNull();
        if (realmGet$fieldDateNull != null) {
            Table.nativeSetTimestamp(tableNativePtr, columnInfo.fieldDateNullIndex, rowIndex, realmGet$fieldDateNull.getTime());
        }

        some.test.NullTypes fieldObjectNullObj = ((NullTypesRealmProxyInterface) object).realmGet$fieldObjectNull();
        if (fieldObjectNullObj != null) {
            Long cachefieldObjectNull = cache.get(fieldObjectNullObj);
            if (cachefieldObjectNull == null) {
                cachefieldObjectNull = NullTypesRealmProxy.insert(realm, fieldObjectNullObj, cache);
            }
            Table.nativeSetLink(tableNativePtr, columnInfo.fieldObjectNullIndex, rowIndex, cachefieldObjectNull);
        }
        return rowIndex;
    }

    public static void insert(Realm realm, Iterator<? extends RealmModel> objects, Map<RealmModel,Long> cache) {
        Table table = realm.getTable(NullTypes.class);
        long tableNativePtr = table.getNativeTablePointer();
        NullTypesColumnInfo columnInfo = (NullTypesColumnInfo) realm.schema.getColumnInfo(NullTypes.class);
        NullTypes object = null;
        while (objects.hasNext()) {
            object = (NullTypes) objects.next();
            if(!cache.containsKey(object)) {
<<<<<<< HEAD
                long rowIndex;
                if (object instanceof RealmObjectProxy && ((RealmObjectProxy)object).realmGet$proxyState().getRealm$realm() != null && ((RealmObjectProxy)object).realmGet$proxyState().getRealm$realm().getPath().equals(realm.getPath())) {
                    rowIndex = ((RealmObjectProxy)object).realmGet$proxyState().getRow$realm().getIndex();
                } else {
                    rowIndex = Table.nativeAddEmptyRow(tableNativePtr, 1);
                }
=======
                if (object instanceof RealmObjectProxy && ((RealmObjectProxy)object).realmGet$proxyState().getRealm$realm() != null && ((RealmObjectProxy)object).realmGet$proxyState().getRealm$realm().getPath().equals(realm.getPath())) {
                    cache.put(object, ((RealmObjectProxy)object).realmGet$proxyState().getRow$realm().getIndex());
                    continue;
                }
                long rowIndex = Table.nativeAddEmptyRow(tableNativePtr, 1);
>>>>>>> a732f1c1
                cache.put(object, rowIndex);
                String realmGet$fieldStringNotNull = ((NullTypesRealmProxyInterface)object).realmGet$fieldStringNotNull();
                if (realmGet$fieldStringNotNull != null) {
                    Table.nativeSetString(tableNativePtr, columnInfo.fieldStringNotNullIndex, rowIndex, realmGet$fieldStringNotNull);
                }
                String realmGet$fieldStringNull = ((NullTypesRealmProxyInterface)object).realmGet$fieldStringNull();
                if (realmGet$fieldStringNull != null) {
                    Table.nativeSetString(tableNativePtr, columnInfo.fieldStringNullIndex, rowIndex, realmGet$fieldStringNull);
                }
                Boolean realmGet$fieldBooleanNotNull = ((NullTypesRealmProxyInterface)object).realmGet$fieldBooleanNotNull();
                if (realmGet$fieldBooleanNotNull != null) {
                    Table.nativeSetBoolean(tableNativePtr, columnInfo.fieldBooleanNotNullIndex, rowIndex, realmGet$fieldBooleanNotNull);
                }
                Boolean realmGet$fieldBooleanNull = ((NullTypesRealmProxyInterface)object).realmGet$fieldBooleanNull();
                if (realmGet$fieldBooleanNull != null) {
                    Table.nativeSetBoolean(tableNativePtr, columnInfo.fieldBooleanNullIndex, rowIndex, realmGet$fieldBooleanNull);
                }
                byte[] realmGet$fieldBytesNotNull = ((NullTypesRealmProxyInterface)object).realmGet$fieldBytesNotNull();
                if (realmGet$fieldBytesNotNull != null) {
                    Table.nativeSetByteArray(tableNativePtr, columnInfo.fieldBytesNotNullIndex, rowIndex, realmGet$fieldBytesNotNull);
                }
                byte[] realmGet$fieldBytesNull = ((NullTypesRealmProxyInterface)object).realmGet$fieldBytesNull();
                if (realmGet$fieldBytesNull != null) {
                    Table.nativeSetByteArray(tableNativePtr, columnInfo.fieldBytesNullIndex, rowIndex, realmGet$fieldBytesNull);
                }
                Number realmGet$fieldByteNotNull = ((NullTypesRealmProxyInterface)object).realmGet$fieldByteNotNull();
                if (realmGet$fieldByteNotNull != null) {
                    Table.nativeSetLong(tableNativePtr, columnInfo.fieldByteNotNullIndex, rowIndex, realmGet$fieldByteNotNull.longValue());
                }
                Number realmGet$fieldByteNull = ((NullTypesRealmProxyInterface)object).realmGet$fieldByteNull();
                if (realmGet$fieldByteNull != null) {
                    Table.nativeSetLong(tableNativePtr, columnInfo.fieldByteNullIndex, rowIndex, realmGet$fieldByteNull.longValue());
                }
                Number realmGet$fieldShortNotNull = ((NullTypesRealmProxyInterface)object).realmGet$fieldShortNotNull();
                if (realmGet$fieldShortNotNull != null) {
                    Table.nativeSetLong(tableNativePtr, columnInfo.fieldShortNotNullIndex, rowIndex, realmGet$fieldShortNotNull.longValue());
                }
                Number realmGet$fieldShortNull = ((NullTypesRealmProxyInterface)object).realmGet$fieldShortNull();
                if (realmGet$fieldShortNull != null) {
                    Table.nativeSetLong(tableNativePtr, columnInfo.fieldShortNullIndex, rowIndex, realmGet$fieldShortNull.longValue());
                }
                Number realmGet$fieldIntegerNotNull = ((NullTypesRealmProxyInterface)object).realmGet$fieldIntegerNotNull();
                if (realmGet$fieldIntegerNotNull != null) {
                    Table.nativeSetLong(tableNativePtr, columnInfo.fieldIntegerNotNullIndex, rowIndex, realmGet$fieldIntegerNotNull.longValue());
                }
                Number realmGet$fieldIntegerNull = ((NullTypesRealmProxyInterface)object).realmGet$fieldIntegerNull();
                if (realmGet$fieldIntegerNull != null) {
                    Table.nativeSetLong(tableNativePtr, columnInfo.fieldIntegerNullIndex, rowIndex, realmGet$fieldIntegerNull.longValue());
                }
                Number realmGet$fieldLongNotNull = ((NullTypesRealmProxyInterface)object).realmGet$fieldLongNotNull();
                if (realmGet$fieldLongNotNull != null) {
                    Table.nativeSetLong(tableNativePtr, columnInfo.fieldLongNotNullIndex, rowIndex, realmGet$fieldLongNotNull.longValue());
                }
                Number realmGet$fieldLongNull = ((NullTypesRealmProxyInterface)object).realmGet$fieldLongNull();
                if (realmGet$fieldLongNull != null) {
                    Table.nativeSetLong(tableNativePtr, columnInfo.fieldLongNullIndex, rowIndex, realmGet$fieldLongNull.longValue());
                }
                Float realmGet$fieldFloatNotNull = ((NullTypesRealmProxyInterface)object).realmGet$fieldFloatNotNull();
                if (realmGet$fieldFloatNotNull != null) {
                    Table.nativeSetFloat(tableNativePtr, columnInfo.fieldFloatNotNullIndex, rowIndex, realmGet$fieldFloatNotNull);
                }
                Float realmGet$fieldFloatNull = ((NullTypesRealmProxyInterface)object).realmGet$fieldFloatNull();
                if (realmGet$fieldFloatNull != null) {
                    Table.nativeSetFloat(tableNativePtr, columnInfo.fieldFloatNullIndex, rowIndex, realmGet$fieldFloatNull);
                }
                Double realmGet$fieldDoubleNotNull = ((NullTypesRealmProxyInterface)object).realmGet$fieldDoubleNotNull();
                if (realmGet$fieldDoubleNotNull != null) {
                    Table.nativeSetDouble(tableNativePtr, columnInfo.fieldDoubleNotNullIndex, rowIndex, realmGet$fieldDoubleNotNull);
                }
                Double realmGet$fieldDoubleNull = ((NullTypesRealmProxyInterface)object).realmGet$fieldDoubleNull();
                if (realmGet$fieldDoubleNull != null) {
                    Table.nativeSetDouble(tableNativePtr, columnInfo.fieldDoubleNullIndex, rowIndex, realmGet$fieldDoubleNull);
                }
                java.util.Date realmGet$fieldDateNotNull = ((NullTypesRealmProxyInterface)object).realmGet$fieldDateNotNull();
                if (realmGet$fieldDateNotNull != null) {
                    Table.nativeSetTimestamp(tableNativePtr, columnInfo.fieldDateNotNullIndex, rowIndex, realmGet$fieldDateNotNull.getTime());
                }
                java.util.Date realmGet$fieldDateNull = ((NullTypesRealmProxyInterface)object).realmGet$fieldDateNull();
                if (realmGet$fieldDateNull != null) {
                    Table.nativeSetTimestamp(tableNativePtr, columnInfo.fieldDateNullIndex, rowIndex, realmGet$fieldDateNull.getTime());
                }

                some.test.NullTypes fieldObjectNullObj = ((NullTypesRealmProxyInterface) object).realmGet$fieldObjectNull();
                if (fieldObjectNullObj != null) {
                    Long cachefieldObjectNull = cache.get(fieldObjectNullObj);
                    if (cachefieldObjectNull == null) {
                        cachefieldObjectNull = NullTypesRealmProxy.insert(realm, fieldObjectNullObj, cache);
                    }
                    table.setLink(columnInfo.fieldObjectNullIndex, rowIndex, cachefieldObjectNull);
                }
            }
        }
    }

<<<<<<< HEAD
    public static long insertOrUpdate(Realm realm, NullTypes object, Map<RealmModel,Long> cache) {
        if (object instanceof RealmObjectProxy && ((RealmObjectProxy)object).realmGet$proxyState().getRealm$realm() != null && ((RealmObjectProxy)object).realmGet$proxyState().getRealm$realm().getPath().equals(realm.getPath())) {
            return ((RealmObjectProxy)object).realmGet$proxyState().getRow$realm().getIndex();
        }
        Table table = realm.getTable(NullTypes.class);
=======
    public static long insertOrUpdate(Realm realm, some.test.NullTypes object, Map<RealmModel,Long> cache) {
        if (object instanceof RealmObjectProxy && ((RealmObjectProxy)object).realmGet$proxyState().getRealm$realm() != null && ((RealmObjectProxy)object).realmGet$proxyState().getRealm$realm().getPath().equals(realm.getPath())) {
            return ((RealmObjectProxy)object).realmGet$proxyState().getRow$realm().getIndex();
        }
        Table table = realm.getTable(some.test.NullTypes.class);
>>>>>>> a732f1c1
        long tableNativePtr = table.getNativeTablePointer();
        NullTypesColumnInfo columnInfo = (NullTypesColumnInfo) realm.schema.getColumnInfo(NullTypes.class);
        long rowIndex = Table.nativeAddEmptyRow(tableNativePtr, 1);
        cache.put(object, rowIndex);
        String realmGet$fieldStringNotNull = ((NullTypesRealmProxyInterface)object).realmGet$fieldStringNotNull();
        if (realmGet$fieldStringNotNull != null) {
            Table.nativeSetString(tableNativePtr, columnInfo.fieldStringNotNullIndex, rowIndex, realmGet$fieldStringNotNull);
        } else {
            Table.nativeSetNull(tableNativePtr, columnInfo.fieldStringNotNullIndex, rowIndex);
        }
        String realmGet$fieldStringNull = ((NullTypesRealmProxyInterface)object).realmGet$fieldStringNull();
        if (realmGet$fieldStringNull != null) {
            Table.nativeSetString(tableNativePtr, columnInfo.fieldStringNullIndex, rowIndex, realmGet$fieldStringNull);
        } else {
            Table.nativeSetNull(tableNativePtr, columnInfo.fieldStringNullIndex, rowIndex);
        }
        Boolean realmGet$fieldBooleanNotNull = ((NullTypesRealmProxyInterface)object).realmGet$fieldBooleanNotNull();
        if (realmGet$fieldBooleanNotNull != null) {
            Table.nativeSetBoolean(tableNativePtr, columnInfo.fieldBooleanNotNullIndex, rowIndex, realmGet$fieldBooleanNotNull);
        } else {
            Table.nativeSetNull(tableNativePtr, columnInfo.fieldBooleanNotNullIndex, rowIndex);
        }
        Boolean realmGet$fieldBooleanNull = ((NullTypesRealmProxyInterface)object).realmGet$fieldBooleanNull();
        if (realmGet$fieldBooleanNull != null) {
            Table.nativeSetBoolean(tableNativePtr, columnInfo.fieldBooleanNullIndex, rowIndex, realmGet$fieldBooleanNull);
        } else {
            Table.nativeSetNull(tableNativePtr, columnInfo.fieldBooleanNullIndex, rowIndex);
        }
        byte[] realmGet$fieldBytesNotNull = ((NullTypesRealmProxyInterface)object).realmGet$fieldBytesNotNull();
        if (realmGet$fieldBytesNotNull != null) {
            Table.nativeSetByteArray(tableNativePtr, columnInfo.fieldBytesNotNullIndex, rowIndex, realmGet$fieldBytesNotNull);
        } else {
            Table.nativeSetNull(tableNativePtr, columnInfo.fieldBytesNotNullIndex, rowIndex);
        }
        byte[] realmGet$fieldBytesNull = ((NullTypesRealmProxyInterface)object).realmGet$fieldBytesNull();
        if (realmGet$fieldBytesNull != null) {
            Table.nativeSetByteArray(tableNativePtr, columnInfo.fieldBytesNullIndex, rowIndex, realmGet$fieldBytesNull);
        } else {
            Table.nativeSetNull(tableNativePtr, columnInfo.fieldBytesNullIndex, rowIndex);
        }
        Number realmGet$fieldByteNotNull = ((NullTypesRealmProxyInterface)object).realmGet$fieldByteNotNull();
        if (realmGet$fieldByteNotNull != null) {
            Table.nativeSetLong(tableNativePtr, columnInfo.fieldByteNotNullIndex, rowIndex, realmGet$fieldByteNotNull.longValue());
        } else {
            Table.nativeSetNull(tableNativePtr, columnInfo.fieldByteNotNullIndex, rowIndex);
        }
        Number realmGet$fieldByteNull = ((NullTypesRealmProxyInterface)object).realmGet$fieldByteNull();
        if (realmGet$fieldByteNull != null) {
            Table.nativeSetLong(tableNativePtr, columnInfo.fieldByteNullIndex, rowIndex, realmGet$fieldByteNull.longValue());
        } else {
            Table.nativeSetNull(tableNativePtr, columnInfo.fieldByteNullIndex, rowIndex);
        }
        Number realmGet$fieldShortNotNull = ((NullTypesRealmProxyInterface)object).realmGet$fieldShortNotNull();
        if (realmGet$fieldShortNotNull != null) {
            Table.nativeSetLong(tableNativePtr, columnInfo.fieldShortNotNullIndex, rowIndex, realmGet$fieldShortNotNull.longValue());
        } else {
            Table.nativeSetNull(tableNativePtr, columnInfo.fieldShortNotNullIndex, rowIndex);
        }
        Number realmGet$fieldShortNull = ((NullTypesRealmProxyInterface)object).realmGet$fieldShortNull();
        if (realmGet$fieldShortNull != null) {
            Table.nativeSetLong(tableNativePtr, columnInfo.fieldShortNullIndex, rowIndex, realmGet$fieldShortNull.longValue());
        } else {
            Table.nativeSetNull(tableNativePtr, columnInfo.fieldShortNullIndex, rowIndex);
        }
        Number realmGet$fieldIntegerNotNull = ((NullTypesRealmProxyInterface)object).realmGet$fieldIntegerNotNull();
        if (realmGet$fieldIntegerNotNull != null) {
            Table.nativeSetLong(tableNativePtr, columnInfo.fieldIntegerNotNullIndex, rowIndex, realmGet$fieldIntegerNotNull.longValue());
        } else {
            Table.nativeSetNull(tableNativePtr, columnInfo.fieldIntegerNotNullIndex, rowIndex);
        }
        Number realmGet$fieldIntegerNull = ((NullTypesRealmProxyInterface)object).realmGet$fieldIntegerNull();
        if (realmGet$fieldIntegerNull != null) {
            Table.nativeSetLong(tableNativePtr, columnInfo.fieldIntegerNullIndex, rowIndex, realmGet$fieldIntegerNull.longValue());
        } else {
            Table.nativeSetNull(tableNativePtr, columnInfo.fieldIntegerNullIndex, rowIndex);
        }
        Number realmGet$fieldLongNotNull = ((NullTypesRealmProxyInterface)object).realmGet$fieldLongNotNull();
        if (realmGet$fieldLongNotNull != null) {
            Table.nativeSetLong(tableNativePtr, columnInfo.fieldLongNotNullIndex, rowIndex, realmGet$fieldLongNotNull.longValue());
        } else {
            Table.nativeSetNull(tableNativePtr, columnInfo.fieldLongNotNullIndex, rowIndex);
        }
        Number realmGet$fieldLongNull = ((NullTypesRealmProxyInterface)object).realmGet$fieldLongNull();
        if (realmGet$fieldLongNull != null) {
            Table.nativeSetLong(tableNativePtr, columnInfo.fieldLongNullIndex, rowIndex, realmGet$fieldLongNull.longValue());
        } else {
            Table.nativeSetNull(tableNativePtr, columnInfo.fieldLongNullIndex, rowIndex);
        }
        Float realmGet$fieldFloatNotNull = ((NullTypesRealmProxyInterface)object).realmGet$fieldFloatNotNull();
        if (realmGet$fieldFloatNotNull != null) {
            Table.nativeSetFloat(tableNativePtr, columnInfo.fieldFloatNotNullIndex, rowIndex, realmGet$fieldFloatNotNull);
        } else {
            Table.nativeSetNull(tableNativePtr, columnInfo.fieldFloatNotNullIndex, rowIndex);
        }
        Float realmGet$fieldFloatNull = ((NullTypesRealmProxyInterface)object).realmGet$fieldFloatNull();
        if (realmGet$fieldFloatNull != null) {
            Table.nativeSetFloat(tableNativePtr, columnInfo.fieldFloatNullIndex, rowIndex, realmGet$fieldFloatNull);
        } else {
            Table.nativeSetNull(tableNativePtr, columnInfo.fieldFloatNullIndex, rowIndex);
        }
        Double realmGet$fieldDoubleNotNull = ((NullTypesRealmProxyInterface)object).realmGet$fieldDoubleNotNull();
        if (realmGet$fieldDoubleNotNull != null) {
            Table.nativeSetDouble(tableNativePtr, columnInfo.fieldDoubleNotNullIndex, rowIndex, realmGet$fieldDoubleNotNull);
        } else {
            Table.nativeSetNull(tableNativePtr, columnInfo.fieldDoubleNotNullIndex, rowIndex);
        }
        Double realmGet$fieldDoubleNull = ((NullTypesRealmProxyInterface)object).realmGet$fieldDoubleNull();
        if (realmGet$fieldDoubleNull != null) {
            Table.nativeSetDouble(tableNativePtr, columnInfo.fieldDoubleNullIndex, rowIndex, realmGet$fieldDoubleNull);
        } else {
            Table.nativeSetNull(tableNativePtr, columnInfo.fieldDoubleNullIndex, rowIndex);
        }
        java.util.Date realmGet$fieldDateNotNull = ((NullTypesRealmProxyInterface)object).realmGet$fieldDateNotNull();
        if (realmGet$fieldDateNotNull != null) {
            Table.nativeSetTimestamp(tableNativePtr, columnInfo.fieldDateNotNullIndex, rowIndex, realmGet$fieldDateNotNull.getTime());
        } else {
            Table.nativeSetNull(tableNativePtr, columnInfo.fieldDateNotNullIndex, rowIndex);
        }
        java.util.Date realmGet$fieldDateNull = ((NullTypesRealmProxyInterface)object).realmGet$fieldDateNull();
        if (realmGet$fieldDateNull != null) {
            Table.nativeSetTimestamp(tableNativePtr, columnInfo.fieldDateNullIndex, rowIndex, realmGet$fieldDateNull.getTime());
        } else {
            Table.nativeSetNull(tableNativePtr, columnInfo.fieldDateNullIndex, rowIndex);
        }

        some.test.NullTypes fieldObjectNullObj = ((NullTypesRealmProxyInterface) object).realmGet$fieldObjectNull();
        if (fieldObjectNullObj != null) {
            Long cachefieldObjectNull = cache.get(fieldObjectNullObj);
            if (cachefieldObjectNull == null) {
                cachefieldObjectNull = NullTypesRealmProxy.insertOrUpdate(realm, fieldObjectNullObj, cache);
            }
            Table.nativeSetLink(tableNativePtr, columnInfo.fieldObjectNullIndex, rowIndex, cachefieldObjectNull);
        } else {
            Table.nativeNullifyLink(tableNativePtr, columnInfo.fieldObjectNullIndex, rowIndex);
        }
        return rowIndex;
    }

    public static void insertOrUpdate(Realm realm, Iterator<? extends RealmModel> objects, Map<RealmModel,Long> cache) {
        Table table = realm.getTable(NullTypes.class);
        long tableNativePtr = table.getNativeTablePointer();
        NullTypesColumnInfo columnInfo = (NullTypesColumnInfo) realm.schema.getColumnInfo(NullTypes.class);
        NullTypes object = null;
        while (objects.hasNext()) {
            object = (NullTypes) objects.next();
            if(!cache.containsKey(object)) {
<<<<<<< HEAD
                long rowIndex = TableOrView.NO_MATCH;
                if (object instanceof RealmObjectProxy && ((RealmObjectProxy)object).realmGet$proxyState().getRealm$realm() != null && ((RealmObjectProxy)object).realmGet$proxyState().getRealm$realm().getPath().equals(realm.getPath())) {
                    rowIndex = ((RealmObjectProxy)object).realmGet$proxyState().getRow$realm().getIndex();
                } else {
                    rowIndex = Table.nativeAddEmptyRow(tableNativePtr, 1);
                }
=======
                if (object instanceof RealmObjectProxy && ((RealmObjectProxy)object).realmGet$proxyState().getRealm$realm() != null && ((RealmObjectProxy)object).realmGet$proxyState().getRealm$realm().getPath().equals(realm.getPath())) {
                    cache.put(object, ((RealmObjectProxy)object).realmGet$proxyState().getRow$realm().getIndex());
                    continue;
                }
                long rowIndex = Table.nativeAddEmptyRow(tableNativePtr, 1);
>>>>>>> a732f1c1
                cache.put(object, rowIndex);
                String realmGet$fieldStringNotNull = ((NullTypesRealmProxyInterface)object).realmGet$fieldStringNotNull();
                if (realmGet$fieldStringNotNull != null) {
                    Table.nativeSetString(tableNativePtr, columnInfo.fieldStringNotNullIndex, rowIndex, realmGet$fieldStringNotNull);
                } else {
                    Table.nativeSetNull(tableNativePtr, columnInfo.fieldStringNotNullIndex, rowIndex);
                }
                String realmGet$fieldStringNull = ((NullTypesRealmProxyInterface)object).realmGet$fieldStringNull();
                if (realmGet$fieldStringNull != null) {
                    Table.nativeSetString(tableNativePtr, columnInfo.fieldStringNullIndex, rowIndex, realmGet$fieldStringNull);
                } else {
                    Table.nativeSetNull(tableNativePtr, columnInfo.fieldStringNullIndex, rowIndex);
                }
                Boolean realmGet$fieldBooleanNotNull = ((NullTypesRealmProxyInterface)object).realmGet$fieldBooleanNotNull();
                if (realmGet$fieldBooleanNotNull != null) {
                    Table.nativeSetBoolean(tableNativePtr, columnInfo.fieldBooleanNotNullIndex, rowIndex, realmGet$fieldBooleanNotNull);
                } else {
                    Table.nativeSetNull(tableNativePtr, columnInfo.fieldBooleanNotNullIndex, rowIndex);
                }
                Boolean realmGet$fieldBooleanNull = ((NullTypesRealmProxyInterface)object).realmGet$fieldBooleanNull();
                if (realmGet$fieldBooleanNull != null) {
                    Table.nativeSetBoolean(tableNativePtr, columnInfo.fieldBooleanNullIndex, rowIndex, realmGet$fieldBooleanNull);
                } else {
                    Table.nativeSetNull(tableNativePtr, columnInfo.fieldBooleanNullIndex, rowIndex);
                }
                byte[] realmGet$fieldBytesNotNull = ((NullTypesRealmProxyInterface)object).realmGet$fieldBytesNotNull();
                if (realmGet$fieldBytesNotNull != null) {
                    Table.nativeSetByteArray(tableNativePtr, columnInfo.fieldBytesNotNullIndex, rowIndex, realmGet$fieldBytesNotNull);
                } else {
                    Table.nativeSetNull(tableNativePtr, columnInfo.fieldBytesNotNullIndex, rowIndex);
                }
                byte[] realmGet$fieldBytesNull = ((NullTypesRealmProxyInterface)object).realmGet$fieldBytesNull();
                if (realmGet$fieldBytesNull != null) {
                    Table.nativeSetByteArray(tableNativePtr, columnInfo.fieldBytesNullIndex, rowIndex, realmGet$fieldBytesNull);
                } else {
                    Table.nativeSetNull(tableNativePtr, columnInfo.fieldBytesNullIndex, rowIndex);
                }
                Number realmGet$fieldByteNotNull = ((NullTypesRealmProxyInterface)object).realmGet$fieldByteNotNull();
                if (realmGet$fieldByteNotNull != null) {
                    Table.nativeSetLong(tableNativePtr, columnInfo.fieldByteNotNullIndex, rowIndex, realmGet$fieldByteNotNull.longValue());
                } else {
                    Table.nativeSetNull(tableNativePtr, columnInfo.fieldByteNotNullIndex, rowIndex);
                }
                Number realmGet$fieldByteNull = ((NullTypesRealmProxyInterface)object).realmGet$fieldByteNull();
                if (realmGet$fieldByteNull != null) {
                    Table.nativeSetLong(tableNativePtr, columnInfo.fieldByteNullIndex, rowIndex, realmGet$fieldByteNull.longValue());
                } else {
                    Table.nativeSetNull(tableNativePtr, columnInfo.fieldByteNullIndex, rowIndex);
                }
                Number realmGet$fieldShortNotNull = ((NullTypesRealmProxyInterface)object).realmGet$fieldShortNotNull();
                if (realmGet$fieldShortNotNull != null) {
                    Table.nativeSetLong(tableNativePtr, columnInfo.fieldShortNotNullIndex, rowIndex, realmGet$fieldShortNotNull.longValue());
                } else {
                    Table.nativeSetNull(tableNativePtr, columnInfo.fieldShortNotNullIndex, rowIndex);
                }
                Number realmGet$fieldShortNull = ((NullTypesRealmProxyInterface)object).realmGet$fieldShortNull();
                if (realmGet$fieldShortNull != null) {
                    Table.nativeSetLong(tableNativePtr, columnInfo.fieldShortNullIndex, rowIndex, realmGet$fieldShortNull.longValue());
                } else {
                    Table.nativeSetNull(tableNativePtr, columnInfo.fieldShortNullIndex, rowIndex);
                }
                Number realmGet$fieldIntegerNotNull = ((NullTypesRealmProxyInterface)object).realmGet$fieldIntegerNotNull();
                if (realmGet$fieldIntegerNotNull != null) {
                    Table.nativeSetLong(tableNativePtr, columnInfo.fieldIntegerNotNullIndex, rowIndex, realmGet$fieldIntegerNotNull.longValue());
                } else {
                    Table.nativeSetNull(tableNativePtr, columnInfo.fieldIntegerNotNullIndex, rowIndex);
                }
                Number realmGet$fieldIntegerNull = ((NullTypesRealmProxyInterface)object).realmGet$fieldIntegerNull();
                if (realmGet$fieldIntegerNull != null) {
                    Table.nativeSetLong(tableNativePtr, columnInfo.fieldIntegerNullIndex, rowIndex, realmGet$fieldIntegerNull.longValue());
                } else {
                    Table.nativeSetNull(tableNativePtr, columnInfo.fieldIntegerNullIndex, rowIndex);
                }
                Number realmGet$fieldLongNotNull = ((NullTypesRealmProxyInterface)object).realmGet$fieldLongNotNull();
                if (realmGet$fieldLongNotNull != null) {
                    Table.nativeSetLong(tableNativePtr, columnInfo.fieldLongNotNullIndex, rowIndex, realmGet$fieldLongNotNull.longValue());
                } else {
                    Table.nativeSetNull(tableNativePtr, columnInfo.fieldLongNotNullIndex, rowIndex);
                }
                Number realmGet$fieldLongNull = ((NullTypesRealmProxyInterface)object).realmGet$fieldLongNull();
                if (realmGet$fieldLongNull != null) {
                    Table.nativeSetLong(tableNativePtr, columnInfo.fieldLongNullIndex, rowIndex, realmGet$fieldLongNull.longValue());
                } else {
                    Table.nativeSetNull(tableNativePtr, columnInfo.fieldLongNullIndex, rowIndex);
                }
                Float realmGet$fieldFloatNotNull = ((NullTypesRealmProxyInterface)object).realmGet$fieldFloatNotNull();
                if (realmGet$fieldFloatNotNull != null) {
                    Table.nativeSetFloat(tableNativePtr, columnInfo.fieldFloatNotNullIndex, rowIndex, realmGet$fieldFloatNotNull);
                } else {
                    Table.nativeSetNull(tableNativePtr, columnInfo.fieldFloatNotNullIndex, rowIndex);
                }
                Float realmGet$fieldFloatNull = ((NullTypesRealmProxyInterface)object).realmGet$fieldFloatNull();
                if (realmGet$fieldFloatNull != null) {
                    Table.nativeSetFloat(tableNativePtr, columnInfo.fieldFloatNullIndex, rowIndex, realmGet$fieldFloatNull);
                } else {
                    Table.nativeSetNull(tableNativePtr, columnInfo.fieldFloatNullIndex, rowIndex);
                }
                Double realmGet$fieldDoubleNotNull = ((NullTypesRealmProxyInterface)object).realmGet$fieldDoubleNotNull();
                if (realmGet$fieldDoubleNotNull != null) {
                    Table.nativeSetDouble(tableNativePtr, columnInfo.fieldDoubleNotNullIndex, rowIndex, realmGet$fieldDoubleNotNull);
                } else {
                    Table.nativeSetNull(tableNativePtr, columnInfo.fieldDoubleNotNullIndex, rowIndex);
                }
                Double realmGet$fieldDoubleNull = ((NullTypesRealmProxyInterface)object).realmGet$fieldDoubleNull();
                if (realmGet$fieldDoubleNull != null) {
                    Table.nativeSetDouble(tableNativePtr, columnInfo.fieldDoubleNullIndex, rowIndex, realmGet$fieldDoubleNull);
                } else {
                    Table.nativeSetNull(tableNativePtr, columnInfo.fieldDoubleNullIndex, rowIndex);
                }
                java.util.Date realmGet$fieldDateNotNull = ((NullTypesRealmProxyInterface)object).realmGet$fieldDateNotNull();
                if (realmGet$fieldDateNotNull != null) {
                    Table.nativeSetTimestamp(tableNativePtr, columnInfo.fieldDateNotNullIndex, rowIndex, realmGet$fieldDateNotNull.getTime());
                } else {
                    Table.nativeSetNull(tableNativePtr, columnInfo.fieldDateNotNullIndex, rowIndex);
                }
                java.util.Date realmGet$fieldDateNull = ((NullTypesRealmProxyInterface)object).realmGet$fieldDateNull();
                if (realmGet$fieldDateNull != null) {
                    Table.nativeSetTimestamp(tableNativePtr, columnInfo.fieldDateNullIndex, rowIndex, realmGet$fieldDateNull.getTime());
                } else {
                    Table.nativeSetNull(tableNativePtr, columnInfo.fieldDateNullIndex, rowIndex);
                }

                some.test.NullTypes fieldObjectNullObj = ((NullTypesRealmProxyInterface) object).realmGet$fieldObjectNull();
                if (fieldObjectNullObj != null) {
                    Long cachefieldObjectNull = cache.get(fieldObjectNullObj);
                    if (cachefieldObjectNull == null) {
                        cachefieldObjectNull = NullTypesRealmProxy.insertOrUpdate(realm, fieldObjectNullObj, cache);
                    }
                    Table.nativeSetLink(tableNativePtr, columnInfo.fieldObjectNullIndex, rowIndex, cachefieldObjectNull);
                } else {
                    Table.nativeNullifyLink(tableNativePtr, columnInfo.fieldObjectNullIndex, rowIndex);
                }
            }
        }
    }

    public static NullTypes createDetachedCopy(NullTypes realmObject, int currentDepth, int maxDepth, Map<RealmModel, CacheData<RealmModel>> cache) {
        if (currentDepth > maxDepth || realmObject == null) {
            return null;
        }
        CacheData<RealmModel> cachedObject = cache.get(realmObject);
        NullTypes unmanagedObject;
        if (cachedObject != null) {
            // Reuse cached object or recreate it because it was encountered at a lower depth.
            if (currentDepth >= cachedObject.minDepth) {
                return (NullTypes)cachedObject.object;
            } else {
                unmanagedObject = (NullTypes)cachedObject.object;
                cachedObject.minDepth = currentDepth;
            }
        } else {
            unmanagedObject = new NullTypes();
            cache.put(realmObject, new RealmObjectProxy.CacheData(currentDepth, unmanagedObject));
        }
        ((NullTypesRealmProxyInterface) unmanagedObject).realmSet$fieldStringNotNull(((NullTypesRealmProxyInterface) realmObject).realmGet$fieldStringNotNull());
        ((NullTypesRealmProxyInterface) unmanagedObject).realmSet$fieldStringNull(((NullTypesRealmProxyInterface) realmObject).realmGet$fieldStringNull());
        ((NullTypesRealmProxyInterface) unmanagedObject).realmSet$fieldBooleanNotNull(((NullTypesRealmProxyInterface) realmObject).realmGet$fieldBooleanNotNull());
        ((NullTypesRealmProxyInterface) unmanagedObject).realmSet$fieldBooleanNull(((NullTypesRealmProxyInterface) realmObject).realmGet$fieldBooleanNull());
        ((NullTypesRealmProxyInterface) unmanagedObject).realmSet$fieldBytesNotNull(((NullTypesRealmProxyInterface) realmObject).realmGet$fieldBytesNotNull());
        ((NullTypesRealmProxyInterface) unmanagedObject).realmSet$fieldBytesNull(((NullTypesRealmProxyInterface) realmObject).realmGet$fieldBytesNull());
        ((NullTypesRealmProxyInterface) unmanagedObject).realmSet$fieldByteNotNull(((NullTypesRealmProxyInterface) realmObject).realmGet$fieldByteNotNull());
        ((NullTypesRealmProxyInterface) unmanagedObject).realmSet$fieldByteNull(((NullTypesRealmProxyInterface) realmObject).realmGet$fieldByteNull());
        ((NullTypesRealmProxyInterface) unmanagedObject).realmSet$fieldShortNotNull(((NullTypesRealmProxyInterface) realmObject).realmGet$fieldShortNotNull());
        ((NullTypesRealmProxyInterface) unmanagedObject).realmSet$fieldShortNull(((NullTypesRealmProxyInterface) realmObject).realmGet$fieldShortNull());
        ((NullTypesRealmProxyInterface) unmanagedObject).realmSet$fieldIntegerNotNull(((NullTypesRealmProxyInterface) realmObject).realmGet$fieldIntegerNotNull());
        ((NullTypesRealmProxyInterface) unmanagedObject).realmSet$fieldIntegerNull(((NullTypesRealmProxyInterface) realmObject).realmGet$fieldIntegerNull());
        ((NullTypesRealmProxyInterface) unmanagedObject).realmSet$fieldLongNotNull(((NullTypesRealmProxyInterface) realmObject).realmGet$fieldLongNotNull());
        ((NullTypesRealmProxyInterface) unmanagedObject).realmSet$fieldLongNull(((NullTypesRealmProxyInterface) realmObject).realmGet$fieldLongNull());
        ((NullTypesRealmProxyInterface) unmanagedObject).realmSet$fieldFloatNotNull(((NullTypesRealmProxyInterface) realmObject).realmGet$fieldFloatNotNull());
        ((NullTypesRealmProxyInterface) unmanagedObject).realmSet$fieldFloatNull(((NullTypesRealmProxyInterface) realmObject).realmGet$fieldFloatNull());
        ((NullTypesRealmProxyInterface) unmanagedObject).realmSet$fieldDoubleNotNull(((NullTypesRealmProxyInterface) realmObject).realmGet$fieldDoubleNotNull());
        ((NullTypesRealmProxyInterface) unmanagedObject).realmSet$fieldDoubleNull(((NullTypesRealmProxyInterface) realmObject).realmGet$fieldDoubleNull());
        ((NullTypesRealmProxyInterface) unmanagedObject).realmSet$fieldDateNotNull(((NullTypesRealmProxyInterface) realmObject).realmGet$fieldDateNotNull());
        ((NullTypesRealmProxyInterface) unmanagedObject).realmSet$fieldDateNull(((NullTypesRealmProxyInterface) realmObject).realmGet$fieldDateNull());

        // Deep copy of fieldObjectNull
        ((NullTypesRealmProxyInterface) unmanagedObject).realmSet$fieldObjectNull(NullTypesRealmProxy.createDetachedCopy(((NullTypesRealmProxyInterface) realmObject).realmGet$fieldObjectNull(), currentDepth + 1, maxDepth, cache));
        return unmanagedObject;
    }

    @Override
    public String toString() {
        if (!RealmObject.isValid(this)) {
            return "Invalid object";
        }
        StringBuilder stringBuilder = new StringBuilder("NullTypes = [");
        stringBuilder.append("{fieldStringNotNull:");
        stringBuilder.append(realmGet$fieldStringNotNull());
        stringBuilder.append("}");
        stringBuilder.append(",");
        stringBuilder.append("{fieldStringNull:");
        stringBuilder.append(realmGet$fieldStringNull() != null ? realmGet$fieldStringNull() : "null");
        stringBuilder.append("}");
        stringBuilder.append(",");
        stringBuilder.append("{fieldBooleanNotNull:");
        stringBuilder.append(realmGet$fieldBooleanNotNull());
        stringBuilder.append("}");
        stringBuilder.append(",");
        stringBuilder.append("{fieldBooleanNull:");
        stringBuilder.append(realmGet$fieldBooleanNull() != null ? realmGet$fieldBooleanNull() : "null");
        stringBuilder.append("}");
        stringBuilder.append(",");
        stringBuilder.append("{fieldBytesNotNull:");
        stringBuilder.append(realmGet$fieldBytesNotNull());
        stringBuilder.append("}");
        stringBuilder.append(",");
        stringBuilder.append("{fieldBytesNull:");
        stringBuilder.append(realmGet$fieldBytesNull() != null ? realmGet$fieldBytesNull() : "null");
        stringBuilder.append("}");
        stringBuilder.append(",");
        stringBuilder.append("{fieldByteNotNull:");
        stringBuilder.append(realmGet$fieldByteNotNull());
        stringBuilder.append("}");
        stringBuilder.append(",");
        stringBuilder.append("{fieldByteNull:");
        stringBuilder.append(realmGet$fieldByteNull() != null ? realmGet$fieldByteNull() : "null");
        stringBuilder.append("}");
        stringBuilder.append(",");
        stringBuilder.append("{fieldShortNotNull:");
        stringBuilder.append(realmGet$fieldShortNotNull());
        stringBuilder.append("}");
        stringBuilder.append(",");
        stringBuilder.append("{fieldShortNull:");
        stringBuilder.append(realmGet$fieldShortNull() != null ? realmGet$fieldShortNull() : "null");
        stringBuilder.append("}");
        stringBuilder.append(",");
        stringBuilder.append("{fieldIntegerNotNull:");
        stringBuilder.append(realmGet$fieldIntegerNotNull());
        stringBuilder.append("}");
        stringBuilder.append(",");
        stringBuilder.append("{fieldIntegerNull:");
        stringBuilder.append(realmGet$fieldIntegerNull() != null ? realmGet$fieldIntegerNull() : "null");
        stringBuilder.append("}");
        stringBuilder.append(",");
        stringBuilder.append("{fieldLongNotNull:");
        stringBuilder.append(realmGet$fieldLongNotNull());
        stringBuilder.append("}");
        stringBuilder.append(",");
        stringBuilder.append("{fieldLongNull:");
        stringBuilder.append(realmGet$fieldLongNull() != null ? realmGet$fieldLongNull() : "null");
        stringBuilder.append("}");
        stringBuilder.append(",");
        stringBuilder.append("{fieldFloatNotNull:");
        stringBuilder.append(realmGet$fieldFloatNotNull());
        stringBuilder.append("}");
        stringBuilder.append(",");
        stringBuilder.append("{fieldFloatNull:");
        stringBuilder.append(realmGet$fieldFloatNull() != null ? realmGet$fieldFloatNull() : "null");
        stringBuilder.append("}");
        stringBuilder.append(",");
        stringBuilder.append("{fieldDoubleNotNull:");
        stringBuilder.append(realmGet$fieldDoubleNotNull());
        stringBuilder.append("}");
        stringBuilder.append(",");
        stringBuilder.append("{fieldDoubleNull:");
        stringBuilder.append(realmGet$fieldDoubleNull() != null ? realmGet$fieldDoubleNull() : "null");
        stringBuilder.append("}");
        stringBuilder.append(",");
        stringBuilder.append("{fieldDateNotNull:");
        stringBuilder.append(realmGet$fieldDateNotNull());
        stringBuilder.append("}");
        stringBuilder.append(",");
        stringBuilder.append("{fieldDateNull:");
        stringBuilder.append(realmGet$fieldDateNull() != null ? realmGet$fieldDateNull() : "null");
        stringBuilder.append("}");
        stringBuilder.append(",");
        stringBuilder.append("{fieldObjectNull:");
        stringBuilder.append(realmGet$fieldObjectNull() != null ? "NullTypes" : "null");
        stringBuilder.append("}");
        stringBuilder.append("]");
        return stringBuilder.toString();
    }

    @Override
    public ProxyState realmGet$proxyState() {
        return proxyState;
    }

    @Override
    public int hashCode() {
        String realmName = proxyState.getRealm$realm().getPath();
        String tableName = proxyState.getRow$realm().getTable().getName();
        long rowIndex = proxyState.getRow$realm().getIndex();

        int result = 17;
        result = 31 * result + ((realmName != null) ? realmName.hashCode() : 0);
        result = 31 * result + ((tableName != null) ? tableName.hashCode() : 0);
        result = 31 * result + (int) (rowIndex ^ (rowIndex >>> 32));
        return result;
    }

    @Override
    public boolean equals(Object o) {
        if (this == o) return true;
        if (o == null || getClass() != o.getClass()) return false;
        NullTypesRealmProxy aNullTypes = (NullTypesRealmProxy)o;

        String path = proxyState.getRealm$realm().getPath();
        String otherPath = aNullTypes.proxyState.getRealm$realm().getPath();
        if (path != null ? !path.equals(otherPath) : otherPath != null) return false;;

        String tableName = proxyState.getRow$realm().getTable().getName();
        String otherTableName = aNullTypes.proxyState.getRow$realm().getTable().getName();
        if (tableName != null ? !tableName.equals(otherTableName) : otherTableName != null) return false;

        if (proxyState.getRow$realm().getIndex() != aNullTypes.proxyState.getRow$realm().getIndex()) return false;

        return true;
    }

}<|MERGE_RESOLUTION|>--- conflicted
+++ resolved
@@ -23,9 +23,8 @@
 import org.json.JSONArray;
 import org.json.JSONException;
 import org.json.JSONObject;
-import some.test.NullTypes;
-
-public class NullTypesRealmProxy extends NullTypes
+
+public class NullTypesRealmProxy extends some.test.NullTypes
         implements RealmObjectProxy, NullTypesRealmProxyInterface {
 
     static final class NullTypesColumnInfo extends ColumnInfo {
@@ -152,7 +151,7 @@
 
     NullTypesRealmProxy(ColumnInfo columnInfo) {
         this.columnInfo = (NullTypesColumnInfo) columnInfo;
-        this.proxyState = new ProxyState(NullTypes.class, this);
+        this.proxyState = new ProxyState(some.test.NullTypes.class, this);
     }
 
     @SuppressWarnings("cast")
@@ -469,7 +468,7 @@
         proxyState.getRow$realm().setDate(columnInfo.fieldDateNullIndex, value);
     }
 
-    public NullTypes realmGet$fieldObjectNull() {
+    public some.test.NullTypes realmGet$fieldObjectNull() {
         proxyState.getRealm$realm().checkIfValid();
         if (proxyState.getRow$realm().isNullLink(columnInfo.fieldObjectNullIndex)) {
             return null;
@@ -477,7 +476,7 @@
         return proxyState.getRealm$realm().get(some.test.NullTypes.class, proxyState.getRow$realm().getLink(columnInfo.fieldObjectNullIndex));
     }
 
-    public void realmSet$fieldObjectNull(NullTypes value) {
+    public void realmSet$fieldObjectNull(some.test.NullTypes value) {
         proxyState.getRealm$realm().checkIfValid();
         if (value == null) {
             proxyState.getRow$realm().nullifyLink(columnInfo.fieldObjectNullIndex);
@@ -746,9 +745,9 @@
     }
 
     @SuppressWarnings("cast")
-    public static NullTypes createOrUpdateUsingJsonObject(Realm realm, JSONObject json, boolean update)
+    public static some.test.NullTypes createOrUpdateUsingJsonObject(Realm realm, JSONObject json, boolean update)
             throws JSONException {
-        NullTypes obj = realm.createObject(NullTypes.class);
+        some.test.NullTypes obj = realm.createObject(some.test.NullTypes.class);
         if (json.has("fieldStringNotNull")) {
             if (json.isNull("fieldStringNotNull")) {
                 ((NullTypesRealmProxyInterface) obj).realmSet$fieldStringNotNull(null);
@@ -911,9 +910,9 @@
     }
 
     @SuppressWarnings("cast")
-    public static NullTypes createUsingJsonStream(Realm realm, JsonReader reader)
+    public static some.test.NullTypes createUsingJsonStream(Realm realm, JsonReader reader)
             throws IOException {
-        NullTypes obj = realm.createObject(NullTypes.class);
+        some.test.NullTypes obj = realm.createObject(some.test.NullTypes.class);
         reader.beginObject();
         while (reader.hasNext()) {
             String name = reader.nextName();
@@ -1083,7 +1082,7 @@
         return obj;
     }
 
-    public static NullTypes copyOrUpdate(Realm realm, NullTypes object, boolean update, Map<RealmModel,RealmObjectProxy> cache) {
+    public static some.test.NullTypes copyOrUpdate(Realm realm, some.test.NullTypes object, boolean update, Map<RealmModel,RealmObjectProxy> cache) {
         if (object instanceof RealmObjectProxy && ((RealmObjectProxy) object).realmGet$proxyState().getRealm$realm() != null && ((RealmObjectProxy) object).realmGet$proxyState().getRealm$realm().threadId != realm.threadId) {
             throw new IllegalArgumentException("Objects which belong to Realm instances in other threads cannot be copied into this Realm instance.");
         }
@@ -1092,18 +1091,18 @@
         }
         RealmObjectProxy cachedRealmObject = cache.get(object);
         if (cachedRealmObject != null) {
-            return (NullTypes) cachedRealmObject;
+            return (some.test.NullTypes) cachedRealmObject;
         } else {
             return copy(realm, object, update, cache);
         }
     }
 
-    public static NullTypes copy(Realm realm, NullTypes newObject, boolean update, Map<RealmModel,RealmObjectProxy> cache) {
+    public static some.test.NullTypes copy(Realm realm, some.test.NullTypes newObject, boolean update, Map<RealmModel,RealmObjectProxy> cache) {
         RealmObjectProxy cachedRealmObject = cache.get(newObject);
         if (cachedRealmObject != null) {
-            return (NullTypes) cachedRealmObject;
-        } else {
-            NullTypes realmObject = realm.createObject(NullTypes.class);
+            return (some.test.NullTypes) cachedRealmObject;
+        } else {
+            some.test.NullTypes realmObject = realm.createObject(some.test.NullTypes.class);
             cache.put(newObject, (RealmObjectProxy) realmObject);
             ((NullTypesRealmProxyInterface) realmObject).realmSet$fieldStringNotNull(((NullTypesRealmProxyInterface) newObject).realmGet$fieldStringNotNull());
             ((NullTypesRealmProxyInterface) realmObject).realmSet$fieldStringNull(((NullTypesRealmProxyInterface) newObject).realmGet$fieldStringNull());
@@ -1141,21 +1140,13 @@
         }
     }
 
-<<<<<<< HEAD
-    public static long insert(Realm realm, NullTypes object, Map<RealmModel,Long> cache) {
-        if (object instanceof RealmObjectProxy && ((RealmObjectProxy)object).realmGet$proxyState().getRealm$realm() != null && ((RealmObjectProxy)object).realmGet$proxyState().getRealm$realm().getPath().equals(realm.getPath())) {
-            return ((RealmObjectProxy)object).realmGet$proxyState().getRow$realm().getIndex();
-        }
-        Table table = realm.getTable(NullTypes.class);
-=======
     public static long insert(Realm realm, some.test.NullTypes object, Map<RealmModel,Long> cache) {
         if (object instanceof RealmObjectProxy && ((RealmObjectProxy)object).realmGet$proxyState().getRealm$realm() != null && ((RealmObjectProxy)object).realmGet$proxyState().getRealm$realm().getPath().equals(realm.getPath())) {
             return ((RealmObjectProxy)object).realmGet$proxyState().getRow$realm().getIndex();
         }
         Table table = realm.getTable(some.test.NullTypes.class);
->>>>>>> a732f1c1
         long tableNativePtr = table.getNativeTablePointer();
-        NullTypesColumnInfo columnInfo = (NullTypesColumnInfo) realm.schema.getColumnInfo(NullTypes.class);
+        NullTypesColumnInfo columnInfo = (NullTypesColumnInfo) realm.schema.getColumnInfo(some.test.NullTypes.class);
         long rowIndex = Table.nativeAddEmptyRow(tableNativePtr, 1);
         cache.put(object, rowIndex);
         String realmGet$fieldStringNotNull = ((NullTypesRealmProxyInterface)object).realmGet$fieldStringNotNull();
@@ -1251,27 +1242,18 @@
     }
 
     public static void insert(Realm realm, Iterator<? extends RealmModel> objects, Map<RealmModel,Long> cache) {
-        Table table = realm.getTable(NullTypes.class);
+        Table table = realm.getTable(some.test.NullTypes.class);
         long tableNativePtr = table.getNativeTablePointer();
-        NullTypesColumnInfo columnInfo = (NullTypesColumnInfo) realm.schema.getColumnInfo(NullTypes.class);
-        NullTypes object = null;
+        NullTypesColumnInfo columnInfo = (NullTypesColumnInfo) realm.schema.getColumnInfo(some.test.NullTypes.class);
+        some.test.NullTypes object = null;
         while (objects.hasNext()) {
-            object = (NullTypes) objects.next();
+            object = (some.test.NullTypes) objects.next();
             if(!cache.containsKey(object)) {
-<<<<<<< HEAD
-                long rowIndex;
-                if (object instanceof RealmObjectProxy && ((RealmObjectProxy)object).realmGet$proxyState().getRealm$realm() != null && ((RealmObjectProxy)object).realmGet$proxyState().getRealm$realm().getPath().equals(realm.getPath())) {
-                    rowIndex = ((RealmObjectProxy)object).realmGet$proxyState().getRow$realm().getIndex();
-                } else {
-                    rowIndex = Table.nativeAddEmptyRow(tableNativePtr, 1);
-                }
-=======
                 if (object instanceof RealmObjectProxy && ((RealmObjectProxy)object).realmGet$proxyState().getRealm$realm() != null && ((RealmObjectProxy)object).realmGet$proxyState().getRealm$realm().getPath().equals(realm.getPath())) {
                     cache.put(object, ((RealmObjectProxy)object).realmGet$proxyState().getRow$realm().getIndex());
                     continue;
                 }
                 long rowIndex = Table.nativeAddEmptyRow(tableNativePtr, 1);
->>>>>>> a732f1c1
                 cache.put(object, rowIndex);
                 String realmGet$fieldStringNotNull = ((NullTypesRealmProxyInterface)object).realmGet$fieldStringNotNull();
                 if (realmGet$fieldStringNotNull != null) {
@@ -1366,21 +1348,13 @@
         }
     }
 
-<<<<<<< HEAD
-    public static long insertOrUpdate(Realm realm, NullTypes object, Map<RealmModel,Long> cache) {
-        if (object instanceof RealmObjectProxy && ((RealmObjectProxy)object).realmGet$proxyState().getRealm$realm() != null && ((RealmObjectProxy)object).realmGet$proxyState().getRealm$realm().getPath().equals(realm.getPath())) {
-            return ((RealmObjectProxy)object).realmGet$proxyState().getRow$realm().getIndex();
-        }
-        Table table = realm.getTable(NullTypes.class);
-=======
     public static long insertOrUpdate(Realm realm, some.test.NullTypes object, Map<RealmModel,Long> cache) {
         if (object instanceof RealmObjectProxy && ((RealmObjectProxy)object).realmGet$proxyState().getRealm$realm() != null && ((RealmObjectProxy)object).realmGet$proxyState().getRealm$realm().getPath().equals(realm.getPath())) {
             return ((RealmObjectProxy)object).realmGet$proxyState().getRow$realm().getIndex();
         }
         Table table = realm.getTable(some.test.NullTypes.class);
->>>>>>> a732f1c1
         long tableNativePtr = table.getNativeTablePointer();
-        NullTypesColumnInfo columnInfo = (NullTypesColumnInfo) realm.schema.getColumnInfo(NullTypes.class);
+        NullTypesColumnInfo columnInfo = (NullTypesColumnInfo) realm.schema.getColumnInfo(some.test.NullTypes.class);
         long rowIndex = Table.nativeAddEmptyRow(tableNativePtr, 1);
         cache.put(object, rowIndex);
         String realmGet$fieldStringNotNull = ((NullTypesRealmProxyInterface)object).realmGet$fieldStringNotNull();
@@ -1518,27 +1492,18 @@
     }
 
     public static void insertOrUpdate(Realm realm, Iterator<? extends RealmModel> objects, Map<RealmModel,Long> cache) {
-        Table table = realm.getTable(NullTypes.class);
+        Table table = realm.getTable(some.test.NullTypes.class);
         long tableNativePtr = table.getNativeTablePointer();
-        NullTypesColumnInfo columnInfo = (NullTypesColumnInfo) realm.schema.getColumnInfo(NullTypes.class);
-        NullTypes object = null;
+        NullTypesColumnInfo columnInfo = (NullTypesColumnInfo) realm.schema.getColumnInfo(some.test.NullTypes.class);
+        some.test.NullTypes object = null;
         while (objects.hasNext()) {
-            object = (NullTypes) objects.next();
+            object = (some.test.NullTypes) objects.next();
             if(!cache.containsKey(object)) {
-<<<<<<< HEAD
-                long rowIndex = TableOrView.NO_MATCH;
-                if (object instanceof RealmObjectProxy && ((RealmObjectProxy)object).realmGet$proxyState().getRealm$realm() != null && ((RealmObjectProxy)object).realmGet$proxyState().getRealm$realm().getPath().equals(realm.getPath())) {
-                    rowIndex = ((RealmObjectProxy)object).realmGet$proxyState().getRow$realm().getIndex();
-                } else {
-                    rowIndex = Table.nativeAddEmptyRow(tableNativePtr, 1);
-                }
-=======
                 if (object instanceof RealmObjectProxy && ((RealmObjectProxy)object).realmGet$proxyState().getRealm$realm() != null && ((RealmObjectProxy)object).realmGet$proxyState().getRealm$realm().getPath().equals(realm.getPath())) {
                     cache.put(object, ((RealmObjectProxy)object).realmGet$proxyState().getRow$realm().getIndex());
                     continue;
                 }
                 long rowIndex = Table.nativeAddEmptyRow(tableNativePtr, 1);
->>>>>>> a732f1c1
                 cache.put(object, rowIndex);
                 String realmGet$fieldStringNotNull = ((NullTypesRealmProxyInterface)object).realmGet$fieldStringNotNull();
                 if (realmGet$fieldStringNotNull != null) {
@@ -1675,22 +1640,22 @@
         }
     }
 
-    public static NullTypes createDetachedCopy(NullTypes realmObject, int currentDepth, int maxDepth, Map<RealmModel, CacheData<RealmModel>> cache) {
+    public static some.test.NullTypes createDetachedCopy(some.test.NullTypes realmObject, int currentDepth, int maxDepth, Map<RealmModel, CacheData<RealmModel>> cache) {
         if (currentDepth > maxDepth || realmObject == null) {
             return null;
         }
         CacheData<RealmModel> cachedObject = cache.get(realmObject);
-        NullTypes unmanagedObject;
+        some.test.NullTypes unmanagedObject;
         if (cachedObject != null) {
             // Reuse cached object or recreate it because it was encountered at a lower depth.
             if (currentDepth >= cachedObject.minDepth) {
-                return (NullTypes)cachedObject.object;
-            } else {
-                unmanagedObject = (NullTypes)cachedObject.object;
+                return (some.test.NullTypes)cachedObject.object;
+            } else {
+                unmanagedObject = (some.test.NullTypes)cachedObject.object;
                 cachedObject.minDepth = currentDepth;
             }
         } else {
-            unmanagedObject = new NullTypes();
+            unmanagedObject = new some.test.NullTypes();
             cache.put(realmObject, new RealmObjectProxy.CacheData(currentDepth, unmanagedObject));
         }
         ((NullTypesRealmProxyInterface) unmanagedObject).realmSet$fieldStringNotNull(((NullTypesRealmProxyInterface) realmObject).realmGet$fieldStringNotNull());
