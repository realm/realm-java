--- conflicted
+++ resolved
@@ -23,9 +23,8 @@
 import org.json.JSONArray;
 import org.json.JSONException;
 import org.json.JSONObject;
-import some.test.AllTypes;
-
-public class AllTypesRealmProxy extends AllTypes
+
+public class AllTypesRealmProxy extends some.test.AllTypes
         implements RealmObjectProxy, AllTypesRealmProxyInterface {
 
     static final class AllTypesColumnInfo extends ColumnInfo {
@@ -75,7 +74,7 @@
 
     private final AllTypesColumnInfo columnInfo;
     private final ProxyState proxyState;
-    private RealmList<AllTypes> columnRealmListRealmList;
+    private RealmList<some.test.AllTypes> columnRealmListRealmList;
     private static final List<String> FIELD_NAMES;
     static {
         List<String> fieldNames = new ArrayList<String>();
@@ -93,7 +92,7 @@
 
     AllTypesRealmProxy(ColumnInfo columnInfo) {
         this.columnInfo = (AllTypesColumnInfo) columnInfo;
-        this.proxyState = new ProxyState(AllTypes.class, this);
+        this.proxyState = new ProxyState(some.test.AllTypes.class, this);
     }
 
     @SuppressWarnings("cast")
@@ -183,7 +182,7 @@
         proxyState.getRow$realm().setBinaryByteArray(columnInfo.columnBinaryIndex, value);
     }
 
-    public AllTypes realmGet$columnObject() {
+    public some.test.AllTypes realmGet$columnObject() {
         proxyState.getRealm$realm().checkIfValid();
         if (proxyState.getRow$realm().isNullLink(columnInfo.columnObjectIndex)) {
             return null;
@@ -191,7 +190,7 @@
         return proxyState.getRealm$realm().get(some.test.AllTypes.class, proxyState.getRow$realm().getLink(columnInfo.columnObjectIndex));
     }
 
-    public void realmSet$columnObject(AllTypes value) {
+    public void realmSet$columnObject(some.test.AllTypes value) {
         proxyState.getRealm$realm().checkIfValid();
         if (value == null) {
             proxyState.getRow$realm().nullifyLink(columnInfo.columnObjectIndex);
@@ -206,19 +205,19 @@
         proxyState.getRow$realm().setLink(columnInfo.columnObjectIndex, ((RealmObjectProxy)value).realmGet$proxyState().getRow$realm().getIndex());
     }
 
-    public RealmList<AllTypes> realmGet$columnRealmList() {
+    public RealmList<some.test.AllTypes> realmGet$columnRealmList() {
         proxyState.getRealm$realm().checkIfValid();
         // use the cached value if available
         if (columnRealmListRealmList != null) {
             return columnRealmListRealmList;
         } else {
             LinkView linkView = proxyState.getRow$realm().getLinkList(columnInfo.columnRealmListIndex);
-            columnRealmListRealmList = new RealmList<AllTypes>(AllTypes.class, linkView, proxyState.getRealm$realm());
+            columnRealmListRealmList = new RealmList<some.test.AllTypes>(some.test.AllTypes.class, linkView, proxyState.getRealm$realm());
             return columnRealmListRealmList;
         }
     }
 
-    public void realmSet$columnRealmList(RealmList<AllTypes> value) {
+    public void realmSet$columnRealmList(RealmList<some.test.AllTypes> value) {
         proxyState.getRealm$realm().checkIfValid();
         LinkView links = proxyState.getRow$realm().getLinkList(columnInfo.columnRealmListIndex);
         links.clear();
@@ -384,11 +383,11 @@
     }
 
     @SuppressWarnings("cast")
-    public static AllTypes createOrUpdateUsingJsonObject(Realm realm, JSONObject json, boolean update)
+    public static some.test.AllTypes createOrUpdateUsingJsonObject(Realm realm, JSONObject json, boolean update)
             throws JSONException {
-        AllTypes obj = null;
+        some.test.AllTypes obj = null;
         if (update) {
-            Table table = realm.getTable(AllTypes.class);
+            Table table = realm.getTable(some.test.AllTypes.class);
             long pkColumnIndex = table.getPrimaryKey();
             long rowIndex = TableOrView.NO_MATCH;
             if (json.isNull("columnString")) {
@@ -397,7 +396,7 @@
                 rowIndex = table.findFirstString(pkColumnIndex, json.getString("columnString"));
             }
             if (rowIndex != TableOrView.NO_MATCH) {
-                obj = new AllTypesRealmProxy(realm.schema.getColumnInfo(AllTypes.class));
+                obj = new io.realm.AllTypesRealmProxy(realm.schema.getColumnInfo(some.test.AllTypes.class));
                 ((RealmObjectProxy)obj).realmGet$proxyState().setRealm$realm(realm);
                 ((RealmObjectProxy)obj).realmGet$proxyState().setRow$realm(table.getUncheckedRow(rowIndex));
             }
@@ -405,12 +404,12 @@
         if (obj == null) {
             if (json.has("columnString")) {
                 if (json.isNull("columnString")) {
-                    obj = (AllTypesRealmProxy) realm.createObject(AllTypes.class, null);
-                } else {
-                    obj = (AllTypesRealmProxy) realm.createObject(AllTypes.class, json.getString("columnString"));
-                }
-            } else {
-                obj = (AllTypesRealmProxy) realm.createObject(AllTypes.class);
+                    obj = (io.realm.AllTypesRealmProxy) realm.createObject(some.test.AllTypes.class, null);
+                } else {
+                    obj = (io.realm.AllTypesRealmProxy) realm.createObject(some.test.AllTypes.class, json.getString("columnString"));
+                }
+            } else {
+                obj = (io.realm.AllTypesRealmProxy) realm.createObject(some.test.AllTypes.class);
             }
         }
         if (json.has("columnString")) {
@@ -491,9 +490,9 @@
     }
 
     @SuppressWarnings("cast")
-    public static AllTypes createUsingJsonStream(Realm realm, JsonReader reader)
+    public static some.test.AllTypes createUsingJsonStream(Realm realm, JsonReader reader)
             throws IOException {
-        AllTypes obj = realm.createObject(AllTypes.class);
+        some.test.AllTypes obj = realm.createObject(some.test.AllTypes.class);
         reader.beginObject();
         while (reader.hasNext()) {
             String name = reader.nextName();
@@ -579,7 +578,7 @@
         return obj;
     }
 
-    public static AllTypes copyOrUpdate(Realm realm, AllTypes object, boolean update, Map<RealmModel,RealmObjectProxy> cache) {
+    public static some.test.AllTypes copyOrUpdate(Realm realm, some.test.AllTypes object, boolean update, Map<RealmModel,RealmObjectProxy> cache) {
         if (object instanceof RealmObjectProxy && ((RealmObjectProxy) object).realmGet$proxyState().getRealm$realm() != null && ((RealmObjectProxy) object).realmGet$proxyState().getRealm$realm().threadId != realm.threadId) {
             throw new IllegalArgumentException("Objects which belong to Realm instances in other threads cannot be copied into this Realm instance.");
         }
@@ -588,12 +587,12 @@
         }
         RealmObjectProxy cachedRealmObject = cache.get(object);
         if (cachedRealmObject != null) {
-            return (AllTypes) cachedRealmObject;
-        } else {
-            AllTypes realmObject = null;
+            return (some.test.AllTypes) cachedRealmObject;
+        } else {
+            some.test.AllTypes realmObject = null;
             boolean canUpdate = update;
             if (canUpdate) {
-                Table table = realm.getTable(AllTypes.class);
+                Table table = realm.getTable(some.test.AllTypes.class);
                 long pkColumnIndex = table.getPrimaryKey();
                 String value = ((AllTypesRealmProxyInterface) object).realmGet$columnString();
                 long rowIndex = TableOrView.NO_MATCH;
@@ -603,7 +602,7 @@
                     rowIndex = table.findFirstString(pkColumnIndex, value);
                 }
                 if (rowIndex != TableOrView.NO_MATCH) {
-                    realmObject = new AllTypesRealmProxy(realm.schema.getColumnInfo(AllTypes.class));
+                    realmObject = new io.realm.AllTypesRealmProxy(realm.schema.getColumnInfo(some.test.AllTypes.class));
                     ((RealmObjectProxy)realmObject).realmGet$proxyState().setRealm$realm(realm);
                     ((RealmObjectProxy)realmObject).realmGet$proxyState().setRow$realm(table.getUncheckedRow(rowIndex));
                     cache.put(object, (RealmObjectProxy) realmObject);
@@ -620,12 +619,12 @@
         }
     }
 
-    public static AllTypes copy(Realm realm, AllTypes newObject, boolean update, Map<RealmModel,RealmObjectProxy> cache) {
+    public static some.test.AllTypes copy(Realm realm, some.test.AllTypes newObject, boolean update, Map<RealmModel,RealmObjectProxy> cache) {
         RealmObjectProxy cachedRealmObject = cache.get(newObject);
         if (cachedRealmObject != null) {
-            return (AllTypes) cachedRealmObject;
-        } else {
-            AllTypes realmObject = realm.createObject(AllTypes.class, ((AllTypesRealmProxyInterface) newObject).realmGet$columnString());
+            return (some.test.AllTypes) cachedRealmObject;
+        } else {
+            some.test.AllTypes realmObject = realm.createObject(some.test.AllTypes.class, ((AllTypesRealmProxyInterface) newObject).realmGet$columnString());
             cache.put(newObject, (RealmObjectProxy) realmObject);
             ((AllTypesRealmProxyInterface) realmObject).realmSet$columnString(((AllTypesRealmProxyInterface) newObject).realmGet$columnString());
             ((AllTypesRealmProxyInterface) realmObject).realmSet$columnLong(((AllTypesRealmProxyInterface) newObject).realmGet$columnLong());
@@ -647,12 +646,12 @@
                 ((AllTypesRealmProxyInterface) realmObject).realmSet$columnObject(null);
             }
 
-            RealmList<AllTypes> columnRealmListList = ((AllTypesRealmProxyInterface) newObject).realmGet$columnRealmList();
+            RealmList<some.test.AllTypes> columnRealmListList = ((AllTypesRealmProxyInterface) newObject).realmGet$columnRealmList();
             if (columnRealmListList != null) {
-                RealmList<AllTypes> columnRealmListRealmList = ((AllTypesRealmProxyInterface) realmObject).realmGet$columnRealmList();
+                RealmList<some.test.AllTypes> columnRealmListRealmList = ((AllTypesRealmProxyInterface) realmObject).realmGet$columnRealmList();
                 for (int i = 0; i < columnRealmListList.size(); i++) {
-                    AllTypes columnRealmListItem = columnRealmListList.get(i);
-                    AllTypes cachecolumnRealmList = (AllTypes) cache.get(columnRealmListItem);
+                    some.test.AllTypes columnRealmListItem = columnRealmListList.get(i);
+                    some.test.AllTypes cachecolumnRealmList = (some.test.AllTypes) cache.get(columnRealmListItem);
                     if (cachecolumnRealmList != null) {
                         columnRealmListRealmList.add(cachecolumnRealmList);
                     } else {
@@ -665,20 +664,6 @@
         }
     }
 
-<<<<<<< HEAD
-    public static long insert(Realm realm, AllTypes object, Map<RealmModel,Long> cache) {
-        if (object instanceof RealmObjectProxy && ((RealmObjectProxy)object).realmGet$proxyState().getRealm$realm() != null && ((RealmObjectProxy)object).realmGet$proxyState().getRealm$realm().getPath().equals(realm.getPath())) {
-            return ((RealmObjectProxy)object).realmGet$proxyState().getRow$realm().getIndex();
-        }
-        Table table = realm.getTable(AllTypes.class);
-        long tableNativePtr = table.getNativeTablePointer();
-        AllTypesColumnInfo columnInfo = (AllTypesColumnInfo) realm.schema.getColumnInfo(AllTypes.class);
-        long rowIndex = Table.nativeAddEmptyRow(tableNativePtr, 1);
-        cache.put(object, rowIndex);
-        String realmGet$columnString = ((AllTypesRealmProxyInterface)object).realmGet$columnString();
-        if (realmGet$columnString != null) {
-            Table.nativeSetString(tableNativePtr, columnInfo.columnStringIndex, rowIndex, realmGet$columnString);
-=======
     public static long insert(Realm realm, some.test.AllTypes object, Map<RealmModel,Long> cache) {
         if (object instanceof RealmObjectProxy && ((RealmObjectProxy)object).realmGet$proxyState().getRealm$realm() != null && ((RealmObjectProxy)object).realmGet$proxyState().getRealm$realm().getPath().equals(realm.getPath())) {
             return ((RealmObjectProxy)object).realmGet$proxyState().getRow$realm().getIndex();
@@ -701,7 +686,6 @@
             }
         } else {
             Table.throwDuplicatePrimaryKeyException(primaryKeyValue);
->>>>>>> a732f1c1
         }
         cache.put(object, rowIndex);
         Table.nativeSetLong(tableNativePtr, columnInfo.columnLongIndex, rowIndex, ((AllTypesRealmProxyInterface)object).realmGet$columnLong());
@@ -726,10 +710,10 @@
             Table.nativeSetLink(tableNativePtr, columnInfo.columnObjectIndex, rowIndex, cachecolumnObject);
         }
 
-        RealmList<AllTypes> columnRealmListList = ((AllTypesRealmProxyInterface) object).realmGet$columnRealmList();
+        RealmList<some.test.AllTypes> columnRealmListList = ((AllTypesRealmProxyInterface) object).realmGet$columnRealmList();
         if (columnRealmListList != null) {
             long columnRealmListNativeLinkViewPtr = Table.nativeGetLinkView(tableNativePtr, columnInfo.columnRealmListIndex, rowIndex);
-            for (AllTypes columnRealmListItem : columnRealmListList) {
+            for (some.test.AllTypes columnRealmListItem : columnRealmListList) {
                 Long cacheItemIndexcolumnRealmList = cache.get(columnRealmListItem);
                 if (cacheItemIndexcolumnRealmList == null) {
                     cacheItemIndexcolumnRealmList = AllTypesRealmProxy.insert(realm, columnRealmListItem, cache);
@@ -743,31 +727,14 @@
     }
 
     public static void insert(Realm realm, Iterator<? extends RealmModel> objects, Map<RealmModel,Long> cache) {
-        Table table = realm.getTable(AllTypes.class);
+        Table table = realm.getTable(some.test.AllTypes.class);
         long tableNativePtr = table.getNativeTablePointer();
-<<<<<<< HEAD
-        AllTypesColumnInfo columnInfo = (AllTypesColumnInfo) realm.schema.getColumnInfo(AllTypes.class);
-        AllTypes object = null;
-=======
         AllTypesColumnInfo columnInfo = (AllTypesColumnInfo) realm.schema.getColumnInfo(some.test.AllTypes.class);
         long pkColumnIndex = table.getPrimaryKey();
         some.test.AllTypes object = null;
->>>>>>> a732f1c1
         while (objects.hasNext()) {
-            object = (AllTypes) objects.next();
+            object = (some.test.AllTypes) objects.next();
             if(!cache.containsKey(object)) {
-<<<<<<< HEAD
-                long rowIndex;
-                if (object instanceof RealmObjectProxy && ((RealmObjectProxy)object).realmGet$proxyState().getRealm$realm() != null && ((RealmObjectProxy)object).realmGet$proxyState().getRealm$realm().getPath().equals(realm.getPath())) {
-                    rowIndex = ((RealmObjectProxy)object).realmGet$proxyState().getRow$realm().getIndex();
-                } else {
-                    rowIndex = Table.nativeAddEmptyRow(tableNativePtr, 1);
-                }
-                cache.put(object, rowIndex);
-                String realmGet$columnString = ((AllTypesRealmProxyInterface)object).realmGet$columnString();
-                if (realmGet$columnString != null) {
-                    Table.nativeSetString(tableNativePtr, columnInfo.columnStringIndex, rowIndex, realmGet$columnString);
-=======
                 if (object instanceof RealmObjectProxy && ((RealmObjectProxy)object).realmGet$proxyState().getRealm$realm() != null && ((RealmObjectProxy)object).realmGet$proxyState().getRealm$realm().getPath().equals(realm.getPath())) {
                     cache.put(object, ((RealmObjectProxy)object).realmGet$proxyState().getRow$realm().getIndex());
                     continue;
@@ -786,7 +753,6 @@
                     }
                 } else {
                     Table.throwDuplicatePrimaryKeyException(primaryKeyValue);
->>>>>>> a732f1c1
                 }
                 cache.put(object, rowIndex);
                 Table.nativeSetLong(tableNativePtr, columnInfo.columnLongIndex, rowIndex, ((AllTypesRealmProxyInterface)object).realmGet$columnLong());
@@ -811,10 +777,10 @@
                     table.setLink(columnInfo.columnObjectIndex, rowIndex, cachecolumnObject);
                 }
 
-                RealmList<AllTypes> columnRealmListList = ((AllTypesRealmProxyInterface) object).realmGet$columnRealmList();
+                RealmList<some.test.AllTypes> columnRealmListList = ((AllTypesRealmProxyInterface) object).realmGet$columnRealmList();
                 if (columnRealmListList != null) {
                     long columnRealmListNativeLinkViewPtr = Table.nativeGetLinkView(tableNativePtr, columnInfo.columnRealmListIndex, rowIndex);
-                    for (AllTypes columnRealmListItem : columnRealmListList) {
+                    for (some.test.AllTypes columnRealmListItem : columnRealmListList) {
                         Long cacheItemIndexcolumnRealmList = cache.get(columnRealmListItem);
                         if (cacheItemIndexcolumnRealmList == null) {
                             cacheItemIndexcolumnRealmList = AllTypesRealmProxy.insert(realm, columnRealmListItem, cache);
@@ -828,21 +794,13 @@
         }
     }
 
-<<<<<<< HEAD
-    public static long insertOrUpdate(Realm realm, AllTypes object, Map<RealmModel,Long> cache) {
-        if (object instanceof RealmObjectProxy && ((RealmObjectProxy)object).realmGet$proxyState().getRealm$realm() != null && ((RealmObjectProxy)object).realmGet$proxyState().getRealm$realm().getPath().equals(realm.getPath())) {
-            return ((RealmObjectProxy)object).realmGet$proxyState().getRow$realm().getIndex();
-        }
-        Table table = realm.getTable(AllTypes.class);
-=======
     public static long insertOrUpdate(Realm realm, some.test.AllTypes object, Map<RealmModel,Long> cache) {
         if (object instanceof RealmObjectProxy && ((RealmObjectProxy)object).realmGet$proxyState().getRealm$realm() != null && ((RealmObjectProxy)object).realmGet$proxyState().getRealm$realm().getPath().equals(realm.getPath())) {
             return ((RealmObjectProxy)object).realmGet$proxyState().getRow$realm().getIndex();
         }
         Table table = realm.getTable(some.test.AllTypes.class);
->>>>>>> a732f1c1
         long tableNativePtr = table.getNativeTablePointer();
-        AllTypesColumnInfo columnInfo = (AllTypesColumnInfo) realm.schema.getColumnInfo(AllTypes.class);
+        AllTypesColumnInfo columnInfo = (AllTypesColumnInfo) realm.schema.getColumnInfo(some.test.AllTypes.class);
         long pkColumnIndex = table.getPrimaryKey();
         String primaryKeyValue = ((AllTypesRealmProxyInterface) object).realmGet$columnString();
         long rowIndex = TableOrView.NO_MATCH;
@@ -888,9 +846,9 @@
 
         long columnRealmListNativeLinkViewPtr = Table.nativeGetLinkView(tableNativePtr, columnInfo.columnRealmListIndex, rowIndex);
         LinkView.nativeClear(columnRealmListNativeLinkViewPtr);
-        RealmList<AllTypes> columnRealmListList = ((AllTypesRealmProxyInterface) object).realmGet$columnRealmList();
+        RealmList<some.test.AllTypes> columnRealmListList = ((AllTypesRealmProxyInterface) object).realmGet$columnRealmList();
         if (columnRealmListList != null) {
-            for (AllTypes columnRealmListItem : columnRealmListList) {
+            for (some.test.AllTypes columnRealmListItem : columnRealmListList) {
                 Long cacheItemIndexcolumnRealmList = cache.get(columnRealmListItem);
                 if (cacheItemIndexcolumnRealmList == null) {
                     cacheItemIndexcolumnRealmList = AllTypesRealmProxy.insertOrUpdate(realm, columnRealmListItem, cache);
@@ -904,31 +862,14 @@
     }
 
     public static void insertOrUpdate(Realm realm, Iterator<? extends RealmModel> objects, Map<RealmModel,Long> cache) {
-        Table table = realm.getTable(AllTypes.class);
+        Table table = realm.getTable(some.test.AllTypes.class);
         long tableNativePtr = table.getNativeTablePointer();
-        AllTypesColumnInfo columnInfo = (AllTypesColumnInfo) realm.schema.getColumnInfo(AllTypes.class);
+        AllTypesColumnInfo columnInfo = (AllTypesColumnInfo) realm.schema.getColumnInfo(some.test.AllTypes.class);
         long pkColumnIndex = table.getPrimaryKey();
-        AllTypes object = null;
+        some.test.AllTypes object = null;
         while (objects.hasNext()) {
-            object = (AllTypes) objects.next();
+            object = (some.test.AllTypes) objects.next();
             if(!cache.containsKey(object)) {
-<<<<<<< HEAD
-                long rowIndex = TableOrView.NO_MATCH;
-                if (object instanceof RealmObjectProxy && ((RealmObjectProxy)object).realmGet$proxyState().getRealm$realm() != null && ((RealmObjectProxy)object).realmGet$proxyState().getRealm$realm().getPath().equals(realm.getPath())) {
-                    rowIndex = ((RealmObjectProxy)object).realmGet$proxyState().getRow$realm().getIndex();
-                } else {
-                    String primaryKeyValue = ((AllTypesRealmProxyInterface) object).realmGet$columnString();
-                    if (primaryKeyValue == null) {
-                        rowIndex = table.findFirstNull(pkColumnIndex);
-                    } else {
-                        rowIndex = Table.nativeFindFirstString(tableNativePtr, pkColumnIndex, primaryKeyValue);
-                    }
-                    if (rowIndex == TableOrView.NO_MATCH) {
-                        rowIndex = Table.nativeAddEmptyRow(tableNativePtr, 1);
-                        if (primaryKeyValue != null) {
-                            Table.nativeSetString(tableNativePtr, pkColumnIndex, rowIndex, ((AllTypesRealmProxyInterface) object).realmGet$columnString());
-                        }
-=======
                 if (object instanceof RealmObjectProxy && ((RealmObjectProxy)object).realmGet$proxyState().getRealm$realm() != null && ((RealmObjectProxy)object).realmGet$proxyState().getRealm$realm().getPath().equals(realm.getPath())) {
                     cache.put(object, ((RealmObjectProxy)object).realmGet$proxyState().getRow$realm().getIndex());
                     continue;
@@ -944,7 +885,6 @@
                     rowIndex = Table.nativeAddEmptyRow(tableNativePtr, 1);
                     if (primaryKeyValue != null) {
                         Table.nativeSetString(tableNativePtr, pkColumnIndex, rowIndex, (String)primaryKeyValue);
->>>>>>> a732f1c1
                     }
                 }
                 cache.put(object, rowIndex);
@@ -978,9 +918,9 @@
 
                 long columnRealmListNativeLinkViewPtr = Table.nativeGetLinkView(tableNativePtr, columnInfo.columnRealmListIndex, rowIndex);
                 LinkView.nativeClear(columnRealmListNativeLinkViewPtr);
-                RealmList<AllTypes> columnRealmListList = ((AllTypesRealmProxyInterface) object).realmGet$columnRealmList();
+                RealmList<some.test.AllTypes> columnRealmListList = ((AllTypesRealmProxyInterface) object).realmGet$columnRealmList();
                 if (columnRealmListList != null) {
-                    for (AllTypes columnRealmListItem : columnRealmListList) {
+                    for (some.test.AllTypes columnRealmListItem : columnRealmListList) {
                         Long cacheItemIndexcolumnRealmList = cache.get(columnRealmListItem);
                         if (cacheItemIndexcolumnRealmList == null) {
                             cacheItemIndexcolumnRealmList = AllTypesRealmProxy.insertOrUpdate(realm, columnRealmListItem, cache);
@@ -994,22 +934,22 @@
         }
     }
 
-    public static AllTypes createDetachedCopy(AllTypes realmObject, int currentDepth, int maxDepth, Map<RealmModel, CacheData<RealmModel>> cache) {
+    public static some.test.AllTypes createDetachedCopy(some.test.AllTypes realmObject, int currentDepth, int maxDepth, Map<RealmModel, CacheData<RealmModel>> cache) {
         if (currentDepth > maxDepth || realmObject == null) {
             return null;
         }
         CacheData<RealmModel> cachedObject = cache.get(realmObject);
-        AllTypes unmanagedObject;
+        some.test.AllTypes unmanagedObject;
         if (cachedObject != null) {
             // Reuse cached object or recreate it because it was encountered at a lower depth.
             if (currentDepth >= cachedObject.minDepth) {
-                return (AllTypes)cachedObject.object;
-            } else {
-                unmanagedObject = (AllTypes)cachedObject.object;
+                return (some.test.AllTypes)cachedObject.object;
+            } else {
+                unmanagedObject = (some.test.AllTypes)cachedObject.object;
                 cachedObject.minDepth = currentDepth;
             }
         } else {
-            unmanagedObject = new AllTypes();
+            unmanagedObject = new some.test.AllTypes();
             cache.put(realmObject, new RealmObjectProxy.CacheData(currentDepth, unmanagedObject));
         }
         ((AllTypesRealmProxyInterface) unmanagedObject).realmSet$columnString(((AllTypesRealmProxyInterface) realmObject).realmGet$columnString());
@@ -1027,29 +967,29 @@
         if (currentDepth == maxDepth) {
             ((AllTypesRealmProxyInterface) unmanagedObject).realmSet$columnRealmList(null);
         } else {
-            RealmList<AllTypes> managedcolumnRealmListList = ((AllTypesRealmProxyInterface) realmObject).realmGet$columnRealmList();
-            RealmList<AllTypes> unmanagedcolumnRealmListList = new RealmList<AllTypes>();
+            RealmList<some.test.AllTypes> managedcolumnRealmListList = ((AllTypesRealmProxyInterface) realmObject).realmGet$columnRealmList();
+            RealmList<some.test.AllTypes> unmanagedcolumnRealmListList = new RealmList<some.test.AllTypes>();
             ((AllTypesRealmProxyInterface) unmanagedObject).realmSet$columnRealmList(unmanagedcolumnRealmListList);
             int nextDepth = currentDepth + 1;
             int size = managedcolumnRealmListList.size();
             for (int i = 0; i < size; i++) {
-                AllTypes item = AllTypesRealmProxy.createDetachedCopy(managedcolumnRealmListList.get(i), nextDepth, maxDepth, cache);
+                some.test.AllTypes item = AllTypesRealmProxy.createDetachedCopy(managedcolumnRealmListList.get(i), nextDepth, maxDepth, cache);
                 unmanagedcolumnRealmListList.add(item);
             }
         }
         return unmanagedObject;
     }
 
-    static AllTypes update(Realm realm, AllTypes realmObject, AllTypes newObject, Map<RealmModel, RealmObjectProxy> cache) {
+    static some.test.AllTypes update(Realm realm, some.test.AllTypes realmObject, some.test.AllTypes newObject, Map<RealmModel, RealmObjectProxy> cache) {
         ((AllTypesRealmProxyInterface) realmObject).realmSet$columnLong(((AllTypesRealmProxyInterface) newObject).realmGet$columnLong());
         ((AllTypesRealmProxyInterface) realmObject).realmSet$columnFloat(((AllTypesRealmProxyInterface) newObject).realmGet$columnFloat());
         ((AllTypesRealmProxyInterface) realmObject).realmSet$columnDouble(((AllTypesRealmProxyInterface) newObject).realmGet$columnDouble());
         ((AllTypesRealmProxyInterface) realmObject).realmSet$columnBoolean(((AllTypesRealmProxyInterface) newObject).realmGet$columnBoolean());
         ((AllTypesRealmProxyInterface) realmObject).realmSet$columnDate(((AllTypesRealmProxyInterface) newObject).realmGet$columnDate());
         ((AllTypesRealmProxyInterface) realmObject).realmSet$columnBinary(((AllTypesRealmProxyInterface) newObject).realmGet$columnBinary());
-        AllTypes columnObjectObj = ((AllTypesRealmProxyInterface) newObject).realmGet$columnObject();
+        some.test.AllTypes columnObjectObj = ((AllTypesRealmProxyInterface) newObject).realmGet$columnObject();
         if (columnObjectObj != null) {
-            AllTypes cachecolumnObject = (AllTypes) cache.get(columnObjectObj);
+            some.test.AllTypes cachecolumnObject = (some.test.AllTypes) cache.get(columnObjectObj);
             if (cachecolumnObject != null) {
                 ((AllTypesRealmProxyInterface) realmObject).realmSet$columnObject(cachecolumnObject);
             } else {
@@ -1058,13 +998,13 @@
         } else {
             ((AllTypesRealmProxyInterface) realmObject).realmSet$columnObject(null);
         }
-        RealmList<AllTypes> columnRealmListList = ((AllTypesRealmProxyInterface) newObject).realmGet$columnRealmList();
-        RealmList<AllTypes> columnRealmListRealmList = ((AllTypesRealmProxyInterface) realmObject).realmGet$columnRealmList();
+        RealmList<some.test.AllTypes> columnRealmListList = ((AllTypesRealmProxyInterface) newObject).realmGet$columnRealmList();
+        RealmList<some.test.AllTypes> columnRealmListRealmList = ((AllTypesRealmProxyInterface) realmObject).realmGet$columnRealmList();
         columnRealmListRealmList.clear();
         if (columnRealmListList != null) {
             for (int i = 0; i < columnRealmListList.size(); i++) {
-                AllTypes columnRealmListItem = columnRealmListList.get(i);
-                AllTypes cachecolumnRealmList = (AllTypes) cache.get(columnRealmListItem);
+                some.test.AllTypes columnRealmListItem = columnRealmListList.get(i);
+                some.test.AllTypes cachecolumnRealmList = (some.test.AllTypes) cache.get(columnRealmListItem);
                 if (cachecolumnRealmList != null) {
                     columnRealmListRealmList.add(cachecolumnRealmList);
                 } else {
