--- conflicted
+++ resolved
@@ -1138,8 +1138,7 @@
         return parentObjectsBacklinks;
     }
     private static OsObjectSchemaInfo createExpectedObjectSchemaInfo() {
-<<<<<<< HEAD
-        OsObjectSchemaInfo.Builder builder = new OsObjectSchemaInfo.Builder(NO_ALIAS, "AllTypes", false, 25, 1);
+        OsObjectSchemaInfo.Builder builder = new OsObjectSchemaInfo.Builder(NO_ALIAS, "AllTypes", false, 28, 1);
         builder.addPersistedProperty(NO_ALIAS, "columnString", RealmFieldType.STRING, Property.PRIMARY_KEY, !Property.INDEXED, !Property.REQUIRED);
         builder.addPersistedProperty(NO_ALIAS, "columnLong", RealmFieldType.INTEGER, !Property.PRIMARY_KEY, !Property.INDEXED, Property.REQUIRED);
         builder.addPersistedProperty(NO_ALIAS, "columnFloat", RealmFieldType.FLOAT, !Property.PRIMARY_KEY, !Property.INDEXED, Property.REQUIRED);
@@ -1151,8 +1150,11 @@
         builder.addPersistedProperty(NO_ALIAS, "columnBinary", RealmFieldType.BINARY, !Property.PRIMARY_KEY, !Property.INDEXED, Property.REQUIRED);
         builder.addPersistedProperty(NO_ALIAS, "columnMutableRealmInteger", RealmFieldType.INTEGER, !Property.PRIMARY_KEY, !Property.INDEXED, !Property.REQUIRED);
         builder.addPersistedLinkProperty(NO_ALIAS, "columnObject", RealmFieldType.OBJECT, "AllTypes");
+        builder.addPersistedLinkProperty(NO_ALIAS, "columnObjectWithoutPk", RealmFieldType.OBJECT, "Simple");
         builder.addPersistedLinkProperty(NO_ALIAS, "columnRealmList", RealmFieldType.LIST, "AllTypes");
+        builder.addPersistedLinkProperty(NO_ALIAS, "columnRealmListNoPk", RealmFieldType.LIST, "Simple");
         builder.addPersistedLinkProperty(NO_ALIAS, "columnRealmFinalList", RealmFieldType.LIST, "AllTypes");
+        builder.addPersistedLinkProperty(NO_ALIAS, "columnRealmFinalListNoPk", RealmFieldType.LIST, "Simple");
         builder.addPersistedValueListProperty(NO_ALIAS, "columnStringList", RealmFieldType.STRING_LIST, !Property.REQUIRED);
         builder.addPersistedValueListProperty(NO_ALIAS, "columnBinaryList", RealmFieldType.BINARY_LIST, !Property.REQUIRED);
         builder.addPersistedValueListProperty(NO_ALIAS, "columnBooleanList", RealmFieldType.BOOLEAN_LIST, !Property.REQUIRED);
@@ -1165,37 +1167,6 @@
         builder.addPersistedValueListProperty(NO_ALIAS, "columnDateList", RealmFieldType.DATE_LIST, !Property.REQUIRED);
         builder.addPersistedValueListProperty(NO_ALIAS, "columnDecimal128List", RealmFieldType.DECIMAL128_LIST, !Property.REQUIRED);
         builder.addPersistedValueListProperty(NO_ALIAS, "columnObjectIdList", RealmFieldType.OBJECT_ID_LIST, !Property.REQUIRED);
-=======
-        OsObjectSchemaInfo.Builder builder = new OsObjectSchemaInfo.Builder("AllTypes", false, 28, 1);
-        builder.addPersistedProperty("columnString", RealmFieldType.STRING, Property.PRIMARY_KEY, !Property.INDEXED, !Property.REQUIRED);
-        builder.addPersistedProperty("columnLong", RealmFieldType.INTEGER, !Property.PRIMARY_KEY, !Property.INDEXED, Property.REQUIRED);
-        builder.addPersistedProperty("columnFloat", RealmFieldType.FLOAT, !Property.PRIMARY_KEY, !Property.INDEXED, Property.REQUIRED);
-        builder.addPersistedProperty("columnDouble", RealmFieldType.DOUBLE, !Property.PRIMARY_KEY, !Property.INDEXED, Property.REQUIRED);
-        builder.addPersistedProperty("columnBoolean", RealmFieldType.BOOLEAN, !Property.PRIMARY_KEY, !Property.INDEXED, Property.REQUIRED);
-        builder.addPersistedProperty("columnDecimal128", RealmFieldType.DECIMAL128, !Property.PRIMARY_KEY, !Property.INDEXED, Property.REQUIRED);
-        builder.addPersistedProperty("columnObjectId", RealmFieldType.OBJECT_ID, !Property.PRIMARY_KEY, !Property.INDEXED, Property.REQUIRED);
-        builder.addPersistedProperty("columnDate", RealmFieldType.DATE, !Property.PRIMARY_KEY, !Property.INDEXED, Property.REQUIRED);
-        builder.addPersistedProperty("columnBinary", RealmFieldType.BINARY, !Property.PRIMARY_KEY, !Property.INDEXED, Property.REQUIRED);
-        builder.addPersistedProperty("columnMutableRealmInteger", RealmFieldType.INTEGER, !Property.PRIMARY_KEY, !Property.INDEXED, !Property.REQUIRED);
-        builder.addPersistedLinkProperty("columnObject", RealmFieldType.OBJECT, "AllTypes");
-        builder.addPersistedLinkProperty("columnObjectWithoutPk", RealmFieldType.OBJECT, "Simple");
-        builder.addPersistedLinkProperty("columnRealmList", RealmFieldType.LIST, "AllTypes");
-        builder.addPersistedLinkProperty("columnRealmListNoPk", RealmFieldType.LIST, "Simple");
-        builder.addPersistedLinkProperty("columnRealmFinalList", RealmFieldType.LIST, "AllTypes");
-        builder.addPersistedLinkProperty("columnRealmFinalListNoPk", RealmFieldType.LIST, "Simple");
-        builder.addPersistedValueListProperty("columnStringList", RealmFieldType.STRING_LIST, !Property.REQUIRED);
-        builder.addPersistedValueListProperty("columnBinaryList", RealmFieldType.BINARY_LIST, !Property.REQUIRED);
-        builder.addPersistedValueListProperty("columnBooleanList", RealmFieldType.BOOLEAN_LIST, !Property.REQUIRED);
-        builder.addPersistedValueListProperty("columnLongList", RealmFieldType.INTEGER_LIST, !Property.REQUIRED);
-        builder.addPersistedValueListProperty("columnIntegerList", RealmFieldType.INTEGER_LIST, !Property.REQUIRED);
-        builder.addPersistedValueListProperty("columnShortList", RealmFieldType.INTEGER_LIST, !Property.REQUIRED);
-        builder.addPersistedValueListProperty("columnByteList", RealmFieldType.INTEGER_LIST, !Property.REQUIRED);
-        builder.addPersistedValueListProperty("columnDoubleList", RealmFieldType.DOUBLE_LIST, !Property.REQUIRED);
-        builder.addPersistedValueListProperty("columnFloatList", RealmFieldType.FLOAT_LIST, !Property.REQUIRED);
-        builder.addPersistedValueListProperty("columnDateList", RealmFieldType.DATE_LIST, !Property.REQUIRED);
-        builder.addPersistedValueListProperty("columnDecimal128List", RealmFieldType.DECIMAL128_LIST, !Property.REQUIRED);
-        builder.addPersistedValueListProperty("columnObjectIdList", RealmFieldType.OBJECT_ID_LIST, !Property.REQUIRED);
->>>>>>> 6261a201
         builder.addComputedLinkProperty("parentObjects", "AllTypes", "columnObject");
         return builder.build();
     }
@@ -1749,8 +1720,6 @@
                 managedCopy.realmSet$columnObject(some_test_AllTypesRealmProxy.copyOrUpdate(realm, (some_test_AllTypesRealmProxy.AllTypesColumnInfo) realm.getSchema().getColumnInfo(some.test.AllTypes.class), columnObjectObj, update, cache, flags));
             }
         }
-<<<<<<< HEAD
-=======
 
         some.test.Simple columnObjectWithoutPkObj = unmanagedSource.realmGet$columnObjectWithoutPk();
         if (columnObjectWithoutPkObj == null) {
@@ -1764,7 +1733,6 @@
             }
         }
 
->>>>>>> 6261a201
         RealmList<some.test.AllTypes> columnRealmListUnmanagedList = unmanagedSource.realmGet$columnRealmList();
         if (columnRealmListUnmanagedList != null) {
             RealmList<some.test.AllTypes> columnRealmListManagedList = managedCopy.realmGet$columnRealmList();
@@ -1779,8 +1747,6 @@
                 }
             }
         }
-<<<<<<< HEAD
-=======
 
         RealmList<some.test.Simple> columnRealmListNoPkUnmanagedList = unmanagedSource.realmGet$columnRealmListNoPk();
         if (columnRealmListNoPkUnmanagedList != null) {
@@ -1797,7 +1763,6 @@
             }
         }
 
->>>>>>> 6261a201
         RealmList<some.test.AllTypes> columnRealmFinalListUnmanagedList = unmanagedSource.realmGet$columnRealmFinalList();
         if (columnRealmFinalListUnmanagedList != null) {
             RealmList<some.test.AllTypes> columnRealmFinalListManagedList = managedCopy.realmGet$columnRealmFinalList();
@@ -1812,8 +1777,6 @@
                 }
             }
         }
-<<<<<<< HEAD
-=======
 
         RealmList<some.test.Simple> columnRealmFinalListNoPkUnmanagedList = unmanagedSource.realmGet$columnRealmFinalListNoPk();
         if (columnRealmFinalListNoPkUnmanagedList != null) {
@@ -1830,7 +1793,6 @@
             }
         }
 
->>>>>>> 6261a201
         return managedCopy;
     }
     public static long insert(Realm realm, some.test.AllTypes object, Map<RealmModel,Long> cache) {
@@ -1886,8 +1848,6 @@
             }
             Table.nativeSetLink(tableNativePtr, columnInfo.columnObjectColKey, objKey, cachecolumnObject, false);
         }
-<<<<<<< HEAD
-=======
 
         some.test.Simple columnObjectWithoutPkObj = ((some_test_AllTypesRealmProxyInterface) object).realmGet$columnObjectWithoutPk();
         if (columnObjectWithoutPkObj != null) {
@@ -1898,7 +1858,6 @@
             Table.nativeSetLink(tableNativePtr, columnInfo.columnObjectWithoutPkColKey, objKey, cachecolumnObjectWithoutPk, false);
         }
 
->>>>>>> 6261a201
         RealmList<some.test.AllTypes> columnRealmListList = ((some_test_AllTypesRealmProxyInterface) object).realmGet$columnRealmList();
         if (columnRealmListList != null) {
             OsList columnRealmListOsList = new OsList(table.getUncheckedRow(objKey), columnInfo.columnRealmListColKey);
@@ -1910,8 +1869,6 @@
                 columnRealmListOsList.addRow(cacheItemIndexcolumnRealmList);
             }
         }
-<<<<<<< HEAD
-=======
 
         RealmList<some.test.Simple> columnRealmListNoPkList = ((some_test_AllTypesRealmProxyInterface) object).realmGet$columnRealmListNoPk();
         if (columnRealmListNoPkList != null) {
@@ -1925,7 +1882,6 @@
             }
         }
 
->>>>>>> 6261a201
         RealmList<some.test.AllTypes> columnRealmFinalListList = ((some_test_AllTypesRealmProxyInterface) object).realmGet$columnRealmFinalList();
         if (columnRealmFinalListList != null) {
             OsList columnRealmFinalListOsList = new OsList(table.getUncheckedRow(objKey), columnInfo.columnRealmFinalListColKey);
@@ -1937,8 +1893,6 @@
                 columnRealmFinalListOsList.addRow(cacheItemIndexcolumnRealmFinalList);
             }
         }
-<<<<<<< HEAD
-=======
 
         RealmList<some.test.Simple> columnRealmFinalListNoPkList = ((some_test_AllTypesRealmProxyInterface) object).realmGet$columnRealmFinalListNoPk();
         if (columnRealmFinalListNoPkList != null) {
@@ -1952,7 +1906,6 @@
             }
         }
 
->>>>>>> 6261a201
         RealmList<java.lang.String> columnStringListList = ((some_test_AllTypesRealmProxyInterface) object).realmGet$columnStringList();
         if (columnStringListList != null) {
             OsList columnStringListOsList = new OsList(table.getUncheckedRow(objKey), columnInfo.columnStringListColKey);
@@ -2147,8 +2100,6 @@
                 }
                 table.setLink(columnInfo.columnObjectColKey, objKey, cachecolumnObject, false);
             }
-<<<<<<< HEAD
-=======
 
             some.test.Simple columnObjectWithoutPkObj = ((some_test_AllTypesRealmProxyInterface) object).realmGet$columnObjectWithoutPk();
             if (columnObjectWithoutPkObj != null) {
@@ -2159,7 +2110,6 @@
                 table.setLink(columnInfo.columnObjectWithoutPkColKey, objKey, cachecolumnObjectWithoutPk, false);
             }
 
->>>>>>> 6261a201
             RealmList<some.test.AllTypes> columnRealmListList = ((some_test_AllTypesRealmProxyInterface) object).realmGet$columnRealmList();
             if (columnRealmListList != null) {
                 OsList columnRealmListOsList = new OsList(table.getUncheckedRow(objKey), columnInfo.columnRealmListColKey);
@@ -2171,8 +2121,6 @@
                     columnRealmListOsList.addRow(cacheItemIndexcolumnRealmList);
                 }
             }
-<<<<<<< HEAD
-=======
 
             RealmList<some.test.Simple> columnRealmListNoPkList = ((some_test_AllTypesRealmProxyInterface) object).realmGet$columnRealmListNoPk();
             if (columnRealmListNoPkList != null) {
@@ -2186,7 +2134,6 @@
                 }
             }
 
->>>>>>> 6261a201
             RealmList<some.test.AllTypes> columnRealmFinalListList = ((some_test_AllTypesRealmProxyInterface) object).realmGet$columnRealmFinalList();
             if (columnRealmFinalListList != null) {
                 OsList columnRealmFinalListOsList = new OsList(table.getUncheckedRow(objKey), columnInfo.columnRealmFinalListColKey);
@@ -2198,8 +2145,6 @@
                     columnRealmFinalListOsList.addRow(cacheItemIndexcolumnRealmFinalList);
                 }
             }
-<<<<<<< HEAD
-=======
 
             RealmList<some.test.Simple> columnRealmFinalListNoPkList = ((some_test_AllTypesRealmProxyInterface) object).realmGet$columnRealmFinalListNoPk();
             if (columnRealmFinalListNoPkList != null) {
@@ -2213,7 +2158,6 @@
                 }
             }
 
->>>>>>> 6261a201
             RealmList<java.lang.String> columnStringListList = ((some_test_AllTypesRealmProxyInterface) object).realmGet$columnStringList();
             if (columnStringListList != null) {
                 OsList columnStringListOsList = new OsList(table.getUncheckedRow(objKey), columnInfo.columnStringListColKey);
@@ -2411,8 +2355,6 @@
         } else {
             Table.nativeNullifyLink(tableNativePtr, columnInfo.columnObjectColKey, objKey);
         }
-<<<<<<< HEAD
-=======
 
         some.test.Simple columnObjectWithoutPkObj = ((some_test_AllTypesRealmProxyInterface) object).realmGet$columnObjectWithoutPk();
         if (columnObjectWithoutPkObj != null) {
@@ -2425,7 +2367,6 @@
             Table.nativeNullifyLink(tableNativePtr, columnInfo.columnObjectWithoutPkColKey, objKey);
         }
 
->>>>>>> 6261a201
         OsList columnRealmListOsList = new OsList(table.getUncheckedRow(objKey), columnInfo.columnRealmListColKey);
         RealmList<some.test.AllTypes> columnRealmListList = ((some_test_AllTypesRealmProxyInterface) object).realmGet$columnRealmList();
         if (columnRealmListList != null && columnRealmListList.size() == columnRealmListOsList.size()) {
@@ -2451,8 +2392,6 @@
                 }
             }
         }
-<<<<<<< HEAD
-=======
 
 
         OsList columnRealmListNoPkOsList = new OsList(table.getUncheckedRow(objKey), columnInfo.columnRealmListNoPkColKey);
@@ -2482,7 +2421,6 @@
         }
 
 
->>>>>>> 6261a201
         OsList columnRealmFinalListOsList = new OsList(table.getUncheckedRow(objKey), columnInfo.columnRealmFinalListColKey);
         RealmList<some.test.AllTypes> columnRealmFinalListList = ((some_test_AllTypesRealmProxyInterface) object).realmGet$columnRealmFinalList();
         if (columnRealmFinalListList != null && columnRealmFinalListList.size() == columnRealmFinalListOsList.size()) {
@@ -2508,8 +2446,6 @@
                 }
             }
         }
-<<<<<<< HEAD
-=======
 
 
         OsList columnRealmFinalListNoPkOsList = new OsList(table.getUncheckedRow(objKey), columnInfo.columnRealmFinalListNoPkColKey);
@@ -2539,7 +2475,6 @@
         }
 
 
->>>>>>> 6261a201
         OsList columnStringListOsList = new OsList(table.getUncheckedRow(objKey), columnInfo.columnStringListColKey);
         columnStringListOsList.removeAll();
         RealmList<java.lang.String> columnStringListList = ((some_test_AllTypesRealmProxyInterface) object).realmGet$columnStringList();
@@ -2756,8 +2691,6 @@
             } else {
                 Table.nativeNullifyLink(tableNativePtr, columnInfo.columnObjectColKey, objKey);
             }
-<<<<<<< HEAD
-=======
 
             some.test.Simple columnObjectWithoutPkObj = ((some_test_AllTypesRealmProxyInterface) object).realmGet$columnObjectWithoutPk();
             if (columnObjectWithoutPkObj != null) {
@@ -2770,7 +2703,6 @@
                 Table.nativeNullifyLink(tableNativePtr, columnInfo.columnObjectWithoutPkColKey, objKey);
             }
 
->>>>>>> 6261a201
             OsList columnRealmListOsList = new OsList(table.getUncheckedRow(objKey), columnInfo.columnRealmListColKey);
             RealmList<some.test.AllTypes> columnRealmListList = ((some_test_AllTypesRealmProxyInterface) object).realmGet$columnRealmList();
             if (columnRealmListList != null && columnRealmListList.size() == columnRealmListOsList.size()) {
@@ -2796,8 +2728,6 @@
                     }
                 }
             }
-<<<<<<< HEAD
-=======
 
 
             OsList columnRealmListNoPkOsList = new OsList(table.getUncheckedRow(objKey), columnInfo.columnRealmListNoPkColKey);
@@ -2827,7 +2757,6 @@
             }
 
 
->>>>>>> 6261a201
             OsList columnRealmFinalListOsList = new OsList(table.getUncheckedRow(objKey), columnInfo.columnRealmFinalListColKey);
             RealmList<some.test.AllTypes> columnRealmFinalListList = ((some_test_AllTypesRealmProxyInterface) object).realmGet$columnRealmFinalList();
             if (columnRealmFinalListList != null && columnRealmFinalListList.size() == columnRealmFinalListOsList.size()) {
@@ -2853,8 +2782,6 @@
                     }
                 }
             }
-<<<<<<< HEAD
-=======
 
 
             OsList columnRealmFinalListNoPkOsList = new OsList(table.getUncheckedRow(objKey), columnInfo.columnRealmFinalListNoPkColKey);
@@ -2884,7 +2811,6 @@
             }
 
 
->>>>>>> 6261a201
             OsList columnStringListOsList = new OsList(table.getUncheckedRow(objKey), columnInfo.columnStringListColKey);
             columnStringListOsList.removeAll();
             RealmList<java.lang.String> columnStringListList = ((some_test_AllTypesRealmProxyInterface) object).realmGet$columnStringList();
@@ -3062,13 +2988,10 @@
         unmanagedCopy.realmGet$columnMutableRealmInteger().set(realmSource.realmGet$columnMutableRealmInteger().get());
         // Deep copy of columnObject
         unmanagedCopy.realmSet$columnObject(some_test_AllTypesRealmProxy.createDetachedCopy(realmSource.realmGet$columnObject(), currentDepth + 1, maxDepth, cache));
-<<<<<<< HEAD
-=======
 
         // Deep copy of columnObjectWithoutPk
         unmanagedCopy.realmSet$columnObjectWithoutPk(some_test_SimpleRealmProxy.createDetachedCopy(realmSource.realmGet$columnObjectWithoutPk(), currentDepth + 1, maxDepth, cache));
 
->>>>>>> 6261a201
         // Deep copy of columnRealmList
         if (currentDepth == maxDepth) {
             unmanagedCopy.realmSet$columnRealmList(null);
@@ -3083,8 +3006,6 @@
                 unmanagedcolumnRealmListList.add(item);
             }
         }
-<<<<<<< HEAD
-=======
 
         // Deep copy of columnRealmListNoPk
         if (currentDepth == maxDepth) {
@@ -3101,7 +3022,6 @@
             }
         }
 
->>>>>>> 6261a201
         // Deep copy of columnRealmFinalList
         if (currentDepth == maxDepth) {
             unmanagedCopy.realmSet$columnRealmFinalList(null);
@@ -3116,8 +3036,6 @@
                 unmanagedcolumnRealmFinalListList.add(item);
             }
         }
-<<<<<<< HEAD
-=======
 
         // Deep copy of columnRealmFinalListNoPk
         if (currentDepth == maxDepth) {
@@ -3133,8 +3051,6 @@
                 unmanagedcolumnRealmFinalListNoPkList.add(item);
             }
         }
-
->>>>>>> 6261a201
         unmanagedCopy.realmSet$columnStringList(new RealmList<java.lang.String>());
         unmanagedCopy.realmGet$columnStringList().addAll(realmSource.realmGet$columnStringList());
         unmanagedCopy.realmSet$columnBinaryList(new RealmList<byte[]>());
@@ -3187,8 +3103,6 @@
                 builder.addObject(columnInfo.columnObjectColKey, some_test_AllTypesRealmProxy.copyOrUpdate(realm, (some_test_AllTypesRealmProxy.AllTypesColumnInfo) realm.getSchema().getColumnInfo(some.test.AllTypes.class), columnObjectObj, true, cache, flags));
             }
         }
-<<<<<<< HEAD
-=======
 
         some.test.Simple columnObjectWithoutPkObj = realmObjectSource.realmGet$columnObjectWithoutPk();
         if (columnObjectWithoutPkObj == null) {
@@ -3202,7 +3116,6 @@
             }
         }
 
->>>>>>> 6261a201
         RealmList<some.test.AllTypes> columnRealmListUnmanagedList = realmObjectSource.realmGet$columnRealmList();
         if (columnRealmListUnmanagedList != null) {
             RealmList<some.test.AllTypes> columnRealmListManagedCopy = new RealmList<some.test.AllTypes>();
@@ -3219,8 +3132,6 @@
         } else {
             builder.addObjectList(columnInfo.columnRealmListColKey, new RealmList<some.test.AllTypes>());
         }
-<<<<<<< HEAD
-=======
 
         RealmList<some.test.Simple> columnRealmListNoPkUnmanagedList = realmObjectSource.realmGet$columnRealmListNoPk();
         if (columnRealmListNoPkUnmanagedList != null) {
@@ -3239,7 +3150,6 @@
             builder.addObjectList(columnInfo.columnRealmListNoPkColKey, new RealmList<some.test.Simple>());
         }
 
->>>>>>> 6261a201
         RealmList<some.test.AllTypes> columnRealmFinalListUnmanagedList = realmObjectSource.realmGet$columnRealmFinalList();
         if (columnRealmFinalListUnmanagedList != null) {
             RealmList<some.test.AllTypes> columnRealmFinalListManagedCopy = new RealmList<some.test.AllTypes>();
