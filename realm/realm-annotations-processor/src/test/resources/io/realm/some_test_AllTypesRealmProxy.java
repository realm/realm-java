--- conflicted
+++ resolved
@@ -69,11 +69,7 @@
         long columnUUIDListColKey;
 
         AllTypesColumnInfo(OsSchemaInfo schemaInfo) {
-<<<<<<< HEAD
-            super(26);
-=======
             super(27);
->>>>>>> 64b3a8ce
             OsObjectSchemaInfo objectSchemaInfo = schemaInfo.getObjectSchemaInfo("AllTypes");
             this.columnStringColKey = addColumnDetails("columnString", "columnString", objectSchemaInfo);
             this.columnLongColKey = addColumnDetails("columnLong", "columnLong", objectSchemaInfo);
@@ -1153,11 +1149,7 @@
     }
 
     private static OsObjectSchemaInfo createExpectedObjectSchemaInfo() {
-<<<<<<< HEAD
-        OsObjectSchemaInfo.Builder builder = new OsObjectSchemaInfo.Builder("AllTypes", false, 26, 1);
-=======
         OsObjectSchemaInfo.Builder builder = new OsObjectSchemaInfo.Builder("AllTypes", false, 27, 1);
->>>>>>> 64b3a8ce
         builder.addPersistedProperty("columnString", RealmFieldType.STRING, Property.PRIMARY_KEY, !Property.INDEXED, !Property.REQUIRED);
         builder.addPersistedProperty("columnLong", RealmFieldType.INTEGER, !Property.PRIMARY_KEY, !Property.INDEXED, Property.REQUIRED);
         builder.addPersistedProperty("columnFloat", RealmFieldType.FLOAT, !Property.PRIMARY_KEY, !Property.INDEXED, Property.REQUIRED);
