package io.realm;


import android.annotation.TargetApi;
import android.os.Build;
import android.util.JsonReader;
import android.util.JsonToken;
import io.realm.ImportFlag;
import io.realm.ProxyUtils;
import io.realm.exceptions.RealmMigrationNeededException;
import io.realm.internal.ColumnInfo;
import io.realm.internal.OsList;
import io.realm.internal.OsObject;
import io.realm.internal.OsObjectSchemaInfo;
import io.realm.internal.OsSchemaInfo;
import io.realm.internal.Property;
import io.realm.internal.RealmObjectProxy;
import io.realm.internal.Row;
import io.realm.internal.Table;
import io.realm.internal.UncheckedRow;
import io.realm.internal.android.JsonUtils;
import io.realm.internal.objectstore.OsObjectBuilder;
import io.realm.log.RealmLog;
import java.io.IOException;
import java.util.ArrayList;
import java.util.Collections;
import java.util.Date;
import java.util.HashMap;
import java.util.Iterator;
import java.util.List;
import java.util.Map;
import java.util.Set;
import org.json.JSONArray;
import org.json.JSONException;
import org.json.JSONObject;

@SuppressWarnings("all")
public class some_test_AllTypesRealmProxy extends some.test.AllTypes
        implements RealmObjectProxy, some_test_AllTypesRealmProxyInterface {

    static final class AllTypesColumnInfo extends ColumnInfo {
        long columnStringColKey;
        long columnLongColKey;
        long columnFloatColKey;
        long columnDoubleColKey;
        long columnBooleanColKey;
        long columnDecimal128ColKey;
        long columnObjectIdColKey;
        long columnDateColKey;
        long columnBinaryColKey;
        long columnMutableRealmIntegerColKey;
        long columnObjectColKey;
        long columnRealmListColKey;
        long columnStringListColKey;
        long columnBinaryListColKey;
        long columnBooleanListColKey;
        long columnLongListColKey;
        long columnIntegerListColKey;
        long columnShortListColKey;
        long columnByteListColKey;
        long columnDoubleListColKey;
        long columnFloatListColKey;
        long columnDateListColKey;
        long columnDecimal128ListColKey;
        long columnObjectIdListColKey;

        AllTypesColumnInfo(OsSchemaInfo schemaInfo) {
            super(24);
            OsObjectSchemaInfo objectSchemaInfo = schemaInfo.getObjectSchemaInfo("AllTypes");
            this.columnStringColKey = addColumnDetails("columnString", "columnString", objectSchemaInfo);
            this.columnLongColKey = addColumnDetails("columnLong", "columnLong", objectSchemaInfo);
            this.columnFloatColKey = addColumnDetails("columnFloat", "columnFloat", objectSchemaInfo);
            this.columnDoubleColKey = addColumnDetails("columnDouble", "columnDouble", objectSchemaInfo);
            this.columnBooleanColKey = addColumnDetails("columnBoolean", "columnBoolean", objectSchemaInfo);
            this.columnDecimal128ColKey = addColumnDetails("columnDecimal128", "columnDecimal128", objectSchemaInfo);
            this.columnObjectIdColKey = addColumnDetails("columnObjectId", "columnObjectId", objectSchemaInfo);
            this.columnDateColKey = addColumnDetails("columnDate", "columnDate", objectSchemaInfo);
            this.columnBinaryColKey = addColumnDetails("columnBinary", "columnBinary", objectSchemaInfo);
            this.columnMutableRealmIntegerColKey = addColumnDetails("columnMutableRealmInteger", "columnMutableRealmInteger", objectSchemaInfo);
            this.columnObjectColKey = addColumnDetails("columnObject", "columnObject", objectSchemaInfo);
            this.columnRealmListColKey = addColumnDetails("columnRealmList", "columnRealmList", objectSchemaInfo);
            this.columnStringListColKey = addColumnDetails("columnStringList", "columnStringList", objectSchemaInfo);
            this.columnBinaryListColKey = addColumnDetails("columnBinaryList", "columnBinaryList", objectSchemaInfo);
            this.columnBooleanListColKey = addColumnDetails("columnBooleanList", "columnBooleanList", objectSchemaInfo);
            this.columnLongListColKey = addColumnDetails("columnLongList", "columnLongList", objectSchemaInfo);
            this.columnIntegerListColKey = addColumnDetails("columnIntegerList", "columnIntegerList", objectSchemaInfo);
            this.columnShortListColKey = addColumnDetails("columnShortList", "columnShortList", objectSchemaInfo);
            this.columnByteListColKey = addColumnDetails("columnByteList", "columnByteList", objectSchemaInfo);
            this.columnDoubleListColKey = addColumnDetails("columnDoubleList", "columnDoubleList", objectSchemaInfo);
            this.columnFloatListColKey = addColumnDetails("columnFloatList", "columnFloatList", objectSchemaInfo);
            this.columnDateListColKey = addColumnDetails("columnDateList", "columnDateList", objectSchemaInfo);
            this.columnDecimal128ListColKey = addColumnDetails("columnDecimal128List", "columnDecimal128List", objectSchemaInfo);
            this.columnObjectIdListColKey = addColumnDetails("columnObjectIdList", "columnObjectIdList", objectSchemaInfo);
            addBacklinkDetails(schemaInfo, "parentObjects", "AllTypes", "columnObject");
        }

        AllTypesColumnInfo(ColumnInfo src, boolean mutable) {
            super(src, mutable);
            copy(src, this);
        }

        @Override
        protected final ColumnInfo copy(boolean mutable) {
            return new AllTypesColumnInfo(this, mutable);
        }

        @Override
        protected final void copy(ColumnInfo rawSrc, ColumnInfo rawDst) {
            final AllTypesColumnInfo src = (AllTypesColumnInfo) rawSrc;
            final AllTypesColumnInfo dst = (AllTypesColumnInfo) rawDst;
            dst.columnStringColKey = src.columnStringColKey;
            dst.columnLongColKey = src.columnLongColKey;
            dst.columnFloatColKey = src.columnFloatColKey;
            dst.columnDoubleColKey = src.columnDoubleColKey;
            dst.columnBooleanColKey = src.columnBooleanColKey;
            dst.columnDecimal128ColKey = src.columnDecimal128ColKey;
            dst.columnObjectIdColKey = src.columnObjectIdColKey;
            dst.columnDateColKey = src.columnDateColKey;
            dst.columnBinaryColKey = src.columnBinaryColKey;
            dst.columnMutableRealmIntegerColKey = src.columnMutableRealmIntegerColKey;
            dst.columnObjectColKey = src.columnObjectColKey;
            dst.columnRealmListColKey = src.columnRealmListColKey;
            dst.columnStringListColKey = src.columnStringListColKey;
            dst.columnBinaryListColKey = src.columnBinaryListColKey;
            dst.columnBooleanListColKey = src.columnBooleanListColKey;
            dst.columnLongListColKey = src.columnLongListColKey;
            dst.columnIntegerListColKey = src.columnIntegerListColKey;
            dst.columnShortListColKey = src.columnShortListColKey;
            dst.columnByteListColKey = src.columnByteListColKey;
            dst.columnDoubleListColKey = src.columnDoubleListColKey;
            dst.columnFloatListColKey = src.columnFloatListColKey;
            dst.columnDateListColKey = src.columnDateListColKey;
            dst.columnDecimal128ListColKey = src.columnDecimal128ListColKey;
            dst.columnObjectIdListColKey = src.columnObjectIdListColKey;
        }
    }

    private static final OsObjectSchemaInfo expectedObjectSchemaInfo = createExpectedObjectSchemaInfo();

    private AllTypesColumnInfo columnInfo;
    private ProxyState<some.test.AllTypes> proxyState;
    private final MutableRealmInteger.Managed columnMutableRealmIntegerMutableRealmInteger = new MutableRealmInteger.Managed<some.test.AllTypes>() {
        @Override protected ProxyState<some.test.AllTypes> getProxyState() { return proxyState; }
        @Override protected long getColumnIndex() { return columnInfo.columnMutableRealmIntegerColKey; }
    };
    private RealmList<some.test.AllTypes> columnRealmListRealmList;
    private RealmList<String> columnStringListRealmList;
    private RealmList<byte[]> columnBinaryListRealmList;
    private RealmList<Boolean> columnBooleanListRealmList;
    private RealmList<Long> columnLongListRealmList;
    private RealmList<Integer> columnIntegerListRealmList;
    private RealmList<Short> columnShortListRealmList;
    private RealmList<Byte> columnByteListRealmList;
    private RealmList<Double> columnDoubleListRealmList;
    private RealmList<Float> columnFloatListRealmList;
    private RealmList<Date> columnDateListRealmList;
    private RealmList<org.bson.types.Decimal128> columnDecimal128ListRealmList;
    private RealmList<org.bson.types.ObjectId> columnObjectIdListRealmList;
    private RealmResults<some.test.AllTypes> parentObjectsBacklinks;

    some_test_AllTypesRealmProxy() {
        proxyState.setConstructionFinished();
    }

    @Override
    public void realm$injectObjectContext() {
        if (this.proxyState != null) {
            return;
        }
        final BaseRealm.RealmObjectContext context = BaseRealm.objectContext.get();
        this.columnInfo = (AllTypesColumnInfo) context.getColumnInfo();
        this.proxyState = new ProxyState<some.test.AllTypes>(this);
        proxyState.setRealm$realm(context.getRealm());
        proxyState.setRow$realm(context.getRow());
        proxyState.setAcceptDefaultValue$realm(context.getAcceptDefaultValue());
        proxyState.setExcludeFields$realm(context.getExcludeFields());
    }

    @Override
    @SuppressWarnings("cast")
    public String realmGet$columnString() {
        proxyState.getRealm$realm().checkIfValid();
        return (java.lang.String) proxyState.getRow$realm().getString(columnInfo.columnStringColKey);
    }

    @Override
    public void realmSet$columnString(String value) {
        if (proxyState.isUnderConstruction()) {
            // default value of the primary key is always ignored.
            return;
        }

        proxyState.getRealm$realm().checkIfValid();
        throw new io.realm.exceptions.RealmException("Primary key field 'columnString' cannot be changed after object was created.");
    }

    @Override
    @SuppressWarnings("cast")
    public long realmGet$columnLong() {
        proxyState.getRealm$realm().checkIfValid();
        return (long) proxyState.getRow$realm().getLong(columnInfo.columnLongColKey);
    }

    @Override
    public void realmSet$columnLong(long value) {
        if (proxyState.isUnderConstruction()) {
            if (!proxyState.getAcceptDefaultValue$realm()) {
                return;
            }
            final Row row = proxyState.getRow$realm();
            row.getTable().setLong(columnInfo.columnLongColKey, row.getObjectKey(), value, true);
            return;
        }

        proxyState.getRealm$realm().checkIfValid();
        proxyState.getRow$realm().setLong(columnInfo.columnLongColKey, value);
    }

    @Override
    @SuppressWarnings("cast")
    public float realmGet$columnFloat() {
        proxyState.getRealm$realm().checkIfValid();
        return (float) proxyState.getRow$realm().getFloat(columnInfo.columnFloatColKey);
    }

    @Override
    public void realmSet$columnFloat(float value) {
        if (proxyState.isUnderConstruction()) {
            if (!proxyState.getAcceptDefaultValue$realm()) {
                return;
            }
            final Row row = proxyState.getRow$realm();
            row.getTable().setFloat(columnInfo.columnFloatColKey, row.getObjectKey(), value, true);
            return;
        }

        proxyState.getRealm$realm().checkIfValid();
        proxyState.getRow$realm().setFloat(columnInfo.columnFloatColKey, value);
    }

    @Override
    @SuppressWarnings("cast")
    public double realmGet$columnDouble() {
        proxyState.getRealm$realm().checkIfValid();
        return (double) proxyState.getRow$realm().getDouble(columnInfo.columnDoubleColKey);
    }

    @Override
    public void realmSet$columnDouble(double value) {
        if (proxyState.isUnderConstruction()) {
            if (!proxyState.getAcceptDefaultValue$realm()) {
                return;
            }
            final Row row = proxyState.getRow$realm();
            row.getTable().setDouble(columnInfo.columnDoubleColKey, row.getObjectKey(), value, true);
            return;
        }

        proxyState.getRealm$realm().checkIfValid();
        proxyState.getRow$realm().setDouble(columnInfo.columnDoubleColKey, value);
    }

    @Override
    @SuppressWarnings("cast")
    public boolean realmGet$columnBoolean() {
        proxyState.getRealm$realm().checkIfValid();
        return (boolean) proxyState.getRow$realm().getBoolean(columnInfo.columnBooleanColKey);
    }

    @Override
    public void realmSet$columnBoolean(boolean value) {
        if (proxyState.isUnderConstruction()) {
            if (!proxyState.getAcceptDefaultValue$realm()) {
                return;
            }
            final Row row = proxyState.getRow$realm();
            row.getTable().setBoolean(columnInfo.columnBooleanColKey, row.getObjectKey(), value, true);
            return;
        }

        proxyState.getRealm$realm().checkIfValid();
        proxyState.getRow$realm().setBoolean(columnInfo.columnBooleanColKey, value);
    }

    @Override
    @SuppressWarnings("cast")
    public org.bson.types.Decimal128 realmGet$columnDecimal128() {
        proxyState.getRealm$realm().checkIfValid();
        return (org.bson.types.Decimal128) proxyState.getRow$realm().getDecimal128(columnInfo.columnDecimal128ColKey);
    }

    @Override
    public void realmSet$columnDecimal128(org.bson.types.Decimal128 value) {
        if (proxyState.isUnderConstruction()) {
            if (!proxyState.getAcceptDefaultValue$realm()) {
                return;
            }
            final Row row = proxyState.getRow$realm();
            if (value == null) {
                throw new IllegalArgumentException("Trying to set non-nullable field 'columnDecimal128' to null.");
            }
            row.getTable().setDecimal128(columnInfo.columnDecimal128ColKey, row.getObjectKey(), value, true);
            return;
        }

        proxyState.getRealm$realm().checkIfValid();
        if (value == null) {
            throw new IllegalArgumentException("Trying to set non-nullable field 'columnDecimal128' to null.");
        }
        proxyState.getRow$realm().setDecimal128(columnInfo.columnDecimal128ColKey, value);
    }

    @Override
    @SuppressWarnings("cast")
    public org.bson.types.ObjectId realmGet$columnObjectId() {
        proxyState.getRealm$realm().checkIfValid();
        return (org.bson.types.ObjectId) proxyState.getRow$realm().getObjectId(columnInfo.columnObjectIdColKey);
    }

    @Override
    public void realmSet$columnObjectId(org.bson.types.ObjectId value) {
        if (proxyState.isUnderConstruction()) {
            if (!proxyState.getAcceptDefaultValue$realm()) {
                return;
            }
            final Row row = proxyState.getRow$realm();
            if (value == null) {
                throw new IllegalArgumentException("Trying to set non-nullable field 'columnObjectId' to null.");
            }
            row.getTable().setObjectId(columnInfo.columnObjectIdColKey, row.getObjectKey(), value, true);
            return;
        }

        proxyState.getRealm$realm().checkIfValid();
        if (value == null) {
            throw new IllegalArgumentException("Trying to set non-nullable field 'columnObjectId' to null.");
        }
        proxyState.getRow$realm().setObjectId(columnInfo.columnObjectIdColKey, value);
    }

    @Override
    @SuppressWarnings("cast")
    public Date realmGet$columnDate() {
        proxyState.getRealm$realm().checkIfValid();
        return (java.util.Date) proxyState.getRow$realm().getDate(columnInfo.columnDateColKey);
    }

    @Override
    public void realmSet$columnDate(Date value) {
        if (proxyState.isUnderConstruction()) {
            if (!proxyState.getAcceptDefaultValue$realm()) {
                return;
            }
            final Row row = proxyState.getRow$realm();
            if (value == null) {
                throw new IllegalArgumentException("Trying to set non-nullable field 'columnDate' to null.");
            }
            row.getTable().setDate(columnInfo.columnDateColKey, row.getObjectKey(), value, true);
            return;
        }

        proxyState.getRealm$realm().checkIfValid();
        if (value == null) {
            throw new IllegalArgumentException("Trying to set non-nullable field 'columnDate' to null.");
        }
        proxyState.getRow$realm().setDate(columnInfo.columnDateColKey, value);
    }

    @Override
    @SuppressWarnings("cast")
    public byte[] realmGet$columnBinary() {
        proxyState.getRealm$realm().checkIfValid();
        return (byte[]) proxyState.getRow$realm().getBinaryByteArray(columnInfo.columnBinaryColKey);
    }

    @Override
    public void realmSet$columnBinary(byte[] value) {
        if (proxyState.isUnderConstruction()) {
            if (!proxyState.getAcceptDefaultValue$realm()) {
                return;
            }
            final Row row = proxyState.getRow$realm();
            if (value == null) {
                throw new IllegalArgumentException("Trying to set non-nullable field 'columnBinary' to null.");
            }
            row.getTable().setBinaryByteArray(columnInfo.columnBinaryColKey, row.getObjectKey(), value, true);
            return;
        }

        proxyState.getRealm$realm().checkIfValid();
        if (value == null) {
            throw new IllegalArgumentException("Trying to set non-nullable field 'columnBinary' to null.");
        }
        proxyState.getRow$realm().setBinaryByteArray(columnInfo.columnBinaryColKey, value);
    }

    @Override
    public MutableRealmInteger realmGet$columnMutableRealmInteger() {
        proxyState.getRealm$realm().checkIfValid();
        return this.columnMutableRealmIntegerMutableRealmInteger;
    }

    @Override
    public some.test.AllTypes realmGet$columnObject() {
        proxyState.getRealm$realm().checkIfValid();
        if (proxyState.getRow$realm().isNullLink(columnInfo.columnObjectColKey)) {
            return null;
        }
        return proxyState.getRealm$realm().get(some.test.AllTypes.class, proxyState.getRow$realm().getLink(columnInfo.columnObjectColKey), false, Collections.<String>emptyList());
    }

    @Override
    public void realmSet$columnObject(some.test.AllTypes value) {
        if (proxyState.isUnderConstruction()) {
            if (!proxyState.getAcceptDefaultValue$realm()) {
                return;
            }
            if (proxyState.getExcludeFields$realm().contains("columnObject")) {
                return;
            }
            if (value != null && !RealmObject.isManaged(value)) {
                value = ((Realm) proxyState.getRealm$realm()).copyToRealm(value);
            }
            final Row row = proxyState.getRow$realm();
            if (value == null) {
                // Table#nullifyLink() does not support default value. Just using Row.
                row.nullifyLink(columnInfo.columnObjectColKey);
                return;
            }
            proxyState.checkValidObject(value);
            row.getTable().setLink(columnInfo.columnObjectColKey, row.getObjectKey(), ((RealmObjectProxy) value).realmGet$proxyState().getRow$realm().getObjectKey(), true);
            return;
        }

        proxyState.getRealm$realm().checkIfValid();
        if (value == null) {
            proxyState.getRow$realm().nullifyLink(columnInfo.columnObjectColKey);
            return;
        }
        proxyState.checkValidObject(value);
        proxyState.getRow$realm().setLink(columnInfo.columnObjectColKey, ((RealmObjectProxy) value).realmGet$proxyState().getRow$realm().getObjectKey());
    }

    @Override
    public RealmList<some.test.AllTypes> realmGet$columnRealmList() {
        proxyState.getRealm$realm().checkIfValid();
        // use the cached value if available
        if (columnRealmListRealmList != null) {
            return columnRealmListRealmList;
        } else {
            OsList osList = proxyState.getRow$realm().getModelList(columnInfo.columnRealmListColKey);
            columnRealmListRealmList = new RealmList<some.test.AllTypes>(some.test.AllTypes.class, osList, proxyState.getRealm$realm());
            return columnRealmListRealmList;
        }
    }

    @Override
    public void realmSet$columnRealmList(RealmList<some.test.AllTypes> value) {
        if (proxyState.isUnderConstruction()) {
            if (!proxyState.getAcceptDefaultValue$realm()) {
                return;
            }
            if (proxyState.getExcludeFields$realm().contains("columnRealmList")) {
                return;
            }
            // if the list contains unmanaged RealmObjects, convert them to managed.
            if (value != null && !value.isManaged()) {
                final Realm realm = (Realm) proxyState.getRealm$realm();
                final RealmList<some.test.AllTypes> original = value;
                value = new RealmList<some.test.AllTypes>();
                for (some.test.AllTypes item : original) {
                    if (item == null || RealmObject.isManaged(item)) {
                        value.add(item);
                    } else {
                        value.add(realm.copyToRealm(item));
                    }
                }
            }
        }

        proxyState.getRealm$realm().checkIfValid();
        OsList osList = proxyState.getRow$realm().getModelList(columnInfo.columnRealmListColKey);
        // For lists of equal lengths, we need to set each element directly as clearing the receiver list can be wrong if the input and target list are the same.
        if (value != null && value.size() == osList.size()) {
            int objects = value.size();
            for (int i = 0; i < objects; i++) {
                some.test.AllTypes linkedObject = value.get(i);
                proxyState.checkValidObject(linkedObject);
                osList.setRow(i, ((RealmObjectProxy) linkedObject).realmGet$proxyState().getRow$realm().getObjectKey());
            }
        } else {
            osList.removeAll();
            if (value == null) {
                return;
            }
            int objects = value.size();
            for (int i = 0; i < objects; i++) {
                some.test.AllTypes linkedObject = value.get(i);
                proxyState.checkValidObject(linkedObject);
                osList.addRow(((RealmObjectProxy) linkedObject).realmGet$proxyState().getRow$realm().getObjectKey());
            }
        }
    }

    @Override
    public RealmList<String> realmGet$columnStringList() {
        proxyState.getRealm$realm().checkIfValid();
        // use the cached value if available
        if (columnStringListRealmList != null) {
            return columnStringListRealmList;
        } else {
            OsList osList = proxyState.getRow$realm().getValueList(columnInfo.columnStringListColKey, RealmFieldType.STRING_LIST);
            columnStringListRealmList = new RealmList<java.lang.String>(java.lang.String.class, osList, proxyState.getRealm$realm());
            return columnStringListRealmList;
        }
    }

    @Override
    public void realmSet$columnStringList(RealmList<String> value) {
        if (proxyState.isUnderConstruction()) {
            if (!proxyState.getAcceptDefaultValue$realm()) {
                return;
            }
            if (proxyState.getExcludeFields$realm().contains("columnStringList")) {
                return;
            }
        }

        proxyState.getRealm$realm().checkIfValid();
        OsList osList = proxyState.getRow$realm().getValueList(columnInfo.columnStringListColKey, RealmFieldType.STRING_LIST);
        osList.removeAll();
        if (value == null) {
            return;
        }
        for (java.lang.String item : value) {
            if (item == null) {
                osList.addNull();
            } else {
                osList.addString(item);
            }
        }
    }

    @Override
    public RealmList<byte[]> realmGet$columnBinaryList() {
        proxyState.getRealm$realm().checkIfValid();
        // use the cached value if available
        if (columnBinaryListRealmList != null) {
            return columnBinaryListRealmList;
        } else {
            OsList osList = proxyState.getRow$realm().getValueList(columnInfo.columnBinaryListColKey, RealmFieldType.BINARY_LIST);
            columnBinaryListRealmList = new RealmList<byte[]>(byte[].class, osList, proxyState.getRealm$realm());
            return columnBinaryListRealmList;
        }
    }

    @Override
    public void realmSet$columnBinaryList(RealmList<byte[]> value) {
        if (proxyState.isUnderConstruction()) {
            if (!proxyState.getAcceptDefaultValue$realm()) {
                return;
            }
            if (proxyState.getExcludeFields$realm().contains("columnBinaryList")) {
                return;
            }
        }

        proxyState.getRealm$realm().checkIfValid();
        OsList osList = proxyState.getRow$realm().getValueList(columnInfo.columnBinaryListColKey, RealmFieldType.BINARY_LIST);
        osList.removeAll();
        if (value == null) {
            return;
        }
        for (byte[] item : value) {
            if (item == null) {
                osList.addNull();
            } else {
                osList.addBinary(item);
            }
        }
    }

    @Override
    public RealmList<Boolean> realmGet$columnBooleanList() {
        proxyState.getRealm$realm().checkIfValid();
        // use the cached value if available
        if (columnBooleanListRealmList != null) {
            return columnBooleanListRealmList;
        } else {
            OsList osList = proxyState.getRow$realm().getValueList(columnInfo.columnBooleanListColKey, RealmFieldType.BOOLEAN_LIST);
            columnBooleanListRealmList = new RealmList<java.lang.Boolean>(java.lang.Boolean.class, osList, proxyState.getRealm$realm());
            return columnBooleanListRealmList;
        }
    }

    @Override
    public void realmSet$columnBooleanList(RealmList<Boolean> value) {
        if (proxyState.isUnderConstruction()) {
            if (!proxyState.getAcceptDefaultValue$realm()) {
                return;
            }
            if (proxyState.getExcludeFields$realm().contains("columnBooleanList")) {
                return;
            }
        }

        proxyState.getRealm$realm().checkIfValid();
        OsList osList = proxyState.getRow$realm().getValueList(columnInfo.columnBooleanListColKey, RealmFieldType.BOOLEAN_LIST);
        osList.removeAll();
        if (value == null) {
            return;
        }
        for (java.lang.Boolean item : value) {
            if (item == null) {
                osList.addNull();
            } else {
                osList.addBoolean(item);
            }
        }
    }

    @Override
    public RealmList<Long> realmGet$columnLongList() {
        proxyState.getRealm$realm().checkIfValid();
        // use the cached value if available
        if (columnLongListRealmList != null) {
            return columnLongListRealmList;
        } else {
            OsList osList = proxyState.getRow$realm().getValueList(columnInfo.columnLongListColKey, RealmFieldType.INTEGER_LIST);
            columnLongListRealmList = new RealmList<java.lang.Long>(java.lang.Long.class, osList, proxyState.getRealm$realm());
            return columnLongListRealmList;
        }
    }

    @Override
    public void realmSet$columnLongList(RealmList<Long> value) {
        if (proxyState.isUnderConstruction()) {
            if (!proxyState.getAcceptDefaultValue$realm()) {
                return;
            }
            if (proxyState.getExcludeFields$realm().contains("columnLongList")) {
                return;
            }
        }

        proxyState.getRealm$realm().checkIfValid();
        OsList osList = proxyState.getRow$realm().getValueList(columnInfo.columnLongListColKey, RealmFieldType.INTEGER_LIST);
        osList.removeAll();
        if (value == null) {
            return;
        }
        for (java.lang.Long item : value) {
            if (item == null) {
                osList.addNull();
            } else {
                osList.addLong(item.longValue());
            }
        }
    }

    @Override
    public RealmList<Integer> realmGet$columnIntegerList() {
        proxyState.getRealm$realm().checkIfValid();
        // use the cached value if available
        if (columnIntegerListRealmList != null) {
            return columnIntegerListRealmList;
        } else {
            OsList osList = proxyState.getRow$realm().getValueList(columnInfo.columnIntegerListColKey, RealmFieldType.INTEGER_LIST);
            columnIntegerListRealmList = new RealmList<java.lang.Integer>(java.lang.Integer.class, osList, proxyState.getRealm$realm());
            return columnIntegerListRealmList;
        }
    }

    @Override
    public void realmSet$columnIntegerList(RealmList<Integer> value) {
        if (proxyState.isUnderConstruction()) {
            if (!proxyState.getAcceptDefaultValue$realm()) {
                return;
            }
            if (proxyState.getExcludeFields$realm().contains("columnIntegerList")) {
                return;
            }
        }

        proxyState.getRealm$realm().checkIfValid();
        OsList osList = proxyState.getRow$realm().getValueList(columnInfo.columnIntegerListColKey, RealmFieldType.INTEGER_LIST);
        osList.removeAll();
        if (value == null) {
            return;
        }
        for (java.lang.Integer item : value) {
            if (item == null) {
                osList.addNull();
            } else {
                osList.addLong(item.longValue());
            }
        }
    }

    @Override
    public RealmList<Short> realmGet$columnShortList() {
        proxyState.getRealm$realm().checkIfValid();
        // use the cached value if available
        if (columnShortListRealmList != null) {
            return columnShortListRealmList;
        } else {
            OsList osList = proxyState.getRow$realm().getValueList(columnInfo.columnShortListColKey, RealmFieldType.INTEGER_LIST);
            columnShortListRealmList = new RealmList<java.lang.Short>(java.lang.Short.class, osList, proxyState.getRealm$realm());
            return columnShortListRealmList;
        }
    }

    @Override
    public void realmSet$columnShortList(RealmList<Short> value) {
        if (proxyState.isUnderConstruction()) {
            if (!proxyState.getAcceptDefaultValue$realm()) {
                return;
            }
            if (proxyState.getExcludeFields$realm().contains("columnShortList")) {
                return;
            }
        }

        proxyState.getRealm$realm().checkIfValid();
        OsList osList = proxyState.getRow$realm().getValueList(columnInfo.columnShortListColKey, RealmFieldType.INTEGER_LIST);
        osList.removeAll();
        if (value == null) {
            return;
        }
        for (java.lang.Short item : value) {
            if (item == null) {
                osList.addNull();
            } else {
                osList.addLong(item.longValue());
            }
        }
    }

    @Override
    public RealmList<Byte> realmGet$columnByteList() {
        proxyState.getRealm$realm().checkIfValid();
        // use the cached value if available
        if (columnByteListRealmList != null) {
            return columnByteListRealmList;
        } else {
            OsList osList = proxyState.getRow$realm().getValueList(columnInfo.columnByteListColKey, RealmFieldType.INTEGER_LIST);
            columnByteListRealmList = new RealmList<java.lang.Byte>(java.lang.Byte.class, osList, proxyState.getRealm$realm());
            return columnByteListRealmList;
        }
    }

    @Override
    public void realmSet$columnByteList(RealmList<Byte> value) {
        if (proxyState.isUnderConstruction()) {
            if (!proxyState.getAcceptDefaultValue$realm()) {
                return;
            }
            if (proxyState.getExcludeFields$realm().contains("columnByteList")) {
                return;
            }
        }

        proxyState.getRealm$realm().checkIfValid();
        OsList osList = proxyState.getRow$realm().getValueList(columnInfo.columnByteListColKey, RealmFieldType.INTEGER_LIST);
        osList.removeAll();
        if (value == null) {
            return;
        }
        for (java.lang.Byte item : value) {
            if (item == null) {
                osList.addNull();
            } else {
                osList.addLong(item.longValue());
            }
        }
    }

    @Override
    public RealmList<Double> realmGet$columnDoubleList() {
        proxyState.getRealm$realm().checkIfValid();
        // use the cached value if available
        if (columnDoubleListRealmList != null) {
            return columnDoubleListRealmList;
        } else {
            OsList osList = proxyState.getRow$realm().getValueList(columnInfo.columnDoubleListColKey, RealmFieldType.DOUBLE_LIST);
            columnDoubleListRealmList = new RealmList<java.lang.Double>(java.lang.Double.class, osList, proxyState.getRealm$realm());
            return columnDoubleListRealmList;
        }
    }

    @Override
    public void realmSet$columnDoubleList(RealmList<Double> value) {
        if (proxyState.isUnderConstruction()) {
            if (!proxyState.getAcceptDefaultValue$realm()) {
                return;
            }
            if (proxyState.getExcludeFields$realm().contains("columnDoubleList")) {
                return;
            }
        }

        proxyState.getRealm$realm().checkIfValid();
        OsList osList = proxyState.getRow$realm().getValueList(columnInfo.columnDoubleListColKey, RealmFieldType.DOUBLE_LIST);
        osList.removeAll();
        if (value == null) {
            return;
        }
        for (java.lang.Double item : value) {
            if (item == null) {
                osList.addNull();
            } else {
                osList.addDouble(item.doubleValue());
            }
        }
    }

    @Override
    public RealmList<Float> realmGet$columnFloatList() {
        proxyState.getRealm$realm().checkIfValid();
        // use the cached value if available
        if (columnFloatListRealmList != null) {
            return columnFloatListRealmList;
        } else {
            OsList osList = proxyState.getRow$realm().getValueList(columnInfo.columnFloatListColKey, RealmFieldType.FLOAT_LIST);
            columnFloatListRealmList = new RealmList<java.lang.Float>(java.lang.Float.class, osList, proxyState.getRealm$realm());
            return columnFloatListRealmList;
        }
    }

    @Override
    public void realmSet$columnFloatList(RealmList<Float> value) {
        if (proxyState.isUnderConstruction()) {
            if (!proxyState.getAcceptDefaultValue$realm()) {
                return;
            }
            if (proxyState.getExcludeFields$realm().contains("columnFloatList")) {
                return;
            }
        }

        proxyState.getRealm$realm().checkIfValid();
        OsList osList = proxyState.getRow$realm().getValueList(columnInfo.columnFloatListColKey, RealmFieldType.FLOAT_LIST);
        osList.removeAll();
        if (value == null) {
            return;
        }
        for (java.lang.Float item : value) {
            if (item == null) {
                osList.addNull();
            } else {
                osList.addFloat(item.floatValue());
            }
        }
    }

    @Override
    public RealmList<Date> realmGet$columnDateList() {
        proxyState.getRealm$realm().checkIfValid();
        // use the cached value if available
        if (columnDateListRealmList != null) {
            return columnDateListRealmList;
        } else {
            OsList osList = proxyState.getRow$realm().getValueList(columnInfo.columnDateListColKey, RealmFieldType.DATE_LIST);
            columnDateListRealmList = new RealmList<java.util.Date>(java.util.Date.class, osList, proxyState.getRealm$realm());
            return columnDateListRealmList;
        }
    }

    @Override
    public void realmSet$columnDateList(RealmList<Date> value) {
        if (proxyState.isUnderConstruction()) {
            if (!proxyState.getAcceptDefaultValue$realm()) {
                return;
            }
            if (proxyState.getExcludeFields$realm().contains("columnDateList")) {
                return;
            }
        }

        proxyState.getRealm$realm().checkIfValid();
        OsList osList = proxyState.getRow$realm().getValueList(columnInfo.columnDateListColKey, RealmFieldType.DATE_LIST);
        osList.removeAll();
        if (value == null) {
            return;
        }
        for (java.util.Date item : value) {
            if (item == null) {
                osList.addNull();
            } else {
                osList.addDate(item);
            }
        }
    }

    @Override
    public RealmList<org.bson.types.Decimal128> realmGet$columnDecimal128List() {
        proxyState.getRealm$realm().checkIfValid();
        // use the cached value if available
        if (columnDecimal128ListRealmList != null) {
            return columnDecimal128ListRealmList;
        } else {
            OsList osList = proxyState.getRow$realm().getValueList(columnInfo.columnDecimal128ListColKey, RealmFieldType.DECIMAL128_LIST);
            columnDecimal128ListRealmList = new RealmList<org.bson.types.Decimal128>(org.bson.types.Decimal128.class, osList, proxyState.getRealm$realm());
            return columnDecimal128ListRealmList;
        }
    }

    @Override
    public void realmSet$columnDecimal128List(RealmList<org.bson.types.Decimal128> value) {
        if (proxyState.isUnderConstruction()) {
            if (!proxyState.getAcceptDefaultValue$realm()) {
                return;
            }
            if (proxyState.getExcludeFields$realm().contains("columnDecimal128List")) {
                return;
            }
        }

        proxyState.getRealm$realm().checkIfValid();
        OsList osList = proxyState.getRow$realm().getValueList(columnInfo.columnDecimal128ListColKey, RealmFieldType.DECIMAL128_LIST);
        osList.removeAll();
        if (value == null) {
            return;
        }
        for (org.bson.types.Decimal128 item : value) {
            if (item == null) {
                osList.addNull();
            } else {
                osList.addDecimal128(item);
            }
        }
    }

    @Override
    public RealmList<org.bson.types.ObjectId> realmGet$columnObjectIdList() {
        proxyState.getRealm$realm().checkIfValid();
        // use the cached value if available
        if (columnObjectIdListRealmList != null) {
            return columnObjectIdListRealmList;
        } else {
            OsList osList = proxyState.getRow$realm().getValueList(columnInfo.columnObjectIdListColKey, RealmFieldType.OBJECT_ID_LIST);
            columnObjectIdListRealmList = new RealmList<org.bson.types.ObjectId>(org.bson.types.ObjectId.class, osList, proxyState.getRealm$realm());
            return columnObjectIdListRealmList;
        }
    }

    @Override
    public void realmSet$columnObjectIdList(RealmList<org.bson.types.ObjectId> value) {
        if (proxyState.isUnderConstruction()) {
            if (!proxyState.getAcceptDefaultValue$realm()) {
                return;
            }
            if (proxyState.getExcludeFields$realm().contains("columnObjectIdList")) {
                return;
            }
        }

        proxyState.getRealm$realm().checkIfValid();
        OsList osList = proxyState.getRow$realm().getValueList(columnInfo.columnObjectIdListColKey, RealmFieldType.OBJECT_ID_LIST);
        osList.removeAll();
        if (value == null) {
            return;
        }
        for (org.bson.types.ObjectId item : value) {
            if (item == null) {
                osList.addNull();
            } else {
                osList.addObjectId(item);
            }
        }
    }

    @Override
    public RealmResults<some.test.AllTypes> realmGet$parentObjects() {
        BaseRealm realm = proxyState.getRealm$realm();
        realm.checkIfValid();
        proxyState.getRow$realm().checkIfAttached();
        if (parentObjectsBacklinks == null) {
            parentObjectsBacklinks = RealmResults.createBacklinkResults(realm, proxyState.getRow$realm(), some.test.AllTypes.class, "columnObject");
        }
        return parentObjectsBacklinks;
    }

    private static OsObjectSchemaInfo createExpectedObjectSchemaInfo() {
<<<<<<< HEAD
        OsObjectSchemaInfo.Builder builder = new OsObjectSchemaInfo.Builder("AllTypes", false, 20, 1);
=======
        OsObjectSchemaInfo.Builder builder = new OsObjectSchemaInfo.Builder("AllTypes", 24, 1);
>>>>>>> 6b0979e5
        builder.addPersistedProperty("columnString", RealmFieldType.STRING, Property.PRIMARY_KEY, !Property.INDEXED, !Property.REQUIRED);
        builder.addPersistedProperty("columnLong", RealmFieldType.INTEGER, !Property.PRIMARY_KEY, !Property.INDEXED, Property.REQUIRED);
        builder.addPersistedProperty("columnFloat", RealmFieldType.FLOAT, !Property.PRIMARY_KEY, !Property.INDEXED, Property.REQUIRED);
        builder.addPersistedProperty("columnDouble", RealmFieldType.DOUBLE, !Property.PRIMARY_KEY, !Property.INDEXED, Property.REQUIRED);
        builder.addPersistedProperty("columnBoolean", RealmFieldType.BOOLEAN, !Property.PRIMARY_KEY, !Property.INDEXED, Property.REQUIRED);
        builder.addPersistedProperty("columnDecimal128", RealmFieldType.DECIMAL128, !Property.PRIMARY_KEY, !Property.INDEXED, Property.REQUIRED);
        builder.addPersistedProperty("columnObjectId", RealmFieldType.OBJECT_ID, !Property.PRIMARY_KEY, !Property.INDEXED, Property.REQUIRED);
        builder.addPersistedProperty("columnDate", RealmFieldType.DATE, !Property.PRIMARY_KEY, !Property.INDEXED, Property.REQUIRED);
        builder.addPersistedProperty("columnBinary", RealmFieldType.BINARY, !Property.PRIMARY_KEY, !Property.INDEXED, Property.REQUIRED);
        builder.addPersistedProperty("columnMutableRealmInteger", RealmFieldType.INTEGER, !Property.PRIMARY_KEY, !Property.INDEXED, !Property.REQUIRED);
        builder.addPersistedLinkProperty("columnObject", RealmFieldType.OBJECT, "AllTypes");
        builder.addPersistedLinkProperty("columnRealmList", RealmFieldType.LIST, "AllTypes");
        builder.addPersistedValueListProperty("columnStringList", RealmFieldType.STRING_LIST, !Property.REQUIRED);
        builder.addPersistedValueListProperty("columnBinaryList", RealmFieldType.BINARY_LIST, !Property.REQUIRED);
        builder.addPersistedValueListProperty("columnBooleanList", RealmFieldType.BOOLEAN_LIST, !Property.REQUIRED);
        builder.addPersistedValueListProperty("columnLongList", RealmFieldType.INTEGER_LIST, !Property.REQUIRED);
        builder.addPersistedValueListProperty("columnIntegerList", RealmFieldType.INTEGER_LIST, !Property.REQUIRED);
        builder.addPersistedValueListProperty("columnShortList", RealmFieldType.INTEGER_LIST, !Property.REQUIRED);
        builder.addPersistedValueListProperty("columnByteList", RealmFieldType.INTEGER_LIST, !Property.REQUIRED);
        builder.addPersistedValueListProperty("columnDoubleList", RealmFieldType.DOUBLE_LIST, !Property.REQUIRED);
        builder.addPersistedValueListProperty("columnFloatList", RealmFieldType.FLOAT_LIST, !Property.REQUIRED);
        builder.addPersistedValueListProperty("columnDateList", RealmFieldType.DATE_LIST, !Property.REQUIRED);
        builder.addPersistedValueListProperty("columnDecimal128List", RealmFieldType.DECIMAL128_LIST, !Property.REQUIRED);
        builder.addPersistedValueListProperty("columnObjectIdList", RealmFieldType.OBJECT_ID_LIST, !Property.REQUIRED);
        builder.addComputedLinkProperty("parentObjects", "AllTypes", "columnObject");
        return builder.build();
    }

    public static OsObjectSchemaInfo getExpectedObjectSchemaInfo() {
        return expectedObjectSchemaInfo;
    }

    public static AllTypesColumnInfo createColumnInfo(OsSchemaInfo schemaInfo) {
        return new AllTypesColumnInfo(schemaInfo);
    }

    public static String getSimpleClassName() {
        return "AllTypes";
    }

    public static final class ClassNameHelper {
        public static final String INTERNAL_CLASS_NAME = "AllTypes";
    }

    @SuppressWarnings("cast")
    public static some.test.AllTypes createOrUpdateUsingJsonObject(Realm realm, JSONObject json, boolean update)
            throws JSONException {
        final List<String> excludeFields = new ArrayList<String>(14);
        some.test.AllTypes obj = null;
        if (update) {
            Table table = realm.getTable(some.test.AllTypes.class);
            AllTypesColumnInfo columnInfo = (AllTypesColumnInfo) realm.getSchema().getColumnInfo(some.test.AllTypes.class);
            long pkColumnKey = columnInfo.columnStringColKey;
            long objKey = Table.NO_MATCH;
            if (json.isNull("columnString")) {
                objKey = table.findFirstNull(pkColumnKey);
            } else {
                objKey = table.findFirstString(pkColumnKey, json.getString("columnString"));
            }
            if (objKey != Table.NO_MATCH) {
                final BaseRealm.RealmObjectContext objectContext = BaseRealm.objectContext.get();
                try {
                    objectContext.set(realm, table.getUncheckedRow(objKey), realm.getSchema().getColumnInfo(some.test.AllTypes.class), false, Collections.<String> emptyList());
                    obj = new io.realm.some_test_AllTypesRealmProxy();
                } finally {
                    objectContext.clear();
                }
            }
        }
        if (obj == null) {
            if (json.has("columnObject")) {
                excludeFields.add("columnObject");
            }
            if (json.has("columnRealmList")) {
                excludeFields.add("columnRealmList");
            }
            if (json.has("columnStringList")) {
                excludeFields.add("columnStringList");
            }
            if (json.has("columnBinaryList")) {
                excludeFields.add("columnBinaryList");
            }
            if (json.has("columnBooleanList")) {
                excludeFields.add("columnBooleanList");
            }
            if (json.has("columnLongList")) {
                excludeFields.add("columnLongList");
            }
            if (json.has("columnIntegerList")) {
                excludeFields.add("columnIntegerList");
            }
            if (json.has("columnShortList")) {
                excludeFields.add("columnShortList");
            }
            if (json.has("columnByteList")) {
                excludeFields.add("columnByteList");
            }
            if (json.has("columnDoubleList")) {
                excludeFields.add("columnDoubleList");
            }
            if (json.has("columnFloatList")) {
                excludeFields.add("columnFloatList");
            }
            if (json.has("columnDateList")) {
                excludeFields.add("columnDateList");
            }
            if (json.has("columnDecimal128List")) {
                excludeFields.add("columnDecimal128List");
            }
            if (json.has("columnObjectIdList")) {
                excludeFields.add("columnObjectIdList");
            }
            if (json.has("columnString")) {
                if (json.isNull("columnString")) {
                    obj = (io.realm.some_test_AllTypesRealmProxy) realm.createObjectInternal(some.test.AllTypes.class, null, true, excludeFields);
                } else {
                    obj = (io.realm.some_test_AllTypesRealmProxy) realm.createObjectInternal(some.test.AllTypes.class, json.getString("columnString"), true, excludeFields);
                }
            } else {
                throw new IllegalArgumentException("JSON object doesn't have the primary key field 'columnString'.");
            }
        }

        final some_test_AllTypesRealmProxyInterface objProxy = (some_test_AllTypesRealmProxyInterface) obj;
        if (json.has("columnLong")) {
            if (json.isNull("columnLong")) {
                throw new IllegalArgumentException("Trying to set non-nullable field 'columnLong' to null.");
            } else {
                objProxy.realmSet$columnLong((long) json.getLong("columnLong"));
            }
        }
        if (json.has("columnFloat")) {
            if (json.isNull("columnFloat")) {
                throw new IllegalArgumentException("Trying to set non-nullable field 'columnFloat' to null.");
            } else {
                objProxy.realmSet$columnFloat((float) json.getDouble("columnFloat"));
            }
        }
        if (json.has("columnDouble")) {
            if (json.isNull("columnDouble")) {
                throw new IllegalArgumentException("Trying to set non-nullable field 'columnDouble' to null.");
            } else {
                objProxy.realmSet$columnDouble((double) json.getDouble("columnDouble"));
            }
        }
        if (json.has("columnBoolean")) {
            if (json.isNull("columnBoolean")) {
                throw new IllegalArgumentException("Trying to set non-nullable field 'columnBoolean' to null.");
            } else {
                objProxy.realmSet$columnBoolean((boolean) json.getBoolean("columnBoolean"));
            }
        }
        if (json.has("columnDecimal128")) {
            if (json.isNull("columnDecimal128")) {
                objProxy.realmSet$columnDecimal128(null);
            } else {
                Object decimal = json.get("columnDecimal128");
                if (decimal instanceof org.bson.types.Decimal128) {
                    objProxy.realmSet$columnDecimal128((org.bson.types.Decimal128) decimal);
                } else if (decimal instanceof String) {
                    objProxy.realmSet$columnDecimal128(org.bson.types.Decimal128.parse((String)decimal));
                } else if (decimal instanceof Integer) {
                    objProxy.realmSet$columnDecimal128(new org.bson.types.Decimal128((Integer)(decimal)));
                } else if (decimal instanceof Long) {
                    objProxy.realmSet$columnDecimal128(new org.bson.types.Decimal128((Long)(decimal)));
                } else if (decimal instanceof Double) {
                    objProxy.realmSet$columnDecimal128(new org.bson.types.Decimal128(new java.math.BigDecimal((Double)(decimal))));
                } else {
                    throw new UnsupportedOperationException(decimal.getClass() + " is not supported as a Decimal128 value");
                }
            }
        }
        if (json.has("columnObjectId")) {
            if (json.isNull("columnObjectId")) {
                objProxy.realmSet$columnObjectId(null);
            } else {
                Object id = json.get("columnObjectId");
                if (id instanceof org.bson.types.ObjectId) {
                    objProxy.realmSet$columnObjectId((org.bson.types.ObjectId) id);
                } else {
                    objProxy.realmSet$columnObjectId(new org.bson.types.ObjectId((String)id));
                }
            }
        }
        if (json.has("columnDate")) {
            if (json.isNull("columnDate")) {
                objProxy.realmSet$columnDate(null);
            } else {
                Object timestamp = json.get("columnDate");
                if (timestamp instanceof String) {
                    objProxy.realmSet$columnDate(JsonUtils.stringToDate((String) timestamp));
                } else {
                    objProxy.realmSet$columnDate(new Date(json.getLong("columnDate")));
                }
            }
        }
        if (json.has("columnBinary")) {
            if (json.isNull("columnBinary")) {
                objProxy.realmSet$columnBinary(null);
            } else {
                objProxy.realmSet$columnBinary(JsonUtils.stringToBytes(json.getString("columnBinary")));
            }
        }
        if (json.has("columnMutableRealmInteger")) {
            objProxy.realmGet$columnMutableRealmInteger().set((json.isNull("columnMutableRealmInteger")) ? null : json.getLong("columnMutableRealmInteger"));
        }
        if (json.has("columnObject")) {
            if (json.isNull("columnObject")) {
                objProxy.realmSet$columnObject(null);
            } else {
                some.test.AllTypes columnObjectObj = some_test_AllTypesRealmProxy.createOrUpdateUsingJsonObject(realm, json.getJSONObject("columnObject"), update);
                objProxy.realmSet$columnObject(columnObjectObj);
            }
        }
        if (json.has("columnRealmList")) {
            if (json.isNull("columnRealmList")) {
                objProxy.realmSet$columnRealmList(null);
            } else {
                objProxy.realmGet$columnRealmList().clear();
                JSONArray array = json.getJSONArray("columnRealmList");
                for (int i = 0; i < array.length(); i++) {
                    some.test.AllTypes item = some_test_AllTypesRealmProxy.createOrUpdateUsingJsonObject(realm, array.getJSONObject(i), update);
                    objProxy.realmGet$columnRealmList().add(item);
                }
            }
        }
        ProxyUtils.setRealmListWithJsonObject(objProxy.realmGet$columnStringList(), json, "columnStringList");
        ProxyUtils.setRealmListWithJsonObject(objProxy.realmGet$columnBinaryList(), json, "columnBinaryList");
        ProxyUtils.setRealmListWithJsonObject(objProxy.realmGet$columnBooleanList(), json, "columnBooleanList");
        ProxyUtils.setRealmListWithJsonObject(objProxy.realmGet$columnLongList(), json, "columnLongList");
        ProxyUtils.setRealmListWithJsonObject(objProxy.realmGet$columnIntegerList(), json, "columnIntegerList");
        ProxyUtils.setRealmListWithJsonObject(objProxy.realmGet$columnShortList(), json, "columnShortList");
        ProxyUtils.setRealmListWithJsonObject(objProxy.realmGet$columnByteList(), json, "columnByteList");
        ProxyUtils.setRealmListWithJsonObject(objProxy.realmGet$columnDoubleList(), json, "columnDoubleList");
        ProxyUtils.setRealmListWithJsonObject(objProxy.realmGet$columnFloatList(), json, "columnFloatList");
        ProxyUtils.setRealmListWithJsonObject(objProxy.realmGet$columnDateList(), json, "columnDateList");
        ProxyUtils.setRealmListWithJsonObject(objProxy.realmGet$columnDecimal128List(), json, "columnDecimal128List");
        ProxyUtils.setRealmListWithJsonObject(objProxy.realmGet$columnObjectIdList(), json, "columnObjectIdList");
        return obj;
    }

    @SuppressWarnings("cast")
    @TargetApi(Build.VERSION_CODES.HONEYCOMB)
    public static some.test.AllTypes createUsingJsonStream(Realm realm, JsonReader reader)
            throws IOException {
        boolean jsonHasPrimaryKey = false;
        final some.test.AllTypes obj = new some.test.AllTypes();
        final some_test_AllTypesRealmProxyInterface objProxy = (some_test_AllTypesRealmProxyInterface) obj;
        reader.beginObject();
        while (reader.hasNext()) {
            String name = reader.nextName();
            if (false) {
            } else if (name.equals("columnString")) {
                if (reader.peek() != JsonToken.NULL) {
                    objProxy.realmSet$columnString((String) reader.nextString());
                } else {
                    reader.skipValue();
                    objProxy.realmSet$columnString(null);
                }
                jsonHasPrimaryKey = true;
            } else if (name.equals("columnLong")) {
                if (reader.peek() != JsonToken.NULL) {
                    objProxy.realmSet$columnLong((long) reader.nextLong());
                } else {
                    reader.skipValue();
                    throw new IllegalArgumentException("Trying to set non-nullable field 'columnLong' to null.");
                }
            } else if (name.equals("columnFloat")) {
                if (reader.peek() != JsonToken.NULL) {
                    objProxy.realmSet$columnFloat((float) reader.nextDouble());
                } else {
                    reader.skipValue();
                    throw new IllegalArgumentException("Trying to set non-nullable field 'columnFloat' to null.");
                }
            } else if (name.equals("columnDouble")) {
                if (reader.peek() != JsonToken.NULL) {
                    objProxy.realmSet$columnDouble((double) reader.nextDouble());
                } else {
                    reader.skipValue();
                    throw new IllegalArgumentException("Trying to set non-nullable field 'columnDouble' to null.");
                }
            } else if (name.equals("columnBoolean")) {
                if (reader.peek() != JsonToken.NULL) {
                    objProxy.realmSet$columnBoolean((boolean) reader.nextBoolean());
                } else {
                    reader.skipValue();
                    throw new IllegalArgumentException("Trying to set non-nullable field 'columnBoolean' to null.");
                }
            } else if (name.equals("columnDecimal128")) {
                if (reader.peek() == JsonToken.NULL) {
                    reader.skipValue();
                    objProxy.realmSet$columnDecimal128(null);
                } else {
                    objProxy.realmSet$columnDecimal128(org.bson.types.Decimal128.parse(reader.nextString()));
                }
            } else if (name.equals("columnObjectId")) {
                if (reader.peek() == JsonToken.NULL) {
                    reader.skipValue();
                    objProxy.realmSet$columnObjectId(null);
                } else {
                    objProxy.realmSet$columnObjectId(new org.bson.types.ObjectId(reader.nextString()));
                }
            } else if (name.equals("columnDate")) {
                if (reader.peek() == JsonToken.NULL) {
                    reader.skipValue();
                    objProxy.realmSet$columnDate(null);
                } else if (reader.peek() == JsonToken.NUMBER) {
                    long timestamp = reader.nextLong();
                    if (timestamp > -1) {
                        objProxy.realmSet$columnDate(new Date(timestamp));
                    }
                } else {
                    objProxy.realmSet$columnDate(JsonUtils.stringToDate(reader.nextString()));
                }
            } else if (name.equals("columnBinary")) {
                if (reader.peek() != JsonToken.NULL) {
                    objProxy.realmSet$columnBinary(JsonUtils.stringToBytes(reader.nextString()));
                } else {
                    reader.skipValue();
                    objProxy.realmSet$columnBinary(null);
                }
            } else if (name.equals("columnMutableRealmInteger")) {
                Long val = null;
                if (reader.peek() != JsonToken.NULL) {
                    val = reader.nextLong();
                } else {
                    reader.skipValue();
                }
                objProxy.realmGet$columnMutableRealmInteger().set(val);
            } else if (name.equals("columnObject")) {
                if (reader.peek() == JsonToken.NULL) {
                    reader.skipValue();
                    objProxy.realmSet$columnObject(null);
                } else {
                    some.test.AllTypes columnObjectObj = some_test_AllTypesRealmProxy.createUsingJsonStream(realm, reader);
                    objProxy.realmSet$columnObject(columnObjectObj);
                }
            } else if (name.equals("columnRealmList")) {
                if (reader.peek() == JsonToken.NULL) {
                    reader.skipValue();
                    objProxy.realmSet$columnRealmList(null);
                } else {
                    objProxy.realmSet$columnRealmList(new RealmList<some.test.AllTypes>());
                    reader.beginArray();
                    while (reader.hasNext()) {
                        some.test.AllTypes item = some_test_AllTypesRealmProxy.createUsingJsonStream(realm, reader);
                        objProxy.realmGet$columnRealmList().add(item);
                    }
                    reader.endArray();
                }
            } else if (name.equals("columnStringList")) {
                objProxy.realmSet$columnStringList(ProxyUtils.createRealmListWithJsonStream(java.lang.String.class, reader));
            } else if (name.equals("columnBinaryList")) {
                objProxy.realmSet$columnBinaryList(ProxyUtils.createRealmListWithJsonStream(byte[].class, reader));
            } else if (name.equals("columnBooleanList")) {
                objProxy.realmSet$columnBooleanList(ProxyUtils.createRealmListWithJsonStream(java.lang.Boolean.class, reader));
            } else if (name.equals("columnLongList")) {
                objProxy.realmSet$columnLongList(ProxyUtils.createRealmListWithJsonStream(java.lang.Long.class, reader));
            } else if (name.equals("columnIntegerList")) {
                objProxy.realmSet$columnIntegerList(ProxyUtils.createRealmListWithJsonStream(java.lang.Integer.class, reader));
            } else if (name.equals("columnShortList")) {
                objProxy.realmSet$columnShortList(ProxyUtils.createRealmListWithJsonStream(java.lang.Short.class, reader));
            } else if (name.equals("columnByteList")) {
                objProxy.realmSet$columnByteList(ProxyUtils.createRealmListWithJsonStream(java.lang.Byte.class, reader));
            } else if (name.equals("columnDoubleList")) {
                objProxy.realmSet$columnDoubleList(ProxyUtils.createRealmListWithJsonStream(java.lang.Double.class, reader));
            } else if (name.equals("columnFloatList")) {
                objProxy.realmSet$columnFloatList(ProxyUtils.createRealmListWithJsonStream(java.lang.Float.class, reader));
            } else if (name.equals("columnDateList")) {
                objProxy.realmSet$columnDateList(ProxyUtils.createRealmListWithJsonStream(java.util.Date.class, reader));
            } else if (name.equals("columnDecimal128List")) {
                objProxy.realmSet$columnDecimal128List(ProxyUtils.createRealmListWithJsonStream(org.bson.types.Decimal128.class, reader));
            } else if (name.equals("columnObjectIdList")) {
                objProxy.realmSet$columnObjectIdList(ProxyUtils.createRealmListWithJsonStream(org.bson.types.ObjectId.class, reader));
            } else {
                reader.skipValue();
            }
        }
        reader.endObject();
        if (!jsonHasPrimaryKey) {
            throw new IllegalArgumentException("JSON object doesn't have the primary key field 'columnString'.");
        }
        return realm.copyToRealm(obj);
    }

    private static some_test_AllTypesRealmProxy newProxyInstance(BaseRealm realm, Row row) {
        // Ignore default values to avoid creating unexpected objects from RealmModel/RealmList fields
        final BaseRealm.RealmObjectContext objectContext = BaseRealm.objectContext.get();
        objectContext.set(realm, row, realm.getSchema().getColumnInfo(some.test.AllTypes.class), false, Collections.<String>emptyList());
        io.realm.some_test_AllTypesRealmProxy obj = new io.realm.some_test_AllTypesRealmProxy();
        objectContext.clear();
        return obj;
    }

    public static some.test.AllTypes copyOrUpdate(Realm realm, AllTypesColumnInfo columnInfo, some.test.AllTypes object, boolean update, Map<RealmModel,RealmObjectProxy> cache, Set<ImportFlag> flags) {
        if (object instanceof RealmObjectProxy && !RealmObject.isFrozen(object) && ((RealmObjectProxy) object).realmGet$proxyState().getRealm$realm() != null) {
            final BaseRealm otherRealm = ((RealmObjectProxy) object).realmGet$proxyState().getRealm$realm();
            if (otherRealm.threadId != realm.threadId) {
                throw new IllegalArgumentException("Objects which belong to Realm instances in other threads cannot be copied into this Realm instance.");
            }
            if (otherRealm.getPath().equals(realm.getPath())) {
                return object;
            }
        }
        final BaseRealm.RealmObjectContext objectContext = BaseRealm.objectContext.get();
        RealmObjectProxy cachedRealmObject = cache.get(object);
        if (cachedRealmObject != null) {
            return (some.test.AllTypes) cachedRealmObject;
        }

        some.test.AllTypes realmObject = null;
        boolean canUpdate = update;
        if (canUpdate) {
            Table table = realm.getTable(some.test.AllTypes.class);
            long pkColumnKey = columnInfo.columnStringColKey;
            String value = ((some_test_AllTypesRealmProxyInterface) object).realmGet$columnString();
            long objKey = Table.NO_MATCH;
            if (value == null) {
                objKey = table.findFirstNull(pkColumnKey);
            } else {
                objKey = table.findFirstString(pkColumnKey, value);
            }
            if (objKey == Table.NO_MATCH) {
                canUpdate = false;
            } else {
                try {
                    objectContext.set(realm, table.getUncheckedRow(objKey), columnInfo, false, Collections.<String> emptyList());
                    realmObject = new io.realm.some_test_AllTypesRealmProxy();
                    cache.put(object, (RealmObjectProxy) realmObject);
                } finally {
                    objectContext.clear();
                }
            }
        }

        return (canUpdate) ? update(realm, columnInfo, realmObject, object, cache, flags) : copy(realm, columnInfo, object, update, cache, flags);
    }

    public static some.test.AllTypes copy(Realm realm, AllTypesColumnInfo columnInfo, some.test.AllTypes newObject, boolean update, Map<RealmModel,RealmObjectProxy> cache, Set<ImportFlag> flags) {
        RealmObjectProxy cachedRealmObject = cache.get(newObject);
        if (cachedRealmObject != null) {
            return (some.test.AllTypes) cachedRealmObject;
        }

        some_test_AllTypesRealmProxyInterface realmObjectSource = (some_test_AllTypesRealmProxyInterface) newObject;

        Table table = realm.getTable(some.test.AllTypes.class);
        OsObjectBuilder builder = new OsObjectBuilder(table, flags);

        // Add all non-"object reference" fields
        builder.addString(columnInfo.columnStringColKey, realmObjectSource.realmGet$columnString());
        builder.addInteger(columnInfo.columnLongColKey, realmObjectSource.realmGet$columnLong());
        builder.addFloat(columnInfo.columnFloatColKey, realmObjectSource.realmGet$columnFloat());
        builder.addDouble(columnInfo.columnDoubleColKey, realmObjectSource.realmGet$columnDouble());
        builder.addBoolean(columnInfo.columnBooleanColKey, realmObjectSource.realmGet$columnBoolean());
        builder.addDecimal128(columnInfo.columnDecimal128ColKey, realmObjectSource.realmGet$columnDecimal128());
        builder.addObjectId(columnInfo.columnObjectIdColKey, realmObjectSource.realmGet$columnObjectId());
        builder.addDate(columnInfo.columnDateColKey, realmObjectSource.realmGet$columnDate());
        builder.addByteArray(columnInfo.columnBinaryColKey, realmObjectSource.realmGet$columnBinary());
        builder.addMutableRealmInteger(columnInfo.columnMutableRealmIntegerColKey, realmObjectSource.realmGet$columnMutableRealmInteger());
        builder.addStringList(columnInfo.columnStringListColKey, realmObjectSource.realmGet$columnStringList());
        builder.addByteArrayList(columnInfo.columnBinaryListColKey, realmObjectSource.realmGet$columnBinaryList());
        builder.addBooleanList(columnInfo.columnBooleanListColKey, realmObjectSource.realmGet$columnBooleanList());
        builder.addLongList(columnInfo.columnLongListColKey, realmObjectSource.realmGet$columnLongList());
        builder.addIntegerList(columnInfo.columnIntegerListColKey, realmObjectSource.realmGet$columnIntegerList());
        builder.addShortList(columnInfo.columnShortListColKey, realmObjectSource.realmGet$columnShortList());
        builder.addByteList(columnInfo.columnByteListColKey, realmObjectSource.realmGet$columnByteList());
        builder.addDoubleList(columnInfo.columnDoubleListColKey, realmObjectSource.realmGet$columnDoubleList());
        builder.addFloatList(columnInfo.columnFloatListColKey, realmObjectSource.realmGet$columnFloatList());
        builder.addDateList(columnInfo.columnDateListColKey, realmObjectSource.realmGet$columnDateList());
        builder.addDecimal128List(columnInfo.columnDecimal128ListColKey, realmObjectSource.realmGet$columnDecimal128List());
        builder.addObjectIdList(columnInfo.columnObjectIdListColKey, realmObjectSource.realmGet$columnObjectIdList());

        // Create the underlying object and cache it before setting any object/objectlist references
        // This will allow us to break any circular dependencies by using the object cache.
        Row row = builder.createNewObject();
        io.realm.some_test_AllTypesRealmProxy realmObjectCopy = newProxyInstance(realm, row);
        cache.put(newObject, realmObjectCopy);

        // Finally add all fields that reference other Realm Objects, either directly or through a list
        some.test.AllTypes columnObjectObj = realmObjectSource.realmGet$columnObject();
        if (columnObjectObj == null) {
            realmObjectCopy.realmSet$columnObject(null);
        } else {
            some.test.AllTypes cachecolumnObject = (some.test.AllTypes) cache.get(columnObjectObj);
            if (cachecolumnObject != null) {
                realmObjectCopy.realmSet$columnObject(cachecolumnObject);
            } else {
                realmObjectCopy.realmSet$columnObject(some_test_AllTypesRealmProxy.copyOrUpdate(realm, (some_test_AllTypesRealmProxy.AllTypesColumnInfo) realm.getSchema().getColumnInfo(some.test.AllTypes.class), columnObjectObj, update, cache, flags));
            }
        }

        RealmList<some.test.AllTypes> columnRealmListList = realmObjectSource.realmGet$columnRealmList();
        if (columnRealmListList != null) {
            RealmList<some.test.AllTypes> columnRealmListRealmList = realmObjectCopy.realmGet$columnRealmList();
            columnRealmListRealmList.clear();
            for (int i = 0; i < columnRealmListList.size(); i++) {
                some.test.AllTypes columnRealmListItem = columnRealmListList.get(i);
                some.test.AllTypes cachecolumnRealmList = (some.test.AllTypes) cache.get(columnRealmListItem);
                if (cachecolumnRealmList != null) {
                    columnRealmListRealmList.add(cachecolumnRealmList);
                } else {
                    columnRealmListRealmList.add(some_test_AllTypesRealmProxy.copyOrUpdate(realm, (some_test_AllTypesRealmProxy.AllTypesColumnInfo) realm.getSchema().getColumnInfo(some.test.AllTypes.class), columnRealmListItem, update, cache, flags));
                }
            }
        }

        return realmObjectCopy;
    }

    public static long insert(Realm realm, some.test.AllTypes object, Map<RealmModel,Long> cache) {
        if (object instanceof RealmObjectProxy && !RealmObject.isFrozen(object) && ((RealmObjectProxy) object).realmGet$proxyState().getRealm$realm() != null && ((RealmObjectProxy) object).realmGet$proxyState().getRealm$realm().getPath().equals(realm.getPath())) {
            return ((RealmObjectProxy) object).realmGet$proxyState().getRow$realm().getObjectKey();
        }
        Table table = realm.getTable(some.test.AllTypes.class);
        long tableNativePtr = table.getNativePtr();
        AllTypesColumnInfo columnInfo = (AllTypesColumnInfo) realm.getSchema().getColumnInfo(some.test.AllTypes.class);
        long pkColumnKey = columnInfo.columnStringColKey;
        String primaryKeyValue = ((some_test_AllTypesRealmProxyInterface) object).realmGet$columnString();
        long objKey = Table.NO_MATCH;
        if (primaryKeyValue == null) {
            objKey = Table.nativeFindFirstNull(tableNativePtr, pkColumnKey);
        } else {
            objKey = Table.nativeFindFirstString(tableNativePtr, pkColumnKey, primaryKeyValue);
        }
        if (objKey == Table.NO_MATCH) {
            objKey = OsObject.createRowWithPrimaryKey(table, pkColumnKey, primaryKeyValue);
        } else {
            Table.throwDuplicatePrimaryKeyException(primaryKeyValue);
        }
        cache.put(object, objKey);
        Table.nativeSetLong(tableNativePtr, columnInfo.columnLongColKey, objKey, ((some_test_AllTypesRealmProxyInterface) object).realmGet$columnLong(), false);
        Table.nativeSetFloat(tableNativePtr, columnInfo.columnFloatColKey, objKey, ((some_test_AllTypesRealmProxyInterface) object).realmGet$columnFloat(), false);
        Table.nativeSetDouble(tableNativePtr, columnInfo.columnDoubleColKey, objKey, ((some_test_AllTypesRealmProxyInterface) object).realmGet$columnDouble(), false);
        Table.nativeSetBoolean(tableNativePtr, columnInfo.columnBooleanColKey, objKey, ((some_test_AllTypesRealmProxyInterface) object).realmGet$columnBoolean(), false);
        org.bson.types.Decimal128 realmGet$columnDecimal128 = ((some_test_AllTypesRealmProxyInterface) object).realmGet$columnDecimal128();
        if (realmGet$columnDecimal128 != null) {
            Table.nativeSetDecimal128(tableNativePtr, columnInfo.columnDecimal128ColKey, objKey, realmGet$columnDecimal128.getLow(), realmGet$columnDecimal128.getHigh(), false);
        }
        org.bson.types.ObjectId realmGet$columnObjectId = ((some_test_AllTypesRealmProxyInterface) object).realmGet$columnObjectId();
        if (realmGet$columnObjectId != null) {
            Table.nativeSetObjectId(tableNativePtr, columnInfo.columnObjectIdColKey, objKey, realmGet$columnObjectId.toString(), false);
        }
        java.util.Date realmGet$columnDate = ((some_test_AllTypesRealmProxyInterface) object).realmGet$columnDate();
        if (realmGet$columnDate != null) {
            Table.nativeSetTimestamp(tableNativePtr, columnInfo.columnDateColKey, objKey, realmGet$columnDate.getTime(), false);
        }
        byte[] realmGet$columnBinary = ((some_test_AllTypesRealmProxyInterface) object).realmGet$columnBinary();
        if (realmGet$columnBinary != null) {
            Table.nativeSetByteArray(tableNativePtr, columnInfo.columnBinaryColKey, objKey, realmGet$columnBinary, false);
        }
        Long realmGet$columnMutableRealmInteger = ((some_test_AllTypesRealmProxyInterface) object).realmGet$columnMutableRealmInteger().get();
        if (realmGet$columnMutableRealmInteger != null) {
            Table.nativeSetLong(tableNativePtr, columnInfo.columnMutableRealmIntegerColKey, objKey, realmGet$columnMutableRealmInteger.longValue(), false);
        }

        some.test.AllTypes columnObjectObj = ((some_test_AllTypesRealmProxyInterface) object).realmGet$columnObject();
        if (columnObjectObj != null) {
            Long cachecolumnObject = cache.get(columnObjectObj);
            if (cachecolumnObject == null) {
                cachecolumnObject = some_test_AllTypesRealmProxy.insert(realm, columnObjectObj, cache);
            }
            Table.nativeSetLink(tableNativePtr, columnInfo.columnObjectColKey, objKey, cachecolumnObject, false);
        }

        RealmList<some.test.AllTypes> columnRealmListList = ((some_test_AllTypesRealmProxyInterface) object).realmGet$columnRealmList();
        if (columnRealmListList != null) {
            OsList columnRealmListOsList = new OsList(table.getUncheckedRow(objKey), columnInfo.columnRealmListColKey);
            for (some.test.AllTypes columnRealmListItem : columnRealmListList) {
                Long cacheItemIndexcolumnRealmList = cache.get(columnRealmListItem);
                if (cacheItemIndexcolumnRealmList == null) {
                    cacheItemIndexcolumnRealmList = some_test_AllTypesRealmProxy.insert(realm, columnRealmListItem, cache);
                }
                columnRealmListOsList.addRow(cacheItemIndexcolumnRealmList);
            }
        }

        RealmList<java.lang.String> columnStringListList = ((some_test_AllTypesRealmProxyInterface) object).realmGet$columnStringList();
        if (columnStringListList != null) {
            OsList columnStringListOsList = new OsList(table.getUncheckedRow(objKey), columnInfo.columnStringListColKey);
            for (java.lang.String columnStringListItem : columnStringListList) {
                if (columnStringListItem == null) {
                    columnStringListOsList.addNull();
                } else {
                    columnStringListOsList.addString(columnStringListItem);
                }
            }
        }

        RealmList<byte[]> columnBinaryListList = ((some_test_AllTypesRealmProxyInterface) object).realmGet$columnBinaryList();
        if (columnBinaryListList != null) {
            OsList columnBinaryListOsList = new OsList(table.getUncheckedRow(objKey), columnInfo.columnBinaryListColKey);
            for (byte[] columnBinaryListItem : columnBinaryListList) {
                if (columnBinaryListItem == null) {
                    columnBinaryListOsList.addNull();
                } else {
                    columnBinaryListOsList.addBinary(columnBinaryListItem);
                }
            }
        }

        RealmList<java.lang.Boolean> columnBooleanListList = ((some_test_AllTypesRealmProxyInterface) object).realmGet$columnBooleanList();
        if (columnBooleanListList != null) {
            OsList columnBooleanListOsList = new OsList(table.getUncheckedRow(objKey), columnInfo.columnBooleanListColKey);
            for (java.lang.Boolean columnBooleanListItem : columnBooleanListList) {
                if (columnBooleanListItem == null) {
                    columnBooleanListOsList.addNull();
                } else {
                    columnBooleanListOsList.addBoolean(columnBooleanListItem);
                }
            }
        }

        RealmList<java.lang.Long> columnLongListList = ((some_test_AllTypesRealmProxyInterface) object).realmGet$columnLongList();
        if (columnLongListList != null) {
            OsList columnLongListOsList = new OsList(table.getUncheckedRow(objKey), columnInfo.columnLongListColKey);
            for (java.lang.Long columnLongListItem : columnLongListList) {
                if (columnLongListItem == null) {
                    columnLongListOsList.addNull();
                } else {
                    columnLongListOsList.addLong(columnLongListItem.longValue());
                }
            }
        }

        RealmList<java.lang.Integer> columnIntegerListList = ((some_test_AllTypesRealmProxyInterface) object).realmGet$columnIntegerList();
        if (columnIntegerListList != null) {
            OsList columnIntegerListOsList = new OsList(table.getUncheckedRow(objKey), columnInfo.columnIntegerListColKey);
            for (java.lang.Integer columnIntegerListItem : columnIntegerListList) {
                if (columnIntegerListItem == null) {
                    columnIntegerListOsList.addNull();
                } else {
                    columnIntegerListOsList.addLong(columnIntegerListItem.longValue());
                }
            }
        }

        RealmList<java.lang.Short> columnShortListList = ((some_test_AllTypesRealmProxyInterface) object).realmGet$columnShortList();
        if (columnShortListList != null) {
            OsList columnShortListOsList = new OsList(table.getUncheckedRow(objKey), columnInfo.columnShortListColKey);
            for (java.lang.Short columnShortListItem : columnShortListList) {
                if (columnShortListItem == null) {
                    columnShortListOsList.addNull();
                } else {
                    columnShortListOsList.addLong(columnShortListItem.longValue());
                }
            }
        }

        RealmList<java.lang.Byte> columnByteListList = ((some_test_AllTypesRealmProxyInterface) object).realmGet$columnByteList();
        if (columnByteListList != null) {
            OsList columnByteListOsList = new OsList(table.getUncheckedRow(objKey), columnInfo.columnByteListColKey);
            for (java.lang.Byte columnByteListItem : columnByteListList) {
                if (columnByteListItem == null) {
                    columnByteListOsList.addNull();
                } else {
                    columnByteListOsList.addLong(columnByteListItem.longValue());
                }
            }
        }

        RealmList<java.lang.Double> columnDoubleListList = ((some_test_AllTypesRealmProxyInterface) object).realmGet$columnDoubleList();
        if (columnDoubleListList != null) {
            OsList columnDoubleListOsList = new OsList(table.getUncheckedRow(objKey), columnInfo.columnDoubleListColKey);
            for (java.lang.Double columnDoubleListItem : columnDoubleListList) {
                if (columnDoubleListItem == null) {
                    columnDoubleListOsList.addNull();
                } else {
                    columnDoubleListOsList.addDouble(columnDoubleListItem.doubleValue());
                }
            }
        }

        RealmList<java.lang.Float> columnFloatListList = ((some_test_AllTypesRealmProxyInterface) object).realmGet$columnFloatList();
        if (columnFloatListList != null) {
            OsList columnFloatListOsList = new OsList(table.getUncheckedRow(objKey), columnInfo.columnFloatListColKey);
            for (java.lang.Float columnFloatListItem : columnFloatListList) {
                if (columnFloatListItem == null) {
                    columnFloatListOsList.addNull();
                } else {
                    columnFloatListOsList.addFloat(columnFloatListItem.floatValue());
                }
            }
        }

        RealmList<java.util.Date> columnDateListList = ((some_test_AllTypesRealmProxyInterface) object).realmGet$columnDateList();
        if (columnDateListList != null) {
            OsList columnDateListOsList = new OsList(table.getUncheckedRow(objKey), columnInfo.columnDateListColKey);
            for (java.util.Date columnDateListItem : columnDateListList) {
                if (columnDateListItem == null) {
                    columnDateListOsList.addNull();
                } else {
                    columnDateListOsList.addDate(columnDateListItem);
                }
            }
        }

        RealmList<org.bson.types.Decimal128> columnDecimal128ListList = ((some_test_AllTypesRealmProxyInterface) object).realmGet$columnDecimal128List();
        if (columnDecimal128ListList != null) {
            OsList columnDecimal128ListOsList = new OsList(table.getUncheckedRow(objKey), columnInfo.columnDecimal128ListColKey);
            for (org.bson.types.Decimal128 columnDecimal128ListItem : columnDecimal128ListList) {
                if (columnDecimal128ListItem == null) {
                    columnDecimal128ListOsList.addNull();
                } else {
                    columnDecimal128ListOsList.addDecimal128(columnDecimal128ListItem);
                }
            }
        }

        RealmList<org.bson.types.ObjectId> columnObjectIdListList = ((some_test_AllTypesRealmProxyInterface) object).realmGet$columnObjectIdList();
        if (columnObjectIdListList != null) {
            OsList columnObjectIdListOsList = new OsList(table.getUncheckedRow(objKey), columnInfo.columnObjectIdListColKey);
            for (org.bson.types.ObjectId columnObjectIdListItem : columnObjectIdListList) {
                if (columnObjectIdListItem == null) {
                    columnObjectIdListOsList.addNull();
                } else {
                    columnObjectIdListOsList.addObjectId(columnObjectIdListItem);
                }
            }
        }
        return objKey;
    }

    public static void insert(Realm realm, Iterator<? extends RealmModel> objects, Map<RealmModel,Long> cache) {
        Table table = realm.getTable(some.test.AllTypes.class);
        long tableNativePtr = table.getNativePtr();
        AllTypesColumnInfo columnInfo = (AllTypesColumnInfo) realm.getSchema().getColumnInfo(some.test.AllTypes.class);
        long pkColumnKey = columnInfo.columnStringColKey;
        some.test.AllTypes object = null;
        while (objects.hasNext()) {
            object = (some.test.AllTypes) objects.next();
            if (cache.containsKey(object)) {
                continue;
            }
            if (object instanceof RealmObjectProxy && !RealmObject.isFrozen(object) && ((RealmObjectProxy) object).realmGet$proxyState().getRealm$realm() != null && ((RealmObjectProxy) object).realmGet$proxyState().getRealm$realm().getPath().equals(realm.getPath())) {
                cache.put(object, ((RealmObjectProxy) object).realmGet$proxyState().getRow$realm().getObjectKey());
                continue;
            }
            String primaryKeyValue = ((some_test_AllTypesRealmProxyInterface) object).realmGet$columnString();
            long objKey = Table.NO_MATCH;
            if (primaryKeyValue == null) {
                objKey = Table.nativeFindFirstNull(tableNativePtr, pkColumnKey);
            } else {
                objKey = Table.nativeFindFirstString(tableNativePtr, pkColumnKey, primaryKeyValue);
            }
            if (objKey == Table.NO_MATCH) {
                objKey = OsObject.createRowWithPrimaryKey(table, pkColumnKey, primaryKeyValue);
            } else {
                Table.throwDuplicatePrimaryKeyException(primaryKeyValue);
            }
            cache.put(object, objKey);
            Table.nativeSetLong(tableNativePtr, columnInfo.columnLongColKey, objKey, ((some_test_AllTypesRealmProxyInterface) object).realmGet$columnLong(), false);
            Table.nativeSetFloat(tableNativePtr, columnInfo.columnFloatColKey, objKey, ((some_test_AllTypesRealmProxyInterface) object).realmGet$columnFloat(), false);
            Table.nativeSetDouble(tableNativePtr, columnInfo.columnDoubleColKey, objKey, ((some_test_AllTypesRealmProxyInterface) object).realmGet$columnDouble(), false);
            Table.nativeSetBoolean(tableNativePtr, columnInfo.columnBooleanColKey, objKey, ((some_test_AllTypesRealmProxyInterface) object).realmGet$columnBoolean(), false);
            org.bson.types.Decimal128 realmGet$columnDecimal128 = ((some_test_AllTypesRealmProxyInterface) object).realmGet$columnDecimal128();
            if (realmGet$columnDecimal128 != null) {
                Table.nativeSetDecimal128(tableNativePtr, columnInfo.columnDecimal128ColKey, objKey, realmGet$columnDecimal128.getLow(), realmGet$columnDecimal128.getHigh(), false);
            }
            org.bson.types.ObjectId realmGet$columnObjectId = ((some_test_AllTypesRealmProxyInterface) object).realmGet$columnObjectId();
            if (realmGet$columnObjectId != null) {
                Table.nativeSetObjectId(tableNativePtr, columnInfo.columnObjectIdColKey, objKey, realmGet$columnObjectId.toString(), false);
            }
            java.util.Date realmGet$columnDate = ((some_test_AllTypesRealmProxyInterface) object).realmGet$columnDate();
            if (realmGet$columnDate != null) {
                Table.nativeSetTimestamp(tableNativePtr, columnInfo.columnDateColKey, objKey, realmGet$columnDate.getTime(), false);
            }
            byte[] realmGet$columnBinary = ((some_test_AllTypesRealmProxyInterface) object).realmGet$columnBinary();
            if (realmGet$columnBinary != null) {
                Table.nativeSetByteArray(tableNativePtr, columnInfo.columnBinaryColKey, objKey, realmGet$columnBinary, false);
            }
            Long realmGet$columnMutableRealmInteger = ((some_test_AllTypesRealmProxyInterface) object).realmGet$columnMutableRealmInteger().get();
            if (realmGet$columnMutableRealmInteger != null) {
                Table.nativeSetLong(tableNativePtr, columnInfo.columnMutableRealmIntegerColKey, objKey, realmGet$columnMutableRealmInteger.longValue(), false);
            }

            some.test.AllTypes columnObjectObj = ((some_test_AllTypesRealmProxyInterface) object).realmGet$columnObject();
            if (columnObjectObj != null) {
                Long cachecolumnObject = cache.get(columnObjectObj);
                if (cachecolumnObject == null) {
                    cachecolumnObject = some_test_AllTypesRealmProxy.insert(realm, columnObjectObj, cache);
                }
                table.setLink(columnInfo.columnObjectColKey, objKey, cachecolumnObject, false);
            }

            RealmList<some.test.AllTypes> columnRealmListList = ((some_test_AllTypesRealmProxyInterface) object).realmGet$columnRealmList();
            if (columnRealmListList != null) {
                OsList columnRealmListOsList = new OsList(table.getUncheckedRow(objKey), columnInfo.columnRealmListColKey);
                for (some.test.AllTypes columnRealmListItem : columnRealmListList) {
                    Long cacheItemIndexcolumnRealmList = cache.get(columnRealmListItem);
                    if (cacheItemIndexcolumnRealmList == null) {
                        cacheItemIndexcolumnRealmList = some_test_AllTypesRealmProxy.insert(realm, columnRealmListItem, cache);
                    }
                    columnRealmListOsList.addRow(cacheItemIndexcolumnRealmList);
                }
            }

            RealmList<java.lang.String> columnStringListList = ((some_test_AllTypesRealmProxyInterface) object).realmGet$columnStringList();
            if (columnStringListList != null) {
                OsList columnStringListOsList = new OsList(table.getUncheckedRow(objKey), columnInfo.columnStringListColKey);
                for (java.lang.String columnStringListItem : columnStringListList) {
                    if (columnStringListItem == null) {
                        columnStringListOsList.addNull();
                    } else {
                        columnStringListOsList.addString(columnStringListItem);
                    }
                }
            }

            RealmList<byte[]> columnBinaryListList = ((some_test_AllTypesRealmProxyInterface) object).realmGet$columnBinaryList();
            if (columnBinaryListList != null) {
                OsList columnBinaryListOsList = new OsList(table.getUncheckedRow(objKey), columnInfo.columnBinaryListColKey);
                for (byte[] columnBinaryListItem : columnBinaryListList) {
                    if (columnBinaryListItem == null) {
                        columnBinaryListOsList.addNull();
                    } else {
                        columnBinaryListOsList.addBinary(columnBinaryListItem);
                    }
                }
            }

            RealmList<java.lang.Boolean> columnBooleanListList = ((some_test_AllTypesRealmProxyInterface) object).realmGet$columnBooleanList();
            if (columnBooleanListList != null) {
                OsList columnBooleanListOsList = new OsList(table.getUncheckedRow(objKey), columnInfo.columnBooleanListColKey);
                for (java.lang.Boolean columnBooleanListItem : columnBooleanListList) {
                    if (columnBooleanListItem == null) {
                        columnBooleanListOsList.addNull();
                    } else {
                        columnBooleanListOsList.addBoolean(columnBooleanListItem);
                    }
                }
            }

            RealmList<java.lang.Long> columnLongListList = ((some_test_AllTypesRealmProxyInterface) object).realmGet$columnLongList();
            if (columnLongListList != null) {
                OsList columnLongListOsList = new OsList(table.getUncheckedRow(objKey), columnInfo.columnLongListColKey);
                for (java.lang.Long columnLongListItem : columnLongListList) {
                    if (columnLongListItem == null) {
                        columnLongListOsList.addNull();
                    } else {
                        columnLongListOsList.addLong(columnLongListItem.longValue());
                    }
                }
            }

            RealmList<java.lang.Integer> columnIntegerListList = ((some_test_AllTypesRealmProxyInterface) object).realmGet$columnIntegerList();
            if (columnIntegerListList != null) {
                OsList columnIntegerListOsList = new OsList(table.getUncheckedRow(objKey), columnInfo.columnIntegerListColKey);
                for (java.lang.Integer columnIntegerListItem : columnIntegerListList) {
                    if (columnIntegerListItem == null) {
                        columnIntegerListOsList.addNull();
                    } else {
                        columnIntegerListOsList.addLong(columnIntegerListItem.longValue());
                    }
                }
            }

            RealmList<java.lang.Short> columnShortListList = ((some_test_AllTypesRealmProxyInterface) object).realmGet$columnShortList();
            if (columnShortListList != null) {
                OsList columnShortListOsList = new OsList(table.getUncheckedRow(objKey), columnInfo.columnShortListColKey);
                for (java.lang.Short columnShortListItem : columnShortListList) {
                    if (columnShortListItem == null) {
                        columnShortListOsList.addNull();
                    } else {
                        columnShortListOsList.addLong(columnShortListItem.longValue());
                    }
                }
            }

            RealmList<java.lang.Byte> columnByteListList = ((some_test_AllTypesRealmProxyInterface) object).realmGet$columnByteList();
            if (columnByteListList != null) {
                OsList columnByteListOsList = new OsList(table.getUncheckedRow(objKey), columnInfo.columnByteListColKey);
                for (java.lang.Byte columnByteListItem : columnByteListList) {
                    if (columnByteListItem == null) {
                        columnByteListOsList.addNull();
                    } else {
                        columnByteListOsList.addLong(columnByteListItem.longValue());
                    }
                }
            }

            RealmList<java.lang.Double> columnDoubleListList = ((some_test_AllTypesRealmProxyInterface) object).realmGet$columnDoubleList();
            if (columnDoubleListList != null) {
                OsList columnDoubleListOsList = new OsList(table.getUncheckedRow(objKey), columnInfo.columnDoubleListColKey);
                for (java.lang.Double columnDoubleListItem : columnDoubleListList) {
                    if (columnDoubleListItem == null) {
                        columnDoubleListOsList.addNull();
                    } else {
                        columnDoubleListOsList.addDouble(columnDoubleListItem.doubleValue());
                    }
                }
            }

            RealmList<java.lang.Float> columnFloatListList = ((some_test_AllTypesRealmProxyInterface) object).realmGet$columnFloatList();
            if (columnFloatListList != null) {
                OsList columnFloatListOsList = new OsList(table.getUncheckedRow(objKey), columnInfo.columnFloatListColKey);
                for (java.lang.Float columnFloatListItem : columnFloatListList) {
                    if (columnFloatListItem == null) {
                        columnFloatListOsList.addNull();
                    } else {
                        columnFloatListOsList.addFloat(columnFloatListItem.floatValue());
                    }
                }
            }

            RealmList<java.util.Date> columnDateListList = ((some_test_AllTypesRealmProxyInterface) object).realmGet$columnDateList();
            if (columnDateListList != null) {
                OsList columnDateListOsList = new OsList(table.getUncheckedRow(objKey), columnInfo.columnDateListColKey);
                for (java.util.Date columnDateListItem : columnDateListList) {
                    if (columnDateListItem == null) {
                        columnDateListOsList.addNull();
                    } else {
                        columnDateListOsList.addDate(columnDateListItem);
                    }
                }
            }

            RealmList<org.bson.types.Decimal128> columnDecimal128ListList = ((some_test_AllTypesRealmProxyInterface) object).realmGet$columnDecimal128List();
            if (columnDecimal128ListList != null) {
                OsList columnDecimal128ListOsList = new OsList(table.getUncheckedRow(objKey), columnInfo.columnDecimal128ListColKey);
                for (org.bson.types.Decimal128 columnDecimal128ListItem : columnDecimal128ListList) {
                    if (columnDecimal128ListItem == null) {
                        columnDecimal128ListOsList.addNull();
                    } else {
                        columnDecimal128ListOsList.addDecimal128(columnDecimal128ListItem);
                    }
                }
            }

            RealmList<org.bson.types.ObjectId> columnObjectIdListList = ((some_test_AllTypesRealmProxyInterface) object).realmGet$columnObjectIdList();
            if (columnObjectIdListList != null) {
                OsList columnObjectIdListOsList = new OsList(table.getUncheckedRow(objKey), columnInfo.columnObjectIdListColKey);
                for (org.bson.types.ObjectId columnObjectIdListItem : columnObjectIdListList) {
                    if (columnObjectIdListItem == null) {
                        columnObjectIdListOsList.addNull();
                    } else {
                        columnObjectIdListOsList.addObjectId(columnObjectIdListItem);
                    }
                }
            }
        }
    }

    public static long insertOrUpdate(Realm realm, some.test.AllTypes object, Map<RealmModel,Long> cache) {
        if (object instanceof RealmObjectProxy && !RealmObject.isFrozen(object) && ((RealmObjectProxy) object).realmGet$proxyState().getRealm$realm() != null && ((RealmObjectProxy) object).realmGet$proxyState().getRealm$realm().getPath().equals(realm.getPath())) {
            return ((RealmObjectProxy) object).realmGet$proxyState().getRow$realm().getObjectKey();
        }
        Table table = realm.getTable(some.test.AllTypes.class);
        long tableNativePtr = table.getNativePtr();
        AllTypesColumnInfo columnInfo = (AllTypesColumnInfo) realm.getSchema().getColumnInfo(some.test.AllTypes.class);
        long pkColumnKey = columnInfo.columnStringColKey;
        String primaryKeyValue = ((some_test_AllTypesRealmProxyInterface) object).realmGet$columnString();
        long objKey = Table.NO_MATCH;
        if (primaryKeyValue == null) {
            objKey = Table.nativeFindFirstNull(tableNativePtr, pkColumnKey);
        } else {
            objKey = Table.nativeFindFirstString(tableNativePtr, pkColumnKey, primaryKeyValue);
        }
        if (objKey == Table.NO_MATCH) {
            objKey = OsObject.createRowWithPrimaryKey(table, pkColumnKey, primaryKeyValue);
        }
        cache.put(object, objKey);
        Table.nativeSetLong(tableNativePtr, columnInfo.columnLongColKey, objKey, ((some_test_AllTypesRealmProxyInterface) object).realmGet$columnLong(), false);
        Table.nativeSetFloat(tableNativePtr, columnInfo.columnFloatColKey, objKey, ((some_test_AllTypesRealmProxyInterface) object).realmGet$columnFloat(), false);
        Table.nativeSetDouble(tableNativePtr, columnInfo.columnDoubleColKey, objKey, ((some_test_AllTypesRealmProxyInterface) object).realmGet$columnDouble(), false);
        Table.nativeSetBoolean(tableNativePtr, columnInfo.columnBooleanColKey, objKey, ((some_test_AllTypesRealmProxyInterface) object).realmGet$columnBoolean(), false);
        org.bson.types.Decimal128 realmGet$columnDecimal128 = ((some_test_AllTypesRealmProxyInterface) object).realmGet$columnDecimal128();
        if (realmGet$columnDecimal128 != null) {
            Table.nativeSetDecimal128(tableNativePtr, columnInfo.columnDecimal128ColKey, objKey, realmGet$columnDecimal128.getLow(), realmGet$columnDecimal128.getHigh(), false);
        } else {
            Table.nativeSetNull(tableNativePtr, columnInfo.columnDecimal128ColKey, objKey, false);
        }
        org.bson.types.ObjectId realmGet$columnObjectId = ((some_test_AllTypesRealmProxyInterface) object).realmGet$columnObjectId();
        if (realmGet$columnObjectId != null) {
            Table.nativeSetObjectId(tableNativePtr, columnInfo.columnObjectIdColKey, objKey, realmGet$columnObjectId.toString(), false);
        } else {
            Table.nativeSetNull(tableNativePtr, columnInfo.columnObjectIdColKey, objKey, false);
        }
        java.util.Date realmGet$columnDate = ((some_test_AllTypesRealmProxyInterface) object).realmGet$columnDate();
        if (realmGet$columnDate != null) {
            Table.nativeSetTimestamp(tableNativePtr, columnInfo.columnDateColKey, objKey, realmGet$columnDate.getTime(), false);
        } else {
            Table.nativeSetNull(tableNativePtr, columnInfo.columnDateColKey, objKey, false);
        }
        byte[] realmGet$columnBinary = ((some_test_AllTypesRealmProxyInterface) object).realmGet$columnBinary();
        if (realmGet$columnBinary != null) {
            Table.nativeSetByteArray(tableNativePtr, columnInfo.columnBinaryColKey, objKey, realmGet$columnBinary, false);
        } else {
            Table.nativeSetNull(tableNativePtr, columnInfo.columnBinaryColKey, objKey, false);
        }
        Long realmGet$columnMutableRealmInteger = ((some_test_AllTypesRealmProxyInterface) object).realmGet$columnMutableRealmInteger().get();
        if (realmGet$columnMutableRealmInteger != null) {
            Table.nativeSetLong(tableNativePtr, columnInfo.columnMutableRealmIntegerColKey, objKey, realmGet$columnMutableRealmInteger.longValue(), false);
        } else {
            Table.nativeSetNull(tableNativePtr, columnInfo.columnMutableRealmIntegerColKey, objKey, false);
        }

        some.test.AllTypes columnObjectObj = ((some_test_AllTypesRealmProxyInterface) object).realmGet$columnObject();
        if (columnObjectObj != null) {
            Long cachecolumnObject = cache.get(columnObjectObj);
            if (cachecolumnObject == null) {
                cachecolumnObject = some_test_AllTypesRealmProxy.insertOrUpdate(realm, columnObjectObj, cache);
            }
            Table.nativeSetLink(tableNativePtr, columnInfo.columnObjectColKey, objKey, cachecolumnObject, false);
        } else {
            Table.nativeNullifyLink(tableNativePtr, columnInfo.columnObjectColKey, objKey);
        }

        OsList columnRealmListOsList = new OsList(table.getUncheckedRow(objKey), columnInfo.columnRealmListColKey);
        RealmList<some.test.AllTypes> columnRealmListList = ((some_test_AllTypesRealmProxyInterface) object).realmGet$columnRealmList();
        if (columnRealmListList != null && columnRealmListList.size() == columnRealmListOsList.size()) {
            // For lists of equal lengths, we need to set each element directly as clearing the receiver list can be wrong if the input and target list are the same.
            int objects = columnRealmListList.size();
            for (int i = 0; i < objects; i++) {
                some.test.AllTypes columnRealmListItem = columnRealmListList.get(i);
                Long cacheItemIndexcolumnRealmList = cache.get(columnRealmListItem);
                if (cacheItemIndexcolumnRealmList == null) {
                    cacheItemIndexcolumnRealmList = some_test_AllTypesRealmProxy.insertOrUpdate(realm, columnRealmListItem, cache);
                }
                columnRealmListOsList.setRow(i, cacheItemIndexcolumnRealmList);
            }
        } else {
            columnRealmListOsList.removeAll();
            if (columnRealmListList != null) {
                for (some.test.AllTypes columnRealmListItem : columnRealmListList) {
                    Long cacheItemIndexcolumnRealmList = cache.get(columnRealmListItem);
                    if (cacheItemIndexcolumnRealmList == null) {
                        cacheItemIndexcolumnRealmList = some_test_AllTypesRealmProxy.insertOrUpdate(realm, columnRealmListItem, cache);
                    }
                    columnRealmListOsList.addRow(cacheItemIndexcolumnRealmList);
                }
            }
        }


        OsList columnStringListOsList = new OsList(table.getUncheckedRow(objKey), columnInfo.columnStringListColKey);
        columnStringListOsList.removeAll();
        RealmList<java.lang.String> columnStringListList = ((some_test_AllTypesRealmProxyInterface) object).realmGet$columnStringList();
        if (columnStringListList != null) {
            for (java.lang.String columnStringListItem : columnStringListList) {
                if (columnStringListItem == null) {
                    columnStringListOsList.addNull();
                } else {
                    columnStringListOsList.addString(columnStringListItem);
                }
            }
        }


        OsList columnBinaryListOsList = new OsList(table.getUncheckedRow(objKey), columnInfo.columnBinaryListColKey);
        columnBinaryListOsList.removeAll();
        RealmList<byte[]> columnBinaryListList = ((some_test_AllTypesRealmProxyInterface) object).realmGet$columnBinaryList();
        if (columnBinaryListList != null) {
            for (byte[] columnBinaryListItem : columnBinaryListList) {
                if (columnBinaryListItem == null) {
                    columnBinaryListOsList.addNull();
                } else {
                    columnBinaryListOsList.addBinary(columnBinaryListItem);
                }
            }
        }


        OsList columnBooleanListOsList = new OsList(table.getUncheckedRow(objKey), columnInfo.columnBooleanListColKey);
        columnBooleanListOsList.removeAll();
        RealmList<java.lang.Boolean> columnBooleanListList = ((some_test_AllTypesRealmProxyInterface) object).realmGet$columnBooleanList();
        if (columnBooleanListList != null) {
            for (java.lang.Boolean columnBooleanListItem : columnBooleanListList) {
                if (columnBooleanListItem == null) {
                    columnBooleanListOsList.addNull();
                } else {
                    columnBooleanListOsList.addBoolean(columnBooleanListItem);
                }
            }
        }


        OsList columnLongListOsList = new OsList(table.getUncheckedRow(objKey), columnInfo.columnLongListColKey);
        columnLongListOsList.removeAll();
        RealmList<java.lang.Long> columnLongListList = ((some_test_AllTypesRealmProxyInterface) object).realmGet$columnLongList();
        if (columnLongListList != null) {
            for (java.lang.Long columnLongListItem : columnLongListList) {
                if (columnLongListItem == null) {
                    columnLongListOsList.addNull();
                } else {
                    columnLongListOsList.addLong(columnLongListItem.longValue());
                }
            }
        }


        OsList columnIntegerListOsList = new OsList(table.getUncheckedRow(objKey), columnInfo.columnIntegerListColKey);
        columnIntegerListOsList.removeAll();
        RealmList<java.lang.Integer> columnIntegerListList = ((some_test_AllTypesRealmProxyInterface) object).realmGet$columnIntegerList();
        if (columnIntegerListList != null) {
            for (java.lang.Integer columnIntegerListItem : columnIntegerListList) {
                if (columnIntegerListItem == null) {
                    columnIntegerListOsList.addNull();
                } else {
                    columnIntegerListOsList.addLong(columnIntegerListItem.longValue());
                }
            }
        }


        OsList columnShortListOsList = new OsList(table.getUncheckedRow(objKey), columnInfo.columnShortListColKey);
        columnShortListOsList.removeAll();
        RealmList<java.lang.Short> columnShortListList = ((some_test_AllTypesRealmProxyInterface) object).realmGet$columnShortList();
        if (columnShortListList != null) {
            for (java.lang.Short columnShortListItem : columnShortListList) {
                if (columnShortListItem == null) {
                    columnShortListOsList.addNull();
                } else {
                    columnShortListOsList.addLong(columnShortListItem.longValue());
                }
            }
        }


        OsList columnByteListOsList = new OsList(table.getUncheckedRow(objKey), columnInfo.columnByteListColKey);
        columnByteListOsList.removeAll();
        RealmList<java.lang.Byte> columnByteListList = ((some_test_AllTypesRealmProxyInterface) object).realmGet$columnByteList();
        if (columnByteListList != null) {
            for (java.lang.Byte columnByteListItem : columnByteListList) {
                if (columnByteListItem == null) {
                    columnByteListOsList.addNull();
                } else {
                    columnByteListOsList.addLong(columnByteListItem.longValue());
                }
            }
        }


        OsList columnDoubleListOsList = new OsList(table.getUncheckedRow(objKey), columnInfo.columnDoubleListColKey);
        columnDoubleListOsList.removeAll();
        RealmList<java.lang.Double> columnDoubleListList = ((some_test_AllTypesRealmProxyInterface) object).realmGet$columnDoubleList();
        if (columnDoubleListList != null) {
            for (java.lang.Double columnDoubleListItem : columnDoubleListList) {
                if (columnDoubleListItem == null) {
                    columnDoubleListOsList.addNull();
                } else {
                    columnDoubleListOsList.addDouble(columnDoubleListItem.doubleValue());
                }
            }
        }


        OsList columnFloatListOsList = new OsList(table.getUncheckedRow(objKey), columnInfo.columnFloatListColKey);
        columnFloatListOsList.removeAll();
        RealmList<java.lang.Float> columnFloatListList = ((some_test_AllTypesRealmProxyInterface) object).realmGet$columnFloatList();
        if (columnFloatListList != null) {
            for (java.lang.Float columnFloatListItem : columnFloatListList) {
                if (columnFloatListItem == null) {
                    columnFloatListOsList.addNull();
                } else {
                    columnFloatListOsList.addFloat(columnFloatListItem.floatValue());
                }
            }
        }


        OsList columnDateListOsList = new OsList(table.getUncheckedRow(objKey), columnInfo.columnDateListColKey);
        columnDateListOsList.removeAll();
        RealmList<java.util.Date> columnDateListList = ((some_test_AllTypesRealmProxyInterface) object).realmGet$columnDateList();
        if (columnDateListList != null) {
            for (java.util.Date columnDateListItem : columnDateListList) {
                if (columnDateListItem == null) {
                    columnDateListOsList.addNull();
                } else {
                    columnDateListOsList.addDate(columnDateListItem);
                }
            }
        }


        OsList columnDecimal128ListOsList = new OsList(table.getUncheckedRow(objKey), columnInfo.columnDecimal128ListColKey);
        columnDecimal128ListOsList.removeAll();
        RealmList<org.bson.types.Decimal128> columnDecimal128ListList = ((some_test_AllTypesRealmProxyInterface) object).realmGet$columnDecimal128List();
        if (columnDecimal128ListList != null) {
            for (org.bson.types.Decimal128 columnDecimal128ListItem : columnDecimal128ListList) {
                if (columnDecimal128ListItem == null) {
                    columnDecimal128ListOsList.addNull();
                } else {
                    columnDecimal128ListOsList.addDecimal128(columnDecimal128ListItem);
                }
            }
        }


        OsList columnObjectIdListOsList = new OsList(table.getUncheckedRow(objKey), columnInfo.columnObjectIdListColKey);
        columnObjectIdListOsList.removeAll();
        RealmList<org.bson.types.ObjectId> columnObjectIdListList = ((some_test_AllTypesRealmProxyInterface) object).realmGet$columnObjectIdList();
        if (columnObjectIdListList != null) {
            for (org.bson.types.ObjectId columnObjectIdListItem : columnObjectIdListList) {
                if (columnObjectIdListItem == null) {
                    columnObjectIdListOsList.addNull();
                } else {
                    columnObjectIdListOsList.addObjectId(columnObjectIdListItem);
                }
            }
        }

        return objKey;
    }

    public static void insertOrUpdate(Realm realm, Iterator<? extends RealmModel> objects, Map<RealmModel,Long> cache) {
        Table table = realm.getTable(some.test.AllTypes.class);
        long tableNativePtr = table.getNativePtr();
        AllTypesColumnInfo columnInfo = (AllTypesColumnInfo) realm.getSchema().getColumnInfo(some.test.AllTypes.class);
        long pkColumnKey = columnInfo.columnStringColKey;
        some.test.AllTypes object = null;
        while (objects.hasNext()) {
            object = (some.test.AllTypes) objects.next();
            if (cache.containsKey(object)) {
                continue;
            }
            if (object instanceof RealmObjectProxy && !RealmObject.isFrozen(object) && ((RealmObjectProxy) object).realmGet$proxyState().getRealm$realm() != null && ((RealmObjectProxy) object).realmGet$proxyState().getRealm$realm().getPath().equals(realm.getPath())) {
                cache.put(object, ((RealmObjectProxy) object).realmGet$proxyState().getRow$realm().getObjectKey());
                continue;
            }
            String primaryKeyValue = ((some_test_AllTypesRealmProxyInterface) object).realmGet$columnString();
            long objKey = Table.NO_MATCH;
            if (primaryKeyValue == null) {
                objKey = Table.nativeFindFirstNull(tableNativePtr, pkColumnKey);
            } else {
                objKey = Table.nativeFindFirstString(tableNativePtr, pkColumnKey, primaryKeyValue);
            }
            if (objKey == Table.NO_MATCH) {
                objKey = OsObject.createRowWithPrimaryKey(table, pkColumnKey, primaryKeyValue);
            }
            cache.put(object, objKey);
            Table.nativeSetLong(tableNativePtr, columnInfo.columnLongColKey, objKey, ((some_test_AllTypesRealmProxyInterface) object).realmGet$columnLong(), false);
            Table.nativeSetFloat(tableNativePtr, columnInfo.columnFloatColKey, objKey, ((some_test_AllTypesRealmProxyInterface) object).realmGet$columnFloat(), false);
            Table.nativeSetDouble(tableNativePtr, columnInfo.columnDoubleColKey, objKey, ((some_test_AllTypesRealmProxyInterface) object).realmGet$columnDouble(), false);
            Table.nativeSetBoolean(tableNativePtr, columnInfo.columnBooleanColKey, objKey, ((some_test_AllTypesRealmProxyInterface) object).realmGet$columnBoolean(), false);
            org.bson.types.Decimal128 realmGet$columnDecimal128 = ((some_test_AllTypesRealmProxyInterface) object).realmGet$columnDecimal128();
            if (realmGet$columnDecimal128 != null) {
                Table.nativeSetDecimal128(tableNativePtr, columnInfo.columnDecimal128ColKey, objKey, realmGet$columnDecimal128.getLow(), realmGet$columnDecimal128.getHigh(), false);
            } else {
                Table.nativeSetNull(tableNativePtr, columnInfo.columnDecimal128ColKey, objKey, false);
            }
            org.bson.types.ObjectId realmGet$columnObjectId = ((some_test_AllTypesRealmProxyInterface) object).realmGet$columnObjectId();
            if (realmGet$columnObjectId != null) {
                Table.nativeSetObjectId(tableNativePtr, columnInfo.columnObjectIdColKey, objKey, realmGet$columnObjectId.toString(), false);
            } else {
                Table.nativeSetNull(tableNativePtr, columnInfo.columnObjectIdColKey, objKey, false);
            }
            java.util.Date realmGet$columnDate = ((some_test_AllTypesRealmProxyInterface) object).realmGet$columnDate();
            if (realmGet$columnDate != null) {
                Table.nativeSetTimestamp(tableNativePtr, columnInfo.columnDateColKey, objKey, realmGet$columnDate.getTime(), false);
            } else {
                Table.nativeSetNull(tableNativePtr, columnInfo.columnDateColKey, objKey, false);
            }
            byte[] realmGet$columnBinary = ((some_test_AllTypesRealmProxyInterface) object).realmGet$columnBinary();
            if (realmGet$columnBinary != null) {
                Table.nativeSetByteArray(tableNativePtr, columnInfo.columnBinaryColKey, objKey, realmGet$columnBinary, false);
            } else {
                Table.nativeSetNull(tableNativePtr, columnInfo.columnBinaryColKey, objKey, false);
            }
            Long realmGet$columnMutableRealmInteger = ((some_test_AllTypesRealmProxyInterface) object).realmGet$columnMutableRealmInteger().get();
            if (realmGet$columnMutableRealmInteger != null) {
                Table.nativeSetLong(tableNativePtr, columnInfo.columnMutableRealmIntegerColKey, objKey, realmGet$columnMutableRealmInteger.longValue(), false);
            } else {
                Table.nativeSetNull(tableNativePtr, columnInfo.columnMutableRealmIntegerColKey, objKey, false);
            }

            some.test.AllTypes columnObjectObj = ((some_test_AllTypesRealmProxyInterface) object).realmGet$columnObject();
            if (columnObjectObj != null) {
                Long cachecolumnObject = cache.get(columnObjectObj);
                if (cachecolumnObject == null) {
                    cachecolumnObject = some_test_AllTypesRealmProxy.insertOrUpdate(realm, columnObjectObj, cache);
                }
                Table.nativeSetLink(tableNativePtr, columnInfo.columnObjectColKey, objKey, cachecolumnObject, false);
            } else {
                Table.nativeNullifyLink(tableNativePtr, columnInfo.columnObjectColKey, objKey);
            }

            OsList columnRealmListOsList = new OsList(table.getUncheckedRow(objKey), columnInfo.columnRealmListColKey);
            RealmList<some.test.AllTypes> columnRealmListList = ((some_test_AllTypesRealmProxyInterface) object).realmGet$columnRealmList();
            if (columnRealmListList != null && columnRealmListList.size() == columnRealmListOsList.size()) {
                // For lists of equal lengths, we need to set each element directly as clearing the receiver list can be wrong if the input and target list are the same.
                int objectCount = columnRealmListList.size();
                for (int i = 0; i < objectCount; i++) {
                    some.test.AllTypes columnRealmListItem = columnRealmListList.get(i);
                    Long cacheItemIndexcolumnRealmList = cache.get(columnRealmListItem);
                    if (cacheItemIndexcolumnRealmList == null) {
                        cacheItemIndexcolumnRealmList = some_test_AllTypesRealmProxy.insertOrUpdate(realm, columnRealmListItem, cache);
                    }
                    columnRealmListOsList.setRow(i, cacheItemIndexcolumnRealmList);
                }
            } else {
                columnRealmListOsList.removeAll();
                if (columnRealmListList != null) {
                    for (some.test.AllTypes columnRealmListItem : columnRealmListList) {
                        Long cacheItemIndexcolumnRealmList = cache.get(columnRealmListItem);
                        if (cacheItemIndexcolumnRealmList == null) {
                            cacheItemIndexcolumnRealmList = some_test_AllTypesRealmProxy.insertOrUpdate(realm, columnRealmListItem, cache);
                        }
                        columnRealmListOsList.addRow(cacheItemIndexcolumnRealmList);
                    }
                }
            }


            OsList columnStringListOsList = new OsList(table.getUncheckedRow(objKey), columnInfo.columnStringListColKey);
            columnStringListOsList.removeAll();
            RealmList<java.lang.String> columnStringListList = ((some_test_AllTypesRealmProxyInterface) object).realmGet$columnStringList();
            if (columnStringListList != null) {
                for (java.lang.String columnStringListItem : columnStringListList) {
                    if (columnStringListItem == null) {
                        columnStringListOsList.addNull();
                    } else {
                        columnStringListOsList.addString(columnStringListItem);
                    }
                }
            }


            OsList columnBinaryListOsList = new OsList(table.getUncheckedRow(objKey), columnInfo.columnBinaryListColKey);
            columnBinaryListOsList.removeAll();
            RealmList<byte[]> columnBinaryListList = ((some_test_AllTypesRealmProxyInterface) object).realmGet$columnBinaryList();
            if (columnBinaryListList != null) {
                for (byte[] columnBinaryListItem : columnBinaryListList) {
                    if (columnBinaryListItem == null) {
                        columnBinaryListOsList.addNull();
                    } else {
                        columnBinaryListOsList.addBinary(columnBinaryListItem);
                    }
                }
            }


            OsList columnBooleanListOsList = new OsList(table.getUncheckedRow(objKey), columnInfo.columnBooleanListColKey);
            columnBooleanListOsList.removeAll();
            RealmList<java.lang.Boolean> columnBooleanListList = ((some_test_AllTypesRealmProxyInterface) object).realmGet$columnBooleanList();
            if (columnBooleanListList != null) {
                for (java.lang.Boolean columnBooleanListItem : columnBooleanListList) {
                    if (columnBooleanListItem == null) {
                        columnBooleanListOsList.addNull();
                    } else {
                        columnBooleanListOsList.addBoolean(columnBooleanListItem);
                    }
                }
            }


            OsList columnLongListOsList = new OsList(table.getUncheckedRow(objKey), columnInfo.columnLongListColKey);
            columnLongListOsList.removeAll();
            RealmList<java.lang.Long> columnLongListList = ((some_test_AllTypesRealmProxyInterface) object).realmGet$columnLongList();
            if (columnLongListList != null) {
                for (java.lang.Long columnLongListItem : columnLongListList) {
                    if (columnLongListItem == null) {
                        columnLongListOsList.addNull();
                    } else {
                        columnLongListOsList.addLong(columnLongListItem.longValue());
                    }
                }
            }


            OsList columnIntegerListOsList = new OsList(table.getUncheckedRow(objKey), columnInfo.columnIntegerListColKey);
            columnIntegerListOsList.removeAll();
            RealmList<java.lang.Integer> columnIntegerListList = ((some_test_AllTypesRealmProxyInterface) object).realmGet$columnIntegerList();
            if (columnIntegerListList != null) {
                for (java.lang.Integer columnIntegerListItem : columnIntegerListList) {
                    if (columnIntegerListItem == null) {
                        columnIntegerListOsList.addNull();
                    } else {
                        columnIntegerListOsList.addLong(columnIntegerListItem.longValue());
                    }
                }
            }


            OsList columnShortListOsList = new OsList(table.getUncheckedRow(objKey), columnInfo.columnShortListColKey);
            columnShortListOsList.removeAll();
            RealmList<java.lang.Short> columnShortListList = ((some_test_AllTypesRealmProxyInterface) object).realmGet$columnShortList();
            if (columnShortListList != null) {
                for (java.lang.Short columnShortListItem : columnShortListList) {
                    if (columnShortListItem == null) {
                        columnShortListOsList.addNull();
                    } else {
                        columnShortListOsList.addLong(columnShortListItem.longValue());
                    }
                }
            }


            OsList columnByteListOsList = new OsList(table.getUncheckedRow(objKey), columnInfo.columnByteListColKey);
            columnByteListOsList.removeAll();
            RealmList<java.lang.Byte> columnByteListList = ((some_test_AllTypesRealmProxyInterface) object).realmGet$columnByteList();
            if (columnByteListList != null) {
                for (java.lang.Byte columnByteListItem : columnByteListList) {
                    if (columnByteListItem == null) {
                        columnByteListOsList.addNull();
                    } else {
                        columnByteListOsList.addLong(columnByteListItem.longValue());
                    }
                }
            }


            OsList columnDoubleListOsList = new OsList(table.getUncheckedRow(objKey), columnInfo.columnDoubleListColKey);
            columnDoubleListOsList.removeAll();
            RealmList<java.lang.Double> columnDoubleListList = ((some_test_AllTypesRealmProxyInterface) object).realmGet$columnDoubleList();
            if (columnDoubleListList != null) {
                for (java.lang.Double columnDoubleListItem : columnDoubleListList) {
                    if (columnDoubleListItem == null) {
                        columnDoubleListOsList.addNull();
                    } else {
                        columnDoubleListOsList.addDouble(columnDoubleListItem.doubleValue());
                    }
                }
            }


            OsList columnFloatListOsList = new OsList(table.getUncheckedRow(objKey), columnInfo.columnFloatListColKey);
            columnFloatListOsList.removeAll();
            RealmList<java.lang.Float> columnFloatListList = ((some_test_AllTypesRealmProxyInterface) object).realmGet$columnFloatList();
            if (columnFloatListList != null) {
                for (java.lang.Float columnFloatListItem : columnFloatListList) {
                    if (columnFloatListItem == null) {
                        columnFloatListOsList.addNull();
                    } else {
                        columnFloatListOsList.addFloat(columnFloatListItem.floatValue());
                    }
                }
            }


            OsList columnDateListOsList = new OsList(table.getUncheckedRow(objKey), columnInfo.columnDateListColKey);
            columnDateListOsList.removeAll();
            RealmList<java.util.Date> columnDateListList = ((some_test_AllTypesRealmProxyInterface) object).realmGet$columnDateList();
            if (columnDateListList != null) {
                for (java.util.Date columnDateListItem : columnDateListList) {
                    if (columnDateListItem == null) {
                        columnDateListOsList.addNull();
                    } else {
                        columnDateListOsList.addDate(columnDateListItem);
                    }
                }
            }


            OsList columnDecimal128ListOsList = new OsList(table.getUncheckedRow(objKey), columnInfo.columnDecimal128ListColKey);
            columnDecimal128ListOsList.removeAll();
            RealmList<org.bson.types.Decimal128> columnDecimal128ListList = ((some_test_AllTypesRealmProxyInterface) object).realmGet$columnDecimal128List();
            if (columnDecimal128ListList != null) {
                for (org.bson.types.Decimal128 columnDecimal128ListItem : columnDecimal128ListList) {
                    if (columnDecimal128ListItem == null) {
                        columnDecimal128ListOsList.addNull();
                    } else {
                        columnDecimal128ListOsList.addDecimal128(columnDecimal128ListItem);
                    }
                }
            }


            OsList columnObjectIdListOsList = new OsList(table.getUncheckedRow(objKey), columnInfo.columnObjectIdListColKey);
            columnObjectIdListOsList.removeAll();
            RealmList<org.bson.types.ObjectId> columnObjectIdListList = ((some_test_AllTypesRealmProxyInterface) object).realmGet$columnObjectIdList();
            if (columnObjectIdListList != null) {
                for (org.bson.types.ObjectId columnObjectIdListItem : columnObjectIdListList) {
                    if (columnObjectIdListItem == null) {
                        columnObjectIdListOsList.addNull();
                    } else {
                        columnObjectIdListOsList.addObjectId(columnObjectIdListItem);
                    }
                }
            }

        }
    }

    public static some.test.AllTypes createDetachedCopy(some.test.AllTypes realmObject, int currentDepth, int maxDepth, Map<RealmModel, CacheData<RealmModel>> cache) {
        if (currentDepth > maxDepth || realmObject == null) {
            return null;
        }
        CacheData<RealmModel> cachedObject = cache.get(realmObject);
        some.test.AllTypes unmanagedObject;
        if (cachedObject == null) {
            unmanagedObject = new some.test.AllTypes();
            cache.put(realmObject, new RealmObjectProxy.CacheData<RealmModel>(currentDepth, unmanagedObject));
        } else {
            // Reuse cached object or recreate it because it was encountered at a lower depth.
            if (currentDepth >= cachedObject.minDepth) {
                return (some.test.AllTypes) cachedObject.object;
            }
            unmanagedObject = (some.test.AllTypes) cachedObject.object;
            cachedObject.minDepth = currentDepth;
        }
        some_test_AllTypesRealmProxyInterface unmanagedCopy = (some_test_AllTypesRealmProxyInterface) unmanagedObject;
        some_test_AllTypesRealmProxyInterface realmSource = (some_test_AllTypesRealmProxyInterface) realmObject;
        unmanagedCopy.realmSet$columnString(realmSource.realmGet$columnString());
        unmanagedCopy.realmSet$columnLong(realmSource.realmGet$columnLong());
        unmanagedCopy.realmSet$columnFloat(realmSource.realmGet$columnFloat());
        unmanagedCopy.realmSet$columnDouble(realmSource.realmGet$columnDouble());
        unmanagedCopy.realmSet$columnBoolean(realmSource.realmGet$columnBoolean());
        unmanagedCopy.realmSet$columnDecimal128(realmSource.realmGet$columnDecimal128());
        unmanagedCopy.realmSet$columnObjectId(realmSource.realmGet$columnObjectId());
        unmanagedCopy.realmSet$columnDate(realmSource.realmGet$columnDate());
        unmanagedCopy.realmSet$columnBinary(realmSource.realmGet$columnBinary());
        unmanagedCopy.realmGet$columnMutableRealmInteger().set(realmSource.realmGet$columnMutableRealmInteger().get());

        // Deep copy of columnObject
        unmanagedCopy.realmSet$columnObject(some_test_AllTypesRealmProxy.createDetachedCopy(realmSource.realmGet$columnObject(), currentDepth + 1, maxDepth, cache));

        // Deep copy of columnRealmList
        if (currentDepth == maxDepth) {
            unmanagedCopy.realmSet$columnRealmList(null);
        } else {
            RealmList<some.test.AllTypes> managedcolumnRealmListList = realmSource.realmGet$columnRealmList();
            RealmList<some.test.AllTypes> unmanagedcolumnRealmListList = new RealmList<some.test.AllTypes>();
            unmanagedCopy.realmSet$columnRealmList(unmanagedcolumnRealmListList);
            int nextDepth = currentDepth + 1;
            int size = managedcolumnRealmListList.size();
            for (int i = 0; i < size; i++) {
                some.test.AllTypes item = some_test_AllTypesRealmProxy.createDetachedCopy(managedcolumnRealmListList.get(i), nextDepth, maxDepth, cache);
                unmanagedcolumnRealmListList.add(item);
            }
        }

        unmanagedCopy.realmSet$columnStringList(new RealmList<java.lang.String>());
        unmanagedCopy.realmGet$columnStringList().addAll(realmSource.realmGet$columnStringList());

        unmanagedCopy.realmSet$columnBinaryList(new RealmList<byte[]>());
        unmanagedCopy.realmGet$columnBinaryList().addAll(realmSource.realmGet$columnBinaryList());

        unmanagedCopy.realmSet$columnBooleanList(new RealmList<java.lang.Boolean>());
        unmanagedCopy.realmGet$columnBooleanList().addAll(realmSource.realmGet$columnBooleanList());

        unmanagedCopy.realmSet$columnLongList(new RealmList<java.lang.Long>());
        unmanagedCopy.realmGet$columnLongList().addAll(realmSource.realmGet$columnLongList());

        unmanagedCopy.realmSet$columnIntegerList(new RealmList<java.lang.Integer>());
        unmanagedCopy.realmGet$columnIntegerList().addAll(realmSource.realmGet$columnIntegerList());

        unmanagedCopy.realmSet$columnShortList(new RealmList<java.lang.Short>());
        unmanagedCopy.realmGet$columnShortList().addAll(realmSource.realmGet$columnShortList());

        unmanagedCopy.realmSet$columnByteList(new RealmList<java.lang.Byte>());
        unmanagedCopy.realmGet$columnByteList().addAll(realmSource.realmGet$columnByteList());

        unmanagedCopy.realmSet$columnDoubleList(new RealmList<java.lang.Double>());
        unmanagedCopy.realmGet$columnDoubleList().addAll(realmSource.realmGet$columnDoubleList());

        unmanagedCopy.realmSet$columnFloatList(new RealmList<java.lang.Float>());
        unmanagedCopy.realmGet$columnFloatList().addAll(realmSource.realmGet$columnFloatList());

        unmanagedCopy.realmSet$columnDateList(new RealmList<java.util.Date>());
        unmanagedCopy.realmGet$columnDateList().addAll(realmSource.realmGet$columnDateList());

        unmanagedCopy.realmSet$columnDecimal128List(new RealmList<org.bson.types.Decimal128>());
        unmanagedCopy.realmGet$columnDecimal128List().addAll(realmSource.realmGet$columnDecimal128List());

        unmanagedCopy.realmSet$columnObjectIdList(new RealmList<org.bson.types.ObjectId>());
        unmanagedCopy.realmGet$columnObjectIdList().addAll(realmSource.realmGet$columnObjectIdList());

        return unmanagedObject;
    }

    static some.test.AllTypes update(Realm realm, AllTypesColumnInfo columnInfo, some.test.AllTypes realmObject, some.test.AllTypes newObject, Map<RealmModel, RealmObjectProxy> cache, Set<ImportFlag> flags) {
        some_test_AllTypesRealmProxyInterface realmObjectTarget = (some_test_AllTypesRealmProxyInterface) realmObject;
        some_test_AllTypesRealmProxyInterface realmObjectSource = (some_test_AllTypesRealmProxyInterface) newObject;
        Table table = realm.getTable(some.test.AllTypes.class);
        OsObjectBuilder builder = new OsObjectBuilder(table, flags);
        builder.addString(columnInfo.columnStringColKey, realmObjectSource.realmGet$columnString());
        builder.addInteger(columnInfo.columnLongColKey, realmObjectSource.realmGet$columnLong());
        builder.addFloat(columnInfo.columnFloatColKey, realmObjectSource.realmGet$columnFloat());
        builder.addDouble(columnInfo.columnDoubleColKey, realmObjectSource.realmGet$columnDouble());
        builder.addBoolean(columnInfo.columnBooleanColKey, realmObjectSource.realmGet$columnBoolean());
        builder.addDecimal128(columnInfo.columnDecimal128ColKey, realmObjectSource.realmGet$columnDecimal128());
        builder.addObjectId(columnInfo.columnObjectIdColKey, realmObjectSource.realmGet$columnObjectId());
        builder.addDate(columnInfo.columnDateColKey, realmObjectSource.realmGet$columnDate());
        builder.addByteArray(columnInfo.columnBinaryColKey, realmObjectSource.realmGet$columnBinary());
        builder.addMutableRealmInteger(columnInfo.columnMutableRealmIntegerColKey, realmObjectSource.realmGet$columnMutableRealmInteger());

        some.test.AllTypes columnObjectObj = realmObjectSource.realmGet$columnObject();
        if (columnObjectObj == null) {
            builder.addNull(columnInfo.columnObjectColKey);
        } else {
            some.test.AllTypes cachecolumnObject = (some.test.AllTypes) cache.get(columnObjectObj);
            if (cachecolumnObject != null) {
                builder.addObject(columnInfo.columnObjectColKey, cachecolumnObject);
            } else {
                builder.addObject(columnInfo.columnObjectColKey, some_test_AllTypesRealmProxy.copyOrUpdate(realm, (some_test_AllTypesRealmProxy.AllTypesColumnInfo) realm.getSchema().getColumnInfo(some.test.AllTypes.class), columnObjectObj, true, cache, flags));
            }
        }

        RealmList<some.test.AllTypes> columnRealmListList = realmObjectSource.realmGet$columnRealmList();
        if (columnRealmListList != null) {
            RealmList<some.test.AllTypes> columnRealmListManagedCopy = new RealmList<some.test.AllTypes>();
            for (int i = 0; i < columnRealmListList.size(); i++) {
                some.test.AllTypes columnRealmListItem = columnRealmListList.get(i);
                some.test.AllTypes cachecolumnRealmList = (some.test.AllTypes) cache.get(columnRealmListItem);
                if (cachecolumnRealmList != null) {
                    columnRealmListManagedCopy.add(cachecolumnRealmList);
                } else {
                    columnRealmListManagedCopy.add(some_test_AllTypesRealmProxy.copyOrUpdate(realm, (some_test_AllTypesRealmProxy.AllTypesColumnInfo) realm.getSchema().getColumnInfo(some.test.AllTypes.class), columnRealmListItem, true, cache, flags));
                }
            }
            builder.addObjectList(columnInfo.columnRealmListColKey, columnRealmListManagedCopy);
        } else {
            builder.addObjectList(columnInfo.columnRealmListColKey, new RealmList<some.test.AllTypes>());
        }
        builder.addStringList(columnInfo.columnStringListColKey, realmObjectSource.realmGet$columnStringList());
        builder.addByteArrayList(columnInfo.columnBinaryListColKey, realmObjectSource.realmGet$columnBinaryList());
        builder.addBooleanList(columnInfo.columnBooleanListColKey, realmObjectSource.realmGet$columnBooleanList());
        builder.addLongList(columnInfo.columnLongListColKey, realmObjectSource.realmGet$columnLongList());
        builder.addIntegerList(columnInfo.columnIntegerListColKey, realmObjectSource.realmGet$columnIntegerList());
        builder.addShortList(columnInfo.columnShortListColKey, realmObjectSource.realmGet$columnShortList());
        builder.addByteList(columnInfo.columnByteListColKey, realmObjectSource.realmGet$columnByteList());
        builder.addDoubleList(columnInfo.columnDoubleListColKey, realmObjectSource.realmGet$columnDoubleList());
        builder.addFloatList(columnInfo.columnFloatListColKey, realmObjectSource.realmGet$columnFloatList());
        builder.addDateList(columnInfo.columnDateListColKey, realmObjectSource.realmGet$columnDateList());
        builder.addDecimal128List(columnInfo.columnDecimal128ListColKey, realmObjectSource.realmGet$columnDecimal128List());
        builder.addObjectIdList(columnInfo.columnObjectIdListColKey, realmObjectSource.realmGet$columnObjectIdList());

        builder.updateExistingObject();
        return realmObject;
    }

    @Override
    @SuppressWarnings("ArrayToString")
    public String toString() {
        if (!RealmObject.isValid(this)) {
            return "Invalid object";
        }
        StringBuilder stringBuilder = new StringBuilder("AllTypes = proxy[");
        stringBuilder.append("{columnString:");
        stringBuilder.append(realmGet$columnString() != null ? realmGet$columnString() : "null");
        stringBuilder.append("}");
        stringBuilder.append(",");
        stringBuilder.append("{columnLong:");
        stringBuilder.append(realmGet$columnLong());
        stringBuilder.append("}");
        stringBuilder.append(",");
        stringBuilder.append("{columnFloat:");
        stringBuilder.append(realmGet$columnFloat());
        stringBuilder.append("}");
        stringBuilder.append(",");
        stringBuilder.append("{columnDouble:");
        stringBuilder.append(realmGet$columnDouble());
        stringBuilder.append("}");
        stringBuilder.append(",");
        stringBuilder.append("{columnBoolean:");
        stringBuilder.append(realmGet$columnBoolean());
        stringBuilder.append("}");
        stringBuilder.append(",");
        stringBuilder.append("{columnDecimal128:");
        stringBuilder.append(realmGet$columnDecimal128());
        stringBuilder.append("}");
        stringBuilder.append(",");
        stringBuilder.append("{columnObjectId:");
        stringBuilder.append(realmGet$columnObjectId());
        stringBuilder.append("}");
        stringBuilder.append(",");
        stringBuilder.append("{columnDate:");
        stringBuilder.append(realmGet$columnDate());
        stringBuilder.append("}");
        stringBuilder.append(",");
        stringBuilder.append("{columnBinary:");
        stringBuilder.append(realmGet$columnBinary());
        stringBuilder.append("}");
        stringBuilder.append(",");
        stringBuilder.append("{columnMutableRealmInteger:");
        stringBuilder.append(realmGet$columnMutableRealmInteger().get());
        stringBuilder.append("}");
        stringBuilder.append(",");
        stringBuilder.append("{columnObject:");
        stringBuilder.append(realmGet$columnObject() != null ? "AllTypes" : "null");
        stringBuilder.append("}");
        stringBuilder.append(",");
        stringBuilder.append("{columnRealmList:");
        stringBuilder.append("RealmList<AllTypes>[").append(realmGet$columnRealmList().size()).append("]");
        stringBuilder.append("}");
        stringBuilder.append(",");
        stringBuilder.append("{columnStringList:");
        stringBuilder.append("RealmList<String>[").append(realmGet$columnStringList().size()).append("]");
        stringBuilder.append("}");
        stringBuilder.append(",");
        stringBuilder.append("{columnBinaryList:");
        stringBuilder.append("RealmList<byte[]>[").append(realmGet$columnBinaryList().size()).append("]");
        stringBuilder.append("}");
        stringBuilder.append(",");
        stringBuilder.append("{columnBooleanList:");
        stringBuilder.append("RealmList<Boolean>[").append(realmGet$columnBooleanList().size()).append("]");
        stringBuilder.append("}");
        stringBuilder.append(",");
        stringBuilder.append("{columnLongList:");
        stringBuilder.append("RealmList<Long>[").append(realmGet$columnLongList().size()).append("]");
        stringBuilder.append("}");
        stringBuilder.append(",");
        stringBuilder.append("{columnIntegerList:");
        stringBuilder.append("RealmList<Integer>[").append(realmGet$columnIntegerList().size()).append("]");
        stringBuilder.append("}");
        stringBuilder.append(",");
        stringBuilder.append("{columnShortList:");
        stringBuilder.append("RealmList<Short>[").append(realmGet$columnShortList().size()).append("]");
        stringBuilder.append("}");
        stringBuilder.append(",");
        stringBuilder.append("{columnByteList:");
        stringBuilder.append("RealmList<Byte>[").append(realmGet$columnByteList().size()).append("]");
        stringBuilder.append("}");
        stringBuilder.append(",");
        stringBuilder.append("{columnDoubleList:");
        stringBuilder.append("RealmList<Double>[").append(realmGet$columnDoubleList().size()).append("]");
        stringBuilder.append("}");
        stringBuilder.append(",");
        stringBuilder.append("{columnFloatList:");
        stringBuilder.append("RealmList<Float>[").append(realmGet$columnFloatList().size()).append("]");
        stringBuilder.append("}");
        stringBuilder.append(",");
        stringBuilder.append("{columnDateList:");
        stringBuilder.append("RealmList<Date>[").append(realmGet$columnDateList().size()).append("]");
        stringBuilder.append("}");
        stringBuilder.append(",");
        stringBuilder.append("{columnDecimal128List:");
        stringBuilder.append("RealmList<Decimal128>[").append(realmGet$columnDecimal128List().size()).append("]");
        stringBuilder.append("}");
        stringBuilder.append(",");
        stringBuilder.append("{columnObjectIdList:");
        stringBuilder.append("RealmList<ObjectId>[").append(realmGet$columnObjectIdList().size()).append("]");
        stringBuilder.append("}");
        stringBuilder.append("]");
        return stringBuilder.toString();
    }

    @Override
    public ProxyState<?> realmGet$proxyState() {
        return proxyState;
    }

    @Override
    public int hashCode() {
        String realmName = proxyState.getRealm$realm().getPath();
        String tableName = proxyState.getRow$realm().getTable().getName();
        long objKey = proxyState.getRow$realm().getObjectKey();

        int result = 17;
        result = 31 * result + ((realmName != null) ? realmName.hashCode() : 0);
        result = 31 * result + ((tableName != null) ? tableName.hashCode() : 0);
        result = 31 * result + (int) (objKey ^ (objKey >>> 32));
        return result;
    }

    @Override
    public boolean equals(Object o) {
        if (this == o) return true;
        if (o == null || getClass() != o.getClass()) return false;
        some_test_AllTypesRealmProxy aAllTypes = (some_test_AllTypesRealmProxy)o;

        BaseRealm realm = proxyState.getRealm$realm();
        BaseRealm otherRealm = aAllTypes.proxyState.getRealm$realm();
        String path = realm.getPath();
        String otherPath = otherRealm.getPath();
        if (path != null ? !path.equals(otherPath) : otherPath != null) return false;
        if (realm.isFrozen() != otherRealm.isFrozen()) return false;
        if (!realm.sharedRealm.getVersionID().equals(otherRealm.sharedRealm.getVersionID())) {
            return false;
        }

        String tableName = proxyState.getRow$realm().getTable().getName();
        String otherTableName = aAllTypes.proxyState.getRow$realm().getTable().getName();
        if (tableName != null ? !tableName.equals(otherTableName) : otherTableName != null) return false;

        if (proxyState.getRow$realm().getObjectKey() != aAllTypes.proxyState.getRow$realm().getObjectKey()) return false;

        return true;
    }
}<|MERGE_RESOLUTION|>--- conflicted
+++ resolved
@@ -982,11 +982,7 @@
     }
 
     private static OsObjectSchemaInfo createExpectedObjectSchemaInfo() {
-<<<<<<< HEAD
-        OsObjectSchemaInfo.Builder builder = new OsObjectSchemaInfo.Builder("AllTypes", false, 20, 1);
-=======
-        OsObjectSchemaInfo.Builder builder = new OsObjectSchemaInfo.Builder("AllTypes", 24, 1);
->>>>>>> 6b0979e5
+        OsObjectSchemaInfo.Builder builder = new OsObjectSchemaInfo.Builder("AllTypes", false, 24, 1);
         builder.addPersistedProperty("columnString", RealmFieldType.STRING, Property.PRIMARY_KEY, !Property.INDEXED, !Property.REQUIRED);
         builder.addPersistedProperty("columnLong", RealmFieldType.INTEGER, !Property.PRIMARY_KEY, !Property.INDEXED, Property.REQUIRED);
         builder.addPersistedProperty("columnFloat", RealmFieldType.FLOAT, !Property.PRIMARY_KEY, !Property.INDEXED, Property.REQUIRED);
