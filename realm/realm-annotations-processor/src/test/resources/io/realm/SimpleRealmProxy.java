package io.realm;


import android.annotation.TargetApi;
import android.os.Build;
import android.util.JsonReader;
import android.util.JsonToken;
import io.realm.exceptions.RealmMigrationNeededException;
import io.realm.internal.ColumnInfo;
import io.realm.internal.LinkView;
import io.realm.internal.OsObject;
import io.realm.internal.OsObjectSchemaInfo;
import io.realm.internal.Property;
import io.realm.internal.ProxyUtils;
import io.realm.internal.RealmObjectProxy;
import io.realm.internal.Row;
import io.realm.internal.SharedRealm;
import io.realm.internal.Table;
import io.realm.internal.android.JsonUtils;
import io.realm.log.RealmLog;
import java.io.IOException;
import java.util.ArrayList;
import java.util.Collections;
import java.util.Date;
import java.util.HashMap;
import java.util.Iterator;
import java.util.List;
import java.util.Map;
import org.json.JSONArray;
import org.json.JSONException;
import org.json.JSONObject;

@SuppressWarnings("all")
public class SimpleRealmProxy extends some.test.Simple
        implements RealmObjectProxy, SimpleRealmProxyInterface {

    static final class SimpleColumnInfo extends ColumnInfo {
        long nameIndex;
        long ageIndex;

        SimpleColumnInfo(SharedRealm realm, Table table) {
            super(2);
            this.nameIndex = addColumnDetails(table, "name", RealmFieldType.STRING);
            this.ageIndex = addColumnDetails(table, "age", RealmFieldType.INTEGER);
        }

        SimpleColumnInfo(ColumnInfo src, boolean mutable) {
            super(src, mutable);
            copy(src, this);
        }

        @Override
        protected final ColumnInfo copy(boolean mutable) {
            return new SimpleColumnInfo(this, mutable);
        }

        @Override
        protected final void copy(ColumnInfo rawSrc, ColumnInfo rawDst) {
            final SimpleColumnInfo src = (SimpleColumnInfo) rawSrc;
            final SimpleColumnInfo dst = (SimpleColumnInfo) rawDst;
            dst.nameIndex = src.nameIndex;
            dst.ageIndex = src.ageIndex;
        }
    }

<<<<<<< HEAD
=======
    private static final OsObjectSchemaInfo expectedObjectSchemaInfo = createExpectedObjectSchemaInfo();
>>>>>>> 953769e3
    private static final List<String> FIELD_NAMES;
    static {
        List<String> fieldNames = new ArrayList<String>();
        fieldNames.add("name");
        fieldNames.add("age");
        FIELD_NAMES = Collections.unmodifiableList(fieldNames);
    }
    private static final OsObjectSchemaInfo expectedObjectSchemaInfo = createExpectedObjectSchemaInfo();

    private SimpleColumnInfo columnInfo;
    private ProxyState<some.test.Simple> proxyState;

    private SimpleColumnInfo columnInfo;
    private ProxyState<some.test.Simple> proxyState;

    SimpleRealmProxy() {
        proxyState.setConstructionFinished();
    }

    @Override
    public void realm$injectObjectContext() {
        if (this.proxyState != null) {
            return;
        }
        final BaseRealm.RealmObjectContext context = BaseRealm.objectContext.get();
        this.columnInfo = (SimpleColumnInfo) context.getColumnInfo();
        this.proxyState = new ProxyState<some.test.Simple>(this);
        proxyState.setRealm$realm(context.getRealm());
        proxyState.setRow$realm(context.getRow());
        proxyState.setAcceptDefaultValue$realm(context.getAcceptDefaultValue());
        proxyState.setExcludeFields$realm(context.getExcludeFields());
    }

    @Override
    @SuppressWarnings("cast")
    public String realmGet$name() {
        proxyState.getRealm$realm().checkIfValid();
        return (java.lang.String) proxyState.getRow$realm().getString(columnInfo.nameIndex);
    }

    @Override
    public void realmSet$name(String value) {
        if (proxyState.isUnderConstruction()) {
            if (!proxyState.getAcceptDefaultValue$realm()) {
                return;
            }
            final Row row = proxyState.getRow$realm();
            if (value == null) {
                row.getTable().setNull(columnInfo.nameIndex, row.getIndex(), true);
                return;
            }
            row.getTable().setString(columnInfo.nameIndex, row.getIndex(), value, true);
            return;
        }

        proxyState.getRealm$realm().checkIfValid();
        if (value == null) {
            proxyState.getRow$realm().setNull(columnInfo.nameIndex);
            return;
        }
        proxyState.getRow$realm().setString(columnInfo.nameIndex, value);
    }

    @Override
    @SuppressWarnings("cast")
    public int realmGet$age() {
        proxyState.getRealm$realm().checkIfValid();
        return (int) proxyState.getRow$realm().getLong(columnInfo.ageIndex);
    }

    @Override
    public void realmSet$age(int value) {
        if (proxyState.isUnderConstruction()) {
            if (!proxyState.getAcceptDefaultValue$realm()) {
                return;
            }
            final Row row = proxyState.getRow$realm();
            row.getTable().setLong(columnInfo.ageIndex, row.getIndex(), value, true);
            return;
        }

        proxyState.getRealm$realm().checkIfValid();
        proxyState.getRow$realm().setLong(columnInfo.ageIndex, value);
    }

    private static OsObjectSchemaInfo createExpectedObjectSchemaInfo() {
        OsObjectSchemaInfo.Builder builder = new OsObjectSchemaInfo.Builder("Simple");
        builder.addProperty("name", RealmFieldType.STRING, !Property.PRIMARY_KEY, !Property.INDEXED, !Property.REQUIRED);
        builder.addProperty("age", RealmFieldType.INTEGER, !Property.PRIMARY_KEY, !Property.INDEXED, Property.REQUIRED);
        return builder.build();
    }

    public static OsObjectSchemaInfo getExpectedObjectSchemaInfo() {
        return expectedObjectSchemaInfo;
    }

    public static SimpleColumnInfo validateTable(SharedRealm sharedRealm, boolean allowExtraColumns) {
        if (!sharedRealm.hasTable("class_Simple")) {
            throw new RealmMigrationNeededException(sharedRealm.getPath(), "The 'Simple' class is missing from the schema for this Realm.");
        }
        Table table = sharedRealm.getTable("class_Simple");
        final long columnCount = table.getColumnCount();
        if (columnCount != 2) {
            if (columnCount < 2) {
                throw new RealmMigrationNeededException(sharedRealm.getPath(), "Field count is less than expected - expected 2 but was " + columnCount);
            }
            if (allowExtraColumns) {
                RealmLog.debug("Field count is more than expected - expected 2 but was %1$d", columnCount);
            } else {
                throw new RealmMigrationNeededException(sharedRealm.getPath(), "Field count is more than expected - expected 2 but was " + columnCount);
            }
        }
        Map<String, RealmFieldType> columnTypes = new HashMap<String, RealmFieldType>();
        for (long i = 0; i < columnCount; i++) {
            columnTypes.put(table.getColumnName(i), table.getColumnType(i));
        }

        final SimpleColumnInfo columnInfo = new SimpleColumnInfo(sharedRealm, table);

        if (table.hasPrimaryKey()) {
            throw new RealmMigrationNeededException(sharedRealm.getPath(), "Primary Key defined for field " + table.getColumnName(table.getPrimaryKey()) + " was removed.");
        }

        ProxyUtils.verifyField(sharedRealm, columnTypes, "name", RealmFieldType.STRING, "String");
        if (!table.isColumnNullable(columnInfo.nameIndex)) {
            throw new RealmMigrationNeededException(sharedRealm.getPath(), "Field 'name' is required. Either set @Required to field 'name' or migrate using RealmObjectSchema.setNullable().");
        }
        ProxyUtils.verifyField(sharedRealm, columnTypes, "age", RealmFieldType.INTEGER, "int");
        if (table.isColumnNullable(columnInfo.ageIndex)) {
            throw new RealmMigrationNeededException(sharedRealm.getPath(), "Field 'age' does support null values in the existing Realm file. Use corresponding boxed type for field 'age' or migrate using RealmObjectSchema.setNullable().");
        }

        return columnInfo;
    }

    public static String getTableName() {
        return "class_Simple";
    }

    public static List<String> getFieldNames() {
        return FIELD_NAMES;
    }

    @SuppressWarnings("cast")
    public static some.test.Simple createOrUpdateUsingJsonObject(Realm realm, JSONObject json, boolean update)
            throws JSONException {
        final List<String> excludeFields = Collections.<String> emptyList();
        some.test.Simple obj = realm.createObjectInternal(some.test.Simple.class, true, excludeFields);
        if (json.has("name")) {
            if (json.isNull("name")) {
                ((SimpleRealmProxyInterface) obj).realmSet$name(null);
            } else {
                ((SimpleRealmProxyInterface) obj).realmSet$name((String) json.getString("name"));
            }
        }
        if (json.has("age")) {
            if (json.isNull("age")) {
                throw new IllegalArgumentException("Trying to set non-nullable field 'age' to null.");
            } else {
                ((SimpleRealmProxyInterface) obj).realmSet$age((int) json.getInt("age"));
            }
        }
        return obj;
    }

    @SuppressWarnings("cast")
    @TargetApi(Build.VERSION_CODES.HONEYCOMB)
    public static some.test.Simple createUsingJsonStream(Realm realm, JsonReader reader)
            throws IOException {
        some.test.Simple obj = new some.test.Simple();
        reader.beginObject();
        while (reader.hasNext()) {
            String name = reader.nextName();
            if (false) {
            } else if (name.equals("name")) {
                if (reader.peek() == JsonToken.NULL) {
                    reader.skipValue();
                    ((SimpleRealmProxyInterface) obj).realmSet$name(null);
                } else {
                    ((SimpleRealmProxyInterface) obj).realmSet$name((String) reader.nextString());
                }
            } else if (name.equals("age")) {
                if (reader.peek() == JsonToken.NULL) {
                    reader.skipValue();
                    throw new IllegalArgumentException("Trying to set non-nullable field 'age' to null.");
                } else {
                    ((SimpleRealmProxyInterface) obj).realmSet$age((int) reader.nextInt());
                }
            } else {
                reader.skipValue();
            }
        }
        reader.endObject();
        obj = realm.copyToRealm(obj);
        return obj;
    }

    public static some.test.Simple copyOrUpdate(Realm realm, some.test.Simple object, boolean update, Map<RealmModel,RealmObjectProxy> cache) {
        if (object instanceof RealmObjectProxy && ((RealmObjectProxy) object).realmGet$proxyState().getRealm$realm() != null && ((RealmObjectProxy) object).realmGet$proxyState().getRealm$realm().threadId != realm.threadId) {
            throw new IllegalArgumentException("Objects which belong to Realm instances in other threads cannot be copied into this Realm instance.");
        }
        if (object instanceof RealmObjectProxy && ((RealmObjectProxy) object).realmGet$proxyState().getRealm$realm() != null && ((RealmObjectProxy) object).realmGet$proxyState().getRealm$realm().getPath().equals(realm.getPath())) {
            return object;
        }
        final BaseRealm.RealmObjectContext objectContext = BaseRealm.objectContext.get();
        RealmObjectProxy cachedRealmObject = cache.get(object);
        if (cachedRealmObject != null) {
            return (some.test.Simple) cachedRealmObject;
        }

        return copy(realm, object, update, cache);
    }

    public static some.test.Simple copy(Realm realm, some.test.Simple newObject, boolean update, Map<RealmModel,RealmObjectProxy> cache) {
        RealmObjectProxy cachedRealmObject = cache.get(newObject);
        if (cachedRealmObject != null) {
            return (some.test.Simple) cachedRealmObject;
        }

        // rejecting default values to avoid creating unexpected objects from RealmModel/RealmList fields.
        some.test.Simple realmObject = realm.createObjectInternal(some.test.Simple.class, false, Collections.<String>emptyList());
        cache.put(newObject, (RealmObjectProxy) realmObject);

        SimpleRealmProxyInterface realmObjectSource = (SimpleRealmProxyInterface) newObject;
        SimpleRealmProxyInterface realmObjectCopy = (SimpleRealmProxyInterface) realmObject;

        realmObjectCopy.realmSet$name(realmObjectSource.realmGet$name());
        realmObjectCopy.realmSet$age(realmObjectSource.realmGet$age());
        return realmObject;
    }

    public static long insert(Realm realm, some.test.Simple object, Map<RealmModel,Long> cache) {
        if (object instanceof RealmObjectProxy && ((RealmObjectProxy) object).realmGet$proxyState().getRealm$realm() != null && ((RealmObjectProxy) object).realmGet$proxyState().getRealm$realm().getPath().equals(realm.getPath())) {
            return ((RealmObjectProxy) object).realmGet$proxyState().getRow$realm().getIndex();
        }
        Table table = realm.getTable(some.test.Simple.class);
        long tableNativePtr = table.getNativePtr();
        SimpleColumnInfo columnInfo = (SimpleColumnInfo) realm.schema.getColumnInfo(some.test.Simple.class);
        long rowIndex = OsObject.createRow(table);
        cache.put(object, rowIndex);
        String realmGet$name = ((SimpleRealmProxyInterface) object).realmGet$name();
        if (realmGet$name != null) {
            Table.nativeSetString(tableNativePtr, columnInfo.nameIndex, rowIndex, realmGet$name, false);
        }
        Table.nativeSetLong(tableNativePtr, columnInfo.ageIndex, rowIndex, ((SimpleRealmProxyInterface) object).realmGet$age(), false);
        return rowIndex;
    }

    public static void insert(Realm realm, Iterator<? extends RealmModel> objects, Map<RealmModel,Long> cache) {
        Table table = realm.getTable(some.test.Simple.class);
        long tableNativePtr = table.getNativePtr();
        SimpleColumnInfo columnInfo = (SimpleColumnInfo) realm.schema.getColumnInfo(some.test.Simple.class);
        some.test.Simple object = null;
        while (objects.hasNext()) {
            object = (some.test.Simple) objects.next();
            if (cache.containsKey(object)) {
                continue;
            }
            if (object instanceof RealmObjectProxy && ((RealmObjectProxy) object).realmGet$proxyState().getRealm$realm() != null && ((RealmObjectProxy) object).realmGet$proxyState().getRealm$realm().getPath().equals(realm.getPath())) {
                cache.put(object, ((RealmObjectProxy) object).realmGet$proxyState().getRow$realm().getIndex());
                continue;
            }
            long rowIndex = OsObject.createRow(table);
            cache.put(object, rowIndex);
            String realmGet$name = ((SimpleRealmProxyInterface) object).realmGet$name();
            if (realmGet$name != null) {
                Table.nativeSetString(tableNativePtr, columnInfo.nameIndex, rowIndex, realmGet$name, false);
            }
            Table.nativeSetLong(tableNativePtr, columnInfo.ageIndex, rowIndex, ((SimpleRealmProxyInterface) object).realmGet$age(), false);
        }
    }

    public static long insertOrUpdate(Realm realm, some.test.Simple object, Map<RealmModel,Long> cache) {
        if (object instanceof RealmObjectProxy && ((RealmObjectProxy) object).realmGet$proxyState().getRealm$realm() != null && ((RealmObjectProxy) object).realmGet$proxyState().getRealm$realm().getPath().equals(realm.getPath())) {
            return ((RealmObjectProxy) object).realmGet$proxyState().getRow$realm().getIndex();
        }
        Table table = realm.getTable(some.test.Simple.class);
        long tableNativePtr = table.getNativePtr();
        SimpleColumnInfo columnInfo = (SimpleColumnInfo) realm.schema.getColumnInfo(some.test.Simple.class);
        long rowIndex = OsObject.createRow(table);
        cache.put(object, rowIndex);
        String realmGet$name = ((SimpleRealmProxyInterface) object).realmGet$name();
        if (realmGet$name != null) {
            Table.nativeSetString(tableNativePtr, columnInfo.nameIndex, rowIndex, realmGet$name, false);
        } else {
            Table.nativeSetNull(tableNativePtr, columnInfo.nameIndex, rowIndex, false);
        }
        Table.nativeSetLong(tableNativePtr, columnInfo.ageIndex, rowIndex, ((SimpleRealmProxyInterface) object).realmGet$age(), false);
        return rowIndex;
    }

    public static void insertOrUpdate(Realm realm, Iterator<? extends RealmModel> objects, Map<RealmModel,Long> cache) {
        Table table = realm.getTable(some.test.Simple.class);
        long tableNativePtr = table.getNativePtr();
        SimpleColumnInfo columnInfo = (SimpleColumnInfo) realm.schema.getColumnInfo(some.test.Simple.class);
        some.test.Simple object = null;
        while (objects.hasNext()) {
            object = (some.test.Simple) objects.next();
            if (cache.containsKey(object)) {
                continue;
            }
            if (object instanceof RealmObjectProxy && ((RealmObjectProxy) object).realmGet$proxyState().getRealm$realm() != null && ((RealmObjectProxy) object).realmGet$proxyState().getRealm$realm().getPath().equals(realm.getPath())) {
                cache.put(object, ((RealmObjectProxy) object).realmGet$proxyState().getRow$realm().getIndex());
                continue;
            }
            long rowIndex = OsObject.createRow(table);
            cache.put(object, rowIndex);
            String realmGet$name = ((SimpleRealmProxyInterface) object).realmGet$name();
            if (realmGet$name != null) {
                Table.nativeSetString(tableNativePtr, columnInfo.nameIndex, rowIndex, realmGet$name, false);
            } else {
                Table.nativeSetNull(tableNativePtr, columnInfo.nameIndex, rowIndex, false);
            }
            Table.nativeSetLong(tableNativePtr, columnInfo.ageIndex, rowIndex, ((SimpleRealmProxyInterface) object).realmGet$age(), false);
        }
    }

    public static some.test.Simple createDetachedCopy(some.test.Simple realmObject, int currentDepth, int maxDepth, Map<RealmModel, CacheData<RealmModel>> cache) {
        if (currentDepth > maxDepth || realmObject == null) {
            return null;
        }
        CacheData<RealmModel> cachedObject = cache.get(realmObject);
        some.test.Simple unmanagedObject;
        if (cachedObject == null) {
            unmanagedObject = new some.test.Simple();
            cache.put(realmObject, new RealmObjectProxy.CacheData<RealmModel>(currentDepth, unmanagedObject));
        } else {
            // Reuse cached object or recreate it because it was encountered at a lower depth.
            if (currentDepth >= cachedObject.minDepth) {
                return (some.test.Simple) cachedObject.object;
            }
            unmanagedObject = (some.test.Simple) cachedObject.object;
            cachedObject.minDepth = currentDepth;
        }
        SimpleRealmProxyInterface unmanagedCopy = (SimpleRealmProxyInterface) unmanagedObject;
        SimpleRealmProxyInterface realmSource = (SimpleRealmProxyInterface) realmObject;
        unmanagedCopy.realmSet$name(realmSource.realmGet$name());
        unmanagedCopy.realmSet$age(realmSource.realmGet$age());
        return unmanagedObject;
    }

    @Override
    public ProxyState<?> realmGet$proxyState() {
        return proxyState;
    }

}<|MERGE_RESOLUTION|>--- conflicted
+++ resolved
@@ -63,10 +63,7 @@
         }
     }
 
-<<<<<<< HEAD
-=======
     private static final OsObjectSchemaInfo expectedObjectSchemaInfo = createExpectedObjectSchemaInfo();
->>>>>>> 953769e3
     private static final List<String> FIELD_NAMES;
     static {
         List<String> fieldNames = new ArrayList<String>();
@@ -74,10 +71,6 @@
         fieldNames.add("age");
         FIELD_NAMES = Collections.unmodifiableList(fieldNames);
     }
-    private static final OsObjectSchemaInfo expectedObjectSchemaInfo = createExpectedObjectSchemaInfo();
-
-    private SimpleColumnInfo columnInfo;
-    private ProxyState<some.test.Simple> proxyState;
 
     private SimpleColumnInfo columnInfo;
     private ProxyState<some.test.Simple> proxyState;
