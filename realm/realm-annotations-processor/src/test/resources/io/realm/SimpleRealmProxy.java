--- conflicted
+++ resolved
@@ -98,7 +98,6 @@
         return sharedRealm.getTable("class_Simple");
     }
 
-<<<<<<< HEAD
     public static RealmObjectSchema createRealmObjectSchema(RealmSchema realmSchema) {
         if (!realmSchema.hasObjectSchemaByName("Simple")) {
             RealmObjectSchema realmObjectSchema = new RealmObjectSchema("Simple");
@@ -109,8 +108,6 @@
         return realmSchema.getObjectSchemaByName("Simple");
     }
 
-=======
->>>>>>> dd82a500
     public static SimpleColumnInfo validateTable(SharedRealm sharedRealm) {
         if (sharedRealm.hasTable("class_Simple")) {
             Table table = sharedRealm.getTable("class_Simple");
