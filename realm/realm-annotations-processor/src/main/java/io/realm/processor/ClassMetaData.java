--- conflicted
+++ resolved
@@ -319,11 +319,7 @@
             TypeElement elementTypeElement = (TypeElement) ((DeclaredType) elementTypeMirror).asElement();
             if (elementTypeElement.getSuperclass().getKind() == TypeKind.NONE) {
                 Utils.error(
-<<<<<<< HEAD
-                        "Only concrete classes are allowed in RealmLists. "
-=======
                         "Only concrete Realm classes are allowed in RealmLists. "
->>>>>>> e86713ea
                                 + "Neither interfaces nor abstract classes are allowed.",
                         field);
                 return false;
