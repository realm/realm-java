--- conflicted
+++ resolved
@@ -377,43 +377,15 @@
      * @param qualifiedClassName type to lookup the internal name for.
      * @param classCollection collection of classes found in the current round of annotation processing.
      * @throws IllegalArgumentException If the internal name could not be looked up
-<<<<<<< HEAD
-     * @return
-     */
-    public static String getReferencedTypeInternalClassName(String qualifiedClassName, ClassCollection classCollection) {
-=======
      * @return the statement that evalutes to the internal class name. This will either be a string
      * constant or a reference to a static field in another class. In both cases, the return result
      * should not be put in quotes.
      */
     public static String getReferencedTypeInternalClassNameStatement(String qualifiedClassName, ClassCollection classCollection) {
->>>>>>> 6171847c
 
         // Attempt to lookup internal name in current round
         if (classCollection.containsQualifiedClass(qualifiedClassName)) {
             ClassMetaData metadata = classCollection.getClassFromQualifiedName(qualifiedClassName);
-<<<<<<< HEAD
-            return metadata.getInternalClassName();
-        }
-
-        // Attempt to lookup internal name in a proxy class using the ClassLoader
-
-        // FIXME: There is indication that loading the class might not work. Most likely because
-        // the compile time classpath for the app is not available to the annotation processor.
-        // This has not been verified yet. For now work around
-        // the case we care about, namely the `__Permission` class.
-        if (qualifiedClassName.equals("io.realm.sync.permissions.Permission")) {
-            return "__Permission";
-        }
-
-        try {
-            Class<?> c = Class.forName("io.realm." + Utils.getProxyClassName(qualifiedClassName) + "$ClassNameHelper");
-            Field field = c.getField("INTERNAL_CLASS_NAME");
-            return (String) field.get(null);
-        } catch (ClassNotFoundException | IllegalAccessException | NoSuchFieldException e) {
-            throw new IllegalStateException("Could not get the internal class name for: " + qualifiedClassName, e);
-        }
-=======
             return "\"" + metadata.getInternalClassName() + "\"";
         }
 
@@ -430,6 +402,5 @@
         // which should make it possible for the annotation processor to read the value from the
         // proxy class, even for files in other jar files.
         return "io.realm." + Utils.getProxyClassName(qualifiedClassName) + ".ClassNameHelper.INTERNAL_CLASS_NAME";
->>>>>>> 6171847c
     }
 }