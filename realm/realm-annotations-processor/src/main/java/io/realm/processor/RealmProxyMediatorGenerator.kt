--- conflicted
+++ resolved
@@ -92,10 +92,7 @@
             emitCreateColumnInfoMethod(this)
             emitGetSimpleClassNameMethod(this)
             emitGetClazzClassNameMethod(this)
-<<<<<<< HEAD
-=======
             emitHasPrimaryKeyMethod(this)
->>>>>>> f1d3c322
             emitNewInstanceMethod(this)
             emitGetClassModelList(this)
             emitCopyOrUpdateMethod(this)
@@ -193,8 +190,6 @@
             emitMediatorInverseShortCircuitSwitch(writer, emitStatement = { i: Int ->
                 emitStatement("return %s.class", qualifiedModelClasses[i])
             })
-<<<<<<< HEAD
-=======
             endMethod()
             emitEmptyLine()
         }
@@ -218,7 +213,6 @@
                 emitStatement("return %s", primaryKeyCondition)
             }
 
->>>>>>> f1d3c322
             endMethod()
             emitEmptyLine()
         }
