/*
 * Copyright 2019 Realm Inc.
 *
 * Licensed under the Apache License, Version 2.0 (the "License");
 * you may not use this file except in compliance with the License.
 * You may obtain a copy of the License at
 *
 * http://www.apache.org/licenses/LICENSE-2.0
 *
 * Unless required by applicable law or agreed to in writing, software
 * distributed under the License is distributed on an "AS IS" BASIS,
 * WITHOUT WARRANTIES OR CONDITIONS OF ANY KIND, either express or implied.
 * See the License for the specific language governing permissions and
 * limitations under the License.
 */

package io.realm.processor

object Constants {

    const val REALM_PACKAGE_NAME = "io.realm"
    const val PROXY_SUFFIX = "RealmProxy"
    const val INTERFACE_SUFFIX = "RealmProxyInterface"
    const val INDENT = "    "
    const val DEFAULT_MODULE_CLASS_NAME = "DefaultRealmModule"
    const val STATEMENT_EXCEPTION_ILLEGAL_NULL_VALUE =
            "throw new IllegalArgumentException(\"Trying to set non-nullable field '%s' to null.\")"
    const val STATEMENT_EXCEPTION_NO_PRIMARY_KEY_IN_JSON =
            "throw new IllegalArgumentException(\"JSON object doesn't have the primary key field '%s'.\")"
    const val STATEMENT_EXCEPTION_PRIMARY_KEY_CANNOT_BE_CHANGED =
            "throw new io.realm.exceptions.RealmException(\"Primary key field '%s' cannot be changed after object was created.\")"
    const val STATEMENT_EXCEPTION_ILLEGAL_JSON_LOAD
            = "throw new io.realm.exceptions.RealmException(\"\\\"%s\\\" field \\\"%s\\\" cannot be loaded from json\")"
    val JAVA_TO_REALM_TYPES = mapOf("byte" to RealmFieldType.INTEGER,
            "short" to RealmFieldType.INTEGER,
            "int" to RealmFieldType.INTEGER,
            "long" to RealmFieldType.INTEGER,
            "float" to RealmFieldType.FLOAT,
            "double" to RealmFieldType.DOUBLE,
            "boolean" to RealmFieldType.BOOLEAN,
            "java.lang.Byte" to RealmFieldType.INTEGER,
            "java.lang.Short" to RealmFieldType.INTEGER,
            "java.lang.Integer" to RealmFieldType.INTEGER,
            "java.lang.Long" to RealmFieldType.INTEGER,
            "java.lang.Float" to RealmFieldType.FLOAT,
            "java.lang.Double" to RealmFieldType.DOUBLE,
            "java.lang.Boolean" to RealmFieldType.BOOLEAN,
            "java.lang.String" to RealmFieldType.STRING,
            "java.util.Date" to RealmFieldType.DATE,
            "byte[]" to RealmFieldType.BINARY,
            "org.bson.types.Decimal128" to RealmFieldType.DECIMAL128,
            "org.bson.types.ObjectId" to RealmFieldType.OBJECT_ID,
            "java.util.UUID" to RealmFieldType.UUID
    )

    val LIST_ELEMENT_TYPE_TO_REALM_TYPES = mapOf(
            "java.lang.Byte" to RealmFieldType.INTEGER_LIST,
            "java.lang.Short" to RealmFieldType.INTEGER_LIST,
            "java.lang.Integer" to RealmFieldType.INTEGER_LIST,
            "java.lang.Long" to RealmFieldType.INTEGER_LIST,
            "java.lang.Float" to RealmFieldType.FLOAT_LIST,
            "java.lang.Double" to RealmFieldType.DOUBLE_LIST,
            "java.lang.Boolean" to RealmFieldType.BOOLEAN_LIST,
            "java.lang.String" to RealmFieldType.STRING_LIST,
            "java.util.Date" to RealmFieldType.DATE_LIST,
            "byte[]" to RealmFieldType.BINARY_LIST,
            "org.bson.types.Decimal128" to RealmFieldType.DECIMAL128_LIST,
            "org.bson.types.ObjectId" to RealmFieldType.OBJECT_ID_LIST,
            "java.util.UUID" to RealmFieldType.UUID_LIST,
            "io.realm.Mixed" to RealmFieldType.MIXED_LIST
    )

    val DICTIONARY_ELEMENT_TYPE_TO_REALM_TYPES = mapOf(
            "java.lang.Byte" to RealmFieldType.STRING_TO_INTEGER_MAP,
            "java.lang.Short" to RealmFieldType.STRING_TO_INTEGER_MAP,
            "java.lang.Integer" to RealmFieldType.STRING_TO_INTEGER_MAP,
            "java.lang.Long" to RealmFieldType.STRING_TO_INTEGER_MAP,
            "java.lang.Float" to RealmFieldType.STRING_TO_FLOAT_MAP,
            "java.lang.Double" to RealmFieldType.STRING_TO_DOUBLE_MAP,
            "java.lang.Boolean" to RealmFieldType.STRING_TO_BOOLEAN_MAP,
            "java.lang.String" to RealmFieldType.STRING_TO_STRING_MAP,
            "java.util.Date" to RealmFieldType.STRING_TO_DATE_MAP,
            "byte[]" to RealmFieldType.STRING_TO_BINARY_MAP,
            "org.bson.types.Decimal128" to RealmFieldType.STRING_TO_DECIMAL128_MAP,
            "org.bson.types.ObjectId" to RealmFieldType.STRING_TO_OBJECT_ID_MAP,
            "java.util.UUID" to RealmFieldType.STRING_TO_UUID_MAP,
            "io.realm.Mixed" to RealmFieldType.STRING_TO_MIXED_MAP
    )

    val SET_ELEMENT_TYPE_TO_REALM_TYPES = mapOf(
            "java.lang.Byte" to RealmFieldType.INTEGER_SET,
            "java.lang.Short" to RealmFieldType.INTEGER_SET,
            "java.lang.Integer" to RealmFieldType.INTEGER_SET,
            "java.lang.Long" to RealmFieldType.INTEGER_SET,
//            "java.lang.Float" to RealmFieldType.FLOAT_SET,
//            "java.lang.Double" to RealmFieldType.DOUBLE_SET,
//            "java.lang.Boolean" to RealmFieldType.BOOLEAN_SET,
            "java.lang.String" to RealmFieldType.STRING_SET,
//            "java.util.Date" to RealmFieldType.DATE_SET,
            "byte[]" to RealmFieldType.BINARY_SET,
//            "org.bson.types.Decimal128" to RealmFieldType.DECIMAL128_SET,
<<<<<<< HEAD
            "org.bson.types.ObjectId" to RealmFieldType.OBJECT_ID_SET
//            "java.util.UUID" to RealmFieldType.UUID_SET,
=======
//            "org.bson.types.ObjectId" to RealmFieldType.OBJECT_ID_SET,
            "java.util.UUID" to RealmFieldType.UUID_SET
>>>>>>> 04ff7d3e
//            "io.realm.Mixed" to RealmFieldType.MIXED_SET
    )

    /**
     * Realm types and their corresponding Java types.
     *
     * @param realmType The simple name of the Enum type used in the Java bindings, to represent this type.
     * @param javaType The simple name of the Java type needed to store this Realm Type
     */
    enum class RealmFieldType(realmType: String?, val javaType: String?) {
        NOTYPE(null, "Void"),
        INTEGER("INTEGER", "Long"),
        FLOAT("FLOAT", "Float"),
        DOUBLE("DOUBLE", "Double"),
        BOOLEAN("BOOLEAN", "Boolean"),
        STRING("STRING", "String"),
        DATE("DATE", "Date"),
        BINARY("BINARY", "BinaryByteArray"),
        REALM_INTEGER("INTEGER", "Long"),
        MIXED("MIXED", "Mixed"),
        OBJECT("OBJECT", "Object"),
        LIST("LIST", "List"),
        DECIMAL128("DECIMAL128", "Decimal128"),
        OBJECT_ID("OBJECT_ID", "ObjectId"),
        UUID("UUID", "UUID"),

        BACKLINK("LINKING_OBJECTS", null),

        INTEGER_LIST("INTEGER_LIST", "List"),
        BOOLEAN_LIST("BOOLEAN_LIST", "List"),
        STRING_LIST("STRING_LIST", "List"),
        BINARY_LIST("BINARY_LIST", "List"),
        DATE_LIST("DATE_LIST", "List"),
        FLOAT_LIST("FLOAT_LIST", "List"),
        DOUBLE_LIST("DOUBLE_LIST", "List"),
        DECIMAL128_LIST("DECIMAL128_LIST", "List"),
        OBJECT_ID_LIST("OBJECT_ID_LIST", "List"),
        UUID_LIST("UUID_LIST", "List"),
        MIXED_LIST("MIXED_LIST", "List"),

        STRING_TO_LINK_MAP("STRING_TO_LINK_MAP", "Map"),
        STRING_TO_INTEGER_MAP("STRING_TO_INTEGER_MAP", "Map"),
        STRING_TO_BOOLEAN_MAP("STRING_TO_BOOLEAN_MAP", "Map"),
        STRING_TO_STRING_MAP("STRING_TO_STRING_MAP", "Map"),
        STRING_TO_BINARY_MAP("STRING_TO_BINARY_MAP", "Map"),
        STRING_TO_DATE_MAP("STRING_TO_DATE_MAP", "Map"),
        STRING_TO_FLOAT_MAP("STRING_TO_FLOAT_MAP", "Map"),
        STRING_TO_DOUBLE_MAP("STRING_TO_DOUBLE_MAP", "Map"),
        STRING_TO_DECIMAL128_MAP("STRING_TO_DECIMAL128_MAP", "Map"),
        STRING_TO_OBJECT_ID_MAP("STRING_TO_OBJECT_ID_MAP", "Map"),
        STRING_TO_UUID_MAP("STRING_TO_UUID_MAP", "Map"),
        STRING_TO_MIXED_MAP("STRING_TO_MIXED_MAP", "Map"),

        STRING_SET("STRING_SET", "Set"),
        INTEGER_SET("INTEGER_SET", "Set"),
<<<<<<< HEAD
        OBJECT_ID_SET("OBJECT_ID_SET", "Set"),
        BINARY_SET("BINARY_SET", "Set");
=======
        BINARY_SET("BINARY_SET", "Set"),
        UUID_SET("UUID_SET", "Set");
>>>>>>> 04ff7d3e

        /**
         * The name of the enum, used in the Java bindings, used to represent the corresponding type.
         */
        val realmType: String = "RealmFieldType.$realmType"
    }
}<|MERGE_RESOLUTION|>--- conflicted
+++ resolved
@@ -99,13 +99,8 @@
 //            "java.util.Date" to RealmFieldType.DATE_SET,
             "byte[]" to RealmFieldType.BINARY_SET,
 //            "org.bson.types.Decimal128" to RealmFieldType.DECIMAL128_SET,
-<<<<<<< HEAD
-            "org.bson.types.ObjectId" to RealmFieldType.OBJECT_ID_SET
-//            "java.util.UUID" to RealmFieldType.UUID_SET,
-=======
-//            "org.bson.types.ObjectId" to RealmFieldType.OBJECT_ID_SET,
+            "org.bson.types.ObjectId" to RealmFieldType.OBJECT_ID_SET,
             "java.util.UUID" to RealmFieldType.UUID_SET
->>>>>>> 04ff7d3e
 //            "io.realm.Mixed" to RealmFieldType.MIXED_SET
     )
 
@@ -161,13 +156,9 @@
 
         STRING_SET("STRING_SET", "Set"),
         INTEGER_SET("INTEGER_SET", "Set"),
-<<<<<<< HEAD
         OBJECT_ID_SET("OBJECT_ID_SET", "Set"),
-        BINARY_SET("BINARY_SET", "Set");
-=======
         BINARY_SET("BINARY_SET", "Set"),
         UUID_SET("UUID_SET", "Set");
->>>>>>> 04ff7d3e
 
         /**
          * The name of the enum, used in the Java bindings, used to represent the corresponding type.
