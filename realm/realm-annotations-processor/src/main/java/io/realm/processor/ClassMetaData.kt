/*
 * Copyright 2019 Realm Inc.
 *
 * Licensed under the Apache License, Version 2.0 (the "License");
 * you may not use this file except in compliance with the License.
 * You may obtain a copy of the License at
 *
 * http://www.apache.org/licenses/LICENSE-2.0
 *
 * Unless required by applicable law or agreed to in writing, software
 * distributed under the License is distributed on an "AS IS" BASIS,
 * WITHOUT WARRANTIES OR CONDITIONS OF ANY KIND, either express or implied.
 * See the License for the specific language governing permissions and
 * limitations under the License.
 */

package io.realm.processor

import io.realm.annotations.*
import io.realm.processor.nameconverter.NameConverter
import java.util.*
import javax.annotation.processing.ProcessingEnvironment
import javax.lang.model.element.*
import javax.lang.model.type.DeclaredType
import javax.lang.model.type.TypeKind
import javax.lang.model.type.TypeMirror
import javax.lang.model.util.Elements
import javax.lang.model.util.Types

/**
 * Utility class for holding metadata for RealmProxy classes.
 */
class ClassMetaData(env: ProcessingEnvironment, typeMirrors: TypeMirrors, private val classType: TypeElement /* Reference to model class. */) {

    val simpleJavaClassName = SimpleClassName(classType.simpleName) // Model class simple name as defined in Java.
    val fields = ArrayList<RealmFieldElement>() // List of all fields in the class except those @Ignored.
    private val indexedFields = ArrayList<RealmFieldElement>() // list of all fields marked @Index.
    private val _objectReferenceFields = ArrayList<RealmFieldElement>() // List of all fields that reference a Realm Object either directly or in a List
    private val basicTypeFields = ArrayList<RealmFieldElement>() // List of all fields that reference basic types, i.e. no references to other Realm Objects
    private val backlinks = LinkedHashSet<Backlink>()
    private val nullableFields = LinkedHashSet<RealmFieldElement>() // Set of fields which can be nullable
    private val nullableValueListFields = LinkedHashSet<RealmFieldElement>() // Set of fields whose elements can be nullable
    private val nullableValueMapFields = LinkedHashSet<RealmFieldElement>() // Set of fields whose elements can be nullable

    // package name for model class.
    private lateinit var packageName: String

    // True if model has a public no-arg constructor.
    private var hasDefaultConstructor: Boolean = false

    // Reference to field used as primary key
    var primaryKey: VariableElement? = null
        private set

    private var containsToString: Boolean = false
    private var containsEquals: Boolean = false
    private var containsHashCode: Boolean = false

    // Returns the name that Realm Core uses when saving data from this Java class.
    lateinit var internalClassName: String
        private set

    private val validPrimaryKeyTypes: List<TypeMirror> = listOf(
            typeMirrors.STRING_MIRROR,
            typeMirrors.PRIMITIVE_LONG_MIRROR,
            typeMirrors.PRIMITIVE_INT_MIRROR,
            typeMirrors.PRIMITIVE_SHORT_MIRROR,
            typeMirrors.PRIMITIVE_BYTE_MIRROR,
            typeMirrors.OBJECT_ID_MIRROR,
            typeMirrors.UUID_MIRROR
    )
    private val validListValueTypes: List<TypeMirror> = listOf(
            typeMirrors.STRING_MIRROR,
            typeMirrors.BINARY_MIRROR,
            typeMirrors.BOOLEAN_MIRROR,
            typeMirrors.LONG_MIRROR,
            typeMirrors.INTEGER_MIRROR,
            typeMirrors.SHORT_MIRROR,
            typeMirrors.BYTE_MIRROR,
            typeMirrors.DOUBLE_MIRROR,
            typeMirrors.FLOAT_MIRROR,
            typeMirrors.DATE_MIRROR,
            typeMirrors.DECIMAL128_MIRROR,
            typeMirrors.OBJECT_ID_MIRROR,
            typeMirrors.UUID_MIRROR,
            typeMirrors.MIXED_MIRROR
    )
    private val validDictionaryTypes: List<TypeMirror>  = listOf(
            typeMirrors.STRING_MIRROR,
            typeMirrors.BINARY_MIRROR,
            typeMirrors.BINARY_NON_PRIMITIVE_MIRROR,
            typeMirrors.BOOLEAN_MIRROR,
            typeMirrors.LONG_MIRROR,
            typeMirrors.INTEGER_MIRROR,
            typeMirrors.SHORT_MIRROR,
            typeMirrors.BYTE_MIRROR,
            typeMirrors.DOUBLE_MIRROR,
            typeMirrors.FLOAT_MIRROR,
            typeMirrors.DATE_MIRROR,
            typeMirrors.DECIMAL128_MIRROR,
            typeMirrors.OBJECT_ID_MIRROR,
            typeMirrors.UUID_MIRROR,
            typeMirrors.MIXED_MIRROR
    )
    private val stringType = typeMirrors.STRING_MIRROR

    private val typeUtils: Types = env.typeUtils
    private val elements: Elements = env.elementUtils
    private lateinit var defaultFieldNameFormatter: NameConverter

    private val ignoreKotlinNullability: Boolean

    val qualifiedClassName: QualifiedClassName
        get() = QualifiedClassName("$packageName.$simpleJavaClassName")

    val backlinkFields: Set<Backlink>
        get() = backlinks.toSet()

    val primaryKeyGetter: String
        get() = getInternalGetter(primaryKey!!.simpleName.toString())

    /**
     * Returns `true if the class is considered to be a valid RealmObject class.
     * RealmObject and Proxy classes also have the @RealmClass annotation but are not considered valid
     * RealmObject classes.
     */
    val isModelClass: Boolean
        get() {
            val type = classType.toString()
            return type != "io.realm.DynamicRealmObject" && !type.endsWith(".RealmObject") && !type.endsWith("RealmProxy")
        }

    var embedded: Boolean = false
        private set

    val classElement: Element
        get() = classType

    init {
        for (element in classType.enclosedElements) {
            if (element is ExecutableElement) {
                val name = element.getSimpleName()
                when {
                    name.contentEquals("toString") -> this.containsToString = true
                    name.contentEquals("equals") -> this.containsEquals = true
                    name.contentEquals("hashCode") -> this.containsHashCode = true
                }
            }
        }

        ignoreKotlinNullability = java.lang.Boolean.valueOf(
                (env.options as MutableMap<String, String>).getOrDefault(OPTION_IGNORE_KOTLIN_NULLABILITY, "false"))
    }

    override fun toString(): String {
        return "class $qualifiedClassName"
    }

    /**
     * Returns the internal field name that matches the one in the Java model class.
     */
    fun getInternalFieldName(javaFieldName: String): String {
        for (field in fields) {
            if (field.javaName == javaFieldName) {
                return field.internalFieldName
            }
        }
        throw IllegalArgumentException("Could not find fieldname: $javaFieldName")
    }

    /**
     * Returns all persistable fields that reference other Realm objects.
     */
    val objectReferenceFields: List<RealmFieldElement>
        get() = _objectReferenceFields.toList()

    /**
     * Returns all persistable fields that contain a basic type, this include lists of primitives.
     */
    fun getBasicTypeFields(): List<RealmFieldElement> {
        return Collections.unmodifiableList(basicTypeFields)
    }

    fun getInternalGetter(fieldName: String): String {
        return "realmGet$$fieldName"
    }

    fun getInternalSetter(fieldName: String): String {
        return "realmSet$$fieldName"
    }

    fun hasPrimaryKey(): Boolean {
        return primaryKey != null
    }

    fun containsToString(): Boolean {
        return containsToString
    }

    fun containsEquals(): Boolean {
        return containsEquals
    }

    fun containsHashCode(): Boolean {
        return containsHashCode
    }

    /**
     * Checks if a VariableElement is nullable.
     *
     * @return `true` if a VariableElement is nullable type, `false` otherwise.
     */
    fun isNullable(variableElement: VariableElement): Boolean {
        return nullableFields.contains(variableElement)
    }

    /**
     * Checks if the element of `RealmList` designated by `realmListVariableElement` is nullable.
     *
     * @return `true` if the element is nullable type, `false` otherwise.
     */
    fun isElementNullable(realmListVariableElement: VariableElement): Boolean {
        return nullableValueListFields.contains(realmListVariableElement)
    }

    /**
     * Checks if the value of a `RealmDictionary` entry designated by `realmDictionaryVariableElement` is nullable.
     *
     * @return `true` if the element is nullable type, `false` otherwise.
     */
    fun isDictionaryValueNullable(realmDictionaryVariableElement: VariableElement): Boolean {
        return nullableValueMapFields.contains(realmDictionaryVariableElement)
    }

    /**
     * Checks if a VariableElement is indexed.
     *
     * @param variableElement the element/field
     * @return `true` if a VariableElement is indexed, `false` otherwise.
     */
    fun isIndexed(variableElement: VariableElement): Boolean {
        return indexedFields.contains(variableElement)
    }

    /**
     * Checks if a VariableElement is a primary key.
     *
     * @param variableElement the element/field
     * @return `true` if a VariableElement is primary key, `false` otherwise.
     */
    fun isPrimaryKey(variableElement: VariableElement): Boolean {
        return primaryKey != null && primaryKey == variableElement
    }

    /**
     * Find the named field in this classes list of fields.
     * This method is called only during backlink checking,
     * so creating a map, even lazily, doesn't seem like a worthwhile optimization.
     * If it gets used more widely, that decision should be revisited.
     *
     * @param fieldName The name of the sought field
     * @return the named field's VariableElement, or null if not found
     */
    fun getDeclaredField(fieldName: String?): VariableElement? {
        if (fieldName == null) {
            return null
        }
        for (field in fields) {
            if (field.simpleName.toString() == fieldName) {
                return field
            }
        }
        return null
    }

    /**
     * Builds the meta data structures for this class. Any errors or messages will be
     * posted on the provided Messager.
     *
     * @param moduleMetaData pre-processed module meta data.
     * @return True if meta data was correctly created and processing can continue, false otherwise.
     */
    fun generate(moduleMetaData: ModuleMetaData): Boolean {
        // Get the package of the class
        val enclosingElement = classType.enclosingElement
        if (enclosingElement.kind != ElementKind.PACKAGE) {
            Utils.error("The RealmClass annotation does not support nested classes.", classType)
            return false
        }

        // Check if the @RealmClass is considered valid with respect to the type hierarchy
        val parentElement = Utils.getSuperClass(classType) as TypeElement
        if (parentElement.toString() != "java.lang.Object" && parentElement.toString() != "io.realm.RealmObject") {
            Utils.error("Valid model classes must either extend RealmObject or implement RealmModel.", classType)
            return false
        }

        val packageElement = enclosingElement as PackageElement
        packageName = packageElement.qualifiedName.toString()

        // Determine naming rules for this class
        val qualifiedClassName = QualifiedClassName("$packageName.$simpleJavaClassName")
        val moduleClassNameFormatter = moduleMetaData.getClassNameFormatter(qualifiedClassName)
        defaultFieldNameFormatter = moduleMetaData.getFieldNameFormatter(qualifiedClassName)

        val realmClassAnnotation = classType.getAnnotation(RealmClass::class.java)
        // If name has been specifically set, it should override any module policy.
        internalClassName = when {
            realmClassAnnotation.name.isNotEmpty() -> realmClassAnnotation.name
            realmClassAnnotation.value.isNotEmpty() -> realmClassAnnotation.value
            else -> moduleClassNameFormatter.convert(simpleJavaClassName.toString())
        }
        if (internalClassName.length > MAX_CLASSNAME_LENGTH) {
            Utils.error(String.format(Locale.US, "Internal class name is too long. Class '%s' " + "is converted to '%s', which is longer than the maximum allowed of %d characters",
                    simpleJavaClassName, internalClassName, MAX_CLASSNAME_LENGTH))
            return false
        }

        // If field name policy has been explicitly set, override the module field name policy
        if (realmClassAnnotation.fieldNamingPolicy != RealmNamingPolicy.NO_POLICY) {
            defaultFieldNameFormatter = Utils.getNameFormatter(realmClassAnnotation.fieldNamingPolicy)
        }

        embedded = realmClassAnnotation.embedded

        // Categorize and check the rest of the file
        if (!categorizeClassElements()) {
            return false
        }
        if (!checkCollectionTypes()) {
            return false
        }
        if (!checkDictionaryTypes()) {
            return false
        }
        if (!checkReferenceTypes()) {
            return false
        }
        if (!checkDefaultConstructor()) {
            return false
        }
        if (!checkForFinalFields()) {
            return false
        }
        if (!checkForVolatileFields()) {
            return false
        }

        // Meta data was successfully generated
        return true
    }

    // Iterate through all class elements and add them to the appropriate internal data structures.
    // Returns true if all elements could be categorized and false otherwise.
    private fun categorizeClassElements(): Boolean {
        for (element in classType.enclosedElements) {
            when (element.kind) {
                ElementKind.CONSTRUCTOR -> if (Utils.isDefaultConstructor(element)) {
                    hasDefaultConstructor = true
                }

                ElementKind.FIELD -> if (!categorizeField(element)) {
                    return false
                }
                else -> {
                    /* Ignore */
                }
            }
        }

        if (fields.isEmpty()) {
            Utils.error(String.format(Locale.US, "Class \"%s\" must contain at least 1 persistable field.", simpleJavaClassName))
        }

        return true
    }

    private fun checkCollectionTypes(): Boolean {
        for (field in fields) {
            if (Utils.isRealmList(field)) {
                if (!checkRealmListType(field)) {
                    return false
                }
            } else if (Utils.isRealmResults(field)) {
                if (!checkRealmResultsType(field)) {
                    return false
                }
            }
        }

        return true
    }

    private fun checkDictionaryTypes(): Boolean {
        for (field in fields) {
            if (Utils.isRealmDictionary(field)) {
                if (!checkDictionaryValuesType(field)) {
                    return false
                }
            }
        }

        return true
    }

    private fun checkDictionaryValuesType(field: VariableElement): Boolean {
        // Check for missing generic (default back to Object)
        if (Utils.getGenericTypeQualifiedName(field) == null) {
            Utils.error(getFieldErrorSuffix(field) + "No generic type supplied for field", field)
            return false
        }

        val elementTypeMirror = checkReferenceIsNotInterface(field) ?: return false
        return checkAcceptableClass(
                field,
                elementTypeMirror,
                validDictionaryTypes,
                "Element type of RealmDictionary must be of type 'Mixed' or any type that can be boxed inside 'Mixed': "
        )
    }

    private fun checkRealmListType(field: VariableElement): Boolean {
        // Check for missing generic (default back to Object)
        if (Utils.getGenericTypeQualifiedName(field) == null) {
            Utils.error(getFieldErrorSuffix(field) + "No generic type supplied for field", field)
            return false
        }

        val elementTypeMirror = checkReferenceIsNotInterface(field) ?: return false
        return checkAcceptableClass(
                field,
                elementTypeMirror,
                validListValueTypes,
                "Element type of RealmList must be a class implementing 'RealmModel' or one of "
        )
    }

    private fun checkAcceptableClass(
            field: VariableElement,
            elementTypeMirror: TypeMirror,
            validTypes: List<TypeMirror>,
            specificFieldTypeMessage: String
    ): Boolean {
        // Check if the actual value class is acceptable
        if (!containsType(validTypes, elementTypeMirror) && !Utils.isRealmModel(elementTypeMirror)) {
            val messageBuilder = StringBuilder(getFieldErrorSuffix(field) + "Type was '$elementTypeMirror'. $specificFieldTypeMessage")
            val separator = ", "
            for (type in validTypes) {
                messageBuilder.append('\'').append(type.toString()).append('\'').append(separator)
            }
            messageBuilder.setLength(messageBuilder.length - separator.length)
            messageBuilder.append('.')
            Utils.error(messageBuilder.toString(), field)
            return false
        }
        return true
    }

    private fun checkReferenceIsNotInterface(field: VariableElement): TypeMirror? {
        // Check that the referenced type is a concrete class and not an interface
        val fieldType = field.asType()
        val elementTypeMirror: TypeMirror = (fieldType as DeclaredType).typeArguments[0]
        if (elementTypeMirror.kind == TypeKind.DECLARED /* class of interface*/) {
            val elementTypeElement = (elementTypeMirror as DeclaredType).asElement() as TypeElement
            if (elementTypeElement.superclass.kind == TypeKind.NONE) {
                Utils.error(
                        getFieldErrorSuffix(field) + "Only concrete Realm classes are allowed in field '$field'. "
                                + "Neither interfaces nor abstract classes are allowed.",
                        field)
                return null
            }
        }
        return elementTypeMirror
    }

    private fun checkRealmResultsType(field: VariableElement): Boolean {
        // Only classes implementing RealmModel are allowed since RealmResults field is used only for backlinks.

        // Check for missing generic (default back to Object)
        if (Utils.getGenericTypeQualifiedName(field) == null) {
            Utils.error(getFieldErrorSuffix(field) + "No generic type supplied for field", field)
            return false
        }

        val fieldType = field.asType()
        val elementTypeMirror = (fieldType as DeclaredType).typeArguments[0]
        if (elementTypeMirror.kind == TypeKind.DECLARED /* class or interface*/) {
            val elementTypeElement = (elementTypeMirror as DeclaredType).asElement() as TypeElement
            if (elementTypeElement.superclass.kind == TypeKind.NONE) {
                Utils.error(
                        ("Only concrete Realm classes are allowed in RealmResults. " + "Neither interfaces nor abstract classes are allowed."),
                        field)
                return false
            }
        }

        // Check if the actual value class is acceptable
        if (!Utils.isRealmModel(elementTypeMirror)) {
            Utils.error(getFieldErrorSuffix(field) + "Element type of RealmResults must be a class implementing 'RealmModel'.", field)
            return false
        }

        return true
    }

    private fun getFieldErrorSuffix(field: VariableElement): String {
        return "$simpleJavaClassName.${field.simpleName}: "
    }

    private fun checkReferenceTypes(): Boolean {
        for (field in fields) {
            if (Utils.isRealmModel(field)) {
                // Check that the referenced type is a concrete class and not an interface
                val typeElement = elements.getTypeElement(field.asType().toString())
                if (typeElement.superclass.kind == TypeKind.NONE) {
                    Utils.error(
                            ("Only concrete Realm classes can be referenced from model classes. " + "Neither interfaces nor abstract classes are allowed."),
                            field)
                    return false
                }
            }
        }

        return true
    }

    // Report if the default constructor is missing
    private fun checkDefaultConstructor(): Boolean {
        return if (!hasDefaultConstructor) {
            Utils.error(String.format(Locale.US,
                    "Class \"%s\" must declare a public constructor with no arguments if it contains custom constructors.",
                    simpleJavaClassName))
            false
        } else {
            true
        }
    }

    private fun checkForFinalFields(): Boolean {
        for (field in fields) {
            if (!field.modifiers.contains(Modifier.FINAL)) {
                continue
            }
            if (Utils.isRealmList(field) || Utils.isMutableRealmInteger(field) ||
                    Utils.isRealmDictionary(field)) {
                continue
            }

            Utils.error(String.format(Locale.US, "Class \"%s\" contains illegal final/immutable field \"%s\".", simpleJavaClassName,
                    field.simpleName.toString()))

            return false
        }
        return true
    }

    private fun checkForVolatileFields(): Boolean {
        for (field in fields) {
            if (field.modifiers.contains(Modifier.VOLATILE)) {
                Utils.error(String.format(Locale.US,
                        "Class \"%s\" contains illegal volatile field \"%s\".",
                        simpleJavaClassName,
                        field.simpleName.toString()))
                return false
            }
        }
        return true
    }

    private fun categorizeField(element: Element): Boolean {
        val fieldRef = element as VariableElement

        // completely ignore any static fields
        if (fieldRef.modifiers.contains(Modifier.STATIC)) {
            return true
        }

        // Ignore fields marked with @Ignore or if they are transient
        if (fieldRef.getAnnotation(Ignore::class.java) != null || fieldRef.modifiers.contains(Modifier.TRANSIENT)) {
            return true
        }

        // Determine name for field
        val internalFieldName = getInternalFieldName(fieldRef, defaultFieldNameFormatter)
        val field = RealmFieldElement(fieldRef, internalFieldName)

        if (field.getAnnotation(Index::class.java) != null) {
            if (!categorizeIndexField(element, field)) {
                return false
            }
        }

        // @Required annotation of RealmList and RealmDictionary field only affects its value type, not field itself.
        if (Utils.isRealmList(field)) {
            val hasRequiredAnnotation = hasRequiredAnnotation(field)
            val listGenericType = (field.asType() as DeclaredType).typeArguments
            val containsRealmModelClasses = (listGenericType.isNotEmpty() && Utils.isRealmModel(listGenericType[0]))
            val containsRealmAny = (listGenericType.isNotEmpty() && Utils.isRealmAny(listGenericType[0]))

            // @Required not allowed if the list contains Realm model classes
            if (hasRequiredAnnotation && (containsRealmModelClasses || containsRealmAny)) {
                Utils.error("@Required not allowed on RealmList's that contain other Realm model classes or RealmAny.")
                return false
            }

            // @Required thus only makes sense for RealmLists with primitive types
            // We only check @Required annotation. @org.jetbrains.annotations.NotNull annotation should not affect nullability of the list values.
            if (!hasRequiredAnnotation) {
                if (!containsRealmModelClasses) {
                    nullableValueListFields.add(field)
                }
            }
        } else if (Utils.isRealmDictionary(field)) {
            // Same as RealmList
            val hasRequiredAnnotation = hasRequiredAnnotation(field)
            val listGenericType = (field.asType() as DeclaredType).typeArguments
            val containsRealmModelClasses = (listGenericType.isNotEmpty() && Utils.isRealmModel(listGenericType[0]))
            val containsMixed = (listGenericType.isNotEmpty() && Utils.isMixed(listGenericType[0]))

            // @Required not allowed if the dictionary contains Realm model classes
            if (hasRequiredAnnotation && (containsRealmModelClasses || containsMixed)) {
                Utils.error("@Required not allowed on RealmDictionaries that contain other Realm model classes and Mixed.")
                return false
            }

            // @Required thus only makes sense for RealmDictionaries with primitive types
            // We only check @Required annotation. @org.jetbrains.annotations.NotNull annotation should not affect nullability of the list values.
            if (!hasRequiredAnnotation) {
                if (!containsRealmModelClasses) {
                    nullableValueMapFields.add(field)
                }
            }
        } else if (isRequiredField(field)) {
            if (!checkBasicRequiredAnnotationUsage(field)) {
                return false
            }
        } else {
            // The field doesn't have the @Required and @org.jetbrains.annotations.NotNull annotation.
            // Without @Required annotation, boxed types/RealmObject/Date/String/bytes should be added to
            // nullableFields.
            // RealmList of models, RealmResults(backlinks) and primitive types are NOT nullable. @Required annotation is not supported.
            if (!Utils.isPrimitiveType(field) && !Utils.isRealmResults(field)) {
                nullableFields.add(field)
            }
        }

        if (field.getAnnotation(PrimaryKey::class.java) != null) {
            if (!categorizePrimaryKeyField(field)) {
                return false
            }
        }

        // @LinkingObjects cannot be @PrimaryKey or @Index.
        if (field.getAnnotation(LinkingObjects::class.java) != null) {
            // Do not add backlinks to fields list.
            return categorizeBacklinkField(field)
        }

        // Similarly, a MutableRealmInteger cannot be a @PrimaryKey or @LinkingObject.
        if (Utils.isMutableRealmInteger(field)) {
            if (!categorizeMutableRealmIntegerField(field)) {
                return false
            }
        }

        // Standard field that appears to be valid (more fine grained checks might fail later).
        fields.add(field)
<<<<<<< HEAD
        if (Utils.isRealmModel(field) ||
                Utils.isRealmModelList(field) ||
                Utils.isMixedList(field) ||
                Utils.isMixed(field) ||
                Utils.isRealmModelDictionary(field) ||
                Utils.isMixedDictionary(field)) {
=======
        if (Utils.isRealmModel(field) || Utils.isRealmModelList(field) || Utils.isRealmAnyList(field) || Utils.isRealmAny(field)) {
>>>>>>> 05c5d71a
            _objectReferenceFields.add(field)
        } else {
            basicTypeFields.add(field)
        }

        return true
    }

    private fun getInternalFieldName(field: VariableElement, defaultConverter: NameConverter): String {
        val nameAnnotation: RealmField? = field.getAnnotation(RealmField::class.java)
        if (nameAnnotation != null) {
            if (nameAnnotation.name.isNotEmpty()) {
                return nameAnnotation.name
            }
            if (nameAnnotation.value.isNotEmpty()) {
                return nameAnnotation.value
            }
            Utils.note(String.format(("Empty internal name defined on @RealmField. " + "Falling back to named used by Java model class: %s"), field.simpleName), field)
            return field.simpleName.toString()
        } else {
            return defaultConverter.convert(field.simpleName.toString())
        }
    }

    /**
     * This method only checks if the field has `@Required` annotation.
     * In most cases, you should use [.isRequiredField] to take into account
     * Kotlin's annotation as well.
     *
     * @param field target field.
     * @return `true` if the field has `@Required` annotation, `false` otherwise.
     * @see .isRequiredField
     */
    private fun hasRequiredAnnotation(field: VariableElement): Boolean {
        return field.getAnnotation(Required::class.java) != null
    }

    /**
     * Checks if the field is annotated as required.
     * @param field target field.
     * @return `true` if the field is annotated as required, `false` otherwise.
     */
    private fun isRequiredField(field: VariableElement): Boolean {
        if (hasRequiredAnnotation(field)) {
            return true
        }

        if (ignoreKotlinNullability) {
            return false
        }

        // Kotlin uses the `org.jetbrains.annotations.NotNull` annotation to mark non-null fields.
        // In order to fully support the Kotlin type system we interpret `@NotNull` as an alias
        // for `@Required`
        for (annotation in field.annotationMirrors) {
            if (annotation.annotationType.toString() == "org.jetbrains.annotations.NotNull") {
                return true
            }
        }

        return false
    }

    // The field has the @Index annotation. It's only valid for column types:
    // STRING, DATE, INTEGER, BOOLEAN, RealmMutableInteger, OBJECT_ID, UUID and MIXED
    private fun categorizeIndexField(element: Element, fieldElement: RealmFieldElement): Boolean {
        var indexable = false

        if (Utils.isMutableRealmInteger(fieldElement) || Utils.isRealmAny(fieldElement)) {
            indexable = true
        } else {
            when (Constants.JAVA_TO_REALM_TYPES[fieldElement.asType().toString()]) {
                Constants.RealmFieldType.STRING,
                Constants.RealmFieldType.DATE,
                Constants.RealmFieldType.INTEGER,
                Constants.RealmFieldType.BOOLEAN,
                Constants.RealmFieldType.OBJECT_ID,
                Constants.RealmFieldType.UUID -> { indexable = true }
                else -> { /* Ignore */ }
            }
        }

        if (indexable) {
            indexedFields.add(fieldElement)
            return true
        }

        Utils.error(String.format(Locale.US, "Field \"%s\" of type \"%s\" cannot be an @Index.", element, element.asType()))
        return false
    }

    // The field has the @Required annotation
    // Returns `true` if the field could be correctly validated, `false` if an error was reported.
    private fun checkBasicRequiredAnnotationUsage(field: VariableElement): Boolean {
        if (Utils.isPrimitiveType(field)) {
            Utils.error(String.format(Locale.US,
                    "@Required or @NotNull annotation is unnecessary for primitive field \"%s\".", field))
            return false
        }

        if (Utils.isRealmModel(field)) {
            /**
             * Defer checking if @Required usage is valid when checking backlinks. See [categorizeBacklinkField]
             */
            if (!embedded || field.getAnnotation(LinkingObjects::class.java) == null) {
                Utils.error(String.format(Locale.US,
                        "Field \"%s\" with type \"%s\" cannot be @Required or @NotNull.", field, field.asType()))
                return false
            }
        }

        if (Utils.isRealmAny(field)) {
            Utils.error(String.format(Locale.US, "RealmAny field \"${field}\" cannot be @Required or @NotNull."))
            return false
        }

        // Should never get here - user should remove @Required
        if (nullableFields.contains(field)) {
            Utils.error(String.format(Locale.US,
                    "Field \"%s\" with type \"%s\" appears to be nullable. Consider removing @Required.",
                    field,
                    field.asType()))

            return false
        }

        return true
    }

    // The field has the @PrimaryKey annotation. It is only valid for
    // String, short, int and long and must only be present one time.
    // From Core 6 String primary keys no longer needs to be indexed, and from Core 10
    // none of the primary key types do.
    private fun categorizePrimaryKeyField(fieldElement: RealmFieldElement): Boolean {
        // Embedded Objects do not support primary keys at all
        if (embedded) {
            Utils.error(String.format(Locale.US,
                    "A model class marked as embedded cannot contain a @PrimaryKey. One was defined for: %s",
                    fieldElement.simpleName.toString()))
            return false
        }

        // Only one primary key pr. class is allowed
        if (primaryKey != null) {
            Utils.error(String.format(Locale.US,
                    "A class cannot have more than one @PrimaryKey. Both \"%s\" and \"%s\" are annotated as @PrimaryKey.",
                    primaryKey!!.simpleName.toString(),
                    fieldElement.simpleName.toString()))
            return false
        }

        // Check that the primary key is defined on a supported field
        val fieldType = fieldElement.asType()
        if (!isValidPrimaryKeyType(fieldType)) {
            Utils.error(String.format(Locale.US,
                    "Field \"%s\" with type \"%s\" cannot be used as primary key. See @PrimaryKey for legal types.",
                    fieldElement.simpleName.toString(),
                    fieldType))
            return false
        }

        primaryKey = fieldElement

        return true
    }

    private fun categorizeBacklinkField(variableElement: VariableElement): Boolean {
        val backlink = Backlink(this, variableElement)
        if (!backlink.validateSource()) {
            return false
        }

        backlinks.add(backlink)

        return true
    }

    private fun categorizeMutableRealmIntegerField(field: VariableElement): Boolean {
        if (field.modifiers.contains(Modifier.FINAL)) {
            return true
        }

        Utils.error(String.format(Locale.US,
                "Field \"%s\", a MutableRealmInteger, must be final.",
                field.simpleName.toString()))
        return false
    }

    private fun isValidPrimaryKeyType(type: TypeMirror): Boolean {
        for (validType in validPrimaryKeyTypes) {
            if (typeUtils.isAssignable(type, validType)) {
                return true
            }
        }
        return false
    }

    private fun isStringPrimaryKeyType(type: TypeMirror): Boolean = typeUtils.isAssignable(type, stringType)

    private fun containsType(listOfTypes: List<TypeMirror>, type: TypeMirror): Boolean {
        for (i in listOfTypes.indices) {
            // Comparing TypeMirror's using `equals()` breaks when using incremental annotation processing.
            if (typeUtils.isSameType(listOfTypes[i], type)) {
                return true
            }
        }
        return false
    }

    companion object {
        private val OPTION_IGNORE_KOTLIN_NULLABILITY = "realm.ignoreKotlinNullability"
        private val MAX_CLASSNAME_LENGTH = 57
    }

}
<|MERGE_RESOLUTION|>--- conflicted
+++ resolved
@@ -665,16 +665,12 @@
 
         // Standard field that appears to be valid (more fine grained checks might fail later).
         fields.add(field)
-<<<<<<< HEAD
         if (Utils.isRealmModel(field) ||
                 Utils.isRealmModelList(field) ||
-                Utils.isMixedList(field) ||
-                Utils.isMixed(field) ||
+                Utils.isRealmAnyList(field) ||
+                Utils.isRealmAny(field) ||
                 Utils.isRealmModelDictionary(field) ||
                 Utils.isMixedDictionary(field)) {
-=======
-        if (Utils.isRealmModel(field) || Utils.isRealmModelList(field) || Utils.isRealmAnyList(field) || Utils.isRealmAny(field)) {
->>>>>>> 05c5d71a
             _objectReferenceFields.add(field)
         } else {
             basicTypeFields.add(field)
