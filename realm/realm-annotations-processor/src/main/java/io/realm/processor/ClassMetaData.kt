/*
 * Copyright 2019 Realm Inc.
 *
 * Licensed under the Apache License, Version 2.0 (the "License");
 * you may not use this file except in compliance with the License.
 * You may obtain a copy of the License at
 *
 * http://www.apache.org/licenses/LICENSE-2.0
 *
 * Unless required by applicable law or agreed to in writing, software
 * distributed under the License is distributed on an "AS IS" BASIS,
 * WITHOUT WARRANTIES OR CONDITIONS OF ANY KIND, either express or implied.
 * See the License for the specific language governing permissions and
 * limitations under the License.
 */

package io.realm.processor

import io.realm.annotations.*
import io.realm.processor.nameconverter.NameConverter
import java.util.*
import javax.annotation.processing.ProcessingEnvironment
import javax.lang.model.element.*
import javax.lang.model.type.DeclaredType
import javax.lang.model.type.TypeKind
import javax.lang.model.type.TypeMirror
import javax.lang.model.util.Elements
import javax.lang.model.util.Types

/**
 * Utility class for holding metadata for RealmProxy classes.
 */
class ClassMetaData(env: ProcessingEnvironment, typeMirrors: TypeMirrors, private val classType: TypeElement /* Reference to model class. */) {

    val simpleJavaClassName = SimpleClassName(classType.simpleName) // Model class simple name as defined in Java.
    val fields = ArrayList<RealmFieldElement>() // List of all fields in the class except those @Ignored.
    private val indexedFields = ArrayList<RealmFieldElement>() // list of all fields marked @Index.
    private val _objectReferenceFields = ArrayList<RealmFieldElement>() // List of all fields that reference a Realm Object either directly or in a List
    private val basicTypeFields = ArrayList<RealmFieldElement>() // List of all fields that reference basic types, i.e. no references to other Realm Objects
    private val backlinks = LinkedHashSet<Backlink>()
    private val nullableFields = LinkedHashSet<RealmFieldElement>() // Set of fields which can be nullable
    private val nullableValueListFields = LinkedHashSet<RealmFieldElement>() // Set of fields whose elements can be nullable
    private val nullableValueMapFields = LinkedHashSet<RealmFieldElement>() // Set of fields whose elements can be nullable
    private val nullableValueSetFields = LinkedHashSet<RealmFieldElement>() // Set of fields whose elements can be nullable

    // package name for model class.
    private lateinit var packageName: String

    // True if model has a public no-arg constructor.
    private var hasDefaultConstructor: Boolean = false

    // Reference to field used as primary key
    var primaryKey: VariableElement? = null
        private set

    private var containsToString: Boolean = false
    private var containsEquals: Boolean = false
    private var containsHashCode: Boolean = false

    // Returns the name that Realm Core uses when saving data from this Java class.
    lateinit var internalClassName: String
        private set

    private val validPrimaryKeyTypes: List<TypeMirror> = listOf(
            typeMirrors.STRING_MIRROR,
            typeMirrors.PRIMITIVE_LONG_MIRROR,
            typeMirrors.PRIMITIVE_INT_MIRROR,
            typeMirrors.PRIMITIVE_SHORT_MIRROR,
            typeMirrors.PRIMITIVE_BYTE_MIRROR,
            typeMirrors.OBJECT_ID_MIRROR,
            typeMirrors.UUID_MIRROR
    )
    private val validListValueTypes: List<TypeMirror> = listOf(
            typeMirrors.STRING_MIRROR,
            typeMirrors.BINARY_MIRROR,
            typeMirrors.BOOLEAN_MIRROR,
            typeMirrors.LONG_MIRROR,
            typeMirrors.INTEGER_MIRROR,
            typeMirrors.SHORT_MIRROR,
            typeMirrors.BYTE_MIRROR,
            typeMirrors.DOUBLE_MIRROR,
            typeMirrors.FLOAT_MIRROR,
            typeMirrors.DATE_MIRROR,
            typeMirrors.DECIMAL128_MIRROR,
            typeMirrors.OBJECT_ID_MIRROR,
            typeMirrors.UUID_MIRROR,
            typeMirrors.MIXED_MIRROR
    )
    private val validDictionaryTypes: List<TypeMirror> = listOf(
            typeMirrors.STRING_MIRROR,
            typeMirrors.BINARY_MIRROR,
            typeMirrors.BOOLEAN_MIRROR,
            typeMirrors.LONG_MIRROR,
            typeMirrors.INTEGER_MIRROR,
            typeMirrors.SHORT_MIRROR,
            typeMirrors.BYTE_MIRROR,
            typeMirrors.DOUBLE_MIRROR,
            typeMirrors.FLOAT_MIRROR,
            typeMirrors.DATE_MIRROR,
            typeMirrors.DECIMAL128_MIRROR,
            typeMirrors.OBJECT_ID_MIRROR,
            typeMirrors.UUID_MIRROR,
            typeMirrors.MIXED_MIRROR
    )
    private val validSetTypes: List<TypeMirror>  = listOf(
            typeMirrors.STRING_MIRROR,
            typeMirrors.BINARY_MIRROR,
//            typeMirrors.BOOLEAN_MIRROR,
            typeMirrors.LONG_MIRROR,
            typeMirrors.INTEGER_MIRROR,
            typeMirrors.SHORT_MIRROR,
            typeMirrors.BYTE_MIRROR,
//            typeMirrors.DOUBLE_MIRROR,
//            typeMirrors.FLOAT_MIRROR,
//            typeMirrors.DATE_MIRROR,
//            typeMirrors.DECIMAL128_MIRROR,
<<<<<<< HEAD
            typeMirrors.OBJECT_ID_MIRROR
//            typeMirrors.UUID_MIRROR,
=======
//            typeMirrors.OBJECT_ID_MIRROR,
            typeMirrors.UUID_MIRROR
>>>>>>> 04ff7d3e
//            typeMirrors.MIXED_MIRROR
    )
    private val stringType = typeMirrors.STRING_MIRROR

    private val typeUtils: Types = env.typeUtils
    private val elements: Elements = env.elementUtils
    private lateinit var defaultFieldNameFormatter: NameConverter

    private val ignoreKotlinNullability: Boolean

    val qualifiedClassName: QualifiedClassName
        get() = QualifiedClassName("$packageName.$simpleJavaClassName")

    val backlinkFields: Set<Backlink>
        get() = backlinks.toSet()

    val primaryKeyGetter: String
        get() = getInternalGetter(primaryKey!!.simpleName.toString())

    /**
     * Returns `true if the class is considered to be a valid RealmObject class.
     * RealmObject and Proxy classes also have the @RealmClass annotation but are not considered valid
     * RealmObject classes.
     */
    val isModelClass: Boolean
        get() {
            val type = classType.toString()
            return type != "io.realm.DynamicRealmObject" && !type.endsWith(".RealmObject") && !type.endsWith("RealmProxy")
        }

    var embedded: Boolean = false
        private set

    val classElement: Element
        get() = classType

    init {
        for (element in classType.enclosedElements) {
            if (element is ExecutableElement) {
                val name = element.getSimpleName()
                when {
                    name.contentEquals("toString") -> this.containsToString = true
                    name.contentEquals("equals") -> this.containsEquals = true
                    name.contentEquals("hashCode") -> this.containsHashCode = true
                }
            }
        }

        ignoreKotlinNullability = java.lang.Boolean.valueOf(
                (env.options as MutableMap<String, String>).getOrDefault(OPTION_IGNORE_KOTLIN_NULLABILITY, "false"))
    }

    override fun toString(): String {
        return "class $qualifiedClassName"
    }

    /**
     * Returns the internal field name that matches the one in the Java model class.
     */
    fun getInternalFieldName(javaFieldName: String): String {
        for (field in fields) {
            if (field.javaName == javaFieldName) {
                return field.internalFieldName
            }
        }
        throw IllegalArgumentException("Could not find fieldname: $javaFieldName")
    }

    /**
     * Returns all persistable fields that reference other Realm objects.
     */
    val objectReferenceFields: List<RealmFieldElement>
        get() = _objectReferenceFields.toList()

    /**
     * Returns all persistable fields that contain a basic type, this include lists of primitives.
     */
    fun getBasicTypeFields(): List<RealmFieldElement> {
        return Collections.unmodifiableList(basicTypeFields)
    }

    fun getInternalGetter(fieldName: String): String {
        return "realmGet$$fieldName"
    }

    fun getInternalSetter(fieldName: String): String {
        return "realmSet$$fieldName"
    }

    fun hasPrimaryKey(): Boolean {
        return primaryKey != null
    }

    fun containsToString(): Boolean {
        return containsToString
    }

    fun containsEquals(): Boolean {
        return containsEquals
    }

    fun containsHashCode(): Boolean {
        return containsHashCode
    }

    /**
     * Checks if a VariableElement is nullable.
     *
     * @return `true` if a VariableElement is nullable type, `false` otherwise.
     */
    fun isNullable(variableElement: VariableElement): Boolean {
        return nullableFields.contains(variableElement)
    }

    /**
     * Checks if the element of `RealmList` designated by `realmListVariableElement` is nullable.
     *
     * @return `true` if the element is nullable type, `false` otherwise.
     */
    fun isElementNullable(realmListVariableElement: VariableElement): Boolean {
        return nullableValueListFields.contains(realmListVariableElement)
    }

    /**
     * Checks if the value of a `RealmDictionary` entry designated by `realmDictionaryVariableElement` is nullable.
     *
     * @return `true` if the element is nullable type, `false` otherwise.
     */
    fun isDictionaryValueNullable(realmDictionaryVariableElement: VariableElement): Boolean {
        return nullableValueMapFields.contains(realmDictionaryVariableElement)
    }

    /**
     * Checks if the value of a `RealmDictionary` entry designated by `realmDictionaryVariableElement` is nullable.
     *
     * @return `true` if the element is nullable type, `false` otherwise.
     */
    fun isSetValueNullable(realmSetVariableElement: VariableElement): Boolean {
        return nullableValueSetFields.contains(realmSetVariableElement)
    }

    /**
     * Checks if a VariableElement is indexed.
     *
     * @param variableElement the element/field
     * @return `true` if a VariableElement is indexed, `false` otherwise.
     */
    fun isIndexed(variableElement: VariableElement): Boolean {
        return indexedFields.contains(variableElement)
    }

    /**
     * Checks if a VariableElement is a primary key.
     *
     * @param variableElement the element/field
     * @return `true` if a VariableElement is primary key, `false` otherwise.
     */
    fun isPrimaryKey(variableElement: VariableElement): Boolean {
        return primaryKey != null && primaryKey == variableElement
    }

    /**
     * Find the named field in this classes list of fields.
     * This method is called only during backlink checking,
     * so creating a map, even lazily, doesn't seem like a worthwhile optimization.
     * If it gets used more widely, that decision should be revisited.
     *
     * @param fieldName The name of the sought field
     * @return the named field's VariableElement, or null if not found
     */
    fun getDeclaredField(fieldName: String?): VariableElement? {
        if (fieldName == null) {
            return null
        }
        for (field in fields) {
            if (field.simpleName.toString() == fieldName) {
                return field
            }
        }
        return null
    }

    /**
     * Builds the meta data structures for this class. Any errors or messages will be
     * posted on the provided Messager.
     *
     * @param moduleMetaData pre-processed module meta data.
     * @return True if meta data was correctly created and processing can continue, false otherwise.
     */
    fun generate(moduleMetaData: ModuleMetaData): Boolean {
        // Get the package of the class
        val enclosingElement = classType.enclosingElement
        if (enclosingElement.kind != ElementKind.PACKAGE) {
            Utils.error("The RealmClass annotation does not support nested classes.", classType)
            return false
        }

        // Check if the @RealmClass is considered valid with respect to the type hierarchy
        val parentElement = Utils.getSuperClass(classType) as TypeElement
        if (parentElement.toString() != "java.lang.Object" && parentElement.toString() != "io.realm.RealmObject") {
            Utils.error("Valid model classes must either extend RealmObject or implement RealmModel.", classType)
            return false
        }

        val packageElement = enclosingElement as PackageElement
        packageName = packageElement.qualifiedName.toString()

        // Determine naming rules for this class
        val qualifiedClassName = QualifiedClassName("$packageName.$simpleJavaClassName")
        val moduleClassNameFormatter = moduleMetaData.getClassNameFormatter(qualifiedClassName)
        defaultFieldNameFormatter = moduleMetaData.getFieldNameFormatter(qualifiedClassName)

        val realmClassAnnotation = classType.getAnnotation(RealmClass::class.java)
        // If name has been specifically set, it should override any module policy.
        internalClassName = when {
            realmClassAnnotation.name.isNotEmpty() -> realmClassAnnotation.name
            realmClassAnnotation.value.isNotEmpty() -> realmClassAnnotation.value
            else -> moduleClassNameFormatter.convert(simpleJavaClassName.toString())
        }
        if (internalClassName.length > MAX_CLASSNAME_LENGTH) {
            Utils.error(String.format(Locale.US, "Internal class name is too long. Class '%s' " + "is converted to '%s', which is longer than the maximum allowed of %d characters",
                    simpleJavaClassName, internalClassName, MAX_CLASSNAME_LENGTH))
            return false
        }

        // If field name policy has been explicitly set, override the module field name policy
        if (realmClassAnnotation.fieldNamingPolicy != RealmNamingPolicy.NO_POLICY) {
            defaultFieldNameFormatter = Utils.getNameFormatter(realmClassAnnotation.fieldNamingPolicy)
        }

        embedded = realmClassAnnotation.embedded

        // Categorize and check the rest of the file
        if (!categorizeClassElements()) {
            return false
        }
        if (!checkCollectionTypes()) {
            return false
        }
        if (!checkDictionaryTypes()) {
            return false
        }
        if (!checkSetTypes()) {
            return false
        }
        if (!checkReferenceTypes()) {
            return false
        }
        if (!checkDefaultConstructor()) {
            return false
        }
        if (!checkForFinalFields()) {
            return false
        }
        if (!checkForVolatileFields()) {
            return false
        }

        // Meta data was successfully generated
        return true
    }

    // Iterate through all class elements and add them to the appropriate internal data structures.
    // Returns true if all elements could be categorized and false otherwise.
    private fun categorizeClassElements(): Boolean {
        for (element in classType.enclosedElements) {
            when (element.kind) {
                ElementKind.CONSTRUCTOR -> if (Utils.isDefaultConstructor(element)) {
                    hasDefaultConstructor = true
                }

                ElementKind.FIELD -> if (!categorizeField(element)) {
                    return false
                }
                else -> {
                    /* Ignore */
                }
            }
        }

        if (fields.isEmpty()) {
            Utils.error(String.format(Locale.US, "Class \"%s\" must contain at least 1 persistable field.", simpleJavaClassName))
        }

        return true
    }

    private fun checkCollectionTypes(): Boolean {
        for (field in fields) {
            if (Utils.isRealmList(field)) {
                if (!checkRealmListType(field)) {
                    return false
                }
            } else if (Utils.isRealmResults(field)) {
                if (!checkRealmResultsType(field)) {
                    return false
                }
            }
        }

        return true
    }

    private fun checkDictionaryTypes(): Boolean {
        for (field in fields) {
            if (Utils.isRealmDictionary(field)) {
                if (!checkDictionaryValuesType(field)) {
                    return false
                }
            }
        }

        return true
    }

    private fun checkSetTypes(): Boolean {
        for (field in fields) {
            if (Utils.isRealmSet(field)) {
                if (!checkSetValuesType(field)) {
                    return false
                }
            }
        }

        return true
    }

    private fun checkSetValuesType(field: VariableElement): Boolean {
        // Check for missing generic (default back to Object)
        if (Utils.getGenericTypeQualifiedName(field) == null) {
            Utils.error(getFieldErrorSuffix(field) + "No generic type supplied for field", field)
            return false
        }

        val elementTypeMirror = checkReferenceIsNotInterface(field) ?: return false
        return checkAcceptableClass(
                field,
                elementTypeMirror,
                validSetTypes,
                "Element type RealmSet must be of type 'Mixed' or any type that can be boxed inside 'Mixed': "
        )
    }

    private fun checkDictionaryValuesType(field: VariableElement): Boolean {
        // Check for missing generic (default back to Object)
        if (Utils.getGenericTypeQualifiedName(field) == null) {
            Utils.error(getFieldErrorSuffix(field) + "No generic type supplied for field", field)
            return false
        }

        val elementTypeMirror = checkReferenceIsNotInterface(field) ?: return false
        return checkAcceptableClass(
                field,
                elementTypeMirror,
                validDictionaryTypes,
                "Element type RealmDictionary must be of type 'Mixed' or any type that can be boxed inside 'Mixed': "
        )
    }

    private fun checkRealmListType(field: VariableElement): Boolean {
        // Check for missing generic (default back to Object)
        if (Utils.getGenericTypeQualifiedName(field) == null) {
            Utils.error(getFieldErrorSuffix(field) + "No generic type supplied for field", field)
            return false
        }

        val elementTypeMirror = checkReferenceIsNotInterface(field) ?: return false
        return checkAcceptableClass(
                field,
                elementTypeMirror,
                validListValueTypes,
                "Element type of RealmList must be a class implementing 'RealmModel' or one of "
        )
    }

    private fun checkAcceptableClass(
            field: VariableElement,
            elementTypeMirror: TypeMirror,
            validTypes: List<TypeMirror>,
            specificFieldTypeMessage: String
    ): Boolean {
        // Check if the actual value class is acceptable
        if (!containsType(validTypes, elementTypeMirror) && !Utils.isRealmModel(elementTypeMirror)) {
            val messageBuilder = StringBuilder(getFieldErrorSuffix(field) + "Type was '$elementTypeMirror'. $specificFieldTypeMessage")
            val separator = ", "
            for (type in validTypes) {
                messageBuilder.append('\'').append(type.toString()).append('\'').append(separator)
            }
            messageBuilder.setLength(messageBuilder.length - separator.length)
            messageBuilder.append('.')
            Utils.error(messageBuilder.toString(), field)
            return false
        }
        return true
    }

    private fun checkReferenceIsNotInterface(field: VariableElement): TypeMirror? {
        // Check that the referenced type is a concrete class and not an interface
        val fieldType = field.asType()
        val elementTypeMirror: TypeMirror = (fieldType as DeclaredType).typeArguments[0]
        if (elementTypeMirror.kind == TypeKind.DECLARED /* class of interface*/) {
            val elementTypeElement = (elementTypeMirror as DeclaredType).asElement() as TypeElement
            if (elementTypeElement.superclass.kind == TypeKind.NONE) {
                Utils.error(
                        getFieldErrorSuffix(field) + "Only concrete Realm classes are allowed in field '$field'. "
                                + "Neither interfaces nor abstract classes are allowed.",
                        field)
                return null
            }
        }
        return elementTypeMirror
    }

    private fun checkRealmResultsType(field: VariableElement): Boolean {
        // Only classes implementing RealmModel are allowed since RealmResults field is used only for backlinks.

        // Check for missing generic (default back to Object)
        if (Utils.getGenericTypeQualifiedName(field) == null) {
            Utils.error(getFieldErrorSuffix(field) + "No generic type supplied for field", field)
            return false
        }

        val fieldType = field.asType()
        val elementTypeMirror = (fieldType as DeclaredType).typeArguments[0]
        if (elementTypeMirror.kind == TypeKind.DECLARED /* class or interface*/) {
            val elementTypeElement = (elementTypeMirror as DeclaredType).asElement() as TypeElement
            if (elementTypeElement.superclass.kind == TypeKind.NONE) {
                Utils.error(
                        ("Only concrete Realm classes are allowed in RealmResults. " + "Neither interfaces nor abstract classes are allowed."),
                        field)
                return false
            }
        }

        // Check if the actual value class is acceptable
        if (!Utils.isRealmModel(elementTypeMirror)) {
            Utils.error(getFieldErrorSuffix(field) + "Element type of RealmResults must be a class implementing 'RealmModel'.", field)
            return false
        }

        return true
    }

    private fun getFieldErrorSuffix(field: VariableElement): String {
        return "$simpleJavaClassName.${field.simpleName}: "
    }

    private fun checkReferenceTypes(): Boolean {
        for (field in fields) {
            if (Utils.isRealmModel(field)) {
                // Check that the referenced type is a concrete class and not an interface
                val typeElement = elements.getTypeElement(field.asType().toString())
                if (typeElement.superclass.kind == TypeKind.NONE) {
                    Utils.error(
                            ("Only concrete Realm classes can be referenced from model classes. " + "Neither interfaces nor abstract classes are allowed."),
                            field)
                    return false
                }
            }
        }

        return true
    }

    // Report if the default constructor is missing
    private fun checkDefaultConstructor(): Boolean {
        return if (!hasDefaultConstructor) {
            Utils.error(String.format(Locale.US,
                    "Class \"%s\" must declare a public constructor with no arguments if it contains custom constructors.",
                    simpleJavaClassName))
            false
        } else {
            true
        }
    }

    private fun checkForFinalFields(): Boolean {
        for (field in fields) {
            if (!field.modifiers.contains(Modifier.FINAL)) {
                continue
            }
            if (Utils.isRealmList(field) ||
                    Utils.isMutableRealmInteger(field) ||
                    Utils.isRealmDictionary(field) ||
                    Utils.isRealmSet(field)) {
                continue
            }

            Utils.error(String.format(Locale.US, "Class \"%s\" contains illegal final/immutable field \"%s\".", simpleJavaClassName,
                    field.simpleName.toString()))

            return false
        }
        return true
    }

    private fun checkForVolatileFields(): Boolean {
        for (field in fields) {
            if (field.modifiers.contains(Modifier.VOLATILE)) {
                Utils.error(String.format(Locale.US,
                        "Class \"%s\" contains illegal volatile field \"%s\".",
                        simpleJavaClassName,
                        field.simpleName.toString()))
                return false
            }
        }
        return true
    }

    private fun categorizeField(element: Element): Boolean {
        val fieldRef = element as VariableElement

        // completely ignore any static fields
        if (fieldRef.modifiers.contains(Modifier.STATIC)) {
            return true
        }

        // Ignore fields marked with @Ignore or if they are transient
        if (fieldRef.getAnnotation(Ignore::class.java) != null || fieldRef.modifiers.contains(Modifier.TRANSIENT)) {
            return true
        }

        // Determine name for field
        val internalFieldName = getInternalFieldName(fieldRef, defaultFieldNameFormatter)
        val field = RealmFieldElement(fieldRef, internalFieldName)

        if (field.getAnnotation(Index::class.java) != null) {
            if (!categorizeIndexField(element, field)) {
                return false
            }
        }

        // @Required annotation of RealmList and RealmDictionary field only affects its value type, not field itself.
        if (Utils.isRealmList(field)) {
            val hasRequiredAnnotation = hasRequiredAnnotation(field)
            val listGenericType = (field.asType() as DeclaredType).typeArguments
            val containsRealmModelClasses = (listGenericType.isNotEmpty() && Utils.isRealmModel(listGenericType[0]))
            val containsMixed = (listGenericType.isNotEmpty() && Utils.isMixed(listGenericType[0]))

            // @Required not allowed if the list contains Realm model classes
            if (hasRequiredAnnotation && (containsRealmModelClasses || containsMixed)) {
                Utils.error("@Required not allowed on RealmList's that contain other Realm model classes or Mixed.")
                return false
            }

            // @Required thus only makes sense for RealmLists with primitive types
            // We only check @Required annotation. @org.jetbrains.annotations.NotNull annotation should not affect nullability of the list values.
            if (!hasRequiredAnnotation) {
                if (!containsRealmModelClasses) {
                    nullableValueListFields.add(field)
                }
            }
        } else if (Utils.isRealmDictionary(field)) {
            // Same as RealmList
            val hasRequiredAnnotation = hasRequiredAnnotation(field)
            val listGenericType = (field.asType() as DeclaredType).typeArguments
            val containsRealmModelClasses = (listGenericType.isNotEmpty() && Utils.isRealmModel(listGenericType[0]))
            val containsMixed = (listGenericType.isNotEmpty() && Utils.isMixed(listGenericType[0]))

            // @Required not allowed if the dictionary contains Realm model classes or Mixed
            if (hasRequiredAnnotation && (containsRealmModelClasses || containsMixed)) {
                Utils.error("@Required not allowed on RealmDictionaries that contain other Realm model classes and Mixed.")
                return false
            }

            // @Required thus only makes sense for RealmDictionaries with primitive types
            // We only check @Required annotation. @org.jetbrains.annotations.NotNull annotation should not affect nullability of the list values.
            if (!hasRequiredAnnotation) {
                if (!containsRealmModelClasses) {
                    nullableValueMapFields.add(field)
                }
            }
        } else if (Utils.isRealmSet(field)) {
            // Same as RealmList
            val hasRequiredAnnotation = hasRequiredAnnotation(field)
            val setGenericType = (field.asType() as DeclaredType).typeArguments
            val containsRealmModelClasses = (setGenericType.isNotEmpty() && Utils.isRealmModel(setGenericType[0]))
            val containsMixed = (setGenericType.isNotEmpty() && Utils.isMixed(setGenericType[0]))

            // @Required not allowed if the set contains Realm model classes or Mixed
            if (hasRequiredAnnotation && (containsRealmModelClasses || containsMixed)) {
                Utils.error("@Required not allowed on RealmSets that contain other Realm model classes and Mixed.")
                return false
            }

            // @Required thus only makes sense for RealmSets with primitive types
            // We only check @Required annotation. @org.jetbrains.annotations.NotNull annotation should not affect nullability of the list values.
            if (!hasRequiredAnnotation) {
                if (!containsRealmModelClasses) {
                    nullableValueSetFields.add(field)
                }
            }
        } else if (isRequiredField(field)) {
            if (!checkBasicRequiredAnnotationUsage(field)) {
                return false
            }
        } else {
            // The field doesn't have the @Required and @org.jetbrains.annotations.NotNull annotation.
            // Without @Required annotation, boxed types/RealmObject/Date/String/bytes should be added to
            // nullableFields.
            // RealmList of models, RealmResults(backlinks) and primitive types are NOT nullable. @Required annotation is not supported.
            if (!Utils.isPrimitiveType(field) && !Utils.isRealmResults(field)) {
                nullableFields.add(field)
            }
        }

        if (field.getAnnotation(PrimaryKey::class.java) != null) {
            if (!categorizePrimaryKeyField(field)) {
                return false
            }
        }

        // @LinkingObjects cannot be @PrimaryKey or @Index.
        if (field.getAnnotation(LinkingObjects::class.java) != null) {
            // Do not add backlinks to fields list.
            return categorizeBacklinkField(field)
        }

        // Similarly, a MutableRealmInteger cannot be a @PrimaryKey or @LinkingObject.
        if (Utils.isMutableRealmInteger(field)) {
            if (!categorizeMutableRealmIntegerField(field)) {
                return false
            }
        }

        // Standard field that appears to be valid (more fine grained checks might fail later).
        fields.add(field)
        if (Utils.isRealmModel(field) ||
                Utils.isRealmModelList(field) ||
                Utils.isMixedList(field) ||
                Utils.isMixed(field) ||
                Utils.isRealmModelDictionary(field) ||
                Utils.isMixedDictionary(field)) {
            _objectReferenceFields.add(field)
        } else {
            basicTypeFields.add(field)
        }

        return true
    }

    private fun getInternalFieldName(field: VariableElement, defaultConverter: NameConverter): String {
        val nameAnnotation: RealmField? = field.getAnnotation(RealmField::class.java)
        if (nameAnnotation != null) {
            if (nameAnnotation.name.isNotEmpty()) {
                return nameAnnotation.name
            }
            if (nameAnnotation.value.isNotEmpty()) {
                return nameAnnotation.value
            }
            Utils.note(String.format(("Empty internal name defined on @RealmField. " + "Falling back to named used by Java model class: %s"), field.simpleName), field)
            return field.simpleName.toString()
        } else {
            return defaultConverter.convert(field.simpleName.toString())
        }
    }

    /**
     * This method only checks if the field has `@Required` annotation.
     * In most cases, you should use [.isRequiredField] to take into account
     * Kotlin's annotation as well.
     *
     * @param field target field.
     * @return `true` if the field has `@Required` annotation, `false` otherwise.
     * @see .isRequiredField
     */
    private fun hasRequiredAnnotation(field: VariableElement): Boolean {
        return field.getAnnotation(Required::class.java) != null
    }

    /**
     * Checks if the field is annotated as required.
     * @param field target field.
     * @return `true` if the field is annotated as required, `false` otherwise.
     */
    private fun isRequiredField(field: VariableElement): Boolean {
        if (hasRequiredAnnotation(field)) {
            return true
        }

        if (ignoreKotlinNullability) {
            return false
        }

        // Kotlin uses the `org.jetbrains.annotations.NotNull` annotation to mark non-null fields.
        // In order to fully support the Kotlin type system we interpret `@NotNull` as an alias
        // for `@Required`
        for (annotation in field.annotationMirrors) {
            if (annotation.annotationType.toString() == "org.jetbrains.annotations.NotNull") {
                return true
            }
        }

        return false
    }

    // The field has the @Index annotation. It's only valid for column types:
    // STRING, DATE, INTEGER, BOOLEAN, RealmMutableInteger, OBJECT_ID, UUID and MIXED
    private fun categorizeIndexField(element: Element, fieldElement: RealmFieldElement): Boolean {
        var indexable = false

        if (Utils.isMutableRealmInteger(fieldElement) || Utils.isMixed(fieldElement)) {
            indexable = true
        } else {
            when (Constants.JAVA_TO_REALM_TYPES[fieldElement.asType().toString()]) {
                Constants.RealmFieldType.STRING,
                Constants.RealmFieldType.DATE,
                Constants.RealmFieldType.INTEGER,
                Constants.RealmFieldType.BOOLEAN,
                Constants.RealmFieldType.OBJECT_ID,
                Constants.RealmFieldType.UUID -> { indexable = true }
                else -> { /* Ignore */ }
            }
        }

        if (indexable) {
            indexedFields.add(fieldElement)
            return true
        }

        Utils.error(String.format(Locale.US, "Field \"%s\" of type \"%s\" cannot be an @Index.", element, element.asType()))
        return false
    }

    // The field has the @Required annotation
    // Returns `true` if the field could be correctly validated, `false` if an error was reported.
    private fun checkBasicRequiredAnnotationUsage(field: VariableElement): Boolean {
        if (Utils.isPrimitiveType(field)) {
            Utils.error(String.format(Locale.US,
                    "@Required or @NotNull annotation is unnecessary for primitive field \"%s\".", field))
            return false
        }

        if (Utils.isRealmModel(field)) {
            /**
             * Defer checking if @Required usage is valid when checking backlinks. See [categorizeBacklinkField]
             */
            if (!embedded || field.getAnnotation(LinkingObjects::class.java) == null) {
                Utils.error(String.format(Locale.US,
                        "Field \"%s\" with type \"%s\" cannot be @Required or @NotNull.", field, field.asType()))
                return false
            }
        }

        if (Utils.isMixed(field)) {
            Utils.error(String.format(Locale.US, "Mixed field \"${field}\" cannot be @Required or @NotNull."))
            return false
        }

        // Should never get here - user should remove @Required
        if (nullableFields.contains(field)) {
            Utils.error(String.format(Locale.US,
                    "Field \"%s\" with type \"%s\" appears to be nullable. Consider removing @Required.",
                    field,
                    field.asType()))

            return false
        }

        return true
    }

    // The field has the @PrimaryKey annotation. It is only valid for
    // String, short, int and long and must only be present one time.
    // From Core 6 String primary keys no longer needs to be indexed, and from Core 10
    // none of the primary key types do.
    private fun categorizePrimaryKeyField(fieldElement: RealmFieldElement): Boolean {
        // Embedded Objects do not support primary keys at all
        if (embedded) {
            Utils.error(String.format(Locale.US,
                    "A model class marked as embedded cannot contain a @PrimaryKey. One was defined for: %s",
                    fieldElement.simpleName.toString()))
            return false
        }

        // Only one primary key pr. class is allowed
        if (primaryKey != null) {
            Utils.error(String.format(Locale.US,
                    "A class cannot have more than one @PrimaryKey. Both \"%s\" and \"%s\" are annotated as @PrimaryKey.",
                    primaryKey!!.simpleName.toString(),
                    fieldElement.simpleName.toString()))
            return false
        }

        // Check that the primary key is defined on a supported field
        val fieldType = fieldElement.asType()
        if (!isValidPrimaryKeyType(fieldType)) {
            Utils.error(String.format(Locale.US,
                    "Field \"%s\" with type \"%s\" cannot be used as primary key. See @PrimaryKey for legal types.",
                    fieldElement.simpleName.toString(),
                    fieldType))
            return false
        }

        primaryKey = fieldElement

        return true
    }

    private fun categorizeBacklinkField(variableElement: VariableElement): Boolean {
        val backlink = Backlink(this, variableElement)
        if (!backlink.validateSource()) {
            return false
        }

        backlinks.add(backlink)

        return true
    }

    private fun categorizeMutableRealmIntegerField(field: VariableElement): Boolean {
        if (field.modifiers.contains(Modifier.FINAL)) {
            return true
        }

        Utils.error(String.format(Locale.US,
                "Field \"%s\", a MutableRealmInteger, must be final.",
                field.simpleName.toString()))
        return false
    }

    private fun isValidPrimaryKeyType(type: TypeMirror): Boolean {
        for (validType in validPrimaryKeyTypes) {
            if (typeUtils.isAssignable(type, validType)) {
                return true
            }
        }
        return false
    }

    private fun isStringPrimaryKeyType(type: TypeMirror): Boolean = typeUtils.isAssignable(type, stringType)

    private fun containsType(listOfTypes: List<TypeMirror>, type: TypeMirror): Boolean {
        for (i in listOfTypes.indices) {
            // Comparing TypeMirror's using `equals()` breaks when using incremental annotation processing.
            if (typeUtils.isSameType(listOfTypes[i], type)) {
                return true
            }
        }
        return false
    }

    companion object {
        private val OPTION_IGNORE_KOTLIN_NULLABILITY = "realm.ignoreKotlinNullability"
        private val MAX_CLASSNAME_LENGTH = 57
    }

}
<|MERGE_RESOLUTION|>--- conflicted
+++ resolved
@@ -114,13 +114,8 @@
 //            typeMirrors.FLOAT_MIRROR,
 //            typeMirrors.DATE_MIRROR,
 //            typeMirrors.DECIMAL128_MIRROR,
-<<<<<<< HEAD
-            typeMirrors.OBJECT_ID_MIRROR
-//            typeMirrors.UUID_MIRROR,
-=======
-//            typeMirrors.OBJECT_ID_MIRROR,
+            typeMirrors.OBJECT_ID_MIRROR,
             typeMirrors.UUID_MIRROR
->>>>>>> 04ff7d3e
 //            typeMirrors.MIXED_MIRROR
     )
     private val stringType = typeMirrors.STRING_MIRROR
