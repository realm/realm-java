/*
 * Copyright 2014 Realm Inc.
 *
 * Licensed under the Apache License, Version 2.0 (the "License");
 * you may not use this file except in compliance with the License.
 * You may obtain a copy of the License at
 *
 * http://www.apache.org/licenses/LICENSE-2.0
 *
 * Unless required by applicable law or agreed to in writing, software
 * distributed under the License is distributed on an "AS IS" BASIS,
 * WITHOUT WARRANTIES OR CONDITIONS OF ANY KIND, either express or implied.
 * See the License for the specific language governing permissions and
 * limitations under the License.
 */

package io.realm.processor;

import com.squareup.javawriter.JavaWriter;

import java.io.BufferedWriter;
import java.io.IOException;
import java.util.ArrayList;
import java.util.Arrays;
import java.util.Collection;
import java.util.Collections;
import java.util.EnumSet;
import java.util.List;
import java.util.Locale;
import java.util.Set;

import javax.annotation.processing.ProcessingEnvironment;
import javax.lang.model.element.Modifier;
import javax.lang.model.element.VariableElement;
import javax.lang.model.type.DeclaredType;
import javax.lang.model.util.Types;
import javax.tools.JavaFileObject;


public class RealmProxyClassGenerator {
    private static final String OPTION_SUPPRESS_WARNINGS = "realm.suppressWarnings";
    private static final String BACKLINKS_FIELD_EXTENSION = "Backlinks";

    private static final List<String> IMPORTS;
    static {
        List<String> l = Arrays.asList(
            "android.annotation.TargetApi",
            "android.os.Build",
            "android.util.JsonReader",
            "android.util.JsonToken",
            "io.realm.exceptions.RealmMigrationNeededException",
            "io.realm.internal.ColumnInfo",
            "io.realm.internal.LinkView",
            "io.realm.internal.OsObject",
            "io.realm.internal.OsObjectSchemaInfo",
            "io.realm.internal.Property",
            "io.realm.internal.ProxyUtils",
            "io.realm.internal.RealmObjectProxy",
            "io.realm.internal.Row",
            "io.realm.internal.SharedRealm",
            "io.realm.internal.Table",
            "io.realm.internal.android.JsonUtils",
            "io.realm.log.RealmLog",
            "java.io.IOException",
            "java.util.ArrayList",
            "java.util.Collections",
            "java.util.List",
            "java.util.Iterator",
            "java.util.Date",
            "java.util.Map",
            "java.util.HashMap",
            "org.json.JSONObject",
            "org.json.JSONException",
            "org.json.JSONArray");
        IMPORTS = Collections.unmodifiableList(l);
    }

    private final ProcessingEnvironment processingEnvironment;
    private final ClassMetaData metadata;
    private final String simpleClassName;
    private final String qualifiedClassName;
    private final String interfaceName;
    private final String qualifiedGeneratedClassName;
    private final boolean suppressWarnings;

    public RealmProxyClassGenerator(ProcessingEnvironment processingEnvironment, ClassMetaData metadata) {
        this.processingEnvironment = processingEnvironment;
        this.metadata = metadata;
        this.simpleClassName = metadata.getSimpleClassName();
        this.qualifiedClassName = metadata.getFullyQualifiedClassName();
        this.interfaceName = Utils.getProxyInterfaceName(simpleClassName);
        this.qualifiedGeneratedClassName = String.format(Locale.US, "%s.%s",
                Constants.REALM_PACKAGE_NAME, Utils.getProxyClassName(simpleClassName));

        // See the configuration for the debug build type,
        //  in the realm-library project, for an example of how to set this flag.
        this.suppressWarnings = !"false".equalsIgnoreCase(processingEnvironment.getOptions().get(OPTION_SUPPRESS_WARNINGS));
    }

    public void generate() throws IOException, UnsupportedOperationException {
        JavaFileObject sourceFile = processingEnvironment.getFiler().createSourceFile(qualifiedGeneratedClassName);
        JavaWriter writer = new JavaWriter(new BufferedWriter(sourceFile.openWriter()));

        // Set source code indent
        writer.setIndent(Constants.INDENT);

        writer.emitPackage(Constants.REALM_PACKAGE_NAME)
                .emitEmptyLine();

        List<String> imports = new ArrayList<String>(IMPORTS);
        if (!metadata.getBacklinkFields().isEmpty()) {
            imports.add("io.realm.internal.UncheckedRow");
        }
        writer.emitImports(imports)
                .emitEmptyLine();

        // Begin the class definition
        if (suppressWarnings) {
            writer.emitAnnotation("SuppressWarnings(\"all\")");
        }
        writer
                .beginType(
                qualifiedGeneratedClassName, // full qualified name of the item to generate
                "class",                     // the type of the item
                EnumSet.of(Modifier.PUBLIC), // modifiers to apply
                qualifiedClassName,          // class to extend
                "RealmObjectProxy",          // interfaces to implement
                interfaceName)
                .emitEmptyLine();

        emitColumnInfoClass(writer);

        emitClassFields(writer);

        emitInstanceFields(writer);
        emitConstructor(writer);

        emitInjectContextMethod(writer);
        emitPersistedFieldAccessors(writer);
        emitBacklinkFieldAccessors(writer);
        emitCreateExpectedObjectSchemaInfo(writer);
        emitGetExpectedObjectSchemaInfo(writer);
        emitValidateTableMethod(writer);
        emitGetTableNameMethod(writer);
        emitGetFieldNamesMethod(writer);
        emitCreateOrUpdateUsingJsonObject(writer);
        emitCreateUsingJsonStream(writer);
        emitCopyOrUpdateMethod(writer);
        emitCopyMethod(writer);
        emitInsertMethod(writer);
        emitInsertListMethod(writer);
        emitInsertOrUpdateMethod(writer);
        emitInsertOrUpdateListMethod(writer);
        emitCreateDetachedCopyMethod(writer);
        emitUpdateMethod(writer);
        emitToStringMethod(writer);
        emitRealmObjectProxyImplementation(writer);
        emitHashcodeMethod(writer);
        emitEqualsMethod(writer);

        // End the class definition
        writer.endType();
        writer.close();
    }

    private void emitColumnInfoClass(JavaWriter writer) throws IOException {
        writer.beginType(
                columnInfoClassName(),                       // full qualified name of the item to generate
                "class",                                     // the type of the item
                EnumSet.of(Modifier.STATIC, Modifier.FINAL), // modifiers to apply
                "ColumnInfo");                               // base class

        // fields
        for (VariableElement variableElement : metadata.getFields()) {
            writer.emitField("long", columnIndexVarName(variableElement));
        }
        writer.emitEmptyLine();

        // constructor #1
        writer.beginConstructor(
                EnumSet.noneOf(Modifier.class),
                "SharedRealm", "realm", "Table", "table");
        writer.emitStatement("super(%s)", metadata.getFields().size());
        for (VariableElement field : metadata.getFields()) {
            writer.emitStatement(
                    "this.%1$sIndex = addColumnDetails(table, \"%1$s\", %2$s)",
                    field.getSimpleName().toString(), getRealmTypeChecked(field).getRealmType());
        }
        for (Backlink backlink : metadata.getBacklinkFields()) {
            writer.emitStatement(
                    "addBacklinkDetails(realm, \"%s\", \"%s\", \"%s\")",
                    backlink.getTargetField(), Utils.stripPackage(backlink.getSourceClass()), backlink.getSourceField());
        }
        writer.endConstructor()
                .emitEmptyLine();

        // constructor #2
        writer.beginConstructor(
                EnumSet.noneOf(Modifier.class),
                "ColumnInfo", "src", "boolean", "mutable");
        writer.emitStatement("super(src, mutable)")
                .emitStatement("copy(src, this)");
        writer.endConstructor()
                .emitEmptyLine();

        // no-args copy method
        writer.emitAnnotation("Override")
                .beginMethod(
                        "ColumnInfo",                                   // return type
                        "copy",                                         // method name
                        EnumSet.of(Modifier.PROTECTED, Modifier.FINAL), // modifiers
                        "boolean", "mutable");     // parameters
        writer.emitStatement("return new %s(this, mutable)", columnInfoClassName());
        writer.endMethod()
                .emitEmptyLine();

        // copy method
        writer.emitAnnotation("Override")
                .beginMethod(
                        "void",                                          // return type
                        "copy",                                          // method name
                        EnumSet.of(Modifier.PROTECTED, Modifier.FINAL),  // modifiers
                        "ColumnInfo", "rawSrc", "ColumnInfo", "rawDst"); // parameters
        writer.emitStatement("final %1$s src = (%1$s) rawSrc", columnInfoClassName());
        writer.emitStatement("final %1$s dst = (%1$s) rawDst", columnInfoClassName());
        for (VariableElement variableElement : metadata.getFields()) {
            writer.emitStatement("dst.%1$s = src.%1$s", columnIndexVarName(variableElement));
        }
        writer.endMethod();

        writer.endType();
    }

    //@formatter:off
    private void emitClassFields(JavaWriter writer) throws IOException {
<<<<<<< HEAD
        // class members first
        writer.emitField("List<String>", "FIELD_NAMES", EnumSet.of(Modifier.PRIVATE, Modifier.STATIC, Modifier.FINAL));
        writer.beginInitializer(true);
        writer.emitStatement("List<String> fieldNames = new ArrayList<String>()");
        for (VariableElement field : metadata.getFields()) {
            writer.emitStatement("fieldNames.add(\"%s\")", field.getSimpleName().toString());
        }
        writer.emitStatement("FIELD_NAMES = Collections.unmodifiableList(fieldNames)");
        writer.endInitializer();

        writer.emitField("OsObjectSchemaInfo", "expectedObjectSchemaInfo",
                EnumSet.of(Modifier.PRIVATE, Modifier.STATIC, Modifier.FINAL),
                "createExpectedObjectSchemaInfo()");

        // instance members
        writer.emitEmptyLine();
        writer.emitField(columnInfoClassName(), "columnInfo", EnumSet.of(Modifier.PRIVATE))
=======
        writer.emitEmptyLine()
                .emitField("OsObjectSchemaInfo", "expectedObjectSchemaInfo",
                EnumSet.of(Modifier.PRIVATE, Modifier.STATIC, Modifier.FINAL), "createExpectedObjectSchemaInfo()");

        writer.emitField("List<String>", "FIELD_NAMES", EnumSet.of(Modifier.PRIVATE, Modifier.STATIC, Modifier.FINAL));
        writer.beginInitializer(true)
            .emitStatement("List<String> fieldNames = new ArrayList<String>()");
            for (VariableElement field : metadata.getFields()) {
                writer.emitStatement("fieldNames.add(\"%s\")", field.getSimpleName().toString());
            }
        writer.emitStatement("FIELD_NAMES = Collections.unmodifiableList(fieldNames)")
            .endInitializer();
    }
    //@formatter:on

    //@formatter:off
    private void emitInstanceFields(JavaWriter writer) throws IOException {
        writer.emitEmptyLine()
                .emitField(columnInfoClassName(), "columnInfo", EnumSet.of(Modifier.PRIVATE))
>>>>>>> 953769e3
                .emitField("ProxyState<" + qualifiedClassName + ">", "proxyState", EnumSet.of(Modifier.PRIVATE));

        for (VariableElement variableElement : metadata.getFields()) {
            if (Utils.isMutableRealmInteger(variableElement)) {
                writer.emitField("MutableRealmInteger.Managed", mutableRealmIntegerFieldName(variableElement), EnumSet.of(Modifier.PRIVATE));
            } else if (Utils.isRealmList(variableElement)) {
                String genericType = Utils.getGenericTypeQualifiedName(variableElement);
<<<<<<< HEAD
                writer.emitField("RealmList<" + genericType + ">", variableElement.getSimpleName().toString() +  "RealmList", EnumSet.of(Modifier.PRIVATE));
=======
                writer.emitField("RealmList<" + genericType + ">", variableElement.getSimpleName().toString() +
                        "RealmList", EnumSet.of(Modifier.PRIVATE));
>>>>>>> 953769e3
            }
        }

        for (Backlink backlink : metadata.getBacklinkFields()) {
            writer.emitField(backlink.getTargetFieldType(), backlink.getTargetField() + BACKLINKS_FIELD_EXTENSION,
                    EnumSet.of(Modifier.PRIVATE));
        }
    }
    //@formatter:on

    //@formatter:off
    private void emitConstructor(JavaWriter writer) throws IOException {
        // FooRealmProxy(ColumnInfo)
        writer.emitEmptyLine()
                .beginConstructor(EnumSet.noneOf(Modifier.class))
                .emitStatement("proxyState.setConstructionFinished()")
                .endConstructor()
                .emitEmptyLine();
    }
    //@formatter:on

    private void emitPersistedFieldAccessors(final JavaWriter writer) throws IOException {
        for (final VariableElement field : metadata.getFields()) {
            final String fieldName = field.getSimpleName().toString();
            final String fieldTypeCanonicalName = field.asType().toString();

            if (Constants.JAVA_TO_REALM_TYPES.containsKey(fieldTypeCanonicalName)) {
                emitPrimitiveType(writer, field, fieldName, fieldTypeCanonicalName);
            } else if (Utils.isMutableRealmInteger(field)) {
                emitMutableRealmInteger(writer, field, fieldName, fieldTypeCanonicalName);
            } else if (Utils.isRealmModel(field)) {
                emitRealmModel(writer, field, fieldName, fieldTypeCanonicalName);
            } else if (Utils.isRealmList(field)) {
                emitRealmList(writer, field, fieldName, fieldTypeCanonicalName);
            } else {
                throw new UnsupportedOperationException(String.format(Locale.US,
                        "Field \"%s\" of type \"%s\" is not supported.", fieldName, fieldTypeCanonicalName));
            }

            writer.emitEmptyLine();
        }
    }

    /**
     * Primitives and boxed types
     */
    private void emitPrimitiveType(
            JavaWriter writer,
            final VariableElement field,
            final String fieldName,
            String fieldTypeCanonicalName) throws IOException {

        final String fieldJavaType = getRealmTypeChecked(field).getJavaType();

        // Getter
        //@formatter:off
        writer.emitAnnotation("Override");
        writer.emitAnnotation("SuppressWarnings", "\"cast\"")
                .beginMethod(fieldTypeCanonicalName, metadata.getInternalGetter(fieldName), EnumSet.of(Modifier.PUBLIC))
                .emitStatement("proxyState.getRealm$realm().checkIfValid()");

        // For String and bytes[], null value will be returned by JNI code. Try to save one JNI call here.
        if (metadata.isNullable(field) && !Utils.isString(field) && !Utils.isByteArray(field)) {
            writer.beginControlFlow("if (proxyState.getRow$realm().isNull(%s))", fieldIndexVariableReference(field))
                    .emitStatement("return null")
                    .endControlFlow();
        }
        //@formatter:on

        // For Boxed types, this should be the corresponding primitive types. Others remain the same.
        String castingBackType;
        if (Utils.isBoxedType(fieldTypeCanonicalName)) {
            Types typeUtils = processingEnvironment.getTypeUtils();
            castingBackType = typeUtils.unboxedType(field.asType()).toString();
        } else {
            castingBackType = fieldTypeCanonicalName;
        }
        writer.emitStatement(
                "return (%s) proxyState.getRow$realm().get%s(%s)",
                castingBackType, fieldJavaType, fieldIndexVariableReference(field));
        writer.endMethod()
                .emitEmptyLine();

        // Setter
        writer.emitAnnotation("Override");
        writer.beginMethod("void", metadata.getInternalSetter(fieldName), EnumSet.of(Modifier.PUBLIC), fieldTypeCanonicalName, "value");
        emitCodeForUnderConstruction(writer, metadata.isPrimaryKey(field), new CodeEmitter() {
            @Override
            public void emit(JavaWriter writer) throws IOException {
                // set value as default value
                writer.emitStatement("final Row row = proxyState.getRow$realm()");

                //@formatter:off
                if (metadata.isNullable(field)) {
                    writer.beginControlFlow("if (value == null)")
                            .emitStatement("row.getTable().setNull(%s, row.getIndex(), true)",
                                    fieldIndexVariableReference(field))
                            .emitStatement("return")
                            .endControlFlow();
                } else if (!metadata.isNullable(field) && !Utils.isPrimitiveType(field)) {
                    writer.beginControlFlow("if (value == null)")
                            .emitStatement(Constants.STATEMENT_EXCEPTION_ILLEGAL_NULL_VALUE, fieldName)
                            .endControlFlow();
                }
                //@formatter:on

                writer.emitStatement(
                        "row.getTable().set%s(%s, row.getIndex(), value, true)",
                        fieldJavaType, fieldIndexVariableReference(field));
                writer.emitStatement("return");
            }
        });
        writer.emitStatement("proxyState.getRealm$realm().checkIfValid()");
        // Although setting null value for String and bytes[] can be handled by the JNI code, we still generate the same code here.
        // Compared with getter, null value won't trigger more native calls in setter which is relatively cheaper.
        if (metadata.isPrimaryKey(field)) {
            // Primary key is not allowed to be changed after object created.
            writer.emitStatement(Constants.STATEMENT_EXCEPTION_PRIMARY_KEY_CANNOT_BE_CHANGED, fieldName);
        } else {
            //@formatter:off
            if (metadata.isNullable(field)) {
                writer.beginControlFlow("if (value == null)")
                        .emitStatement("proxyState.getRow$realm().setNull(%s)", fieldIndexVariableReference(field))
                        .emitStatement("return")
                        .endControlFlow();
            } else if (!metadata.isNullable(field) && !Utils.isPrimitiveType(field)) {
                // Same reason, throw IAE earlier.
                writer
                        .beginControlFlow("if (value == null)")
                        .emitStatement(Constants.STATEMENT_EXCEPTION_ILLEGAL_NULL_VALUE, fieldName)
                        .endControlFlow();
            }
            //@formatter:on
            writer.emitStatement(
                    "proxyState.getRow$realm().set%s(%s, value)",
                    fieldJavaType, fieldIndexVariableReference(field));
        }
        writer.endMethod();
    }

    //@formatter:off
    private void emitMutableRealmInteger(JavaWriter writer, VariableElement field, String fieldName, String fieldTypeCanonicalName) throws IOException {
        writer.emitAnnotation("Override")
            .beginMethod(fieldTypeCanonicalName, metadata.getInternalGetter(fieldName), EnumSet.of(Modifier.PUBLIC))
                .emitStatement("proxyState.getRealm$realm().checkIfValid()")
                .emitStatement("return this.%s", mutableRealmIntegerFieldName(field))
            .endMethod();
    }
    //@formatter:on

    /**
     * Links
     */
    //@formatter:off
    private void emitRealmModel(
            JavaWriter writer,
            final VariableElement field,
            String fieldName,
            String fieldTypeCanonicalName) throws IOException {

        // Getter
        writer.emitAnnotation("Override");
        writer.beginMethod(fieldTypeCanonicalName, metadata.getInternalGetter(fieldName), EnumSet.of(Modifier.PUBLIC))
                .emitStatement("proxyState.getRealm$realm().checkIfValid()")
                .beginControlFlow("if (proxyState.getRow$realm().isNullLink(%s))", fieldIndexVariableReference(field))
                .emitStatement("return null")
                .endControlFlow()
                .emitStatement("return proxyState.getRealm$realm().get(%s.class, proxyState.getRow$realm().getLink(%s), false, Collections.<String>emptyList())",
                        fieldTypeCanonicalName, fieldIndexVariableReference(field))
                .endMethod()
                .emitEmptyLine();

        // Setter
        writer.emitAnnotation("Override");
        writer.beginMethod("void", metadata.getInternalSetter(fieldName), EnumSet.of(Modifier.PUBLIC), fieldTypeCanonicalName, "value");
        emitCodeForUnderConstruction(writer, metadata.isPrimaryKey(field), new CodeEmitter() {
            @Override
            public void emit(JavaWriter writer) throws IOException {
                // check excludeFields
                writer.beginControlFlow("if (proxyState.getExcludeFields$realm().contains(\"%1$s\"))",
                        field.getSimpleName().toString())
                        .emitStatement("return")
                        .endControlFlow();
                writer.beginControlFlow("if (value != null && !RealmObject.isManaged(value))")
                        .emitStatement("value = ((Realm) proxyState.getRealm$realm()).copyToRealm(value)")
                        .endControlFlow();

                // set value as default value
                writer.emitStatement("final Row row = proxyState.getRow$realm()");
                writer.beginControlFlow("if (value == null)")
                        .emitSingleLineComment("Table#nullifyLink() does not support default value. Just using Row.")
                        .emitStatement("row.nullifyLink(%s)", fieldIndexVariableReference(field))
                        .emitStatement("return")
                        .endControlFlow();
                writer.beginControlFlow("if (!RealmObject.isValid(value))")
                        .emitStatement("throw new IllegalArgumentException(\"'value' is not a valid managed object.\")")
                        .endControlFlow();
                writer.beginControlFlow("if (((RealmObjectProxy) value).realmGet$proxyState().getRealm$realm() != proxyState.getRealm$realm())")
                        .emitStatement("throw new IllegalArgumentException(\"'value' belongs to a different Realm.\")")
                        .endControlFlow();
                writer.emitStatement("row.getTable().setLink(%s, row.getIndex(), ((RealmObjectProxy) value).realmGet$proxyState().getRow$realm().getIndex(), true)",
                        fieldIndexVariableReference(field));
                writer.emitStatement("return");
            }
        });
        writer.emitStatement("proxyState.getRealm$realm().checkIfValid()")
                .beginControlFlow("if (value == null)")
                .emitStatement("proxyState.getRow$realm().nullifyLink(%s)", fieldIndexVariableReference(field))
                .emitStatement("return")
                .endControlFlow()
                .beginControlFlow("if (!(RealmObject.isManaged(value) && RealmObject.isValid(value)))")
                .emitStatement("throw new IllegalArgumentException(\"'value' is not a valid managed object.\")")
                .endControlFlow()
                .beginControlFlow("if (((RealmObjectProxy) value).realmGet$proxyState().getRealm$realm() != proxyState.getRealm$realm())")
                .emitStatement("throw new IllegalArgumentException(\"'value' belongs to a different Realm.\")")
                .endControlFlow()
                .emitStatement("proxyState.getRow$realm().setLink(%s, ((RealmObjectProxy) value).realmGet$proxyState().getRow$realm().getIndex())", fieldIndexVariableReference(field))
                .endMethod();
    }
    //@formatter:on

    /**
     * LinkLists
     */
    //@formatter:off
    private void emitRealmList(
            JavaWriter writer,
            final VariableElement field,
            String fieldName,
            String fieldTypeCanonicalName) throws IOException {
        String genericType = Utils.getGenericTypeQualifiedName(field);

        // Getter
        writer.emitAnnotation("Override");
        writer.beginMethod(fieldTypeCanonicalName, metadata.getInternalGetter(fieldName), EnumSet.of(Modifier.PUBLIC))
                .emitStatement("proxyState.getRealm$realm().checkIfValid()")
                .emitSingleLineComment("use the cached value if available")
                .beginControlFlow("if (" + fieldName + "RealmList != null)")
                .emitStatement("return " + fieldName + "RealmList")
                .nextControlFlow("else")
                .emitStatement("LinkView linkView = proxyState.getRow$realm().getLinkList(%s)", fieldIndexVariableReference(field))
                .emitStatement(fieldName + "RealmList = new RealmList<%s>(%s.class, linkView, proxyState.getRealm$realm())",
                        genericType, genericType)
                .emitStatement("return " + fieldName + "RealmList")
                .endControlFlow()
                .endMethod()
                .emitEmptyLine();

        // Setter
        writer.emitAnnotation("Override");
        writer.beginMethod("void", metadata.getInternalSetter(fieldName), EnumSet.of(Modifier.PUBLIC), fieldTypeCanonicalName, "value");
        emitCodeForUnderConstruction(writer, metadata.isPrimaryKey(field), new CodeEmitter() {
            @Override
            public void emit(JavaWriter writer) throws IOException {
                // check excludeFields
                writer.beginControlFlow("if (proxyState.getExcludeFields$realm().contains(\"%1$s\"))",
                        field.getSimpleName().toString())
                        .emitStatement("return")
                        .endControlFlow();
                final String modelFqcn = Utils.getGenericTypeQualifiedName(field);
                writer.beginControlFlow("if (value != null && !value.isManaged())")
                        .emitStatement("final Realm realm = (Realm) proxyState.getRealm$realm()")
                        .emitStatement("final RealmList<%1$s> original = value", modelFqcn)
                        .emitStatement("value = new RealmList<%1$s>()", modelFqcn)
                        .beginControlFlow("for (%1$s item : original)", modelFqcn)
                        .beginControlFlow("if (item == null || RealmObject.isManaged(item))")
                        .emitStatement("value.add(item)")
                        .nextControlFlow("else")
                        .emitStatement("value.add(realm.copyToRealm(item))")
                        .endControlFlow()
                        .endControlFlow()
                        .endControlFlow();

                // LinkView currently does not support default value feature. Just fallback to normal code.
            }
        });
        writer.emitStatement("proxyState.getRealm$realm().checkIfValid()")
                .emitStatement("LinkView links = proxyState.getRow$realm().getLinkList(%s)", fieldIndexVariableReference(field))
                .emitStatement("links.clear()")
                .beginControlFlow("if (value == null)")
                .emitStatement("return")
                .endControlFlow()
                .beginControlFlow("for (RealmModel linkedObject : (RealmList<? extends RealmModel>) value)")
                .beginControlFlow("if (!(RealmObject.isManaged(linkedObject) && RealmObject.isValid(linkedObject)))")
                .emitStatement("throw new IllegalArgumentException(\"Each element of 'value' must be a valid managed object.\")")
                .endControlFlow()
                .beginControlFlow("if (((RealmObjectProxy) linkedObject).realmGet$proxyState().getRealm$realm() != proxyState.getRealm$realm())")
                .emitStatement("throw new IllegalArgumentException(\"Each element of 'value' must belong to the same Realm.\")")
                .endControlFlow()
                .emitStatement("links.add(((RealmObjectProxy) linkedObject).realmGet$proxyState().getRow$realm().getIndex())")
                .endControlFlow()
                .endMethod();
    }
    //@formatter:on

    private interface CodeEmitter {
        void emit(JavaWriter writer) throws IOException;
    }

    private void emitCodeForUnderConstruction(JavaWriter writer, boolean isPrimaryKey,
            CodeEmitter defaultValueCodeEmitter) throws IOException {
        writer.beginControlFlow("if (proxyState.isUnderConstruction())");
        if (isPrimaryKey) {
            writer.emitSingleLineComment("default value of the primary key is always ignored.")
                    .emitStatement("return");
        } else {
            writer.beginControlFlow("if (!proxyState.getAcceptDefaultValue$realm())")
                    .emitStatement("return")
                    .endControlFlow();
            defaultValueCodeEmitter.emit(writer);
        }
        writer.endControlFlow()
                .emitEmptyLine();
    }

    // Note that because of bytecode hackery, this method may run before the constructor!
    // It may even run before fields have been initialized.
    //@formatter:off
    private void emitInjectContextMethod(JavaWriter writer) throws IOException {
        writer.emitAnnotation("Override");
        writer.beginMethod(
                "void", // Return type
                "realm$injectObjectContext", // Method name
                EnumSet.of(Modifier.PUBLIC) // Modifiers
        ); // Argument type & argument name

        writer.beginControlFlow("if (this.proxyState != null)")
                .emitStatement("return")
                .endControlFlow()
                .emitStatement("final BaseRealm.RealmObjectContext context = BaseRealm.objectContext.get()")
                .emitStatement("this.columnInfo = (%1$s) context.getColumnInfo()", columnInfoClassName())
                .emitStatement("this.proxyState = new ProxyState<%1$s>(this)", qualifiedClassName)
                .emitStatement("proxyState.setRealm$realm(context.getRealm())")
                .emitStatement("proxyState.setRow$realm(context.getRow())")
                .emitStatement("proxyState.setAcceptDefaultValue$realm(context.getAcceptDefaultValue())")
                .emitStatement("proxyState.setExcludeFields$realm(context.getExcludeFields())");

        for (VariableElement variableElement : metadata.getFields()) {
            if (!Utils.isMutableRealmInteger(variableElement)) { continue; }
            writer.emitStatement("%1$s = MutableRealmInteger.getManaged(this.proxyState, this.columnInfo.%2$s)",
                    mutableRealmIntegerFieldName(variableElement), columnIndexVarName(variableElement));
        }

        writer.endMethod()
                .emitEmptyLine();
    }
    //@formatter:on

    //@formatter:off
    private void emitBacklinkFieldAccessors(JavaWriter writer) throws IOException {
        for (Backlink backlink : metadata.getBacklinkFields()) {
            String cacheFieldName = backlink.getTargetField() + BACKLINKS_FIELD_EXTENSION;
            String realmResultsType = "RealmResults<" + backlink.getSourceClass() + ">";

            // Getter, no setter
            writer.emitAnnotation("Override");
            writer.beginMethod(realmResultsType, metadata.getInternalGetter(backlink.getTargetField()), EnumSet.of(Modifier.PUBLIC))
                    .emitStatement("BaseRealm realm = proxyState.getRealm$realm()")
                    .emitStatement("realm.checkIfValid()")
                    .emitStatement("proxyState.getRow$realm().checkIfAttached()")
                    .beginControlFlow("if (" + cacheFieldName + " == null)")
                    .emitStatement(cacheFieldName + " = RealmResults.createBacklinkResults(realm, proxyState.getRow$realm(), %s.class, \"%s\")",
                            backlink.getSourceClass(), backlink.getSourceField())
                    .endControlFlow()
                    .emitStatement("return " + cacheFieldName)
                    .endMethod()
                    .emitEmptyLine();
        }
    }
    //@formatter:on

    //@formatter:off
    private void emitRealmObjectProxyImplementation(JavaWriter writer) throws IOException {
        writer.emitAnnotation("Override")
                .beginMethod("ProxyState<?>", "realmGet$proxyState", EnumSet.of(Modifier.PUBLIC))
                .emitStatement("return proxyState")
                .endMethod()
                .emitEmptyLine();
    }
    //@formatter:on

    private void emitCreateExpectedObjectSchemaInfo(JavaWriter writer) throws IOException {
        writer.beginMethod(
                "OsObjectSchemaInfo", // Return type
                "createExpectedObjectSchemaInfo", // Method name
                EnumSet.of(Modifier.PRIVATE, Modifier.STATIC)); // Modifiers

        writer.emitStatement(
                "OsObjectSchemaInfo.Builder builder = new OsObjectSchemaInfo.Builder(\"%s\")", this.simpleClassName);

        // For each field generate corresponding table index constant
        for (VariableElement field : metadata.getFields()) {
            String fieldName = field.getSimpleName().toString();

            Constants.RealmFieldType fieldType = getRealmType(field);
            switch (fieldType) {
                case NOTYPE:
                    // Perhaps this should fail quickly?
                    break;

                case OBJECT:
                    String fieldTypeSimpleName = Utils.getFieldTypeSimpleName(field);
                    writer.emitStatement("builder.addLinkedProperty(\"%s\", RealmFieldType.OBJECT, \"%s\")",
                            fieldName, fieldTypeSimpleName);
                    break;

                case LIST:
                    String genericTypeSimpleName = Utils.getGenericTypeSimpleName(field);
                    writer.emitStatement("builder.addLinkedProperty(\"%s\", RealmFieldType.LIST, \"%s\")",
                            fieldName, genericTypeSimpleName);
                    break;

                default:
                    String nullableFlag = (metadata.isNullable(field) ? "!" : "") + "Property.REQUIRED";
                    String indexedFlag = (metadata.isIndexed(field) ? "" : "!") + "Property.INDEXED";
                    String primaryKeyFlag = (metadata.isPrimaryKey(field) ? "" : "!") + "Property.PRIMARY_KEY";
                    writer.emitStatement("builder.addProperty(\"%s\", %s, %s, %s, %s)",
                            fieldName,
                            fieldType.getRealmType(),
                            primaryKeyFlag,
                            indexedFlag,
                            nullableFlag);
            }
        }
        writer.emitStatement("return builder.build()");
        writer.endMethod()
                .emitEmptyLine();
    }

    private void emitGetExpectedObjectSchemaInfo(JavaWriter writer) throws IOException {
        writer.beginMethod(
                "OsObjectSchemaInfo", // Return type
                "getExpectedObjectSchemaInfo", // Method name
                EnumSet.of(Modifier.PUBLIC, Modifier.STATIC)); // Modifiers

        writer.emitStatement("return expectedObjectSchemaInfo");

        writer.endMethod()
                .emitEmptyLine();
    }

    private void emitValidateTableMethod(JavaWriter writer) throws IOException {
        writer.beginMethod(
                columnInfoClassName(),        // Return type
                "validateTable",              // Method name
                EnumSet.of(Modifier.PUBLIC, Modifier.STATIC), // Modifiers
                "SharedRealm", "sharedRealm", // Argument type & argument name
                "boolean", "allowExtraColumns");

        writer.beginControlFlow(
                "if (!sharedRealm.hasTable(\"" + Constants.TABLE_PREFIX + this.simpleClassName + "\"))");
        emitMigrationNeededException(writer, "\"The '%s' class is missing from the schema for this Realm.\")",
                metadata.getSimpleClassName());
        writer.endControlFlow();

        writer.emitStatement(
                "Table table = sharedRealm.getTable(\"%s%s\")",
                Constants.TABLE_PREFIX,
                this.simpleClassName);

        // verify number of columns
        writer.emitStatement("final long columnCount = table.getColumnCount()");
        writer.beginControlFlow("if (columnCount != %d)", metadata.getFields().size());
        writer.beginControlFlow("if (columnCount < %d)", metadata.getFields().size());
        emitMigrationNeededException(writer, "\"Field count is less than expected - expected %d but was \" + columnCount)",
                metadata.getFields().size());
        writer.endControlFlow();
        writer.beginControlFlow("if (allowExtraColumns)");
        writer.emitStatement(
                "RealmLog.debug(\"Field count is more than expected - expected %d but was %%1$d\", columnCount)",
                metadata.getFields().size());
        writer.nextControlFlow("else");
        emitMigrationNeededException(writer, "\"Field count is more than expected - expected %d but was \" + columnCount)",
                metadata.getFields().size());
        writer.endControlFlow();
        writer.endControlFlow();

        // create type dictionary for lookup
        writer.emitStatement("Map<String, RealmFieldType> columnTypes = new HashMap<String, RealmFieldType>()");
        writer.beginControlFlow("for (long i = 0; i < columnCount; i++)")
                .emitStatement("columnTypes.put(table.getColumnName(i), table.getColumnType(i))")
                .endControlFlow()
                .emitEmptyLine();

        // create an instance of ColumnInfo
        writer.emitStatement("final %1$s columnInfo = new %1$s(sharedRealm, table)", columnInfoClassName())
                .emitEmptyLine();

        // verify primary key definition was not altered
        if (metadata.hasPrimaryKey()) {
            // the current model defines a PK, make sure it's defined in the Realm schema
            String fieldName = metadata.getPrimaryKey().getSimpleName().toString();
            writer.beginControlFlow("if (!table.hasPrimaryKey())");
            emitMigrationNeededException(writer, "\"Primary key not defined for field '%s' in existing Realm file. @PrimaryKey was added.\")",
                    metadata.getPrimaryKey().getSimpleName().toString());
            writer.nextControlFlow("else")
                    .beginControlFlow("if (table.getPrimaryKey() != columnInfo.%sIndex)", fieldName);
            emitMigrationNeededException(writer, "\"Primary Key annotation definition was changed, from field \" + table.getColumnName(table.getPrimaryKey()) + \" to field %s\")",
                    metadata.getPrimaryKey().getSimpleName().toString());
            writer.endControlFlow()
                    .endControlFlow();
        } else {
            // the current model doesn't define a PK, make sure it's not defined in the Realm schema
            writer.beginControlFlow("if (table.hasPrimaryKey())");
            emitMigrationNeededException(writer, "\"Primary Key defined for field \" + table.getColumnName(table.getPrimaryKey()) + \" was removed.\")");
            writer.endControlFlow();
        }
        writer.emitEmptyLine();

        // For each field verify there is a corresponding
        long fieldIndex = -1;
        for (VariableElement field : metadata.getFields()) {
            fieldIndex++;
            String fieldName = field.getSimpleName().toString();
            String fieldTypeQualifiedName = Utils.getFieldTypeQualifiedName(field);
            if (Constants.JAVA_TO_REALM_TYPES.containsKey(fieldTypeQualifiedName)) {
                emitValidateRealmType(writer, field, fieldName, fieldTypeQualifiedName);
            } else if (Utils.isMutableRealmInteger(field)) {
                emitValidateRealmType(writer, field, fieldName, fieldTypeQualifiedName);
            } else if (Utils.isRealmModel(field)) { // Links
                emitValidateRealmModelType(writer, field, fieldIndex, fieldName);
            } else if (Utils.isRealmList(field)) { // Link Lists
                emitValidateRealmListType(writer, field, fieldIndex, fieldName);
            }
        }

        // verify the backlinks
        Set<Backlink> backlinks = metadata.getBacklinkFields();
        if (backlinks.size() > 0) {
            writer.emitEmptyLine()
                    .emitStatement("long backlinkFieldIndex")
                    .emitStatement("Table backlinkSourceTable")
                    .emitStatement("Table backlinkTargetTable")
                    .emitStatement("RealmFieldType backlinkFieldType");
            for (Backlink backlink : metadata.getBacklinkFields()) {
                emitValidateBacklink(writer, backlink);
            }
        }

        writer.emitEmptyLine();
        writer.emitStatement("return %s", "columnInfo");

        writer.endMethod();
        writer.emitEmptyLine();
    }

    private void emitValidateRealmType(JavaWriter writer, VariableElement field, String fieldName, String fieldTypeQualifiedName)
            throws IOException {

        // make field sure types align
        writer.emitStatement(
                "ProxyUtils.verifyField(sharedRealm, columnTypes, \"%s\", %s, \"%s\")",
                fieldName, getRealmTypeChecked(field).getRealmType(), Utils.getFieldTypeSimpleName(field));

        // make sure that nullability matches
        if (!metadata.isNullable(field)) {
            writer.beginControlFlow("if (table.isColumnNullable(%s))", fieldIndexVariableReference(field));
            if (Utils.isPrimitiveType(fieldTypeQualifiedName)) {
                writer.emitStatement("throw new RealmMigrationNeededException(sharedRealm.getPath()," +
                                " \"Field '%s' does support null values in the existing Realm file. " +
                                "Use corresponding boxed type for field '%s' or migrate using RealmObjectSchema.setNullable().\")",
                        fieldName, fieldName);
            } else {
                writer.emitStatement("throw new RealmMigrationNeededException(sharedRealm.getPath()," +
                                " \"Field '%s' does support null values in the existing Realm file. " +
                                "Remove @Required or @PrimaryKey from field '%s' or migrate using RealmObjectSchema.setNullable().\")",
                        fieldName, fieldName);
            }
            writer.endControlFlow();
        } else {
            writer.beginControlFlow("if (!table.isColumnNullable(%s))", fieldIndexVariableReference(field));
            // Check if the existing PrimaryKey does support null value for String, Byte, Short, Integer, & Long
            if (metadata.isPrimaryKey(field)) {
                writer.emitStatement("throw new RealmMigrationNeededException(sharedRealm.getPath()," +
                                "\"@PrimaryKey field '%s' does not support null values in the existing Realm file. " +
                                "Migrate using RealmObjectSchema.setNullable(), or mark the field as @Required.\")",
                        fieldName);
                // nullability check for boxed types
            } else if (Utils.isBoxedType(fieldTypeQualifiedName)) {
                writer.emitStatement("throw new RealmMigrationNeededException(sharedRealm.getPath()," +
                                "\"Field '%s' does not support null values in the existing Realm file. " +
                                "Either set @Required, use the primitive type for field '%s' " +
                                "or migrate using RealmObjectSchema.setNullable().\")",
                        fieldName, fieldName);
            } else {
                writer.emitStatement("throw new RealmMigrationNeededException(sharedRealm.getPath()," +
                                " \"Field '%s' is required. Either set @Required to field '%s' " +
                                "or migrate using RealmObjectSchema.setNullable().\")",
                        fieldName, fieldName);
            }
            writer.endControlFlow();
        }

        // Validate @Index
        if (metadata.getIndexedFields().contains(field)) {
            writer.beginControlFlow("if (!table.hasSearchIndex(table.getColumnIndex(\"%s\")))", fieldName);
            emitMigrationNeededException(writer, "\"Index not defined for field '%s' in existing Realm file. " +
                    "Either set @Index or migrate using io.realm.internal.Table.removeSearchIndex().\")", fieldName);
            writer.endControlFlow();
        }
    }

    private void emitValidateRealmModelType(JavaWriter writer, VariableElement field, long fieldIndex, String fieldName)
            throws IOException {
        String fieldTypeSimpleName = Utils.getFieldTypeSimpleName(field);

        // make field sure types align
        writer.emitStatement(
                "ProxyUtils.verifyField(sharedRealm, columnTypes, \"%s\", RealmFieldType.OBJECT, \"%s\")",
                fieldName, Utils.getFieldTypeSimpleName(field));
        writer.beginControlFlow("if (!sharedRealm.hasTable(\"%s%s\"))", Constants.TABLE_PREFIX, fieldTypeSimpleName);
        emitMigrationNeededException(writer, "\"Missing class '%s%s' for field '%s'\")",
                Constants.TABLE_PREFIX, fieldTypeSimpleName, fieldName);
        writer.endControlFlow();

        writer.emitStatement("Table table_%d = sharedRealm.getTable(\"%s%s\")", fieldIndex, Constants.TABLE_PREFIX, fieldTypeSimpleName);
        writer.beginControlFlow("if (!table.getLinkTarget(%s).hasSameSchema(table_%d))",
                fieldIndexVariableReference(field), fieldIndex);
        emitMigrationNeededException(writer, "\"Invalid RealmObject for field '%s': '\" + table.getLinkTarget(%s).getName() + \"' expected - was '\" + table_%d.getName() + \"'\")",
                fieldName, fieldIndexVariableReference(field), fieldIndex);
        writer.endControlFlow();
    }

    private void emitValidateRealmListType(JavaWriter writer, VariableElement field, long fieldIndex, String fieldName)
            throws IOException {

        String genericTypeSimpleName = Utils.getGenericTypeSimpleName(field);

        writer.emitStatement(
                "ProxyUtils.verifyField(sharedRealm, columnTypes, \"%s\", RealmFieldType.LIST, \"%s\")",
                fieldName, genericTypeSimpleName);

        writer.beginControlFlow("if (!sharedRealm.hasTable(\"%s%s\"))", Constants.TABLE_PREFIX, genericTypeSimpleName);
        emitMigrationNeededException(writer, "\"Missing class '%s%s' for field '%s'\")",
                Constants.TABLE_PREFIX, genericTypeSimpleName, fieldName);
        writer.endControlFlow();

        writer.emitStatement("Table table_%d = sharedRealm.getTable(\"%s%s\")", fieldIndex, Constants.TABLE_PREFIX, genericTypeSimpleName);
        writer.beginControlFlow("if (!table.getLinkTarget(%s).hasSameSchema(table_%d))",
                fieldIndexVariableReference(field), fieldIndex);
        emitMigrationNeededException(writer, "\"Invalid RealmList type for field '%s': '\" + table.getLinkTarget(%s).getName() + \"' expected - was '\" + table_%d.getName() + \"'\")",
                fieldName, fieldIndexVariableReference(field), fieldIndex);
        writer.endControlFlow();
    }

    private void emitValidateBacklink(JavaWriter writer, Backlink backlink) throws IOException {
        String targetField = backlink.getTargetField();
        String targetClass = backlink.getTargetClass();

        // Preceding code has already verified that the backlink field is not in the table.
        // If it were, either the column count would be wrong, or some field would be missing.

        // verify that the source class exists
        String sourceClass = backlink.getSimpleSourceClass();
        String fullyQualifiedSourceClass = backlink.getSourceClass();
        writer.beginControlFlow("if (!sharedRealm.hasTable(\"%s%s\"))", Constants.TABLE_PREFIX, sourceClass);
        emitMigrationNeededException(writer, "\"Cannot find source class '%s' for @LinkingObjects field '%s.%s'\")",
                fullyQualifiedSourceClass, targetClass, targetField);
        writer.endControlFlow();

        // verify that the source class contains the source field
        String sourceField = backlink.getSourceField();
        writer.emitStatement("backlinkSourceTable = sharedRealm.getTable(\"%s%s\")", Constants.TABLE_PREFIX, sourceClass);
        writer.emitStatement("backlinkFieldIndex = backlinkSourceTable.getColumnIndex(\"%s\")", sourceField);
        writer.beginControlFlow("if (backlinkFieldIndex == Table.NO_MATCH)");
        emitMigrationNeededException(writer, "\"Cannot find source field '%s.%s' for @LinkingObjects field '%s.%s'\")",
                fullyQualifiedSourceClass, sourceField, targetClass, targetField);
        writer.endControlFlow();

        // verify that the source field type is target class
        writer.emitStatement("backlinkFieldType = backlinkSourceTable.getColumnType(backlinkFieldIndex)");
        writer.beginControlFlow("if ((backlinkFieldType != RealmFieldType.OBJECT) && (backlinkFieldType != RealmFieldType.LIST))");
        emitMigrationNeededException(writer, "\"Source field '%s.%s' for @LinkingObjects field '%s.%s' is not a RealmObject type\")",
                fullyQualifiedSourceClass, sourceField, targetClass, targetField);
        writer.endControlFlow();
        writer.emitStatement("backlinkTargetTable = backlinkSourceTable.getLinkTarget(backlinkFieldIndex)");
        writer.beginControlFlow("if (!table.hasSameSchema(backlinkTargetTable))");
        emitMigrationNeededException(writer, "\"Source field '%s.%s' for @LinkingObjects field '%s.%s' has wrong type '\" + backlinkTargetTable.getName() + \"'\")",
                fullyQualifiedSourceClass, sourceField, targetClass, targetField);
        writer.endControlFlow();
    }

    //@formatter:off
    private void emitGetTableNameMethod(JavaWriter writer) throws IOException {
        writer.beginMethod("String", "getTableName", EnumSet.of(Modifier.PUBLIC, Modifier.STATIC))
                .emitStatement("return \"%s%s\"", Constants.TABLE_PREFIX, simpleClassName)
                .endMethod()
                .emitEmptyLine();
    }
    //@formatter:on

    //@formatter:off
    private void emitGetFieldNamesMethod(JavaWriter writer) throws IOException {
        writer.beginMethod("List<String>", "getFieldNames", EnumSet.of(Modifier.PUBLIC, Modifier.STATIC))
                .emitStatement("return FIELD_NAMES")
                .endMethod()
                .emitEmptyLine();
    }
    //@formatter:on

    //@formatter:off
    // FIXME MutableRealmIntegers: initialize MutableRealmInteger
    private void emitCopyOrUpdateMethod(JavaWriter writer) throws IOException {
        writer.beginMethod(
                qualifiedClassName, // Return type
                "copyOrUpdate", // Method name
                EnumSet.of(Modifier.PUBLIC, Modifier.STATIC), // Modifiers
                "Realm", "realm", qualifiedClassName, "object", "boolean", "update", "Map<RealmModel,RealmObjectProxy>", "cache" // Argument type & argument name
        );

        writer
                .beginControlFlow("if (object instanceof RealmObjectProxy && ((RealmObjectProxy) object).realmGet$proxyState().getRealm$realm() != null && ((RealmObjectProxy) object).realmGet$proxyState().getRealm$realm().threadId != realm.threadId)")
                .emitStatement("throw new IllegalArgumentException(\"Objects which belong to Realm instances in other" +
                        " threads cannot be copied into this Realm instance.\")")
                .endControlFlow();

        // If object is already in the Realm there is nothing to update
        writer
                .beginControlFlow("if (object instanceof RealmObjectProxy && ((RealmObjectProxy) object).realmGet$proxyState().getRealm$realm() != null && ((RealmObjectProxy) object).realmGet$proxyState().getRealm$realm().getPath().equals(realm.getPath()))")
                .emitStatement("return object")
                .endControlFlow();

        writer.emitStatement("final BaseRealm.RealmObjectContext objectContext = BaseRealm.objectContext.get()");

        writer.emitStatement("RealmObjectProxy cachedRealmObject = cache.get(object)");
        writer.beginControlFlow("if (cachedRealmObject != null)")
                .emitStatement("return (%s) cachedRealmObject", qualifiedClassName)
                .endControlFlow()
                .emitEmptyLine();

        if (!metadata.hasPrimaryKey()) {
            writer.emitStatement("return copy(realm, object, update, cache)");
        } else {
            writer
                    .emitStatement("%s realmObject = null", qualifiedClassName)
                    .emitStatement("boolean canUpdate = update")
                    .beginControlFlow("if (canUpdate)")
                    .emitStatement("Table table = realm.getTable(%s.class)", qualifiedClassName)
                    .emitStatement("long pkColumnIndex = table.getPrimaryKey()");

            String primaryKeyGetter = metadata.getPrimaryKeyGetter();
            VariableElement primaryKeyElement = metadata.getPrimaryKey();
            if (metadata.isNullable(primaryKeyElement)) {
                if (Utils.isString(primaryKeyElement)) {
                    writer
                            .emitStatement("String value = ((%s) object).%s()", interfaceName, primaryKeyGetter)
                            .emitStatement("long rowIndex = Table.NO_MATCH")
                            .beginControlFlow("if (value == null)")
                            .emitStatement("rowIndex = table.findFirstNull(pkColumnIndex)")
                            .nextControlFlow("else")
                            .emitStatement("rowIndex = table.findFirstString(pkColumnIndex, value)")
                            .endControlFlow();
                } else {
                    writer
                            .emitStatement("Number value = ((%s) object).%s()", interfaceName, primaryKeyGetter)
                            .emitStatement("long rowIndex = Table.NO_MATCH")
                            .beginControlFlow("if (value == null)")
                            .emitStatement("rowIndex = table.findFirstNull(pkColumnIndex)")
                            .nextControlFlow("else")
                            .emitStatement("rowIndex = table.findFirstLong(pkColumnIndex, value.longValue())")
                            .endControlFlow();
                }
            } else {
                String pkType = Utils.isString(metadata.getPrimaryKey()) ? "String" : "Long";
                writer.emitStatement("long rowIndex = table.findFirst%s(pkColumnIndex, ((%s) object).%s())",
                        pkType, interfaceName, primaryKeyGetter);
            }

            writer
                    .beginControlFlow("if (rowIndex != Table.NO_MATCH)")
                    .beginControlFlow("try")
                    .emitStatement("objectContext.set(realm, table.getUncheckedRow(rowIndex)," +
                            " realm.schema.getColumnInfo(%s.class)," +
                            " false, Collections.<String> emptyList())", qualifiedClassName)
                    .emitStatement("realmObject = new %s()", qualifiedGeneratedClassName)
                    .emitStatement("cache.put(object, (RealmObjectProxy) realmObject)")
                    .nextControlFlow("finally")
                    .emitStatement("objectContext.clear()")
                    .endControlFlow()

                    .nextControlFlow("else")
                    .emitStatement("canUpdate = false")
                    .endControlFlow();

            writer.endControlFlow();

            writer
                    .emitEmptyLine()
                    .beginControlFlow("if (canUpdate)")
                    .emitStatement("return update(realm, realmObject, object, cache)")
                    .nextControlFlow("else")
                    .emitStatement("return copy(realm, object, update, cache)")
                    .endControlFlow();
        }

        writer.endMethod()
                .emitEmptyLine();
    }
    //@formatter:on

    //@formatter:off
    private void setTableValues(JavaWriter writer, String fieldType, String fieldName, String interfaceName, String getter, boolean isUpdate) throws IOException {
        if ("long".equals(fieldType)
                || "int".equals(fieldType)
                || "short".equals(fieldType)
                || "byte".equals(fieldType)) {
            writer.emitStatement("Table.nativeSetLong(tableNativePtr, columnInfo.%sIndex, rowIndex, ((%s) object).%s(), false)", fieldName, interfaceName, getter);

        } else if ("java.lang.Long".equals(fieldType)
                || "java.lang.Integer".equals(fieldType)
                || "java.lang.Short".equals(fieldType)
                || "java.lang.Byte".equals(fieldType)) {
            writer
                    .emitStatement("Number %s = ((%s) object).%s()", getter, interfaceName, getter)
                    .beginControlFlow("if (%s != null)", getter)
                    .emitStatement("Table.nativeSetLong(tableNativePtr, columnInfo.%sIndex, rowIndex, %s.longValue(), false)", fieldName, getter);
            if (isUpdate) {
                writer.nextControlFlow("else")
                        .emitStatement("Table.nativeSetNull(tableNativePtr, columnInfo.%sIndex, rowIndex, false)", fieldName);
            }
            writer.endControlFlow();

        } else if ("io.realm.MutableRealmInteger".equals(fieldType)) {
            writer
                    .emitStatement("io.realm.MutableRealmInteger %s = ((%s) object).%s()", getter, interfaceName, getter)
                    .beginControlFlow("if ((%1$s != null) && (%1$s.get() != null))", getter)
                    .emitStatement("Table.nativeSetLong(tableNativePtr, columnInfo.%sIndex, rowIndex, %s.get().longValue(), false)", fieldName, getter);
            if (isUpdate) {
                writer.nextControlFlow("else")
                        .emitStatement("Table.nativeSetNull(tableNativePtr, columnInfo.%sIndex, rowIndex, false)", fieldName);
            }
            writer.endControlFlow();

        } else if ("double".equals(fieldType)) {
            writer.emitStatement("Table.nativeSetDouble(tableNativePtr, columnInfo.%sIndex, rowIndex, ((%s) object).%s(), false)", fieldName, interfaceName, getter);

        } else if ("java.lang.Double".equals(fieldType)) {
            writer
                    .emitStatement("Double %s = ((%s) object).%s()", getter, interfaceName, getter)
                    .beginControlFlow("if (%s != null)", getter)
                    .emitStatement("Table.nativeSetDouble(tableNativePtr, columnInfo.%sIndex, rowIndex, %s, false)", fieldName, getter);
            if (isUpdate) {
                writer.nextControlFlow("else")
                        .emitStatement("Table.nativeSetNull(tableNativePtr, columnInfo.%sIndex, rowIndex, false)", fieldName);
            }
            writer.endControlFlow();

        } else if ("float".equals(fieldType)) {
            writer.emitStatement("Table.nativeSetFloat(tableNativePtr, columnInfo.%sIndex, rowIndex, ((%s) object).%s(), false)", fieldName, interfaceName, getter);

        } else if ("java.lang.Float".equals(fieldType)) {
            writer
                    .emitStatement("Float %s = ((%s) object).%s()", getter, interfaceName, getter)
                    .beginControlFlow("if (%s != null)", getter)
                    .emitStatement("Table.nativeSetFloat(tableNativePtr, columnInfo.%sIndex, rowIndex, %s, false)", fieldName, getter);
            if (isUpdate) {
                writer.nextControlFlow("else")
                        .emitStatement("Table.nativeSetNull(tableNativePtr, columnInfo.%sIndex, rowIndex, false)", fieldName);
            }
            writer.endControlFlow();

        } else if ("boolean".equals(fieldType)) {
            writer.emitStatement("Table.nativeSetBoolean(tableNativePtr, columnInfo.%sIndex, rowIndex, ((%s) object).%s(), false)", fieldName, interfaceName, getter);

        } else if ("java.lang.Boolean".equals(fieldType)) {
            writer
                    .emitStatement("Boolean %s = ((%s) object).%s()", getter, interfaceName, getter)
                    .beginControlFlow("if (%s != null)", getter)
                    .emitStatement("Table.nativeSetBoolean(tableNativePtr, columnInfo.%sIndex, rowIndex, %s, false)", fieldName, getter);
            if (isUpdate) {
                writer.nextControlFlow("else")
                        .emitStatement("Table.nativeSetNull(tableNativePtr, columnInfo.%sIndex, rowIndex, false)", fieldName);
            }
            writer.endControlFlow();

        } else if ("byte[]".equals(fieldType)) {
            writer
                    .emitStatement("byte[] %s = ((%s) object).%s()", getter, interfaceName, getter)
                    .beginControlFlow("if (%s != null)", getter)
                    .emitStatement("Table.nativeSetByteArray(tableNativePtr, columnInfo.%sIndex, rowIndex, %s, false)", fieldName, getter);
            if (isUpdate) {
                writer.nextControlFlow("else")
                        .emitStatement("Table.nativeSetNull(tableNativePtr, columnInfo.%sIndex, rowIndex, false)", fieldName);
            }
            writer.endControlFlow();


        } else if ("java.util.Date".equals(fieldType)) {
            writer
                    .emitStatement("java.util.Date %s = ((%s) object).%s()", getter, interfaceName, getter)
                    .beginControlFlow("if (%s != null)", getter)
                    .emitStatement("Table.nativeSetTimestamp(tableNativePtr, columnInfo.%sIndex, rowIndex, %s.getTime(), false)", fieldName, getter);
            if (isUpdate) {
                writer.nextControlFlow("else")
                        .emitStatement("Table.nativeSetNull(tableNativePtr, columnInfo.%sIndex, rowIndex, false)", fieldName);
            }
            writer.endControlFlow();

        } else if ("java.lang.String".equals(fieldType)) {
            writer
                    .emitStatement("String %s = ((%s) object).%s()", getter, interfaceName, getter)
                    .beginControlFlow("if (%s != null)", getter)
                    .emitStatement("Table.nativeSetString(tableNativePtr, columnInfo.%sIndex, rowIndex, %s, false)", fieldName, getter);
            if (isUpdate) {
                writer.nextControlFlow("else")
                        .emitStatement("Table.nativeSetNull(tableNativePtr, columnInfo.%sIndex, rowIndex, false)", fieldName);
            }
            writer.endControlFlow();
        } else {
            throw new IllegalStateException("Unsupported type " + fieldType);
        }
    }
    //@formatter:on

    // FIXME MutableRealmIntegers: initialize MutableRealmInteger
    private void emitInsertMethod(JavaWriter writer) throws IOException {
        writer.beginMethod(
                "long", // Return type
                "insert", // Method name
                EnumSet.of(Modifier.PUBLIC, Modifier.STATIC), // Modifiers
                "Realm", "realm", qualifiedClassName, "object", "Map<RealmModel,Long>", "cache" // Argument type & argument name
        );

        // If object is already in the Realm there is nothing to update
        writer
                .beginControlFlow("if (object instanceof RealmObjectProxy && ((RealmObjectProxy) object).realmGet$proxyState().getRealm$realm() != null && ((RealmObjectProxy) object).realmGet$proxyState().getRealm$realm().getPath().equals(realm.getPath()))")
                .emitStatement("return ((RealmObjectProxy) object).realmGet$proxyState().getRow$realm().getIndex()")
                .endControlFlow();

        writer.emitStatement("Table table = realm.getTable(%s.class)", qualifiedClassName);
        writer.emitStatement("long tableNativePtr = table.getNativePtr()");
        writer.emitStatement("%s columnInfo = (%s) realm.schema.getColumnInfo(%s.class)",
                columnInfoClassName(), columnInfoClassName(), qualifiedClassName);

        if (metadata.hasPrimaryKey()) {
            writer.emitStatement("long pkColumnIndex = table.getPrimaryKey()");
        }
        addPrimaryKeyCheckIfNeeded(metadata, true, writer);

        for (VariableElement field : metadata.getFields()) {
            String fieldName = field.getSimpleName().toString();
            String fieldType = field.asType().toString();
            String getter = metadata.getInternalGetter(fieldName);

            //@formatter:off
            if (Utils.isRealmModel(field)) {
                writer
                        .emitEmptyLine()
                        .emitStatement("%s %sObj = ((%s) object).%s()", fieldType, fieldName, interfaceName, getter)
                        .beginControlFlow("if (%sObj != null)", fieldName)
                        .emitStatement("Long cache%1$s = cache.get(%1$sObj)", fieldName)
                        .beginControlFlow("if (cache%s == null)", fieldName)
                        .emitStatement("cache%s = %s.insert(realm, %sObj, cache)",
                                fieldName,
                                Utils.getProxyClassSimpleName(field),
                                fieldName)
                        .endControlFlow()
                        .emitStatement("Table.nativeSetLink(tableNativePtr, columnInfo.%1$sIndex, rowIndex, cache%1$s, false)", fieldName)
                        .endControlFlow();
            } else if (Utils.isRealmList(field)) {
                final String genericType = Utils.getGenericTypeQualifiedName(field);
                writer
                        .emitEmptyLine()
                        .emitStatement("RealmList<%s> %sList = ((%s) object).%s()",
                                genericType, fieldName, interfaceName, getter)
                        .beginControlFlow("if (%sList != null)", fieldName)
                        .emitStatement("long %1$sNativeLinkViewPtr = Table.nativeGetLinkView(tableNativePtr, columnInfo.%1$sIndex, rowIndex)", fieldName)
                        .beginControlFlow("for (%1$s %2$sItem : %2$sList)", genericType, fieldName)
                        .emitStatement("Long cacheItemIndex%1$s = cache.get(%1$sItem)", fieldName)
                        .beginControlFlow("if (cacheItemIndex%s == null)", fieldName)
                        .emitStatement("cacheItemIndex%1$s = %2$s.insert(realm, %1$sItem, cache)", fieldName, Utils.getProxyClassSimpleName(field))
                        .endControlFlow()
                        .emitStatement("LinkView.nativeAdd(%1$sNativeLinkViewPtr, cacheItemIndex%1$s)", fieldName)
                        .endControlFlow()
                        .endControlFlow();

            } else {
                if (metadata.getPrimaryKey() != field) {
                    setTableValues(writer, fieldType, fieldName, interfaceName, getter, false);
                }
            }
            //@formatter:on
        }

        writer.emitStatement("return rowIndex");
        writer.endMethod()
                .emitEmptyLine();
    }

    // FIXME MutableRealmIntegers: initialize MutableRealmInteger
    private void emitInsertListMethod(JavaWriter writer) throws IOException {
        writer.beginMethod(
                "void", // Return type
                "insert", // Method name
                EnumSet.of(Modifier.PUBLIC, Modifier.STATIC), // Modifiers
                "Realm", "realm", "Iterator<? extends RealmModel>", "objects", "Map<RealmModel,Long>", "cache" // Argument type & argument name
        );

        writer.emitStatement("Table table = realm.getTable(%s.class)", qualifiedClassName);
        writer.emitStatement("long tableNativePtr = table.getNativePtr()");
        writer.emitStatement("%s columnInfo = (%s) realm.schema.getColumnInfo(%s.class)",
                columnInfoClassName(), columnInfoClassName(), qualifiedClassName);
        if (metadata.hasPrimaryKey()) {
            writer.emitStatement("long pkColumnIndex = table.getPrimaryKey()");
        }
        writer.emitStatement("%s object = null", qualifiedClassName);

        writer.beginControlFlow("while (objects.hasNext())")
                .emitStatement("object = (%s) objects.next()", qualifiedClassName);
        writer.beginControlFlow("if (cache.containsKey(object))")
                .emitStatement("continue")
                .endControlFlow();

        writer.beginControlFlow("if (object instanceof RealmObjectProxy && ((RealmObjectProxy) object).realmGet$proxyState().getRealm$realm() != null && ((RealmObjectProxy) object).realmGet$proxyState().getRealm$realm().getPath().equals(realm.getPath()))");
        writer.emitStatement("cache.put(object, ((RealmObjectProxy) object).realmGet$proxyState().getRow$realm().getIndex())")
                .emitStatement("continue");
        writer.endControlFlow();

        addPrimaryKeyCheckIfNeeded(metadata, true, writer);

        //@formatter:off
        for (VariableElement field : metadata.getFields()) {
            String fieldName = field.getSimpleName().toString();
            String fieldType = field.asType().toString();
            String getter = metadata.getInternalGetter(fieldName);

            if (Utils.isRealmModel(field)) {
                writer
                        .emitEmptyLine()
                        .emitStatement("%s %sObj = ((%s) object).%s()", fieldType, fieldName, interfaceName, getter)
                        .beginControlFlow("if (%sObj != null)", fieldName)
                        .emitStatement("Long cache%1$s = cache.get(%1$sObj)", fieldName)
                        .beginControlFlow("if (cache%s == null)", fieldName)
                        .emitStatement("cache%s = %s.insert(realm, %sObj, cache)",
                                fieldName,
                                Utils.getProxyClassSimpleName(field),
                                fieldName)
                        .endControlFlow()
                        .emitStatement("table.setLink(columnInfo.%1$sIndex, rowIndex, cache%1$s, false)", fieldName)
                        .endControlFlow();
            } else if (Utils.isRealmList(field)) {
                final String genericType = Utils.getGenericTypeQualifiedName(field);
                writer
                        .emitEmptyLine()
                        .emitStatement("RealmList<%s> %sList = ((%s) object).%s()",
                                genericType, fieldName, interfaceName, getter)
                        .beginControlFlow("if (%sList != null)", fieldName)
                        .emitStatement("long %1$sNativeLinkViewPtr = Table.nativeGetLinkView(tableNativePtr, columnInfo.%1$sIndex, rowIndex)", fieldName)
                        .beginControlFlow("for (%1$s %2$sItem : %2$sList)", genericType, fieldName)
                        .emitStatement("Long cacheItemIndex%1$s = cache.get(%1$sItem)", fieldName)
                        .beginControlFlow("if (cacheItemIndex%s == null)", fieldName)
                        .emitStatement("cacheItemIndex%1$s = %2$s.insert(realm, %1$sItem, cache)", fieldName, Utils.getProxyClassSimpleName(field))
                        .endControlFlow()
                        .emitStatement("LinkView.nativeAdd(%1$sNativeLinkViewPtr, cacheItemIndex%1$s)", fieldName)
                        .endControlFlow()
                        .endControlFlow();

            } else {
                if (metadata.getPrimaryKey() != field) {
                    setTableValues(writer, fieldType, fieldName, interfaceName, getter, false);
                }
            }
        }
        //@formatter:on

        writer.endControlFlow();
        writer.endMethod();
        writer.emitEmptyLine();
    }

    // FIXME MutableRealmIntegers: initialize MutableRealmInteger
    private void emitInsertOrUpdateMethod(JavaWriter writer) throws IOException {
        writer.beginMethod(
                "long", // Return type
                "insertOrUpdate", // Method name
                EnumSet.of(Modifier.PUBLIC, Modifier.STATIC), // Modifiers
                "Realm", "realm", qualifiedClassName, "object", "Map<RealmModel,Long>", "cache" // Argument type & argument name
        );

        // If object is already in the Realm there is nothing to update
        writer
                .beginControlFlow("if (object instanceof RealmObjectProxy && ((RealmObjectProxy) object).realmGet$proxyState().getRealm$realm() != null && ((RealmObjectProxy) object).realmGet$proxyState().getRealm$realm().getPath().equals(realm.getPath()))")
                .emitStatement("return ((RealmObjectProxy) object).realmGet$proxyState().getRow$realm().getIndex()")
                .endControlFlow();

        writer.emitStatement("Table table = realm.getTable(%s.class)", qualifiedClassName);
        writer.emitStatement("long tableNativePtr = table.getNativePtr()");
        writer.emitStatement("%s columnInfo = (%s) realm.schema.getColumnInfo(%s.class)",
                columnInfoClassName(), columnInfoClassName(), qualifiedClassName);

        if (metadata.hasPrimaryKey()) {
            writer.emitStatement("long pkColumnIndex = table.getPrimaryKey()");
        }
        addPrimaryKeyCheckIfNeeded(metadata, false, writer);

        for (VariableElement field : metadata.getFields()) {
            String fieldName = field.getSimpleName().toString();
            String fieldType = field.asType().toString();
            String getter = metadata.getInternalGetter(fieldName);

            //@formatter:off
            if (Utils.isRealmModel(field)) {
                writer
                        .emitEmptyLine()
                        .emitStatement("%s %sObj = ((%s) object).%s()", fieldType, fieldName, interfaceName, getter)
                        .beginControlFlow("if (%sObj != null)", fieldName)
                        .emitStatement("Long cache%1$s = cache.get(%1$sObj)", fieldName)
                        .beginControlFlow("if (cache%s == null)", fieldName)
                        .emitStatement("cache%1$s = %2$s.insertOrUpdate(realm, %1$sObj, cache)",
                                fieldName,
                                Utils.getProxyClassSimpleName(field))
                        .endControlFlow()
                        .emitStatement("Table.nativeSetLink(tableNativePtr, columnInfo.%1$sIndex, rowIndex, cache%1$s, false)", fieldName)
                        .nextControlFlow("else")
                        // No need to throw exception here if the field is not nullable. A exception will be thrown in setter.
                        .emitStatement("Table.nativeNullifyLink(tableNativePtr, columnInfo.%sIndex, rowIndex)", fieldName)
                        .endControlFlow();
            } else if (Utils.isRealmList(field)) {
                final String genericType = Utils.getGenericTypeQualifiedName(field);
                writer
                        .emitEmptyLine()
                        .emitStatement("long %1$sNativeLinkViewPtr = Table.nativeGetLinkView(tableNativePtr, columnInfo.%1$sIndex, rowIndex)", fieldName)
                        .emitStatement("LinkView.nativeClear(%sNativeLinkViewPtr)", fieldName)
                        .emitStatement("RealmList<%s> %sList = ((%s) object).%s()",
                                genericType, fieldName, interfaceName, getter)
                        .beginControlFlow("if (%sList != null)", fieldName)
                        .beginControlFlow("for (%1$s %2$sItem : %2$sList)", genericType, fieldName)
                        .emitStatement("Long cacheItemIndex%1$s = cache.get(%1$sItem)", fieldName)
                        .beginControlFlow("if (cacheItemIndex%s == null)", fieldName)
                        .emitStatement("cacheItemIndex%1$s = %2$s.insertOrUpdate(realm, %1$sItem, cache)", fieldName, Utils.getProxyClassSimpleName(field))
                        .endControlFlow()
                        .emitStatement("LinkView.nativeAdd(%1$sNativeLinkViewPtr, cacheItemIndex%1$s)", fieldName)
                        .endControlFlow()
                        .endControlFlow()
                        .emitEmptyLine();

            } else {
                if (metadata.getPrimaryKey() != field) {
                    setTableValues(writer, fieldType, fieldName, interfaceName, getter, true);
                }
            }
            //@formatter:on
        }

        writer.emitStatement("return rowIndex");

        writer.endMethod()
                .emitEmptyLine();
    }

    // FIXME MutableRealmIntegers: initialize MutableRealmInteger
    private void emitInsertOrUpdateListMethod(JavaWriter writer) throws IOException {
        writer.beginMethod(
                "void", // Return type
                "insertOrUpdate", // Method name
                EnumSet.of(Modifier.PUBLIC, Modifier.STATIC), // Modifiers
                "Realm", "realm", "Iterator<? extends RealmModel>", "objects", "Map<RealmModel,Long>", "cache" // Argument type & argument name
        );

        writer.emitStatement("Table table = realm.getTable(%s.class)", qualifiedClassName);
        writer.emitStatement("long tableNativePtr = table.getNativePtr()");
        writer.emitStatement("%s columnInfo = (%s) realm.schema.getColumnInfo(%s.class)",
                columnInfoClassName(), columnInfoClassName(), qualifiedClassName);
        if (metadata.hasPrimaryKey()) {
            writer.emitStatement("long pkColumnIndex = table.getPrimaryKey()");
        }
        writer.emitStatement("%s object = null", qualifiedClassName);

        writer.beginControlFlow("while (objects.hasNext())");
        writer.emitStatement("object = (%s) objects.next()", qualifiedClassName);
        writer.beginControlFlow("if (cache.containsKey(object))")
                .emitStatement("continue")
                .endControlFlow();

        writer.beginControlFlow("if (object instanceof RealmObjectProxy && ((RealmObjectProxy) object).realmGet$proxyState().getRealm$realm() != null && ((RealmObjectProxy) object).realmGet$proxyState().getRealm$realm().getPath().equals(realm.getPath()))");
        writer.emitStatement("cache.put(object, ((RealmObjectProxy) object).realmGet$proxyState().getRow$realm().getIndex())")
                .emitStatement("continue");
        writer.endControlFlow();
        addPrimaryKeyCheckIfNeeded(metadata, false, writer);

        for (VariableElement field : metadata.getFields()) {
            String fieldName = field.getSimpleName().toString();
            String fieldType = field.asType().toString();
            String getter = metadata.getInternalGetter(fieldName);

            //@formatter:off
            if (Utils.isRealmModel(field)) {
                writer
                        .emitEmptyLine()
                        .emitStatement("%s %sObj = ((%s) object).%s()", fieldType, fieldName, interfaceName, getter)
                        .beginControlFlow("if (%sObj != null)", fieldName)
                        .emitStatement("Long cache%1$s = cache.get(%1$sObj)", fieldName)
                        .beginControlFlow("if (cache%s == null)", fieldName)
                        .emitStatement("cache%1$s = %2$s.insertOrUpdate(realm, %1$sObj, cache)",
                                fieldName,
                                Utils.getProxyClassSimpleName(field))
                        .endControlFlow()
                        .emitStatement("Table.nativeSetLink(tableNativePtr, columnInfo.%1$sIndex, rowIndex, cache%1$s, false)", fieldName)
                        .nextControlFlow("else")
                        // No need to throw exception here if the field is not nullable. A exception will be thrown in setter.
                        .emitStatement("Table.nativeNullifyLink(tableNativePtr, columnInfo.%sIndex, rowIndex)", fieldName)
                        .endControlFlow();
            } else if (Utils.isRealmList(field)) {
                final String genericType = Utils.getGenericTypeQualifiedName(field);
                writer
                        .emitEmptyLine()
                        .emitStatement("long %1$sNativeLinkViewPtr = Table.nativeGetLinkView(tableNativePtr, columnInfo.%1$sIndex, rowIndex)", fieldName)
                        .emitStatement("LinkView.nativeClear(%sNativeLinkViewPtr)", fieldName)
                        .emitStatement("RealmList<%s> %sList = ((%s) object).%s()",
                                genericType, fieldName, interfaceName, getter)
                        .beginControlFlow("if (%sList != null)", fieldName)
                        .beginControlFlow("for (%1$s %2$sItem : %2$sList)", genericType, fieldName)
                        .emitStatement("Long cacheItemIndex%1$s = cache.get(%1$sItem)", fieldName)
                        .beginControlFlow("if (cacheItemIndex%s == null)", fieldName)
                        .emitStatement("cacheItemIndex%1$s = %2$s.insertOrUpdate(realm, %1$sItem, cache)", fieldName, Utils.getProxyClassSimpleName(field))
                        .endControlFlow()
                        .emitStatement("LinkView.nativeAdd(%1$sNativeLinkViewPtr, cacheItemIndex%1$s)", fieldName)
                        .endControlFlow()
                        .endControlFlow()
                        .emitEmptyLine();

            } else {
                if (metadata.getPrimaryKey() != field) {
                    setTableValues(writer, fieldType, fieldName, interfaceName, getter, true);
                }
            }
            //@formatter:on
        }
        writer.endControlFlow();

        writer.endMethod();
        writer.emitEmptyLine();
    }

    private void addPrimaryKeyCheckIfNeeded(ClassMetaData metadata, boolean throwIfPrimaryKeyDuplicate, JavaWriter writer) throws IOException {
        if (metadata.hasPrimaryKey()) {
            String primaryKeyGetter = metadata.getPrimaryKeyGetter();
            VariableElement primaryKeyElement = metadata.getPrimaryKey();
            if (metadata.isNullable(primaryKeyElement)) {
                //@formatter:off
                if (Utils.isString(primaryKeyElement)) {
                    writer
                            .emitStatement("String primaryKeyValue = ((%s) object).%s()", interfaceName, primaryKeyGetter)
                            .emitStatement("long rowIndex = Table.NO_MATCH")
                            .beginControlFlow("if (primaryKeyValue == null)")
                            .emitStatement("rowIndex = Table.nativeFindFirstNull(tableNativePtr, pkColumnIndex)")
                            .nextControlFlow("else")
                            .emitStatement("rowIndex = Table.nativeFindFirstString(tableNativePtr, pkColumnIndex, primaryKeyValue)")
                            .endControlFlow();
                } else {
                    writer
                            .emitStatement("Object primaryKeyValue = ((%s) object).%s()", interfaceName, primaryKeyGetter)
                            .emitStatement("long rowIndex = Table.NO_MATCH")
                            .beginControlFlow("if (primaryKeyValue == null)")
                            .emitStatement("rowIndex = Table.nativeFindFirstNull(tableNativePtr, pkColumnIndex)")
                            .nextControlFlow("else")
                            .emitStatement("rowIndex = Table.nativeFindFirstInt(tableNativePtr, pkColumnIndex, ((%s) object).%s())", interfaceName, primaryKeyGetter)
                            .endControlFlow();
                }
                //@formatter:on
            } else {
                writer.emitStatement("long rowIndex = Table.NO_MATCH");
                writer.emitStatement("Object primaryKeyValue = ((%s) object).%s()", interfaceName, primaryKeyGetter);
                writer.beginControlFlow("if (primaryKeyValue != null)");

                if (Utils.isString(metadata.getPrimaryKey())) {
                    writer.emitStatement("rowIndex = Table.nativeFindFirstString(tableNativePtr, pkColumnIndex, (String)primaryKeyValue)");
                } else {
                    writer.emitStatement("rowIndex = Table.nativeFindFirstInt(tableNativePtr, pkColumnIndex, ((%s) object).%s())", interfaceName, primaryKeyGetter);
                }
                writer.endControlFlow();
            }

            writer.beginControlFlow("if (rowIndex == Table.NO_MATCH)");
            if (Utils.isString(metadata.getPrimaryKey())) {
                writer.emitStatement(
                        "rowIndex = OsObject.createRowWithPrimaryKey(table, primaryKeyValue)");
            } else {
                writer.emitStatement(
                        "rowIndex = OsObject.createRowWithPrimaryKey(table, ((%s) object).%s())",
                        interfaceName, primaryKeyGetter);
            }

            if (throwIfPrimaryKeyDuplicate) {
                writer.nextControlFlow("else");
                writer.emitStatement("Table.throwDuplicatePrimaryKeyException(primaryKeyValue)");
            }

            writer.endControlFlow();
            writer.emitStatement("cache.put(object, rowIndex)");
        } else {
            writer.emitStatement("long rowIndex = OsObject.createRow(table)");
            writer.emitStatement("cache.put(object, rowIndex)");
        }
    }

    private void emitCopyMethod(JavaWriter writer) throws IOException {
        writer.beginMethod(
                qualifiedClassName, // Return type
                "copy", // Method name
                EnumSet.of(Modifier.PUBLIC, Modifier.STATIC), // Modifiers
                "Realm", "realm", qualifiedClassName, "newObject", "boolean", "update", "Map<RealmModel,RealmObjectProxy>", "cache"); // Argument type & argument name

        writer.emitStatement("RealmObjectProxy cachedRealmObject = cache.get(newObject)");
        writer.beginControlFlow("if (cachedRealmObject != null)")
                .emitStatement("return (%s) cachedRealmObject", qualifiedClassName)
                .endControlFlow();


        writer.emitEmptyLine()
                .emitSingleLineComment("rejecting default values to avoid creating unexpected objects from RealmModel/RealmList fields.");
        if (metadata.hasPrimaryKey()) {
            writer.emitStatement("%s realmObject = realm.createObjectInternal(%s.class, ((%s) newObject).%s(), false, Collections.<String>emptyList())",
                    qualifiedClassName, qualifiedClassName, interfaceName, metadata.getPrimaryKeyGetter());
        } else {
            writer.emitStatement("%s realmObject = realm.createObjectInternal(%s.class, false, Collections.<String>emptyList())",
                    qualifiedClassName, qualifiedClassName);
        }
        writer.emitStatement("cache.put(newObject, (RealmObjectProxy) realmObject)");

        writer.emitEmptyLine()
                .emitStatement("%1$s realmObjectSource = (%1$s) newObject", interfaceName)
                .emitStatement("%1$s realmObjectCopy = (%1$s) realmObject", interfaceName);

        writer.emitEmptyLine();
        for (VariableElement field : metadata.getFields()) {
            String fieldName = field.getSimpleName().toString();
            String fieldType = field.asType().toString();
            String setter = metadata.getInternalSetter(fieldName);
            String getter = metadata.getInternalGetter(fieldName);

            if (metadata.isPrimaryKey(field)) {
                // PK has been set when creating object.
                continue;
            }

            //@formatter:off
            if (Utils.isRealmModel(field)) {
                writer.emitEmptyLine()
                        .emitStatement("%s %sObj = realmObjectSource.%s()", fieldType, fieldName, getter)
                        .beginControlFlow("if (%sObj == null)", fieldName)
                            .emitStatement("realmObjectCopy.%s(null)", setter)
                        .nextControlFlow("else")
                            .emitStatement("%s cache%s = (%s) cache.get(%sObj)", fieldType, fieldName, fieldType, fieldName)
                            .beginControlFlow("if (cache%s != null)", fieldName)
                                .emitStatement("realmObjectCopy.%s(cache%s)", setter, fieldName)
                            .nextControlFlow("else")
                                .emitStatement("realmObjectCopy.%s(%s.copyOrUpdate(realm, %sObj, update, cache))",
                                    setter, Utils.getProxyClassSimpleName(field), fieldName)
                            .endControlFlow()
                        // No need to throw exception here if the field is not nullable. A exception will be thrown in setter.
                        .endControlFlow();
            } else if (Utils.isRealmList(field)) {
                final String genericType = Utils.getGenericTypeQualifiedName(field);
                writer.emitEmptyLine()
                        .emitStatement("RealmList<%s> %sList = realmObjectSource.%s()", genericType, fieldName, getter)
                        .beginControlFlow("if (%sList != null)", fieldName)
                            .emitStatement("RealmList<%s> %sRealmList = realmObjectCopy.%s()",
                                genericType, fieldName, getter)
                            .beginControlFlow("for (int i = 0; i < %sList.size(); i++)", fieldName)
                                .emitStatement("%1$s %2$sItem = %2$sList.get(i)", genericType, fieldName)
                                .emitStatement("%1$s cache%2$s = (%1$s) cache.get(%2$sItem)", genericType, fieldName)
                                .beginControlFlow("if (cache%s != null)", fieldName)
                                    .emitStatement("%1$sRealmList.add(cache%1$s)", fieldName)
                                .nextControlFlow("else")
                                    .emitStatement("%1$sRealmList.add(%2$s.copyOrUpdate(realm, %1$sItem, update, cache))",
                                        fieldName, Utils.getProxyClassSimpleName(field))
                                .endControlFlow()
                            .endControlFlow()
                        .endControlFlow()
                        .emitEmptyLine();

            } else if (Utils.isMutableRealmInteger(field)) {
                writer.emitEmptyLine()
                        .emitStatement("realmObjectCopy.%1$s().set(realmObjectSource.%1$s().get())", getter);
            } else {
                writer.emitStatement("realmObjectCopy.%s(realmObjectSource.%s())", setter, getter);
            }
            //@formatter:on
        }

        writer.emitStatement("return realmObject");
        writer.endMethod();
        writer.emitEmptyLine();
    }

    //@formatter:off
    // FIXME MutableRealmIntegers: initialize MutableRealmInteger
    private void emitCreateDetachedCopyMethod(JavaWriter writer) throws IOException {
        writer.beginMethod(
                qualifiedClassName, // Return type
                "createDetachedCopy", // Method name
                EnumSet.of(Modifier.PUBLIC, Modifier.STATIC), // Modifiers
                qualifiedClassName, "realmObject", "int", "currentDepth", "int", "maxDepth", "Map<RealmModel, CacheData<RealmModel>>", "cache");
        writer
                .beginControlFlow("if (currentDepth > maxDepth || realmObject == null)")
                .emitStatement("return null")
                .endControlFlow()
                .emitStatement("CacheData<RealmModel> cachedObject = cache.get(realmObject)")
                .emitStatement("%s unmanagedObject", qualifiedClassName)
                .beginControlFlow("if (cachedObject == null)")
                .emitStatement("unmanagedObject = new %s()", qualifiedClassName)
                .emitStatement("cache.put(realmObject, new RealmObjectProxy.CacheData<RealmModel>(currentDepth, unmanagedObject))")
                .nextControlFlow("else")
                .emitSingleLineComment("Reuse cached object or recreate it because it was encountered at a lower depth.")
                .beginControlFlow("if (currentDepth >= cachedObject.minDepth)")
                .emitStatement("return (%s) cachedObject.object", qualifiedClassName)
                .endControlFlow()
                .emitStatement("unmanagedObject = (%s) cachedObject.object", qualifiedClassName)
                .emitStatement("cachedObject.minDepth = currentDepth")
                .endControlFlow();

        // may cause an unused variable warning if the object contains only null lists
        writer.emitStatement("%1$s unmanagedCopy = (%1$s) unmanagedObject", interfaceName)
            .emitStatement("%1$s realmSource = (%1$s) realmObject", interfaceName);

        for (VariableElement field : metadata.getFields()) {
            String fieldName = field.getSimpleName().toString();
            String setter = metadata.getInternalSetter(fieldName);
            String getter = metadata.getInternalGetter(fieldName);

            if (Utils.isRealmModel(field)) {
                writer
                        .emitEmptyLine()
                        .emitSingleLineComment("Deep copy of %s", fieldName)
                        .emitStatement("unmanagedCopy.%s(%s.createDetachedCopy(realmSource.%s(), currentDepth + 1, maxDepth, cache))",
                                setter, Utils.getProxyClassSimpleName(field), getter);
            } else if (Utils.isRealmList(field)) {
                writer
                        .emitEmptyLine()
                        .emitSingleLineComment("Deep copy of %s", fieldName)
                        .beginControlFlow("if (currentDepth == maxDepth)")
                        .emitStatement("unmanagedCopy.%s(null)", setter)
                        .nextControlFlow("else")
                        .emitStatement("RealmList<%s> managed%sList = realmSource.%s()",
                                Utils.getGenericTypeQualifiedName(field), fieldName, getter)
                        .emitStatement("RealmList<%1$s> unmanaged%2$sList = new RealmList<%1$s>()", Utils.getGenericTypeQualifiedName(field), fieldName)
                        .emitStatement("unmanagedCopy.%s(unmanaged%sList)", setter, fieldName)
                        .emitStatement("int nextDepth = currentDepth + 1")
                        .emitStatement("int size = managed%sList.size()", fieldName)
                        .beginControlFlow("for (int i = 0; i < size; i++)")
                        .emitStatement("%s item = %s.createDetachedCopy(managed%sList.get(i), nextDepth, maxDepth, cache)",
                                Utils.getGenericTypeQualifiedName(field), Utils.getProxyClassSimpleName(field), fieldName)
                        .emitStatement("unmanaged%sList.add(item)", fieldName)
                        .endControlFlow()
                        .endControlFlow();
            } else if (Utils.isMutableRealmInteger(field)) {
                writer.emitStatement("unmanagedCopy.%s().set(realmSource.%s().get())", getter, getter);
            } else {
                writer.emitStatement("unmanagedCopy.%s(realmSource.%s())", setter, getter);
            }
        }

        writer.emitStatement("return unmanagedObject");
        writer.endMethod();
        writer.emitEmptyLine();
    }
    //@formatter:on

    private void emitUpdateMethod(JavaWriter writer) throws IOException {
        if (!metadata.hasPrimaryKey()) {
            return;
        }

        writer.beginMethod(
                qualifiedClassName, // Return type
                "update", // Method name
                EnumSet.of(Modifier.STATIC), // Modifiers
                "Realm", "realm", qualifiedClassName, "realmObject", qualifiedClassName, "newObject", "Map<RealmModel, RealmObjectProxy>", "cache"); // Argument type & argument name

        writer
                .emitStatement("%1$s realmObjectTarget = (%1$s) realmObject", interfaceName)
                .emitStatement("%1$s realmObjectSource = (%1$s) newObject", interfaceName);

        for (VariableElement field : metadata.getFields()) {
            String fieldName = field.getSimpleName().toString();
            String setter = metadata.getInternalSetter(fieldName);
            String getter = metadata.getInternalGetter(fieldName);
            //@formatter:off
            if (Utils.isRealmModel(field)) {
                writer
                        .emitStatement("%s %sObj = realmObjectSource.%s()",
                                Utils.getFieldTypeQualifiedName(field), fieldName, getter)
                        .beginControlFlow("if (%sObj == null)", fieldName)
                        .emitStatement("realmObjectTarget.%s(null)", setter)
                        .nextControlFlow("else")
                        .emitStatement("%1$s cache%2$s = (%1$s) cache.get(%2$sObj)",
                                Utils.getFieldTypeQualifiedName(field), fieldName)
                        .beginControlFlow("if (cache%s != null)", fieldName)
                        .emitStatement("realmObjectTarget.%s(cache%s)", setter, fieldName)
                        .nextControlFlow("else")
                        .emitStatement("realmObjectTarget.%s(%s.copyOrUpdate(realm, %sObj, true, cache))",
                                setter, Utils.getProxyClassSimpleName(field), fieldName)
                        .endControlFlow()
                        // No need to throw exception here if the field is not nullable. A exception will be thrown in setter.
                        .endControlFlow();
            } else if (Utils.isRealmList(field)) {
                final String genericType = Utils.getGenericTypeQualifiedName(field);
                writer
                        .emitStatement("RealmList<%s> %sList = realmObjectSource.%s()", genericType, fieldName, getter)
                        .emitStatement("RealmList<%s> %sRealmList = realmObjectTarget.%s()",
                                genericType, fieldName, getter)
                        .emitStatement("%sRealmList.clear()", fieldName)
                        .beginControlFlow("if (%sList != null)", fieldName)
                        .beginControlFlow("for (int i = 0; i < %sList.size(); i++)", fieldName)
                        .emitStatement("%1$s %2$sItem = %2$sList.get(i)", genericType, fieldName)
                        .emitStatement("%1$s cache%2$s = (%1$s) cache.get(%2$sItem)", genericType, fieldName)
                        .beginControlFlow("if (cache%s != null)", fieldName)
                        .emitStatement("%1$sRealmList.add(cache%1$s)", fieldName)
                        .nextControlFlow("else")
                        .emitStatement("%1$sRealmList.add(%2$s.copyOrUpdate(realm, %1$sItem, true, cache))",
                                fieldName, Utils.getProxyClassSimpleName(field))
                        .endControlFlow()
                        .endControlFlow()
                        .endControlFlow();

            } else if (Utils.isMutableRealmInteger(field)) {
                writer.emitStatement("realmObjectTarget.%s().set(realmObjectSource.%s().get())", getter, getter);
            } else {
                if (field != metadata.getPrimaryKey()) {
                    writer.emitStatement("realmObjectTarget.%s(realmObjectSource.%s())", setter, getter);
                }
            }
            //@formatter:on
        }

        writer.emitStatement("return realmObject");
        writer.endMethod();
        writer.emitEmptyLine();
    }

    private void emitToStringMethod(JavaWriter writer) throws IOException {
        if (metadata.containsToString()) {
            return;
        }
        writer.emitAnnotation("Override");
        writer.emitAnnotation("SuppressWarnings", "\"ArrayToString\"")
                .beginMethod("String", "toString", EnumSet.of(Modifier.PUBLIC))
                .beginControlFlow("if (!RealmObject.isValid(this))")
                .emitStatement("return \"Invalid object\"")
                .endControlFlow();
        writer.emitStatement("StringBuilder stringBuilder = new StringBuilder(\"%s = proxy[\")", simpleClassName);

        Collection<VariableElement> fields = metadata.getFields();
        int i = fields.size() - 1;
        for (VariableElement field : fields) {
            String fieldName = field.getSimpleName().toString();

            writer.emitStatement("stringBuilder.append(\"{%s:\")", fieldName);
            if (Utils.isRealmModel(field)) {
                String fieldTypeSimpleName = Utils.getFieldTypeSimpleName(field);
                writer.emitStatement(
                        "stringBuilder.append(%s() != null ? \"%s\" : \"null\")",
                        metadata.getInternalGetter(fieldName),
                        fieldTypeSimpleName
                );
            } else if (Utils.isRealmList(field)) {
                String genericTypeSimpleName = Utils.getGenericTypeSimpleName(field);
                writer.emitStatement("stringBuilder.append(\"RealmList<%s>[\").append(%s().size()).append(\"]\")",
                        genericTypeSimpleName,
                        metadata.getInternalGetter(fieldName));
            } else if (Utils.isMutableRealmInteger(field)) {
                writer.emitStatement("stringBuilder.append(%s().get())", metadata.getInternalGetter(fieldName));
            } else {
                if (metadata.isNullable(field)) {
                    writer.emitStatement("stringBuilder.append(%s() != null ? %s() : \"null\")",
                            metadata.getInternalGetter(fieldName),
                            metadata.getInternalGetter(fieldName)
                    );
                } else {
                    writer.emitStatement("stringBuilder.append(%s())", metadata.getInternalGetter(fieldName));
                }
            }
            writer.emitStatement("stringBuilder.append(\"}\")");

            if (i-- > 0) {
                writer.emitStatement("stringBuilder.append(\",\")");
            }
        }

        writer.emitStatement("stringBuilder.append(\"]\")");
        writer.emitStatement("return stringBuilder.toString()");
        writer.endMethod()
                .emitEmptyLine();
    }

    /**
     * Currently, the hash value emitted from this could suddenly change as an object's index might
     * alternate due to Realm Java using {@code Table#moveLastOver()}. Hash codes should therefore not
     * be considered stable, i.e. don't save them in a HashSet or use them as a key in a HashMap.
     */
    //@formatter:off
    private void emitHashcodeMethod(JavaWriter writer) throws IOException {
        if (metadata.containsHashCode()) {
            return;
        }
        writer.emitAnnotation("Override")
                .beginMethod("int", "hashCode", EnumSet.of(Modifier.PUBLIC))
                .emitStatement("String realmName = proxyState.getRealm$realm().getPath()")
                .emitStatement("String tableName = proxyState.getRow$realm().getTable().getName()")
                .emitStatement("long rowIndex = proxyState.getRow$realm().getIndex()")
                .emitEmptyLine()
                .emitStatement("int result = 17")
                .emitStatement("result = 31 * result + ((realmName != null) ? realmName.hashCode() : 0)")
                .emitStatement("result = 31 * result + ((tableName != null) ? tableName.hashCode() : 0)")
                .emitStatement("result = 31 * result + (int) (rowIndex ^ (rowIndex >>> 32))")
                .emitStatement("return result")
                .endMethod()
                .emitEmptyLine();
    }
    //@formatter:on

    //@formatter:off
    private void emitEqualsMethod(JavaWriter writer) throws IOException {
        if (metadata.containsEquals()) {
            return;
        }
        String proxyClassName = Utils.getProxyClassName(simpleClassName);
        String otherObjectVarName = "a" + simpleClassName;
        writer.emitAnnotation("Override")
                .beginMethod("boolean", "equals", EnumSet.of(Modifier.PUBLIC), "Object", "o")
                .emitStatement("if (this == o) return true")
                .emitStatement("if (o == null || getClass() != o.getClass()) return false")
                .emitStatement("%s %s = (%s)o", proxyClassName, otherObjectVarName, proxyClassName)  // FooRealmProxy aFoo = (FooRealmProxy)o
                .emitEmptyLine()
                .emitStatement("String path = proxyState.getRealm$realm().getPath()")
                .emitStatement("String otherPath = %s.proxyState.getRealm$realm().getPath()", otherObjectVarName)
                .emitStatement("if (path != null ? !path.equals(otherPath) : otherPath != null) return false")
                .emitEmptyLine()
                .emitStatement("String tableName = proxyState.getRow$realm().getTable().getName()")
                .emitStatement("String otherTableName = %s.proxyState.getRow$realm().getTable().getName()", otherObjectVarName)
                .emitStatement("if (tableName != null ? !tableName.equals(otherTableName) : otherTableName != null) return false")
                .emitEmptyLine()
                .emitStatement("if (proxyState.getRow$realm().getIndex() != %s.proxyState.getRow$realm().getIndex()) return false", otherObjectVarName)
                .emitEmptyLine()
                .emitStatement("return true")
                .endMethod();
    }
    //@formatter:on

    private void emitCreateOrUpdateUsingJsonObject(JavaWriter writer) throws IOException {
        writer.emitAnnotation("SuppressWarnings", "\"cast\"");
        writer.beginMethod(
                qualifiedClassName,
                "createOrUpdateUsingJsonObject",
                EnumSet.of(Modifier.PUBLIC, Modifier.STATIC),
                Arrays.asList("Realm", "realm", "JSONObject", "json", "boolean", "update"),
                Collections.singletonList("JSONException"));

        final int modelOrListCount = countModelOrListFields(metadata.getFields());
        if (modelOrListCount == 0) {
            writer.emitStatement("final List<String> excludeFields = Collections.<String> emptyList()");
        } else {
            writer.emitStatement("final List<String> excludeFields = new ArrayList<String>(%1$d)",
                    modelOrListCount);
        }

        //@formatter:off
        if (!metadata.hasPrimaryKey()) {
            buildExcludeFieldsList(writer, metadata.getFields());
            writer.emitStatement("%s obj = realm.createObjectInternal(%s.class, true, excludeFields)",
                    qualifiedClassName, qualifiedClassName);
        } else {
            String pkType = Utils.isString(metadata.getPrimaryKey()) ? "String" : "Long";
            writer
                    .emitStatement("%s obj = null", qualifiedClassName)
                    .beginControlFlow("if (update)")
                    .emitStatement("Table table = realm.getTable(%s.class)", qualifiedClassName)
                    .emitStatement("long pkColumnIndex = table.getPrimaryKey()")
                    .emitStatement("long rowIndex = Table.NO_MATCH");
            if (metadata.isNullable(metadata.getPrimaryKey())) {
                writer
                        .beginControlFlow("if (json.isNull(\"%s\"))", metadata.getPrimaryKey().getSimpleName())
                        .emitStatement("rowIndex = table.findFirstNull(pkColumnIndex)")
                        .nextControlFlow("else")
                        .emitStatement("rowIndex = table.findFirst%s(pkColumnIndex, json.get%s(\"%s\"))",
                                pkType, pkType, metadata.getPrimaryKey().getSimpleName())
                        .endControlFlow();
            } else {
                writer
                        .beginControlFlow("if (!json.isNull(\"%s\"))", metadata.getPrimaryKey().getSimpleName())
                        .emitStatement("rowIndex = table.findFirst%s(pkColumnIndex, json.get%s(\"%s\"))",
                                pkType, pkType, metadata.getPrimaryKey().getSimpleName())
                        .endControlFlow();
            }
            writer
                    .beginControlFlow("if (rowIndex != Table.NO_MATCH)")
                    .emitStatement("final BaseRealm.RealmObjectContext objectContext = BaseRealm.objectContext.get()")
                    .beginControlFlow("try")
                    .emitStatement("objectContext.set(realm, table.getUncheckedRow(rowIndex)," +
                            " realm.schema.getColumnInfo(%s.class)," +
                            " false, Collections.<String> emptyList())", qualifiedClassName)
                    .emitStatement("obj = new %s()", qualifiedGeneratedClassName)
                    .nextControlFlow("finally")
                    .emitStatement("objectContext.clear()")
                    .endControlFlow()
                    .endControlFlow()
                    .endControlFlow();

            writer.beginControlFlow("if (obj == null)");
            buildExcludeFieldsList(writer, metadata.getFields());
            String primaryKeyFieldType = metadata.getPrimaryKey().asType().toString();
            String primaryKeyFieldName = metadata.getPrimaryKey().getSimpleName().toString();
            RealmJsonTypeHelper.emitCreateObjectWithPrimaryKeyValue(qualifiedClassName, qualifiedGeneratedClassName,
                    primaryKeyFieldType, primaryKeyFieldName, writer);
            writer.endControlFlow();
        }
        //@formatter:on

        for (VariableElement field : metadata.getFields()) {
            String fieldName = field.getSimpleName().toString();
            String qualifiedFieldType = field.asType().toString();
            if (metadata.isPrimaryKey(field)) {
                // Primary key has already been set when adding new row or finding the existing row.
                continue;
            }
            if (Utils.isRealmModel(field)) {
                RealmJsonTypeHelper.emitFillRealmObjectWithJsonValue(
                        interfaceName,
                        metadata.getInternalSetter(fieldName),
                        fieldName,
                        qualifiedFieldType,
                        Utils.getProxyClassSimpleName(field),
                        writer
                );

            } else if (Utils.isRealmList(field)) {
                RealmJsonTypeHelper.emitFillRealmListWithJsonValue(
                        interfaceName,
                        metadata.getInternalGetter(fieldName),
                        metadata.getInternalSetter(fieldName),
                        fieldName,
                        ((DeclaredType) field.asType()).getTypeArguments().get(0).toString(),
                        Utils.getProxyClassSimpleName(field),
                        writer);

            } else if (Utils.isMutableRealmInteger(field)) {
                RealmJsonTypeHelper.emitFillJavaTypeWithJsonValue(
                        interfaceName,
                        metadata.getInternalGetter(fieldName),
                        fieldName,
                        qualifiedFieldType,
                        writer);

            } else {
                RealmJsonTypeHelper.emitFillJavaTypeWithJsonValue(
                        interfaceName,
                        metadata.getInternalSetter(fieldName),
                        fieldName,
                        qualifiedFieldType,
                        writer
                );
            }
        }

        writer.emitStatement("return obj");
        writer.endMethod();
        writer.emitEmptyLine();
    }

    private void buildExcludeFieldsList(JavaWriter writer, Collection<VariableElement> fields) throws IOException {
        for (VariableElement field : fields) {
            if (Utils.isRealmModel(field) || Utils.isRealmList(field)) {
                final String fieldName = field.getSimpleName().toString();
                writer.beginControlFlow("if (json.has(\"%1$s\"))", fieldName)
                        .emitStatement("excludeFields.add(\"%1$s\")", fieldName)
                        .endControlFlow();
            }
        }
    }

    // Since we need to check the PK in stream before creating the object, this is now using copyToRealm
    // instead of createObject() to avoid parsing the stream twice.
    private void emitCreateUsingJsonStream(JavaWriter writer) throws IOException {
        writer.emitAnnotation("SuppressWarnings", "\"cast\"");
        writer.emitAnnotation("TargetApi", "Build.VERSION_CODES.HONEYCOMB");
        writer.beginMethod(
                qualifiedClassName,
                "createUsingJsonStream",
                EnumSet.of(Modifier.PUBLIC, Modifier.STATIC),
                Arrays.asList("Realm", "realm", "JsonReader", "reader"),
                Collections.singletonList("IOException"));

        if (metadata.hasPrimaryKey()) {
            writer.emitStatement("boolean jsonHasPrimaryKey = false");
        }
        writer.emitStatement("%s obj = new %s()", qualifiedClassName, qualifiedClassName);
        writer.emitStatement("reader.beginObject()");
        writer.beginControlFlow("while (reader.hasNext())");
        writer.emitStatement("String name = reader.nextName()");
        writer.beginControlFlow("if (false)");

        Collection<VariableElement> fields = metadata.getFields();
        for (VariableElement field : fields) {
            String fieldName = field.getSimpleName().toString();
            String qualifiedFieldType = field.asType().toString();
            writer.nextControlFlow("else if (name.equals(\"%s\"))", fieldName);

            if (Utils.isRealmModel(field)) {
                RealmJsonTypeHelper.emitFillRealmObjectFromStream(
                        interfaceName,
                        metadata.getInternalSetter(fieldName),
                        fieldName,
                        qualifiedFieldType,
                        Utils.getProxyClassSimpleName(field),
                        writer
                );

            } else if (Utils.isRealmList(field)) {
                RealmJsonTypeHelper.emitFillRealmListFromStream(
                        interfaceName,
                        metadata.getInternalGetter(fieldName),
                        metadata.getInternalSetter(fieldName),
                        ((DeclaredType) field.asType()).getTypeArguments().get(0).toString(),
                        Utils.getProxyClassSimpleName(field),
                        writer);

            } else if (Utils.isMutableRealmInteger(field)) {
                RealmJsonTypeHelper.emitFillMutableRealmIntegerFromStream(
                        interfaceName,
                        metadata.getInternalGetter(fieldName),
                        fieldName,
                        writer
                );

            } else {
                RealmJsonTypeHelper.emitFillJavaTypeFromStream(
                        interfaceName,
                        metadata,
                        fieldName,
                        qualifiedFieldType,
                        writer
                );
            }
        }

        writer.nextControlFlow("else");
        writer.emitStatement("reader.skipValue()");
        writer.endControlFlow();

        writer.endControlFlow();
        writer.emitStatement("reader.endObject()");

        if (metadata.hasPrimaryKey()) {
            writer.beginControlFlow("if (!jsonHasPrimaryKey)")
                    .emitStatement(Constants.STATEMENT_EXCEPTION_NO_PRIMARY_KEY_IN_JSON, metadata.getPrimaryKey())
                    .endControlFlow();
        }

        writer.emitStatement("obj = realm.copyToRealm(obj)");
        writer.emitStatement("return obj");
        writer.endMethod();
        writer.emitEmptyLine();
    }

    private void emitMigrationNeededException(JavaWriter writer, String message, Object... args) throws IOException {
        writer.emitStatement("throw new RealmMigrationNeededException(sharedRealm.getPath(), " + message, args);
    }

    private String columnInfoClassName() {
        return simpleClassName + "ColumnInfo";
    }

    private String columnIndexVarName(VariableElement variableElement) {
        return variableElement.getSimpleName().toString() + "Index";
    }

    private String mutableRealmIntegerFieldName(VariableElement variableElement) {
        return variableElement.getSimpleName().toString() + "MutableRealmInteger";
    }

    private String fieldIndexVariableReference(VariableElement variableElement) {
        return "columnInfo." + columnIndexVarName(variableElement);
    }

    private static int countModelOrListFields(Collection<VariableElement> fields) {
        int count = 0;
        for (VariableElement f : fields) {
            if (Utils.isRealmModel(f) || Utils.isRealmList(f)) {
                count++;
            }
        }
        return count;
    }

    private Constants.RealmFieldType getRealmType(VariableElement field) {
        String fieldTypeCanonicalName = field.asType().toString();
        Constants.RealmFieldType type = Constants.JAVA_TO_REALM_TYPES.get(fieldTypeCanonicalName);
        if (type != null) {
            return type;
        }
        if (Utils.isMutableRealmInteger(field)) {
            return Constants.RealmFieldType.REALM_INTEGER;
        }
        if (Utils.isRealmModel(field)) {
            return Constants.RealmFieldType.OBJECT;
        }
        if (Utils.isRealmList(field)) {
            return Constants.RealmFieldType.LIST;
        }
        return Constants.RealmFieldType.NOTYPE;
    }

    private Constants.RealmFieldType getRealmTypeChecked(VariableElement field) {
        Constants.RealmFieldType type = getRealmType(field);
        if (type == Constants.RealmFieldType.NOTYPE) {
            throw new IllegalStateException("Unsupported type " + field.asType().toString());
        }
        return type;
    }
}<|MERGE_RESOLUTION|>--- conflicted
+++ resolved
@@ -233,25 +233,6 @@
 
     //@formatter:off
     private void emitClassFields(JavaWriter writer) throws IOException {
-<<<<<<< HEAD
-        // class members first
-        writer.emitField("List<String>", "FIELD_NAMES", EnumSet.of(Modifier.PRIVATE, Modifier.STATIC, Modifier.FINAL));
-        writer.beginInitializer(true);
-        writer.emitStatement("List<String> fieldNames = new ArrayList<String>()");
-        for (VariableElement field : metadata.getFields()) {
-            writer.emitStatement("fieldNames.add(\"%s\")", field.getSimpleName().toString());
-        }
-        writer.emitStatement("FIELD_NAMES = Collections.unmodifiableList(fieldNames)");
-        writer.endInitializer();
-
-        writer.emitField("OsObjectSchemaInfo", "expectedObjectSchemaInfo",
-                EnumSet.of(Modifier.PRIVATE, Modifier.STATIC, Modifier.FINAL),
-                "createExpectedObjectSchemaInfo()");
-
-        // instance members
-        writer.emitEmptyLine();
-        writer.emitField(columnInfoClassName(), "columnInfo", EnumSet.of(Modifier.PRIVATE))
-=======
         writer.emitEmptyLine()
                 .emitField("OsObjectSchemaInfo", "expectedObjectSchemaInfo",
                 EnumSet.of(Modifier.PRIVATE, Modifier.STATIC, Modifier.FINAL), "createExpectedObjectSchemaInfo()");
@@ -271,7 +252,6 @@
     private void emitInstanceFields(JavaWriter writer) throws IOException {
         writer.emitEmptyLine()
                 .emitField(columnInfoClassName(), "columnInfo", EnumSet.of(Modifier.PRIVATE))
->>>>>>> 953769e3
                 .emitField("ProxyState<" + qualifiedClassName + ">", "proxyState", EnumSet.of(Modifier.PRIVATE));
 
         for (VariableElement variableElement : metadata.getFields()) {
@@ -279,12 +259,8 @@
                 writer.emitField("MutableRealmInteger.Managed", mutableRealmIntegerFieldName(variableElement), EnumSet.of(Modifier.PRIVATE));
             } else if (Utils.isRealmList(variableElement)) {
                 String genericType = Utils.getGenericTypeQualifiedName(variableElement);
-<<<<<<< HEAD
-                writer.emitField("RealmList<" + genericType + ">", variableElement.getSimpleName().toString() +  "RealmList", EnumSet.of(Modifier.PRIVATE));
-=======
                 writer.emitField("RealmList<" + genericType + ">", variableElement.getSimpleName().toString() +
                         "RealmList", EnumSet.of(Modifier.PRIVATE));
->>>>>>> 953769e3
             }
         }
 
