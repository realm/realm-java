/*
 * Copyright 2014 Realm Inc.
 *
 * Licensed under the Apache License, Version 2.0 (the "License");
 * you may not use this file except in compliance with the License.
 * You may obtain a copy of the License at
 *
 * http://www.apache.org/licenses/LICENSE-2.0
 *
 * Unless required by applicable law or agreed to in writing, software
 * distributed under the License is distributed on an "AS IS" BASIS,
 * WITHOUT WARRANTIES OR CONDITIONS OF ANY KIND, either express or implied.
 * See the License for the specific language governing permissions and
 * limitations under the License.
 */

package io.realm.processor;

import com.squareup.javawriter.JavaWriter;

import java.io.BufferedWriter;
import java.io.IOException;
import java.util.ArrayList;
import java.util.Arrays;
import java.util.Collection;
import java.util.Collections;
import java.util.EnumSet;

import javax.annotation.processing.ProcessingEnvironment;
import javax.lang.model.element.Modifier;
import javax.lang.model.element.VariableElement;
import javax.lang.model.type.DeclaredType;
import javax.lang.model.util.Types;
import javax.tools.JavaFileObject;

public class RealmProxyClassGenerator {
    private final ProcessingEnvironment processingEnvironment;
    private final ClassMetaData metadata;
    private final String simpleClassName;
    private final String qualifiedClassName;
    private final String interfaceName;
    private final String qualifiedGeneratedClassName;

    public RealmProxyClassGenerator(ProcessingEnvironment processingEnvironment, ClassMetaData metadata) {
        this.processingEnvironment = processingEnvironment;
        this.metadata = metadata;
        this.simpleClassName = metadata.getSimpleClassName();
        this.qualifiedClassName = metadata.getFullyQualifiedClassName();
        this.interfaceName = Utils.getProxyInterfaceName(simpleClassName);
        this.qualifiedGeneratedClassName = String.format("%s.%s",
                Constants.REALM_PACKAGE_NAME, Utils.getProxyClassName(simpleClassName));
    }

    public void generate() throws IOException, UnsupportedOperationException {
        JavaFileObject sourceFile = processingEnvironment.getFiler().createSourceFile(qualifiedGeneratedClassName);
        JavaWriter writer = new JavaWriter(new BufferedWriter(sourceFile.openWriter()));

        // Set source code indent
        writer.setIndent(Constants.INDENT);

        writer.emitPackage(Constants.REALM_PACKAGE_NAME);
        writer.emitEmptyLine();

        ArrayList<String> imports = new ArrayList<String>();
        imports.add("android.annotation.TargetApi");
        imports.add("android.os.Build");
        imports.add("android.util.JsonReader");
        imports.add("android.util.JsonToken");
        imports.add("io.realm.RealmObjectSchema");
        imports.add("io.realm.RealmSchema");
        imports.add("io.realm.exceptions.RealmMigrationNeededException");
        imports.add("io.realm.internal.ColumnInfo");
        imports.add("io.realm.internal.RealmObjectProxy");
        imports.add("io.realm.internal.Row");
        imports.add("io.realm.internal.Table");
        imports.add("io.realm.internal.SharedRealm");
        imports.add("io.realm.internal.LinkView");
        imports.add("io.realm.internal.android.JsonUtils");
        imports.add("io.realm.log.RealmLog");
        imports.add("java.io.IOException");
        imports.add("java.util.ArrayList");
        imports.add("java.util.Collections");
        imports.add("java.util.List");
        imports.add("java.util.Iterator");
        imports.add("java.util.Date");
        imports.add("java.util.Map");
        imports.add("java.util.HashMap");
        imports.add("org.json.JSONObject");
        imports.add("org.json.JSONException");
        imports.add("org.json.JSONArray");

        writer.emitImports(imports);
        writer.emitEmptyLine();

        // Begin the class definition
        writer.beginType(
                qualifiedGeneratedClassName, // full qualified name of the item to generate
                "class",                     // the type of the item
                EnumSet.of(Modifier.PUBLIC), // modifiers to apply
                qualifiedClassName,          // class to extend
                "RealmObjectProxy",          // interfaces to implement
                interfaceName)
                .emitEmptyLine();

        emitColumnIndicesClass(writer);

        emitClassFields(writer);
        emitConstructor(writer);

        emitInjectContextMethod(writer);
        emitPersistedFieldAccessors(writer);
        emitBacklinkFieldAccessors(writer);
        emitCreateRealmObjectSchemaMethod(writer);
        emitInitTableMethod(writer);
        emitValidateTableMethod(writer);
        emitGetTableNameMethod(writer);
        emitGetFieldNamesMethod(writer);
        emitCreateOrUpdateUsingJsonObject(writer);
        emitCreateUsingJsonStream(writer);
        emitCopyOrUpdateMethod(writer);
        emitCopyMethod(writer);
        emitInsertMethod(writer);
        emitInsertListMethod(writer);
        emitInsertOrUpdateMethod(writer);
        emitInsertOrUpdateListMethod(writer);
        emitCreateDetachedCopyMethod(writer);
        emitUpdateMethod(writer);
        emitToStringMethod(writer);
        emitRealmObjectProxyImplementation(writer);
        emitHashcodeMethod(writer);
        emitEqualsMethod(writer);

        // End the class definition
        writer.endType();
        writer.close();
    }

    private void emitColumnIndicesClass(JavaWriter writer) throws IOException {
        writer.beginType(
                columnInfoClassName(),                       // full qualified name of the item to generate
                "class",                                     // the type of the item
                EnumSet.of(Modifier.STATIC, Modifier.FINAL), // modifiers to apply
                "ColumnInfo",                                // base class
                "Cloneable")                                 // interfaces
                .emitEmptyLine();

        // fields
        for (VariableElement variableElement : metadata.getFields()) {
            writer.emitField("long", columnIndexVarName(variableElement),
                    EnumSet.of(Modifier.PUBLIC));
        }
        writer.emitEmptyLine();

        // constructor
        writer.beginConstructor(EnumSet.noneOf(Modifier.class),
                "String", "path",
                "Table", "table");
        writer.emitStatement("final Map<String, Long> indicesMap = new HashMap<String, Long>(%s)",
                metadata.getFields().size());
        for (VariableElement variableElement : metadata.getFields()) {
            final String columnName = variableElement.getSimpleName().toString();
            final String columnIndexVarName = columnIndexVarName(variableElement);
            writer.emitStatement("this.%s = getValidColumnIndex(path, table, \"%s\", \"%s\")",
                    columnIndexVarName, simpleClassName, columnName);
            writer.emitStatement("indicesMap.put(\"%s\", this.%s)", columnName, columnIndexVarName);
        }
        writer.emitEmptyLine();
        writer.emitStatement("setIndicesMap(indicesMap)");
        writer.endConstructor();
        writer.emitEmptyLine();

        // copyColumnInfoFrom method
        writer.emitAnnotation("Override");
        writer.beginMethod(
                "void",                      // return type
                "copyColumnInfoFrom",        // method name
                EnumSet.of(Modifier.PUBLIC, Modifier.FINAL), // modifiers
                "ColumnInfo", "other");      // parameters
        {
            writer.emitStatement("final %1$s otherInfo = (%1$s) other", columnInfoClassName());

            // copy field values
            for (VariableElement variableElement : metadata.getFields()) {
                writer.emitStatement("this.%1$s = otherInfo.%1$s", columnIndexVarName(variableElement));
            }
            writer.emitEmptyLine();
            writer.emitStatement("setIndicesMap(otherInfo.getIndicesMap())");
        }
        writer.endMethod();
        writer.emitEmptyLine();

        // clone method
        writer.emitAnnotation("Override");
        writer.beginMethod(
                columnInfoClassName(),       // return type
                "clone",                     // method name
                EnumSet.of(Modifier.PUBLIC, Modifier.FINAL)) // modifiers
                // method body
                .emitStatement("return (%1$s) super.clone()", columnInfoClassName())
                .endMethod()
                .emitEmptyLine();

        writer.endType();
    }

    private void emitClassFields(JavaWriter writer) throws IOException {
        writer.emitField(columnInfoClassName(), "columnInfo", EnumSet.of(Modifier.PRIVATE));
        writer.emitField("ProxyState<" + qualifiedClassName + ">", "proxyState", EnumSet.of(Modifier.PRIVATE));

        for (VariableElement variableElement : metadata.getFields()) {
            if (Utils.isRealmList(variableElement)) {
                String genericType = Utils.getGenericTypeQualifiedName(variableElement);
                writer.emitField("RealmList<" + genericType + ">", variableElement.getSimpleName().toString() + "RealmList", EnumSet.of(Modifier.PRIVATE));
            }
        }

        writer.emitField("List<String>", "FIELD_NAMES", EnumSet.of(Modifier.PRIVATE, Modifier.STATIC, Modifier.FINAL));
        writer.beginInitializer(true);
        writer.emitStatement("List<String> fieldNames = new ArrayList<String>()");
        for (VariableElement field : metadata.getFields()) {
            writer.emitStatement("fieldNames.add(\"%s\")", field.getSimpleName().toString());
        }
        writer.emitStatement("FIELD_NAMES = Collections.unmodifiableList(fieldNames)");
        writer.endInitializer();
        writer.emitEmptyLine();
    }

    private void emitConstructor(JavaWriter writer) throws IOException {
        // FooRealmProxy(ColumnInfo)
        writer.beginConstructor(EnumSet.noneOf(Modifier.class));
        writer.emitStatement("proxyState.setConstructionFinished()");
        writer.endConstructor();
        writer.emitEmptyLine();
    }

    private void emitPersistedFieldAccessors(final JavaWriter writer) throws IOException {
        for (final VariableElement field : metadata.getFields()) {
            final String fieldName = field.getSimpleName().toString();
            final String fieldTypeCanonicalName = field.asType().toString();

            if (Constants.JAVA_TO_REALM_TYPES.containsKey(fieldTypeCanonicalName)) {
<<<<<<< HEAD
                emitPrimitiveType(writer, field, fieldName, fieldTypeCanonicalName);
            } else if (Utils.isRealmModel(field)) {
                emitRealmModel(writer, field, fieldName, fieldTypeCanonicalName);
            } else if (Utils.isRealmList(field)) {
                emitRealmList(writer, field, fieldName, fieldTypeCanonicalName);
            } else {
                throw new UnsupportedOperationException(String.format(
                    "Field \"%s\" of type \"%s\" is not supported.", fieldName, fieldTypeCanonicalName));
            }
=======
                /**
                 * Primitives and boxed types
                 */
                final String realmType = Constants.JAVA_TO_REALM_TYPES.get(fieldTypeCanonicalName);

                // Getter
                writer.emitAnnotation("SuppressWarnings", "\"cast\"");
                writer.beginMethod(fieldTypeCanonicalName, metadata.getGetter(fieldName), EnumSet.of(Modifier.PUBLIC));
                writer.emitStatement("proxyState.getRealm$realm().checkIfValid()");

                // For String and bytes[], null value will be returned by JNI code. Try to save one JNI call here.
                if (metadata.isNullable(field) && !Utils.isString(field) && !Utils.isByteArray(field)) {
                    writer.beginControlFlow("if (proxyState.getRow$realm().isNull(%s))", fieldIndexVariableReference(field));
                    writer.emitStatement("return null");
                    writer.endControlFlow();
                }
>>>>>>> ed6e6b75

            writer.emitEmptyLine();
        }
    }

    /**
     * Primitives and boxed types
     */
    private void emitPrimitiveType(
        JavaWriter writer,
        final VariableElement field,
        final String fieldName,
        String fieldTypeCanonicalName) throws IOException
    {
        final String realmType = Constants.JAVA_TO_REALM_TYPES.get(fieldTypeCanonicalName);

        // Getter
        writer.emitAnnotation("SuppressWarnings", "\"cast\"");
        writer.beginMethod(fieldTypeCanonicalName, metadata.getInternalGetter(fieldName), EnumSet.of(Modifier.PUBLIC));
        emitCodeForInjectingObjectContext(writer);
        writer.emitStatement("proxyState.getRealm$realm().checkIfValid()");

        // For String and bytes[], null value will be returned by JNI code. Try to save one JNI call here.
        if (metadata.isNullable(field) && !Utils.isString(field) && !Utils.isByteArray(field)) {
            writer.beginControlFlow("if (proxyState.getRow$realm().isNull(%s))", fieldIndexVariableReference(field));
            writer.emitStatement("return null");
            writer.endControlFlow();
        }

        // For Boxed types, this should be the corresponding primitive types. Others remain the same.
        String castingBackType;
        if (Utils.isBoxedType(fieldTypeCanonicalName)) {
            Types typeUtils = processingEnvironment.getTypeUtils();
            castingBackType = typeUtils.unboxedType(field.asType()).toString();
        } else {
            castingBackType = fieldTypeCanonicalName;
        }
        writer.emitStatement(
            "return (%s) proxyState.getRow$realm().get%s(%s)",
            castingBackType, realmType, fieldIndexVariableReference(field));
        writer.endMethod();
        writer.emitEmptyLine();

        // Setter
        writer.beginMethod("void", metadata.getInternalSetter(fieldName), EnumSet.of(Modifier.PUBLIC), fieldTypeCanonicalName, "value");
        emitCodeForInjectingObjectContext(writer);
        emitCodeForUnderConstruction(writer, metadata.isPrimaryKey(field), new CodeEmitter() {
            @Override
            public void emit(JavaWriter writer) throws IOException {
                // set value as default value
                writer.emitStatement("final Row row = proxyState.getRow$realm()");

                if (metadata.isNullable(field)) {
                    writer.beginControlFlow("if (value == null)")
                        .emitStatement("row.getTable().setNull(%s, row.getIndex(), true)",
                            fieldIndexVariableReference(field))
                        .emitStatement("return")
                        .endControlFlow();
                } else if (!metadata.isNullable(field) && !Utils.isPrimitiveType(field)) {
                    writer.beginControlFlow("if (value == null)")
                        .emitStatement(Constants.STATEMENT_EXCEPTION_ILLEGAL_NULL_VALUE, fieldName)
                        .endControlFlow();
                }
                writer.emitStatement(
<<<<<<< HEAD
                    "row.getTable().set%s(%s, row.getIndex(), value, true)",
                    realmType, fieldIndexVariableReference(field));
                writer.emitStatement("return");
            }
        });
        writer.emitStatement("proxyState.getRealm$realm().checkIfValid()");
        // Although setting null value for String and bytes[] can be handled by the JNI code, we still generate the same code here.
        // Compared with getter, null value won't trigger more native calls in setter which is relatively cheaper.
        if (metadata.isPrimaryKey(field)) {
            // Primary key is not allowed to be changed after object created.
            writer.emitStatement(Constants.STATEMENT_EXCEPTION_PRIMARY_KEY_CANNOT_BE_CHANGED, fieldName);
        } else {
            if (metadata.isNullable(field)) {
                writer.beginControlFlow("if (value == null)")
                    .emitStatement("proxyState.getRow$realm().setNull(%s)", fieldIndexVariableReference(field))
                    .emitStatement("return")
                    .endControlFlow();
            } else if (!metadata.isNullable(field) && !Utils.isPrimitiveType(field)) {
                // Same reason, throw IAE earlier.
                writer
                    .beginControlFlow("if (value == null)")
                    .emitStatement(Constants.STATEMENT_EXCEPTION_ILLEGAL_NULL_VALUE, fieldName)
                    .endControlFlow();
            }
            writer.emitStatement(
                "proxyState.getRow$realm().set%s(%s, value)",
                realmType, fieldIndexVariableReference(field));
        }
        writer.endMethod();
    }

    /**
     * Links
     */
    private void emitRealmModel(
        JavaWriter writer,
        final VariableElement field,
        String fieldName,
        String fieldTypeCanonicalName) throws IOException
    {

        // Getter
        writer.beginMethod(fieldTypeCanonicalName, metadata.getInternalGetter(fieldName), EnumSet.of(Modifier.PUBLIC));
        emitCodeForInjectingObjectContext(writer);
        writer.emitStatement("proxyState.getRealm$realm().checkIfValid()");
        writer.beginControlFlow("if (proxyState.getRow$realm().isNullLink(%s))", fieldIndexVariableReference(field));
        writer.emitStatement("return null");
        writer.endControlFlow();
        writer.emitStatement("return proxyState.getRealm$realm().get(%s.class, proxyState.getRow$realm().getLink(%s), false, Collections.<String>emptyList())",
            fieldTypeCanonicalName, fieldIndexVariableReference(field));
        writer.endMethod();
        writer.emitEmptyLine();

        // Setter
        writer.beginMethod("void", metadata.getInternalSetter(fieldName), EnumSet.of(Modifier.PUBLIC), fieldTypeCanonicalName, "value");
        emitCodeForInjectingObjectContext(writer);
        emitCodeForUnderConstruction(writer, metadata.isPrimaryKey(field), new CodeEmitter() {
            @Override
            public void emit(JavaWriter writer) throws IOException {
                // check excludeFields
                writer.beginControlFlow("if (proxyState.getExcludeFields$realm().contains(\"%1$s\"))",
                    field.getSimpleName().toString())
                    .emitStatement("return")
                    .endControlFlow();
                writer.beginControlFlow("if (value != null && !RealmObject.isManaged(value))")
                    .emitStatement("value = ((Realm) proxyState.getRealm$realm()).copyToRealm(value)")
                    .endControlFlow();
=======
                        "return (%s) proxyState.getRow$realm().get%s(%s)",
                        castingBackType, realmType, fieldIndexVariableReference(field));
                writer.endMethod();
                writer.emitEmptyLine();

                // Setter
                writer.beginMethod("void", metadata.getSetter(fieldName), EnumSet.of(Modifier.PUBLIC), fieldTypeCanonicalName, "value");
                emitCodeForUnderConstruction(writer, metadata.isPrimaryKey(field), new CodeEmitter() {
                    @Override
                    public void emit(JavaWriter writer) throws IOException {
                        // set value as default value
                        writer.emitStatement("final Row row = proxyState.getRow$realm()");

                        if (metadata.isNullable(field)) {
                            writer.beginControlFlow("if (value == null)")
                                    .emitStatement("row.getTable().setNull(%s, row.getIndex(), true)",
                                            fieldIndexVariableReference(field))
                                    .emitStatement("return")
                                .endControlFlow();
                        } else if (!metadata.isNullable(field) && !Utils.isPrimitiveType(field)) {
                            writer.beginControlFlow("if (value == null)")
                                    .emitStatement(Constants.STATEMENT_EXCEPTION_ILLEGAL_NULL_VALUE, fieldName)
                                .endControlFlow();
                        }
                        writer.emitStatement(
                                "row.getTable().set%s(%s, row.getIndex(), value, true)",
                                realmType, fieldIndexVariableReference(field));
                        writer.emitStatement("return");
                    }
                });
                writer.emitStatement("proxyState.getRealm$realm().checkIfValid()");
                // Although setting null value for String and bytes[] can be handled by the JNI code, we still generate the same code here.
                // Compared with getter, null value won't trigger more native calls in setter which is relatively cheaper.
                if (metadata.isPrimaryKey(field)) {
                    // Primary key is not allowed to be changed after object created.
                    writer.emitStatement(Constants.STATEMENT_EXCEPTION_PRIMARY_KEY_CANNOT_BE_CHANGED, fieldName);
                } else {
                    if (metadata.isNullable(field)) {
                        writer.beginControlFlow("if (value == null)")
                                .emitStatement("proxyState.getRow$realm().setNull(%s)", fieldIndexVariableReference(field))
                                .emitStatement("return")
                                .endControlFlow();
                    } else if (!metadata.isNullable(field) && !Utils.isPrimitiveType(field)) {
                        // Same reason, throw IAE earlier.
                        writer
                                .beginControlFlow("if (value == null)")
                                .emitStatement(Constants.STATEMENT_EXCEPTION_ILLEGAL_NULL_VALUE, fieldName)
                                .endControlFlow();
                    }
                    writer.emitStatement(
                            "proxyState.getRow$realm().set%s(%s, value)",
                            realmType, fieldIndexVariableReference(field));
                }
                writer.endMethod();
            } else if (Utils.isRealmModel(field)) {
                /**
                 * Links
                 */

                // Getter
                writer.beginMethod(fieldTypeCanonicalName, metadata.getGetter(fieldName), EnumSet.of(Modifier.PUBLIC));
                writer.emitStatement("proxyState.getRealm$realm().checkIfValid()");
                writer.beginControlFlow("if (proxyState.getRow$realm().isNullLink(%s))", fieldIndexVariableReference(field));
                        writer.emitStatement("return null");
                        writer.endControlFlow();
                writer.emitStatement("return proxyState.getRealm$realm().get(%s.class, proxyState.getRow$realm().getLink(%s), false, Collections.<String>emptyList())",
                        fieldTypeCanonicalName, fieldIndexVariableReference(field));
                writer.endMethod();
                writer.emitEmptyLine();

                // Setter
                writer.beginMethod("void", metadata.getSetter(fieldName), EnumSet.of(Modifier.PUBLIC), fieldTypeCanonicalName, "value");
                emitCodeForUnderConstruction(writer, metadata.isPrimaryKey(field), new CodeEmitter() {
                    @Override
                    public void emit(JavaWriter writer) throws IOException {
                        // check excludeFields
                        writer.beginControlFlow("if (proxyState.getExcludeFields$realm().contains(\"%1$s\"))",
                                field.getSimpleName().toString())
                                .emitStatement("return")
                            .endControlFlow();
                        writer.beginControlFlow("if (value != null && !RealmObject.isManaged(value))")
                                .emitStatement("value = ((Realm) proxyState.getRealm$realm()).copyToRealm(value)")
                            .endControlFlow();

                        // set value as default value
                        writer.emitStatement("final Row row = proxyState.getRow$realm()");
                        writer.beginControlFlow("if (value == null)")
                                .emitSingleLineComment("Table#nullifyLink() does not support default value. Just using Row.")
                                .emitStatement("row.nullifyLink(%s)", fieldIndexVariableReference(field))
                                .emitStatement("return")
                            .endControlFlow();
                        writer.beginControlFlow("if (!RealmObject.isValid(value))")
                                .emitStatement("throw new IllegalArgumentException(\"'value' is not a valid managed object.\")")
                            .endControlFlow();
                        writer.beginControlFlow("if (((RealmObjectProxy) value).realmGet$proxyState().getRealm$realm() != proxyState.getRealm$realm())")
                                .emitStatement("throw new IllegalArgumentException(\"'value' belongs to a different Realm.\")")
                            .endControlFlow();
                        writer.emitStatement("row.getTable().setLink(%s, row.getIndex(), ((RealmObjectProxy) value).realmGet$proxyState().getRow$realm().getIndex(), true)",
                                fieldIndexVariableReference(field));
                        writer.emitStatement("return");
                    }
                });
                writer.emitStatement("proxyState.getRealm$realm().checkIfValid()");
                writer.beginControlFlow("if (value == null)");
                    writer.emitStatement("proxyState.getRow$realm().nullifyLink(%s)", fieldIndexVariableReference(field));
                    writer.emitStatement("return");
                writer.endControlFlow();
                writer.beginControlFlow("if (!(RealmObject.isManaged(value) && RealmObject.isValid(value)))");
                    writer.emitStatement("throw new IllegalArgumentException(\"'value' is not a valid managed object.\")");
                writer.endControlFlow();
                writer.beginControlFlow("if (((RealmObjectProxy)value).realmGet$proxyState().getRealm$realm() != proxyState.getRealm$realm())");
                    writer.emitStatement("throw new IllegalArgumentException(\"'value' belongs to a different Realm.\")");
                writer.endControlFlow();
                writer.emitStatement("proxyState.getRow$realm().setLink(%s, ((RealmObjectProxy)value).realmGet$proxyState().getRow$realm().getIndex())", fieldIndexVariableReference(field));
                writer.endMethod();
            } else if (Utils.isRealmList(field)) {
                /**
                 * LinkLists
                 */
                String genericType = Utils.getGenericTypeQualifiedName(field);

                // Getter
                writer.beginMethod(fieldTypeCanonicalName, metadata.getGetter(fieldName), EnumSet.of(Modifier.PUBLIC));
                writer.emitStatement("proxyState.getRealm$realm().checkIfValid()");
                writer.emitSingleLineComment("use the cached value if available");
                writer.beginControlFlow("if (" + fieldName + "RealmList != null)");
                        writer.emitStatement("return " + fieldName + "RealmList");
                writer.nextControlFlow("else");
                    writer.emitStatement("LinkView linkView = proxyState.getRow$realm().getLinkList(%s)", fieldIndexVariableReference(field));
                    writer.emitStatement(fieldName + "RealmList = new RealmList<%s>(%s.class, linkView, proxyState.getRealm$realm())",
                        genericType, genericType);
                    writer.emitStatement("return " + fieldName + "RealmList");
                writer.endControlFlow();

                writer.endMethod();
                writer.emitEmptyLine();

                // Setter
                writer.beginMethod("void", metadata.getSetter(fieldName), EnumSet.of(Modifier.PUBLIC), fieldTypeCanonicalName, "value");
                emitCodeForUnderConstruction(writer, metadata.isPrimaryKey(field), new CodeEmitter() {
                    @Override
                    public void emit(JavaWriter writer) throws IOException {
                        // check excludeFields
                        writer.beginControlFlow("if (proxyState.getExcludeFields$realm().contains(\"%1$s\"))",
                                field.getSimpleName().toString())
                                .emitStatement("return")
                                .endControlFlow();
                        final String modelFqcn = Utils.getGenericTypeQualifiedName(field);
                        writer.beginControlFlow("if (value != null && !value.isManaged())")
                                .emitStatement("final Realm realm = (Realm) proxyState.getRealm$realm()")
                                .emitStatement("final RealmList<%1$s> original = value", modelFqcn)
                                .emitStatement("value = new RealmList<%1$s>()", modelFqcn)
                                .beginControlFlow("for (%1$s item : original)", modelFqcn)
                                    .beginControlFlow("if (item == null || RealmObject.isManaged(item))")
                                        .emitStatement("value.add(item)")
                                    .nextControlFlow("else")
                                        .emitStatement("value.add(realm.copyToRealm(item))")
                                    .endControlFlow()
                                .endControlFlow()
                            .endControlFlow();
>>>>>>> ed6e6b75

                // set value as default value
                writer.emitStatement("final Row row = proxyState.getRow$realm()");
                writer.beginControlFlow("if (value == null)")
                    .emitSingleLineComment("Table#nullifyLink() does not support default value. Just using Row.")
                    .emitStatement("row.nullifyLink(%s)", fieldIndexVariableReference(field))
                    .emitStatement("return")
                    .endControlFlow();
                writer.beginControlFlow("if (!RealmObject.isValid(value))")
                    .emitStatement("throw new IllegalArgumentException(\"'value' is not a valid managed object.\")")
                    .endControlFlow();
                writer.beginControlFlow("if (((RealmObjectProxy) value).realmGet$proxyState().getRealm$realm() != proxyState.getRealm$realm())")
                    .emitStatement("throw new IllegalArgumentException(\"'value' belongs to a different Realm.\")")
                    .endControlFlow();
                writer.emitStatement("row.getTable().setLink(%s, row.getIndex(), ((RealmObjectProxy) value).realmGet$proxyState().getRow$realm().getIndex(), true)",
                    fieldIndexVariableReference(field));
                writer.emitStatement("return");
            }
        });
        writer.emitStatement("proxyState.getRealm$realm().checkIfValid()");
        writer.beginControlFlow("if (value == null)");
        writer.emitStatement("proxyState.getRow$realm().nullifyLink(%s)", fieldIndexVariableReference(field));
        writer.emitStatement("return");
        writer.endControlFlow();
        writer.beginControlFlow("if (!(RealmObject.isManaged(value) && RealmObject.isValid(value)))");
        writer.emitStatement("throw new IllegalArgumentException(\"'value' is not a valid managed object.\")");
        writer.endControlFlow();
        writer.beginControlFlow("if (((RealmObjectProxy)value).realmGet$proxyState().getRealm$realm() != proxyState.getRealm$realm())");
        writer.emitStatement("throw new IllegalArgumentException(\"'value' belongs to a different Realm.\")");
        writer.endControlFlow();
        writer.emitStatement("proxyState.getRow$realm().setLink(%s, ((RealmObjectProxy)value).realmGet$proxyState().getRow$realm().getIndex())", fieldIndexVariableReference(field));
        writer.endMethod();
    }

    /**
     * LinkLists
     */
    private void emitRealmList(
        JavaWriter writer,
        final VariableElement field,
        String fieldName,
        String fieldTypeCanonicalName) throws IOException
    {
        String genericType = Utils.getGenericTypeQualifiedName(field);

        // Getter
        writer.beginMethod(fieldTypeCanonicalName, metadata.getInternalGetter(fieldName), EnumSet.of(Modifier.PUBLIC));
        emitCodeForInjectingObjectContext(writer);
        writer.emitStatement("proxyState.getRealm$realm().checkIfValid()");
        writer.emitSingleLineComment("use the cached value if available");
        writer.beginControlFlow("if (" + fieldName + "RealmList != null)");
        writer.emitStatement("return " + fieldName + "RealmList");
        writer.nextControlFlow("else");
        writer.emitStatement("LinkView linkView = proxyState.getRow$realm().getLinkList(%s)", fieldIndexVariableReference(field));
        writer.emitStatement(fieldName + "RealmList = new RealmList<%s>(%s.class, linkView, proxyState.getRealm$realm())",
            genericType, genericType);
        writer.emitStatement("return " + fieldName + "RealmList");
        writer.endControlFlow();

        writer.endMethod();
        writer.emitEmptyLine();

        // Setter
        writer.beginMethod("void", metadata.getInternalSetter(fieldName), EnumSet.of(Modifier.PUBLIC), fieldTypeCanonicalName, "value");
        emitCodeForInjectingObjectContext(writer);
        emitCodeForUnderConstruction(writer, metadata.isPrimaryKey(field), new CodeEmitter() {
            @Override
            public void emit(JavaWriter writer) throws IOException {
                // check excludeFields
                writer.beginControlFlow("if (proxyState.getExcludeFields$realm().contains(\"%1$s\"))",
                        field.getSimpleName().toString())
                        .emitStatement("return")
                        .endControlFlow();
                final String modelFqcn = Utils.getGenericTypeQualifiedName(field);
                writer.beginControlFlow("if (value != null && !value.isManaged())")
                        .emitStatement("final Realm realm = (Realm) proxyState.getRealm$realm()")
                        .emitStatement("final RealmList<%1$s> original = value", modelFqcn)
                        .emitStatement("value = new RealmList<%1$s>()", modelFqcn)
                        .beginControlFlow("for (%1$s item : original)", modelFqcn)
                            .beginControlFlow("if (item == null || RealmObject.isManaged(item))")
                                .emitStatement("value.add(item)")
                            .nextControlFlow("else")
                                .emitStatement("value.add(realm.copyToRealm(item))")
                            .endControlFlow()
                        .endControlFlow()
                    .endControlFlow();

                // LinkView currently does not support default value feature. Just fallback to normal code.
            }
        });
        writer.emitStatement("proxyState.getRealm$realm().checkIfValid()");
        writer.emitStatement("LinkView links = proxyState.getRow$realm().getLinkList(%s)", fieldIndexVariableReference(field));
        writer.emitStatement("links.clear()");
        writer.beginControlFlow("if (value == null)");
        writer.emitStatement("return");
        writer.endControlFlow();
        writer.beginControlFlow("for (RealmModel linkedObject : (RealmList<? extends RealmModel>) value)");
        writer.beginControlFlow("if (!(RealmObject.isManaged(linkedObject) && RealmObject.isValid(linkedObject)))");
        writer.emitStatement("throw new IllegalArgumentException(\"Each element of 'value' must be a valid managed object.\")");
        writer.endControlFlow();
        writer.beginControlFlow("if (((RealmObjectProxy)linkedObject).realmGet$proxyState().getRealm$realm() != proxyState.getRealm$realm())");
        writer.emitStatement("throw new IllegalArgumentException(\"Each element of 'value' must belong to the same Realm.\")");
        writer.endControlFlow();
        writer.emitStatement("links.add(((RealmObjectProxy)linkedObject).realmGet$proxyState().getRow$realm().getIndex())");
        writer.endControlFlow();
        writer.endMethod();
    }

    private interface CodeEmitter {
        void emit(JavaWriter writer) throws IOException;
    }

    private void emitCodeForUnderConstruction(JavaWriter writer, boolean isPrimaryKey,
                                              CodeEmitter defaultValueCodeEmitter) throws IOException {
        writer.beginControlFlow("if (proxyState.isUnderConstruction())");
        if (isPrimaryKey) {
            writer.emitSingleLineComment("default value of the primary key is always ignored.");
            writer.emitStatement("return");
        } else {
            writer.beginControlFlow("if (!proxyState.getAcceptDefaultValue$realm())")
                    .emitStatement("return")
                    .endControlFlow();
            defaultValueCodeEmitter.emit(writer);
        }
        writer.endControlFlow();
        writer.emitEmptyLine();
    }

    private void emitInjectContextMethod(JavaWriter writer) throws IOException {
        writer.emitAnnotation("Override");
        writer.beginMethod(
                "void", // Return type
                "realm$injectObjectContext", // Method name
                EnumSet.of(Modifier.PUBLIC) // Modifiers
                ); // Argument type & argument name

        writer.emitStatement("final BaseRealm.RealmObjectContext context = BaseRealm.objectContext.get()");
        writer.emitStatement("this.columnInfo = (%1$s) context.getColumnInfo()", columnInfoClassName());
        writer.emitStatement("this.proxyState = new ProxyState<%1$s>(this)", qualifiedClassName);
        writer.emitStatement("proxyState.setRealm$realm(context.getRealm())");
        writer.emitStatement("proxyState.setRow$realm(context.getRow())");
        writer.emitStatement("proxyState.setAcceptDefaultValue$realm(context.getAcceptDefaultValue())");
        writer.emitStatement("proxyState.setExcludeFields$realm(context.getExcludeFields())");

        writer.endMethod();
        writer.emitEmptyLine();
    }

<<<<<<< HEAD
    private void emitBacklinkFieldAccessors(JavaWriter writer) throws IOException {
        for (Backlink backlink : metadata.getBacklinkFields()) {
            String realmResultsType = "RealmResults<" + backlink.getSourceClass() + ">";

            // Getter
            writer.beginMethod(realmResultsType, metadata.getInternalGetter(backlink.getTargetField()), EnumSet.of(Modifier.PUBLIC));
            writer.emitStatement("BaseRealm realm = proxyState.getRealm$realm()");
            writer.emitStatement("realm.checkIfValid()");
            writer.emitStatement(
                "return RealmResults.getBacklinkResults(realm, proxyState.getRow$realm(), %s.class, \"%s\")",
                backlink.getSourceClass(), backlink.getSourceField());
            writer.endMethod();

            writer.emitEmptyLine();

            // Setter
            writer.beginMethod("void", metadata.getInternalSetter(backlink.getTargetField()), EnumSet.of(Modifier.PUBLIC), realmResultsType, "value");
            writer.emitStatement("throw new UnsupportedOperationException(\"Fields that are @LinkingObjects cannot be modified. They are managed by Realm.\")");
            writer.endMethod();
            writer.emitEmptyLine();
        }
    }

=======
>>>>>>> ed6e6b75
    private void emitRealmObjectProxyImplementation(JavaWriter writer) throws IOException {
        writer.emitAnnotation("Override");
        writer.beginMethod("ProxyState", "realmGet$proxyState", EnumSet.of(Modifier.PUBLIC));
        writer.emitStatement("return proxyState");
        writer.endMethod();
        writer.emitEmptyLine();
    }

    private void emitCreateRealmObjectSchemaMethod(JavaWriter writer) throws IOException {
        writer.beginMethod(
                "RealmObjectSchema", // Return type
                "createRealmObjectSchema", // Method name
                EnumSet.of(Modifier.PUBLIC, Modifier.STATIC), // Modifiers
                "RealmSchema", "realmSchema"); // Argument type & argument name

        writer.beginControlFlow("if (!realmSchema.contains(\"" + this.simpleClassName + "\"))");
        writer.emitStatement("RealmObjectSchema realmObjectSchema = realmSchema.create(\"%s\")", this.simpleClassName);

        // For each field generate corresponding table index constant
        for (VariableElement field : metadata.getFields()) {
            String fieldName = field.getSimpleName().toString();
            String fieldTypeCanonicalName = field.asType().toString();
            String fieldTypeSimpleName = Utils.getFieldTypeSimpleName(field);

            if (Constants.JAVA_TO_REALM_TYPES.containsKey(fieldTypeCanonicalName)) {
                String nullableFlag = (metadata.isNullable(field) ? "!" : "") + "Property.REQUIRED";
                String indexedFlag = (metadata.isIndexed(field) ? "" : "!") + "Property.INDEXED";
                String primaryKeyFlag = (metadata.isPrimaryKey(field) ? "" : "!") + "Property.PRIMARY_KEY";
                writer.emitStatement("realmObjectSchema.add(new Property(\"%s\", %s, %s, %s, %s))",
                        fieldName,
                        Constants.JAVA_TO_COLUMN_TYPES.get(fieldTypeCanonicalName),
                        primaryKeyFlag,
                        indexedFlag,
                        nullableFlag);
            } else if (Utils.isRealmModel(field)) {
                writer.beginControlFlow("if (!realmSchema.contains(\"" + fieldTypeSimpleName + "\"))");
                writer.emitStatement("%s%s.createRealmObjectSchema(realmSchema)", fieldTypeSimpleName, Constants.PROXY_SUFFIX);
                writer.endControlFlow();
                writer.emitStatement("realmObjectSchema.add(new Property(\"%s\", RealmFieldType.OBJECT, realmSchema.get(\"%s\")))",
                        fieldName, fieldTypeSimpleName);
            } else if (Utils.isRealmList(field)) {
                String genericTypeSimpleName = Utils.getGenericTypeSimpleName(field);
                writer.beginControlFlow("if (!realmSchema.contains(\"" + genericTypeSimpleName +"\"))");
                writer.emitStatement("%s%s.createRealmObjectSchema(realmSchema)", genericTypeSimpleName, Constants.PROXY_SUFFIX);
                writer.endControlFlow();
                writer.emitStatement("realmObjectSchema.add(new Property(\"%s\", RealmFieldType.LIST, realmSchema.get(\"%s\")))",
                        fieldName, genericTypeSimpleName);
            }
        }
        writer.emitStatement("return realmObjectSchema");
        writer.endControlFlow();
        writer.emitStatement("return realmSchema.get(\"" + this.simpleClassName + "\")");
        writer.endMethod();
        writer.emitEmptyLine();
    }

    private void emitInitTableMethod(JavaWriter writer) throws IOException {
        writer.beginMethod(
                "Table", // Return type
                "initTable", // Method name
                EnumSet.of(Modifier.PUBLIC, Modifier.STATIC), // Modifiers
                "SharedRealm", "sharedRealm"); // Argument type & argument name

        writer.beginControlFlow("if (!sharedRealm.hasTable(\"" + Constants.TABLE_PREFIX + this.simpleClassName + "\"))");
        writer.emitStatement("Table table = sharedRealm.getTable(\"%s%s\")", Constants.TABLE_PREFIX, this.simpleClassName);

        // For each field generate corresponding table index constant
        for (VariableElement field : metadata.getFields()) {
            String fieldName = field.getSimpleName().toString();
            String fieldTypeCanonicalName = field.asType().toString();
            String fieldTypeSimpleName = Utils.getFieldTypeSimpleName(field);

            if (Constants.JAVA_TO_REALM_TYPES.containsKey(fieldTypeCanonicalName)) {
                String nullableFlag;
                if (metadata.isNullable(field)) {
                    nullableFlag = "Table.NULLABLE";
                } else {
                    nullableFlag = "Table.NOT_NULLABLE";
                }
                writer.emitStatement("table.addColumn(%s, \"%s\", %s)",
                        Constants.JAVA_TO_COLUMN_TYPES.get(fieldTypeCanonicalName),
                        fieldName, nullableFlag);
            } else if (Utils.isRealmModel(field)) {
                writer.beginControlFlow("if (!sharedRealm.hasTable(\"%s%s\"))", Constants.TABLE_PREFIX, fieldTypeSimpleName);
                writer.emitStatement("%s%s.initTable(sharedRealm)", fieldTypeSimpleName, Constants.PROXY_SUFFIX);
                writer.endControlFlow();
                writer.emitStatement("table.addColumnLink(RealmFieldType.OBJECT, \"%s\", sharedRealm.getTable(\"%s%s\"))",
                        fieldName, Constants.TABLE_PREFIX, fieldTypeSimpleName);
            } else if (Utils.isRealmList(field)) {
                String genericTypeSimpleName = Utils.getGenericTypeSimpleName(field);
                writer.beginControlFlow("if (!sharedRealm.hasTable(\"%s%s\"))", Constants.TABLE_PREFIX, genericTypeSimpleName);
                writer.emitStatement("%s.initTable(sharedRealm)", Utils.getProxyClassName(genericTypeSimpleName));
                writer.endControlFlow();
                writer.emitStatement("table.addColumnLink(RealmFieldType.LIST, \"%s\", sharedRealm.getTable(\"%s%s\"))",
                        fieldName, Constants.TABLE_PREFIX, genericTypeSimpleName);
            }
        }

        for (VariableElement field : metadata.getIndexedFields()) {
            String fieldName = field.getSimpleName().toString();
            writer.emitStatement("table.addSearchIndex(table.getColumnIndex(\"%s\"))", fieldName);
        }

        if (metadata.hasPrimaryKey()) {
            String fieldName = metadata.getPrimaryKey().getSimpleName().toString();
            writer.emitStatement("table.setPrimaryKey(\"%s\")", fieldName);
        } else {
            writer.emitStatement("table.setPrimaryKey(\"\")");
        }

        writer.emitStatement("return table");
        writer.endControlFlow();
        writer.emitStatement("return sharedRealm.getTable(\"%s%s\")", Constants.TABLE_PREFIX, this.simpleClassName);
        writer.endMethod();
        writer.emitEmptyLine();
    }

    private void emitValidateTableMethod(JavaWriter writer) throws IOException {
        writer.beginMethod(
                columnInfoClassName(),        // Return type
                "validateTable",              // Method name
                EnumSet.of(Modifier.PUBLIC, Modifier.STATIC), // Modifiers
                "SharedRealm", "sharedRealm", // Argument type & argument name
                "boolean", "allowExtraColumns");

        writer.beginControlFlow("if (sharedRealm.hasTable(\"" + Constants.TABLE_PREFIX + this.simpleClassName + "\"))");
        writer.emitStatement("Table table = sharedRealm.getTable(\"%s%s\")", Constants.TABLE_PREFIX, this.simpleClassName);

        // verify number of columns
        writer.emitStatement("final long columnCount = table.getColumnCount()");
        writer.beginControlFlow("if (columnCount != %d)", metadata.getFields().size());
            writer.beginControlFlow("if (columnCount < %d)", metadata.getFields().size());
                writer.emitStatement("throw new RealmMigrationNeededException(sharedRealm.getPath(), \"Field count is less than expected - expected %d but was \" + columnCount)",
                        metadata.getFields().size());
            writer.endControlFlow();
            writer.beginControlFlow("if (allowExtraColumns)");
                writer.emitStatement("RealmLog.debug(\"Field count is more than expected - expected %d but was %%1$d\", columnCount)",
                        metadata.getFields().size());
            writer.nextControlFlow("else");
                writer.emitStatement("throw new RealmMigrationNeededException(sharedRealm.getPath(), \"Field count is more than expected - expected %d but was \" + columnCount)",
                        metadata.getFields().size());
            writer.endControlFlow();
        writer.endControlFlow();

        // create type dictionary for lookup
        writer.emitStatement("Map<String, RealmFieldType> columnTypes = new HashMap<String, RealmFieldType>()");
        writer.beginControlFlow("for (long i = 0; i < columnCount; i++)");
        writer.emitStatement("columnTypes.put(table.getColumnName(i), table.getColumnType(i))");
        writer.endControlFlow();
        writer.emitEmptyLine();

        // create an instance of ColumnInfo
        writer.emitStatement("final %1$s columnInfo = new %1$s(sharedRealm.getPath(), table)", columnInfoClassName());
        writer.emitEmptyLine();

        // verify primary key definition was not altered
        if (metadata.hasPrimaryKey()) {
            // the current model defines a PK, make sure it's defined in the Realm schema
            String fieldName = metadata.getPrimaryKey().getSimpleName().toString();
            writer.beginControlFlow("if (!table.hasPrimaryKey())")
                    .emitStatement("throw new RealmMigrationNeededException(sharedRealm.getPath(), \"Primary key not defined for field '%s' in existing Realm file. @PrimaryKey was added.\")", metadata.getPrimaryKey().getSimpleName().toString())
                    .nextControlFlow("else")
                    .beginControlFlow("if (table.getPrimaryKey() != columnInfo.%sIndex)", fieldName)
                    .emitStatement("throw new RealmMigrationNeededException(sharedRealm.getPath(), \"Primary Key annotation definition was changed, from field \" + table.getColumnName(table.getPrimaryKey()) + \" to field %s\")" ,metadata.getPrimaryKey().getSimpleName().toString())
                    .endControlFlow()
                    .endControlFlow();
        } else {
            // the current model doesn't define a PK, make sure it's not defined in the Realm schema
            writer.beginControlFlow("if (table.hasPrimaryKey())")
                    .emitStatement("throw new RealmMigrationNeededException(sharedRealm.getPath(), \"Primary Key defined for field \" + table.getColumnName(table.getPrimaryKey()) + \" was removed.\")")
                    .endControlFlow();
        }
        writer.emitEmptyLine();

        // For each field verify there is a corresponding
        long fieldIndex = 0;
        for (VariableElement field : metadata.getFields()) {
            String fieldName = field.getSimpleName().toString();
            String fieldTypeQualifiedName = Utils.getFieldTypeQualifiedName(field);
            String fieldTypeSimpleName = Utils.getFieldTypeSimpleName(field);

            if (Constants.JAVA_TO_REALM_TYPES.containsKey(fieldTypeQualifiedName)) {
                // make sure types align
                writer.beginControlFlow("if (!columnTypes.containsKey(\"%s\"))", fieldName);
                writer.emitStatement("throw new RealmMigrationNeededException(sharedRealm.getPath(), \"Missing field '%s' in existing Realm file. " +
                        "Either remove field or migrate using io.realm.internal.Table.addColumn()." +
                        "\")", fieldName);
                writer.endControlFlow();
                writer.beginControlFlow("if (columnTypes.get(\"%s\") != %s)",
                        fieldName, Constants.JAVA_TO_COLUMN_TYPES.get(fieldTypeQualifiedName));
                writer.emitStatement("throw new RealmMigrationNeededException(sharedRealm.getPath(), \"Invalid type '%s' for field '%s' in existing Realm file.\")",
                        fieldTypeSimpleName, fieldName);
                writer.endControlFlow();

                // make sure that nullability matches
                if (metadata.isNullable(field)) {
                    writer.beginControlFlow("if (!table.isColumnNullable(%s))", fieldIndexVariableReference(field));
                    // Check if the existing PrimaryKey does support null value for String, Byte, Short, Integer, & Long
                    if (metadata.isPrimaryKey(field)) {
                        writer.emitStatement("throw new RealmMigrationNeededException(sharedRealm.getPath()," +
                                "\"@PrimaryKey field '%s' does not support null values in the existing Realm file. " +
                                "Migrate using RealmObjectSchema.setNullable(), or mark the field as @Required.\")",
                                fieldName);
                    // nullability check for boxed types
                    } else if (Utils.isBoxedType(fieldTypeQualifiedName)) {
                        writer.emitStatement("throw new RealmMigrationNeededException(sharedRealm.getPath()," +
                                "\"Field '%s' does not support null values in the existing Realm file. " +
                                "Either set @Required, use the primitive type for field '%s' " +
                                "or migrate using RealmObjectSchema.setNullable().\")",
                                fieldName, fieldName);
                    } else {
                        writer.emitStatement("throw new RealmMigrationNeededException(sharedRealm.getPath()," +
                                " \"Field '%s' is required. Either set @Required to field '%s' " +
                                "or migrate using RealmObjectSchema.setNullable().\")",
                                fieldName, fieldName);
                    }
                    writer.endControlFlow();
                } else {
                    // check before migrating a nullable field containing null value to not-nullable PrimaryKey field for Realm version 0.89+
                    if (metadata.isPrimaryKey(field)) {
                        writer
                            .beginControlFlow("if (table.isColumnNullable(%s) && table.findFirstNull(%s) != Table.NO_MATCH)",
                                    fieldIndexVariableReference(field), fieldIndexVariableReference(field))
                            .emitStatement("throw new IllegalStateException(\"Cannot migrate an object with null value in field '%s'." +
                                    " Either maintain the same type for primary key field '%s', or remove the object with null value before migration.\")",
                                    fieldName, fieldName)
                            .endControlFlow();
                    } else {
                        writer.beginControlFlow("if (table.isColumnNullable(%s))", fieldIndexVariableReference(field));
                        if (Utils.isPrimitiveType(fieldTypeQualifiedName)) {
                            writer.emitStatement("throw new RealmMigrationNeededException(sharedRealm.getPath()," +
                                    " \"Field '%s' does support null values in the existing Realm file. " +
                                    "Use corresponding boxed type for field '%s' or migrate using RealmObjectSchema.setNullable().\")",
                                    fieldName, fieldName);
                        } else {
                            writer.emitStatement("throw new RealmMigrationNeededException(sharedRealm.getPath()," +
                                    " \"Field '%s' does support null values in the existing Realm file. " +
                                    "Remove @Required or @PrimaryKey from field '%s' or migrate using RealmObjectSchema.setNullable().\")",
                                    fieldName, fieldName);
                        }
                        writer.endControlFlow();
                    }
                }

                // Validate @Index
                if (metadata.getIndexedFields().contains(field)) {
                    writer.beginControlFlow("if (!table.hasSearchIndex(table.getColumnIndex(\"%s\")))", fieldName);
                    writer.emitStatement("throw new RealmMigrationNeededException(sharedRealm.getPath(), \"Index not defined for field '%s' in existing Realm file. " +
                            "Either set @Index or migrate using io.realm.internal.Table.removeSearchIndex().\")", fieldName);
                    writer.endControlFlow();
                }

            } else if (Utils.isRealmModel(field)) { // Links
                writer.beginControlFlow("if (!columnTypes.containsKey(\"%s\"))", fieldName);
                writer.emitStatement("throw new RealmMigrationNeededException(sharedRealm.getPath(), \"Missing field '%s' in existing Realm file. " +
                        "Either remove field or migrate using io.realm.internal.Table.addColumn().\")", fieldName);
                writer.endControlFlow();
                writer.beginControlFlow("if (columnTypes.get(\"%s\") != RealmFieldType.OBJECT)", fieldName);
                writer.emitStatement("throw new RealmMigrationNeededException(sharedRealm.getPath(), \"Invalid type '%s' for field '%s'\")",
                        fieldTypeSimpleName, fieldName);
                writer.endControlFlow();
                writer.beginControlFlow("if (!sharedRealm.hasTable(\"%s%s\"))", Constants.TABLE_PREFIX, fieldTypeSimpleName);
                writer.emitStatement("throw new RealmMigrationNeededException(sharedRealm.getPath(), \"Missing class '%s%s' for field '%s'\")",
                        Constants.TABLE_PREFIX, fieldTypeSimpleName, fieldName);
                writer.endControlFlow();

                writer.emitStatement("Table table_%d = sharedRealm.getTable(\"%s%s\")", fieldIndex, Constants.TABLE_PREFIX, fieldTypeSimpleName);
                writer.beginControlFlow("if (!table.getLinkTarget(%s).hasSameSchema(table_%d))",
                        fieldIndexVariableReference(field), fieldIndex);
                writer.emitStatement("throw new RealmMigrationNeededException(sharedRealm.getPath(), \"Invalid RealmObject for field '%s': '\" + table.getLinkTarget(%s).getName() + \"' expected - was '\" + table_%d.getName() + \"'\")",
                        fieldName, fieldIndexVariableReference(field), fieldIndex);
                writer.endControlFlow();
            } else if (Utils.isRealmList(field)) { // Link Lists
                String genericTypeSimpleName = Utils.getGenericTypeSimpleName(field);
                writer.beginControlFlow("if (!columnTypes.containsKey(\"%s\"))", fieldName);
                writer.emitStatement("throw new RealmMigrationNeededException(sharedRealm.getPath(), \"Missing field '%s'\")", fieldName);
                writer.endControlFlow();
                writer.beginControlFlow("if (columnTypes.get(\"%s\") != RealmFieldType.LIST)", fieldName);
                writer.emitStatement("throw new RealmMigrationNeededException(sharedRealm.getPath(), \"Invalid type '%s' for field '%s'\")",
                        genericTypeSimpleName, fieldName);
                writer.endControlFlow();
                writer.beginControlFlow("if (!sharedRealm.hasTable(\"%s%s\"))", Constants.TABLE_PREFIX, genericTypeSimpleName);
                writer.emitStatement("throw new RealmMigrationNeededException(sharedRealm.getPath(), \"Missing class '%s%s' for field '%s'\")",
                        Constants.TABLE_PREFIX, genericTypeSimpleName, fieldName);
                writer.endControlFlow();

                writer.emitStatement("Table table_%d = sharedRealm.getTable(\"%s%s\")", fieldIndex, Constants.TABLE_PREFIX, genericTypeSimpleName);
                writer.beginControlFlow("if (!table.getLinkTarget(%s).hasSameSchema(table_%d))",
                        fieldIndexVariableReference(field), fieldIndex);
                writer.emitStatement("throw new RealmMigrationNeededException(sharedRealm.getPath(), \"Invalid RealmList type for field '%s': '\" + table.getLinkTarget(%s).getName() + \"' expected - was '\" + table_%d.getName() + \"'\")",
                        fieldName, fieldIndexVariableReference(field), fieldIndex);
                writer.endControlFlow();
            }
            fieldIndex++;
        }

        writer.emitStatement("return %s", "columnInfo");

        writer.nextControlFlow("else");
        writer.emitStatement("throw new RealmMigrationNeededException(sharedRealm.getPath(), \"The '%s' class is missing from the schema for this Realm.\")", metadata.getSimpleClassName());
        writer.endControlFlow();
        writer.endMethod();
        writer.emitEmptyLine();
    }

    private void emitGetTableNameMethod(JavaWriter writer) throws IOException {
        writer.beginMethod("String", "getTableName", EnumSet.of(Modifier.PUBLIC, Modifier.STATIC));
        writer.emitStatement("return \"%s%s\"", Constants.TABLE_PREFIX, simpleClassName);
        writer.endMethod();
        writer.emitEmptyLine();
    }

    private void emitGetFieldNamesMethod(JavaWriter writer) throws IOException {
        writer.beginMethod("List<String>", "getFieldNames", EnumSet.of(Modifier.PUBLIC, Modifier.STATIC));
        writer.emitStatement("return FIELD_NAMES");
        writer.endMethod();
        writer.emitEmptyLine();
    }

    private void emitCopyOrUpdateMethod(JavaWriter writer) throws IOException {
        writer.beginMethod(
                qualifiedClassName, // Return type
                "copyOrUpdate", // Method name
                EnumSet.of(Modifier.PUBLIC, Modifier.STATIC), // Modifiers
                "Realm", "realm", qualifiedClassName, "object", "boolean", "update", "Map<RealmModel,RealmObjectProxy>", "cache" // Argument type & argument name
        );

        writer
            .beginControlFlow("if (object instanceof RealmObjectProxy && ((RealmObjectProxy) object).realmGet$proxyState().getRealm$realm() != null && ((RealmObjectProxy) object).realmGet$proxyState().getRealm$realm().threadId != realm.threadId)")
                .emitStatement("throw new IllegalArgumentException(\"Objects which belong to Realm instances in other" +
                        " threads cannot be copied into this Realm instance.\")")
            .endControlFlow();

        // If object is already in the Realm there is nothing to update
        writer
            .beginControlFlow("if (object instanceof RealmObjectProxy && ((RealmObjectProxy)object).realmGet$proxyState().getRealm$realm() != null && ((RealmObjectProxy)object).realmGet$proxyState().getRealm$realm().getPath().equals(realm.getPath()))")
                .emitStatement("return object")
            .endControlFlow();

        writer.emitStatement("final BaseRealm.RealmObjectContext objectContext = BaseRealm.objectContext.get()");

        writer.emitStatement("RealmObjectProxy cachedRealmObject = cache.get(object)");
        writer.beginControlFlow("if (cachedRealmObject != null)")
                .emitStatement("return (%s) cachedRealmObject", qualifiedClassName)
                .nextControlFlow("else");

            if (!metadata.hasPrimaryKey()) {
                writer.emitStatement("return copy(realm, object, update, cache)");
            } else {
                writer
                    .emitStatement("%s realmObject = null", qualifiedClassName)
                    .emitStatement("boolean canUpdate = update")
                    .beginControlFlow("if (canUpdate)")
                        .emitStatement("Table table = realm.getTable(%s.class)", qualifiedClassName)
                        .emitStatement("long pkColumnIndex = table.getPrimaryKey()");

                String primaryKeyGetter = metadata.getPrimaryKeyGetter();
                VariableElement primaryKeyElement = metadata.getPrimaryKey();
                if (metadata.isNullable(primaryKeyElement)) {
                    if (Utils.isString(primaryKeyElement)) {
                        writer
                            .emitStatement("String value = ((%s) object).%s()", interfaceName, primaryKeyGetter)
                            .emitStatement("long rowIndex = Table.NO_MATCH")
                            .beginControlFlow("if (value == null)")
                                .emitStatement("rowIndex = table.findFirstNull(pkColumnIndex)")
                            .nextControlFlow("else")
                                .emitStatement("rowIndex = table.findFirstString(pkColumnIndex, value)")
                            .endControlFlow();
                    } else {
                        writer
                            .emitStatement("Number value = ((%s) object).%s()", interfaceName, primaryKeyGetter)
                            .emitStatement("long rowIndex = Table.NO_MATCH")
                            .beginControlFlow("if (value == null)")
                                .emitStatement("rowIndex = table.findFirstNull(pkColumnIndex)")
                            .nextControlFlow("else")
                                .emitStatement("rowIndex = table.findFirstLong(pkColumnIndex, value.longValue())")
                            .endControlFlow();
                    }
                } else {
                    String pkType = Utils.isString(metadata.getPrimaryKey()) ? "String" : "Long";
                    writer.emitStatement("long rowIndex = table.findFirst%s(pkColumnIndex, ((%s) object).%s())",
                            pkType, interfaceName, primaryKeyGetter);
                }

                writer
                    .beginControlFlow("if (rowIndex != Table.NO_MATCH)")
                        .beginControlFlow("try")
                            .emitStatement("objectContext.set(realm, table.getUncheckedRow(rowIndex)," +
                                    " realm.schema.getColumnInfo(%s.class)," +
                                    " false, Collections.<String> emptyList())", qualifiedClassName)
                            .emitStatement("realmObject = new %s()", qualifiedGeneratedClassName)
                            .emitStatement("cache.put(object, (RealmObjectProxy) realmObject)")
                        .nextControlFlow("finally")
                            .emitStatement("objectContext.clear()")
                        .endControlFlow()

                    .nextControlFlow("else")
                        .emitStatement("canUpdate = false")
                    .endControlFlow();

                writer.endControlFlow();

                writer
                    .emitEmptyLine()
                    .beginControlFlow("if (canUpdate)")
                        .emitStatement("return update(realm, realmObject, object, cache)")
                    .nextControlFlow("else")
                        .emitStatement("return copy(realm, object, update, cache)")
                    .endControlFlow();
            }

        writer.endControlFlow();
        writer.endMethod();
        writer.emitEmptyLine();
    }

    private void setTableValues(JavaWriter writer, String fieldType, String fieldName, String interfaceName, String getter, boolean isUpdate) throws IOException {
        if ("long".equals(fieldType)
                || "int".equals(fieldType)
                || "short".equals(fieldType)
                || "byte".equals(fieldType)) {
            writer.emitStatement("Table.nativeSetLong(tableNativePtr, columnInfo.%sIndex, rowIndex, ((%s)object).%s(), false)", fieldName, interfaceName, getter);

        } else if ("java.lang.Long".equals(fieldType)
                || "java.lang.Integer".equals(fieldType)
                || "java.lang.Short".equals(fieldType)
                || "java.lang.Byte".equals(fieldType)) {
            writer
                    .emitStatement("Number %s = ((%s)object).%s()", getter, interfaceName, getter)
                    .beginControlFlow("if (%s != null)", getter)
                        .emitStatement("Table.nativeSetLong(tableNativePtr, columnInfo.%sIndex, rowIndex, %s.longValue(), false)", fieldName, getter);
                    if (isUpdate) {
                        writer.nextControlFlow("else")
                                .emitStatement("Table.nativeSetNull(tableNativePtr, columnInfo.%sIndex, rowIndex, false)", fieldName);
                    }
                    writer.endControlFlow();

        } else if ("double".equals(fieldType)) {
            writer.emitStatement("Table.nativeSetDouble(tableNativePtr, columnInfo.%sIndex, rowIndex, ((%s)object).%s(), false)", fieldName, interfaceName, getter);

        } else if("java.lang.Double".equals(fieldType)) {
            writer
                    .emitStatement("Double %s = ((%s)object).%s()", getter, interfaceName, getter)
                    .beginControlFlow("if (%s != null)", getter)
                        .emitStatement("Table.nativeSetDouble(tableNativePtr, columnInfo.%sIndex, rowIndex, %s, false)", fieldName, getter);
                    if (isUpdate) {
                        writer.nextControlFlow("else")
                                .emitStatement("Table.nativeSetNull(tableNativePtr, columnInfo.%sIndex, rowIndex, false)", fieldName);
                    }
                    writer.endControlFlow();

        } else if ("float".equals(fieldType)) {
            writer.emitStatement("Table.nativeSetFloat(tableNativePtr, columnInfo.%sIndex, rowIndex, ((%s)object).%s(), false)", fieldName, interfaceName, getter);

        } else if ("java.lang.Float".equals(fieldType)) {
            writer
                    .emitStatement("Float %s = ((%s)object).%s()", getter, interfaceName, getter)
                    .beginControlFlow("if (%s != null)", getter)
                        .emitStatement("Table.nativeSetFloat(tableNativePtr, columnInfo.%sIndex, rowIndex, %s, false)", fieldName, getter);
                    if (isUpdate) {
                        writer.nextControlFlow("else")
                                .emitStatement("Table.nativeSetNull(tableNativePtr, columnInfo.%sIndex, rowIndex, false)", fieldName);
                    }
                    writer.endControlFlow();

        } else if ("boolean".equals(fieldType)) {
            writer.emitStatement("Table.nativeSetBoolean(tableNativePtr, columnInfo.%sIndex, rowIndex, ((%s)object).%s(), false)", fieldName, interfaceName, getter);

        } else if ("java.lang.Boolean".equals(fieldType)) {
            writer
                    .emitStatement("Boolean %s = ((%s)object).%s()", getter, interfaceName, getter)
                    .beginControlFlow("if (%s != null)", getter)
                        .emitStatement("Table.nativeSetBoolean(tableNativePtr, columnInfo.%sIndex, rowIndex, %s, false)", fieldName, getter);
                    if (isUpdate) {
                        writer.nextControlFlow("else")
                                .emitStatement("Table.nativeSetNull(tableNativePtr, columnInfo.%sIndex, rowIndex, false)", fieldName);
                    }
                    writer.endControlFlow();

        } else if ("byte[]".equals(fieldType)) {
            writer
                    .emitStatement("byte[] %s = ((%s)object).%s()", getter, interfaceName, getter)
                    .beginControlFlow("if (%s != null)", getter)
                        .emitStatement("Table.nativeSetByteArray(tableNativePtr, columnInfo.%sIndex, rowIndex, %s, false)", fieldName, getter);
                    if (isUpdate) {
                        writer.nextControlFlow("else")
                                .emitStatement("Table.nativeSetNull(tableNativePtr, columnInfo.%sIndex, rowIndex, false)", fieldName);
                    }
                    writer.endControlFlow();


        } else if ("java.util.Date".equals(fieldType)) {
            writer
                    .emitStatement("java.util.Date %s = ((%s)object).%s()", getter, interfaceName, getter)
                    .beginControlFlow("if (%s != null)", getter)
                        .emitStatement("Table.nativeSetTimestamp(tableNativePtr, columnInfo.%sIndex, rowIndex, %s.getTime(), false)", fieldName, getter);
                    if (isUpdate) {
                        writer.nextControlFlow("else")
                                .emitStatement("Table.nativeSetNull(tableNativePtr, columnInfo.%sIndex, rowIndex, false)", fieldName);
                    }
                    writer.endControlFlow();

        } else if ("java.lang.String".equals(fieldType)) {
            writer
                    .emitStatement("String %s = ((%s)object).%s()", getter, interfaceName, getter)
                    .beginControlFlow("if (%s != null)", getter)
                        .emitStatement("Table.nativeSetString(tableNativePtr, columnInfo.%sIndex, rowIndex, %s, false)", fieldName, getter);
                    if (isUpdate) {
                        writer.nextControlFlow("else")
                                .emitStatement("Table.nativeSetNull(tableNativePtr, columnInfo.%sIndex, rowIndex, false)", fieldName);
                    }
                    writer.endControlFlow();
        } else {
            throw new IllegalStateException("Unsupported type " + fieldType);
        }
    }

    private void emitInsertMethod(JavaWriter writer) throws IOException {
        writer.beginMethod(
                "long", // Return type
                "insert", // Method name
                EnumSet.of(Modifier.PUBLIC, Modifier.STATIC), // Modifiers
                "Realm", "realm", qualifiedClassName, "object", "Map<RealmModel,Long>", "cache" // Argument type & argument name
        );

        // If object is already in the Realm there is nothing to update
        writer
                .beginControlFlow("if (object instanceof RealmObjectProxy && ((RealmObjectProxy)object).realmGet$proxyState().getRealm$realm() != null && ((RealmObjectProxy)object).realmGet$proxyState().getRealm$realm().getPath().equals(realm.getPath()))")
                .emitStatement("return ((RealmObjectProxy)object).realmGet$proxyState().getRow$realm().getIndex()")
                .endControlFlow();

        writer.emitStatement("Table table = realm.getTable(%s.class)", qualifiedClassName);
        writer.emitStatement("long tableNativePtr = table.getNativeTablePointer()");
        writer.emitStatement("%s columnInfo = (%s) realm.schema.getColumnInfo(%s.class)",
                columnInfoClassName(), columnInfoClassName(), qualifiedClassName);

        if (metadata.hasPrimaryKey()) {
            writer.emitStatement("long pkColumnIndex = table.getPrimaryKey()");
        }
        addPrimaryKeyCheckIfNeeded(metadata, true, writer);

        for (VariableElement field : metadata.getFields()) {
            String fieldName = field.getSimpleName().toString();
            String fieldType = field.asType().toString();
            String getter = metadata.getInternalGetter(fieldName);

            if (Utils.isRealmModel(field)) {
                writer
                        .emitEmptyLine()
                        .emitStatement("%s %sObj = ((%s) object).%s()", fieldType, fieldName, interfaceName, getter)
                        .beginControlFlow("if (%sObj != null)", fieldName)
                            .emitStatement("Long cache%1$s = cache.get(%1$sObj)", fieldName)
                            .beginControlFlow("if (cache%s == null)", fieldName)
                                .emitStatement("cache%s = %s.insert(realm, %sObj, cache)",
                                        fieldName,
                                        Utils.getProxyClassSimpleName(field),
                                        fieldName)
                            .endControlFlow()
                           .emitStatement("Table.nativeSetLink(tableNativePtr, columnInfo.%1$sIndex, rowIndex, cache%1$s, false)", fieldName)
                        .endControlFlow();
            } else if (Utils.isRealmList(field)) {
                final String genericType = Utils.getGenericTypeQualifiedName(field);
                writer
                        .emitEmptyLine()
                        .emitStatement("RealmList<%s> %sList = ((%s) object).%s()",
                                genericType, fieldName, interfaceName, getter)
                        .beginControlFlow("if (%sList != null)", fieldName)
                            .emitStatement("long %1$sNativeLinkViewPtr = Table.nativeGetLinkView(tableNativePtr, columnInfo.%1$sIndex, rowIndex)", fieldName)
                            .beginControlFlow("for (%1$s %2$sItem : %2$sList)", genericType, fieldName)
                                .emitStatement("Long cacheItemIndex%1$s = cache.get(%1$sItem)", fieldName)
                             .beginControlFlow("if (cacheItemIndex%s == null)", fieldName)
                                .emitStatement("cacheItemIndex%1$s = %2$s.insert(realm, %1$sItem, cache)", fieldName, Utils.getProxyClassSimpleName(field))
                             .endControlFlow()
                             .emitStatement("LinkView.nativeAdd(%1$sNativeLinkViewPtr, cacheItemIndex%1$s)", fieldName)
                            .endControlFlow()
                        .endControlFlow()
                        .emitEmptyLine();

            } else {
                if (metadata.getPrimaryKey() != field) {
                    setTableValues(writer, fieldType, fieldName, interfaceName, getter, false);
                }
            }
        }

        writer.emitStatement("return rowIndex");
        writer.endMethod();
        writer.emitEmptyLine();
    }

    private void emitInsertListMethod(JavaWriter writer) throws IOException {
        writer.beginMethod(
                "void", // Return type
                "insert", // Method name
                EnumSet.of(Modifier.PUBLIC, Modifier.STATIC), // Modifiers
                "Realm", "realm", "Iterator<? extends RealmModel>", "objects", "Map<RealmModel,Long>", "cache" // Argument type & argument name
        );

        writer.emitStatement("Table table = realm.getTable(%s.class)", qualifiedClassName);
        writer.emitStatement("long tableNativePtr = table.getNativeTablePointer()");
        writer.emitStatement("%s columnInfo = (%s) realm.schema.getColumnInfo(%s.class)",
                columnInfoClassName(), columnInfoClassName(), qualifiedClassName);
        if (metadata.hasPrimaryKey()) {
            writer.emitStatement("long pkColumnIndex = table.getPrimaryKey()");
        }
        writer.emitStatement("%s object = null", qualifiedClassName);

        writer.beginControlFlow("while (objects.hasNext())");
        writer.emitStatement("object = (%s) objects.next()", qualifiedClassName);
        writer.beginControlFlow("if(!cache.containsKey(object))");

        writer.beginControlFlow("if (object instanceof RealmObjectProxy && ((RealmObjectProxy)object).realmGet$proxyState().getRealm$realm() != null && ((RealmObjectProxy)object).realmGet$proxyState().getRealm$realm().getPath().equals(realm.getPath()))");
                writer.emitStatement("cache.put(object, ((RealmObjectProxy)object).realmGet$proxyState().getRow$realm().getIndex())")
                .emitStatement("continue");
        writer.endControlFlow();

        addPrimaryKeyCheckIfNeeded(metadata, true, writer);

        for (VariableElement field : metadata.getFields()) {
            String fieldName = field.getSimpleName().toString();
            String fieldType = field.asType().toString();
            String getter = metadata.getInternalGetter(fieldName);

            if (Utils.isRealmModel(field)) {
                writer
                        .emitEmptyLine()
                        .emitStatement("%s %sObj = ((%s) object).%s()", fieldType, fieldName, interfaceName, getter)
                        .beginControlFlow("if (%sObj != null)", fieldName)
                            .emitStatement("Long cache%1$s = cache.get(%1$sObj)", fieldName)
                         .beginControlFlow("if (cache%s == null)", fieldName)
                                .emitStatement("cache%s = %s.insert(realm, %sObj, cache)",
                                        fieldName,
                                        Utils.getProxyClassSimpleName(field),
                                        fieldName)
                                .endControlFlow()
                        .emitStatement("table.setLink(columnInfo.%1$sIndex, rowIndex, cache%1$s, false)", fieldName)
                        .endControlFlow();
            } else if (Utils.isRealmList(field)) {
                final String genericType = Utils.getGenericTypeQualifiedName(field);
                writer
                        .emitEmptyLine()
                        .emitStatement("RealmList<%s> %sList = ((%s) object).%s()",
                                genericType, fieldName, interfaceName, getter)
                        .beginControlFlow("if (%sList != null)", fieldName)
                            .emitStatement("long %1$sNativeLinkViewPtr = Table.nativeGetLinkView(tableNativePtr, columnInfo.%1$sIndex, rowIndex)", fieldName)
                          .beginControlFlow("for (%1$s %2$sItem : %2$sList)", genericType, fieldName)
                                .emitStatement("Long cacheItemIndex%1$s = cache.get(%1$sItem)", fieldName)
                             .beginControlFlow("if (cacheItemIndex%s == null)", fieldName)
                                    .emitStatement("cacheItemIndex%1$s = %2$s.insert(realm, %1$sItem, cache)", fieldName, Utils.getProxyClassSimpleName(field))
                             .endControlFlow()
                        .emitStatement("LinkView.nativeAdd(%1$sNativeLinkViewPtr, cacheItemIndex%1$s)", fieldName)
                        .endControlFlow()
                        .endControlFlow()
                        .emitEmptyLine();

            } else {
                if (metadata.getPrimaryKey() != field) {
                    setTableValues(writer, fieldType, fieldName, interfaceName, getter, false);
                }
            }
        }

        writer.endControlFlow();
        writer.endControlFlow();
        writer.endMethod();
        writer.emitEmptyLine();
    }

    private void emitInsertOrUpdateMethod(JavaWriter writer) throws IOException {
        writer.beginMethod(
                "long", // Return type
                "insertOrUpdate", // Method name
                EnumSet.of(Modifier.PUBLIC, Modifier.STATIC), // Modifiers
                "Realm", "realm", qualifiedClassName, "object", "Map<RealmModel,Long>", "cache" // Argument type & argument name
        );

        // If object is already in the Realm there is nothing to update
        writer
                .beginControlFlow("if (object instanceof RealmObjectProxy && ((RealmObjectProxy)object).realmGet$proxyState().getRealm$realm() != null && ((RealmObjectProxy)object).realmGet$proxyState().getRealm$realm().getPath().equals(realm.getPath()))")
                .emitStatement("return ((RealmObjectProxy)object).realmGet$proxyState().getRow$realm().getIndex()")
                .endControlFlow();

        writer.emitStatement("Table table = realm.getTable(%s.class)", qualifiedClassName);
        writer.emitStatement("long tableNativePtr = table.getNativeTablePointer()");
        writer.emitStatement("%s columnInfo = (%s) realm.schema.getColumnInfo(%s.class)",
                columnInfoClassName(), columnInfoClassName(), qualifiedClassName);

        if (metadata.hasPrimaryKey()) {
            writer.emitStatement("long pkColumnIndex = table.getPrimaryKey()");
        }
        addPrimaryKeyCheckIfNeeded(metadata, false, writer);

        for (VariableElement field : metadata.getFields()) {
            String fieldName = field.getSimpleName().toString();
            String fieldType = field.asType().toString();
            String getter = metadata.getInternalGetter(fieldName);

            if (Utils.isRealmModel(field)) {
                writer
                        .emitEmptyLine()
                        .emitStatement("%s %sObj = ((%s) object).%s()", fieldType, fieldName, interfaceName, getter)
                        .beginControlFlow("if (%sObj != null)", fieldName)
                            .emitStatement("Long cache%1$s = cache.get(%1$sObj)", fieldName)
                            .beginControlFlow("if (cache%s == null)", fieldName)
                                .emitStatement("cache%1$s = %2$s.insertOrUpdate(realm, %1$sObj, cache)",
                                        fieldName,
                                        Utils.getProxyClassSimpleName(field))
                            .endControlFlow()
                            .emitStatement("Table.nativeSetLink(tableNativePtr, columnInfo.%1$sIndex, rowIndex, cache%1$s, false)", fieldName)
                        .nextControlFlow("else")
                                // No need to throw exception here if the field is not nullable. A exception will be thrown in setter.
                            .emitStatement("Table.nativeNullifyLink(tableNativePtr, columnInfo.%sIndex, rowIndex)", fieldName)
                        .endControlFlow();
            } else if (Utils.isRealmList(field)) {
                final String genericType = Utils.getGenericTypeQualifiedName(field);
                writer
                        .emitEmptyLine()
                        .emitStatement("long %1$sNativeLinkViewPtr = Table.nativeGetLinkView(tableNativePtr, columnInfo.%1$sIndex, rowIndex)", fieldName)
                        .emitStatement("LinkView.nativeClear(%sNativeLinkViewPtr)", fieldName)
                        .emitStatement("RealmList<%s> %sList = ((%s) object).%s()",
                                genericType, fieldName, interfaceName, getter)
                        .beginControlFlow("if (%sList != null)", fieldName)
                            .beginControlFlow("for (%1$s %2$sItem : %2$sList)", genericType, fieldName)
                                .emitStatement("Long cacheItemIndex%1$s = cache.get(%1$sItem)", fieldName)
                                .beginControlFlow("if (cacheItemIndex%s == null)", fieldName)
                                    .emitStatement("cacheItemIndex%1$s = %2$s.insertOrUpdate(realm, %1$sItem, cache)", fieldName, Utils.getProxyClassSimpleName(field))
                                .endControlFlow()
                                .emitStatement("LinkView.nativeAdd(%1$sNativeLinkViewPtr, cacheItemIndex%1$s)", fieldName)
                            .endControlFlow()
                        .endControlFlow()
                        .emitEmptyLine();

            } else {
                if (metadata.getPrimaryKey() != field) {
                    setTableValues(writer, fieldType, fieldName, interfaceName, getter, true);
                }
            }
        }

        writer.emitStatement("return rowIndex");

        writer.endMethod();
        writer.emitEmptyLine();
    }

    private void emitInsertOrUpdateListMethod(JavaWriter writer) throws IOException {
        writer.beginMethod(
                "void", // Return type
                "insertOrUpdate", // Method name
                EnumSet.of(Modifier.PUBLIC, Modifier.STATIC), // Modifiers
                "Realm", "realm", "Iterator<? extends RealmModel>", "objects", "Map<RealmModel,Long>", "cache" // Argument type & argument name
        );

        writer.emitStatement("Table table = realm.getTable(%s.class)", qualifiedClassName);
        writer.emitStatement("long tableNativePtr = table.getNativeTablePointer()");
        writer.emitStatement("%s columnInfo = (%s) realm.schema.getColumnInfo(%s.class)",
                columnInfoClassName(), columnInfoClassName(), qualifiedClassName);
        if (metadata.hasPrimaryKey()) {
            writer.emitStatement("long pkColumnIndex = table.getPrimaryKey()");
        }
        writer.emitStatement("%s object = null", qualifiedClassName);

        writer.beginControlFlow("while (objects.hasNext())");
        writer.emitStatement("object = (%s) objects.next()", qualifiedClassName);
        writer.beginControlFlow("if(!cache.containsKey(object))");

        writer.beginControlFlow("if (object instanceof RealmObjectProxy && ((RealmObjectProxy)object).realmGet$proxyState().getRealm$realm() != null && ((RealmObjectProxy)object).realmGet$proxyState().getRealm$realm().getPath().equals(realm.getPath()))");
            writer.emitStatement("cache.put(object, ((RealmObjectProxy)object).realmGet$proxyState().getRow$realm().getIndex())")
                  .emitStatement("continue");
        writer.endControlFlow();
        addPrimaryKeyCheckIfNeeded(metadata, false, writer);

        for (VariableElement field : metadata.getFields()) {
            String fieldName = field.getSimpleName().toString();
            String fieldType = field.asType().toString();
            String getter = metadata.getInternalGetter(fieldName);

            if (Utils.isRealmModel(field)) {
                writer
                        .emitEmptyLine()
                        .emitStatement("%s %sObj = ((%s) object).%s()", fieldType, fieldName, interfaceName, getter)
                        .beginControlFlow("if (%sObj != null)", fieldName)
                            .emitStatement("Long cache%1$s = cache.get(%1$sObj)", fieldName)
                            .beginControlFlow("if (cache%s == null)", fieldName)
                                .emitStatement("cache%1$s = %2$s.insertOrUpdate(realm, %1$sObj, cache)",
                                        fieldName,
                                        Utils.getProxyClassSimpleName(field))
                                    .endControlFlow()
                            .emitStatement("Table.nativeSetLink(tableNativePtr, columnInfo.%1$sIndex, rowIndex, cache%1$s, false)", fieldName)
                        .nextControlFlow("else")
                                // No need to throw exception here if the field is not nullable. A exception will be thrown in setter.
                            .emitStatement("Table.nativeNullifyLink(tableNativePtr, columnInfo.%sIndex, rowIndex)", fieldName)
                        .endControlFlow();
            } else if (Utils.isRealmList(field)) {
                final String genericType = Utils.getGenericTypeQualifiedName(field);
                writer
                        .emitEmptyLine()
                        .emitStatement("long %1$sNativeLinkViewPtr = Table.nativeGetLinkView(tableNativePtr, columnInfo.%1$sIndex, rowIndex)", fieldName)
                        .emitStatement("LinkView.nativeClear(%sNativeLinkViewPtr)", fieldName)
                        .emitStatement("RealmList<%s> %sList = ((%s) object).%s()",
                                genericType, fieldName, interfaceName, getter)
                        .beginControlFlow("if (%sList != null)", fieldName)
                            .beginControlFlow("for (%1$s %2$sItem : %2$sList)", genericType, fieldName)
                                .emitStatement("Long cacheItemIndex%1$s = cache.get(%1$sItem)", fieldName)
                            .beginControlFlow("if (cacheItemIndex%s == null)", fieldName)
                                    .emitStatement("cacheItemIndex%1$s = %2$s.insertOrUpdate(realm, %1$sItem, cache)", fieldName, Utils.getProxyClassSimpleName(field))
                                .endControlFlow()
                            .emitStatement("LinkView.nativeAdd(%1$sNativeLinkViewPtr, cacheItemIndex%1$s)", fieldName)
                            .endControlFlow()
                        .endControlFlow()
                        .emitEmptyLine();

            } else {
                if (metadata.getPrimaryKey() != field) {
                    setTableValues(writer, fieldType, fieldName, interfaceName, getter, true);
                }
            }
        }
            writer.endControlFlow();
        writer.endControlFlow();

        writer.endMethod();
        writer.emitEmptyLine();
    }

    private void addPrimaryKeyCheckIfNeeded(ClassMetaData metadata, boolean throwIfPrimaryKeyDuplicate, JavaWriter writer) throws IOException {
        if (metadata.hasPrimaryKey()) {
            String primaryKeyGetter = metadata.getPrimaryKeyGetter();
            VariableElement primaryKeyElement = metadata.getPrimaryKey();
            if (metadata.isNullable(primaryKeyElement)) {
                if (Utils.isString(primaryKeyElement)) {
                    writer
                        .emitStatement("String primaryKeyValue = ((%s) object).%s()", interfaceName, primaryKeyGetter)
                        .emitStatement("long rowIndex = Table.NO_MATCH")
                        .beginControlFlow("if (primaryKeyValue == null)")
                        .emitStatement("rowIndex = Table.nativeFindFirstNull(tableNativePtr, pkColumnIndex)")
                        .nextControlFlow("else")
                        .emitStatement("rowIndex = Table.nativeFindFirstString(tableNativePtr, pkColumnIndex, primaryKeyValue)")
                        .endControlFlow();
                } else {
                    writer
                        .emitStatement("Object primaryKeyValue = ((%s) object).%s()", interfaceName, primaryKeyGetter)
                        .emitStatement("long rowIndex = Table.NO_MATCH")
                        .beginControlFlow("if (primaryKeyValue == null)")
                        .emitStatement("rowIndex = Table.nativeFindFirstNull(tableNativePtr, pkColumnIndex)")
                        .nextControlFlow("else")
                        .emitStatement("rowIndex = Table.nativeFindFirstInt(tableNativePtr, pkColumnIndex, ((%s) object).%s())", interfaceName, primaryKeyGetter)
                        .endControlFlow();
                }
            } else {
                writer.emitStatement("long rowIndex = Table.NO_MATCH");
                writer.emitStatement("Object primaryKeyValue = ((%s) object).%s()", interfaceName, primaryKeyGetter);
                writer.beginControlFlow("if (primaryKeyValue != null)");

                if (Utils.isString(metadata.getPrimaryKey())) {
                    writer.emitStatement("rowIndex = Table.nativeFindFirstString(tableNativePtr, pkColumnIndex, (String)primaryKeyValue)");
                } else {
                    writer.emitStatement("rowIndex = Table.nativeFindFirstInt(tableNativePtr, pkColumnIndex, ((%s) object).%s())", interfaceName, primaryKeyGetter);
                }
                writer.endControlFlow();
            }

            writer.beginControlFlow("if (rowIndex == Table.NO_MATCH)");
            if (Utils.isString(metadata.getPrimaryKey())) {
                writer.emitStatement("rowIndex = table.addEmptyRowWithPrimaryKey(primaryKeyValue, false)");
            } else {
                writer.emitStatement("rowIndex = table.addEmptyRowWithPrimaryKey(((%s) object).%s(), false)",
                        interfaceName, primaryKeyGetter);
            }

            if (throwIfPrimaryKeyDuplicate) {
                writer.nextControlFlow("else");
                writer.emitStatement("Table.throwDuplicatePrimaryKeyException(primaryKeyValue)");
            }

            writer.endControlFlow();
            writer.emitStatement("cache.put(object, rowIndex)");
        } else {
            writer.emitStatement("long rowIndex = Table.nativeAddEmptyRow(tableNativePtr, 1)");
            writer.emitStatement("cache.put(object, rowIndex)");
        }
    }

    private void emitCopyMethod(JavaWriter writer) throws IOException {
        writer.beginMethod(
                qualifiedClassName, // Return type
                "copy", // Method name
                EnumSet.of(Modifier.PUBLIC, Modifier.STATIC), // Modifiers
                "Realm", "realm", qualifiedClassName, "newObject", "boolean", "update", "Map<RealmModel,RealmObjectProxy>", "cache"); // Argument type & argument name

        writer.emitStatement("RealmObjectProxy cachedRealmObject = cache.get(newObject)");
        writer.beginControlFlow("if (cachedRealmObject != null)")
              .emitStatement("return (%s) cachedRealmObject", qualifiedClassName)
              .nextControlFlow("else");

            writer.emitSingleLineComment("rejecting default values to avoid creating unexpected objects from RealmModel/RealmList fields.");
            if (metadata.hasPrimaryKey()) {
                writer.emitStatement("%s realmObject = realm.createObjectInternal(%s.class, ((%s) newObject).%s(), false, Collections.<String>emptyList())",
                        qualifiedClassName, qualifiedClassName, interfaceName, metadata.getPrimaryKeyGetter());
            } else {
                writer.emitStatement("%s realmObject = realm.createObjectInternal(%s.class, false, Collections.<String>emptyList())",
                        qualifiedClassName, qualifiedClassName);
            }
            writer.emitStatement("cache.put(newObject, (RealmObjectProxy) realmObject)");
            for (VariableElement field : metadata.getFields()) {
                String fieldName = field.getSimpleName().toString();
                String fieldType = field.asType().toString();
                String setter = metadata.getInternalSetter(fieldName);
                String getter = metadata.getInternalGetter(fieldName);

                if (metadata.isPrimaryKey(field)) {
                    // PK has been set when creating object.
                    continue;
                }

                if (Utils.isRealmModel(field)) {
                    writer
                        .emitEmptyLine()
                        .emitStatement("%s %sObj = ((%s) newObject).%s()", fieldType, fieldName, interfaceName, getter)
                        .beginControlFlow("if (%sObj != null)", fieldName)
                            .emitStatement("%s cache%s = (%s) cache.get(%sObj)", fieldType, fieldName, fieldType, fieldName)
                            .beginControlFlow("if (cache%s != null)", fieldName)
                                .emitStatement("((%s) realmObject).%s(cache%s)", interfaceName, setter, fieldName)
                            .nextControlFlow("else")
                                .emitStatement("((%s) realmObject).%s(%s.copyOrUpdate(realm, %sObj, update, cache))",
                                        interfaceName,
                                        setter,
                                        Utils.getProxyClassSimpleName(field),
                                        fieldName)
                            .endControlFlow()
                        .nextControlFlow("else")
                            // No need to throw exception here if the field is not nullable. A exception will be thrown in setter.
                            .emitStatement("((%s) realmObject).%s(null)", interfaceName, setter)
                        .endControlFlow();
                } else if (Utils.isRealmList(field)) {
                    final String genericType = Utils.getGenericTypeQualifiedName(field);
                    writer
                        .emitEmptyLine()
                        .emitStatement("RealmList<%s> %sList = ((%s) newObject).%s()",
                                genericType, fieldName, interfaceName, getter)
                        .beginControlFlow("if (%sList != null)", fieldName)
                            .emitStatement("RealmList<%s> %sRealmList = ((%s) realmObject).%s()",
                                    genericType, fieldName, interfaceName, getter)
                            .beginControlFlow("for (int i = 0; i < %sList.size(); i++)", fieldName)
                                    .emitStatement("%s %sItem = %sList.get(i)", genericType, fieldName, fieldName)
                                    .emitStatement("%s cache%s = (%s) cache.get(%sItem)", genericType, fieldName, genericType, fieldName)
                                    .beginControlFlow("if (cache%s != null)", fieldName)
                                            .emitStatement("%sRealmList.add(cache%s)", fieldName, fieldName)
                                    .nextControlFlow("else")
                                            .emitStatement("%sRealmList.add(%s.copyOrUpdate(realm, %sList.get(i), update, cache))", fieldName, Utils.getProxyClassSimpleName(field), fieldName)
                                    .endControlFlow()
                            .endControlFlow()
                        .endControlFlow()
                        .emitEmptyLine();

                } else {
                    writer.emitStatement("((%s) realmObject).%s(((%s) newObject).%s())",
                            interfaceName, setter, interfaceName, getter);
                }
            }

            writer.emitStatement("return realmObject");
          writer.endControlFlow();
        writer.endMethod();
        writer.emitEmptyLine();
    }

    private void emitCreateDetachedCopyMethod(JavaWriter writer) throws IOException {
        writer.beginMethod(
                qualifiedClassName, // Return type
                "createDetachedCopy", // Method name
                EnumSet.of(Modifier.PUBLIC, Modifier.STATIC), // Modifiers
                qualifiedClassName, "realmObject", "int", "currentDepth", "int", "maxDepth", "Map<RealmModel, CacheData<RealmModel>>", "cache");
        writer
            .beginControlFlow("if (currentDepth > maxDepth || realmObject == null)")
                .emitStatement("return null")
            .endControlFlow()
            .emitStatement("CacheData<RealmModel> cachedObject = cache.get(realmObject)")
            .emitStatement("%s unmanagedObject", qualifiedClassName)
            .beginControlFlow("if (cachedObject != null)")
                .emitSingleLineComment("Reuse cached object or recreate it because it was encountered at a lower depth.")
                .beginControlFlow("if (currentDepth >= cachedObject.minDepth)")
                    .emitStatement("return (%s)cachedObject.object", qualifiedClassName)
                .nextControlFlow("else")
                    .emitStatement("unmanagedObject = (%s)cachedObject.object", qualifiedClassName)
                    .emitStatement("cachedObject.minDepth = currentDepth")
                .endControlFlow()
            .nextControlFlow("else")
                .emitStatement("unmanagedObject = new %s()", qualifiedClassName)
                .emitStatement("cache.put(realmObject, new RealmObjectProxy.CacheData<RealmModel>(currentDepth, unmanagedObject))")
            .endControlFlow();

        for (VariableElement field : metadata.getFields()) {
            String fieldName = field.getSimpleName().toString();
            String setter = metadata.getInternalSetter(fieldName);
            String getter = metadata.getInternalGetter(fieldName);

            if (Utils.isRealmModel(field)) {
                writer
                    .emitEmptyLine()
                    .emitSingleLineComment("Deep copy of %s", fieldName)
                    .emitStatement("((%s) unmanagedObject).%s(%s.createDetachedCopy(((%s) realmObject).%s(), currentDepth + 1, maxDepth, cache))",
                                interfaceName, setter, Utils.getProxyClassSimpleName(field), interfaceName, getter);
            } else if (Utils.isRealmList(field)) {
                writer
                    .emitEmptyLine()
                    .emitSingleLineComment("Deep copy of %s", fieldName)
                    .beginControlFlow("if (currentDepth == maxDepth)")
                        .emitStatement("((%s) unmanagedObject).%s(null)", interfaceName, setter)
                    .nextControlFlow("else")
                        .emitStatement("RealmList<%s> managed%sList = ((%s) realmObject).%s()",
                                 Utils.getGenericTypeQualifiedName(field), fieldName, interfaceName, getter)
                        .emitStatement("RealmList<%1$s> unmanaged%2$sList = new RealmList<%1$s>()", Utils.getGenericTypeQualifiedName(field), fieldName)
                        .emitStatement("((%s) unmanagedObject).%s(unmanaged%sList)", interfaceName, setter, fieldName)
                        .emitStatement("int nextDepth = currentDepth + 1")
                        .emitStatement("int size = managed%sList.size()", fieldName)
                        .beginControlFlow("for (int i = 0; i < size; i++)")
                            .emitStatement("%s item = %s.createDetachedCopy(managed%sList.get(i), nextDepth, maxDepth, cache)",
                                    Utils.getGenericTypeQualifiedName(field), Utils.getProxyClassSimpleName(field), fieldName)
                            .emitStatement("unmanaged%sList.add(item)", fieldName)
                        .endControlFlow()
                    .endControlFlow();
            } else {
                writer.emitStatement("((%s) unmanagedObject).%s(((%s) realmObject).%s())",
                        interfaceName, setter, interfaceName, getter);
            }
        }

        writer.emitStatement("return unmanagedObject");
        writer.endMethod();
        writer.emitEmptyLine();
    }

    private void emitUpdateMethod(JavaWriter writer) throws IOException {
        if (!metadata.hasPrimaryKey()) {
            return;
        }

        writer.beginMethod(
                qualifiedClassName, // Return type
                "update", // Method name
                EnumSet.of(Modifier.STATIC), // Modifiers
                "Realm", "realm", qualifiedClassName, "realmObject", qualifiedClassName, "newObject", "Map<RealmModel, RealmObjectProxy>", "cache"); // Argument type & argument name

        for (VariableElement field : metadata.getFields()) {
            String fieldName = field.getSimpleName().toString();
            String setter = metadata.getInternalSetter(fieldName);
            String getter = metadata.getInternalGetter(fieldName);
            if (Utils.isRealmModel(field)) {
                writer
                    .emitStatement("%s %sObj = ((%s) newObject).%s()",
                            Utils.getFieldTypeQualifiedName(field), fieldName, interfaceName, getter)
                    .beginControlFlow("if (%sObj != null)", fieldName)
                        .emitStatement("%s cache%s = (%s) cache.get(%sObj)", Utils.getFieldTypeQualifiedName(field), fieldName, Utils.getFieldTypeQualifiedName(field), fieldName)
                        .beginControlFlow("if (cache%s != null)", fieldName)
                            .emitStatement("((%s) realmObject).%s(cache%s)", interfaceName, setter, fieldName)
                        .nextControlFlow("else")
                            .emitStatement("((%s) realmObject).%s(%s.copyOrUpdate(realm, %sObj, true, cache))",
                                    interfaceName,
                                    setter,
                                    Utils.getProxyClassSimpleName(field),
                                    fieldName
                            )
                        .endControlFlow()
                    .nextControlFlow("else")
                        // No need to throw exception here if the field is not nullable. A exception will be thrown in setter.
                        .emitStatement("((%s) realmObject).%s(null)", interfaceName, setter)
                    .endControlFlow();
            } else if (Utils.isRealmList(field)) {
                final String genericType = Utils.getGenericTypeQualifiedName(field);
                writer
                    .emitStatement("RealmList<%s> %sList = ((%s) newObject).%s()",
                            genericType, fieldName, interfaceName, getter)
                    .emitStatement("RealmList<%s> %sRealmList = ((%s) realmObject).%s()",
                            genericType, fieldName, interfaceName, getter)
                    .emitStatement("%sRealmList.clear()", fieldName)
                    .beginControlFlow("if (%sList != null)", fieldName)
                        .beginControlFlow("for (int i = 0; i < %sList.size(); i++)", fieldName)
                            .emitStatement("%s %sItem = %sList.get(i)", genericType, fieldName, fieldName)
                            .emitStatement("%s cache%s = (%s) cache.get(%sItem)", genericType, fieldName, genericType, fieldName)
                            .beginControlFlow("if (cache%s != null)", fieldName)
                                .emitStatement("%sRealmList.add(cache%s)", fieldName, fieldName)
                            .nextControlFlow("else")
                                .emitStatement("%sRealmList.add(%s.copyOrUpdate(realm, %sList.get(i), true, cache))", fieldName, Utils.getProxyClassSimpleName(field), fieldName)
                            .endControlFlow()
                        .endControlFlow()
                    .endControlFlow();

            } else {
                if (field == metadata.getPrimaryKey()) {
                    continue;
                }
                writer.emitStatement("((%s) realmObject).%s(((%s) newObject).%s())",
                        interfaceName, setter, interfaceName, getter);
            }
        }

        writer.emitStatement("return realmObject");
        writer.endMethod();
        writer.emitEmptyLine();
    }

    private void emitToStringMethod(JavaWriter writer) throws IOException {
        if (metadata.containsToString()) {
            return;
        }
        writer.emitAnnotation("Override");
        writer.beginMethod("String", "toString", EnumSet.of(Modifier.PUBLIC));
        writer.beginControlFlow("if (!RealmObject.isValid(this))");
        writer.emitStatement("return \"Invalid object\"");
        writer.endControlFlow();
        writer.emitStatement("StringBuilder stringBuilder = new StringBuilder(\"%s = [\")", simpleClassName);

        Collection<VariableElement> fields = metadata.getFields();
        int i = fields.size() - 1;
        for (VariableElement field: fields) {
             String fieldName = field.getSimpleName().toString();

            writer.emitStatement("stringBuilder.append(\"{%s:\")", fieldName);
            if (Utils.isRealmModel(field)) {
                String fieldTypeSimpleName = Utils.getFieldTypeSimpleName(field);
                writer.emitStatement(
                        "stringBuilder.append(%s() != null ? \"%s\" : \"null\")",
                        metadata.getInternalGetter(fieldName),
                        fieldTypeSimpleName
                );
            } else if (Utils.isRealmList(field)) {
                String genericTypeSimpleName = Utils.getGenericTypeSimpleName(field);
                writer.emitStatement("stringBuilder.append(\"RealmList<%s>[\").append(%s().size()).append(\"]\")",
                        genericTypeSimpleName,
                        metadata.getInternalGetter(fieldName));
            } else {
                if (metadata.isNullable(field)) {
                    writer.emitStatement("stringBuilder.append(%s() != null ? %s() : \"null\")",
                            metadata.getInternalGetter(fieldName),
                            metadata.getInternalGetter(fieldName)
                    );
                } else {
                    writer.emitStatement("stringBuilder.append(%s())", metadata.getInternalGetter(fieldName));
                }
            }
            writer.emitStatement("stringBuilder.append(\"}\")");

            if (i-- > 0) {
                writer.emitStatement("stringBuilder.append(\",\")");
            }
        }

        writer.emitStatement("stringBuilder.append(\"]\")");
        writer.emitStatement("return stringBuilder.toString()");
        writer.endMethod();
        writer.emitEmptyLine();
    }

    /**
     * Currently, the hash value emitted from this could suddenly change as an object's index might
     * alternate due to Realm Java using {@code Table#moveLastOver()}. Hash codes should therefore not
     * be considered stable, i.e. don't save them in a HashSet or use them as a key in a HashMap.
     */
    private void emitHashcodeMethod(JavaWriter writer) throws IOException {
        if (metadata.containsHashCode()) {
            return;
        }
        writer.emitAnnotation("Override");
        writer.beginMethod("int", "hashCode", EnumSet.of(Modifier.PUBLIC));
        writer.emitStatement("String realmName = proxyState.getRealm$realm().getPath()");
        writer.emitStatement("String tableName = proxyState.getRow$realm().getTable().getName()");
        writer.emitStatement("long rowIndex = proxyState.getRow$realm().getIndex()");
        writer.emitEmptyLine();
        writer.emitStatement("int result = 17");
        writer.emitStatement("result = 31 * result + ((realmName != null) ? realmName.hashCode() : 0)");
        writer.emitStatement("result = 31 * result + ((tableName != null) ? tableName.hashCode() : 0)");
        writer.emitStatement("result = 31 * result + (int) (rowIndex ^ (rowIndex >>> 32))");
        writer.emitStatement("return result");
        writer.endMethod();
        writer.emitEmptyLine();
    }

    private void emitEqualsMethod(JavaWriter writer) throws IOException {
        if (metadata.containsEquals()) {
            return;
        }
        String proxyClassName = Utils.getProxyClassName(simpleClassName);
        String otherObjectVarName = "a" + simpleClassName;
        writer.emitAnnotation("Override");
        writer.beginMethod("boolean", "equals", EnumSet.of(Modifier.PUBLIC), "Object", "o");
        writer.emitStatement("if (this == o) return true");
        writer.emitStatement("if (o == null || getClass() != o.getClass()) return false");
        writer.emitStatement("%s %s = (%s)o", proxyClassName, otherObjectVarName, proxyClassName);  // FooRealmProxy aFoo = (FooRealmProxy)o
        writer.emitEmptyLine();
        writer.emitStatement("String path = proxyState.getRealm$realm().getPath()");
        writer.emitStatement("String otherPath = %s.proxyState.getRealm$realm().getPath()", otherObjectVarName);
        writer.emitStatement("if (path != null ? !path.equals(otherPath) : otherPath != null) return false");
        writer.emitEmptyLine();
        writer.emitStatement("String tableName = proxyState.getRow$realm().getTable().getName()");
        writer.emitStatement("String otherTableName = %s.proxyState.getRow$realm().getTable().getName()", otherObjectVarName);
        writer.emitStatement("if (tableName != null ? !tableName.equals(otherTableName) : otherTableName != null) return false");
        writer.emitEmptyLine();
        writer.emitStatement("if (proxyState.getRow$realm().getIndex() != %s.proxyState.getRow$realm().getIndex()) return false", otherObjectVarName);
        writer.emitEmptyLine();
        writer.emitStatement("return true");
        writer.endMethod();
        writer.emitEmptyLine();
    }

    private void emitCreateOrUpdateUsingJsonObject(JavaWriter writer) throws IOException {
        writer.emitAnnotation("SuppressWarnings", "\"cast\"");
        writer.beginMethod(
                qualifiedClassName,
                "createOrUpdateUsingJsonObject",
                EnumSet.of(Modifier.PUBLIC, Modifier.STATIC),
                Arrays.asList("Realm", "realm", "JSONObject", "json", "boolean", "update"),
                Collections.singletonList("JSONException"));

        final int modelOrListCount = countModelOrListFields(metadata.getFields());
        if (modelOrListCount == 0) {
            writer.emitStatement("final List<String> excludeFields = Collections.<String> emptyList()");
        } else {
            writer.emitStatement("final List<String> excludeFields = new ArrayList<String>(%1$d)",
                    modelOrListCount);
        }
        if (!metadata.hasPrimaryKey()) {
            buildExcludeFieldsList(writer, metadata.getFields());
            writer.emitStatement("%s obj = realm.createObjectInternal(%s.class, true, excludeFields)",
                    qualifiedClassName, qualifiedClassName);
        } else {
            String pkType = Utils.isString(metadata.getPrimaryKey()) ? "String" : "Long";
            writer
                .emitStatement("%s obj = null", qualifiedClassName)
                .beginControlFlow("if (update)")
                    .emitStatement("Table table = realm.getTable(%s.class)", qualifiedClassName)
                    .emitStatement("long pkColumnIndex = table.getPrimaryKey()")
                    .emitStatement("long rowIndex = Table.NO_MATCH");
            if (metadata.isNullable(metadata.getPrimaryKey())) {
                writer
                    .beginControlFlow("if (json.isNull(\"%s\"))", metadata.getPrimaryKey().getSimpleName())
                        .emitStatement("rowIndex = table.findFirstNull(pkColumnIndex)")
                    .nextControlFlow("else")
                        .emitStatement("rowIndex = table.findFirst%s(pkColumnIndex, json.get%s(\"%s\"))",
                                pkType, pkType, metadata.getPrimaryKey().getSimpleName())
                    .endControlFlow();
            } else {
                writer
                    .beginControlFlow("if (!json.isNull(\"%s\"))", metadata.getPrimaryKey().getSimpleName())
                    .emitStatement("rowIndex = table.findFirst%s(pkColumnIndex, json.get%s(\"%s\"))",
                            pkType, pkType, metadata.getPrimaryKey().getSimpleName())
                    .endControlFlow();
            }
            writer
                    .beginControlFlow("if (rowIndex != Table.NO_MATCH)")
                        .emitStatement("final BaseRealm.RealmObjectContext objectContext = BaseRealm.objectContext.get()")
                        .beginControlFlow("try")
                            .emitStatement("objectContext.set(realm, table.getUncheckedRow(rowIndex)," +
                                    " realm.schema.getColumnInfo(%s.class)," +
                                    " false, Collections.<String> emptyList())", qualifiedClassName)
                            .emitStatement("obj = new %s()", qualifiedGeneratedClassName)
                        .nextControlFlow("finally")
                            .emitStatement("objectContext.clear()")
                        .endControlFlow()
                    .endControlFlow()
                .endControlFlow();

            writer.beginControlFlow("if (obj == null)");
            buildExcludeFieldsList(writer, metadata.getFields());
            String primaryKeyFieldType = metadata.getPrimaryKey().asType().toString();
            String primaryKeyFieldName = metadata.getPrimaryKey().getSimpleName().toString();
            RealmJsonTypeHelper.emitCreateObjectWithPrimaryKeyValue(qualifiedClassName, qualifiedGeneratedClassName,
                    primaryKeyFieldType, primaryKeyFieldName, writer);
            writer.endControlFlow();
        }

        for (VariableElement field : metadata.getFields()) {
            String fieldName = field.getSimpleName().toString();
            String qualifiedFieldType = field.asType().toString();
            if (metadata.isPrimaryKey(field)) {
                // Primary key has already been set when adding new row or finding the existing row.
                continue;
            }
            if (Utils.isRealmModel(field)) {
                RealmJsonTypeHelper.emitFillRealmObjectWithJsonValue(
                        interfaceName,
                        metadata.getInternalSetter(fieldName),
                        fieldName,
                        qualifiedFieldType,
                        Utils.getProxyClassSimpleName(field),
                        writer
                );

            } else if (Utils.isRealmList(field)) {
                RealmJsonTypeHelper.emitFillRealmListWithJsonValue(
                        interfaceName,
                        metadata.getInternalGetter(fieldName),
                        metadata.getInternalSetter(fieldName),
                        fieldName,
                        ((DeclaredType) field.asType()).getTypeArguments().get(0).toString(),
                        Utils.getProxyClassSimpleName(field),
                        writer);

            } else {
                RealmJsonTypeHelper.emitFillJavaTypeWithJsonValue(
                        interfaceName,
                        metadata.getInternalSetter(fieldName),
                        fieldName,
                        qualifiedFieldType,
                        writer
                );
            }
        }

        writer.emitStatement("return obj");
        writer.endMethod();
        writer.emitEmptyLine();
    }

    private void buildExcludeFieldsList(JavaWriter writer, Collection<VariableElement> fields) throws IOException {
        for (VariableElement field : fields) {
            if (Utils.isRealmModel(field) || Utils.isRealmList(field)) {
                final String fieldName = field.getSimpleName().toString();
                writer.beginControlFlow("if (json.has(\"%1$s\"))", fieldName)
                        .emitStatement("excludeFields.add(\"%1$s\")", fieldName)
                        .endControlFlow();
            }
        }
    }

    // Since we need to check the PK in stream before creating the object, this is now using copyToRealm
    // instead of createObject() to avoid parsing the stream twice.
    private void emitCreateUsingJsonStream(JavaWriter writer) throws IOException {
        writer.emitAnnotation("SuppressWarnings", "\"cast\"");
        writer.emitAnnotation("TargetApi", "Build.VERSION_CODES.HONEYCOMB");
        writer.beginMethod(
                qualifiedClassName,
                "createUsingJsonStream",
                EnumSet.of(Modifier.PUBLIC, Modifier.STATIC),
                Arrays.asList("Realm", "realm", "JsonReader", "reader"),
                Collections.singletonList("IOException"));

        if (metadata.hasPrimaryKey()) {
            writer.emitStatement("boolean jsonHasPrimaryKey = false");
        }
        writer.emitStatement("%s obj = new %s()", qualifiedClassName, qualifiedClassName);
        writer.emitStatement("reader.beginObject()");
        writer.beginControlFlow("while (reader.hasNext())");
        writer.emitStatement("String name = reader.nextName()");

        Collection<VariableElement> fields = metadata.getFields();
        boolean first = true;
        for (VariableElement field: fields) {
            String fieldName = field.getSimpleName().toString();
            String qualifiedFieldType = field.asType().toString();

            if (first) {
                writer.beginControlFlow("if (name.equals(\"%s\"))", fieldName);
                first = false;
            } else {
                writer.nextControlFlow("else if (name.equals(\"%s\"))", fieldName);
            }
            if (Utils.isRealmModel(field)) {
                RealmJsonTypeHelper.emitFillRealmObjectFromStream(
                        interfaceName,
                        metadata.getInternalSetter(fieldName),
                        fieldName,
                        qualifiedFieldType,
                        Utils.getProxyClassSimpleName(field),
                        writer
                );

            } else if (Utils.isRealmList(field)) {
                RealmJsonTypeHelper.emitFillRealmListFromStream(
                        interfaceName,
                        metadata.getInternalGetter(fieldName),
                        metadata.getInternalSetter(fieldName),
                        ((DeclaredType) field.asType()).getTypeArguments().get(0).toString(),
                        Utils.getProxyClassSimpleName(field),
                        writer);

            } else {
                RealmJsonTypeHelper.emitFillJavaTypeFromStream(
                        interfaceName,
                        metadata,
                        fieldName,
                        qualifiedFieldType,
                        writer
                );
            }
        }

        if (fields.size() > 0) {
            writer.nextControlFlow("else");
            writer.emitStatement("reader.skipValue()");
            writer.endControlFlow();
        }
        writer.endControlFlow();
        writer.emitStatement("reader.endObject()");
        if (metadata.hasPrimaryKey()) {
            writer.beginControlFlow("if (!jsonHasPrimaryKey)");
            writer.emitStatement(Constants.STATEMENT_EXCEPTION_NO_PRIMARY_KEY_IN_JSON, metadata.getPrimaryKey());
            writer.endControlFlow();
        }
        writer.emitStatement("obj = realm.copyToRealm(obj)");
        writer.emitStatement("return obj");
        writer.endMethod();
        writer.emitEmptyLine();

    }

    private String columnInfoClassName() {
        return simpleClassName + "ColumnInfo";
    }

    private String columnIndexVarName(VariableElement variableElement) {
        return variableElement.getSimpleName().toString() + "Index";
    }

    private String fieldIndexVariableReference(VariableElement variableElement) {
        return "columnInfo." + columnIndexVarName(variableElement);
    }

    private static int countModelOrListFields(Collection<VariableElement> fields) {
        int count = 0;
        for (VariableElement f : fields) {
            if (Utils.isRealmModel(f) || Utils.isRealmList(f)) {
                count++;
            }
        }
        return count;
    }
}<|MERGE_RESOLUTION|>--- conflicted
+++ resolved
@@ -239,7 +239,6 @@
             final String fieldTypeCanonicalName = field.asType().toString();
 
             if (Constants.JAVA_TO_REALM_TYPES.containsKey(fieldTypeCanonicalName)) {
-<<<<<<< HEAD
                 emitPrimitiveType(writer, field, fieldName, fieldTypeCanonicalName);
             } else if (Utils.isRealmModel(field)) {
                 emitRealmModel(writer, field, fieldName, fieldTypeCanonicalName);
@@ -249,24 +248,6 @@
                 throw new UnsupportedOperationException(String.format(
                     "Field \"%s\" of type \"%s\" is not supported.", fieldName, fieldTypeCanonicalName));
             }
-=======
-                /**
-                 * Primitives and boxed types
-                 */
-                final String realmType = Constants.JAVA_TO_REALM_TYPES.get(fieldTypeCanonicalName);
-
-                // Getter
-                writer.emitAnnotation("SuppressWarnings", "\"cast\"");
-                writer.beginMethod(fieldTypeCanonicalName, metadata.getGetter(fieldName), EnumSet.of(Modifier.PUBLIC));
-                writer.emitStatement("proxyState.getRealm$realm().checkIfValid()");
-
-                // For String and bytes[], null value will be returned by JNI code. Try to save one JNI call here.
-                if (metadata.isNullable(field) && !Utils.isString(field) && !Utils.isByteArray(field)) {
-                    writer.beginControlFlow("if (proxyState.getRow$realm().isNull(%s))", fieldIndexVariableReference(field));
-                    writer.emitStatement("return null");
-                    writer.endControlFlow();
-                }
->>>>>>> ed6e6b75
 
             writer.emitEmptyLine();
         }
@@ -286,7 +267,6 @@
         // Getter
         writer.emitAnnotation("SuppressWarnings", "\"cast\"");
         writer.beginMethod(fieldTypeCanonicalName, metadata.getInternalGetter(fieldName), EnumSet.of(Modifier.PUBLIC));
-        emitCodeForInjectingObjectContext(writer);
         writer.emitStatement("proxyState.getRealm$realm().checkIfValid()");
 
         // For String and bytes[], null value will be returned by JNI code. Try to save one JNI call here.
@@ -312,7 +292,6 @@
 
         // Setter
         writer.beginMethod("void", metadata.getInternalSetter(fieldName), EnumSet.of(Modifier.PUBLIC), fieldTypeCanonicalName, "value");
-        emitCodeForInjectingObjectContext(writer);
         emitCodeForUnderConstruction(writer, metadata.isPrimaryKey(field), new CodeEmitter() {
             @Override
             public void emit(JavaWriter writer) throws IOException {
@@ -331,7 +310,6 @@
                         .endControlFlow();
                 }
                 writer.emitStatement(
-<<<<<<< HEAD
                     "row.getTable().set%s(%s, row.getIndex(), value, true)",
                     realmType, fieldIndexVariableReference(field));
                 writer.emitStatement("return");
@@ -375,7 +353,6 @@
 
         // Getter
         writer.beginMethod(fieldTypeCanonicalName, metadata.getInternalGetter(fieldName), EnumSet.of(Modifier.PUBLIC));
-        emitCodeForInjectingObjectContext(writer);
         writer.emitStatement("proxyState.getRealm$realm().checkIfValid()");
         writer.beginControlFlow("if (proxyState.getRow$realm().isNullLink(%s))", fieldIndexVariableReference(field));
         writer.emitStatement("return null");
@@ -387,7 +364,6 @@
 
         // Setter
         writer.beginMethod("void", metadata.getInternalSetter(fieldName), EnumSet.of(Modifier.PUBLIC), fieldTypeCanonicalName, "value");
-        emitCodeForInjectingObjectContext(writer);
         emitCodeForUnderConstruction(writer, metadata.isPrimaryKey(field), new CodeEmitter() {
             @Override
             public void emit(JavaWriter writer) throws IOException {
@@ -399,168 +375,6 @@
                 writer.beginControlFlow("if (value != null && !RealmObject.isManaged(value))")
                     .emitStatement("value = ((Realm) proxyState.getRealm$realm()).copyToRealm(value)")
                     .endControlFlow();
-=======
-                        "return (%s) proxyState.getRow$realm().get%s(%s)",
-                        castingBackType, realmType, fieldIndexVariableReference(field));
-                writer.endMethod();
-                writer.emitEmptyLine();
-
-                // Setter
-                writer.beginMethod("void", metadata.getSetter(fieldName), EnumSet.of(Modifier.PUBLIC), fieldTypeCanonicalName, "value");
-                emitCodeForUnderConstruction(writer, metadata.isPrimaryKey(field), new CodeEmitter() {
-                    @Override
-                    public void emit(JavaWriter writer) throws IOException {
-                        // set value as default value
-                        writer.emitStatement("final Row row = proxyState.getRow$realm()");
-
-                        if (metadata.isNullable(field)) {
-                            writer.beginControlFlow("if (value == null)")
-                                    .emitStatement("row.getTable().setNull(%s, row.getIndex(), true)",
-                                            fieldIndexVariableReference(field))
-                                    .emitStatement("return")
-                                .endControlFlow();
-                        } else if (!metadata.isNullable(field) && !Utils.isPrimitiveType(field)) {
-                            writer.beginControlFlow("if (value == null)")
-                                    .emitStatement(Constants.STATEMENT_EXCEPTION_ILLEGAL_NULL_VALUE, fieldName)
-                                .endControlFlow();
-                        }
-                        writer.emitStatement(
-                                "row.getTable().set%s(%s, row.getIndex(), value, true)",
-                                realmType, fieldIndexVariableReference(field));
-                        writer.emitStatement("return");
-                    }
-                });
-                writer.emitStatement("proxyState.getRealm$realm().checkIfValid()");
-                // Although setting null value for String and bytes[] can be handled by the JNI code, we still generate the same code here.
-                // Compared with getter, null value won't trigger more native calls in setter which is relatively cheaper.
-                if (metadata.isPrimaryKey(field)) {
-                    // Primary key is not allowed to be changed after object created.
-                    writer.emitStatement(Constants.STATEMENT_EXCEPTION_PRIMARY_KEY_CANNOT_BE_CHANGED, fieldName);
-                } else {
-                    if (metadata.isNullable(field)) {
-                        writer.beginControlFlow("if (value == null)")
-                                .emitStatement("proxyState.getRow$realm().setNull(%s)", fieldIndexVariableReference(field))
-                                .emitStatement("return")
-                                .endControlFlow();
-                    } else if (!metadata.isNullable(field) && !Utils.isPrimitiveType(field)) {
-                        // Same reason, throw IAE earlier.
-                        writer
-                                .beginControlFlow("if (value == null)")
-                                .emitStatement(Constants.STATEMENT_EXCEPTION_ILLEGAL_NULL_VALUE, fieldName)
-                                .endControlFlow();
-                    }
-                    writer.emitStatement(
-                            "proxyState.getRow$realm().set%s(%s, value)",
-                            realmType, fieldIndexVariableReference(field));
-                }
-                writer.endMethod();
-            } else if (Utils.isRealmModel(field)) {
-                /**
-                 * Links
-                 */
-
-                // Getter
-                writer.beginMethod(fieldTypeCanonicalName, metadata.getGetter(fieldName), EnumSet.of(Modifier.PUBLIC));
-                writer.emitStatement("proxyState.getRealm$realm().checkIfValid()");
-                writer.beginControlFlow("if (proxyState.getRow$realm().isNullLink(%s))", fieldIndexVariableReference(field));
-                        writer.emitStatement("return null");
-                        writer.endControlFlow();
-                writer.emitStatement("return proxyState.getRealm$realm().get(%s.class, proxyState.getRow$realm().getLink(%s), false, Collections.<String>emptyList())",
-                        fieldTypeCanonicalName, fieldIndexVariableReference(field));
-                writer.endMethod();
-                writer.emitEmptyLine();
-
-                // Setter
-                writer.beginMethod("void", metadata.getSetter(fieldName), EnumSet.of(Modifier.PUBLIC), fieldTypeCanonicalName, "value");
-                emitCodeForUnderConstruction(writer, metadata.isPrimaryKey(field), new CodeEmitter() {
-                    @Override
-                    public void emit(JavaWriter writer) throws IOException {
-                        // check excludeFields
-                        writer.beginControlFlow("if (proxyState.getExcludeFields$realm().contains(\"%1$s\"))",
-                                field.getSimpleName().toString())
-                                .emitStatement("return")
-                            .endControlFlow();
-                        writer.beginControlFlow("if (value != null && !RealmObject.isManaged(value))")
-                                .emitStatement("value = ((Realm) proxyState.getRealm$realm()).copyToRealm(value)")
-                            .endControlFlow();
-
-                        // set value as default value
-                        writer.emitStatement("final Row row = proxyState.getRow$realm()");
-                        writer.beginControlFlow("if (value == null)")
-                                .emitSingleLineComment("Table#nullifyLink() does not support default value. Just using Row.")
-                                .emitStatement("row.nullifyLink(%s)", fieldIndexVariableReference(field))
-                                .emitStatement("return")
-                            .endControlFlow();
-                        writer.beginControlFlow("if (!RealmObject.isValid(value))")
-                                .emitStatement("throw new IllegalArgumentException(\"'value' is not a valid managed object.\")")
-                            .endControlFlow();
-                        writer.beginControlFlow("if (((RealmObjectProxy) value).realmGet$proxyState().getRealm$realm() != proxyState.getRealm$realm())")
-                                .emitStatement("throw new IllegalArgumentException(\"'value' belongs to a different Realm.\")")
-                            .endControlFlow();
-                        writer.emitStatement("row.getTable().setLink(%s, row.getIndex(), ((RealmObjectProxy) value).realmGet$proxyState().getRow$realm().getIndex(), true)",
-                                fieldIndexVariableReference(field));
-                        writer.emitStatement("return");
-                    }
-                });
-                writer.emitStatement("proxyState.getRealm$realm().checkIfValid()");
-                writer.beginControlFlow("if (value == null)");
-                    writer.emitStatement("proxyState.getRow$realm().nullifyLink(%s)", fieldIndexVariableReference(field));
-                    writer.emitStatement("return");
-                writer.endControlFlow();
-                writer.beginControlFlow("if (!(RealmObject.isManaged(value) && RealmObject.isValid(value)))");
-                    writer.emitStatement("throw new IllegalArgumentException(\"'value' is not a valid managed object.\")");
-                writer.endControlFlow();
-                writer.beginControlFlow("if (((RealmObjectProxy)value).realmGet$proxyState().getRealm$realm() != proxyState.getRealm$realm())");
-                    writer.emitStatement("throw new IllegalArgumentException(\"'value' belongs to a different Realm.\")");
-                writer.endControlFlow();
-                writer.emitStatement("proxyState.getRow$realm().setLink(%s, ((RealmObjectProxy)value).realmGet$proxyState().getRow$realm().getIndex())", fieldIndexVariableReference(field));
-                writer.endMethod();
-            } else if (Utils.isRealmList(field)) {
-                /**
-                 * LinkLists
-                 */
-                String genericType = Utils.getGenericTypeQualifiedName(field);
-
-                // Getter
-                writer.beginMethod(fieldTypeCanonicalName, metadata.getGetter(fieldName), EnumSet.of(Modifier.PUBLIC));
-                writer.emitStatement("proxyState.getRealm$realm().checkIfValid()");
-                writer.emitSingleLineComment("use the cached value if available");
-                writer.beginControlFlow("if (" + fieldName + "RealmList != null)");
-                        writer.emitStatement("return " + fieldName + "RealmList");
-                writer.nextControlFlow("else");
-                    writer.emitStatement("LinkView linkView = proxyState.getRow$realm().getLinkList(%s)", fieldIndexVariableReference(field));
-                    writer.emitStatement(fieldName + "RealmList = new RealmList<%s>(%s.class, linkView, proxyState.getRealm$realm())",
-                        genericType, genericType);
-                    writer.emitStatement("return " + fieldName + "RealmList");
-                writer.endControlFlow();
-
-                writer.endMethod();
-                writer.emitEmptyLine();
-
-                // Setter
-                writer.beginMethod("void", metadata.getSetter(fieldName), EnumSet.of(Modifier.PUBLIC), fieldTypeCanonicalName, "value");
-                emitCodeForUnderConstruction(writer, metadata.isPrimaryKey(field), new CodeEmitter() {
-                    @Override
-                    public void emit(JavaWriter writer) throws IOException {
-                        // check excludeFields
-                        writer.beginControlFlow("if (proxyState.getExcludeFields$realm().contains(\"%1$s\"))",
-                                field.getSimpleName().toString())
-                                .emitStatement("return")
-                                .endControlFlow();
-                        final String modelFqcn = Utils.getGenericTypeQualifiedName(field);
-                        writer.beginControlFlow("if (value != null && !value.isManaged())")
-                                .emitStatement("final Realm realm = (Realm) proxyState.getRealm$realm()")
-                                .emitStatement("final RealmList<%1$s> original = value", modelFqcn)
-                                .emitStatement("value = new RealmList<%1$s>()", modelFqcn)
-                                .beginControlFlow("for (%1$s item : original)", modelFqcn)
-                                    .beginControlFlow("if (item == null || RealmObject.isManaged(item))")
-                                        .emitStatement("value.add(item)")
-                                    .nextControlFlow("else")
-                                        .emitStatement("value.add(realm.copyToRealm(item))")
-                                    .endControlFlow()
-                                .endControlFlow()
-                            .endControlFlow();
->>>>>>> ed6e6b75
 
                 // set value as default value
                 writer.emitStatement("final Row row = proxyState.getRow$realm()");
@@ -608,7 +422,6 @@
 
         // Getter
         writer.beginMethod(fieldTypeCanonicalName, metadata.getInternalGetter(fieldName), EnumSet.of(Modifier.PUBLIC));
-        emitCodeForInjectingObjectContext(writer);
         writer.emitStatement("proxyState.getRealm$realm().checkIfValid()");
         writer.emitSingleLineComment("use the cached value if available");
         writer.beginControlFlow("if (" + fieldName + "RealmList != null)");
@@ -625,7 +438,6 @@
 
         // Setter
         writer.beginMethod("void", metadata.getInternalSetter(fieldName), EnumSet.of(Modifier.PUBLIC), fieldTypeCanonicalName, "value");
-        emitCodeForInjectingObjectContext(writer);
         emitCodeForUnderConstruction(writer, metadata.isPrimaryKey(field), new CodeEmitter() {
             @Override
             public void emit(JavaWriter writer) throws IOException {
@@ -690,7 +502,6 @@
     }
 
     private void emitInjectContextMethod(JavaWriter writer) throws IOException {
-        writer.emitAnnotation("Override");
         writer.beginMethod(
                 "void", // Return type
                 "realm$injectObjectContext", // Method name
@@ -709,7 +520,6 @@
         writer.emitEmptyLine();
     }
 
-<<<<<<< HEAD
     private void emitBacklinkFieldAccessors(JavaWriter writer) throws IOException {
         for (Backlink backlink : metadata.getBacklinkFields()) {
             String realmResultsType = "RealmResults<" + backlink.getSourceClass() + ">";
@@ -733,8 +543,6 @@
         }
     }
 
-=======
->>>>>>> ed6e6b75
     private void emitRealmObjectProxyImplementation(JavaWriter writer) throws IOException {
         writer.emitAnnotation("Override");
         writer.beginMethod("ProxyState", "realmGet$proxyState", EnumSet.of(Modifier.PUBLIC));
