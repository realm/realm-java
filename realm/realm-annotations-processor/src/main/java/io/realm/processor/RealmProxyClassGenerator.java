--- conflicted
+++ resolved
@@ -795,15 +795,10 @@
                     .emitStatement("%s realmObject = null", qualifiedJavaClassName)
                     .emitStatement("boolean canUpdate = update")
                     .beginControlFlow("if (canUpdate)")
-<<<<<<< HEAD
                     .emitStatement("Table table = realm.getTable(%s.class)", qualifiedJavaClassName)
-                    .emitStatement("long pkColumnIndex = table.getPrimaryKey()");
-=======
-                    .emitStatement("Table table = realm.getTable(%s.class)", qualifiedClassName)
                     .emitStatement("%s columnInfo = (%s) realm.getSchema().getColumnInfo(%s.class)",
                         columnInfoClassName(), columnInfoClassName(), qualifiedClassName)
                     .emitStatement("long pkColumnIndex = %s", fieldIndexVariableReference(metadata.getPrimaryKey()));
->>>>>>> e3ef6889
 
             String primaryKeyGetter = metadata.getPrimaryKeyGetter();
             VariableElement primaryKeyElement = metadata.getPrimaryKey();
@@ -1725,15 +1720,10 @@
             writer
                 .emitStatement("%s obj = null", qualifiedJavaClassName)
                 .beginControlFlow("if (update)")
-<<<<<<< HEAD
                     .emitStatement("Table table = realm.getTable(%s.class)", qualifiedJavaClassName)
-                    .emitStatement("long pkColumnIndex = table.getPrimaryKey()")
-=======
-                    .emitStatement("Table table = realm.getTable(%s.class)", qualifiedClassName)
                     .emitStatement("%s columnInfo = (%s) realm.getSchema().getColumnInfo(%s.class)",
                         columnInfoClassName(), columnInfoClassName(), qualifiedClassName)
                     .emitStatement("long pkColumnIndex = %s", fieldIndexVariableReference(metadata.getPrimaryKey()))
->>>>>>> e3ef6889
                     .emitStatement("long rowIndex = Table.NO_MATCH");
             if (metadata.isNullable(metadata.getPrimaryKey())) {
                 writer
