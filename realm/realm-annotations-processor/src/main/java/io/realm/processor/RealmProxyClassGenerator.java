--- conflicted
+++ resolved
@@ -745,25 +745,15 @@
                 }
                 case OBJECT: {
                     String fieldTypeQualifiedName = Utils.getFieldTypeQualifiedName(field);
-<<<<<<< HEAD
-                    String internalClassName = Utils.getReferencedTypeInternalClassName(fieldTypeQualifiedName, classCollection);
-                    writer.emitStatement("builder.addPersistedLinkProperty(\"%s\", RealmFieldType.OBJECT, \"%s\")",
-=======
                     String internalClassName = Utils.getReferencedTypeInternalClassNameStatement(fieldTypeQualifiedName, classCollection);
                     writer.emitStatement("builder.addPersistedLinkProperty(\"%s\", RealmFieldType.OBJECT, %s)",
->>>>>>> 6171847c
                             fieldName, internalClassName);
                     break;
                 }
                 case LIST: {
                     String genericTypeQualifiedName = Utils.getGenericTypeQualifiedName(field);
-<<<<<<< HEAD
-                    String internalClassName = Utils.getReferencedTypeInternalClassName(genericTypeQualifiedName, classCollection);
-                    writer.emitStatement("builder.addPersistedLinkProperty(\"%s\", RealmFieldType.LIST, \"%s\")",
-=======
                     String internalClassName = Utils.getReferencedTypeInternalClassNameStatement(genericTypeQualifiedName, classCollection);
                     writer.emitStatement("builder.addPersistedLinkProperty(\"%s\", RealmFieldType.LIST, %s)",
->>>>>>> 6171847c
                             fieldName, internalClassName);
                     break;
                 }
