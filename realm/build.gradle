--- conflicted
+++ resolved
@@ -9,11 +9,7 @@
     }
 
     dependencies {
-<<<<<<< HEAD
         classpath 'com.android.tools.build:gradle:3.0.0-alpha4'
-=======
-        classpath 'com.android.tools.build:gradle:2.3.3'
->>>>>>> 95f01fb4
         classpath 'de.undercouch:gradle-download-task:3.1.1'
         classpath 'com.github.dcendents:android-maven-gradle-plugin:1.5'
         classpath 'com.novoda:gradle-android-command-plugin:1.5.0'
