buildscript {
    def projectDependencies = new Properties()
    projectDependencies.load(new FileInputStream("${rootDir}/../dependencies.list"))
<<<<<<< HEAD
    ext.kotlin_version = '1.3.61'
    ext.dokka_version = '0.9.17'
=======
    ext.kotlin_version = '1.3.70'
    ext.dokka_version = '0.10.1'
>>>>>>> 88148902
    repositories {
        mavenLocal()
        google()
        jcenter()
        maven { url 'https://jitpack.io' }
        maven { url "https://plugins.gradle.org/m2/" }
    }

    dependencies {
        classpath "com.android.tools.build:gradle:${projectDependencies.get('GRADLE_BUILD_TOOLS')}"
        classpath 'de.undercouch:gradle-download-task:4.0.2'
        classpath 'com.github.dcendents:android-maven-gradle-plugin:2.1'
        classpath 'com.novoda:gradle-android-command-plugin:1.7.1'
        classpath 'com.github.skhatri:gradle-s3-plugin:1.0.4'
        classpath 'org.kt3k.gradle.plugin:coveralls-gradle-plugin:2.8.2'
        classpath "org.jfrog.buildinfo:build-info-extractor-gradle:${projectDependencies.get('BUILD_INFO_EXTRACTOR_GRADLE')}"
        classpath "com.jfrog.bintray.gradle:gradle-bintray-plugin:${projectDependencies.get('GRADLE_BINTRAY_PLUGIN')}"
        classpath "io.realm:realm-transformer:${file('../version.txt').text.trim()}"
        classpath "io.realm:realm-library-build-transformer:${file('../version.txt').text.trim()}"
        classpath 'net.ltgt.gradle:gradle-errorprone-plugin:0.0.13'
        classpath "org.jetbrains.kotlin:kotlin-gradle-plugin:$kotlin_version"
        classpath "org.jetbrains.dokka:dokka-gradle-plugin:${dokka_version}"
    }
}

allprojects {
    def projectDependencies = new Properties()
    projectDependencies.load(new FileInputStream("${rootDir}/../dependencies.list"))
    projectDependencies.each { key, val ->
        project.ext.set(key, val)
    }
    project.ext.minSdkVersion = 16
    project.ext.compileSdkVersion = 29
    project.ext.buildToolsVersion = projectDependencies.get("ANDROID_BUILD_TOOLS")
    group = 'io.realm'
    version = file("${rootDir}/../version.txt").text.trim()
    repositories {
        mavenLocal()
        google()
        jcenter()
    }
}<|MERGE_RESOLUTION|>--- conflicted
+++ resolved
@@ -1,13 +1,8 @@
 buildscript {
     def projectDependencies = new Properties()
     projectDependencies.load(new FileInputStream("${rootDir}/../dependencies.list"))
-<<<<<<< HEAD
-    ext.kotlin_version = '1.3.61'
-    ext.dokka_version = '0.9.17'
-=======
     ext.kotlin_version = '1.3.70'
     ext.dokka_version = '0.10.1'
->>>>>>> 88148902
     repositories {
         mavenLocal()
         google()
