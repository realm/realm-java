--- conflicted
+++ resolved
@@ -31,17 +31,12 @@
 allprojects {
     def projectDependencies = new Properties()
     projectDependencies.load(new FileInputStream("${rootDir}/../dependencies.list"))
-<<<<<<< HEAD
-    // FIXME: Should be 16. Set to 21 currently due to OpenSSL
-    project.ext.minSdkVersion = 16
-    project.ext.compileSdkVersion = 26
-=======
     projectDependencies.each { key, val ->
         project.ext.set(key, val)
     }
-    project.ext.minSdkVersion = 9
+    // FIXME: Should be 16. Set to 21 currently due to OpenSSL
+    project.ext.minSdkVersion = 16
     project.ext.compileSdkVersion = 28
->>>>>>> 44d338a2
     project.ext.buildToolsVersion = projectDependencies.get("ANDROID_BUILD_TOOLS")
     group = 'io.realm'
     version = file("${rootDir}/../version.txt").text.trim()
