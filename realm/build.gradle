buildscript {
    def projectDependencies = new Properties()
    projectDependencies.load(new FileInputStream("${rootDir}/../dependencies.list"))
    ext.gradle_build_tools = projectDependencies.get("GRADLE_BUILD_TOOLS")
    ext.kotlin_version = '1.2.50'
    ext.dokka_version = '0.9.16'
    repositories {
        mavenLocal()
        google()
        jcenter()
        maven { url 'https://jitpack.io' }
        maven { url "https://plugins.gradle.org/m2/" }
    }

    dependencies {
<<<<<<< HEAD
        classpath 'com.android.tools.build:gradle:3.1.4'
=======
        classpath "com.android.tools.build:gradle:${gradle_build_tools}"
>>>>>>> a1cbe189
        classpath 'de.undercouch:gradle-download-task:3.3.0'
        classpath 'com.github.dcendents:android-maven-gradle-plugin:2.0'
        classpath 'com.novoda:gradle-android-command-plugin:1.7.1'
        classpath 'com.github.skhatri:gradle-s3-plugin:1.0.4'
        classpath 'org.kt3k.gradle.plugin:coveralls-gradle-plugin:2.8.2'
        classpath 'org.jfrog.buildinfo:build-info-extractor-gradle:4.5.4'
        classpath 'com.jfrog.bintray.gradle:gradle-bintray-plugin:1.7.3'
        classpath "io.realm:realm-transformer:${file('../version.txt').text.trim()}"
        classpath "io.realm:realm-library-build-transformer:${file('../version.txt').text.trim()}"
        classpath 'net.ltgt.gradle:gradle-errorprone-plugin:0.0.13'
        classpath "org.jetbrains.kotlin:kotlin-gradle-plugin:$kotlin_version"
        classpath "org.jetbrains.dokka:dokka-gradle-plugin:${dokka_version}"
    }
}

allprojects {
    def props = new Properties()
    props.load(new FileInputStream("${rootDir}/../realm.properties"))
    props.each { key, val ->
        project.ext.set(key, val)
    }

    def projectDependencies = new Properties()
    projectDependencies.load(new FileInputStream("${rootDir}/../dependencies.list"))
    project.ext.minSdkVersion = 9
    project.ext.compileSdkVersion = 26
    project.ext.buildToolsVersion = projectDependencies.get("ANDROID_BUILD_TOOLS")

    group = 'io.realm'
    version = file("${rootDir}/../version.txt").text.trim()
    repositories {
        mavenLocal()
        google()
        jcenter()
    }
}

task wrapper(type: Wrapper) {
    gradleVersion = project.gradleVersion
    distributionType = 'all'
}<|MERGE_RESOLUTION|>--- conflicted
+++ resolved
@@ -13,11 +13,7 @@
     }
 
     dependencies {
-<<<<<<< HEAD
-        classpath 'com.android.tools.build:gradle:3.1.4'
-=======
         classpath "com.android.tools.build:gradle:${gradle_build_tools}"
->>>>>>> a1cbe189
         classpath 'de.undercouch:gradle-download-task:3.3.0'
         classpath 'com.github.dcendents:android-maven-gradle-plugin:2.0'
         classpath 'com.novoda:gradle-android-command-plugin:1.7.1'
