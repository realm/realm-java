--- conflicted
+++ resolved
@@ -9,13 +9,8 @@
     }
 
     dependencies {
-<<<<<<< HEAD
         classpath 'com.android.tools.build:gradle:3.0.0-beta2'
-        classpath 'de.undercouch:gradle-download-task:3.1.1'
-=======
-        classpath 'com.android.tools.build:gradle:3.0.0-alpha4'
         classpath 'de.undercouch:gradle-download-task:3.2.0'
->>>>>>> 64e0c9ce
         classpath 'com.github.dcendents:android-maven-gradle-plugin:1.5'
         classpath 'com.novoda:gradle-android-command-plugin:1.7.1'
         classpath 'com.github.skhatri:gradle-s3-plugin:1.0.4'
