--- conflicted
+++ resolved
@@ -96,6 +96,33 @@
         return get(size()-1);
     }
 
+    // Sorting
+
+    public static enum Order {
+        ASCENDING, DESCENDING
+    }
+
+    /**
+     * Get a sorted (ASCENDING) RealmList from an existing RealmList.
+     *
+     * @param fieldName  The field name to sort by.
+     * @return           A sorted RealmList
+     */
+    public RealmList<E> sort(String fieldName) {
+        return sort(fieldName, Order.ASCENDING);
+    }
+
+    /**
+     * Get a sorted RealmList from an existing RealmList.
+     *
+     * @param fieldName  The field name to sort by.
+     * @param sortOrder  The direction to sort by.
+     * @return           A sorted RealmList.
+     */
+    public RealmList<E> sort(String fieldName, Order sortOrder) {
+        throw new NoSuchMethodError();
+    }
+
 
     // Aggregates
 
@@ -104,7 +131,6 @@
         return ((Long)getTable().size()).intValue();
     }
 
-<<<<<<< HEAD
     /**
      * Find the minimum value of a field.
      *
@@ -113,38 +139,10 @@
      * @return            An object; the first occurrence with the minimum value.
      */
     public E min(String fieldName) {
-=======
-
-
-    // Sorting
-    public static enum Order {
-        ASCENDING, DESCENDING
-    }
-
-    /**
-     * Get a sorted (ASCENDING) RealmList from an existing RealmList.
-     *
-     * @param fieldName  The field name to sort by.
-     * @return           A sorted RealmList
-     */
-    public RealmList<E> sort(String fieldName) {
-        return sort(fieldName, Order.ASCENDING);
-    }
-
-    /**
-     * Get a sorted RealmList from an existing RealmList.
-     *
-     * @param fieldName  The field name to sort by.
-     * @param sortOrder  The direction to sort by.
-     * @return           A sorted RealmList.
-     */
-    public RealmList<E> sort(String fieldName, Order sortOrder) {
->>>>>>> 938a82db
-        throw new NoSuchMethodError();
-    }
-
-
-<<<<<<< HEAD
+        throw new NoSuchMethodError();
+    }
+
+
     /**
      * Find the maximum value of a field.
      *
@@ -199,8 +197,11 @@
             default:
                 throw new RuntimeException("Wrong type");
         }
-=======
+    }
+
+
     // Deleting
+
     /**
      * Removes an object at a given index.
      *
@@ -263,6 +264,5 @@
      */
     public void replace(int index, E element) {
         throw new NoSuchMethodError();
->>>>>>> 938a82db
     }
 }