/*
 * Copyright 2014 Realm Inc.
 *
 * Licensed under the Apache License, Version 2.0 (the "License");
 * you may not use this file except in compliance with the License.
 * You may obtain a copy of the License at
 *
 * http://www.apache.org/licenses/LICENSE-2.0
 *
 * Unless required by applicable law or agreed to in writing, software
 * distributed under the License is distributed on an "AS IS" BASIS,
 * WITHOUT WARRANTIES OR CONDITIONS OF ANY KIND, either express or implied.
 * See the License for the specific language governing permissions and
 * limitations under the License.
 */

package io.realm;

import java.util.List;
import java.util.concurrent.CopyOnWriteArrayList;
import java.util.concurrent.Future;

import io.realm.annotations.RealmClass;
import io.realm.internal.InvalidRow;
import io.realm.internal.Row;
import io.realm.internal.Table;
import io.realm.internal.TableQuery;
import io.realm.internal.log.RealmLog;

/**
 * In Realm you define your model classes by sub-classing RealmObject and adding fields to be
 * persisted. You then create your objects within a Realm, and use your custom subclasses instead
 * of using the RealmObject class directly.
 * <p>
 * An annotation processor will create a proxy class for your RealmObject subclass. The getters and
 * setters should not contain any custom code of logic as they are overridden as part of the annotation
 * process.
 * <p>
 * A RealmObject is currently limited to the following:
 *
 * <ul>
 *   <li>Private fields.</li>
 *   <li>Getter and setters for these fields.</li>
 *   <li>Static methods.</li>
 * </ul>
 * <p>
 * The following field data types are supported:
 * <ul>
 *   <li>boolean/Boolean</li>
 *   <li>short/Short</li>
 *   <li>int/Integer</li>
 *   <li>long/Long</li>
 *   <li>float/Float</li>
 *   <li>double/Double</li>
 *   <li>byte[]</li>
 *   <li>String</li>
 *   <li>Date</li>
 *   <li>Any RealmObject subclass</li>
 *   <li>RealmList</li>
 * </ul>
 * <p>
 * The types <code>short</code>, <code>int</code>, and <code>long</code> are mapped to <code>long</code>
 * when storing within a Realm.
 * <p>
 * Getter and setter names must have the name {@code getXXX} or {@code setXXX} if
 * the field name is {@code XXX}. Getters for fields of type boolean can be called {@code isXXX} as
 * well. Fields with a m-prefix must have getters and setters named setmXXX and getmXXX which is
 * the default behavior when Android Studio automatically generates the getters and setters.
 * <p>
 * Fields annotated with {@link io.realm.annotations.Ignore} don't have these restrictions and
 * don't require either a getter or setter.
 * <p>
 * Realm will create indexes for fields annotated with {@link io.realm.annotations.Index}. This
 * will speedup queries but will have a negative impact on inserts and updates.
 * * <p>
 * A RealmObject cannot be passed between different threads.
 *
 * @see Realm#createObject(Class)
 * @see Realm#copyToRealm(RealmObject)
 */

@RealmClass
public abstract class RealmObject {

    protected Row row;
    protected BaseRealm realm;

    private final List<RealmChangeListener> listeners = new CopyOnWriteArrayList<RealmChangeListener>();
    private Future<Long> pendingQuery;
    private boolean isCompleted = false;

    /**
     * Removes the object from the Realm it is currently associated to.
     * <p>
     * After this method is called the object will be invalid and any operation (read or write)
     * performed on it will fail with an IllegalStateException
     */
    public void removeFromRealm() {
        if (row == null) {
            throw new IllegalStateException("Object malformed: missing object in Realm. Make sure to instantiate RealmObjects with Realm.createObject()");
        }
        if (realm == null) {
            throw new IllegalStateException("Object malformed: missing Realm. Make sure to instantiate RealmObjects with Realm.createObject()");
        }
        row.getTable().moveLastOver(row.getIndex());
        row = InvalidRow.INSTANCE;
    }

    /**
     * Check if the RealmObject is still valid to use i.e. the RealmObject hasn't been deleted nor
     * has the {@link io.realm.Realm} been closed. It will always return false for stand alone
     * objects.
     *
     * @return {@code true} if the object is still accessible, {@code false} otherwise or if it is a
     * standalone object.
     */
    public boolean isValid() {
        return row != null && row.isAttached();
    }
<<<<<<< HEAD
=======

    /**
     * Returns the Realm instance this object belongs to. Internal use only.
     *
     * @return The Realm this object belongs to or {@code null} if it is a standalone object.
     */
    protected static Realm getRealm(RealmObject obj) {
        return obj.realm;
    }

    /**
     * Returns the {@link Row} representing this object. Internal use only.
     *
     * @return The {@link Row} this object belongs to or {@code null} if it is a standalone object.
     */
    protected static Row getRow(RealmObject obj) {
        return obj.row;
    }

    /**
     * Set the Future instance returned by the worker thread, we need this instance
     * to force {@link #load()} an async query, we use it to determine if the current
     * RealmResults is a sync or async one.
     *
     * @param pendingQuery pending query.
     */
    void setPendingQuery(Future<Long> pendingQuery) {
        this.pendingQuery = pendingQuery;
        if (isLoaded()) {
            // the query completed before RealmQuery
            // had a chance to call setPendingQuery to register the pendingQuery (used btw
            // to determine isLoaded behaviour)
            onCompleted();

        } // else, it will be handled by the Realm#handler
    }

    /**
     * Determine if the current RealmObject is obtained synchronously or asynchronously (from
     * a worker thread). Synchronous RealmObjects are by definition blocking hence this method
     * will always return {@code true} for them.
     * This will return {@code true} if called for a standalone object (created outside of Realm).
     *
     * @return {@code true} if the query has completed and the data is available {@code false} if the
     * query is in progress.
     */
    public boolean isLoaded() {
        if (realm == null) {
            return true;
        }
        realm.checkIfValid();
        return pendingQuery == null || isCompleted;
    }

    /**
     * Make an asynchronous query blocking. This will also trigger any registered listeners.
     * Note: This will return {@code true} if called for a standalone object (created outside of Realm).
     *
     * @return {@code true} if it successfully completed the query, {@code false} otherwise.
     */
    public boolean load() {
        if (isLoaded()) {
            return true;
        } else {
            // doesn't guarantee to import correctly the result (because the user may have advanced)
            // in this case the Realm#handler will be responsible of retrying
            return onCompleted();
        }
    }

    /**
     * Called to import the handover row pointer & notify listeners.
     *
     * @return {@code true} if it successfully completed the query, {@code false} otherwise.
     */
    boolean onCompleted() {
        try {
            Long handoverResult = pendingQuery.get();// make the query blocking
            // this may fail with BadVersionException if the caller and/or the worker thread
            // are not in sync (same shared_group version).
            // REALM_COMPLETED_ASYNC_FIND_FIRST will be fired by the worker thread
            // this should handle more complex use cases like retry, ignore etc
            onCompleted(handoverResult);
        } catch (Exception e) {
            RealmLog.d(e.getMessage());
            return false;
        }
        return true;
    }

    void onCompleted(Long handoverRowPointer) {
        if (!isCompleted) {
            isCompleted = true;
            long nativeRowPointer = TableQuery.nativeImportHandoverRowIntoSharedGroup(handoverRowPointer, realm.sharedGroupManager.getNativePointer());
            Table table = realm.getTable(getClass());
            this.row = table.getUncheckedRowByPointer(nativeRowPointer);
            notifyChangeListeners();
        }// else: already loaded query no need to import again the pointer
    }

    /**
     * Add a change listener to this RealmObject.
     *
     * @param listener the change listener to be notified.
     */
    public void addChangeListener(RealmChangeListener listener) {
        if (listener == null) {
            throw new IllegalArgumentException("Listener should not be null");
        }
        if (realm != null) {
            realm.checkIfValid();
        } else {
            throw new IllegalArgumentException("Cannot add listener from this unmanaged RealmObject (created outside of Realm)");
        }
        if (!listeners.contains(listener)) {
            listeners.add(listener);
        }
    }

    /**
     * Remove a previously registered listener.
     *
     * @param listener the instance to be removed.
     */
    public void removeChangeListener(RealmChangeListener listener) {
        if (listener == null) {
            throw new IllegalArgumentException("Listener should not be null");
        }
        if (realm != null) {
            realm.checkIfValid();
        } else {
            throw new IllegalArgumentException("Cannot remove listener from this unmanaged RealmObject (created outside of Realm)");
        }
        listeners.remove(listener);
    }

    /**
     * Remove all registered listeners.
     */
    public void removeChangeListeners() {
        if (realm != null) {
            realm.checkIfValid();
        } else {
            throw new IllegalArgumentException("Cannot remove listeners from this unmanaged RealmObject (created outside of Realm)");
        }
        listeners.clear();
    }

    /**
     * Notify all registered listeners.
     */
    void notifyChangeListeners() {
        realm.checkIfValid();
        for (RealmChangeListener listener : listeners) {
            listener.onChange();
        }
    }
>>>>>>> 9e4d6776
}<|MERGE_RESOLUTION|>--- conflicted
+++ resolved
@@ -117,26 +117,6 @@
     public boolean isValid() {
         return row != null && row.isAttached();
     }
-<<<<<<< HEAD
-=======
-
-    /**
-     * Returns the Realm instance this object belongs to. Internal use only.
-     *
-     * @return The Realm this object belongs to or {@code null} if it is a standalone object.
-     */
-    protected static Realm getRealm(RealmObject obj) {
-        return obj.realm;
-    }
-
-    /**
-     * Returns the {@link Row} representing this object. Internal use only.
-     *
-     * @return The {@link Row} this object belongs to or {@code null} if it is a standalone object.
-     */
-    protected static Row getRow(RealmObject obj) {
-        return obj.row;
-    }
 
     /**
      * Set the Future instance returned by the worker thread, we need this instance
@@ -276,5 +256,4 @@
             listener.onChange();
         }
     }
->>>>>>> 9e4d6776
 }