--- conflicted
+++ resolved
@@ -66,11 +66,7 @@
     private BaseRealm realm;
     private Class<E> clazz;
     private String className;
-<<<<<<< HEAD
-    private Map<String, Long> columns = new HashMap<String, Long>();
-=======
     private Map<String, Long> columns;
->>>>>>> 772e2e4c
     private Table table;
     private LinkView view;
     private TableQuery query;
@@ -1616,15 +1612,9 @@
     public RealmResults<E> findAll() {
         checkQueryIsNotReused();
         if (isDynamicQuery()) {
-<<<<<<< HEAD
-            return (RealmResults<E>) RealmResults.createFromDynamicQuery(realm, query.findAll(), className);
-        } else {
-            return RealmResults.createFromQuery(realm, query.findAll(), clazz);
-=======
             return (RealmResults<E>) RealmResults.createFromDynamicTableOrView(realm, query.findAll(), className);
         } else {
             return RealmResults.createFromTableOrView(realm, query.findAll(), clazz);
->>>>>>> 772e2e4c
         }
     }
 
@@ -1726,15 +1716,9 @@
         tableView.sort(columnIndex, sortOrder);
 
         if (isDynamicQuery()) {
-<<<<<<< HEAD
-            return (RealmResults<E>) RealmResults.createFromDynamicQuery(realm, tableView, className);
-        } else {
-            return RealmResults.createFromQuery(realm, tableView, clazz);
-=======
             return (RealmResults<E>) RealmResults.createFromDynamicTableOrView(realm, tableView, className);
         } else {
             return RealmResults.createFromTableOrView(realm, tableView, clazz);
->>>>>>> 772e2e4c
         }
     }
 
@@ -1875,15 +1859,9 @@
             tableView.sort(columnIndices, sortOrders);
 
             if (isDynamicQuery()) {
-<<<<<<< HEAD
-                return (RealmResults<E>) RealmResults.createFromDynamicQuery(realm, tableView, className);
-            } else {
-                return RealmResults.createFromQuery(realm, tableView, clazz);
-=======
                 return (RealmResults<E>) RealmResults.createFromDynamicTableOrView(realm, tableView, className);
             } else {
                 return RealmResults.createFromTableOrView(realm, tableView, clazz);
->>>>>>> 772e2e4c
             }
         }
     }
