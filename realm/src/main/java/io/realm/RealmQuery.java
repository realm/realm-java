--- conflicted
+++ resolved
@@ -27,12 +27,9 @@
 import java.util.HashMap;
 import java.util.List;
 import java.util.Map;
-<<<<<<< HEAD
 import java.util.Set;
-=======
 import java.util.concurrent.Callable;
 import java.util.concurrent.Future;
->>>>>>> 9e4d6776
 
 import io.realm.annotations.Required;
 import io.realm.internal.LinkView;
@@ -1547,16 +1544,12 @@
      */
     @SuppressWarnings("unchecked")
     public RealmResults<E> findAll() {
-<<<<<<< HEAD
+        checkQueryIsNotReused();
         if (isDynamicQuery()) {
             return (RealmResults<E>) RealmResults.createFromDynamicQuery(realm, query.findAll(), className);
         } else {
             return RealmResults.createFromQuery(realm, query.findAll(), clazz);
         }
-=======
-        checkQueryIsNotReused();
-        return new RealmResults<E>(realm, query.findAll(), clazz);
->>>>>>> 9e4d6776
     }
 
     /**
@@ -2006,7 +1999,6 @@
         }
     }
 
-<<<<<<< HEAD
     // FIXME Replace with Schema when it is available
     private static class DynamicColumnMap implements Map<String, Long> {
         private final Table table;
@@ -2076,7 +2068,6 @@
         }
     }
 
-=======
     /**
      * Similar to {@link #findFirst()} but runs asynchronously on a worker thread
      * This method is only available from a Looper thread.
@@ -2191,5 +2182,4 @@
     long handoverQueryPointer() {
         return query.handoverQuery(realm.sharedGroupManager.getNativePointer());
     }
->>>>>>> 9e4d6776
 }