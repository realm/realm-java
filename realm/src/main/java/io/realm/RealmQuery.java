--- conflicted
+++ resolved
@@ -62,14 +62,8 @@
 
     private static final String LINK_NOT_SUPPORTED_METHOD = "'%s' is not supported for link queries";
 
-<<<<<<< HEAD
-    public static final boolean CASE_SENSITIVE = true;
-    public static final boolean CASE_INSENSITIVE = false;
-
     // Factory constructors
 
-=======
->>>>>>> a4eea2ca
     /**
      * Creates a query for objects of a given class from a {@link Realm}.
      *
@@ -1318,15 +1312,9 @@
      * a list with zero objects is returned.
      * @throws java.lang.IllegalArgumentException if a field name does not exist.
      */
-<<<<<<< HEAD
-    public RealmResults<E> findAllSorted(String fieldName1, boolean sortAscending1,
-                                         String fieldName2, boolean sortAscending2) {
-        return findAllSorted(new String[] {fieldName1, fieldName2}, new boolean[] {sortAscending1, sortAscending2});
-=======
     public RealmResults<E> findAllSorted(String fieldName1, Sort sortOrder1,
                                    String fieldName2, Sort sortOrder2) {
         return findAllSorted(new String[] {fieldName1, fieldName2}, new Sort[] {sortOrder1, sortOrder2});
->>>>>>> a4eea2ca
     }
 
 
@@ -1341,21 +1329,15 @@
      * @param sortOrder1 sort order for first field
      * @param fieldName2 second field name
      * @param sortOrder2 sort order for second field
-     * @param fieldName3 third field name
+     * @param fieldName3 third field names
      * @param sortOrder3 sort order for third field
      * @return A {@link io.realm.RealmResults} containing objects. If no objects match the condition,
      * a list with zero objects is returned.
      * @throws java.lang.IllegalArgumentException if a field name does not exist.
      */
-<<<<<<< HEAD
-    public RealmResults<E> findAllSorted(String fieldName1, boolean sortAscending1,
-                                         String fieldName2, boolean sortAscending2,
-                                         String fieldName3, boolean sortAscending3) {
-=======
     public RealmResults<E> findAllSorted(String fieldName1, Sort sortOrder1,
                                    String fieldName2, Sort sortOrder2,
                                    String fieldName3, Sort sortOrder3) {
->>>>>>> a4eea2ca
         return findAllSorted(new String[] {fieldName1, fieldName2, fieldName3},
                 new Sort[] {sortOrder1, sortOrder2, sortOrder3});
     }
