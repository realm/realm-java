--- conflicted
+++ resolved
@@ -83,16 +83,7 @@
 
     void setBoolean(long columnIndex, boolean value);
 
-<<<<<<< HEAD
-    /**
-     * Returns the row index of linked object in the target table.
-     */
-    public long getLink(long columnIndex) {
-        return nativeGetLink(nativePointer, columnIndex);
-    }
-=======
     void setFloat(long columnIndex, float value);
->>>>>>> fa7f2b26
 
     void setDouble(long columnIndex, double value);
 
