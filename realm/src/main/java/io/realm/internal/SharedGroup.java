/*
 * Copyright 2014 Realm Inc.
 *
 * Licensed under the Apache License, Version 2.0 (the "License");
 * you may not use this file except in compliance with the License.
 * You may obtain a copy of the License at
 *
 * http://www.apache.org/licenses/LICENSE-2.0
 *
 * Unless required by applicable law or agreed to in writing, software
 * distributed under the License is distributed on an "AS IS" BASIS,
 * WITHOUT WARRANTIES OR CONDITIONS OF ANY KIND, either express or implied.
 * See the License for the specific language governing permissions and
 * limitations under the License.
 */

package io.realm.internal;

import java.io.Closeable;
import java.io.IOError;
import java.lang.*;

import io.realm.exceptions.RealmIOException;

public class SharedGroup implements Closeable {

    private final String path;
    private long nativePtr;
    private long nativeReplicationPtr;
    private boolean implicitTransactionsEnabled = false;
    private boolean activeTransaction;
    private final Context context;
    private long[] lastSeenVersion = new long[]{-1L, -1L};

    static {
        RealmCore.loadLibrary();
    }

    public enum Durability {
        FULL(0),
        MEM_ONLY(1);
        //ASYNC(2); // TODO: re-enable when possible

        final int value;

        Durability(int value) {
            this.value = value;
        }
    }

    public SharedGroup(String databaseFile) {
        context = new Context();
        path = databaseFile;
        nativePtr = nativeCreate(databaseFile, Durability.FULL.value, false, false, null);
        checkNativePtrNotZero();
    }

    public SharedGroup(String databaseFile, boolean enableImplicitTransactions, Durability durability, byte[] key) {
        if (enableImplicitTransactions) {
            nativeReplicationPtr = nativeCreateReplication(databaseFile, key);
            nativePtr = createNativeWithImplicitTransactions(nativeReplicationPtr, durability.value, key);
            implicitTransactionsEnabled = true;
        } else {
            nativePtr = nativeCreate(databaseFile, Durability.FULL.value, false, false, key);
        }
        context = new Context();
        path = databaseFile;
        checkNativePtrNotZero();
    }

    public SharedGroup(String databaseFile, Durability durability, byte[] key) {
        path = databaseFile;
        context = new Context();
        nativePtr = nativeCreate(databaseFile, durability.value, false, false, key);
        checkNativePtrNotZero();
    }

    public SharedGroup(String databaseFile, Durability durability, boolean fileMustExist) {
        path = databaseFile;
        context = new Context();
        nativePtr = nativeCreate(databaseFile, durability.value, fileMustExist, false, null);
        checkNativePtrNotZero();
    }

<<<<<<< HEAD
    /**
     * Advances the transaction the to latest available data.
     *
     * @return {@code true} if version was advanced, {@code false} if already at the latest version.
     */
    boolean advanceRead() {
=======
    void advanceRead() {
>>>>>>> f08d9ca4
        nativeAdvanceRead(nativePtr);
        long[] nextVersion = nativeGetVersionID(nativePtr);
        if (lastSeenVersion[0] != nextVersion[0] || lastSeenVersion[1] != nextVersion[1]) {
            lastSeenVersion = nextVersion;
            return true;
        }

<<<<<<< HEAD
        return false;
    }

=======
>>>>>>> f08d9ca4
    void promoteToWrite() {
        nativePromoteToWrite(nativePtr);
    }

    void commitAndContinueAsRead() {
        nativeCommitAndContinueAsRead(nativePtr);
    }

    void rollbackAndContinueAsRead() {
        nativeRollbackAndContinueAsRead(nativePtr);
    }

    public ImplicitTransaction beginImplicitTransaction() {
        if (activeTransaction) {
            throw new IllegalStateException(
                    "Can't beginImplicitTransaction() during another active transaction");
        }
        long nativeGroupPtr = nativeBeginImplicit(nativePtr);
        ImplicitTransaction transaction = new ImplicitTransaction(context, this, nativeGroupPtr);
        activeTransaction = true;
        return transaction;
    }

    public WriteTransaction beginWrite() {
        if (activeTransaction)
            throw new IllegalStateException(
                    "Can't beginWrite() during another active transaction");
        // FIXME: throw from nativeMethod in case of error

        long nativeWritePtr = nativeBeginWrite(nativePtr);
        try {
            // Copy context reference from parent
            WriteTransaction t = new WriteTransaction(context, this, nativeWritePtr);
            activeTransaction = true;
            return t;
        } catch (RuntimeException e) {
            Group.nativeClose(nativeWritePtr);
            throw e;
        }
    }

    public ReadTransaction beginRead() {
        if (activeTransaction)
            throw new IllegalStateException("Can't beginRead() during another active transaction");
        // FIXME: throw from nativeMethod in case of error

        long nativeReadPtr = nativeBeginRead(nativePtr);
        try {
            // Copy context reference from parent
            ReadTransaction t = new ReadTransaction(context, this, nativeReadPtr);
            activeTransaction = true;
            return t;
        } catch (RuntimeException e) {
            Group.nativeClose(nativeReadPtr);
            throw e;
        }
    }

    void endRead() {
        if (isClosed())
            throw new IllegalStateException("Can't endRead() on closed group. ReadTransaction is invalid.");
        nativeEndRead(nativePtr);
        activeTransaction = false;
    }

    public void close() {
        synchronized (context) {
            if (nativePtr != 0) {
                nativeClose(nativePtr);
                nativePtr = 0;
                if (implicitTransactionsEnabled && nativeReplicationPtr != 0) {
                    nativeCloseReplication(nativeReplicationPtr);
                    nativeReplicationPtr = 0;
                }
            }
        }
    }

    protected void finalize() {
        synchronized (context) {
            if (nativePtr != 0) {
                context.asyncDisposeSharedGroup(nativePtr);
                nativePtr = 0; // Set to 0 if finalize is called before close() for some reason
                if (implicitTransactionsEnabled && nativeReplicationPtr != 0) {
                    nativeCloseReplication(nativeReplicationPtr);
                    nativeReplicationPtr = 0;
                }
            }
        }
    }

    void commit() {
        if (isClosed())
            throw new IllegalStateException(
                    "Can't commit() on closed group. WriteTransaction is invalid.");
        nativeCommit(nativePtr);
        activeTransaction = false;
    }

    void rollback() {
        if (isClosed())
            throw new IllegalStateException(
                    "Can't rollback() on closed group. WriteTransaction is invalid.");
        nativeRollback(nativePtr);
        activeTransaction = false;
    }

    boolean isClosed() {
        return nativePtr == 0;
    }

    public boolean hasChanged() {
        return nativeHasChanged(nativePtr);
    }

    public void reserve(long bytes) {
        nativeReserve(nativePtr, bytes);
    }

    /**
     * Compacts a shared group. This will block access to the shared group until done.
     *
     * @return True if compaction succeeded, false otherwise.
     * @throws RuntimeException if using this within either a read or or write transaction.
     */
    public boolean compact() {
        return nativeCompact(nativePtr);
    }

    /**
     * Returns the absolute path to the file backing this SharedGroup.
     *
     * @return Absolute path to the Realm file.
     */
    public String getPath() {
        return path;
    }

    private void checkNativePtrNotZero() {
        if (this.nativePtr == 0) {
            throw new IOError(new RealmIOException("Realm could not be opened"));
        }
    }

    private native long createNativeWithImplicitTransactions(long nativeReplicationPtr, int durability, byte[] key);
    private native long nativeCreateReplication(String databaseFile, byte[] key);
    private native void nativeAdvanceRead(long nativePtr);
    private native void nativePromoteToWrite(long nativePtr);
    private native void nativeCommitAndContinueAsRead(long nativePtr);
    private native void nativeRollbackAndContinueAsRead(long nativePtr);
    private native long nativeBeginImplicit(long nativePtr);
    private native String nativeGetDefaultReplicationDatabaseFileName();
    private native void nativeReserve(long nativePtr, long bytes);
    private native boolean nativeHasChanged(long nativePtr);
    private native long nativeBeginRead(long nativePtr);
    private native void nativeEndRead(long nativePtr);
    private native long nativeBeginWrite(long nativePtr);
    private native void nativeCommit(long nativePtr);
    private native void nativeRollback(long nativePtr);
    private native long nativeCreate(String databaseFile,
                                     int durabilityValue,
                                     boolean no_create,
                                     boolean enableReplication,
                                     byte[] key);
    private native boolean nativeCompact(long nativePtr);
    protected static native void nativeClose(long nativePtr);
    private native void nativeCloseReplication(long nativeReplicationPtr);
    private native long[] nativeGetVersionID(long nativePtr);
}<|MERGE_RESOLUTION|>--- conflicted
+++ resolved
@@ -82,29 +82,21 @@
         checkNativePtrNotZero();
     }
 
-<<<<<<< HEAD
     /**
      * Advances the transaction the to latest available data.
      *
      * @return {@code true} if version was advanced, {@code false} if already at the latest version.
      */
     boolean advanceRead() {
-=======
-    void advanceRead() {
->>>>>>> f08d9ca4
-        nativeAdvanceRead(nativePtr);
-        long[] nextVersion = nativeGetVersionID(nativePtr);
+        long[] nextVersion = nativeAdvanceRead(nativePtr);
         if (lastSeenVersion[0] != nextVersion[0] || lastSeenVersion[1] != nextVersion[1]) {
             lastSeenVersion = nextVersion;
             return true;
         }
 
-<<<<<<< HEAD
         return false;
     }
 
-=======
->>>>>>> f08d9ca4
     void promoteToWrite() {
         nativePromoteToWrite(nativePtr);
     }
@@ -251,7 +243,7 @@
 
     private native long createNativeWithImplicitTransactions(long nativeReplicationPtr, int durability, byte[] key);
     private native long nativeCreateReplication(String databaseFile, byte[] key);
-    private native void nativeAdvanceRead(long nativePtr);
+    private native long[] nativeAdvanceRead(long nativePtr);
     private native void nativePromoteToWrite(long nativePtr);
     private native void nativeCommitAndContinueAsRead(long nativePtr);
     private native void nativeRollbackAndContinueAsRead(long nativePtr);
