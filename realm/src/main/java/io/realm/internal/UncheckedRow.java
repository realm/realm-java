/*
 * Copyright 2015 Realm Inc.
 *
 * Licensed under the Apache License, Version 2.0 (the "License");
 * you may not use this file except in compliance with the License.
 * You may obtain a copy of the License at
 *
 * http://www.apache.org/licenses/LICENSE-2.0
 *
 * Unless required by applicable law or agreed to in writing, software
 * distributed under the License is distributed on an "AS IS" BASIS,
 * WITHOUT WARRANTIES OR CONDITIONS OF ANY KIND, either express or implied.
 * See the License for the specific language governing permissions and
 * limitations under the License.
 */

package io.realm.internal;

import java.util.Date;

/**
 * Wrapper around a Row in Realm Core.
 *
 * IMPORTANT: All access to methods using this class are non-checking. Safety guarantees are given by the annotation
 * processor and {@link RealmProxyMediator#validateTable(Class, ImplicitTransaction)} which is called before the typed
 * API can be used.
 *
 * For low-level access to Row data where error checking is required, use {@link CheckedRow}.
 */
public class UncheckedRow extends NativeObject implements Row {

    final Context context; // This is only kept because for now it's needed by the constructor of LinkView
    final Table parent;

    protected UncheckedRow(Context context, Table parent, long nativePtr) {
        this.context = context;
        this.parent = parent;
        this.nativePointer = nativePtr;
    }

    /**
     * Get the row object associated to an index in a Table
     * @param context the Realm context
     * @param table the Table that holds the row
     * @param index the index of the row
     * @return an instance of Row for the table and index specified
     */
    public static UncheckedRow get(Context context, Table table, long index) {
        long nativeRowPointer = table.nativeGetRowPtr(table.nativePtr, index);
        UncheckedRow row = new UncheckedRow(context, table, nativeRowPointer);
        FinalizerRunnable.references.put(new NativeObjectReference(row, FinalizerRunnable.referenceQueue), Boolean.TRUE);
        return row;
    }

    /**
     * Get the row object associated to an index in a LinkView
     * @param context the Realm context
     * @param linkView the LinkView holding the row
     * @param index the index of the row
     * @return an instance of Row for the LinkView and index specified
     */
    public static UncheckedRow get(Context context, LinkView linkView, long index) {
        long nativeRowPointer = linkView.nativeGetRow(linkView.nativeLinkViewPtr, index);
        UncheckedRow row = new UncheckedRow(context, linkView.parent.getLinkTarget(linkView.columnIndexInParent), nativeRowPointer);
        FinalizerRunnable.references.put(new NativeObjectReference(row, FinalizerRunnable.referenceQueue), Boolean.TRUE);
        return row;
    }

    @Override
    public long getColumnCount() {
        return nativeGetColumnCount(nativePointer);
    }

    @Override
    public String getColumnName(long columnIndex) {
        return nativeGetColumnName(nativePointer, columnIndex);
    }


    @Override
    public long getColumnIndex(String columnName) {
        if (columnName == null) {
            throw new IllegalArgumentException("Column name can not be null.");
        }
        return nativeGetColumnIndex(nativePointer, columnName);
    }

    @Override
    public ColumnType getColumnType(long columnIndex) {
        return ColumnType.fromNativeValue(nativeGetColumnType(nativePointer, columnIndex));
    }

    // Getters

    @Override
    public Table getTable() {
        return parent;
    }

    @Override
    public long getIndex() {
        return nativeGetIndex(nativePointer);
    }

    @Override
    public long getLong(long columnIndex) {
        return nativeGetLong(nativePointer, columnIndex);
    }

    @Override
    public boolean getBoolean(long columnIndex) {
        return nativeGetBoolean(nativePointer, columnIndex);
    }

    @Override
    public float getFloat(long columnIndex) {
        return nativeGetFloat(nativePointer, columnIndex);
    }

    @Override
    public double getDouble(long columnIndex) {
        return nativeGetDouble(nativePointer, columnIndex);
    }

    @Override
    public Date getDate(long columnIndex) {
        return new Date(nativeGetDateTime(nativePointer, columnIndex)*1000);
    }

    @Override
    public String getString(long columnIndex) {
        return nativeGetString(nativePointer, columnIndex);
    }

    @Override
    public byte[] getBinaryByteArray(long columnIndex) {
        return nativeGetByteArray(nativePointer, columnIndex);
    }

    @Override
    public Mixed getMixed(long columnIndex) {
        return nativeGetMixed(nativePointer, columnIndex);
    }

    @Override
    public ColumnType getMixedType(long columnIndex) {
        return ColumnType.fromNativeValue(nativeGetMixedType(nativePointer, columnIndex));
    }

    @Override
    public long getLink(long columnIndex) {
        return nativeGetLink(nativePointer, columnIndex);
    }

    @Override
    public boolean isNullLink(long columnIndex) {
        return nativeIsNullLink(nativePointer, columnIndex);
    }

    @Override
    public LinkView getLinkList(long columnIndex) {
        long nativeLinkViewPtr = nativeGetLinkView(nativePointer, columnIndex);
        return new LinkView(context, parent, columnIndex, nativeLinkViewPtr);
    }

    // Setters

    @Override
    public void setLong(long columnIndex, long value) {
        parent.checkImmutable();
        getTable().checkIntValueIsLegal(columnIndex, getIndex(), value);
        nativeSetLong(nativePointer, columnIndex, value);
    }

    @Override
    public void setBoolean(long columnIndex, boolean value) {
        parent.checkImmutable();
        nativeSetBoolean(nativePointer, columnIndex, value);
    }

    @Override
    public void setFloat(long columnIndex, float value) {
        parent.checkImmutable();
        nativeSetFloat(nativePointer, columnIndex, value);
    }

    @Override
    public void setDouble(long columnIndex, double value) {
        parent.checkImmutable();
        nativeSetDouble(nativePointer, columnIndex, value);
    }

    @Override
    public void setDate(long columnIndex, Date date) {
        parent.checkImmutable();
        if (date == null) {
            throw new IllegalArgumentException("Null Date is not allowed.");
        }
        long timestamp = date.getTime() / 1000;
        if (timestamp >= Integer.MAX_VALUE || timestamp <= Integer.MIN_VALUE) {
            throw new IllegalArgumentException("Date/timestamp is outside valid range");
        }
        nativeSetDate(nativePointer, columnIndex, timestamp);
    }

    @Override
    public void setString(long columnIndex, String value) {
        parent.checkImmutable();
        getTable().checkStringValueIsLegal(columnIndex, getIndex(), value);
        nativeSetString(nativePointer, columnIndex, value);
    }

    @Override
    public void setBinaryByteArray(long columnIndex, byte[] data) {
        parent.checkImmutable();
        if (data == null) {
            throw new IllegalArgumentException("Null array is not allowed");
        }
        nativeSetByteArray(nativePointer, columnIndex, data);
    }

    @Override
    public void setMixed(long columnIndex, Mixed data) {
        parent.checkImmutable();
        if (data == null) {
            throw new IllegalArgumentException("Null data is not allowed");
        }
        nativeSetMixed(nativePointer, columnIndex, data);
    }

    @Override
    public void setLink(long columnIndex, long value) {
        parent.checkImmutable();
        nativeSetLink(nativePointer, columnIndex, value);
    }

    @Override
    public void nullifyLink(long columnIndex) {
        parent.checkImmutable();
        nativeNullifyLink(nativePointer, columnIndex);
    }

    /**
     * Converts the unchecked Row to a checked variant.
     *
     * @return CheckedRow wrapping the same Realm data as the original Row.
     */
    public CheckedRow convertToChecked() {
        return CheckedRow.getFromRow(this);
    }

    @Override
    public boolean isAttached() {
        return nativePointer != 0 && nativeIsAttached(nativePointer);
    }

    @Override
<<<<<<< HEAD
    public boolean hasColumn(String columnName) {
        return nativeHasColumn(nativePointer, columnName);
=======
    public boolean hasColumn(String fieldName) {
        return nativeHasField(nativePointer, fieldName);
>>>>>>> ee0e9000
    }

    protected native long nativeGetColumnCount(long nativeTablePtr);
    protected native String nativeGetColumnName(long nativeTablePtr, long columnIndex);
    protected native long nativeGetColumnIndex(long nativeTablePtr, String columnName);
    protected native int nativeGetColumnType(long nativeTablePtr, long columnIndex);
    protected native long nativeGetIndex(long nativeRowPtr);
    protected native long nativeGetLong(long nativeRowPtr, long columnIndex);
    protected native boolean nativeGetBoolean(long nativeRowPtr, long columnIndex);
    protected native float nativeGetFloat(long nativeRowPtr, long columnIndex);
    protected native double nativeGetDouble(long nativeRowPtr, long columnIndex);
    protected native long nativeGetDateTime(long nativeRowPtr, long columnIndex);
    protected native String nativeGetString(long nativePtr, long columnIndex);
    protected native boolean nativeIsNullLink(long nativeRowPtr, long columnIndex);
    protected native byte[] nativeGetByteArray(long nativePtr, long columnIndex);
    protected native int nativeGetMixedType(long nativePtr, long columnIndex);
    protected native Mixed nativeGetMixed(long nativeRowPtr, long columnIndex);
    protected native long nativeGetLinkView(long nativePtr, long columnIndex);
    protected native void nativeSetLong(long nativeRowPtr, long columnIndex, long value);
    protected native void nativeSetBoolean(long nativeRowPtr, long columnIndex, boolean value);
    protected native void nativeSetFloat(long nativeRowPtr, long columnIndex, float value);
    protected native long nativeGetLink(long nativeRowPtr, long columnIndex);
    protected native void nativeSetDouble(long nativeRowPtr, long columnIndex, double value);
    protected native void nativeSetDate(long nativeRowPtr, long columnIndex, long dateTimeValue);
    protected native void nativeSetString(long nativeRowPtr, long columnIndex, String value);
    protected native void nativeSetByteArray(long nativePtr, long columnIndex, byte[] data);
    protected native void nativeSetMixed(long nativeRowPtr, long columnIndex, Mixed data);
    protected native void nativeSetLink(long nativeRowPtr, long columnIndex, long value);
    protected native void nativeNullifyLink(long nativeRowPtr, long columnIndex);
    protected static native void nativeClose(long nativeRowPtr);
    protected native boolean nativeIsAttached(long nativeRowPtr);
    protected native boolean nativeHasColumn(long nativeRowPtr, String columnName);
}<|MERGE_RESOLUTION|>--- conflicted
+++ resolved
@@ -255,13 +255,8 @@
     }
 
     @Override
-<<<<<<< HEAD
-    public boolean hasColumn(String columnName) {
-        return nativeHasColumn(nativePointer, columnName);
-=======
     public boolean hasColumn(String fieldName) {
         return nativeHasField(nativePointer, fieldName);
->>>>>>> ee0e9000
     }
 
     protected native long nativeGetColumnCount(long nativeTablePtr);
@@ -293,5 +288,5 @@
     protected native void nativeNullifyLink(long nativeRowPtr, long columnIndex);
     protected static native void nativeClose(long nativeRowPtr);
     protected native boolean nativeIsAttached(long nativeRowPtr);
-    protected native boolean nativeHasColumn(long nativeRowPtr, String columnName);
+    protected native boolean nativeHasField(long nativeRowPtr, String columnName);
 }