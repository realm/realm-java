/*
 * Copyright 2014 Realm Inc.
 *
 * Licensed under the Apache License, Version 2.0 (the "License");
 * you may not use this file except in compliance with the License.
 * You may obtain a copy of the License at
 *
 * http://www.apache.org/licenses/LICENSE-2.0
 *
 * Unless required by applicable law or agreed to in writing, software
 * distributed under the License is distributed on an "AS IS" BASIS,
 * WITHOUT WARRANTIES OR CONDITIONS OF ANY KIND, either express or implied.
 * See the License for the specific language governing permissions and
 * limitations under the License.
 */

package io.realm;

import android.annotation.TargetApi;
import android.content.Context;
import android.os.Build;
import android.os.Handler;
import android.os.Looper;
import android.util.JsonReader;

import org.json.JSONArray;
import org.json.JSONException;
import org.json.JSONObject;

import java.io.File;
import java.io.IOException;
import java.io.InputStream;
import java.io.InputStreamReader;
import java.lang.ref.WeakReference;
import java.lang.reflect.Constructor;
import java.lang.reflect.InvocationTargetException;
import java.util.ArrayList;
import java.util.HashMap;
import java.util.List;
import java.util.Map;
import java.util.Scanner;
import java.util.Set;
import java.util.concurrent.CopyOnWriteArrayList;
import java.util.concurrent.Future;

import io.realm.exceptions.RealmEncryptionNotSupportedException;
import io.realm.exceptions.RealmException;
import io.realm.exceptions.RealmIOException;
import io.realm.exceptions.RealmMigrationNeededException;
<<<<<<< HEAD
=======
import io.realm.internal.ColumnIndices;
import io.realm.internal.ColumnInfo;
>>>>>>> 772e2e4c
import io.realm.internal.RealmObjectProxy;
import io.realm.internal.RealmProxyMediator;
import io.realm.internal.Table;
import io.realm.internal.TableView;
import io.realm.internal.Util;
import io.realm.internal.log.RealmLog;

/**
 * The Realm class is the storage and transactional manager of your object persistent store. It
 * is in charge of creating instances of your RealmObjects. Objects within a Realm can be queried
 * and read at any time. Creating, modifying, and deleting objects must be done while inside a
 * transaction. See {@link #beginTransaction()}
 * <p>
 * The transactions ensure that multiple instances (on multiple threads) can access the same
 * objects in a consistent state with full ACID guarantees.
 * <p>
 * It is important to remember to call the {@link #close()} method when done with a Realm
 * instance. Failing to do so can lead to {@link java.lang.OutOfMemoryError} as the native
 * resources cannot be freed.
 * <p>
 * Realm instances cannot be used across different threads. This means that you have to open an
 * instance on each thread you want to use Realm. Realm instances are cached automatically per
 * thread using reference counting, so as long as the reference count doesn't reach zero, calling
 * {@link #getInstance(RealmConfiguration)} will just return the cached Realm and should be
 * considered a lightweight operation.
 * <p>
 * For the UI thread this means that opening and closing Realms should occur in either
 * onCreate/onDestroy or onStart/onStop.
 * <p>
 * Realm instances coordinate their state across threads using the {@link android.os.Handler}
 * mechanism. This also means that Realm instances on threads without a {@link android.os.Looper}
 * cannot receive updates unless {@link #refresh()} is manually called.
 * <p>
 * A standard pattern for working with Realm in Android activities can be seen below:
 * <p>
 * <pre>
 * public class RealmActivity extends Activity {
 *
 *   private Realm realm;
 *
 *   \@Override
 *   protected void onCreate(Bundle savedInstanceState) {
 *     super.onCreate(savedInstanceState);
 *     setContentView(R.layout.layout_main);
 *     realm = Realm.getInstance(this);
 *   }
 *
 *   \@Override
 *   protected void onDestroy() {
 *     super.onDestroy();
 *     realm.close();
 *   }
 * }
 * </pre>
 * <p>
 * Realm supports String and byte fields containing up to 16 MB.
 * <p>
 * @see <a href="http://en.wikipedia.org/wiki/ACID">ACID</a>
 * @see <a href="https://github.com/realm/realm-java/tree/master/examples">Examples using Realm</a>
 */
public final class Realm extends BaseRealm {

    public static final String DEFAULT_REALM_NAME = RealmConfiguration.DEFAULT_REALM_NAME;

    protected static final ThreadLocal<Map<RealmConfiguration, Realm>> realmsCache =
            new ThreadLocal<Map<RealmConfiguration, Realm>>() {
                @Override
                protected Map<RealmConfiguration, Realm> initialValue() {
                    return new HashMap<RealmConfiguration, Realm>();
                }
            };

    private static final ThreadLocal<Map<RealmConfiguration, Integer>> referenceCount =
            new ThreadLocal<Map<RealmConfiguration,Integer>>() {
                @Override
                protected Map<RealmConfiguration, Integer> initialValue() {
                    return new HashMap<RealmConfiguration, Integer>();
                }
            };

    // Map between Realm file that has already been validated and Model class's column information
    static final Map<String, ColumnIndices> validatedRealmFiles = new HashMap<String, ColumnIndices>();

    // Caches Class objects (both model classes and proxy classes) to Realm Tables
    private final Map<Class<? extends RealmObject>, Table> classToTable =
            new HashMap<Class<? extends RealmObject>, Table>();

    private static RealmConfiguration defaultConfiguration;

    /**
     * The constructor is private to enforce the use of the static one.
     *
     * @param configuration {@link RealmConfiguration} used to open the Realm.
     * @param autoRefresh {@code true} if Realm should auto-refresh. {@code false} otherwise.
     * @throws IllegalArgumentException if trying to open an encrypted Realm with the wrong key.
     * @throws RealmEncryptionNotSupportedException if the device doesn't support Realm encryption.
     */
    private Realm(RealmConfiguration configuration, boolean autoRefresh) {
        super(configuration, autoRefresh);
    }

    @Override
    protected void finalize() throws Throwable {
        if (sharedGroupManager != null && sharedGroupManager.isOpen()) {
            RealmLog.w("Remember to call close() on all Realm instances. " +
                            "Realm " + configuration.getPath() + " is being finalized without being closed, " +
                            "this can lead to running out of native memory."
            );
        }
        super.finalize();
    }

    /**
     * Realm static constructor for the default Realm file {@value io.realm.RealmConfiguration#DEFAULT_REALM_NAME}.
     * This is equivalent to calling {@code Realm.getInstance(new RealmConfiguration(getContext()).build()) }.
     *
     * This constructor is only provided for convenience. It is recommended to use
     * {@link #getInstance(RealmConfiguration)} or {@link #getDefaultInstance()}.
     *
     * @param context a non-null Android {@link android.content.Context}
     * @return an instance of the Realm class.

     * @throws java.lang.IllegalArgumentException if no {@link Context} is provided.
     * @throws RealmMigrationNeededException if the model classes no longer match the underlying Realm
     *                                       and it must be migrated.
     * @throws RealmIOException              if an error happened when accessing the underlying Realm
     *                                       file.
     */
    public static Realm getInstance(Context context) {
        return Realm.getInstance(new RealmConfiguration.Builder(context)
                .name(DEFAULT_REALM_NAME)
                .build());
    }

    /**
     * Realm static constructor that returns the Realm instance defined by the {@link io.realm.RealmConfiguration} set
     * by {@link #setDefaultConfiguration(RealmConfiguration)}
     *
     * @return an instance of the Realm class.
     *
     * @throws java.lang.NullPointerException If no default configuration has been defined.
     * @throws RealmMigrationNeededException If no migration has been provided by the default configuration and the
     * model classes or version has has changed so a migration is required.
     */
    public static Realm getDefaultInstance() {
        if (defaultConfiguration == null) {
            throw new NullPointerException("No default RealmConfiguration was found. Call setDefaultConfiguration() first");
        }
        return create(defaultConfiguration);
    }

    /**
     * Realm static constructor that returns the Realm instance defined by provided {@link io.realm.RealmConfiguration}
     *
     * @param configuration {@link RealmConfiguration} used to open the Realm
     * @return an instance of the Realm class
     *
     * @throws RealmMigrationNeededException If no migration has been provided by the configuration and the
     * model classes or version has has changed so a migration is required.
     * @throws RealmEncryptionNotSupportedException if the device doesn't support Realm encryption.
     * @see RealmConfiguration for details on how to configure a Realm.
     */
    public static Realm getInstance(RealmConfiguration configuration) {
        if (configuration == null) {
            throw new IllegalArgumentException("A non-null RealmConfiguration must be provided");
        }
        return create(configuration);
    }

    /**
     * Sets the {@link io.realm.RealmConfiguration} used when calling {@link #getDefaultInstance()}.
     *
     * @param configuration RealmConfiguration to use as the default configuration.
     * @see RealmConfiguration for details on how to configure a Realm.
     */
    public static void setDefaultConfiguration(RealmConfiguration configuration) {
        if (configuration == null) {
            throw new IllegalArgumentException("A non-null RealmConfiguration must be provided");
        }
        defaultConfiguration = configuration;
    }

    /**
     * Removes the current default configuration (if any). Any further calls to {@link #getDefaultInstance()} will
     * fail until a new default configuration has been set using {@link #setDefaultConfiguration(RealmConfiguration)}.
     */
    public static void removeDefaultConfiguration() {
        defaultConfiguration = null;
    }

    private static synchronized Realm create(RealmConfiguration configuration) {
        boolean autoRefresh = Looper.myLooper() != null;
        try {
            return createAndValidate(configuration, null, autoRefresh);

        } catch (RealmMigrationNeededException e) {
            if (configuration.shouldDeleteRealmIfMigrationNeeded()) {
                deleteRealm(configuration);
            } else {
                migrateRealm(configuration);
            }

            return createAndValidate(configuration, true, autoRefresh);
        }
    }

    private static Realm createAndValidate(RealmConfiguration configuration, Boolean validateSchema, boolean autoRefresh) {
        synchronized (BaseRealm.class) {
            if (validateSchema == null) {
                validateSchema = !validatedRealmFiles.containsKey(configuration.getPath());
            }

            // Check if a cached instance already exists for this thread
            String canonicalPath = configuration.getPath();
            Map<RealmConfiguration, Integer> localRefCount = referenceCount.get();
            Integer references = localRefCount.get(configuration);
            if (references == null) {
                references = 0;
            }
            Map<RealmConfiguration, Realm> realms = realmsCache.get();
            Realm realm = realms.get(configuration);
            if (realm != null) {
                localRefCount.put(configuration, references + 1);
                return realm;
            }

            // Create new Realm and cache it. All exception code paths must close the Realm otherwise we risk serving
            // faulty cache data.
            validateAgainstExistingConfigurations(configuration);
            realm = new Realm(configuration, autoRefresh);
            List<RealmConfiguration> pathConfigurationCache = globalPathConfigurationCache.get(canonicalPath);
            if (pathConfigurationCache == null) {
                pathConfigurationCache = new CopyOnWriteArrayList<RealmConfiguration>();
                globalPathConfigurationCache.put(canonicalPath, pathConfigurationCache);
            }
            pathConfigurationCache.add(configuration);
            realms.put(configuration, realm);
            localRefCount.put(configuration, references + 1);

            // Increment global reference counter
            realm.acquireFileReference(configuration);

            // Check versions of Realm
            long currentVersion = realm.getVersion();
            long requiredVersion = configuration.getSchemaVersion();
            if (currentVersion != UNVERSIONED && currentVersion < requiredVersion && validateSchema) {
                realm.close();
                throw new RealmMigrationNeededException(configuration.getPath(), String.format("Realm on disk need to migrate from v%s to v%s", currentVersion, requiredVersion));
            }
            if (currentVersion != UNVERSIONED && requiredVersion < currentVersion && validateSchema) {
                realm.close();
                throw new IllegalArgumentException(String.format("Realm on disk is newer than the one specified: v%s vs. v%s", currentVersion, requiredVersion));
            }

            // Initialize Realm schema if needed
            if (validateSchema) {
                try {
                    initializeRealm(realm);
                } catch (RuntimeException e) {
                    realm.close();
                    throw e;
                }
            }
            realm.columnIndices = validatedRealmFiles.get(configuration.getPath());

            return realm;
        }
    }

    @SuppressWarnings("unchecked")
    private static void initializeRealm(Realm realm) {
        long version = realm.getVersion();
        boolean commitNeeded = false;
        try {
            realm.beginTransaction();
            if (version == UNVERSIONED) {
                commitNeeded = true;
                realm.setVersion(realm.configuration.getSchemaVersion());
            }

            RealmProxyMediator mediator = realm.configuration.getSchemaMediator();
            final Set<Class<? extends RealmObject>> modelClasses = mediator.getModelClasses();
            final Map<Class<? extends RealmObject>, ColumnInfo> columnInfoMap;
            columnInfoMap = new HashMap<Class<? extends RealmObject>, ColumnInfo>(modelClasses.size());
            for (Class<? extends RealmObject> modelClass : modelClasses) {
                // Create and validate table
                if (version == UNVERSIONED) {
                    mediator.createTable(modelClass, realm.sharedGroupManager.getTransaction());
                }
                columnInfoMap.put(modelClass, mediator.validateTable(modelClass, realm.sharedGroupManager.getTransaction()));
            }
            validatedRealmFiles.put(realm.getPath(), new ColumnIndices(columnInfoMap));
        } finally {
            if (commitNeeded) {
                realm.commitTransaction();
            } else {
                realm.cancelTransaction();
            }
        }
    }

    /**
     * Create a Realm object for each object in a JSON array. This must be done within a transaction.
     * JSON properties with a null value will map to the default value for the data type in Realm
     * and unknown properties will be ignored.
     *
     * @param clazz Type of Realm objects to create.
     * @param json  Array where each JSONObject must map to the specified class.
     *
     * @throws RealmException if mapping from JSON fails.
     */
    public <E extends RealmObject> void createAllFromJson(Class<E> clazz, JSONArray json) {
        if (clazz == null || json == null) {
            return;
        }

        for (int i = 0; i < json.length(); i++) {
            try {
                configuration.getSchemaMediator().createOrUpdateUsingJsonObject(clazz, this, json.getJSONObject(i), false);
            } catch (Exception e) {
                throw new RealmException("Could not map Json", e);
            }
        }
    }

    /**
     * Tries to update a list of existing objects identified by their primary key with new JSON data. If an existing
     * object could not be found in the Realm, a new object will be created. This must happen within a transaction.
     *
     * @param clazz Type of {@link io.realm.RealmObject} to create or update. It must have a primary key defined.
     * @param json  Array with object data.
     *
     * @throws java.lang.IllegalArgumentException if trying to update a class without a
     * {@link io.realm.annotations.PrimaryKey}.
     * @see #createAllFromJson(Class, org.json.JSONArray)
     */
    public <E extends RealmObject> void createOrUpdateAllFromJson(Class<E> clazz, JSONArray json) {
        if (clazz == null || json == null) {
            return;
        }
        checkHasPrimaryKey(clazz);
        for (int i = 0; i < json.length(); i++) {
            try {
                configuration.getSchemaMediator().createOrUpdateUsingJsonObject(clazz, this, json.getJSONObject(i), true);
            } catch (Exception e) {
                throw new RealmException("Could not map Json", e);
            }
        }
    }

    /**
     * Create a Realm object for each object in a JSON array. This must be done within a transaction.
     * JSON properties with a null value will map to the default value for the data type in Realm
     * and unknown properties will be ignored.
     *
     * @param clazz Type of Realm objects to create.
     * @param json  JSON array as a String where each object can map to the specified class.
     *
     * @throws RealmException if mapping from JSON fails.
     */
    public <E extends RealmObject> void createAllFromJson(Class<E> clazz, String json) {
        if (clazz == null || json == null || json.length() == 0) {
            return;
        }

        JSONArray arr;
        try {
            arr = new JSONArray(json);
        } catch (Exception e) {
            throw new RealmException("Could not create JSON array from string", e);
        }

        createAllFromJson(clazz, arr);
    }

    /**
     * Tries to update a list of existing objects identified by their primary key with new JSON data. If an existing
     * object could not be found in the Realm, a new object will be created. This must happen within a transaction.
     *
     * @param clazz Type of {@link io.realm.RealmObject} to create or update. It must have a primary key defined.
     * @param json  String with an array of JSON objects.
     *
     * @throws java.lang.IllegalArgumentException if trying to update a class without a
     * {@link io.realm.annotations.PrimaryKey}.
     * @see #createAllFromJson(Class, String)
     */
    public <E extends RealmObject> void createOrUpdateAllFromJson(Class<E> clazz, String json) {
        if (clazz == null || json == null || json.length() == 0) {
            return;
        }
        checkHasPrimaryKey(clazz);

        JSONArray arr;
        try {
            arr = new JSONArray(json);
        } catch (JSONException e) {
            throw new RealmException("Could not create JSON array from string", e);
        }

        createOrUpdateAllFromJson(clazz, arr);
    }

    /**
     * Create a Realm object for each object in a JSON array. This must be done within a transaction.
     * JSON properties with a null value will map to the default value for the data type in Realm
     * and unknown properties will be ignored.
     *
     * @param clazz         Type of Realm objects created.
     * @param inputStream   JSON array as a InputStream. All objects in the array must be of the
     *                      specified class.
     *
     * @throws RealmException if mapping from JSON fails.
     * @throws IOException if something was wrong with the input stream.
     */
    @TargetApi(Build.VERSION_CODES.HONEYCOMB)
    public <E extends RealmObject> void createAllFromJson(Class<E> clazz, InputStream inputStream) throws IOException {
        if (clazz == null || inputStream == null) {
            return;
        }

        JsonReader reader = new JsonReader(new InputStreamReader(inputStream, "UTF-8"));
        try {
            reader.beginArray();
            while (reader.hasNext()) {
                configuration.getSchemaMediator().createUsingJsonStream(clazz, this, reader);
            }
            reader.endArray();
        } finally {
            reader.close();
        }
    }

    /**
     * Tries to update a list of existing objects identified by their primary key with new JSON data. If an existing
     * object could not be found in the Realm, a new object will be created. This must happen within a transaction.
     *
     * @param clazz Type of {@link io.realm.RealmObject} to create or update. It must have a primary key defined.
     * @param in    InputStream with a list of object data in JSON format.
     *
     * @throws java.lang.IllegalArgumentException if trying to update a class without a
     * {@link io.realm.annotations.PrimaryKey}.
     * @see #createOrUpdateAllFromJson(Class, java.io.InputStream)
     */
    @TargetApi(Build.VERSION_CODES.HONEYCOMB)
    public <E extends RealmObject> void createOrUpdateAllFromJson(Class<E> clazz, InputStream in) throws IOException {
        if (clazz == null || in == null) {
            return;
        }
        checkHasPrimaryKey(clazz);

        // As we need the primary key value we have to first parse the entire input stream as in the general
        // case that value might be the last property :(
        Scanner scanner = null;
        try {
            scanner = getFullStringScanner(in);
            JSONArray json = new JSONArray(scanner.next());
            for (int i = 0; i < json.length(); i++) {
                configuration.getSchemaMediator().createOrUpdateUsingJsonObject(clazz, this, json.getJSONObject(i), true);
            }
        } catch (JSONException e) {
            throw new RealmException("Failed to read JSON", e);
        } finally {
            if (scanner != null) {
                scanner.close();
            }
        }
    }

    /**
     * Create a Realm object pre-filled with data from a JSON object. This must be done inside a
     * transaction. JSON properties with a null value will map to the default value for the data
     * type in Realm and unknown properties will be ignored.
     *
     * @param clazz Type of Realm object to create.
     * @param json  JSONObject with object data.
     * @return Created object or null if no json data was provided.
     *
     * @throws RealmException if the mapping from JSON fails.
     * @see #createOrUpdateObjectFromJson(Class, org.json.JSONObject)
     */
    public <E extends RealmObject> E createObjectFromJson(Class<E> clazz, JSONObject json) {
        if (clazz == null || json == null) {
            return null;
        }

        try {
            return configuration.getSchemaMediator().createOrUpdateUsingJsonObject(clazz, this, json, false);
        } catch (Exception e) {
            throw new RealmException("Could not map Json", e);
        }
    }

    /**
     * Tries to update an existing object defined by its primary key with new JSON data. If no existing object could be
     * found a new object will be saved in the Realm. This must happen within a transaction.
     *
     * @param clazz Type of {@link io.realm.RealmObject} to create or update. It must have a primary key defined.
     * @param json  {@link org.json.JSONObject} with object data.
     * @return Created or updated {@link io.realm.RealmObject}.
     * @throws java.lang.IllegalArgumentException if trying to update a class without a
     * {@link io.realm.annotations.PrimaryKey}.
     * @see #createObjectFromJson(Class, org.json.JSONObject)
     */
    public <E extends RealmObject> E createOrUpdateObjectFromJson(Class<E> clazz, JSONObject json) {
        if (clazz == null || json == null) {
            return null;
        }
        checkHasPrimaryKey(clazz);
        try {
            return configuration.getSchemaMediator().createOrUpdateUsingJsonObject(clazz, this, json, true);
        } catch (JSONException e) {
            throw new RealmException("Could not map Json", e);
        }
    }

    /**
     * Create a Realm object pre-filled with data from a JSON object. This must be done inside a
     * transaction. JSON properties with a null value will map to the default value for the data
     * type in Realm and unknown properties will be ignored.
     *
     * @param clazz Type of Realm object to create.
     * @param json  JSON string with object data.
     * @return Created object or null if json string was empty or null.
     *
     * @throws RealmException if mapping to json failed.
     */
    public <E extends RealmObject> E createObjectFromJson(Class<E> clazz, String json) {
        if (clazz == null || json == null || json.length() == 0) {
            return null;
        }

        JSONObject obj;
        try {
            obj = new JSONObject(json);
        } catch (Exception e) {
            throw new RealmException("Could not create Json object from string", e);
        }

        return createObjectFromJson(clazz, obj);
    }

    /**
     * Tries to update an existing object defined by its primary key with new JSON data. If no existing object could be
     * found a new object will be saved in the Realm. This must happen within a transaction.
     *
     * @param clazz Type of {@link io.realm.RealmObject} to create or update. It must have a primary key defined.
     * @param json  String with object data in JSON format.
     * @return Created or updated {@link io.realm.RealmObject}.
     * @throws java.lang.IllegalArgumentException if trying to update a class without a
     * {@link io.realm.annotations.PrimaryKey}.
     *
     * @see #createObjectFromJson(Class, String)
     */
    public <E extends RealmObject> E createOrUpdateObjectFromJson(Class<E> clazz, String json) {
        if (clazz == null || json == null || json.length() == 0) {
            return null;
        }
        checkHasPrimaryKey(clazz);

        JSONObject obj;
        try {
            obj = new JSONObject(json);
        } catch (Exception e) {
            throw new RealmException("Could not create Json object from string", e);
        }

        return createOrUpdateObjectFromJson(clazz, obj);
    }

    /**
     * Create a Realm object pre-filled with data from a JSON object. This must be done inside a
     * transaction. JSON properties with a null value will map to the default value for the data
     * type in Realm and unknown properties will be ignored.
     *
     * @param clazz         Type of Realm object to create.
     * @param inputStream   JSON object data as a InputStream.
     * @return Created object or null if json string was empty or null.
     *
     * @throws RealmException if the mapping from JSON failed.
     * @throws IOException if something was wrong with the input stream.
     */
    @TargetApi(Build.VERSION_CODES.HONEYCOMB)
    public <E extends RealmObject> E createObjectFromJson(Class<E> clazz, InputStream inputStream) throws IOException {
        if (clazz == null || inputStream == null) {
            return null;
        }

        JsonReader reader = new JsonReader(new InputStreamReader(inputStream, "UTF-8"));
        try {
            return configuration.getSchemaMediator().createUsingJsonStream(clazz, this, reader);
        } finally {
            reader.close();
        }
    }

    /**
     * Tries to update an existing object defined by its primary key with new JSON data. If no existing object could be
     * found a new object will be saved in the Realm. This must happen within a transaction.
     *
     * @param clazz Type of {@link io.realm.RealmObject} to create or update. It must have a primary key defined.
     * @param in    {@link InputStream} with object data in JSON format.
     * @return Created or updated {@link io.realm.RealmObject}.
     * @throws java.lang.IllegalArgumentException if trying to update a class without a
     * {@link io.realm.annotations.PrimaryKey}.
     * @see #createObjectFromJson(Class, java.io.InputStream)
     */
    @TargetApi(Build.VERSION_CODES.HONEYCOMB)
    public <E extends RealmObject> E createOrUpdateObjectFromJson(Class<E> clazz, InputStream in) throws IOException {
        if (clazz == null || in == null) {
            return null;
        }
        checkHasPrimaryKey(clazz);

        // As we need the primary key value we have to first parse the entire input stream as in the general
        // case that value might be the last property :(
        Scanner scanner = null;
        try {
            scanner = getFullStringScanner(in);
            JSONObject json = new JSONObject(scanner.next());
            return configuration.getSchemaMediator().createOrUpdateUsingJsonObject(clazz, this, json, true);
        } catch (JSONException e) {
            throw new RealmException("Failed to read JSON", e);
        } finally {
            if (scanner != null) {
                scanner.close();
            }
        }
    }

    private Scanner getFullStringScanner(InputStream in) {
        return new Scanner(in, "UTF-8").useDelimiter("\\A");
    }

    /**
     * Instantiates and adds a new object to the Realm.
     *
     * @param clazz The Class of the object to create
     * @return The new object
     * @throws RealmException An object could not be created
     */
    public <E extends RealmObject> E createObject(Class<E> clazz) {
        checkIfValid();
        Table table = getTable(clazz);
        long rowIndex = table.addEmptyRow();
        return get(clazz, rowIndex);
    }

    /**
     * Creates a new object inside the Realm with the Primary key value initially set.
     * If the value violates the primary key constraint, no object will be added and a
     * {@link RealmException} will be thrown.
     *
     * @param clazz The Class of the object to create
     * @param primaryKeyValue Value for the primary key field.
     * @return The new object
     * @throws RealmException if object could not be created.
     */
    <E extends RealmObject> E createObject(Class<E> clazz, Object primaryKeyValue) {
        Table table = getTable(clazz);
        long rowIndex = table.addEmptyRowWithPrimaryKey(primaryKeyValue);
        return get(clazz, rowIndex);
    }

    void remove(Class<? extends RealmObject> clazz, long objectIndex) {
        getTable(clazz).moveLastOver(objectIndex);
    }

    /**
     * Copies a RealmObject to the Realm instance and returns the copy. Any further changes to the original RealmObject
     * will not be reflected in the Realm copy. This is a deep copy, so all referenced objects will be copied. Objects
     * already in this Realm will be ignored.
     *
     * @param object {@link io.realm.RealmObject} to copy to the Realm.
     * @return A managed RealmObject with its properties backed by the Realm.
     *
     * @throws java.lang.IllegalArgumentException if RealmObject is {@code null}.
     */
    public <E extends RealmObject> E copyToRealm(E object) {
        checkNotNullObject(object);
        return copyOrUpdate(object, false);
    }

    /**
     * Updates an existing RealmObject that is identified by the same {@link io.realm.annotations.PrimaryKey} or create
     * a new copy if no existing object could be found. This is a deep copy or update, so all referenced objects will be
     * either copied or updated.
     *
     * @param object    {@link io.realm.RealmObject} to copy or update.
     * @return The new or updated RealmObject with all its properties backed by the Realm.
     *
     * @throws java.lang.IllegalArgumentException if RealmObject is {@code null} or doesn't have a Primary key defined.
     * @see #copyToRealm(RealmObject)
     */
    public <E extends RealmObject> E copyToRealmOrUpdate(E object) {
        checkNotNullObject(object);
        checkHasPrimaryKey(object.getClass());
        return copyOrUpdate(object, true);
    }

    /**
     * Copies a collection of RealmObjects to the Realm instance and returns their copy. Any further changes
     * to the original RealmObjects will not be reflected in the Realm copies. This is a deep copy, so all referenced
     * objects will be copied. Objects already in this Realm will be ignored.
     *
     * @param objects RealmObjects to copy to the Realm.
     * @return A list of the the converted RealmObjects that all has their properties managed by the Realm.
     *
     * @throws io.realm.exceptions.RealmException if any of the objects has already been added to Realm.
     * @throws java.lang.IllegalArgumentException if any of the elements in the input collection is {@code null}.
     */
    public <E extends RealmObject> List<E> copyToRealm(Iterable<E> objects) {
        if (objects == null) {
            return new ArrayList<E>();
        }

        ArrayList<E> realmObjects = new ArrayList<E>();
        for (E object : objects) {
            realmObjects.add(copyToRealm(object));
        }

        return realmObjects;
    }

    /**
     * Updates a list of existing RealmObjects that is identified by their {@link io.realm.annotations.PrimaryKey} or create a
     * new copy if no existing object could be found. This is a deep copy or update, so all referenced objects will be
     * either copied or updated.
     *
     * @param objects   List of objects to update or copy into Realm.
     * @return A list of all the new or updated RealmObjects.
     *
     * @throws java.lang.IllegalArgumentException if RealmObject is {@code null} or doesn't have a Primary key defined.
     * @see #copyToRealm(Iterable)
     */
    public <E extends RealmObject> List<E> copyToRealmOrUpdate(Iterable<E> objects) {
        if (objects == null) {
            return new ArrayList<E>();
        }

        ArrayList<E> realmObjects = new ArrayList<E>();
        for (E object : objects) {
            realmObjects.add(copyToRealmOrUpdate(object));
        }

        return realmObjects;
    }

    boolean contains(Class<? extends RealmObject> clazz) {
        return configuration.getSchemaMediator().getModelClasses().contains(clazz);
    }

    /**
     * Returns a typed RealmQuery, which can be used to query for specific objects of this type
     *
     * @param clazz The class of the object which is to be queried for
     * @return A typed RealmQuery, which can be used to query for specific objects of this type
     * @throws java.lang.RuntimeException Any other error
     * @see io.realm.RealmQuery
     */
    public <E extends RealmObject> RealmQuery<E> where(Class<E> clazz) {
        checkIfValid();
        return RealmQuery.createQuery(this, clazz);
    }

    /**
     * Get all objects of a specific Class. If no objects exist, the returned RealmResults will not
     * be null. The RealmResults.size() to check the number of objects instead.
     *
     * @param clazz the Class to get objects of
     * @return A RealmResult list containing the objects
     * @throws java.lang.RuntimeException Any other error
     * @see io.realm.RealmResults
     */
    public <E extends RealmObject> RealmResults<E> allObjects(Class<E> clazz) {
        return where(clazz).findAll();
    }

    /**
     * Get all objects of a specific Class sorted by a field.  If no objects exist, the returned
     * RealmResults will not be null. The RealmResults.size() to check the number of objects instead.
     *
     * @param clazz the Class to get objects of.
     * @param fieldName the field name to sort by.
     * @param sortOrder how to sort the results.
     * @return A sorted RealmResults containing the objects.
     * @throws java.lang.IllegalArgumentException if field name does not exist.
     */
    public <E extends RealmObject> RealmResults<E> allObjectsSorted(Class<E> clazz, String fieldName,
                                                                    Sort sortOrder) {
        checkIfValid();
        Table table = getTable(clazz);
        long columnIndex = columnIndices.getColumnIndex(clazz, fieldName);
        if (columnIndex < 0) {
            throw new IllegalArgumentException(String.format("Field name '%s' does not exist.", fieldName));
        }

        TableView tableView = table.getSortedView(columnIndex, sortOrder);
        return RealmResults.createFromTableOrView(this, tableView, clazz);
    }


    /**
     * Get all objects of a specific class sorted by two specific field names.  If no objects exist,
     * the returned RealmResults will not be null. The RealmResults.size() to check the number of
     * objects instead.
     *
     * @param clazz the class ti get objects of.
     * @param fieldName1 first field name to sort by.
     * @param sortOrder1 sort order for first field.
     * @param fieldName2 second field name to sort by.
     * @param sortOrder2 sort order for second field.
     * @return A sorted RealmResults containing the objects.
     * @throws java.lang.IllegalArgumentException if a field name does not exist.
     */
    public <E extends RealmObject> RealmResults<E> allObjectsSorted(Class<E> clazz, String fieldName1,
                                                                    Sort sortOrder1, String fieldName2,
                                                                    Sort sortOrder2) {
        return allObjectsSorted(clazz, new String[]{fieldName1, fieldName2}, new Sort[]{sortOrder1,
                sortOrder2});
    }

    /**
     * Get all objects of a specific class sorted by two specific field names.  If no objects exist,
     * the returned RealmResults will not be null. The RealmResults.size() to check the number of
     * objects instead.
     *
     * @param clazz the class ti get objects of.
     * @param fieldName1 first field name to sort by.
     * @param sortOrder1 sort order for first field.
     * @param fieldName2 second field name to sort by.
     * @param sortOrder2 sort order for second field.
     * @param fieldName3 third field name to sort by.
     * @param sortOrder3 sort order for third field.
     * @return A sorted RealmResults containing the objects.
     * @throws java.lang.IllegalArgumentException if a field name does not exist.
     */
    public <E extends RealmObject> RealmResults<E> allObjectsSorted(Class<E> clazz, String fieldName1,
                                                                    Sort sortOrder1,
                                                                    String fieldName2, Sort sortOrder2,
                                                                    String fieldName3, Sort sortOrder3) {
        return allObjectsSorted(clazz, new String[]{fieldName1, fieldName2, fieldName3},
                new Sort[]{sortOrder1, sortOrder2, sortOrder3});
    }

    /**
     * Get all objects of a specific Class sorted by multiple fields.  If no objects exist, the
     * returned RealmResults will not be null. The RealmResults.size() to check the number of
     * objects instead.
     *
     * @param clazz the Class to get objects of.
     * @param sortOrders sort ascending if SORT_ORDER_ASCENDING, sort descending if SORT_ORDER_DESCENDING.
     * @param fieldNames an array of field names to sort objects by.
     *        The objects are first sorted by fieldNames[0], then by fieldNames[1] and so forth.
     * @return A sorted RealmResults containing the objects.
     * @throws java.lang.IllegalArgumentException if a field name does not exist.
     */
    @SuppressWarnings("unchecked")
    public <E extends RealmObject> RealmResults<E> allObjectsSorted(Class<E> clazz, String fieldNames[],
                                                                    Sort sortOrders[]) {
        checkAllObjectsSortedParameters(fieldNames, sortOrders);
        Table table = this.getTable(clazz);
        TableView tableView = doMultiFieldSort(fieldNames, sortOrders, table);

        return RealmResults.createFromTableOrView(this, tableView, clazz);
    }

    /**
     * Return a distinct set of objects of a specific class. As a Realm is unordered, it is undefined which objects are
     * returned in case of multiple occurrences.
     *
     * @param clazz the Class to get objects of.
     * @param fieldName the field name.
     * @return A non-null {@link RealmResults} containing the distinct objects.
     * @throws IllegalArgumentException if a field name does not exist or the field is not indexed.
     */
    public <E extends RealmObject> RealmResults<E> distinct(Class<E> clazz, String fieldName) {
        if (fieldName == null) {
            throw new IllegalArgumentException("fieldName must be provided.");
        }
        checkIfValid();
        Table table = this.getTable(clazz);
        long columnIndex = table.getColumnIndex(fieldName);
        if (columnIndex == -1) {
            throw new IllegalArgumentException(String.format("Field name '%s' does not exist.", fieldName));
        }

        TableView tableView = table.getDistinctView(columnIndex);
        return RealmResults.createFromTableOrView(this, tableView, clazz);
    }

    /**
     * Return a distinct set of objects of a specific class. As a Realm is unordered, it is undefined which objects are
     * returned in case of multiple occurrences.
     * This method is only available from a Looper thread.
     *
     * @param clazz the Class to get objects of.
     * @param fieldName the field name.
     * @return immediately an empty {@link RealmResults}. Users need to register a listener
     * {@link io.realm.RealmResults#addChangeListener(RealmChangeListener)} to be notified
     * when the query completes.
     * @throws IllegalArgumentException if a field name does not exist or the field is not indexed.
     */
    public <E extends RealmObject> RealmResults<E> distinctAsync(Class<E> clazz, String fieldName) {
        if (fieldName == null) {
            throw new IllegalArgumentException("fieldName must be provided.");
        }

        Table table = this.getTable(clazz);
        long columnIndex = table.getColumnIndex(fieldName);
        if (columnIndex == -1) {
            throw new IllegalArgumentException(String.format("Field name '%s' does not exist.", fieldName));
        }

        // check if the field is indexed
        if (!table.hasSearchIndex(columnIndex)) {
            throw new IllegalArgumentException(String.format("Field name '%s' must be indexed in order to use it for distinct queries.", fieldName));
        }

        return where(clazz).distinctAsync(columnIndex);
    }

    /**
     * Return change listeners
     * For internal testing purpose only
     *
     * @return changeListeners list of this realm instance
     */
    protected List<WeakReference<RealmChangeListener>> getChangeListeners() {
        return changeListeners;
    }

    /**
     * Executes a given transaction on the Realm. {@link #beginTransaction()} and
     * {@link #commitTransaction()} will be called automatically. If any exception is thrown
     * during the transaction {@link #cancelTransaction()} will be called instead of {@link #commitTransaction()}.
     *
     * @param transaction {@link io.realm.Realm.Transaction} to execute.
     * @throws RealmException if any error happened during the transaction.
     */
    public void executeTransaction(Transaction transaction) {
        if (transaction == null)
            throw new IllegalArgumentException("Transaction should not be null");

        beginTransaction();
        try {
            transaction.execute(this);
            commitTransaction();
        } catch (RuntimeException e) {
            cancelTransaction();
            throw new RealmException("Error during transaction.", e);
        } catch (Error e) {
            cancelTransaction();
            throw e;
        }
    }

    /**
     * Similar to {@link #executeTransaction(Transaction)} but runs asynchronously from a worker thread
     * @param transaction {@link io.realm.Realm.Transaction} to execute.
     * @param callback optional, to receive the result of this query
     * @return A {@link RealmAsyncTask} representing a cancellable task
     */
    public RealmAsyncTask executeTransaction(final Transaction transaction, final Transaction.Callback callback) {
        if (transaction == null)
            throw new IllegalArgumentException("Transaction should not be null");

        // If the user provided a Callback then we make sure, the current Realm has a Handler
        // we can use to deliver the result
        if (callback != null && handler == null) {
            throw new IllegalStateException("Your Realm is opened from a thread without a Looper" +
                    " and you provided a callback, we need a Handler to invoke your callback");
        }

        // We need to use the same configuration to open a background SharedGroup (i.e Realm)
        // to perform the transaction
        final RealmConfiguration realmConfiguration = getConfiguration();

        final Future<?> pendingQuery = asyncQueryExecutor.submit(new Runnable() {
            @Override
            public void run() {
                if (!Thread.currentThread().isInterrupted()) {
                    Realm bgRealm = Realm.getInstance(realmConfiguration);
                    bgRealm.beginTransaction();
                    try {
                        transaction.execute(bgRealm);

                        if (!Thread.currentThread().isInterrupted()) {
                            bgRealm.commitTransaction();
                            if (callback != null
                                    && handler != null
                                    && !Thread.currentThread().isInterrupted()
                                    && handler.getLooper().getThread().isAlive()) {
                                handler.post(new Runnable() {
                                    @Override
                                    public void run() {
                                        callback.onSuccess();
                                    }
                                });
                            }
                        } else {
                            bgRealm.cancelTransaction();
                        }

                    } catch (final Exception e) {
                        bgRealm.cancelTransaction();
                        if (callback != null
                                && handler != null
                                && !Thread.currentThread().isInterrupted()
                                && handler.getLooper().getThread().isAlive()) {
                            handler.post(new Runnable() {
                                @Override
                                public void run() {
                                    callback.onError(e);
                                }
                            });
                        }
                    } finally {
                        bgRealm.close();
                    }
                }
            }
        });

        return new RealmAsyncTask(pendingQuery);
    }

    /**
     * Remove all objects of the specified class.
     *
     * @param clazz The class which objects should be removed
     * @throws IllegalStateException if the corresponding Realm is closed or in an incorrect thread.
     * @throws java.lang.RuntimeException Any other error
     */
    public void clear(Class<? extends RealmObject> clazz) {
        checkIfValid();
        getTable(clazz).clear();
    }

    @SuppressWarnings("unchecked")
    private <E extends RealmObject> E copyOrUpdate(E object, boolean update) {
        checkIfValid();
        return configuration.getSchemaMediator().copyOrUpdate(this, object, update, new HashMap<RealmObject, RealmObjectProxy>());
    }

    private <E extends RealmObject> void checkNotNullObject(E object) {
        if (object == null) {
            throw new IllegalArgumentException("Null objects cannot be copied into Realm.");
        }
    }

    private void checkHasPrimaryKey(Class<? extends RealmObject> clazz) {
        if (!getTable(clazz).hasPrimaryKey()) {
            throw new IllegalArgumentException("A RealmObject with no @PrimaryKey cannot be updated: " + clazz.toString());
        }
    }

    @Override
    protected Map<RealmConfiguration, Integer> getLocalReferenceCount() {
        return referenceCount.get();
    }

    @Override
    protected void lastLocalInstanceClosed() {
        // validatedRealmFiles must not modified while other thread is executing createAndValidate()
        synchronized (BaseRealm.class) {
            validatedRealmFiles.remove(configuration.getPath());
        }
        realmsCache.get().remove(configuration);
    }

    /**
     * Manually trigger the migration associated with a given RealmConfiguration. If Realm is already at the
     * latest version, nothing will happen.
     * @param configuration {@link RealmConfiguration}
     */
    public static void migrateRealm(RealmConfiguration configuration) {
        migrateRealm(configuration, null);
    }

    /**
     * Manually trigger a migration on a RealmMigration.
     *
     * @param configuration {@link RealmConfiguration}
     * @param migration {@link RealmMigration} to run on the Realm. This will override any migration set on the
     * configuration.
     */
    public static void migrateRealm(RealmConfiguration configuration, RealmMigration migration) {
        BaseRealm.migrateRealm(configuration, migration, new MigrationCallback() {
            @Override
            public void migrationComplete() {
                realmsCache.remove();
            }
        });
    }

    /**
     * Delete the Realm file specified by the given {@link RealmConfiguration} from the filesystem.
     * The Realm must be unused and closed before calling this method.
     *
     * @param configuration A {@link RealmConfiguration}
     * @return false if a file could not be deleted. The failing file will be logged.
     */
    public static boolean deleteRealm(RealmConfiguration configuration) {
        return BaseRealm.deleteRealm(configuration);
    }

    /**
     * Compact a Realm file. A Realm file usually contain free/unused space.
     * This method removes this free space and the file size is thereby reduced.
     * Objects within the Realm files are untouched.
     * <p>
     * The file must be closed before this method is called.<br>
     * The file system should have free space for at least a copy of the Realm file.<br>
     * The Realm file is left untouched if any file operation fails.<br>
     *
     * @param configuration a {@link RealmConfiguration} pointing to a Realm file.
     * @return true if successful, false if any file operation failed
     */
    public static boolean compactRealm(RealmConfiguration configuration) {
        return BaseRealm.compactRealm(configuration);
    }

    // Get the canonical path for a given file
    static String getCanonicalPath(File realmFile) {
        try {
            return realmFile.getCanonicalPath();
        } catch (IOException e) {
            throw new RealmException("Could not resolve the canonical path to the Realm file: " + realmFile.getAbsolutePath());
        }
    }

    // Return all handlers registered for this Realm
    static Map<Handler, String> getHandlers() {
        return handlers;
    }

    // Public because of migrations
    public Table getTable(Class<? extends RealmObject> clazz) {
        Table table = classToTable.get(clazz);
        if (table == null) {
            clazz = Util.getOriginalModelClass(clazz);
            table = sharedGroupManager.getTable(configuration.getSchemaMediator().getTableName(clazz));
            classToTable.put(clazz, table);
        }
        return table;
    }

    /**
     * Returns the default Realm module. This module contains all Realm classes in the current project, but not
     * those from library or project dependencies. Realm classes in these should be exposed using their own module.
     *
     * @return The default Realm module or null if no default module exists.
     * @see io.realm.RealmConfiguration.Builder#setModules(Object, Object...)
     */
    public static Object getDefaultModule() {
        String moduleName = "io.realm.DefaultRealmModule";
        Class<?> clazz;
        try {
            clazz = Class.forName(moduleName);
            Constructor<?> constructor = clazz.getDeclaredConstructors()[0];
            constructor.setAccessible(true);
            return constructor.newInstance();
        } catch (ClassNotFoundException e) {
            return null;
        } catch (InvocationTargetException e) {
            throw new RealmException("Could not create an instance of " + moduleName, e);
        } catch (InstantiationException e) {
            throw new RealmException("Could not create an instance of " + moduleName, e);
        } catch (IllegalAccessException e) {
            throw new RealmException("Could not create an instance of " + moduleName, e);
        }
    }

    /**
     * Encapsulates a Realm transaction.
     * <p>
     * Using this class will automatically handle {@link #beginTransaction()} and {@link #commitTransaction()}
     * If any exception is thrown during the transaction {@link #cancelTransaction()} will be called
     * instead of {@link #commitTransaction()}.
     */
    public interface Transaction {
        void execute(Realm realm);

        /**
         * Callback invoked to notify the caller thread.
         */
        class Callback {
            public void onSuccess() {}
            public void onError(Exception e) {}
        }
    }
}<|MERGE_RESOLUTION|>--- conflicted
+++ resolved
@@ -47,11 +47,8 @@
 import io.realm.exceptions.RealmException;
 import io.realm.exceptions.RealmIOException;
 import io.realm.exceptions.RealmMigrationNeededException;
-<<<<<<< HEAD
-=======
 import io.realm.internal.ColumnIndices;
 import io.realm.internal.ColumnInfo;
->>>>>>> 772e2e4c
 import io.realm.internal.RealmObjectProxy;
 import io.realm.internal.RealmProxyMediator;
 import io.realm.internal.Table;
@@ -292,7 +289,7 @@
             localRefCount.put(configuration, references + 1);
 
             // Increment global reference counter
-            realm.acquireFileReference(configuration);
+            acquireFileReference(configuration);
 
             // Check versions of Realm
             long currentVersion = realm.getVersion();
