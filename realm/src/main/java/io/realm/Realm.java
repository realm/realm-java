--- conflicted
+++ resolved
@@ -285,22 +285,8 @@
             realms.put(configuration, realm);
             localRefCount.put(configuration, references + 1);
 
-<<<<<<< HEAD
-        // Check versions of Realm
-        long currentVersion = realm.getVersion();
-        long requiredVersion = configuration.getSchemaVersion();
-        if (currentVersion != UNVERSIONED && currentVersion < requiredVersion && validateSchema) {
-            realm.close();
-            throw new RealmMigrationNeededException(canonicalPath, String.format("Realm on disc need to migrate from v%s to v%s", currentVersion, requiredVersion));
-        }
-        if (currentVersion != UNVERSIONED && requiredVersion < currentVersion && validateSchema) {
-            realm.close();
-            throw new IllegalArgumentException(String.format("Realm on disk is newer than the one specified: v%s vs. v%s", currentVersion, requiredVersion));
-        }
-=======
             // Increment global reference counter
             realm.acquireFileReference(configuration);
->>>>>>> 33b90e12
 
             // Check versions of Realm
             long currentVersion = realm.getVersion();
