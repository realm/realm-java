--- conflicted
+++ resolved
@@ -48,10 +48,6 @@
 import io.realm.exceptions.RealmIOException;
 import io.realm.exceptions.RealmMigrationNeededException;
 import io.realm.internal.ColumnIndices;
-<<<<<<< HEAD
-import io.realm.internal.ImplicitTransaction;
-=======
->>>>>>> 0ac84bf3
 import io.realm.internal.RealmObjectProxy;
 import io.realm.internal.RealmProxyMediator;
 import io.realm.internal.Table;
@@ -869,17 +865,10 @@
      * @throws java.lang.IllegalArgumentException if a field name does not exist.
      */
     public <E extends RealmObject> RealmResults<E> allObjectsSorted(Class<E> clazz, String fieldName1,
-<<<<<<< HEAD
                                                                     Sort sortOrder1, String fieldName2,
                                                                     Sort sortOrder2) {
         return allObjectsSorted(clazz, new String[]{fieldName1, fieldName2}, new Sort[]{sortOrder1,
                 sortOrder2});
-=======
-                                                                    boolean sortAscending1, String fieldName2,
-                                                                    boolean sortAscending2) {
-        return allObjectsSorted(clazz, new String[]{fieldName1, fieldName2}, new boolean[]{sortAscending1,
-                sortAscending2});
->>>>>>> 0ac84bf3
     }
 
     /**
@@ -992,28 +981,6 @@
         getTable(clazz).clear();
     }
 
-<<<<<<< HEAD
-    // package protected so unit tests can access it
-    long getVersion() {
-        if (!transaction.hasTable("metadata")) {
-            return UNVERSIONED;
-        }
-        Table metadataTable = transaction.getTable("metadata");
-        return metadataTable.getLong(0, 0);
-    }
-
-    // package protected so unit tests can access it
-    void setVersion(long version) {
-        Table metadataTable = transaction.getTable("metadata");
-        if (metadataTable.getColumnCount() == 0) {
-            metadataTable.addColumn(RealmFieldType.INTEGER, "version");
-            metadataTable.addEmptyRow();
-        }
-        metadataTable.setLong(0, 0, version);
-    }
-
-=======
->>>>>>> 0ac84bf3
     @SuppressWarnings("unchecked")
     private <E extends RealmObject> Class<? extends RealmObject> getRealmClassFromObject(E object) {
         if (object.realm != null) {
