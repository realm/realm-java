--- conflicted
+++ resolved
@@ -53,6 +53,7 @@
 import io.realm.internal.RealmProxyMediator;
 import io.realm.internal.Table;
 import io.realm.internal.TableView;
+import io.realm.internal.UncheckedRow;
 import io.realm.internal.Util;
 import io.realm.internal.log.RealmLog;
 
@@ -846,11 +847,7 @@
         }
 
         TableView tableView = table.getSortedView(columnIndex, sortOrder);
-<<<<<<< HEAD
-        return RealmResults.createFromQuery(this, tableView, clazz);
-=======
         return RealmResults.createFromTableOrView(this, tableView, clazz);
->>>>>>> 772e2e4c
     }
 
 
@@ -916,11 +913,7 @@
         Table table = this.getTable(clazz);
         TableView tableView = doMultiFieldSort(fieldNames, sortOrders, table);
 
-<<<<<<< HEAD
-        return RealmResults.createFromQuery(this, tableView, clazz);
-=======
         return RealmResults.createFromTableOrView(this, tableView, clazz);
->>>>>>> 772e2e4c
     }
 
     /**
@@ -944,11 +937,7 @@
         }
 
         TableView tableView = table.getDistinctView(columnIndex);
-<<<<<<< HEAD
-        return RealmResults.createFromQuery(this, tableView, clazz);
-=======
         return RealmResults.createFromTableOrView(this, tableView, clazz);
->>>>>>> 772e2e4c
     }
 
     /**
