--- conflicted
+++ resolved
@@ -83,23 +83,6 @@
         t.addColumn(RealmFieldType.UNSUPPORTED_TABLE, "table");
 
         return t;
-    }
-
-    public static void populateForMultiSort(Realm testRealm) {
-        testRealm.beginTransaction();
-        testRealm.clear(AllTypes.class);
-        AllTypes object1 = testRealm.createObject(AllTypes.class);
-        object1.setColumnLong(5);
-        object1.setColumnString("Adam");
-
-        AllTypes object2 = testRealm.createObject(AllTypes.class);
-        object2.setColumnLong(4);
-        object2.setColumnString("Brian");
-
-        AllTypes object3 = testRealm.createObject(AllTypes.class);
-        object3.setColumnLong(4);
-        object3.setColumnString("Adam");
-        testRealm.commitTransaction();
     }
 
     public static String streamToString(InputStream in) throws IOException {
@@ -471,7 +454,6 @@
         }
     }
 
-<<<<<<< HEAD
     public static void populateForMultiSort(Realm typedRealm) {
         DynamicRealm dynamicRealm = DynamicRealm.getInstance(typedRealm.getConfiguration());
         populateForMultiSort(dynamicRealm);
@@ -494,7 +476,8 @@
         object3.setLong(AllTypes.FIELD_LONG, 4);
         object3.setString(AllTypes.FIELD_STRING, "Adam");
         realm.commitTransaction();
-=======
+    }
+
     public static void awaitOrFail(CountDownLatch latch) {
         awaitOrFail(latch, 7);
     }
@@ -507,6 +490,5 @@
         } catch (InterruptedException e) {
             fail();
         }
->>>>>>> 9e4d6776
     }
 }