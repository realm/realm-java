--- conflicted
+++ resolved
@@ -78,51 +78,6 @@
         try { tableZeroCols.renameColumn(10, "newName");    fail("No columns in table"); } catch (ArrayIndexOutOfBoundsException e) {}
     }
 
-<<<<<<< HEAD
-=======
-    public void testTableBinaryTest() {
-        Table t = new Table();
-        t.addColumn(ColumnType.BINARY, "binary");
-
-        byte[] row0 = new byte[]{1, 2, 3};
-        byte[] row1 = new byte[]{10, 20, 30};
-
-        t.getInternalMethods().insertBinary(0, 0, row0);
-        t.getInternalMethods().insertDone();
-        t.getInternalMethods().insertBinary(0, 1, row1);
-        t.getInternalMethods().insertDone();
-
-        byte[] nullByte = null;
-
-
-        MoreAsserts.assertEquals(new byte[]{1, 2, 3}, t.getBinaryByteArray(0, 0));
-        assertEquals(false, t.getBinaryByteArray(0, 0) == new byte[]{1, 2, 3});
-
-        byte[] newRow0 = new byte[]{7, 77, 77};
-        t.setBinaryByteArray(0, 0, newRow0);
-
-        MoreAsserts.assertEquals(new byte[]{7, 77, 77}, t.getBinaryByteArray(0, 0));
-        assertEquals(false, t.getBinaryByteArray(0, 0) == new byte[]{1, 2, 3});
-    }
-
-    public void testTableNotNullableBinaryTest() {
-        Table t = new Table();
-        t.addColumn(ColumnType.BINARY, "binary", false);
-
-        byte[] nullByte = null;
-
-        try {
-            t.getInternalMethods().insertBinary(0, 2, nullByte);
-            fail("Inserting null array");
-        } catch (IllegalArgumentException e) {
-        }
-
-        t.addEmptyRow();
-        try { t.setBinaryByteArray(0, 0, nullByte); fail("Inserting null array"); } catch(IllegalArgumentException e) { }
-    }
-
-
->>>>>>> cb9dc90d
     public void testFindFirstNonExisting() {
         Table t = TestHelper.getTableWithAllColumnTypes();
         t.add(new byte[]{1, 2, 3}, true, new Date(1384423149761l), 4.5d, 5.7f, 100, new Mixed("mixed"), "string", null);
