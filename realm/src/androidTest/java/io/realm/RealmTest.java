--- conflicted
+++ resolved
@@ -27,10 +27,7 @@
 import java.io.File;
 import java.io.IOException;
 import java.io.InputStream;
-<<<<<<< HEAD
-=======
 import java.lang.Thread;
->>>>>>> 30551727
 import java.util.ArrayList;
 import java.util.Arrays;
 import java.util.Date;
@@ -43,10 +40,7 @@
 import java.util.concurrent.ExecutorService;
 import java.util.concurrent.Executors;
 import java.util.concurrent.Future;
-<<<<<<< HEAD
-=======
 import java.util.concurrent.atomic.AtomicBoolean;
->>>>>>> 30551727
 
 import io.realm.dynamic.DynamicRealmObject;
 import io.realm.entities.AllTypes;
@@ -393,7 +387,6 @@
 
     public void testQueriesFailWithNullQueryValue() throws IOException {
         // String
-<<<<<<< HEAD
         try {
             testRealm.where(NullTypes.class).equalTo(NullTypes.FIELD_STRING_NOT_NULL, (String) null).findAll();
             fail("Realm.where should fail with illegal argument");
@@ -423,37 +416,6 @@
 
         // Integer
         try {
-=======
-        try {
-            testRealm.where(NullTypes.class).equalTo(NullTypes.FIELD_STRING_NOT_NULL, (String) null).findAll();
-            fail("Realm.where should fail with illegal argument");
-        } catch (IllegalArgumentException ignored) {
-        }
-
-        // Boolean
-        try {
-            testRealm.where(NullTypes.class).equalTo(NullTypes.FIELD_BOOLEAN_NOT_NULL, (String) null).findAll();
-            fail("Realm.where should fail with illegal argument");
-        } catch (IllegalArgumentException ignored) {
-        }
-
-        // Byte
-        try {
-            testRealm.where(NullTypes.class).equalTo(NullTypes.FIELD_BYTE_NOT_NULL, (Byte) null).findAll();
-            fail("Realm.where should fail with illegal argument");
-        } catch (IllegalArgumentException ignored) {
-        }
-
-        // Short
-        try {
-            testRealm.where(NullTypes.class).equalTo(NullTypes.FIELD_SHORT_NOT_NULL, (Short) null).findAll();
-            fail("Realm.where should fail with illegal argument");
-        } catch (IllegalArgumentException ignored) {
-        }
-
-        // Integer
-        try {
->>>>>>> 30551727
             testRealm.where(NullTypes.class).equalTo(NullTypes.FIELD_INTEGER_NOT_NULL, (Integer) null).findAll();
             fail("Realm.where should fail with illegal argument");
         } catch (IllegalArgumentException ignored) {
