--- conflicted
+++ resolved
@@ -27,10 +27,7 @@
 import java.io.File;
 import java.io.IOException;
 import java.io.InputStream;
-<<<<<<< HEAD
-=======
 import java.lang.Thread;
->>>>>>> 3de4797a
 import java.util.ArrayList;
 import java.util.Arrays;
 import java.util.Date;
@@ -43,12 +40,9 @@
 import java.util.concurrent.ExecutorService;
 import java.util.concurrent.Executors;
 import java.util.concurrent.Future;
-<<<<<<< HEAD
-=======
 import java.util.concurrent.TimeUnit;
 import java.util.concurrent.TimeoutException;
 import java.util.concurrent.atomic.AtomicBoolean;
->>>>>>> 3de4797a
 
 import io.realm.dynamic.DynamicRealmObject;
 import io.realm.entities.AllTypes;
@@ -1675,60 +1669,7 @@
         try { testRealm.createOrUpdateAllFromJson(AllTypesPrimaryKey.class, jsonArrStr);        fail(); } catch (RealmException expected) {}
         try { testRealm.createOrUpdateAllFromJson(AllTypesPrimaryKey.class, jsonArrStream2);    fail(); } catch (IllegalStateException expected) {}
     }
-
-<<<<<<< HEAD
-=======
-    // TODO: re-introduce this test mocking the ReferenceQueue instead of relying on the GC
-/*    // Check that FinalizerRunnable can free native resources (phantom refs)
-    public void testReferenceCleaning() throws NoSuchFieldException, IllegalAccessException {
-        Field sharedGroupReference = Realm.class.getDeclaredField("sharedGroup");
-        sharedGroupReference.setAccessible(true);
-        SharedGroup sharedGroup = (SharedGroup) sharedGroupReference.get(testRealm);
-        assertNotNull(sharedGroup);
-
-        Field contextField = SharedGroup.class.getDeclaredField("context");
-        contextField.setAccessible(true);
-        io.realm.internal.Context context = (io.realm.internal.Context) contextField.get(sharedGroup);
-        assertNotNull(context);
-
-        Field rowReferencesField = io.realm.internal.Context.class.getDeclaredField("rowReferences");
-        rowReferencesField.setAccessible(true);
-        List<Reference<?>> rowReferences = (List<Reference<?>>) rowReferencesField.get(context);
-        assertNotNull(rowReferences);
-
-
-        // insert some rows, then give the thread some time to cleanup
-        // we have 8 reference so far let's add more
-        final int numberOfPopulateTest = 1000;
-        final int totalNumberOfReferences = 8 + 20 * 2 * numberOfPopulateTest;
-
-        long tic = System.currentTimeMillis();
-        for (int i = 0; i < numberOfPopulateTest; i++) {
-            populateTestRealm(testRealm, 20);
-        }
-        long toc = System.currentTimeMillis();
-        Log.d(RealmTest.class.getName(), "Insertion time: " + (toc - tic));
-
-        final int MAX_GC_RETRIES = 5;
-        int numberOfRetries = 0;
-        while (rowReferences.size() > 0 && numberOfRetries < MAX_GC_RETRIES) {
-            SystemClock.sleep(TimeUnit.SECONDS.toMillis(1)); //1s
-            numberOfRetries++;
-            System.gc();
-        }
-
-        // we can't guarantee that all references have been GC'ed but we should detect a decrease
-        boolean isDecreasing = rowReferences.size() < totalNumberOfReferences;
-        if (!isDecreasing) {
-            fail("Native resources are not being closed");
-
-        } else {
-            android.util.Log.d(RealmTest.class.getName(), "References freed : "
-                    + (totalNumberOfReferences - rowReferences.size()) + " out of " + totalNumberOfReferences);
-        }
-    }*/
-
->>>>>>> 3de4797a
+    
     public void testCannotCreateDynamicRealmObject() {
         testRealm.beginTransaction();
         try {
