--- conflicted
+++ resolved
@@ -189,18 +189,11 @@
         assertEquals(12, owners6.first().getCat().getAge());
 
         try {
-<<<<<<< HEAD
-            RealmResults<Owner> owners7 = testRealm.where(Owner.class).between("cat.birthday", new Date(1), new Date(10000)).findAll();
-            fail();
-        }
-        catch (IllegalArgumentException ignored) {}
-=======
             testRealm.where(Owner.class).between("cat.birthday", new Date(1), new Date(10000)).findAll();
             fail();
         } catch (IllegalArgumentException ignored) {
             // Between does not support link queries.
         }
->>>>>>> 6a648de4
     }
 
     public void testQuerySingleRelationFloat() {
@@ -360,14 +353,9 @@
         try {
             RealmResults<Owner> owners7 = testRealm.where(Owner.class).between("dogs.birthday", new Date(1000), new Date(3000)).findAll();
             fail();
-<<<<<<< HEAD
-        }
-        catch (IllegalArgumentException ignored) {}
-=======
         } catch (IllegalArgumentException ignore) {
             // Between does not support link queries.
         }
->>>>>>> 6a648de4
     }
 
     public void testQueryMultipleRelationsFloat() {
