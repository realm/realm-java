--- conflicted
+++ resolved
@@ -131,13 +131,8 @@
         }
     }
 
-<<<<<<< HEAD
-    // Test that all getters fail if given a invalid field name
+    // Test that all getters fail if given an invalid field name
     public void testTypedSetXXXIllegalFieldNameThrows() {
-=======
-    // Test that all getters fail if given an invalid field name
-    public void testSetXXXIllegalFieldNameThrows() {
->>>>>>> 768d4ba3
 
         // Set arguments
         String linkedField = AllJavaTypes.FIELD_OBJECT + "." + AllJavaTypes.FIELD_STRING;
@@ -308,7 +303,6 @@
                         assertTrue(dObj.isNull(NullTypes.FIELD_DATE_NULL));
                         break;
                     default:
-<<<<<<< HEAD
                         fail("Unknown type: " + type);
                 }
             }
@@ -356,9 +350,6 @@
                     case DOUBLE:
                     default:
                         continue; // The typed setters for these cannot accept null as input.
-=======
-                        // Ignore other types for now until null support is merged.
->>>>>>> 768d4ba3
                 }
             }
         } finally {
@@ -458,39 +449,6 @@
         }
     }
 
-<<<<<<< HEAD
-=======
-    public void testUntypedSetWithNull() {
-        realm.beginTransaction();
-        AllJavaTypes obj = realm.createObject(AllJavaTypes.class);
-        DynamicRealmObject dObj = new DynamicRealmObject(obj);
-        try {
-            for (SupportedType type : SupportedType.values()) {
-                switch (type) {
-                    case OBJECT:
-                        dObj.set(AllJavaTypes.FIELD_OBJECT, null);
-                        assertNull(dObj.getObject(AllJavaTypes.FIELD_OBJECT));
-                        break;
-                    case LIST:
-                    case BOOLEAN:
-                    case SHORT:
-                    case INT:
-                    case LONG:
-                    case FLOAT:
-                    case DOUBLE:
-                    case STRING:
-                    case BINARY:
-                    case DATE:
-                    default:
-                        // Ignore other types for now until Null support is merged.
-                }
-            }
-        } finally {
-            realm.cancelTransaction();
-        }
-    }
-
->>>>>>> 768d4ba3
     public void testUntypedSetUsingStringConversion() {
         realm.beginTransaction();
         AllJavaTypes obj = realm.createObject(AllJavaTypes.class);
@@ -526,25 +484,16 @@
                         dObj.set(AllJavaTypes.FIELD_DATE, "1000");
                         assertEquals(new Date(1000), dObj.getDate(AllJavaTypes.FIELD_DATE));
 
-<<<<<<< HEAD
                     // These types doesn't have a string representation that could be parsed.
-=======
-                    // These types don't have a string representation that should be parsed.
->>>>>>> 768d4ba3
                     case OBJECT:
                     case LIST:
                     case STRING:
                     case BINARY:
-<<<<<<< HEAD
-                    case DATE:
+                    case BYTE:
                         continue;
 
                     default:
                         fail("Unknown type: " + type);
-=======
-                    default:
-                        // Ignore
->>>>>>> 768d4ba3
                 }
             }
         } finally {
@@ -581,15 +530,11 @@
 
                         // These types doesn't have a string representation that should be parsed.
                         case BOOLEAN: // Boolean is special as it returns false for all strings != "true"
+                        case BYTE:
                         case OBJECT:
                         case LIST:
                         case STRING:
                         case BINARY:
-<<<<<<< HEAD
-                        case DATE:
-=======
-                        default:
->>>>>>> 768d4ba3
                             continue;
 
                         default:
