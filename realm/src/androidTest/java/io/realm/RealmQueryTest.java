--- conflicted
+++ resolved
@@ -506,11 +506,7 @@
 
         // null is not allowed
         try {
-<<<<<<< HEAD
-            RealmResults<AllTypes> results = testRealm.where(AllTypes.class).findAllSorted(null, (Sort[])null);
-=======
             RealmResults<AllTypes> results = testRealm.where(AllTypes.class).findAllSorted((String[]) null, null);
->>>>>>> c8ba861c
             fail();
         } catch (IllegalArgumentException ignored) {
         }
