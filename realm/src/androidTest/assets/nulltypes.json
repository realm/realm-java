[
  {
    "id": 1,
    "fieldStringNotNull": "",
    "fieldStringNull": null,
<<<<<<< HEAD
    "fieldBytesNotNull": null,
    "fieldBytesNull": null,
    "fieldBooleanNotNull": null,
    "fieldBooleanNull": null
=======
    "fieldBytesNotNull": "",
    "fieldBytesNull": null
>>>>>>> cb9dc90d
  },
  {
    "id": 2,
    "fieldStringNotNull": "",
    "fieldStringNull": "",
    "fieldBytesNotNull": "",
    "fieldBytesNull": "",
    "fieldBooleanNotNull": false,
    "fieldBooleanNull": false
  }
]<|MERGE_RESOLUTION|>--- conflicted
+++ resolved
@@ -3,15 +3,10 @@
     "id": 1,
     "fieldStringNotNull": "",
     "fieldStringNull": null,
-<<<<<<< HEAD
-    "fieldBytesNotNull": null,
-    "fieldBytesNull": null,
-    "fieldBooleanNotNull": null,
-    "fieldBooleanNull": null
-=======
     "fieldBytesNotNull": "",
     "fieldBytesNull": null
->>>>>>> cb9dc90d
+    "fieldBooleanNotNull": false,
+    "fieldBooleanNull": null
   },
   {
     "id": 2,
