/*
 * Copyright 2017 Realm Inc.
 *
 * Licensed under the Apache License, Version 2.0 (the "License");
 * you may not use this file except in compliance with the License.
 * You may obtain a copy of the License at
 *
 * http://www.apache.org/licenses/LICENSE-2.0
 *
 * Unless required by applicable law or agreed to in writing, software
 * distributed under the License is distributed on an "AS IS" BASIS,
 * WITHOUT WARRANTIES OR CONDITIONS OF ANY KIND, either express or implied.
 * See the License for the specific language governing permissions and
 * limitations under the License.
 */
package io.realm.kotlin

import io.realm.Realm
import io.realm.RealmModel
import io.realm.RealmQuery
import io.realm.exceptions.RealmException
<<<<<<< HEAD
import java.util.concurrent.atomic.AtomicReference

//
// Add variants of all methods in Realm.java that takes a `Class` reference and use a reified variant instead.
//
=======
>>>>>>> fc7e5677

/**
 * Returns a typed RealmQuery, which can be used to query for specific objects of this type
 *
 * @param T the class of the object which is to be queried for.
 * @return a typed `RealmQuery`, which can be used to query for specific objects of this type.
 */
inline fun <reified T : RealmModel> Realm.where(): RealmQuery<T> {
    return this.where(T::class.java)
}

/**
 * Deletes all objects of the specified class from the Realm.
 *
 * @param T the class of the object which is to be queried for.
 * @throws IllegalStateException if the corresponding Realm is closed or called from an incorrect thread.
 */
inline fun <reified T : RealmModel> Realm.delete() {
    return this.delete(T::class.java)
}

/**
 *
 * Instantiates and adds a new object to the Realm.
 *
 * This method is only available for model classes with no `@PrimaryKey` annotation.
 * If you like to create an object that has a primary key, use [createObject] instead.
 *
 * @param T the Class of the object to create.
 * @return the new object.
 * @throws RealmException if the primary key is defined in the model class or an object cannot be created.
 */
inline fun <reified T : RealmModel> Realm.createObject(): T {
    return this.createObject(T::class.java)
}

/**
 *
 * Instantiates and adds a new object to the Realm with the primary key value already set.
 *
 * If the value violates the primary key constraint, no object will be added and a RealmException will be
 * thrown. The default value for primary key provided by the model class will be ignored.
 *
 * @param T the Class of the object to create.
 * @param primaryKeyValue value for the primary key field.
 * @return the new object.
 * @throws RealmException if object could not be created due to the primary key being invalid.
 * @throws IllegalStateException if the model class does not have an primary key defined.
 * @throws IllegalArgumentException if the `primaryKeyValue` doesn't have a value that can be converted to the
 * expected value.
 */
inline fun <reified T : RealmModel> Realm.createObject(primaryKeyValue: Any?): T {
    return this.createObject(T::class.java, primaryKeyValue)
}

/**
TODO: Figure out if we should include this is or not. Using this makes it possible to do

inline fun <T> Realm.callTransaction(crossinline action: Realm.() -> T): T {
    val ref = AtomicReference<T>()
    executeTransaction {
        ref.set(action(it))
    }
    return ref.get()
}

Missing functions. Consider these for inclusion later:
- createAllFromJson(Class<E> clazz, InputStream inputStream)
- createAllFromJson(Class<E> clazz, org.json.JSONArray json)
- createAllFromJson(Class<E> clazz, String json)
- createObjectFromJson(Class<E> clazz, InputStream inputStream)
- createObjectFromJson(Class<E> clazz, org.json.JSONObject json)
- createObjectFromJson(Class<E> clazz, String json)
- createOrUpdateAllFromJson(Class<E> clazz, InputStream in)
- createOrUpdateAllFromJson(Class<E> clazz, org.json.JSONArray json)
- createOrUpdateAllFromJson(Class<E> clazz, String json)
- createOrUpdateObjectFromJson(Class<E> clazz, InputStream in)
- createOrUpdateObjectFromJson(Class<E> clazz, org.json.JSONObject json)
- createOrUpdateObjectFromJson(Class<E> clazz, String json)
- createOrUpdateObjectFromJson(Class<E> clazz, String json)
*/<|MERGE_RESOLUTION|>--- conflicted
+++ resolved
@@ -19,14 +19,6 @@
 import io.realm.RealmModel
 import io.realm.RealmQuery
 import io.realm.exceptions.RealmException
-<<<<<<< HEAD
-import java.util.concurrent.atomic.AtomicReference
-
-//
-// Add variants of all methods in Realm.java that takes a `Class` reference and use a reified variant instead.
-//
-=======
->>>>>>> fc7e5677
 
 /**
  * Returns a typed RealmQuery, which can be used to query for specific objects of this type
