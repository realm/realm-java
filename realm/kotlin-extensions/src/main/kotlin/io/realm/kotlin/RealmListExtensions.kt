/*
 * Copyright 2020 Realm Inc.
 *
 * Licensed under the Apache License, Version 2.0 (the "License");
 * you may not use this file except in compliance with the License.
 * You may obtain a copy of the License at
 *
 * http://www.apache.org/licenses/LICENSE-2.0
 *
 * Unless required by applicable law or agreed to in writing, software
 * distributed under the License is distributed on an "AS IS" BASIS,
 * WITHOUT WARRANTIES OR CONDITIONS OF ANY KIND, either express or implied.
 * See the License for the specific language governing permissions and
 * limitations under the License.
 */

package io.realm.kotlin

import io.realm.*
import io.realm.annotations.Beta
import io.realm.rx.CollectionChange
import kotlinx.coroutines.flow.Flow

/**
 * Returns a [Flow] that monitors changes to this RealmList. It will emit the current
 * RealmResults when subscribed to. RealmList updates will continually be emitted as the RealmList
 * is updated - `onCompletion` will never be called.
 *
 * Items emitted from Realm flows are frozen - see [RealmList.freeze]. This means that they are
 * immutable and can be read from any thread.
 *
 * Realm flows always emit items from the thread holding the live RealmList. This means that if you
 * need to do further processing, it is recommended to collect the values on a computation
 * dispatcher:
 *
 * ```
 * list.toFlow()
 *   .map { list -> doExpensiveWork(list) }
 *   .flowOn(Dispatchers.IO)
 *   .onEach { flowList ->
 *     // ...
 *   }.launchIn(Dispatchers.Main)
 * ```
 *
 * If your would like `toFlow()` to stop emitting items you can instruct the flow to only emit the
 * first item by calling [kotlinx.coroutines.flow.first]:
 * ```
 * val foo = list.toFlow()
 *   .flowOn(context)
 *   .first()
 * ```
 *
 * @return Kotlin [Flow] on which calls to `onEach` or `collect` can be made.
 */
@Beta
fun <T> RealmList<T>.toFlow(): Flow<RealmList<T>> {
    @Suppress("INACCESSIBLE_TYPE")
    return when (val realmInstance = baseRealm) {
        is Realm -> realmInstance.configuration.flowFactory.from(realmInstance, this)
        is DynamicRealm -> realmInstance.configuration.flowFactory.from(realmInstance, this)
        else -> throw IllegalStateException("Wrong type of Realm.")
    }
}

/**
<<<<<<< HEAD
 * FIXME
=======
 * Returns a [Flow] that monitors changes to this RealmList. It will emit the current
 * RealmList upon subscription. For each update to the RealmList a [CollectionChange] consisting of
 * a pair with the RealmList and its corresponding [OrderedCollectionChangeSet] will be sent. The
 * changeset will be `null` the first time the RealmList is emitted.
 *
 * The RealmList will continually be emitted as it is updated. This flow will never complete.
 *
 * Items emitted are frozen (see [RealmList.freeze]). This means that they are immutable and can
 * be read on any thread.
 *
 * Realm flows always emit items from the thread holding the live Realm. This means that if
 * you need to do further processing, it is recommended to collect the values on a computation
 * dispatcher:
 *
 * ```
 * list.toChangesetFlow()
 *   .map { change -> doExpensiveWork(change) }
 *   .flowOn(Dispatchers.IO)
 *   .onEach { change ->
 *     // ...
 *   }.launchIn(Dispatchers.Main)
 * ```
 *
 * If you would like `toChangesetFlow()` to stop emitting items you can instruct the flow to only
 * emit the first item by calling [kotlinx.coroutines.flow.first]:
 * ```
 * val foo = list.toChangesetFlow()
 *   .flowOn(context)
 *   .first()
 * ```
 *
 * @return Kotlin [Flow] that will never complete.
 * @throws UnsupportedOperationException if the required coroutines framework is not on the
 * classpath or the corresponding Realm instance doesn't support flows.
 * @throws IllegalStateException if the Realm wasn't opened on a Looper thread.
>>>>>>> 0387fca4
 */
@Beta
fun <T> RealmList<T>.toChangesetFlow(): Flow<CollectionChange<RealmList<T>>> {
    @Suppress("INACCESSIBLE_TYPE")
    return when (val realmInstance = baseRealm) {
        is Realm -> realmInstance.configuration.flowFactory.changesetFrom(realmInstance, this)
        is DynamicRealm -> realmInstance.configuration.flowFactory.changesetFrom(realmInstance, this)
        else -> throw IllegalStateException("Wrong type of Realm.")
    }
}<|MERGE_RESOLUTION|>--- conflicted
+++ resolved
@@ -63,9 +63,6 @@
 }
 
 /**
-<<<<<<< HEAD
- * FIXME
-=======
  * Returns a [Flow] that monitors changes to this RealmList. It will emit the current
  * RealmList upon subscription. For each update to the RealmList a [CollectionChange] consisting of
  * a pair with the RealmList and its corresponding [OrderedCollectionChangeSet] will be sent. The
@@ -101,7 +98,6 @@
  * @throws UnsupportedOperationException if the required coroutines framework is not on the
  * classpath or the corresponding Realm instance doesn't support flows.
  * @throws IllegalStateException if the Realm wasn't opened on a Looper thread.
->>>>>>> 0387fca4
  */
 @Beta
 fun <T> RealmList<T>.toChangesetFlow(): Flow<CollectionChange<RealmList<T>>> {
