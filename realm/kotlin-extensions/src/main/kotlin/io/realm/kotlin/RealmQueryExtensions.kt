--- conflicted
+++ resolved
@@ -19,512 +19,7 @@
 import io.realm.RealmModel
 import io.realm.RealmQuery
 import java.util.*
-<<<<<<< HEAD
-import kotlin.reflect.KMutableProperty1
 
-fun <T : RealmModel> RealmQuery<T>.isNull(property: KMutableProperty1<T, *>): RealmQuery<T> {
-    return this.isNull(property.name)
-}
-
-fun <T : RealmModel> RealmQuery<T>.isNotNull(property: KMutableProperty1<T, *>): RealmQuery<T> {
-    return this.isNotNull(property.name)
-}
-
-// equalTo
-
-fun <T : RealmModel> RealmQuery<T>.equalTo(property: KMutableProperty1<T, out String?>,
-                                           value: String?, case: Case = Case.SENSITIVE): RealmQuery<T> {
-    return this.equalTo(property.name, value, case)
-}
-
-fun <T : RealmModel> RealmQuery<T>.equalTo(property: KMutableProperty1<T, out Byte?>,
-                                           value: Byte?): RealmQuery<T> {
-    return this.equalTo(property.name, value)
-}
-
-fun <T : RealmModel> RealmQuery<T>.equalTo(property: KMutableProperty1<T, out ByteArray?>,
-                                           value: ByteArray?): RealmQuery<T> {
-    return this.equalTo(property.name, value)
-}
-
-fun <T : RealmModel> RealmQuery<T>.equalTo(property: KMutableProperty1<T, out Short?>,
-                                           value: Short?): RealmQuery<T> {
-    return this.equalTo(property.name, value)
-}
-
-fun <T : RealmModel> RealmQuery<T>.equalTo(property: KMutableProperty1<T, out Int?>,
-                                           value: Int?): RealmQuery<T> {
-    return this.equalTo(property.name, value)
-}
-
-fun <T : RealmModel> RealmQuery<T>.equalTo(property: KMutableProperty1<T, out Long?>,
-                                           value: Long?): RealmQuery<T> {
-    return this.equalTo(property.name, value)
-}
-
-fun <T : RealmModel> RealmQuery<T>.equalTo(property: KMutableProperty1<T, out Double?>,
-                                           value: Double?): RealmQuery<T> {
-    return this.equalTo(property.name, value)
-}
-
-fun <T : RealmModel> RealmQuery<T>.equalTo(property: KMutableProperty1<T, out Float?>,
-                                           value: Float?): RealmQuery<T> {
-    return this.equalTo(property.name, value)
-}
-
-fun <T : RealmModel> RealmQuery<T>.equalTo(property: KMutableProperty1<T, out Boolean?>,
-                                           value: Boolean?): RealmQuery<T> {
-    return this.equalTo(property.name, value)
-}
-
-fun <T : RealmModel> RealmQuery<T>.equalTo(property: KMutableProperty1<T, out Date?>,
-                                           value: Date?): RealmQuery<T> {
-    return this.equalTo(property.name, value)
-}
-
-// in
-
-fun <T : RealmModel> RealmQuery<T>.oneOf(property: KMutableProperty1<T, out String?>,
-                                        value: Array<String?>, casing: Case = Case.SENSITIVE): RealmQuery<T> {
-    return this.`in`(property.name, value, casing)
-}
-
-fun <T : RealmModel> RealmQuery<T>.oneOf(property: KMutableProperty1<T, out Byte?>,
-                                        value: Array<Byte?>): RealmQuery<T> {
-    return this.`in`(property.name, value)
-}
-
-fun <T : RealmModel> RealmQuery<T>.oneOf(property: KMutableProperty1<T, out Short?>,
-                                        value: Array<Short?>): RealmQuery<T> {
-    return this.`in`(property.name, value)
-}
-
-fun <T : RealmModel> RealmQuery<T>.oneOf(property: KMutableProperty1<T, out Int?>,
-                                        value: Array<Int?>): RealmQuery<T> {
-    return this.`in`(property.name, value)
-}
-
-fun <T : RealmModel> RealmQuery<T>.oneOf(property: KMutableProperty1<T, out Long?>,
-                                        value: Array<Long?>): RealmQuery<T> {
-    return this.`in`(property.name, value)
-}
-
-fun <T : RealmModel> RealmQuery<T>.oneOf(property: KMutableProperty1<T, out Double?>,
-                                        value: Array<Double?>): RealmQuery<T> {
-    return this.`in`(property.name, value)
-}
-
-fun <T : RealmModel> RealmQuery<T>.oneOf(property: KMutableProperty1<T, out Float?>,
-                                        value: Array<Float?>): RealmQuery<T> {
-    return this.`in`(property.name, value)
-}
-
-fun <T : RealmModel> RealmQuery<T>.oneOf(property: KMutableProperty1<T, out Boolean?>,
-                                        value: Array<Boolean?>): RealmQuery<T> {
-    return this.`in`(property.name, value)
-}
-
-fun <T : RealmModel> RealmQuery<T>.oneOf(property: KMutableProperty1<T, out Date?>,
-                                         value: Array<Date?>): RealmQuery<T> {
-    return this.`in`(property.name, value)
-}
-
-// notEqualTo
-
-fun <T : RealmModel> RealmQuery<T>.notEqualTo(property: KMutableProperty1<T, out String?>,
-                                              value: String?, case: Case = Case.SENSITIVE): RealmQuery<T> {
-    return this.notEqualTo(property.name, value, case)
-}
-
-fun <T : RealmModel> RealmQuery<T>.notEqualTo(property: KMutableProperty1<T, out Byte?>,
-                                              value: Byte?): RealmQuery<T> {
-    return this.notEqualTo(property.name, value)
-}
-
-fun <T : RealmModel> RealmQuery<T>.notEqualTo(property: KMutableProperty1<T, out ByteArray?>,
-                                              value: ByteArray?): RealmQuery<T> {
-    return this.notEqualTo(property.name, value)
-}
-
-fun <T : RealmModel> RealmQuery<T>.notEqualTo(property: KMutableProperty1<T, out Short?>,
-                                              value: Short?): RealmQuery<T> {
-    return this.notEqualTo(property.name, value)
-}
-
-fun <T : RealmModel> RealmQuery<T>.notEqualTo(property: KMutableProperty1<T, out Int?>,
-                                              value: Int?): RealmQuery<T> {
-    return this.notEqualTo(property.name, value)
-}
-
-fun <T : RealmModel> RealmQuery<T>.notEqualTo(property: KMutableProperty1<T, out Long?>,
-                                              value: Long?): RealmQuery<T> {
-    return this.notEqualTo(property.name, value)
-}
-
-fun <T : RealmModel> RealmQuery<T>.notEqualTo(property: KMutableProperty1<T, out Double?>,
-                                              value: Double?): RealmQuery<T> {
-    return this.notEqualTo(property.name, value)
-}
-
-fun <T : RealmModel> RealmQuery<T>.notEqualTo(property: KMutableProperty1<T, out Float?>,
-                                              value: Float?): RealmQuery<T> {
-    return this.notEqualTo(property.name, value)
-}
-
-fun <T : RealmModel> RealmQuery<T>.notEqualTo(property: KMutableProperty1<T, out Boolean?>,
-                                              value: Boolean?): RealmQuery<T> {
-    return this.notEqualTo(property.name, value)
-}
-
-fun <T : RealmModel> RealmQuery<T>.notEqualTo(property: KMutableProperty1<T, out Date?>,
-                                              value: Date?): RealmQuery<T> {
-    return this.notEqualTo(property.name, value)
-}
-
-// greaterThan
-
-fun <T : RealmModel> RealmQuery<T>.greaterThan(property: KMutableProperty1<T, out Byte?>,
-                                               value: Byte): RealmQuery<T> {
-    return this.greaterThan(property.name, value.toInt())
-}
-
-fun <T : RealmModel> RealmQuery<T>.greaterThan(property: KMutableProperty1<T, out Short?>,
-                                               value: Short): RealmQuery<T> {
-    return this.greaterThan(property.name, value.toInt())
-}
-
-fun <T : RealmModel> RealmQuery<T>.greaterThan(property: KMutableProperty1<T, out Int?>,
-                                               value: Int): RealmQuery<T> {
-    return this.greaterThan(property.name, value)
-}
-
-fun <T : RealmModel> RealmQuery<T>.greaterThan(property: KMutableProperty1<T, out Long?>,
-                                               value: Long): RealmQuery<T> {
-    return this.greaterThan(property.name, value)
-}
-
-fun <T : RealmModel> RealmQuery<T>.greaterThan(property: KMutableProperty1<T, out Double?>,
-                                               value: Double): RealmQuery<T> {
-    return this.greaterThan(property.name, value)
-}
-
-fun <T : RealmModel> RealmQuery<T>.greaterThan(property: KMutableProperty1<T, out Float?>,
-                                               value: Float): RealmQuery<T> {
-    return this.greaterThan(property.name, value)
-}
-
-fun <T : RealmModel> RealmQuery<T>.greaterThan(property: KMutableProperty1<T, out Date?>,
-                                               value: Date): RealmQuery<T> {
-    return this.greaterThan(property.name, value)
-}
-
-// greaterThanOrEqualTo
-
-fun <T : RealmModel> RealmQuery<T>.greaterThanOrEqualTo(property: KMutableProperty1<T, out Byte?>,
-                                                        value: Byte): RealmQuery<T> {
-    return this.greaterThanOrEqualTo(property.name, value.toInt())
-}
-
-fun <T : RealmModel> RealmQuery<T>.greaterThanOrEqualTo(property: KMutableProperty1<T, out Short?>,
-                                                        value: Short): RealmQuery<T> {
-    return this.greaterThanOrEqualTo(property.name, value.toInt())
-}
-
-fun <T : RealmModel> RealmQuery<T>.greaterThanOrEqualTo(property: KMutableProperty1<T, out Int?>,
-                                                        value: Int): RealmQuery<T> {
-    return this.greaterThanOrEqualTo(property.name, value)
-}
-
-fun <T : RealmModel> RealmQuery<T>.greaterThanOrEqualTo(property: KMutableProperty1<T, out Long?>,
-                                                        value: Long): RealmQuery<T> {
-    return this.greaterThanOrEqualTo(property.name, value)
-}
-
-fun <T : RealmModel> RealmQuery<T>.greaterThanOrEqualTo(property: KMutableProperty1<T, out Double?>,
-                                                        value: Double): RealmQuery<T> {
-    return this.greaterThanOrEqualTo(property.name, value)
-}
-
-fun <T : RealmModel> RealmQuery<T>.greaterThanOrEqualTo(property: KMutableProperty1<T, out Float?>,
-                                                        value: Float): RealmQuery<T> {
-    return this.greaterThanOrEqualTo(property.name, value)
-}
-
-fun <T : RealmModel> RealmQuery<T>.greaterThanOrEqualTo(property: KMutableProperty1<T, out Date?>,
-                                                        value: Date): RealmQuery<T> {
-    return this.greaterThanOrEqualTo(property.name, value)
-}
-
-// lessThan
-
-fun <T : RealmModel> RealmQuery<T>.lessThan(property: KMutableProperty1<T, out Byte?>,
-                                            value: Byte): RealmQuery<T> {
-    return this.lessThan(property.name, value.toInt())
-}
-
-fun <T : RealmModel> RealmQuery<T>.lessThan(property: KMutableProperty1<T, out Short?>,
-                                            value: Short): RealmQuery<T> {
-    return this.lessThan(property.name, value.toInt())
-}
-
-fun <T : RealmModel> RealmQuery<T>.lessThan(property: KMutableProperty1<T, out Int?>,
-                                            value: Int): RealmQuery<T> {
-    return this.lessThan(property.name, value)
-}
-
-fun <T : RealmModel> RealmQuery<T>.lessThan(property: KMutableProperty1<T, out Long?>,
-                                            value: Long): RealmQuery<T> {
-    return this.lessThan(property.name, value)
-}
-
-fun <T : RealmModel> RealmQuery<T>.lessThan(property: KMutableProperty1<T, out Double?>,
-                                            value: Double): RealmQuery<T> {
-    return this.lessThan(property.name, value)
-}
-
-fun <T : RealmModel> RealmQuery<T>.lessThan(property: KMutableProperty1<T, out Float?>,
-                                            value: Float): RealmQuery<T> {
-    return this.lessThan(property.name, value)
-}
-
-fun <T : RealmModel> RealmQuery<T>.lessThan(property: KMutableProperty1<T, out Date?>,
-                                            value: Date): RealmQuery<T> {
-    return this.lessThan(property.name, value)
-}
-
-// lessThanOrEqualTo
-
-fun <T : RealmModel> RealmQuery<T>.lessThanOrEqualTo(property: KMutableProperty1<T, out Byte?>,
-                                                     value: Byte): RealmQuery<T> {
-    return this.lessThanOrEqualTo(property.name, value.toInt())
-}
-
-fun <T : RealmModel> RealmQuery<T>.lessThanOrEqualTo(property: KMutableProperty1<T, out Short?>,
-                                                     value: Short): RealmQuery<T> {
-    return this.lessThanOrEqualTo(property.name, value.toInt())
-}
-
-fun <T : RealmModel> RealmQuery<T>.lessThanOrEqualTo(property: KMutableProperty1<T, out Int?>,
-                                                     value: Int): RealmQuery<T> {
-    return this.lessThanOrEqualTo(property.name, value)
-}
-
-fun <T : RealmModel> RealmQuery<T>.lessThanOrEqualTo(property: KMutableProperty1<T, out Long?>,
-                                                     value: Long): RealmQuery<T> {
-    return this.lessThanOrEqualTo(property.name, value)
-}
-
-fun <T : RealmModel> RealmQuery<T>.lessThanOrEqualTo(property: KMutableProperty1<T, out Double?>,
-                                                     value: Double): RealmQuery<T> {
-    return this.lessThanOrEqualTo(property.name, value)
-}
-
-fun <T : RealmModel> RealmQuery<T>.lessThanOrEqualTo(property: KMutableProperty1<T, out Float?>,
-                                                     value: Float): RealmQuery<T> {
-    return this.lessThanOrEqualTo(property.name, value)
-}
-
-fun <T : RealmModel> RealmQuery<T>.lessThanOrEqualTo(property: KMutableProperty1<T, out Date?>,
-                                                     value: Date): RealmQuery<T> {
-    return this.lessThanOrEqualTo(property.name, value)
-}
-
-// between
-
-fun <T : RealmModel> RealmQuery<T>.between(property: KMutableProperty1<T, out Byte?>,
-                                           from: Byte, to: Byte): RealmQuery<T> {
-    return this.between(property.name, from.toInt(), to.toInt())
-}
-
-fun <T : RealmModel> RealmQuery<T>.between(property: KMutableProperty1<T, out Short?>,
-                                           from: Short, to: Short): RealmQuery<T> {
-    return this.between(property.name, from.toInt(), to.toInt())
-}
-
-fun <T : RealmModel> RealmQuery<T>.between(property: KMutableProperty1<T, out Int?>,
-                                           from: Int, to: Int): RealmQuery<T> {
-    return this.between(property.name, from, to)
-}
-
-fun <T : RealmModel> RealmQuery<T>.between(property: KMutableProperty1<T, out Long?>,
-                                           from: Long, to: Long): RealmQuery<T> {
-    return this.between(property.name, from, to)
-}
-
-fun <T : RealmModel> RealmQuery<T>.between(property: KMutableProperty1<T, out Double?>,
-                                           from: Double, to: Double): RealmQuery<T> {
-    return this.between(property.name, from, to)
-}
-
-fun <T : RealmModel> RealmQuery<T>.between(property: KMutableProperty1<T, out Float?>,
-                                           from: Float, to: Float): RealmQuery<T> {
-    return this.between(property.name, from, to)
-}
-
-fun <T : RealmModel> RealmQuery<T>.between(property: KMutableProperty1<T, out Date?>,
-                                           from: Date, to: Date): RealmQuery<T> {
-    return this.between(property.name, from, to)
-}
-
-// contains
-
-fun <T : RealmModel> RealmQuery<T>.contains(property: KMutableProperty1<T, out String?>,
-                                            value: String, case: Case = Case.SENSITIVE): RealmQuery<T> {
-    return this.contains(property.name, value, case)
-}
-
-// beginsWith
-
-fun <T : RealmModel> RealmQuery<T>.beginsWith(property: KMutableProperty1<T, out String?>,
-                                            value: String, case: Case = Case.SENSITIVE): RealmQuery<T> {
-    return this.beginsWith(property.name, value, case)
-}
-
-// endsWith
-
-fun <T : RealmModel> RealmQuery<T>.endsWith(property: KMutableProperty1<T, out String?>,
-                                            value: String, case: Case = Case.SENSITIVE): RealmQuery<T> {
-    return this.endsWith(property.name, value, case)
-}
-
-// like
-
-fun <T : RealmModel> RealmQuery<T>.like(property: KMutableProperty1<T, out String?>,
-                                            value: String, case: Case = Case.SENSITIVE): RealmQuery<T> {
-    return this.like(property.name, value, case)
-}
-
-// beginGroup, endGroup
-
-fun <T : RealmModel> RealmQuery<T>.group(body: RealmQuery<T>.() -> Unit): RealmQuery<T> {
-    beginGroup()
-    body()
-    return endGroup()
-}
-
-// isEmpty
-
-fun <T : RealmModel> RealmQuery<T>.isEmpty(property: KMutableProperty1<T, *>): RealmQuery<T> {
-    return this.isEmpty(property.name)
-}
-
-// isNotEmpty
-
-fun <T : RealmModel> RealmQuery<T>.isNotEmpty(property: KMutableProperty1<T, *>): RealmQuery<T> {
-    return this.isNotEmpty(property.name)
-}
-
-// distinct
-
-fun <T : RealmModel> RealmQuery<T>.distinct(property: KMutableProperty1<T, *>): RealmResults<T> {
-    return this.distinct(property.name)
-}
-
-fun <T : RealmModel> RealmQuery<T>.distinct(firstField: KMutableProperty1<T, *>, vararg remainingFields: KMutableProperty1<T, *>): RealmResults<T> {
-    return this.distinct(firstField.name, *remainingFields.map { it.name }.toTypedArray())
-}
-
-// distinctAsync
-
-fun <T : RealmModel> RealmQuery<T>.distinctAsync(property: KMutableProperty1<T, *>): RealmResults<T> {
-    return this.distinctAsync(property.name)
-}
-
-// sum
-
-fun <T : RealmModel> RealmQuery<T>.sum(property: KMutableProperty1<T, out Number?>): Long {
-    return this.sum(property.name).toLong()
-}
-
-fun <T : RealmModel> RealmQuery<T>.sum(property: KMutableProperty1<T, out Double?>): Double {
-    return this.sum(property.name).toDouble()
-}
-
-fun <T : RealmModel> RealmQuery<T>.sum(property: KMutableProperty1<T, out Float?>): Float {
-    return this.sum(property.name).toFloat()
-}
-
-// average
-
-fun <T : RealmModel> RealmQuery<T>.average(property: KMutableProperty1<T, out Number?>): Double {
-    return this.average(property.name)
-}
-
-// min
-
-fun <T : RealmModel> RealmQuery<T>.min(property: KMutableProperty1<T, out Number?>): Long? {
-    return this.min(property.name)?.toLong()
-}
-
-fun <T : RealmModel> RealmQuery<T>.min(property: KMutableProperty1<T, out Double?>): Double? {
-    return this.min(property.name)?.toDouble()
-}
-
-fun <T : RealmModel> RealmQuery<T>.min(property: KMutableProperty1<T, out Float?>): Float? {
-    return this.min(property.name)?.toFloat()
-}
-
-// max
-
-fun <T : RealmModel> RealmQuery<T>.max(property: KMutableProperty1<T, out Number?>): Long? {
-    return this.max(property.name)?.toLong()
-}
-
-fun <T : RealmModel> RealmQuery<T>.max(property: KMutableProperty1<T, out Double?>): Double? {
-    return this.max(property.name)?.toDouble()
-}
-
-fun <T : RealmModel> RealmQuery<T>.max(property: KMutableProperty1<T, out Float?>): Float? {
-    return this.max(property.name)?.toFloat()
-}
-
-// minimumDate
-
-fun <T : RealmModel> RealmQuery<T>.minimumDate(property: KMutableProperty1<T, out Date?>): Date? {
-    return this.minimumDate(property.name)
-}
-
-// maximumDate
-
-fun <T : RealmModel> RealmQuery<T>.maximumDate(property: KMutableProperty1<T, out Date?>): Date? {
-    return this.maximumDate(property.name)
-}
-
-// findAllSorted
-
-fun <T : RealmModel> RealmQuery<T>.findAllSorted(field: KMutableProperty1<T, out Any?>,
-                                                 sortOrder: Sort = Sort.ASCENDING): RealmResults<T> {
-    return this.findAllSorted(field.name, sortOrder)
-}
-
-fun <T : RealmModel> RealmQuery<T>.findAllSorted(field1: KMutableProperty1<T, out Any?>,
-                                                 sortOrder1: Sort = Sort.ASCENDING,
-                                                 field2: KMutableProperty1<T, out Any?>,
-                                                 sortOrder2: Sort = Sort.ASCENDING): RealmResults<T> {
-    return this.findAllSorted(field1.name, sortOrder1, field2.name, sortOrder2)
-}
-
-fun <T : RealmModel> RealmQuery<T>.findAllSorted(fields: Array<KMutableProperty1<T, out Any?>>,
-                                                 sortOrders: Array<Sort>): RealmResults<T> {
-    return this.findAllSorted(fields.map {it.name}.toTypedArray(), sortOrders)
-}
-
-// findAllSortedAsync
-
-fun <T : RealmModel> RealmQuery<T>.findAllSortedAsync(property: KMutableProperty1<T, out Any?>,
-                                                      sortOrder: Sort = Sort.ASCENDING): RealmResults<T> {
-    return this.findAllSortedAsync(property.name, sortOrder)
-}
-
-fun <T : RealmModel> RealmQuery<T>.findAllSortedAsync(field1: KMutableProperty1<T, out Any?>,
-                                                      sortOrder1: Sort = Sort.ASCENDING,
-                                                      field2: KMutableProperty1<T, out Any?>,
-                                                      sortOrder2: Sort = Sort.ASCENDING): RealmResults<T> {
-    return this.findAllSortedAsync(field1.name, sortOrder1, field2.name, sortOrder2)
-}
-=======
-
->>>>>>> fc7e5677
 
 /**
  * In comparison. This allows you to test if objects match any value in an array of values.
